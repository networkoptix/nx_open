<project xmlns="http://maven.apache.org/POM/4.0.0" xmlns:xsi="http://www.w3.org/2001/XMLSchema-instance" xsi:schemaLocation="http://maven.apache.org/POM/4.0.0 http://maven.apache.org/maven-v4_0_0.xsd">

    <groupId>com.networkoptix.hdwitness</groupId>
    <version>2.4.0-SNAPSHOT</version>
    <modelVersion>4.0.0</modelVersion>
    <artifactId>hdwitness</artifactId>
    <packaging>pom</packaging>
    <name>HD Witness</name>

    <scm>
        <connection>scm:hg:file:///${basedir}</connection>
        <developerConnection>scm:hg:file:///${basedir}</developerConnection>
    </scm>

    <distributionManagement>
        <repository>
            <id>nexus-snapshots</id>
            <url>https://noptix.enk.me/nexus/content/repositories/snapshots/</url>
        </repository>
    </distributionManagement>

    <properties>
        <release.version>${parsedVersion.majorVersion}.${parsedVersion.minorVersion}.${parsedVersion.incrementalVersion}</release.version>
        <appserver.name>Enterprise Controller</appserver.name>
        <appserver2.name>${company.name} New Enterprise Controller</appserver2.name>
        <client.name>${company.name} ${product.name} Client</client.name>
        <client.display.name>${company.name} ${display.product.name} Client</client.display.name>
        <client.mediafolder.name>${product.name} Media</client.mediafolder.name>
        <applauncher.name>${product.name} Launcher</applauncher.name>
        <applauncher.display.name>${display.product.name} Launcher</applauncher.display.name>
        <axiscamplugin.name>${company.name} AXIS camera integration plugin</axiscamplugin.name>
        <genericrtspplugin.name>${company.name} generic RTSP plugin</genericrtspplugin.name>
        <mediaserver.name>${company.name} Media Server</mediaserver.name>
        <mediaserver.display.name>${display.product.name} Media Server</mediaserver.display.name>
        <mediaproxy.name>${company.name} Media Proxy</mediaproxy.name>
        <mediaproxy.display.name>${company.name} Media Proxy</mediaproxy.display.name>
        <rtu.name>${company.name} ${product.name} Remote Tune Utility</rtu.name>
        <rtu.display.name>${company.name} ${display.product.name} Remote Tune Utility</rtu.display.name>
        <testcamera.name>${company.name} Test Camera</testcamera.name>
        <traytool.name>${product.name} Tray Assistant</traytool.name>
        <traytool.display.name>${display.product.name} Tray Assistant</traytool.display.name>
        <vmaxproxy.name>${company.name} VMax Proxy</vmaxproxy.name>
        <wixsetup.name>${company.name} ${display.product.name} Setup v.${release.version}</wixsetup.name>
        <license.environment>production</license.environment>
        <build.configuration>release</build.configuration>
        <buildNumber>0</buildNumber>
        <skip.sign>true</skip.sign>
        <box>none</box>
        <modification/>
        <beta>true</beta>
        <final.artifact.name>${project.artifactId}</final.artifact.name>
        <build.suffix>${arch}</build.suffix>
        <finalName>${deb.customization.company.name}-${final.artifact.name}-${release.version}.${buildNumber}-${build.suffix}-${build.configuration}-beta</finalName>
        <updateFeedUrl>${testUpdateFeedUrl}</updateFeedUrl>
        <mobile>false</mobile>
        <!-- compile.option1. See profile no-webkit -->
        <webkit>true</webkit>
        <!-- compile.option2. See profile angle  -->
        <angle>false</angle>

        <root.dir>${basedir}</root.dir>
        <compile.option1>-webkit</compile.option1>
        <compile.option2/>
        <compile.option3/>
        <compile.options>${compile.option1}${compile.option2}${compile.option3}</compile.options>
        <!-- Used for cross-compilation to add -m32 on Linux to compile x86 on x64 -->
        <compiler.arguments />

        <libdir>${root.dir}/build_environment/target</libdir>
        <ClientHelpSourceDir>${environment.dir}/help/${release.version}/${customization}</ClientHelpSourceDir>
        <ClientBgSourceDir>${libdir}/backgrounds</ClientBgSourceDir>
        <ClientVoxSourceDir>${environment.dir}/festival.vox/lib</ClientVoxSourceDir>
        <unpack.skip>false</unpack.skip>
        <resources.phase>generate-sources</resources.phase>
        <ffmpeg.version>0.11.4-SNAPSHOT</ffmpeg.version>
        <openssl.version>1.0.0j-custom-SNAPSHOT</openssl.version>
        <protobuf.version>2.5.0-SNAPSHOT</protobuf.version>
        <onvif.version>2.1.2-io-SNAPSHOT</onvif.version>
        <sigar.version>1.7-SNAPSHOT</sigar.version>
        <festival.version>2.1-SNAPSHOT</festival.version>
        <boost.version>1.54-SNAPSHOT</boost.version>
        <bespin.version>1.2-SNAPSHOT</bespin.version>
        <quazip.version>0.6.2-SNAPSHOT</quazip.version>

        <!-- Set parent (parent.customization) and child (customization) customizations here -->
        <customization>default</customization>
        <customization.dir>${root.dir}/customization/${customization}</customization.dir>
        <parent.customization.dir>${root.dir}/customization/${parent.customization}</parent.customization.dir>
        <toolchain.version>none</toolchain.version>

        <additional.defines/>
        <customization.defines/>

        <!-- QT libs used by ALL modules (to be included in the installer. It is necessary to specify the particular libs in the corresponding modules) -->
        <qtlib1>Core</qtlib1>
        <qtlib2>Network</qtlib2>
        <qtlib3>Xml</qtlib3>
        <qtlib4>Concurrent</qtlib4>
        <qtlib5>Sql</qtlib5>
        <qtlib6>Multimedia</qtlib6>
        <qtlib7>OpenGL</qtlib7>
        <qtlib8>Widgets</qtlib8>
        <qtlib9>Gui</qtlib9>
        <qtlib10>X11Extras</qtlib10>
        <qtlib11>PrintSupport</qtlib11>
        <qtlib12>WebKit</qtlib12>
        <qtlib13>WebKitWidgets</qtlib13>
        <qtlib14>MultimediaWidgets</qtlib14>
        <qtlib15>Quick</qtlib15>
        <qtlib16>Qml</qtlib16>
        <qtlib17>Positioning</qtlib17>
        <qtlib18>Sensors</qtlib18>
        <!--qtlib19 is for desktop only-->
        <qtlib19></qtlib19>
        <qtlib20>XmlPatterns</qtlib20>

        <!--QT plugins used-->
        <qtplugin1>imageformats</qtplugin1>
        <qtplugin2>platforms</qtplugin2>
        <qtplugin3/>
        <project.build.sourceEncoding>UTF-8</project.build.sourceEncoding>
        <project.reporting.outputEncoding>UTF-8</project.reporting.outputEncoding>
    </properties>

    <build>
        <defaultGoal>package</defaultGoal>
        <finalName>${finalName}</finalName>
        <plugins>
            <plugin>
                <groupId>org.codehaus.mojo</groupId>
                <artifactId>properties-maven-plugin</artifactId>
                <version>1.0-alpha-2</version>
                <executions>
                    <execution>
                        <id>read</id>
                        <phase>validate</phase>
                        <goals>
                            <goal>read-project-properties</goal>
                        </goals>
                        <configuration>
                            <files>
                                <file>${root.dir}/customization/default-values.properties</file>
                                <file>${customization.dir}/build.properties</file>
                                <file>${customization.dir}/license.properties</file>
                                <!-- <file>${root.dir}/appserver/appserver-${arch}.properties</file> -->
                            </files>
                        </configuration>
                    </execution>
                </executions>
            </plugin>
            <plugin>
                <groupId>org.codehaus.mojo</groupId>
                <artifactId>build-helper-maven-plugin</artifactId>
                <version>1.7</version>
                <executions>
                    <execution>
                        <id>released-version</id>
                        <phase>validate</phase>
                        <goals>
                            <goal>released-version</goal>
                            <goal>parse-version</goal>
                        </goals>
                    </execution>
                </executions>
            </plugin>

            <plugin>
                <groupId>org.codehaus.mojo</groupId>
                <artifactId>buildnumber-maven-plugin</artifactId>
                <version>1.0</version>
                <executions>
                    <execution>
                        <phase>validate</phase>
                        <goals>
                            <goal>hgchangeset</goal>
                        </goals>
                    </execution>
                </executions>
                <configuration>
                    <doCheck>false</doCheck>
                    <doUpdate>true</doUpdate>
                </configuration>
            </plugin>
            <plugin>
                <groupId>org.apache.maven.plugins</groupId>
                <artifactId>maven-resources-plugin</artifactId>
                <version>2.6</version>
                <executions>
                    <execution>
                        <id>copy-project-resources</id>
                        <!-- This variable is for Android. Resources for all modules should be copied on the "generate-sources" phase. However Android should copy resources at "validate" -->
                        <phase>${resources.phase}</phase>
                        <goals>
                            <goal>copy-resources</goal>
                        </goals>
                        <configuration>
                            <outputDirectory>${project.build.directory}</outputDirectory>
                            <overwrite>true</overwrite>
                            <encoding>ISO-8859-1</encoding>
                            <resources>
                                <resource>
                                    <directory>${basedir}/maven/filter-resources</directory>
                                    <filtering>true</filtering>
                                </resource>
                                <resource>
                                    <directory>${basedir}/maven/bin-resources</directory>
                                    <filtering>false</filtering>
                                </resource>
                                <resource>
                                    <directory>${parent.customization.dir}/${project.artifactId}</directory>
                                    <filtering>false</filtering>
                                    <excludes>
                                        <exclude>**/_unused/**</exclude>
                                        <exclude>**/intro.*</exclude>
                                    </excludes>
                                </resource>
                                <resource>
                                    <directory>${customization.dir}/${project.artifactId}</directory>
                                    <filtering>false</filtering>
                                    <excludes>
                                        <exclude>**/_unused/**</exclude>
                                    </excludes>
                                </resource>
                            </resources>
                        </configuration>
                    </execution>
                </executions>
            </plugin>
        </plugins>
    </build>

    <profiles>
        <profile>
            <id>android</id>
            <activation>
                <activeByDefault>false</activeByDefault>
                <os>
                    <family>Windows</family>
                </os>
                <property>
                    <name>mobile</name>
                    <value>true</value>
                </property>
            </activation>
            <modules>
                <module>android-client/protobuf-classes</module>
                <module>android-client/android-main</module>
            </modules>
        </profile>
        <profile>
            <id>ios</id>
            <activation>
                <activeByDefault>false</activeByDefault>
                <os>
                    <family>mac</family>
                </os>
                <property>
                    <name>mobile</name>
                    <value>true</value>
                </property>
            </activation>
            <modules>
                <module>ios-client</module>
            </modules>
        </profile>

        <profile>
            <id>quicksync</id>
            <activation>
                <property>
                    <name>quicksync</name>
                    <value>true</value>
                </property>
            </activation>
            <modules>
                <module>plugins/quicksyncdecoder</module>
            </modules>
        </profile>

        <profile>
            <id>main</id>
            <activation>
                <property>
                    <name>!skipCommon</name>
                </property>
            </activation>
            <modules>
                <module>build_variables</module>
                <module>common</module>
                <!-- <module>hole_punching_mediator</module> -->
                <module>appserver2</module>
                <!-- <module>testcamera</module> -->
            </modules>
        </profile>
        <profile>
            <id>unit_tests</id>
            <activation>
                <activeByDefault>false</activeByDefault>
                <property>
                    <name>ut</name>
                </property>
            </activation>
            <modules>
                <module>unit_tests/common</module>
            </modules>
        </profile>
       <profile>
            <id>nomac</id>
            <activation>
                <activeByDefault>false</activeByDefault>
                <os>
                    <family>!mac</family>
                </os>
            </activation>
            <modules>
                <!--<module>plugins/axiscamplugin</module>-->
                <module>nx_sdk</module>
                <module>plugins/genericrtspplugin</module>
                <module>plugins/image_library_plugin</module>
                <module>plugins/mjpg_link</module>
                <module>mediaserver</module>
                <!--<module>mediaproxy</module> -->
                <!-- <module>testcamera</module> -->
            </modules>
            <properties>
                <additional.compiler>${compiler}</additional.compiler>
            </properties>
        </profile>
        <profile>
            <id>desktop</id>
            <activation>
                <activeByDefault>false</activeByDefault>
                <property>
                    <name>arch</name>
                    <value>!arm</value>
                </property>
            </activation>
            <properties>
                <qtlib19>DBus</qtlib19>
            </properties>
<<<<<<< HEAD
            <modules>                       
                <module>applauncher</module> 
                <module>client</module>     
                <module>client.core</module>     
                <module>client.bin</module>
            </modules>  
        </profile>         
=======
            <modules>
                <module>applauncher</module>
                <module>client</module>
                <module>clientexe</module>
            </modules>
        </profile>
>>>>>>> 4d3c3196
        <profile>
            <id>windows</id>
            <activation>
                <os>
                    <family>Windows</family>
                </os>
            </activation>
            <modules>
                <module>traytool</module>
                <!-- Vmaxproxy  module is disabled because we use already built version of vmax (vs2008 + qt4). We do so because vmaxproxy doesn't work if has been built on vs2012 -->
<<<<<<< HEAD
                <!--<module>vmaxproxy</module>  -->                   
                <module>client</module>
                <module>client.core</module>     
=======
                <!--<module>vmaxproxy</module>  -->
                <module>client</module>
>>>>>>> 4d3c3196
                <module>axclient</module>
                <module>rtu</module>
                <module>client.bin</module>
                <module>wixsetup</module>
                <module>plugins/nxinterface</module>
                <module>plugins/nxcontrol</module>
                <module>plugins/acs/paxton</module>
                <module>plugins/acs/paxton-installer</module>
            </modules>
            <properties>
                <qt.dir>${libdir}/${arch}</qt.dir>
                <environment.dir>${env.ENVIRONMENT}</environment.dir>
                <init.python.dir>${environment.dir}/python/${arch}</init.python.dir>
                <python.dir>${libdir}/${arch}/python/scripts</python.dir>
                <python.executable>python.exe</python.executable>
                <python.virtualenv>virtualenv.exe</python.virtualenv>
                <buildenv.script>get_buildenv.bat</buildenv.script>
                <platform>windows</platform>
                <box>windows</box>
                <compiler>msvc2012u3</compiler>
                <arch>x64</arch>
                <force_x86>false</force_x86>
                <!-- Testing WinXP hacks on Win78. If doesn't work properly, then revert back -->
                <!-- <qt.spec>win32-msvc2012</qt.spec>
                <PlatformToolSet>v110</PlatformToolSet>
                <modification>win78</modification> -->
                <qt.spec>win32-msvc2012xp</qt.spec>
                <PlatformToolSet>v110_xp</PlatformToolSet>
                <modification>winxp</modification>

                <profile.classifier>${platform}</profile.classifier>
                <windows>true</windows>
                <unix>false</unix>
                <script.extension>bat</script.extension>
                <global.windows.defines>ENABLE_VMAX</global.windows.defines>
            </properties>
        </profile>
        <!-- Testing WinXP hacks on Win78. If doesn't work properly, then revert back -->
        <!--<profile>
            <id>windows-xp</id>
            <activation>
                <os>
                    <family>Windows</family>
                </os>
                <property>
                    <name>box</name>
                    <value>winxp</value>
                </property>
            </activation>

            <properties>
                <qt.spec>win32-msvc2012xp</qt.spec>
                <PlatformToolSet>v110_xp</PlatformToolSet>
                <modification>winxp</modification>
            </properties>
        </profile> -->

        <profile>
            <!-- Common Profile for Linux, Mac, Arm -->
            <id>unix</id>
            <activation>
                <os>
                    <family>unix</family>
                </os>
            </activation>
            <properties>
                <environment.dir>${env.environment}</environment.dir>
                <init.python.dir>/usr/bin</init.python.dir>
                <python.dir>${libdir}/${arch}/python/bin</python.dir>
                <python.executable>python2</python.executable>
                <python.virtualenv>virtualenv2</python.virtualenv>
                <buildenv.script>get_buildenv.sh</buildenv.script>
                <qt.dir>${libdir}</qt.dir>
                <common.platform>unix</common.platform>
                <compiler>gcc</compiler>
                <profile.classifier>${platform}-${arch}</profile.classifier>
                <unix>true</unix>
                <windows>false</windows>
                <script.extension>sh</script.extension>
            </properties>
        </profile>
        <profile>
            <id>linux</id>
            <activation>
                <os>
                    <family>unix</family>
                    <name>linux</name>
                </os>
            </activation>
            <properties>
                <platform>linux</platform>
                <qt.spec>linux-g++</qt.spec>
                <qt.classifier>${platform}-${arch}-${build.configuration}</qt.classifier>
            </properties>
            <modules>
                <!--<module>plugins/xvbadecoder</module>-->
<<<<<<< HEAD
                <module>plugins/it930x_plugin</module>
=======
>>>>>>> 4d3c3196
            </modules>
        </profile>
        <profile>
            <id>macosx</id>
            <activation>
                <os>
                    <family>mac</family>
                </os>
            </activation>
            <properties>
                <platform>macosx</platform>
                <additional.compiler>clang</additional.compiler>
                <arch>x64</arch>
                <qt.spec>macx-clang-libc++</qt.spec>
                <qt.classifier>${platform}-${arch}</qt.classifier>
                <python.executable>python</python.executable>
                <python.virtualenv>virtualenv</python.virtualenv>
            </properties>
            <modules>
                <module>macsetup/client-dmg</module>
            </modules>
        </profile>

        <profile>
            <id>linux-noarm</id>
            <activation>
                <activeByDefault>false</activeByDefault>
                <os>
                    <family>unix</family>
                    <name>linux</name>
                </os>
                <property>
                    <name>arch</name>
                    <value>!arm</value>
                </property>
            </activation>
            <modules>
                <module>debsetup/client-deb</module>
                <module>debsetup/mediaserver-deb</module>
            </modules>
            <properties>
                <modification>ubuntu</modification>
            </properties>
        </profile>

        <profile>
            <id>linux-arm</id>
            <activation>
                <activeByDefault>false</activeByDefault>
                <os>
                    <family>unix</family>
                    <name>linux</name>
                </os>
                <property>
                    <name>arch</name>
                    <value>arm</value>
                </property>
            </activation>
            <properties>
                <build.suffix>${box}-${arch}</build.suffix>
                <qt.spec>linux-arm-gnueabi-g++</qt.spec>
                <qt.classifier>${platform}-${arch}-${box}</qt.classifier>
                <compile.option1/>
                <libdir>${root.dir}/build_environment/target-${box}</libdir>
            </properties>
            <build>
                <directory>target-${box}</directory>
            </build>
        </profile>

        <profile>
            <id>linux-isd-jaguar</id>
            <activation>
                <activeByDefault>false</activeByDefault>
                <os>
                    <family>unix</family>
                    <name>linux</name>
                </os>
                <property>
                    <name>box</name>
                    <value>isd</value>
                </property>
            </activation>
            <properties>
                <ffmpeg.version>0.11.5-SNAPSHOT</ffmpeg.version>
                <toolchain.version>codesourcery-2013.11</toolchain.version>
                <compiler>2011.09</compiler>
                <openssl.version>1.0.0j-SNAPSHOT</openssl.version>
                <additional.defines>DISABLE_ALL_VENDORS DISABLE_SOFTWARE_MOTION_DETECTION DISABLE_DESKTOP_CAMERA EDGE_SERVER debug_in_release</additional.defines>
                <modification>isd</modification>
            </properties>
            <modules>
                <module>plugins/isd_native_plugin</module>
                <module>edge_firmware/isd</module>
            </modules>
        </profile>

        <profile>
            <id>linux-isd-s2</id>
            <activation>
                <activeByDefault>false</activeByDefault>
                <os>
                    <family>unix</family>
                    <name>linux</name>
                </os>
                <property>
                    <name>box</name>
                    <value>isd_s2</value>
                </property>
            </activation>
            <properties>
                <ffmpeg.version>0.11.5-SNAPSHOT</ffmpeg.version>
                <toolchain.version>linaro-multilib-2013.09</toolchain.version>
                <compiler>${toolchain.version}</compiler>
                <openssl.version>1.0.1f-SNAPSHOT</openssl.version>
                <additional.defines>DISABLE_ALL_VENDORS DISABLE_SOFTWARE_MOTION_DETECTION DISABLE_DESKTOP_CAMERA EDGE_SERVER debug_in_release</additional.defines>
                <modification>isd_s2</modification>
            </properties>
            <modules>
                <module>plugins/isd_native_plugin</module>
                <module>edge_firmware/isd</module>
            </modules>
        </profile>

        <profile>
            <id>linux-arm-rpi</id>
            <activation>
                <activeByDefault>false</activeByDefault>
                <os>
                    <family>unix</family>
                    <name>linux</name>
                </os>
                <property>
                    <name>box</name>
                    <value>rpi</value>
                </property>
            </activation>
            <properties>
                <toolchain.version>rpi</toolchain.version>
                <compiler>${toolchain.version}</compiler>
                <openssl.version>1.0.0j-SNAPSHOT</openssl.version>
                <ffmpeg.version>0.11.5-SNAPSHOT</ffmpeg.version>
                <modification>rpi</modification>
            </properties>
            <modules>
                <module>edge_firmware/rpi</module>
            </modules>
        </profile>

        <!-- Banana Pie box -->
        <profile>
            <id>linux-arm-bpi</id>
            <activation>
                <activeByDefault>false</activeByDefault>
                <os>
                    <family>unix</family>
                    <name>linux</name>
                </os>
                <property>
                    <name>box</name>
                    <value>bpi</value>
                </property>
            </activation>
            <properties>
                <quazip.version>0.7-SNAPSHOT</quazip.version>
                <toolchain.version>rpi</toolchain.version>
                <compiler>bpi</compiler>
                <openssl.version>1.0.0j-SNAPSHOT</openssl.version>
                <ffmpeg.version>0.11.5-SNAPSHOT</ffmpeg.version>
                <modification>bpi</modification>
            </properties>
            <modules>
                <!-- Banana pie uses same distro as rpi -->
                <module>edge_firmware/rpi</module>
            </modules>
        </profile>

        <profile>
            <id>linux-x64</id>
            <activation>
                <os>
                    <family>unix</family>
                    <name>linux</name>
                    <arch>amd64</arch>
                </os>
                <property>
                    <name>arch</name>
                    <value>!arm</value>
                </property>
            </activation>
            <properties>
                <arch>x64</arch>
                <arch.dir>x86_64-linux-gnu/</arch.dir>
		<target.arch>amd64</target.arch>
            </properties>
        </profile>
        <profile>
            <id>linux-x86</id>
            <activation>
                <os>
                    <family>unix</family>
                    <name>linux</name>
                    <arch>i386</arch>
                </os>
                <property>
                    <name>arch</name>
                    <value>!arm</value>
                </property>
            </activation>
            <properties>
                <arch>x86</arch>
                <arch.dir>i386-linux-gnu/</arch.dir>
		<target.arch>i386</target.arch>
            </properties>
        </profile>
        <profile>
            <id>linux-x86-on-x64</id>
            <activation>
                <os>
                    <family>unix</family>
                    <name>linux</name>
                    <arch>amd64</arch>
                </os>
                <property>
                    <name>arch</name>
                    <value>x86</value>
                </property>
            </activation>
            <properties>
                <compiler.arguments>-m32</compiler.arguments>
                <qt.spec>linux-g++-32</qt.spec>
                <arch.dir>i386-linux-gnu/</arch.dir>
		<target.arch>i386</target.arch>
            </properties>
        </profile>
        <profile>
            <id>nobeta</id>
            <activation>
                <property>
                    <name>beta</name>
                    <value>false</value>
                </property>
            </activation>
            <properties>
                <finalName>${deb.customization.company.name}-${final.artifact.name}-${release.version}.${buildNumber}-${build.suffix}</finalName>
                <updateFeedUrl>${prodUpdateFeedUrl}</updateFeedUrl>
                <skip.sign>false</skip.sign>
            </properties>
        </profile>
        <profile>
            <id>no-webkit</id>
            <activation>
                <property>
                    <name>webkit</name>
                    <value>false</value>
                </property>
            </activation>
            <properties>
                <compile.option1/>
            </properties>
        </profile>
        <profile>
            <id>angle</id>
            <activation>
                <os>
                    <family>Windows</family>
                </os>
                <property>
                    <name>angle</name>
                    <value>true</value>
                </property>
            </activation>
            <properties>
                <compile.option2>-angle</compile.option2>
            </properties>
        </profile>
    </profiles>
</project><|MERGE_RESOLUTION|>--- conflicted
+++ resolved
@@ -338,22 +338,12 @@
             <properties>
                 <qtlib19>DBus</qtlib19>
             </properties>
-<<<<<<< HEAD
-            <modules>                       
-                <module>applauncher</module> 
-                <module>client</module>     
-                <module>client.core</module>     
-                <module>client.bin</module>
-            </modules>  
-        </profile>         
-=======
             <modules>
                 <module>applauncher</module>
                 <module>client</module>
                 <module>clientexe</module>
             </modules>
         </profile>
->>>>>>> 4d3c3196
         <profile>
             <id>windows</id>
             <activation>
@@ -364,17 +354,11 @@
             <modules>
                 <module>traytool</module>
                 <!-- Vmaxproxy  module is disabled because we use already built version of vmax (vs2008 + qt4). We do so because vmaxproxy doesn't work if has been built on vs2012 -->
-<<<<<<< HEAD
-                <!--<module>vmaxproxy</module>  -->                   
-                <module>client</module>
-                <module>client.core</module>     
-=======
                 <!--<module>vmaxproxy</module>  -->
                 <module>client</module>
->>>>>>> 4d3c3196
                 <module>axclient</module>
                 <module>rtu</module>
-                <module>client.bin</module>
+                <module>clientexe</module>
                 <module>wixsetup</module>
                 <module>plugins/nxinterface</module>
                 <module>plugins/nxcontrol</module>
@@ -468,10 +452,6 @@
             </properties>
             <modules>
                 <!--<module>plugins/xvbadecoder</module>-->
-<<<<<<< HEAD
-                <module>plugins/it930x_plugin</module>
-=======
->>>>>>> 4d3c3196
             </modules>
         </profile>
         <profile>
@@ -665,7 +645,7 @@
             <properties>
                 <arch>x64</arch>
                 <arch.dir>x86_64-linux-gnu/</arch.dir>
-		<target.arch>amd64</target.arch>
+        <target.arch>amd64</target.arch>
             </properties>
         </profile>
         <profile>
@@ -684,7 +664,7 @@
             <properties>
                 <arch>x86</arch>
                 <arch.dir>i386-linux-gnu/</arch.dir>
-		<target.arch>i386</target.arch>
+        <target.arch>i386</target.arch>
             </properties>
         </profile>
         <profile>
@@ -704,7 +684,7 @@
                 <compiler.arguments>-m32</compiler.arguments>
                 <qt.spec>linux-g++-32</qt.spec>
                 <arch.dir>i386-linux-gnu/</arch.dir>
-		<target.arch>i386</target.arch>
+        <target.arch>i386</target.arch>
             </properties>
         </profile>
         <profile>
