--- conflicted
+++ resolved
@@ -327,10 +327,6 @@
                 <module>nx_sdk</module>
                 <module>plugins/genericrtspplugin</module>
                 <module>storage_plugins/ftpstorageplugin</module>
-<<<<<<< HEAD
-                <!--module>storage_plugins/storage_plugin_test_client</module-->
-=======
->>>>>>> cdad28be
                 <module>plugins/image_library_plugin</module>
                 <module>plugins/mjpg_link</module>
                 <module>mediaserver</module>
