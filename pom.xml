<project xmlns="http://maven.apache.org/POM/4.0.0" xmlns:xsi="http://www.w3.org/2001/XMLSchema-instance" xsi:schemaLocation="http://maven.apache.org/POM/4.0.0 http://maven.apache.org/maven-v4_0_0.xsd">

    <groupId>com.networkoptix.hdwitness</groupId>
    <version>2.3.2-SNAPSHOT</version>
    <modelVersion>4.0.0</modelVersion>
    <artifactId>hdwitness</artifactId>
    <packaging>pom</packaging>
    <name>HD Witness</name>

    <scm>
        <connection>scm:hg:file:///${basedir}</connection>
        <developerConnection>scm:hg:file:///${basedir}</developerConnection>
    </scm>

    <distributionManagement>
        <repository>
            <id>nexus-snapshots</id>
            <url>https://noptix.enk.me/nexus/content/repositories/snapshots/</url>
        </repository>
    </distributionManagement>

    <properties>
        <release.version>${parsedVersion.majorVersion}.${parsedVersion.minorVersion}.${parsedVersion.incrementalVersion}</release.version>
        <appserver.name>Enterprise Controller</appserver.name>
        <appserver2.name>${company.name} New Enterprise Controller</appserver2.name>
        <client.name>${company.name} ${product.name} Client</client.name>
        <client.display.name>${company.name} ${display.product.name} Client</client.display.name>
        <client.mediafolder.name>${product.name} Media</client.mediafolder.name>
        <applauncher.name>${product.name} Launcher</applauncher.name>
        <applauncher.display.name>${display.product.name} Launcher</applauncher.display.name>
        <axiscamplugin.name>${company.name} AXIS camera integration plugin</axiscamplugin.name>
        <genericrtspplugin.name>${company.name} generic RTSP plugin</genericrtspplugin.name>
        <mediaserver.name>${company.name} Media Server</mediaserver.name>
        <mediaserver.display.name>${display.product.name} Media Server</mediaserver.display.name>
        <mediaproxy.name>${company.name} Media Proxy</mediaproxy.name>
        <mediaproxy.display.name>${company.name} Media Proxy</mediaproxy.display.name>
        <nxtool.name>${company.name} Server Configuration Tool</nxtool.name>
        <nxtool.display.name>{company.name} Server Configuration Tool</nxtool.display.name>
        <testcamera.name>${company.name} Test Camera</testcamera.name>
        <traytool.name>${product.name} Tray Assistant</traytool.name>
        <traytool.display.name>${display.product.name} Tray Assistant</traytool.display.name>
        <vmaxproxy.name>${company.name} VMax Proxy</vmaxproxy.name>
        <wixsetup.name>${company.name} ${display.product.name} Setup v.${release.version}</wixsetup.name>
        <license.environment>production</license.environment>
        <build.configuration>release</build.configuration>
        <buildNumber>0</buildNumber>
        <skip.sign>true</skip.sign>
        <box>none</box>
        <modification/>
        <beta>true</beta>
        <final.artifact.name>${project.artifactId}</final.artifact.name>
        <build.suffix>${arch}</build.suffix>
        <finalName>${deb.customization.company.name}-${final.artifact.name}-${release.version}.${buildNumber}-${build.suffix}-${build.configuration}-beta</finalName>
        <updateFeedUrl>${testUpdateFeedUrl}</updateFeedUrl>
        <mobile>false</mobile>
        <!-- compile.option1. See profile no-webkit -->
        <webkit>true</webkit>
        <!-- compile.option2. See profile angle  -->
        <angle>false</angle>

        <root.dir>${basedir}</root.dir>
        <compile.option1>-webkit</compile.option1>
        <compile.option2/>
        <compile.option3/>
        <compile.options>${compile.option1}${compile.option2}${compile.option3}</compile.options>
        <!-- Used for cross-compilation to add -m32 on Linux to compile x86 on x64 -->
        <compiler.arguments />

        <libdir>${root.dir}/build_environment/target</libdir>
        <ClientHelpSourceDir>${environment.dir}/help/${release.version}/${customization}</ClientHelpSourceDir>
        <ClientBgSourceDir>${libdir}/backgrounds</ClientBgSourceDir>
        <ClientVoxSourceDir>${environment.dir}/festival.vox/lib</ClientVoxSourceDir>
        <unpack.skip>false</unpack.skip>
        <resources.phase>generate-sources</resources.phase>
        <ffmpeg.version>0.11.4-SNAPSHOT</ffmpeg.version>
        <openssl.version>1.0.0j-custom-SNAPSHOT</openssl.version>
        <protobuf.version>2.5.0-SNAPSHOT</protobuf.version>
        <onvif.version>2.1.2-io-SNAPSHOT</onvif.version>
        <sigar.version>1.7-SNAPSHOT</sigar.version>
        <festival.version>2.1-SNAPSHOT</festival.version>
        <boost.version>1.54-SNAPSHOT</boost.version>
        <bespin.version>1.2-SNAPSHOT</bespin.version>
        <quazip.version>0.6.2-SNAPSHOT</quazip.version>

        <!-- Set parent (parent.customization) and child (customization) customizations here -->
        <customization>default</customization>
        <customization.dir>${root.dir}/customization/${customization}</customization.dir>
        <parent.customization.dir>${root.dir}/customization/${parent.customization}</parent.customization.dir>
        <toolchain.version>none</toolchain.version>

        <additional.defines/>
        <customization.defines/>

        <!-- QT libs used by ALL modules (to be included in the installer. It is necessary to specify the particular libs in the corresponding modules) -->
        <qtlib1>Core</qtlib1>
        <qtlib2>Network</qtlib2>
        <qtlib3>Xml</qtlib3>
        <qtlib4>Concurrent</qtlib4>
        <qtlib5>Sql</qtlib5>
        <qtlib6>Multimedia</qtlib6>
        <qtlib7>OpenGL</qtlib7>
        <qtlib8>Widgets</qtlib8>
        <qtlib9>Gui</qtlib9>
        <qtlib10>X11Extras</qtlib10>
        <qtlib11>PrintSupport</qtlib11>
        <qtlib12>WebKit</qtlib12>
        <qtlib13>WebKitWidgets</qtlib13>
        <qtlib14>MultimediaWidgets</qtlib14>
        <qtlib15>Quick</qtlib15>
        <qtlib16>Qml</qtlib16>
        <qtlib17>Positioning</qtlib17>
        <qtlib18>Sensors</qtlib18>
        <!--qtlib19 is for desktop only-->
        <qtlib19></qtlib19>
        <qtlib20>XmlPatterns</qtlib20>

        <!--QT plugins used-->
        <qtplugin1>imageformats</qtplugin1>
        <qtplugin2>platforms</qtplugin2>
        <qtplugin3/>
        <project.build.sourceEncoding>UTF-8</project.build.sourceEncoding>
        <project.reporting.outputEncoding>UTF-8</project.reporting.outputEncoding>
    </properties>

    <build>
        <defaultGoal>package</defaultGoal>
        <finalName>${finalName}</finalName>
        <plugins>
            <plugin>
                <groupId>org.codehaus.mojo</groupId>
                <artifactId>properties-maven-plugin</artifactId>
                <version>1.0-alpha-2</version>
                <executions>
                    <execution>
                        <id>read</id>
                        <phase>validate</phase>
                        <goals>
                            <goal>read-project-properties</goal>
                        </goals>
                        <configuration>
                            <files>
                                <file>${root.dir}/customization/default-values.properties</file>
                                <file>${customization.dir}/build.properties</file>
                                <file>${customization.dir}/license.properties</file>
                                <!-- <file>${root.dir}/appserver/appserver-${arch}.properties</file> -->
                            </files>
                        </configuration>
                    </execution>
                </executions>
            </plugin>
            <plugin>
                <groupId>org.codehaus.mojo</groupId>
                <artifactId>build-helper-maven-plugin</artifactId>
                <version>1.7</version>
                <executions>
                    <execution>
                        <id>released-version</id>
                        <phase>validate</phase>
                        <goals>
                            <goal>released-version</goal>
                            <goal>parse-version</goal>
                        </goals>
                    </execution>
                </executions>
            </plugin>

            <plugin>
                <groupId>org.codehaus.mojo</groupId>
                <artifactId>buildnumber-maven-plugin</artifactId>
                <version>1.0</version>
                <executions>
                    <execution>
                        <phase>validate</phase>
                        <goals>
                            <goal>hgchangeset</goal>
                        </goals>
                    </execution>
                </executions>
                <configuration>
                    <doCheck>false</doCheck>
                    <doUpdate>true</doUpdate>
                </configuration>
            </plugin>
            <plugin>
                <groupId>org.apache.maven.plugins</groupId>
                <artifactId>maven-resources-plugin</artifactId>
                <version>2.6</version>
                <executions>
                    <execution>
                        <id>copy-project-resources</id>
                        <!-- This variable is for Android. Resources for all modules should be copied on the "generate-sources" phase. However Android should copy resources at "validate" -->
                        <phase>${resources.phase}</phase>
                        <goals>
                            <goal>copy-resources</goal>
                        </goals>
                        <configuration>
                            <outputDirectory>${project.build.directory}</outputDirectory>
                            <overwrite>true</overwrite>
                            <encoding>ISO-8859-1</encoding>
                            <resources>
                                <resource>
                                    <directory>${basedir}/maven/filter-resources</directory>
                                    <filtering>true</filtering>
                                </resource>
                                <resource>
                                    <directory>${basedir}/maven/bin-resources</directory>
                                    <filtering>false</filtering>
                                </resource>
                                <resource>
                                    <directory>${parent.customization.dir}/${project.artifactId}</directory>
                                    <filtering>false</filtering>
                                    <excludes>
                                        <exclude>**/_unused/**</exclude>
                                        <exclude>**/intro.*</exclude>
                                    </excludes>
                                </resource>
                                <resource>
                                    <directory>${customization.dir}/${project.artifactId}</directory>
                                    <filtering>false</filtering>
                                    <excludes>
                                        <exclude>**/_unused/**</exclude>
                                    </excludes>
                                </resource>
                            </resources>
                        </configuration>
                    </execution>
                </executions>
            </plugin>
        </plugins>
    </build>

    <profiles>
        <profile>
            <id>android</id>
            <activation>
                <activeByDefault>false</activeByDefault>
                <os>
                    <family>Windows</family>
                </os>
                <property>
                    <name>mobile</name>
                    <value>true</value>
                </property>
            </activation>
            <modules>
                <module>android-client/protobuf-classes</module>
                <module>android-client/android-main</module>
            </modules>
        </profile>
        <profile>
            <id>ios</id>
            <activation>
                <activeByDefault>false</activeByDefault>
                <os>
                    <family>mac</family>
                </os>
                <property>
                    <name>mobile</name>
                    <value>true</value>
                </property>
            </activation>
            <modules>
                <module>ios-client</module>
            </modules>
        </profile>

        <profile>
            <id>quicksync</id>
            <activation>
                <property>
                    <name>quicksync</name>
                    <value>true</value>
                </property>
            </activation>
            <modules>
                <module>plugins/quicksyncdecoder</module>
            </modules>
        </profile>

        <profile>
            <id>main</id>
            <activation>
                <property>
                    <name>!skipCommon</name>
                </property>
            </activation>
            <modules>
                <module>build_variables</module>
                <module>common</module>
                <!-- <module>hole_punching_mediator</module> -->
                <module>appserver2</module>
                <!-- <module>testcamera</module> -->
            </modules>
        </profile>
        <profile>
            <id>unit_tests</id>
            <activation>
                <activeByDefault>false</activeByDefault>
                <property>
                    <name>ut</name>
                </property>
            </activation>
            <modules>
                <module>unit_tests/common</module>
            </modules>
        </profile>
       <profile>
            <id>nomac</id>
            <activation>
                <activeByDefault>false</activeByDefault>
                <os>
                    <family>!mac</family>
                </os>
            </activation>
            <modules>
                <!--<module>plugins/axiscamplugin</module>-->
                <module>nx_sdk</module>
                <module>plugins/genericrtspplugin</module>
                <module>plugins/image_library_plugin</module>
                <module>plugins/mjpg_link</module>
                <module>mediaserver</module>
                <!--<module>mediaproxy</module> -->
                <!-- <module>testcamera</module> -->
            </modules>
            <properties>
                <additional.compiler>${compiler}</additional.compiler>
            </properties>
        </profile>
        <profile>
            <id>desktop</id>
            <activation>
                <activeByDefault>false</activeByDefault>
                <property>
                    <name>arch</name>
                    <value>!arm</value>
                </property>
            </activation>
            <properties>
                <qtlib19>DBus</qtlib19>
            </properties>
            <modules>
                <module>applauncher</module>
                <module>client</module>
                <module>clientexe</module>
            </modules>
        </profile>
        <profile>
            <id>windows</id>
            <activation>
                <os>
                    <family>Windows</family>
                </os>
            </activation>
            <modules>
                <module>traytool</module>
                <!-- Vmaxproxy  module is disabled because we use already built version of vmax (vs2008 + qt4). We do so because vmaxproxy doesn't work if has been built on vs2012 -->
<<<<<<< HEAD
                <!--<module>vmaxproxy</module>  -->
                <module>client</module>
                <module>axclient</module>
                <module>nxtool</module>
=======
                <!--<module>vmaxproxy</module>  -->                   
                <module>axclient</module>     
>>>>>>> a3140049
                <module>clientexe</module>
                <module>wixsetup</module>
                <module>plugins/nxinterface</module>     
                <module>plugins/nxcontrol</module>     
                <module>plugins/acs/paxton</module>     
                <module>plugins/acs/paxton-installer</module>     
            </modules>
            <properties>
                <qt.dir>${libdir}/${arch}</qt.dir>
                <environment.dir>${env.ENVIRONMENT}</environment.dir>
                <init.python.dir>${environment.dir}/python/${arch}</init.python.dir>
                <python.dir>${libdir}/${arch}/python/scripts</python.dir>
                <python.executable>python.exe</python.executable>
                <python.virtualenv>virtualenv.exe</python.virtualenv>
                <buildenv.script>get_buildenv.bat</buildenv.script>
                <platform>windows</platform>
                <box>windows</box>
                <compiler>msvc2012u3</compiler>
                <arch>x64</arch>
                <force_x86>false</force_x86>
                <bespin.version>1.2-windows-SNAPSHOT</bespin.version>
                <!-- Testing WinXP hacks on Win78. If doesn't work properly, then revert back -->
                <!-- <qt.spec>win32-msvc2012</qt.spec>
                <PlatformToolSet>v110</PlatformToolSet>
                <modification>win78</modification> -->
                <qt.spec>win32-msvc2012xp</qt.spec>
                <PlatformToolSet>v110_xp</PlatformToolSet>
                <modification>winxp</modification>

                <profile.classifier>${platform}</profile.classifier>
                <windows>true</windows>
                <unix>false</unix>
                <script.extension>bat</script.extension>
                <global.windows.defines>ENABLE_VMAX</global.windows.defines>
            </properties>
        </profile>
        <!-- Paxton stuff can be built only on Windows x86 -->
        <profile>
            <id>windows-x86</id>
            <activation>
                <os>
                    <family>Windows</family>
                </os>
                <property>
                    <name>arch</name>
                    <value>x86</value>
                </property>
            </activation>
            <modules>
                <module>plugins/nxinterface</module>
                <module>plugins/nxcontrol</module>
                <!-- Uncomment this when 2.3.1_paxton is merged -->
                <!-- <module>plugins/acs/paxton</module>
                <module>plugins/acs/paxton-installer</module> -->
            </modules>            
        </profile>

        <profile>
            <!-- Common Profile for Linux, Mac, Arm -->
            <id>unix</id>
            <activation>
                <os>
                    <family>unix</family>
                </os>
            </activation>
            <properties>
                <environment.dir>${env.environment}</environment.dir>
                <init.python.dir>/usr/bin</init.python.dir>
                <python.dir>${libdir}/${arch}/python/bin</python.dir>
                <python.executable>python2</python.executable>
                <python.virtualenv>virtualenv2</python.virtualenv>
                <buildenv.script>get_buildenv.sh</buildenv.script>
                <qt.dir>${libdir}</qt.dir>
                <common.platform>unix</common.platform>
                <compiler>gcc</compiler>
                <profile.classifier>${platform}-${arch}</profile.classifier>
                <unix>true</unix>
                <windows>false</windows>
                <script.extension>sh</script.extension>
            </properties>
        </profile>
        <profile>
            <id>linux</id>
            <activation>
                <os>
                    <family>unix</family>
                    <name>linux</name>
                </os>
            </activation>
            <properties>
                <platform>linux</platform>
                <qt.spec>linux-g++</qt.spec>
                <qt.classifier>${platform}-${arch}-${build.configuration}</qt.classifier>
            </properties>
            <modules>
                <!--<module>plugins/xvbadecoder</module>-->
            </modules>
        </profile>
        <profile>
            <id>macosx</id>
            <activation>
                <os>
                    <family>mac</family>
                </os>
            </activation>
            <properties>
                <platform>macosx</platform>
                <additional.compiler>clang</additional.compiler>
                <arch>x64</arch>
                <qt.spec>macx-clang-libc++</qt.spec>
                <qt.classifier>${platform}-${arch}</qt.classifier>
                <python.executable>python</python.executable>
                <python.virtualenv>virtualenv</python.virtualenv>
            </properties>
            <modules>
                <module>macsetup/client-dmg</module>
            </modules>
        </profile>

        <profile>
            <id>linux-noarm</id>
            <activation>
                <activeByDefault>false</activeByDefault>
                <os>
                    <family>unix</family>
                    <name>linux</name>
                </os>
                <property>
                    <name>arch</name>
                    <value>!arm</value>
                </property>
            </activation>
            <modules>
                <module>debsetup/client-deb</module>
                <module>debsetup/mediaserver-deb</module>
            </modules>
            <properties>
                <modification>ubuntu</modification>
            </properties>
        </profile>

        <profile>
            <id>linux-arm</id>
            <activation>
                <activeByDefault>false</activeByDefault>
                <os>
                    <family>unix</family>
                    <name>linux</name>
                </os>
                <property>
                    <name>arch</name>
                    <value>arm</value>
                </property>
            </activation>
            <properties>
                <build.suffix>${box}-${arch}</build.suffix>
                <qt.spec>linux-arm-gnueabi-g++</qt.spec>
                <qt.classifier>${platform}-${arch}-${box}</qt.classifier>
                <compile.option1/>
                <libdir>${root.dir}/build_environment/target-${box}</libdir>
            </properties>
            <build>
                <directory>target-${box}</directory>
            </build>
        </profile>

        <profile>
            <id>linux-isd-jaguar</id>
            <activation>
                <activeByDefault>false</activeByDefault>
                <os>
                    <family>unix</family>
                    <name>linux</name>
                </os>
                <property>
                    <name>box</name>
                    <value>isd</value>
                </property>
            </activation>
            <properties>
                <ffmpeg.version>0.11.5-SNAPSHOT</ffmpeg.version>
                <toolchain.version>codesourcery-2013.11</toolchain.version>
                <compiler>2011.09</compiler>
                <openssl.version>1.0.0j-SNAPSHOT</openssl.version>
                <additional.defines>DISABLE_ALL_VENDORS DISABLE_SOFTWARE_MOTION_DETECTION DISABLE_DESKTOP_CAMERA EDGE_SERVER debug_in_release</additional.defines>
                <modification>isd</modification>
            </properties>
            <modules>
                <module>plugins/isd_native_plugin</module>
                <module>edge_firmware/isd</module>
            </modules>
        </profile>

        <profile>
            <id>linux-isd-s2</id>
            <activation>
                <activeByDefault>false</activeByDefault>
                <os>
                    <family>unix</family>
                    <name>linux</name>
                </os>
                <property>
                    <name>box</name>
                    <value>isd_s2</value>
                </property>
            </activation>
            <properties>
                <ffmpeg.version>0.11.5-SNAPSHOT</ffmpeg.version>
                <toolchain.version>linaro-multilib-2013.09</toolchain.version>
                <compiler>${toolchain.version}</compiler>
                <openssl.version>1.0.1f-SNAPSHOT</openssl.version>
                <additional.defines>DISABLE_ALL_VENDORS DISABLE_SOFTWARE_MOTION_DETECTION DISABLE_DESKTOP_CAMERA EDGE_SERVER debug_in_release</additional.defines>
                <modification>isd_s2</modification>
            </properties>
            <modules>
                <module>plugins/isd_native_plugin</module>
                <module>edge_firmware/isd</module>
            </modules>
        </profile>

        <profile>
            <id>linux-arm-rpi</id>
            <activation>
                <activeByDefault>false</activeByDefault>
                <os>
                    <family>unix</family>
                    <name>linux</name>
                </os>
                <property>
                    <name>box</name>
                    <value>rpi</value>
                </property>
            </activation>
            <properties>
                <toolchain.version>rpi</toolchain.version>
                <compiler>${toolchain.version}</compiler>
                <openssl.version>1.0.0j-SNAPSHOT</openssl.version>
                <ffmpeg.version>0.11.5-SNAPSHOT</ffmpeg.version>
                <additional.defines>debug_in_release</additional.defines>
                <modification>rpi</modification>
            </properties>
            <modules>
                <module>plugins/rpi_cam</module>
                <module>edge_firmware/rpi</module>
            </modules>
        </profile>

        <!-- Banana Pie box -->
        <profile>
            <id>linux-arm-bpi</id>
            <activation>
                <activeByDefault>false</activeByDefault>
                <os>
                    <family>unix</family>
                    <name>linux</name>
                </os>
                <property>
                    <name>box</name>
                    <value>bpi</value>
                </property>
            </activation>
            <properties>
                <quazip.version>0.7-SNAPSHOT</quazip.version>
                <toolchain.version>rpi</toolchain.version>
                <compiler>bpi</compiler>
                <openssl.version>1.0.0j-SNAPSHOT</openssl.version>
                <ffmpeg.version>0.11.5-SNAPSHOT</ffmpeg.version>
                <additional.defines>debug_in_release</additional.defines>
                <modification>bpi</modification>
            </properties>
            <modules>
                <!-- Banana pie uses same distro as rpi -->
                <module>edge_firmware/rpi</module>
            </modules>
        </profile>

        <profile>
            <id>linux-x64</id>
            <activation>
                <os>
                    <family>unix</family>
                    <name>linux</name>
                    <arch>amd64</arch>
                </os>
                <property>
                    <name>arch</name>
                    <value>!arm</value>
                </property>
            </activation>
            <properties>
                <arch>x64</arch>
                <arch.dir>x86_64-linux-gnu/</arch.dir>
        <target.arch>amd64</target.arch>
            </properties>
        </profile>
        <profile>
            <id>linux-x86</id>
            <activation>
                <os>
                    <family>unix</family>
                    <name>linux</name>
                    <arch>i386</arch>
                </os>
                <property>
                    <name>arch</name>
                    <value>!arm</value>
                </property>
            </activation>
            <properties>
                <arch>x86</arch>
                <arch.dir>i386-linux-gnu/</arch.dir>
        <target.arch>i386</target.arch>
            </properties>
        </profile>
        <profile>
            <id>linux-x86-on-x64</id>
            <activation>
                <os>
                    <family>unix</family>
                    <name>linux</name>
                    <arch>amd64</arch>
                </os>
                <property>
                    <name>arch</name>
                    <value>x86</value>
                </property>
            </activation>
            <properties>
                <compiler.arguments>-m32</compiler.arguments>
                <qt.spec>linux-g++-32</qt.spec>
                <arch.dir>i386-linux-gnu/</arch.dir>
        <target.arch>i386</target.arch>
            </properties>
        </profile>
        <profile>
            <id>nobeta</id>
            <activation>
                <property>
                    <name>beta</name>
                    <value>false</value>
                </property>
            </activation>
            <properties>
                <finalName>${deb.customization.company.name}-${final.artifact.name}-${release.version}.${buildNumber}-${build.suffix}</finalName>
                <updateFeedUrl>${prodUpdateFeedUrl}</updateFeedUrl>
                <skip.sign>false</skip.sign>
            </properties>
        </profile>
        <profile>
            <id>no-webkit</id>
            <activation>
                <property>
                    <name>webkit</name>
                    <value>false</value>
                </property>
            </activation>
            <properties>
                <compile.option1/>
            </properties>
        </profile>
        <profile>
            <id>angle</id>
            <activation>
                <os>
                    <family>Windows</family>
                </os>
                <property>
                    <name>angle</name>
                    <value>true</value>
                </property>
            </activation>
            <properties>
                <compile.option2>-angle</compile.option2>
            </properties>
        </profile>
    </profiles>
</project><|MERGE_RESOLUTION|>--- conflicted
+++ resolved
@@ -354,15 +354,10 @@
             <modules>
                 <module>traytool</module>
                 <!-- Vmaxproxy  module is disabled because we use already built version of vmax (vs2008 + qt4). We do so because vmaxproxy doesn't work if has been built on vs2012 -->
-<<<<<<< HEAD
                 <!--<module>vmaxproxy</module>  -->
                 <module>client</module>
                 <module>axclient</module>
                 <module>nxtool</module>
-=======
-                <!--<module>vmaxproxy</module>  -->                   
-                <module>axclient</module>     
->>>>>>> a3140049
                 <module>clientexe</module>
                 <module>wixsetup</module>
                 <module>plugins/nxinterface</module>     
