<project xmlns="http://maven.apache.org/POM/4.0.0" xmlns:xsi="http://www.w3.org/2001/XMLSchema-instance" xsi:schemaLocation="http://maven.apache.org/POM/4.0.0 http://maven.apache.org/maven-v4_0_0.xsd">

    <groupId>com.networkoptix.hdwitness</groupId>
    <version>2.4.1-SNAPSHOT</version>
    <modelVersion>4.0.0</modelVersion>
    <artifactId>hdwitness</artifactId>
    <packaging>pom</packaging>
    <name>HD Witness</name>

    <scm>
        <connection>scm:hg:file:///${basedir}</connection>
        <developerConnection>scm:hg:file:///${basedir}</developerConnection>
    </scm>

    <distributionManagement>
        <repository>
            <id>nexus-snapshots</id>
            <url>https://noptix.enk.me/nexus/content/repositories/snapshots/</url>
        </repository>
    </distributionManagement>

    <properties>
        <release.version>${parsedVersion.majorVersion}.${parsedVersion.minorVersion}.${parsedVersion.incrementalVersion}</release.version>
        <appserver.name>Enterprise Controller</appserver.name>
        <appserver2.name>${company.name} New Enterprise Controller</appserver2.name>
        <client.name>${company.name} ${product.name} Client</client.name>
        <client.display.name>${company.name} ${display.product.name} Client</client.display.name>
        <client.mediafolder.name>${product.name} Media</client.mediafolder.name>
        <applauncher.name>${product.name} Launcher</applauncher.name>
        <applauncher.display.name>${display.product.name} Launcher</applauncher.display.name>
        <axiscamplugin.name>${company.name} AXIS camera integration plugin</axiscamplugin.name>
        <genericrtspplugin.name>${company.name} generic RTSP plugin</genericrtspplugin.name>
        <!--ftpstorageplugin.name>${company.name} Ftp storage plugin</ftpstorageplugin.name-->
        <mediaserver.name>${company.name} Media Server</mediaserver.name>
        <mediaserver.display.name>${display.product.name} Media Server</mediaserver.display.name>
        <mediaserver_core.name>${company.name} Media Server Core</mediaserver_core.name>
        <mediaserver_core.display.name>${display.product.name} Media Server Core</mediaserver_core.display.name>
        <mediaproxy.name>${company.name} Media Proxy</mediaproxy.name>
        <mediaproxy.display.name>${company.name} Media Proxy</mediaproxy.display.name>
<<<<<<< HEAD
        <nxtool.name>${company.name} ${display.product.name} Server Configuration Tool</nxtool.name>
        <nxtool.display.name>Nx Server Tool</nxtool.display.name>
=======
        <nxtool.name>${nxtool.company.name} Server Tool</nxtool.name>
        <nxtool.display.name>${nxtool.company.name} Server Tool</nxtool.display.name>
>>>>>>> 4881b79b
        <testcamera.name>${company.name} Test Camera</testcamera.name>
        <traytool.name>${product.name} Tray Assistant</traytool.name>
        <traytool.display.name>${display.product.name} Tray Assistant</traytool.display.name>
        <vmaxproxy.name>${company.name} VMax Proxy</vmaxproxy.name>
        <wixsetup.name>${company.name} ${display.product.name} Setup v.${release.version}</wixsetup.name>
        <license.environment>production</license.environment>
        <build.configuration>release</build.configuration>
        <buildNumber>0</buildNumber>
        <skip.sign>true</skip.sign>
        <box>none</box>
        <modification/>
        <beta>true</beta>
        <final.artifact.name>${project.artifactId}</final.artifact.name>
        <build.suffix>${arch}</build.suffix>
        <finalName>${deb.customization.company.name}-${final.artifact.name}-${release.version}.${buildNumber}-${build.suffix}-${build.configuration}-beta</finalName>
        <updateFeedUrl>${testUpdateFeedUrl}</updateFeedUrl>
        <mobile>false</mobile>
        <!-- compile.option1. See profile no-webkit -->
        <webkit>true</webkit>
        <!-- compile.option2. See profile angle  -->
        <angle>false</angle>

        <root.dir>${basedir}</root.dir>
        <compile.option1>-webkit</compile.option1>
        <compile.option2/>
        <compile.option3/>
        <compile.options>${compile.option1}${compile.option2}${compile.option3}</compile.options>
        <!-- Used for cross-compilation to add -m32 on Linux to compile x86 on x64 -->
        <compiler.arguments />

        <libdir>${root.dir}/build_environment/target</libdir>
        <ClientHelpSourceDir>${environment.dir}/help/${release.version}/${customization}</ClientHelpSourceDir>
        <ClientBgSourceDir>${libdir}/backgrounds</ClientBgSourceDir>
        <ClientVoxSourceDir>${environment.dir}/festival.vox/lib</ClientVoxSourceDir>
        <unpack.skip>false</unpack.skip>
        <resources.phase>generate-sources</resources.phase>
        <ffmpeg.version>0.11.4-SNAPSHOT</ffmpeg.version>
        <openssl.version>1.0.0j-custom-SNAPSHOT</openssl.version>
        <openldap.version>2.4.42-SNAPSHOT</openldap.version>
        <sasl2.version>2.1.26-SNAPSHOT</sasl2.version>
        <protobuf.version>2.5.0-SNAPSHOT</protobuf.version>
        <onvif.version>2.1.2-io-SNAPSHOT</onvif.version>
        <sigar.version>1.7-SNAPSHOT</sigar.version>
        <festival.version>2.1-SNAPSHOT</festival.version>
        <boost.version>1.54-SNAPSHOT</boost.version>
        <bespin.version>1.2-SNAPSHOT</bespin.version>
        <quazip.version>0.6.2-SNAPSHOT</quazip.version>

        <!-- Set parent (parent.customization) and child (customization) customizations here -->
        <customization>default</customization>
        <customization.dir>${root.dir}/customization/${customization}</customization.dir>
        <parent.customization.dir>${root.dir}/customization/${parent.customization}</parent.customization.dir>
        <toolchain.version>none</toolchain.version>

        <additional.defines/>
        <customization.defines/>

        <!-- QT libs used by ALL modules (to be included in the installer. It is necessary to specify the particular libs in the corresponding modules) -->
        <qtlib1>Core</qtlib1>
        <qtlib2>Network</qtlib2>
        <qtlib3>Xml</qtlib3>
        <qtlib4>Concurrent</qtlib4>
        <qtlib5>Sql</qtlib5>
        <qtlib6>Multimedia</qtlib6>
        <qtlib7>OpenGL</qtlib7>
        <qtlib8>Widgets</qtlib8>
        <qtlib9>Gui</qtlib9>
        <qtlib10>X11Extras</qtlib10>
        <qtlib11>PrintSupport</qtlib11>
        <qtlib12>WebKit</qtlib12>
        <qtlib13>WebKitWidgets</qtlib13>
        <qtlib14>MultimediaWidgets</qtlib14>
        <qtlib15>Quick</qtlib15>
        <qtlib16>Qml</qtlib16>
        <qtlib17>Positioning</qtlib17>
        <qtlib18>Sensors</qtlib18>
        <!--qtlib19 is for desktop only-->
        <qtlib19></qtlib19>
        <qtlib20>XmlPatterns</qtlib20>

        <!--QT plugins used-->
        <qtplugin1>imageformats</qtplugin1>
        <qtplugin2>platforms</qtplugin2>
        <qtplugin3/>
        <project.build.sourceEncoding>UTF-8</project.build.sourceEncoding>
        <project.reporting.outputEncoding>UTF-8</project.reporting.outputEncoding>
    </properties>

    <build>
        <defaultGoal>package</defaultGoal>
        <finalName>${finalName}</finalName>
        <plugins>
            <plugin>
                <groupId>org.codehaus.mojo</groupId>
                <artifactId>properties-maven-plugin</artifactId>
                <version>1.0-alpha-2</version>
                <executions>
                    <execution>
                        <id>read</id>
                        <phase>validate</phase>
                        <goals>
                            <goal>read-project-properties</goal>
                        </goals>
                        <configuration>
                            <files>
                                <file>${root.dir}/customization/default-values.properties</file>
                                <file>${customization.dir}/build.properties</file>
                                <file>${customization.dir}/license.properties</file>
                                <!-- <file>${root.dir}/appserver/appserver-${arch}.properties</file> -->
                            </files>
                        </configuration>
                    </execution>
                </executions>
            </plugin>
            <plugin>
                <groupId>org.codehaus.mojo</groupId>
                <artifactId>build-helper-maven-plugin</artifactId>
                <version>1.7</version>
                <executions>
                    <execution>
                        <id>released-version</id>
                        <phase>validate</phase>
                        <goals>
                            <goal>released-version</goal>
                            <goal>parse-version</goal>
                        </goals>
                    </execution>
                </executions>
            </plugin>

            <plugin>
                <groupId>org.codehaus.mojo</groupId>
                <artifactId>buildnumber-maven-plugin</artifactId>
                <version>1.3</version>
                <executions>
                    <execution>
                        <phase>validate</phase>
                        <goals>
                            <goal>hgchangeset</goal>
                        </goals>
                    </execution>
                </executions>
            </plugin>
            <plugin>
                <groupId>org.apache.maven.plugins</groupId>
                <artifactId>maven-resources-plugin</artifactId>
                <version>2.6</version>
                <executions>
                    <execution>
                        <id>copy-project-resources</id>
                        <!-- This variable is for Android. Resources for all modules should be copied on the "generate-sources" phase. However Android should copy resources at "validate" -->
                        <phase>${resources.phase}</phase>
                        <goals>
                            <goal>copy-resources</goal>
                        </goals>
                        <configuration>
                            <outputDirectory>${project.build.directory}</outputDirectory>
                            <overwrite>true</overwrite>
                            <encoding>ISO-8859-1</encoding>
                            <resources>
                                <resource>
                                    <directory>${basedir}/maven/filter-resources</directory>
                                    <filtering>true</filtering>
                                </resource>
                                <resource>
                                    <directory>${basedir}/maven/bin-resources</directory>
                                    <filtering>false</filtering>
                                </resource>
                                <resource>
                                    <directory>${parent.customization.dir}/${project.artifactId}</directory>
                                    <filtering>false</filtering>
                                    <excludes>
                                        <exclude>**/_unused/**</exclude>
                                        <exclude>**/intro.*</exclude>
                                    </excludes>
                                </resource>
                                <resource>
                                    <directory>${customization.dir}/${project.artifactId}</directory>
                                    <filtering>false</filtering>
                                    <excludes>
                                        <exclude>**/_unused/**</exclude>
                                    </excludes>
                                </resource>
                            </resources>
                        </configuration>
                    </execution>
                </executions>
            </plugin>
        </plugins>
    </build>

    <profiles>
        <profile>
            <id>android</id>
            <activation>
                <activeByDefault>false</activeByDefault>
                <os>
                    <family>Windows</family>
                </os>
                <property>
                    <name>mobile</name>
                    <value>true</value>
                </property>
                <file>
                    <missing>customization/${customization}/mobile.skip</missing>
                </file>
            </activation>
            <modules>
                <module>android-client/protobuf-classes</module>
                <module>android-client/android-main</module>
            </modules>
        </profile>
        <profile>
            <id>ios</id>
            <activation>
                <activeByDefault>false</activeByDefault>
                <os>
                    <family>mac</family>
                </os>
                <property>
                    <name>mobile</name>
                    <value>true</value>
                </property>
                <file>
                    <missing>customization/${customization}/mobile.skip</missing>
                </file>
            </activation>
            <modules>
                <module>ios-client</module>
            </modules>
        </profile>

        <profile>
            <id>quicksync</id>
            <activation>
                <property>
                    <name>quicksync</name>
                    <value>true</value>
                </property>
            </activation>
            <modules>
                <module>plugins/quicksyncdecoder</module>
            </modules>
        </profile>

        <profile>
            <id>main</id>
            <activation>
                <property>
                    <name>!skipCommon</name>
                </property>
            </activation>
            <modules>
                <module>build_variables</module>
                <module>common</module>
                <!-- <module>hole_punching_mediator</module> -->
                <module>appserver2</module>
                <!-- <module>testcamera</module> -->
            </modules>
        </profile>
        <profile>
            <id>unit_tests</id>
            <activation>
                <activeByDefault>false</activeByDefault>
                <property>
                    <name>ut</name>
                </property>
            </activation>
            <modules>
                <module>unit_tests/build_ut</module>
                <module>unit_tests/common_ut</module>
                <module>unit_tests/image_library_plugin_ut</module>
                <module>unit_tests/mediaserver_core_ut</module>
                <module>unit_tests/traytool_ut</module>
            </modules>
        </profile>
       <profile>
            <id>nomac</id>
            <activation>
                <activeByDefault>false</activeByDefault>
                <os>
                    <family>!mac</family>
                </os>
            </activation>
            <modules>
                <!--<module>plugins/axiscamplugin</module>-->
                <module>nx_sdk</module>
                <module>nx_storage_sdk</module>
                <module>plugins/genericrtspplugin</module>
                <!--module>storage_plugins/ftpstorageplugin</module-->
                <module>plugins/image_library_plugin</module>
                <module>plugins/mjpg_link</module>
                <module>mediaserver</module>
                <module>mediaserver_core</module>
                <!--<module>mediaproxy</module> -->
                <!-- <module>testcamera</module> -->
            </modules>
            <properties>
                <additional.compiler>${compiler}</additional.compiler>
            </properties>
        </profile>
        <profile>
            <id>desktop</id>
            <activation>
                <activeByDefault>false</activeByDefault>
                <property>
                    <name>arch</name>
                    <value>!arm</value>
                </property>
            </activation>
            <properties>
                <qtlib19>DBus</qtlib19>
            </properties>
            <modules>
                <module>applauncher</module>
                <module>client</module>
                <module>clientexe</module>
            </modules>
        </profile>
        <profile>
            <id>windows</id>
            <activation>
                <os>
                    <family>Windows</family>
                </os>
            </activation>
            <modules>
                <module>traytool</module>
                <!-- Vmaxproxy  module is disabled because we use already built version of vmax (vs2008 + qt4). We do so because vmaxproxy doesn't work if has been built on vs2012 -->
                <!--<module>vmaxproxy</module>  -->
                <module>client</module>
                <module>clientexe</module>
                <module>wixsetup</module>
            </modules>
            <properties>
                <qt.dir>${libdir}/${arch}</qt.dir>
                <environment.dir>${env.ENVIRONMENT}</environment.dir>
                <init.python.dir>${environment.dir}/python/${arch}</init.python.dir>
                <python.dir>${libdir}/${arch}/python/scripts</python.dir>
                <python.executable>python.exe</python.executable>
                <python.virtualenv>virtualenv.exe</python.virtualenv>
                <buildenv.script>get_buildenv.bat</buildenv.script>
                <platform>windows</platform>
                <box>windows</box>
                <compiler>msvc2012u3</compiler>
                <arch>x64</arch>
                <force_x86>false</force_x86>
                <bespin.version>1.2-windows-SNAPSHOT</bespin.version>
                <!-- Testing WinXP hacks on Win78. If doesn't work properly, then revert back -->
                <!-- <qt.spec>win32-msvc2012</qt.spec>
                <PlatformToolSet>v110</PlatformToolSet>
                <modification>win78</modification> -->
                <qt.spec>win32-msvc2012xp</qt.spec>
                <PlatformToolSet>v110_xp</PlatformToolSet>
                <modification>winxp</modification>

                <profile.classifier>${platform}</profile.classifier>
                <windows>true</windows>
                <unix>false</unix>
                <script.extension>bat</script.extension>
                <global.windows.defines>ENABLE_VMAX</global.windows.defines>
            </properties>
        </profile>
        <!-- Paxton stuff can be built only on Windows x86 -->
        <profile>
            <id>paxton</id>
            <activation>
                <os>
                    <family>Windows</family>
                </os>
                <property>
                    <name>arch</name>
                    <value>x86</value>
                </property>
                <file>
                    <missing>customization/${customization}/paxton.skip</missing>
                </file>
            </activation>
            <modules>
                <module>axclient</module>
                <module>plugins/nxinterface</module>
                <module>plugins/nxcontrol</module>
                <module>plugins/acs/paxton</module>
                <module>plugins/acs/paxton-installer</module>
                <!-- Uncomment this when 2.3.1_paxton is merged -->
                <!-- <module>plugins/acs/paxton</module>
                <module>plugins/acs/paxton-installer</module> -->
            </modules>
        </profile>
        <profile>
            <id>nxtool</id>
            <activation>
                <os>
                    <family>Windows</family>
                </os>
                <file>
                    <missing>customization/${customization}/nxtool.skip</missing>
                </file>
            </activation>
            <modules>
                <module>nxtool</module>
            </modules>
        </profile>

        <profile>
            <!-- Common Profile for Linux, Mac, Arm -->
            <id>unix</id>
            <activation>
                <os>
                    <family>unix</family>
                </os>
            </activation>
            <properties>
                <environment.dir>${env.environment}</environment.dir>
                <init.python.dir>/usr/bin</init.python.dir>
                <python.dir>${libdir}/${arch}/python/bin</python.dir>
                <python.executable>python2</python.executable>
                <python.virtualenv>virtualenv2</python.virtualenv>
                <buildenv.script>get_buildenv.sh</buildenv.script>
                <qt.dir>${libdir}</qt.dir>
                <common.platform>unix</common.platform>
                <compiler>gcc</compiler>
                <profile.classifier>${platform}-${arch}</profile.classifier>
                <unix>true</unix>
                <windows>false</windows>
                <script.extension>sh</script.extension>
            </properties>
        </profile>
        <profile>
            <id>linux</id>
            <activation>
                <os>
                    <family>unix</family>
                    <name>linux</name>
                </os>
            </activation>
            <properties>
                <platform>linux</platform>
                <qt.spec>linux-g++</qt.spec>
                <qt.classifier>${platform}-${arch}-${build.configuration}</qt.classifier>
            </properties>
            <modules>
                <!--<module>plugins/xvbadecoder</module>-->
            </modules>
        </profile>
        <profile>
            <id>macosx</id>
            <activation>
                <os>
                    <family>mac</family>
                </os>
            </activation>
            <properties>
                <platform>macosx</platform>
                <additional.compiler>clang</additional.compiler>
                <arch>x64</arch>
                <qt.spec>macx-clang-libc++</qt.spec>
                <qt.classifier>${platform}-${arch}</qt.classifier>
                <python.executable>python</python.executable>
                <python.virtualenv>virtualenv</python.virtualenv>
            </properties>
            <modules>
                <module>macsetup/client-dmg</module>
            </modules>
        </profile>

        <profile>
            <id>linux-noarm</id>
            <activation>
                <activeByDefault>false</activeByDefault>
                <os>
                    <family>unix</family>
                    <name>linux</name>
                </os>
                <property>
                    <name>arch</name>
                    <value>!arm</value>
                </property>
            </activation>
            <modules>
                <module>debsetup/client-deb</module>
                <module>debsetup/mediaserver-deb</module>
            </modules>
            <properties>
                <modification>ubuntu</modification>
            </properties>
        </profile>

        <profile>
            <id>linux-arm</id>
            <activation>
                <activeByDefault>false</activeByDefault>
                <os>
                    <family>unix</family>
                    <name>linux</name>
                </os>
                <property>
                    <name>arch</name>
                    <value>arm</value>
                </property>
            </activation>
            <properties>
                <build.suffix>${box}-${arch}</build.suffix>
                <qt.spec>linux-arm-gnueabi-g++</qt.spec>
                <qt.classifier>${platform}-${arch}-${box}</qt.classifier>
                <compile.option1/>
                <libdir>${root.dir}/build_environment/target-${box}</libdir>
            </properties>
            <build>
                <directory>target-${box}</directory>
            </build>
        </profile>

        <profile>
            <id>linux-isd-jaguar</id>
            <activation>
                <activeByDefault>false</activeByDefault>
                <os>
                    <family>unix</family>
                    <name>linux</name>
                </os>
                <property>
                    <name>box</name>
                    <value>isd</value>
                </property>
            </activation>
            <properties>
                <ffmpeg.version>0.11.5-SNAPSHOT</ffmpeg.version>
                <toolchain.version>codesourcery-2013.11</toolchain.version>
                <compiler>2011.09</compiler>
                <openssl.version>1.0.0j-SNAPSHOT</openssl.version>
                <additional.defines>DISABLE_ALL_VENDORS DISABLE_SOFTWARE_MOTION_DETECTION DISABLE_DESKTOP_CAMERA EDGE_SERVER debug_in_release</additional.defines>
                <modification>isd</modification>
            </properties>
            <modules>
                <module>plugins/isd_native_plugin</module>
                <module>edge_firmware/isd</module>
            </modules>
        </profile>

        <profile>
            <id>linux-isd-s2</id>
            <activation>
                <activeByDefault>false</activeByDefault>
                <os>
                    <family>unix</family>
                    <name>linux</name>
                </os>
                <property>
                    <name>box</name>
                    <value>isd_s2</value>
                </property>
            </activation>
            <properties>
                <ffmpeg.version>0.11.5-SNAPSHOT</ffmpeg.version>
                <toolchain.version>linaro-multilib-2013.09</toolchain.version>
                <compiler>${toolchain.version}</compiler>
                <openssl.version>1.0.1f-SNAPSHOT</openssl.version>
                <additional.defines>DISABLE_ALL_VENDORS DISABLE_SOFTWARE_MOTION_DETECTION DISABLE_DESKTOP_CAMERA EDGE_SERVER debug_in_release</additional.defines>
                <modification>isd_s2</modification>
            </properties>
            <modules>
                <module>plugins/isd_native_plugin</module>
                <module>edge_firmware/isd</module>
            </modules>
        </profile>

        <profile>
            <id>linux-arm-rpi</id>
            <activation>
                <activeByDefault>false</activeByDefault>
                <os>
                    <family>unix</family>
                    <name>linux</name>
                </os>
                <property>
                    <name>box</name>
                    <value>rpi</value>
                </property>
            </activation>
            <properties>
                <toolchain.version>rpi</toolchain.version>
                <compiler>${toolchain.version}</compiler>
                <openssl.version>1.0.0j-SNAPSHOT</openssl.version>
                <ffmpeg.version>0.11.5-SNAPSHOT</ffmpeg.version>
                <modification>rpi</modification>
            </properties>
            <modules>
                <!--<module>plugins/rpi_cam</module>-->
                <module>edge_firmware/rpi</module>
            </modules>
        </profile>

        <!-- Banana Pie box -->
        <profile>
            <id>linux-arm-bpi</id>
            <activation>
                <activeByDefault>false</activeByDefault>
                <os>
                    <family>unix</family>
                    <name>linux</name>
                </os>
                <property>
                    <name>box</name>
                    <value>bpi</value>
                </property>
            </activation>
            <properties>
                <quazip.version>0.7-SNAPSHOT</quazip.version>
                <toolchain.version>rpi</toolchain.version>
                <compiler>bpi</compiler>
                <openssl.version>1.0.0j-SNAPSHOT</openssl.version>
                <ffmpeg.version>0.11.5-SNAPSHOT</ffmpeg.version>
                <modification>bpi</modification>
            </properties>
            <modules>
                <!-- Banana pie uses same distro as rpi -->
                <module>edge_firmware/rpi</module>
            </modules>
        </profile>

        <profile>
            <id>linux-x64</id>
            <activation>
                <os>
                    <family>unix</family>
                    <name>linux</name>
                    <arch>amd64</arch>
                </os>
                <property>
                    <name>arch</name>
                    <value>!arm</value>
                </property>
            </activation>
            <properties>
                <arch>x64</arch>
                <arch.dir>x86_64-linux-gnu/</arch.dir>
                <target.arch>amd64</target.arch>
            </properties>
        </profile>
        <profile>
            <id>linux-x86</id>
            <activation>
                <os>
                    <family>unix</family>
                    <name>linux</name>
                    <arch>i386</arch>
                </os>
                <property>
                    <name>arch</name>
                    <value>!arm</value>
                </property>
            </activation>
            <properties>
                <arch>x86</arch>
                <arch.dir>i386-linux-gnu/</arch.dir>
        <target.arch>i386</target.arch>
            </properties>
        </profile>
        <profile>
            <id>linux-x86-on-x64</id>
            <activation>
                <os>
                    <family>unix</family>
                    <name>linux</name>
                    <arch>amd64</arch>
                </os>
                <property>
                    <name>arch</name>
                    <value>x86</value>
                </property>
            </activation>
            <properties>
                <compiler.arguments>-m32</compiler.arguments>
                <qt.spec>linux-g++-32</qt.spec>
                <arch.dir>i386-linux-gnu/</arch.dir>
        <target.arch>i386</target.arch>
            </properties>
        </profile>
        <profile>
            <id>nobeta</id>
            <activation>
                <property>
                    <name>beta</name>
                    <value>false</value>
                </property>
            </activation>
            <properties>
                <finalName>${deb.customization.company.name}-${final.artifact.name}-${release.version}.${buildNumber}-${build.suffix}</finalName>
                <updateFeedUrl>${prodUpdateFeedUrl}</updateFeedUrl>
                <skip.sign>false</skip.sign>
            </properties>
        </profile>
        <profile>
            <id>no-webkit</id>
            <activation>
                <property>
                    <name>webkit</name>
                    <value>false</value>
                </property>
            </activation>
            <properties>
                <compile.option1/>
            </properties>
        </profile>
        <profile>
            <id>angle</id>
            <activation>
                <os>
                    <family>Windows</family>
                </os>
                <property>
                    <name>angle</name>
                    <value>true</value>
                </property>
            </activation>
            <properties>
                <compile.option2>-angle</compile.option2>
            </properties>
        </profile>
    </profiles>
</project><|MERGE_RESOLUTION|>--- conflicted
+++ resolved
@@ -37,13 +37,8 @@
         <mediaserver_core.display.name>${display.product.name} Media Server Core</mediaserver_core.display.name>
         <mediaproxy.name>${company.name} Media Proxy</mediaproxy.name>
         <mediaproxy.display.name>${company.name} Media Proxy</mediaproxy.display.name>
-<<<<<<< HEAD
-        <nxtool.name>${company.name} ${display.product.name} Server Configuration Tool</nxtool.name>
-        <nxtool.display.name>Nx Server Tool</nxtool.display.name>
-=======
         <nxtool.name>${nxtool.company.name} Server Tool</nxtool.name>
         <nxtool.display.name>${nxtool.company.name} Server Tool</nxtool.display.name>
->>>>>>> 4881b79b
         <testcamera.name>${company.name} Test Camera</testcamera.name>
         <traytool.name>${product.name} Tray Assistant</traytool.name>
         <traytool.display.name>${display.product.name} Tray Assistant</traytool.display.name>
