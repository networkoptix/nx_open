--- conflicted
+++ resolved
@@ -418,7 +418,6 @@
             </activation>
             <modules>
                 <module>axclient</module>
-<<<<<<< HEAD
                 <module>plugins/nxinterface</module>
                 <module>plugins/nxcontrol</module>
                 <module>plugins/acs/paxton</module>
@@ -427,13 +426,6 @@
                 <!-- <module>plugins/acs/paxton</module>
                 <module>plugins/acs/paxton-installer</module> -->
             </modules>
-=======
-                <module>plugins/nxinterface</module>     
-                <module>plugins/nxcontrol</module>     
-                <module>plugins/acs/paxton</module>     
-                <module>plugins/acs/paxton-installer</module>     
-            </modules>            
->>>>>>> 8c23efea
         </profile>
         <profile>
             <id>nxtool</id>
