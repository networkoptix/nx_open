<project xmlns="http://maven.apache.org/POM/4.0.0" xmlns:xsi="http://www.w3.org/2001/XMLSchema-instance" xsi:schemaLocation="http://maven.apache.org/POM/4.0.0 http://maven.apache.org/maven-v4_0_0.xsd">

    <groupId>com.networkoptix.hdwitness</groupId>
    <version>3.1.0-SNAPSHOT</version>
    <modelVersion>4.0.0</modelVersion>
    <artifactId>hdwitness</artifactId>
    <packaging>pom</packaging>
    <name>Nx Witness</name>

    <scm>
        <connection>scm:hg:file:///${basedir}</connection>
        <developerConnection>scm:hg:file:///${basedir}</developerConnection>
    </scm>

    <distributionManagement>
        <repository>
            <id>nexus-snapshots</id>
            <url>https://noptix.enk.me/nexus/content/repositories/snapshots/</url>
        </repository>
    </distributionManagement>

    <repositories>
        <repository>
            <id>localrepository</id>
            <url>file://${root.dir}</url>
        </repository>
    </repositories>

    <properties>
        <!-- Project GUIDs (c++/qt only) -->
        <common.guid>{7f2f48c9-e466-45d9-a9a0-1dcfb486f6cb}</common.guid>
        <cloud_connect_test_util.guid>{931F412E-DCC2-426B-93CD-1F551CA69D93}</cloud_connect_test_util.guid>
        <media_db_util.guid>{931E412E-4CB2-426B-93CD-1F581CA69D93}</media_db_util.guid>
        <nx_email.guid>{0034cf9a-0454-475d-9b54-87d4b4a6b65b}</nx_email.guid>
        <nx_speech_synthesizer.guid>{08927adb-9495-49a3-990d-e56d699203f7}</nx_speech_synthesizer.guid>
        <nx_streaming.guid>{3c0acd3f-d641-4690-a7c5-129cb4bea938}</nx_streaming.guid>
        <nx_media.guid>{3fbafa12-f3a7-4fd2-bafc-256427399a56}</nx_media.guid>
        <nx_network.guid>{71fb3cab-00f4-41a3-af08-ae0a61b8c79e}</nx_network.guid>
        <nx_utils.guid>{81BDC343-5614-4C4D-90E8-147A024BEAF4}</nx_utils.guid>
        <nx_fusion.guid>{0ac7e9d9-df58-456f-a568-0bd7ca5eacda}</nx_fusion.guid>
        <nx_vms_utils.guid>{c4174ab7-1537-498b-8c4d-091d05e4735a}</nx_vms_utils.guid>
        <udt.guid>{7f5cd83f-b59e-4020-b35b-de4edaf66233}</udt.guid>
        <cloud_db_client.guid>{0F7C2BCF-DA0B-4E2E-8F4B-564AE63FAD73}</cloud_db_client.guid>
        <nx_audio.guid>{d335c660-3c62-4048-a1eb-b1606159a2dd}</nx_audio.guid>
        <nx_bpi_videonode_plugin.guid>{5e528d46-180a-4ea2-85b0-eeccef76ef79}</nx_bpi_videonode_plugin.guid>
        <appserver2.guid>{16bb7b01-5096-4cee-93ae-b34b3153459f}</appserver2.guid>
        <appserver2_ut.guid>{9ad34f32-99ec-4174-9991-1dedc7177123}</appserver2_ut.guid>
        <axiscamplugin.guid>{c27722d6-d3ae-41dc-9467-52d93f5b119a}</axiscamplugin.guid>
        <evidence_plugin.guid>{061d1513-9a37-4d14-90f5-11d42d2d7827}</evidence_plugin.guid>
        <genericrtspplugin.guid>{7fafaf1d-0d3d-42ea-aa11-4ffce0f170f9}</genericrtspplugin.guid>
        <image_library_plugin.guid>{62b24237-9c9d-4900-b32d-aa678317b4ba}</image_library_plugin.guid>
        <isd_native_plugin.guid>{9d3f6a6f-ec63-4269-bf34-cc1060f80e90}</isd_native_plugin.guid>
        <it930x_plugin.guid>{2c75d1b9-a6f1-4aa6-9d7e-8c0e602bd8fd}</it930x_plugin.guid>
        <mjpg_link.guid>{c8a846fd-d881-45d8-9f6c-c3e02eaf5763}</mjpg_link.guid>
        <quicksyncdecoder.guid>{84ca6c5b-525e-438a-940c-50c14db49c66}</quicksyncdecoder.guid>
        <rpi_cam.guid>{e9a0aea0-451a-497b-b5a2-ec649c9419c2}</rpi_cam.guid>
        <xvbadecoder.guid>{9b453bd1-92cb-4235-a6d4-2d77879f76fa}</xvbadecoder.guid>
        <mediaserver_core.guid>{821e5e4a-e882-4eec-aa02-71c9c1ff35b9}</mediaserver_core.guid>
        <mediaserver.guid>{ee61c3cc-791c-4f9f-9917-9e7c9ce9e907}</mediaserver.guid>
        <mobile_client.guid>{4d58c9a4-8dbe-480c-a974-634a7e2862ef}</mobile_client.guid>
        <applauncher.guid>{75b8ee80-e089-4de2-b7a1-d1464a9b4351}</applauncher.guid>
        <nx_client_core.guid>{7b7822da-47c1-4758-a07f-c2edcfc63d66}</nx_client_core.guid>
        <desktop_client.guid>{6de071a7-831c-43a1-88ae-ee9e12cd4050}</desktop_client.guid>
        <nx_client_desktop.guid>{6a4121d4-b02f-4e35-b941-ca9a9a2efb69}</nx_client_desktop.guid>
        <axclient.guid>{d3f564c6-315b-426b-8ed3-890d91300374}</axclient.guid>
        <traytool.guid>{e2bc6f17-8fc1-4aeb-b614-3fe2c74c41f6}</traytool.guid>
        <nxtool.guid>{d78c3988-0459-4dce-a1dc-e70df990fa54}</nxtool.guid>
        <ftpstorageplugin.guid>{f6c9f457-910c-4c0d-bb67-b4f752a8664e}</ftpstorageplugin.guid>
        <teststorageplugin.guid>{3d6223e8-eca2-47e1-ad40-a24bd2e2a78f}</teststorageplugin.guid>
        <!-- <storage_plugin_test_client.guid>{83e8bbad-6976-45da-bdd7-baf8f17fc71c}</storage_plugin_test_client.guid> -->
        <common_ut.guid>{2f2d9175-70c1-404d-82e3-5e797b92263c}</common_ut.guid>
        <cloud_connectivity_ut.guid>{f568398b-8ca3-44cc-9707-d1f63b2aa1c6}</cloud_connectivity_ut.guid>
        <nx_network_ut.guid>{f7dfa168-fa41-4d4a-b475-e785acb4ff45}</nx_network_ut.guid>
        <libcloud_db.guid>{BBA5BB95-B669-42C4-8074-EE0E361C094E}></libcloud_db.guid>
        <time_server.guid>{5640EBAF-8312-4C7C-851E-A48F0B5E2208}</time_server.guid>
        <cloud_db.guid>{44ADCF67-21B0-403D-A771-C138B11CDB83}></cloud_db.guid>
        <cloud_db_ut.guid>{626088EE-4911-4676-9152-F49BA62E1729}</cloud_db_ut.guid>
        <connection_mediator.guid>{f568398b-8ca3-44cc-9707-d1f63b2aa1c6}</connection_mediator.guid>
        <connection_mediator_ut.guid>{85C18AB2-22ED-450B-BF13-3792189C771F}</connection_mediator_ut.guid>
        <vms_gateway_ut.guid>{DFBAE289-29C2-4026-A8F6-B8A2D131DC75}</vms_gateway_ut.guid>
        <libconnection_mediator.guid>{109DCEE1-AADA-4C88-9FE4-8521525EF7FF}</libconnection_mediator.guid>
        <cloud_connect_auto_test.guid>{D2C6C354-447F-4786-9270-FD2F73552322}</cloud_connect_auto_test.guid>
        <libvms_gateway.guid>{76E39CFB-F504-428A-B67E-2544D4222E28}</libvms_gateway.guid>
        <vms_gateway.guid>{A2C631CB-073C-4F1A-9B47-63C52B68B71C}</vms_gateway.guid>
        <testcamera.guid>{f98dae04-4b22-4d73-b55a-038cfa0f3cfe}</testcamera.guid>
        <libtraffic_relay.guid>{237676bc-45ea-43cf-a2c1-4048468d92a9}</libtraffic_relay.guid>
        <traffic_relay.guid>{7f7104b2-1f99-4e4f-bff3-ad050eb0db8e}</traffic_relay.guid>

        <!-- Components' Naming -->
        <release.version>${parsedVersion.majorVersion}.${parsedVersion.minorVersion}.${parsedVersion.incrementalVersion}</release.version>

        <client.name>${company.name} ${product.name} Client</client.name>
        <client.display.name>${display.product.name} Client</client.display.name>

        <mobile_client.name>${company.name} ${product.name} Mobile Client</mobile_client.name>
        <mobile_client.display.name>${display.product.name} Mobile Client</mobile_client.display.name>

        <mediaserver.name>${company.name} Media Server</mediaserver.name>
        <mediaserver.display.name>${display.product.name} Media Server</mediaserver.display.name>

        <!-- >
            When you are adding new names to this list, please note the following:
            1) Names are actual only for binary project. Libraries should not require the name.
            2) Different ".name" and ".display.name" options are implementation of the migration hack HD Witness -> Nx Witness.
               They are NOT needed for all new projects. Just use single ".name".
        </!-->

        <nxtool.name>${short.company.name} Server Tool</nxtool.name>
        <applauncher.name>${company.name} ${display.product.name} Launcher</applauncher.name>
        <traytool.name>${display.product.name} Tray Assistant</traytool.name>
        <testcamera.name>${company.name} Test Camera</testcamera.name>
        <axiscamplugin.name>${company.name} AXIS camera integration plugin</axiscamplugin.name>
        <evidence_plugin.name>${company.name} Evidence integration plugin</evidence_plugin.name>
        <genericrtspplugin.name>${company.name} generic RTSP plugin</genericrtspplugin.name>
        <client.mediafolder.name>${product.name} Media</client.mediafolder.name>
        <vmaxproxy.name>${company.name} VMax Proxy</vmaxproxy.name>
        <wixsetup.name>${company.name} ${display.product.name} Setup v.${release.version}</wixsetup.name>
        <cloud_connect_auto_test.name>${company.name} Cloud Connect Auto Test</cloud_connect_auto_test.name>
        <minilauncher.name>${company.name} ${display.product.name} Launcher</minilauncher.name>
        <media_db_util.name>${company.name} ${display.product.name} Media DB Utility</media_db_util.name>

        <product.display.title>${product.title}</product.display.title>

        <!-- Binary Filenames and paths (defaults for linux) -->
        <client.binary.name>client-bin</client.binary.name>
        <minilauncher.binary.name>applauncher</minilauncher.binary.name>
        <applauncher.binary.name>applauncher-bin</applauncher.binary.name>
        <installation.root>/opt/${deb.customization.company.name}</installation.root>
        <launcher.version.file>launcher.version</launcher.version.file>

        <!-- Build Defaults -->
        <license.environment>production</license.environment>
        <build.configuration>debug</build.configuration>
        <buildNumber>0</buildNumber>
        <skip.sign>true</skip.sign>
        <box>none</box>
        <modification/>
        <beta>true</beta>
        <build.suffix>${arch}</build.suffix>
        <updateFeedUrl>${testUpdateFeedUrl}</updateFeedUrl>
        <mobile>false</mobile>
        <newmobile/>
        <liteMode>false</liteMode>
        <iosTarget>iphoneos</iosTarget>

        <template>lib</template>
        <noQmlInQrc>false</noQmlInQrc>

        <root.dir>${basedir}</root.dir>

        <libdir>${root.dir}/build_environment/target</libdir>
        <rdep.target>${platform}-${arch}</rdep.target>
        <packages.dir>${environment.dir}/packages</packages.dir>
        <qt.path>packages/${rdep.target}/qt-${qt.version}</qt.path>
        <qt.dir>${environment.dir}/${qt.path}</qt.dir>
        <ClientHelpSourceDir>${libdir}/bin/${build.configuration}/help</ClientHelpSourceDir>
        <ClientVoxSourceDir>${libdir}/bin/release/vox</ClientVoxSourceDir>
        <ClientBgSourceDir>${libdir}/backgrounds</ClientBgSourceDir>
        <launcher.version.dir>${libdir}/bin/${build.configuration}</launcher.version.dir>
        <unpack.skip>false</unpack.skip>
        <resources.phase>generate-sources</resources.phase>
        <qt.version>5.6.1</qt.version>
        <gtest.version>1.7.0</gtest.version>
        <gmock.version>1.7.0</gmock.version>
        <ffmpeg.version>3.1.1</ffmpeg.version>
        <openssl.version>1.0.2e</openssl.version>
        <openldap.version>2.4.42</openldap.version>
        <sasl2.version>2.1.26</sasl2.version>
        <protobuf.version>3.0.0-SNAPSHOT</protobuf.version>
        <onvif.version>2.1.2-io2</onvif.version>
        <sigar.version>1.7</sigar.version>
        <festival.version>2.4</festival.version>
        <boost.version>1.60.0</boost.version>
        <quazip.version>0.7.1</quazip.version>
        <openal.version>1.16</openal.version>
        <libjpeg-turbo.version>1.4.2</libjpeg-turbo.version>
        <libcreateprocess.version>0.1</libcreateprocess.version>
        <vmux.version>1.0.0</vmux.version>
<<<<<<< HEAD
        <cpro.version>1.0.0</cpro.version>
        <server-external.version>${release.version}</server-external.version>
=======
        <server-external.version>default</server-external.version>
>>>>>>> 57c1054a
        <help.version>${customization}-${release.version}</help.version>
        <gcc.version>4.9.4</gcc.version>

        <qt.libs/>
        <global.libs/>
        <windows.oslibs/>
        <linux.oslibs/>
        <mac.oslibs/>
        <android.oslibs/>
        <ios.oslibs/>

        <global.defines/>
        <windows.defines/>
        <linux.defines/>
        <mac.defines/>
        <android.defines/>
        <ios.defines/>

        <!-- Set parent (parent.customization) and child (customization) customizations here -->
        <customization>default</customization>
        <cloudGroup>test</cloudGroup>
        <static.customization.dir>${environment.dir}/customization/${customization}</static.customization.dir>
        <customization.dir>${root.dir}/customization/${customization}</customization.dir>
        <parent.customization.dir>${root.dir}/customization/${parent.customization}</parent.customization.dir>
        <toolchain.version>none</toolchain.version>

        <additional.defines/>
        <customization.defines/>

        <!-- QT libs used by ALL modules (to be included in the installer. It is necessary to specify the particular libs in the corresponding modules) -->
        <qtlibs>
            Core, Network, Xml, Concurrent, Sql, Multimedia, OpenGL, Widgets, Gui, X11Extras,
            PrintSupport, MultimediaWidgets, Quick, MultimediaQuick_p, Qml,
            XmlPatterns, XcbQpa
        </qtlibs>
        <additional.qtlibs/>

        <!-- List of commonly used RDep packages -->
        <rdep.packages/>
        <rdep.windows.packages/>
        <rdep.linux.packages/>
        <rdep.linux.arm.packages/>
        <rdep.mac.packages/>
        <rdep.android.packages/>
        <rdep.ios.packages/>
        <rdep.global.packages/>


        <project.build.sourceEncoding>UTF-8</project.build.sourceEncoding>
        <project.reporting.outputEncoding>UTF-8</project.reporting.outputEncoding>

        <projectType>generic</projectType>

        <!--
        Proposed standart (see https://networkoptix.atlassian.net/wiki/display/SD/Installer+Filenames):
            {product}-{apptype}-{version}-{platform}-{optional:beta_status}-{optional:cloud_instance_group}.{extension}
        Where:
            product = { nxwitness | dwspectrum | qulu | <other customizations> }
            apptype = { client | server | bundle | <etc> }
            version = { major.minor.release.build }
            platform = { win64 | win86 | linux64 | linux86 | mac | android | ios | bpi | rpi | bananapi }
            beta_status = { beta | <empty> }
            cloud_instance_group = { dev | test | demo | stage | <empty if instance if prod> }
            extension = { exe | msi | zip | tar.gz | dmg | ipa }
        -->
        <artifact.name.product>${installer.name}</artifact.name.product>
        <artifact.name.version>${release.version}.${buildNumber}</artifact.name.version>
        <artifact.name.platform>INVALID_PLATFORM</artifact.name.platform>
        <!-- will be defined in each platform separately -->
        <artifact.name.beta.suffix/>
        <!-- will be defined in artifact-name-beta profile -->
        <artifact.name.cloud.suffix/>
        <!-- will be defined in artifact-name-cloud profile -->

        <artifact.name.prefix>${artifact.name.product}</artifact.name.prefix>
        <artifact.name.suffix>${artifact.name.version}-${artifact.name.platform}${artifact.name.beta.suffix}${artifact.name.cloud.suffix}</artifact.name.suffix>

        <!-- List of public final names which are to be used everywhere -->
        <artifact.name.client>${artifact.name.prefix}-client-${artifact.name.suffix}</artifact.name.client>
        <artifact.name.server>${artifact.name.prefix}-server-${artifact.name.suffix}</artifact.name.server>
        <artifact.name.bundle>${artifact.name.prefix}-bundle-${artifact.name.suffix}</artifact.name.bundle>
        <artifact.name.servertool>${artifact.name.prefix}-servertool-${artifact.name.suffix}</artifact.name.servertool>
        <artifact.name.client_update>${artifact.name.prefix}-client_update-${artifact.name.suffix}</artifact.name.client_update>
        <artifact.name.server_update>${artifact.name.prefix}-server_update-${artifact.name.suffix}</artifact.name.server_update>
        <artifact.name.paxton>${artifact.name.prefix}-paxton-${artifact.name.suffix}</artifact.name.paxton>
        <artifact.name.paxton_plugin>${artifact.name.prefix}-paxton_plugin-${artifact.name.suffix}</artifact.name.paxton_plugin>
        <artifact.name.cdb>${artifact.name.prefix}-cdb-${artifact.name.suffix}</artifact.name.cdb>
        <artifact.name.hpm>${artifact.name.prefix}-hpm-${artifact.name.suffix}</artifact.name.hpm>
        <artifact.name.client_debug>${artifact.name.prefix}-client_debug-${artifact.name.suffix}</artifact.name.client_debug>
        <artifact.name.server_debug>${artifact.name.prefix}-server_debug-${artifact.name.suffix}</artifact.name.server_debug>
        <artifact.name.misc_debug>${artifact.name.prefix}-misc_debug-${artifact.name.suffix}</artifact.name.misc_debug>
        <artifact.name.libs_debug>${artifact.name.prefix}-libs_debug-${artifact.name.suffix}</artifact.name.libs_debug>
        <artifact.name.cloud_debug>${artifact.name.prefix}-cloud_debug-${artifact.name.suffix}</artifact.name.cloud_debug>
        <artifact.name.testcamera>${artifact.name.prefix}-testcamera-${artifact.name.suffix}</artifact.name.testcamera>

        <nxcloud.version>1.0.135</nxcloud.version>
    </properties>

    <build>
        <defaultGoal>package</defaultGoal>
        <finalName>${project.artifactId}-${project.version}</finalName>
        <plugins>
            <plugin>
                <groupId>org.apache.maven.plugins</groupId>
                <artifactId>maven-antrun-plugin</artifactId>
                <version>1.7</version>
                <executions>
                    <execution>
                        <phase>validate</phase>
                        <goals>
                            <goal>run</goal>
                        </goals>
                        <configuration>
                            <tasks>
                                <exec dir="${root.dir}" executable="${init.python.dir}/${python.executable}" failifexecutionfails="true" failonerror="true">
                                    <arg value="get_branch.py" />
                                </exec>
                            </tasks>
                            <failOnError>false</failOnError>
                        </configuration>
                    </execution>
                </executions>
            </plugin>

            <plugin>
                <groupId>org.codehaus.mojo</groupId>
                <artifactId>properties-maven-plugin</artifactId>
                <version>1.0-alpha-2</version>
                <executions>
                    <execution>
                        <id>read</id>
                        <phase>initialize</phase>
                        <goals>
                            <goal>read-project-properties</goal>
                        </goals>
                        <configuration>
                            <files>
                                <file>${root.dir}/customization/default-values.properties</file>
                                <file>${customization.dir}/build.properties</file>
                                <file>${customization.dir}/license.properties</file>
                                <file>${root.dir}/.branch.properties</file>
                                <!-- <file>${root.dir}/appserver/appserver-${arch}.properties</file> -->
                            </files>
                        </configuration>
                    </execution>
                    <execution>
                        <id>get-cloud-url-property</id>
                        <phase>initialize</phase>
                        <goals>
                            <goal>read-project-properties</goal>
                        </goals>
                        <configuration>
                            <files>
                                <file>${root.dir}/.cloudHost.properties</file>
                            </files>
                            <quiet>true</quiet>
                        </configuration>
                    </execution>
                </executions>
            </plugin>
            <plugin>
                <groupId>org.codehaus.mojo</groupId>
                <artifactId>build-helper-maven-plugin</artifactId>
                <version>1.7</version>
                <executions>
                    <execution>
                        <id>released-version</id>
                        <phase>validate</phase>
                        <goals>
                            <goal>released-version</goal>
                            <goal>parse-version</goal>
                        </goals>
                    </execution>
                </executions>
            </plugin>

            <plugin>
                <groupId>org.codehaus.mojo</groupId>
                <artifactId>buildnumber-maven-plugin</artifactId>
                <version>1.3</version>
                <executions>
                    <execution>
                        <phase>validate</phase>
                        <goals>
                            <goal>hgchangeset</goal>
                        </goals>
                    </execution>
                </executions>
            </plugin>
            <plugin>
                <groupId>org.apache.maven.plugins</groupId>
                <artifactId>maven-resources-plugin</artifactId>
                <version>2.6</version>
                <executions>
                    <execution>
                        <id>copy-project-resources</id>
                        <!-- This variable is for Android. Resources for all modules should be copied on the "generate-sources" phase. However Android should copy resources at "validate" -->
                        <phase>${resources.phase}</phase>
                        <goals>
                            <goal>copy-resources</goal>
                        </goals>
                        <configuration>
                            <outputDirectory>${project.build.directory}</outputDirectory>
                            <overwrite>true</overwrite>
                            <encoding>ISO-8859-1</encoding>
                            <resources>
                                <resource>
                                    <directory>${basedir}/maven/filter-resources</directory>
                                    <filtering>true</filtering>
                                </resource>
                                <resource>
                                    <directory>${root.dir}/build_utils/maven/filter-resources</directory>
                                    <filtering>true</filtering>
                                </resource>
                                <resource>
                                    <directory>${basedir}/maven/bin-resources</directory>
                                    <filtering>false</filtering>
                                </resource>
                                <resource>
                                    <directory>${parent.customization.dir}/${project.artifactId}</directory>
                                    <filtering>false</filtering>
                                    <excludes>
                                        <exclude>**/intro.*</exclude>
                                    </excludes>
                                </resource>
                                <resource>
                                    <directory>${customization.dir}/${project.artifactId}</directory>
                                    <filtering>false</filtering>
                                </resource>
                                <resource>
                                    <directory>${customization.dir}/icons/${platform}</directory>
                                    <filtering>false</filtering>
                                </resource>
                                <resource>
                                    <directory>${customization.dir}/icons/all</directory>
                                    <filtering>false</filtering>
                                </resource>
                            </resources>
                        </configuration>
                    </execution>
                </executions>
            </plugin>
            <plugin>
                <groupId>org.codehaus.mojo</groupId>
                <artifactId>exec-maven-plugin</artifactId>
                <version>1.1.1</version>
                <executions>
                    <execution>
                        <id>get-rdep-artifacts</id>
                        <phase>generate-sources</phase>
                        <goals>
                            <goal>exec</goal>
                        </goals>
                        <configuration>
                            <executable>${init.python.dir}/${python.executable}</executable>
                            <arguments>
                                <argument>get_dependencies.py</argument>
                            </arguments>
                            <environmentVariables>
                                <PYTHONPATH>${root.dir}/build_utils/python</PYTHONPATH>
                            </environmentVariables>
                            <workingDirectory>${project.build.directory}</workingDirectory>
                        </configuration>
                    </execution>
                </executions>
            </plugin>
        </plugins>
    </build>

    <profiles>
        <profile>
            <id>quicksync</id>
            <activation>
                <property>
                    <name>quicksync</name>
                    <value>true</value>
                </property>
            </activation>
            <modules>
                <module>plugins/quicksyncdecoder</module>
            </modules>
        </profile>

        <profile>
            <id>main</id>
            <activation>
                <property>
                    <name>!skipCommon</name>
                </property>
            </activation>
            <modules>
                <module>build_variables</module>
                <module>common</module>
                <module>common_libs/nx_fusion</module>
                <module>common_libs/nx_network</module>
                <module>common_libs/nx_utils</module>
                <module>common_libs/nx_vms_utils</module>
                <module>common_libs/udt</module>
                <module>nx_cloud/cloud_db_client</module>
                <module>common_libs/nx_streaming</module>
                <module>appserver2</module>
            </modules>
        </profile>
        <profile>
            <id>unit_tests</id>
            <activation>
                <activeByDefault>false</activeByDefault>
                <property>
                    <name>ut</name>
                </property>
            </activation>
            <modules>
                <module>unit_tests</module>
            </modules>
        </profile>
        <profile>
            <id>nomac-nomobile</id>
            <activation>
                <activeByDefault>false</activeByDefault>
                <os>
                    <family>!mac</family>
                </os>
                <property>
                    <name>newmobile</name>
                    <value>!true</value>
                </property>
            </activation>
            <modules>
                <module>common_libs/nx_email</module>

                <module>nx_sdk</module>
                <module>nx_storage_sdk</module>

                <module>common_libs/nx_speech_synthesizer</module>
                <module>mediaserver</module>
                <module>mediaserver_core</module>

                <module>plugins/genericrtspplugin</module>
                <module>plugins/image_library_plugin</module>
                <module>plugins/mjpg_link</module>

                <!-- <module>plugins/axiscamplugin</module> -->
                <!-- <module>storage_plugins/ftpstorageplugin</module> -->
                <module>storage_plugins/teststorageplugin</module>

                <!-- <module>mediaproxy</module> -->
            </modules>
        </profile>
        <profile>
            <id>desktop</id>
            <activation>
                <activeByDefault>false</activeByDefault>
                <property>
                    <name>arch</name>
                    <value>!arm</value>
                </property>
            </activation>
            <properties>
                <additional.qtlibs>DBus, WebChannel, Webkit, WebkitWidgets</additional.qtlibs>
            </properties>
            <modules>
                <module>common_libs/nx_audio</module>
                <module>client/applauncher</module>
                <module>client/nx_client_core</module>
                <module>client/nx_client_desktop</module>
                <module>client/desktop_client</module>
                <module>common_libs/nx_media</module>
                <module>nx_cloud/libvms_gateway</module>
            </modules>
        </profile>
        <profile>
            <id>desktop-nomac</id>
            <activation>
                <activeByDefault>false</activeByDefault>
                <os>
                    <family>!mac</family>
                </os>
                <property>
                    <name>arch</name>
                    <value>!arm</value>
                </property>
            </activation>
            <modules>
                <module>client/mobile_client</module>
            </modules>
        </profile>
        <profile>
            <id>windows</id>
            <activation>
                <os>
                    <family>Windows</family>
                </os>
            </activation>
            <properties>
                <environment.dir>${env.ENVIRONMENT}</environment.dir>
                <python.executable>python.exe</python.executable>
                <python.virtualenv>virtualenv.exe</python.virtualenv>
                <buildenv.script>get_buildenv_2.6.bat</buildenv.script>
                <platform>windows</platform>
                <box>none</box>
                <arch>x64</arch>
                <force_x86>false</force_x86>
                <bespin.version>1.2-windows-SNAPSHOT</bespin.version>
                <qt.spec>win32-msvc2015</qt.spec>
                <PlatformToolSet>v140_xp</PlatformToolSet>
                <VCVars>VS140COMNTOOLS</VCVars>
                <modification>winxp</modification>
                <client.binary.name>${product.name}.exe</client.binary.name>
                <applauncher.binary.name>applauncher.exe</applauncher.binary.name>
                <minilauncher.binary.name>${product.name} Launcher.exe</minilauncher.binary.name>
                <installation.root>C:/Program Files/${company.name}/${display.product.name}/</installation.root>
                <init.python.dir>${environment.dir}/python/x64</init.python.dir>
                <profile.classifier>${platform}</profile.classifier>
                <windows>true</windows>
                <unix>false</unix>
                <script.extension>bat</script.extension>
                <global.windows.defines>ENABLE_VMAX</global.windows.defines>
                <machine.type>X64</machine.type>
                <qt.version>5.6.1-1</qt.version>
                <artifact.name.platform>win64</artifact.name.platform>
            </properties>

        </profile>
        <profile>
            <id>windows-x86</id>
            <activation>
                <os>
                    <family>Windows</family>
                    <arch>x86</arch>
                </os>
                <property>
                    <name>arch</name>
                    <value>x86</value>
                </property>
            </activation>
            <properties>
                <machine.type>X86</machine.type>
                <artifact.name.platform>win86</artifact.name.platform>
            </properties>
        </profile>
        <!-- Paxton stuff can be built only on Windows x86 -->
        <profile>
            <id>paxton</id>
            <activation>
                <os>
                    <family>Windows</family>
                </os>
                <property>
                    <name>arch</name>
                    <value>x86</value>
                </property>
                <file>
                    <missing>customization/${customization}/paxton.skip</missing>
                </file>
            </activation>
            <modules>
                <module>client/activex_client</module>
                <module>plugins/nxinterface</module>
                <module>plugins/nxcontrol</module>
                <module>plugins/acs/paxton-plugin</module>
            </modules>
            <properties>
                <paxton>true</paxton>
            </properties>
        </profile>
        <profile>
            <id>windows-nomobile</id>
            <activation>
                <os>
                    <family>Windows</family>
                </os>
                <property>
                    <name>newmobile</name>
                    <value>!true</value>
                </property>
            </activation>
            <modules>
                <module>nx_cloud/cloud_db</module>
                <module>nx_cloud/connection_mediator</module>
                <module>nx_cloud/cloud_connect_test_util</module>
                <module>nx_cloud/libcloud_db</module>
                <module>nx_cloud/libconnection_mediator</module>
                <module>media_db_util</module>
                <module>nx_cloud/libvms_gateway</module>
                <module>nx_cloud/vms_gateway</module>
                <module>nx_cloud/libtraffic_relay</module>
                <module>nx_cloud/traffic_relay</module>
                <module>client/minilauncher</module>
                <module>traytool</module>
                <!-- Vmaxproxy  module is disabled because we use already built version of vmax (vs2008 + qt4). We do so because vmaxproxy doesn't work if has been built on vs2012 -->
                <!--<module>vmaxproxy</module>  -->
                <!--<module>nxtool</module>-->
                <module>testcamera</module>
                <module>wixsetup</module>
            </modules>
        </profile>

        <profile>
            <id>nxtool</id>
            <activation>
                <os>
                    <family>Windows</family>
                </os>
                <file>
                    <missing>customization/${customization}/nxtool.skip</missing>
                </file>
                <property>
                    <name>newmobile</name>
                    <value>!true</value>
                </property>
            </activation>
            <modules>
                <module>nxtool</module>
            </modules>
        </profile>

        <profile>
            <!-- Common Profile for Linux, Mac, Arm -->
            <id>unix</id>
            <activation>
                <os>
                    <family>unix</family>
                </os>
            </activation>
            <properties>
                <environment.dir>${env.environment}</environment.dir>
                <init.python.dir>/usr/bin</init.python.dir>
                <python.executable>python2</python.executable>
                <python.virtualenv>virtualenv2</python.virtualenv>
                <buildenv.script>get_buildenv.sh</buildenv.script>
                <common.platform>unix</common.platform>
                <profile.classifier>${platform}-${arch}</profile.classifier>
                <unix>true</unix>
                <windows>false</windows>
                <script.extension>sh</script.extension>
                <festival.version>2.1</festival.version>
            </properties>
        </profile>
        <profile>
            <id>linux</id>
            <activation>
                <os>
                    <family>unix</family>
                    <name>linux</name>
                </os>
            </activation>
            <properties>
                <platform>linux</platform>
                <qt.spec>linux-g++</qt.spec>
            </properties>
            <modules>
                <!--<module>plugins/xvbadecoder</module>-->
            </modules>
        </profile>

        <profile>
            <id>mac_common</id>
            <activation>
                <os>
                    <family>mac</family>
                </os>
            </activation>
            <properties>
                <python.executable>python</python.executable>
                <python.virtualenv>virtualenv</python.virtualenv>
            </properties>
        </profile>

        <profile>
            <id>macosx</id>
            <activation>
                <os>
                    <family>mac</family>
                </os>
                <property>
                    <name>box</name>
                    <value>!ios</value>
                </property>
            </activation>
            <properties>
                <platform>macosx</platform>
                <arch>x64</arch>
                <modification>macosx</modification>
                <quazip.version>0.7.2</quazip.version>
                <qt.spec/>
                <python.executable>python</python.executable>
                <python.virtualenv>virtualenv</python.virtualenv>
                <client.binary.name>${display.product.name}</client.binary.name>
                <minilauncher.binary.name>applauncher</minilauncher.binary.name>
                <applauncher.binary.name>applauncher-bin</applauncher.binary.name>
                <installation.root>/Applications/</installation.root>
                <artifact.name.platform>mac</artifact.name.platform>
                <qt.version>5.6.2</qt.version>
            </properties>
            <modules>
                <module>common_libs/nx_email</module>
                <module>common_libs/nx_speech_synthesizer</module>
                <module>macsetup/client-dmg</module>
                <module>nx_cloud/libcloud_db</module>
                <module>nx_cloud/libconnection_mediator</module>
                <module>nx_cloud/libtraffic_relay</module>
                <module>client/mobile_client</module>
            </modules>
        </profile>

        <profile>
            <id>linux-noarm</id>
            <activation>
                <activeByDefault>false</activeByDefault>
                <os>
                    <family>unix</family>
                    <name>linux</name>
                </os>
                <property>
                    <name>arch</name>
                    <value>!arm</value>
                </property>
            </activation>
            <modules>
                <module>nx_cloud/cloud_db</module>
                <module>nx_cloud/connection_mediator</module>
                <module>nx_cloud/traffic_relay</module>
                <module>nx_cloud/cloud_connect_test_util</module>
                <module>nx_cloud/libcloud_db</module>
                <module>nx_cloud/libconnection_mediator</module>
                <module>nx_cloud/libtraffic_relay</module>
                <module>media_db_util</module>
                <module>testcamera</module>
                <module>nx_cloud/libvms_gateway</module>
                <module>nx_cloud/vms_gateway</module>
                <module>nx_cloud/time_server</module>
                <module>plugins/it930x_plugin</module>
                <module>debsetup/client-deb</module>
                <module>debsetup/mediaserver-deb</module>

                <module>storage_plugins/teststorageplugin</module>
                <!-- <module>storage_plugins/teststorageplugin/test</module> -->
            </modules>
            <properties>
                <modification>ubuntu</modification>
                <qt.version>5.6.2</qt.version>
            </properties>
        </profile>

        <profile>
            <id>linux-arm</id>
            <activation>
                <activeByDefault>false</activeByDefault>
                <os>
                    <family>unix</family>
                    <name>linux</name>
                </os>
                <property>
                    <name>arch</name>
                    <value>arm</value>
                </property>
            </activation>
            <properties>
                <build.suffix>${box}-${arch}</build.suffix>
                <qt.spec>linux-arm-gnueabi-g++</qt.spec>
                <libdir>${root.dir}/build_environment/target-${box}</libdir>
                <artifact.name.platform>${box}</artifact.name.platform>
            </properties>
            <build>
                <directory>target-${box}</directory>
            </build>
        </profile>

        <profile>
            <id>linux-isd-jaguar</id>
            <activation>
                <activeByDefault>false</activeByDefault>
                <os>
                    <family>unix</family>
                    <name>linux</name>
                </os>
                <property>
                    <name>box</name>
                    <value>isd</value>
                </property>
            </activation>
            <properties>
                <toolchain.version>codesourcery-2014.05</toolchain.version>
                <qt.spec/>
                <openssl.version>1.0.0j</openssl.version>
                <quazip.version>0.7.2</quazip.version>
                <gcc.version>4.9.3</gcc.version>
                <additional.defines>DISABLE_ALL_VENDORS DISABLE_SOFTWARE_MOTION_DETECTION DISABLE_DESKTOP_CAMERA EDGE_SERVER debug_in_release</additional.defines>
                <modification>isd</modification>
                <rdep.target>isd</rdep.target>
            </properties>
            <modules>
                <module>plugins/isd_native_plugin</module>
                <module>edge_firmware/isd</module>
            </modules>
        </profile>

        <profile>
            <id>linux-isd-s2</id>
            <activation>
                <activeByDefault>false</activeByDefault>
                <os>
                    <family>unix</family>
                    <name>linux</name>
                </os>
                <property>
                    <name>box</name>
                    <value>isd_s2</value>
                </property>
            </activation>
            <properties>
                <toolchain.version>linaro-multilib-2013.09</toolchain.version>
                <openssl.version>1.0.1f</openssl.version>
                <quazip.version>0.7.2</quazip.version>
                <gcc.version>4.9.3</gcc.version>
                <additional.defines>DISABLE_ALL_VENDORS DISABLE_DESKTOP_CAMERA EDGE_SERVER debug_in_release</additional.defines>
                <modification>isd_s2</modification>
                <rdep.target>isd_s2</rdep.target>
                <qt.spec/>
            </properties>
            <modules>
                <module>plugins/isd_native_plugin</module>
                <module>edge_firmware/isd</module>
            </modules>
        </profile>

        <profile>
            <id>linux-arm-rpi</id>
            <activation>
                <activeByDefault>false</activeByDefault>
                <os>
                    <family>unix</family>
                    <name>linux</name>
                </os>
                <property>
                    <name>box</name>
                    <value>rpi</value>
                </property>
            </activation>
            <properties>
                <toolchain.version>rpi</toolchain.version>
                <openssl.version>1.0.0j</openssl.version>
                <quazip.version>0.7.2</quazip.version>
                <gcc.version>4.9.3</gcc.version>
                <festival.version>2.1x-SNAPSHOT</festival.version>
                <qt.spec/>
                <modification>rpi</modification>
                <rdep.target>rpi</rdep.target>
                <target.arch>armhf</target.arch>
            </properties>
            <modules>
                <!--<module>plugins/rpi_cam</module>-->
                <module>edge_firmware/rpi</module>
                <module>common_libs/nx_speech_synthesizer</module>
            </modules>
        </profile>

        <!-- Banana Pie box -->
        <profile>
            <id>linux-arm-bpi</id>
            <activation>
                <activeByDefault>false</activeByDefault>
                <os>
                    <family>unix</family>
                    <name>linux</name>
                </os>
                <property>
                    <name>box</name>
                    <value>bpi</value>
                </property>
            </activation>
            <properties>
                <qt.version>5.6.2</qt.version>
                <quazip.version>0.7</quazip.version>
                <toolchain.version>rpi</toolchain.version>
                <openssl.version>1.0.0j</openssl.version>
                <festival.version>2.1x</festival.version>
                <modification>bpi</modification>
                <rdep.target>bpi</rdep.target>
                <liteMode>true</liteMode>
                <gcc.version>4.8.3</gcc.version>
                <qt.spec/>
                <target.arch>armhf</target.arch>
            </properties>
            <modules>
                <!-- Banana pie uses same distro as rpi -->
                <module>common_libs/nx_bpi_videonode_plugin</module>
                <module>edge_firmware/rpi</module>
                <module>common_libs/nx_media</module>
                <module>common_libs/nx_audio</module>
                <module>common_libs/nx_speech_synthesizer</module>
                <module>client/nx_client_core</module>
                <module>client/mobile_client</module>
                <module>nx_cloud/libconnection_mediator</module>
                <module>nx_cloud/cloud_connect_test_util</module>
                <module>media_db_util</module>
                <!-- <module>nx_cloud/cloud_connect_test_util</module> -->
            </modules>
        </profile>
        <profile>
            <id>linux-arm-bananapi</id>
            <activation>
                <activeByDefault>false</activeByDefault>
                <os>
                    <family>unix</family>
                    <name>linux</name>
                </os>
                <property>
                    <name>box</name>
                    <value>bananapi</value>
                </property>
            </activation>
            <properties>
                <quazip.version>0.7</quazip.version>
                <toolchain.version>rpi</toolchain.version>
                <openssl.version>1.0.0j</openssl.version>
                <ffmpeg.version>3.1.1-bananapi</ffmpeg.version>
                <modification>bananapi</modification>
                <rdep.target>bpi</rdep.target>
                <gcc.version>4.8.3</gcc.version>
                <qt.spec/>
                <target.arch>armhf</target.arch>
            </properties>
            <modules>
                <!-- Banana pie uses same distro as rpi -->
                <module>edge_firmware/rpi</module>
                <module>common_libs/nx_speech_synthesizer</module>
                <module>nx_cloud/libconnection_mediator</module>
                <module>media_db_util</module>
                <!-- <module>nx_cloud/cloud_connect_test_util</module> -->
            </modules>
        </profile>
        <profile>
            <id>linux-arm-tx1</id>
            <activation>
                <activeByDefault>false</activeByDefault>
                <os>
                    <family>unix</family>
                    <name>linux</name>
                </os>
                <property>
                    <name>box</name>
                    <value>tx1</value>
                </property>
            </activation>
            <properties>
                <quazip.version>0.7</quazip.version>
                <toolchain.version>rpi</toolchain.version>
                <openssl.version>1.0.0j</openssl.version>
                <modification>tx1</modification>
                <rdep.target>tx1</rdep.target>
                <gcc.version>4.8.4</gcc.version>
                <qt.spec/>
                <target.arch>armhf</target.arch>
            </properties>
            <modules>
                <module>client/nx_client_core</module>
                <module>client/nx_client_desktop</module>
                <module>client/desktop_client</module>
                <module>client/applauncher</module>
                <module>nx_cloud/libvms_gateway</module>
                <module>common_libs/nx_audio</module>
                <module>common_libs/nx_speech_synthesizer</module>
                <module>debsetup/client-deb</module>
                <module>debsetup/mediaserver-deb</module>
            </modules>
        </profile>
        <profile>
            <id>linux-x64</id>
            <activation>
                <os>
                    <family>unix</family>
                    <name>linux</name>
                    <arch>amd64</arch>
                </os>
                <property>
                    <name>arch</name>
                    <value>!arm</value>
                </property>
            </activation>
            <properties>
                <arch>x64</arch>
                <arch.dir>x86_64-linux-gnu/</arch.dir>
                <target.arch>amd64</target.arch>
                <artifact.name.platform>linux64</artifact.name.platform>
            </properties>
        </profile>
        <profile>
            <id>linux-x86</id>
            <activation>
                <os>
                    <family>unix</family>
                    <name>linux</name>
                    <arch>i386</arch>
                </os>
                <property>
                    <name>arch</name>
                    <value>!arm</value>
                </property>
            </activation>
            <properties>
                <arch>x86</arch>
                <arch.dir>i386-linux-gnu/</arch.dir>
                <target.arch>i386</target.arch>
                <artifact.name.platform>linux86</artifact.name.platform>
            </properties>
        </profile>
        <profile>
            <id>linux-x86-on-x64</id>
            <activation>
                <os>
                    <family>unix</family>
                    <name>linux</name>
                    <arch>amd64</arch>
                </os>
                <property>
                    <name>arch</name>
                    <value>x86</value>
                </property>
            </activation>
            <properties>
                <qt.spec>linux-g++-32</qt.spec>
                <arch.dir>i386-linux-gnu/</arch.dir>
                <target.arch>i386</target.arch>
                <artifact.name.platform>linux86</artifact.name.platform>
            </properties>
        </profile>
        <profile>
            <id>nobeta</id>
            <activation>
                <property>
                    <name>beta</name>
                    <value>false</value>
                </property>
            </activation>
            <properties>
                <beta_status />
                <updateFeedUrl>${prodUpdateFeedUrl}</updateFeedUrl>
                <skip.sign>false</skip.sign>
            </properties>
        </profile>

        <!-- Mobile client profiles -->
        <profile>
            <id>mobile-common</id>
            <activation>
                <activeByDefault>false</activeByDefault>
                <property>
                    <name>newmobile</name>
                    <value>true</value>
                </property>
            </activation>
            <modules>
                <module>common_libs/nx_media</module>
                <module>common_libs/nx_audio</module>
                <module>client/nx_client_core</module>
                <module>client/mobile_client</module>
            </modules>
            <properties>
            </properties>
        </profile>
        <profile>
            <id>mobile-android</id>
            <activation>
                <activeByDefault>false</activeByDefault>
                <property>
                    <name>box</name>
                    <value>android</value>
                </property>
                <file>
                    <missing>customization/${customization}/android.skip</missing>
                </file>
            </activation>
            <build>
                <directory>target</directory>
            </build>
            <properties>
                <platform>android</platform>
                <libdir>${root.dir}/build_environment/target</libdir>
                <android.sdk>${packages.dir}/android/android-sdk</android.sdk>
                <android.ndk>${packages.dir}/android/android-ndk</android.ndk>
                <android.toolchain.version>4.9</android.toolchain.version>
                <android.platform>android-16</android.platform>
                <qt.spec/>
                <qt.version>5.6.2</qt.version>
                <openal.version>1.17.2</openal.version>
                <openssl.version>1.0.2g</openssl.version>
                <rdep.target>android-${arch}</rdep.target>
                <artifact.name.platform>android</artifact.name.platform>
            </properties>
        </profile>
        <profile>
            <id>mobile-ios</id>
            <activation>
                <activeByDefault>false</activeByDefault>
                <os>
                    <family>mac</family>
                </os>
                <property>
                    <name>box</name>
                    <value>ios</value>
                </property>
                <file>
                    <missing>customization/${customization}/ios.skip</missing>
                </file>
            </activation>
            <build>
                <directory>target</directory>
            </build>
            <properties>
                <platform>ios</platform>
                <toolchain.version>ios</toolchain.version>
                <qt.spec/>
                <qt.version>5.6.2</qt.version>
                <libdir>${root.dir}/build_environment/target</libdir>
                <profile.classifier>${platform}-${arch}</profile.classifier>
                <openssl.version>1.0.1i</openssl.version>
                <libjpeg-turbo.version>1.4.1</libjpeg-turbo.version>
                <rdep.target>ios</rdep.target>
                <artifact.name.platform>ios</artifact.name.platform>
            </properties>
        </profile>
        <profile>
            <id>webadmin</id>
            <activation>
                <os>
                    <family>unix</family>
                    <name>linux</name>
                </os>
                <property>
                    <name>webadmin</name>
                    <value>true</value>
                </property>
            </activation>
            <modules>
                <module>webadmin</module>
            </modules>
        </profile>
        <profile>
            <id>unit-tests</id>
            <activation>
                <activeByDefault>false</activeByDefault>
                <os>
                    <family>unix</family>
                    <name>linux</name>
                </os>
                <property>
                    <name>ut</name>
                    <value>true</value>
                </property>
            </activation>
            <modules>
                <module>unit_tests</module>
                <module>unit_tests_run</module>
            </modules>
        </profile>
        <profile>
            <id>unit-tests-build-only</id>
            <activation>
                <activeByDefault>false</activeByDefault>
                <property>
                    <name>utb</name>
                    <value>true</value>
                </property>
            </activation>
            <modules>
                <module>unit_tests</module>
            </modules>
        </profile>
        <profile>
            <id>artifacts_validator-id</id>
            <activation>
                <activeByDefault>false</activeByDefault>
                <property>
                    <name>artifactsValidator</name>
                </property>
            </activation>
            <modules>
                <module>artifacts_validator</module>
            </modules>
        </profile>

        <!-- Artifact naming profiles -->

        <profile>
            <id>artifact-name-beta</id>
            <activation>
                <property>
                    <name>beta</name>
                    <value>true</value>
                </property>
            </activation>
            <properties>
                <artifact.name.beta.suffix>-beta</artifact.name.beta.suffix>
            </properties>
        </profile>

        <profile>
            <id>artifact-name-cloud</id>
            <activation>
                <property>
                    <name>cloudGroup</name>
                    <value>!prod</value>
                </property>
            </activation>
            <properties>
                <artifact.name.cloud.suffix>-${cloudGroup}</artifact.name.cloud.suffix>
            </properties>
        </profile>

        <!-- End of artifact naming profiles -->

    </profiles>
</project><|MERGE_RESOLUTION|>--- conflicted
+++ resolved
@@ -176,12 +176,8 @@
         <libjpeg-turbo.version>1.4.2</libjpeg-turbo.version>
         <libcreateprocess.version>0.1</libcreateprocess.version>
         <vmux.version>1.0.0</vmux.version>
-<<<<<<< HEAD
         <cpro.version>1.0.0</cpro.version>
-        <server-external.version>${release.version}</server-external.version>
-=======
         <server-external.version>default</server-external.version>
->>>>>>> 57c1054a
         <help.version>${customization}-${release.version}</help.version>
         <gcc.version>4.9.4</gcc.version>
 
