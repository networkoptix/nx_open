--- conflicted
+++ resolved
@@ -363,13 +363,8 @@
                 <module>client</module>
                 <module>client.core</module>
                 <module>axclient</module>
-<<<<<<< HEAD
-                <module>rtu</module>
+                <module>nxtool</module>
                 <module>client.bin</module>
-=======
-                <module>nxtool</module>
-                <module>clientexe</module>
->>>>>>> 7ee583cc
                 <module>wixsetup</module>
             </modules>
             <properties>
