<project xmlns="http://maven.apache.org/POM/4.0.0" xmlns:xsi="http://www.w3.org/2001/XMLSchema-instance" xsi:schemaLocation="http://maven.apache.org/POM/4.0.0 http://maven.apache.org/maven-v4_0_0.xsd">

    <groupId>com.networkoptix.hdwitness</groupId>
    <version>2.3.0-SNAPSHOT</version>
    <modelVersion>4.0.0</modelVersion>
    <artifactId>hdwitness</artifactId>
    <packaging>pom</packaging>
    <name>HD Witness</name>

    <scm>
        <connection>scm:hg:file:///${basedir}</connection>
        <developerConnection>scm:hg:file:///${basedir}</developerConnection>
    </scm>  

    <distributionManagement>
        <repository>
            <id>nexus-snapshots</id>
            <url>https://noptix.enk.me/nexus/content/repositories/snapshots/</url>
        </repository>
    </distributionManagement>   

    <properties>
        <release.version>${parsedVersion.majorVersion}.${parsedVersion.minorVersion}.${parsedVersion.incrementalVersion}</release.version>
        <appserver.name>Enterprise Controller</appserver.name>
        <appserver2.name>${company.name} New Enterprise Controller</appserver2.name>
        <client.name>${company.name} ${product.name} Client</client.name>
        <client.display.name>${company.name} ${display.product.name} Client</client.display.name>
        <client.mediafolder.name>${product.name} Media</client.mediafolder.name>
        <applauncher.name>${product.name} Launcher</applauncher.name>
        <applauncher.display.name>${display.product.name} Launcher</applauncher.display.name>
        <axiscamplugin.name>${company.name} AXIS camera integration plugin</axiscamplugin.name>
        <genericrtspplugin.name>${company.name} generic RTSP plugin</genericrtspplugin.name>
        <mediaserver.name>${company.name} Media Server</mediaserver.name>
        <mediaserver.display.name>${display.product.name} Tray Assistant</mediaserver.display.name>
        <mediaproxy.name>${company.name} Media Proxy</mediaproxy.name>
        <mediaproxy.display.name>${company.name} Media Proxy</mediaproxy.display.name>
        <testcamera.name>${company.name} Test Camera</testcamera.name>
        <traytool.name>${product.name} Tray Assistant</traytool.name>
        <traytool.display.name>${display.product.name} Tray Assistant</traytool.display.name>
        <vmaxproxy.name>${company.name} VMax Proxy</vmaxproxy.name>
        <wixsetup.name>${company.name} ${display.product.name} Setup v.${release.version}</wixsetup.name>
        <license.environment>production</license.environment>
        <build.configuration>release</build.configuration>
        <buildNumber>0</buildNumber>
        <skip.sign>true</skip.sign>
        <box>none</box>
        <modification/>
        <beta>true</beta>
        <final.artifact.name>${project.artifactId}</final.artifact.name>
        <finalName>${deb.customization.company.name}-${final.artifact.name}-${release.version}.${buildNumber}-${box}-${arch}-${build.configuration}-beta</finalName>        
        <updateFeedUrl>${testUpdateFeedUrl}</updateFeedUrl>
        <mobile>false</mobile>
        <!-- compile.option1. See profile no-webkit -->
        <webkit>true</webkit>
        <!-- compile.option2. See profile angle  -->
        <angle>false</angle>

        <root.dir>${basedir}</root.dir>
        <compile.option1>-webkit</compile.option1>
        <compile.option2/>
        <compile.option3/>
        <compile.options>${compile.option1}${compile.option2}${compile.option3}</compile.options>
        <!-- Used for cross-compilation to add -m32 on Linux to compile x86 on x64 -->
        <compiler.arguments />

        <libdir>${root.dir}/build_environment/target</libdir>        
        <ClientHelpSourceDir>${environment.dir}/help/2.2.0/${customization}</ClientHelpSourceDir>
        <ClientBgSourceDir>${libdir}/backgrounds</ClientBgSourceDir>
        <ClientVoxSourceDir>${environment.dir}/festival.vox/lib</ClientVoxSourceDir>
        <unpack.skip>false</unpack.skip>
        <resources.phase>generate-sources</resources.phase>
        <ffmpeg.version>0.11.4-SNAPSHOT</ffmpeg.version>
        <openssl.version>1.0.0j-custom-SNAPSHOT</openssl.version>
        <protobuf.version>2.5.0-SNAPSHOT</protobuf.version>
        <onvif.version>2.1.2-io-SNAPSHOT</onvif.version>
        <sigar.version>1.7-SNAPSHOT</sigar.version>
        <festival.version>2.1-SNAPSHOT</festival.version>
        <boost.version>1.54-SNAPSHOT</boost.version>
        <bespin.version>1.2-SNAPSHOT</bespin.version>
        <quazip.version>0.6.2-SNAPSHOT</quazip.version>

        <!-- Set parent (parent.customization) and child (customization) customizations here -->         
        <customization>default</customization>
        <customization.dir>${root.dir}/customization/${customization}</customization.dir>
        <parent.customization.dir>${root.dir}/customization/${parent.customization}</parent.customization.dir>        
        <toolchain.version>none</toolchain.version>            

        <additional.defines/>

        <!-- QT libs used by ALL modules (to be included in the installer. It is necessary to specify the particular libs in the corresponding modules) --> 
        <qtlib1>Core</qtlib1>
        <qtlib2>Network</qtlib2>
        <qtlib3>Xml</qtlib3>
        <qtlib4>Concurrent</qtlib4>
        <qtlib5>Sql</qtlib5>
        <qtlib6>Multimedia</qtlib6>
        <qtlib7>OpenGL</qtlib7>
        <qtlib8>Widgets</qtlib8>
        <qtlib9>Gui</qtlib9>
        <qtlib10>X11Extras</qtlib10>                    
        <qtlib11>PrintSupport</qtlib11>
        <qtlib12>WebKit</qtlib12> 
        <qtlib13>WebKitWidgets</qtlib13>
        <qtlib14>MultimediaWidgets</qtlib14>
        <qtlib15>Quick</qtlib15>
        <qtlib16>Qml</qtlib16>
        <qtlib17>Positioning</qtlib17>
        <qtlib18>Sensors</qtlib18>
        <!--qtlib19 is for desktop only-->
        <qtlib19></qtlib19>
        <qtlib20>XmlPatterns</qtlib20>

        <!--QT plugins used-->      
        <qtplugin1>imageformats</qtplugin1>
        <qtplugin2>platforms</qtplugin2>
        <qtplugin3/>    
        <project.build.sourceEncoding>UTF-8</project.build.sourceEncoding>
        <project.reporting.outputEncoding>UTF-8</project.reporting.outputEncoding>
    </properties>

    <build>
        <defaultGoal>package</defaultGoal>
        <finalName>${finalName}</finalName>
        <plugins>
            <plugin>
                <groupId>org.codehaus.mojo</groupId>
                <artifactId>properties-maven-plugin</artifactId>
                <version>1.0-alpha-2</version>
                <executions>
                    <execution>
                        <id>read</id>
                        <phase>validate</phase>
                        <goals>
                            <goal>read-project-properties</goal>
                        </goals>
                        <configuration>
                            <files>
                                <file>${root.dir}/customization/default-values.properties</file>
                                <file>${customization.dir}/build.properties</file>
                                <file>${customization.dir}/license.properties</file>
                                <!-- <file>${root.dir}/appserver/appserver-${arch}.properties</file> -->
                            </files>
                        </configuration>
                    </execution>                   
                </executions>
            </plugin>
            <plugin>
                <groupId>org.codehaus.mojo</groupId>
                <artifactId>build-helper-maven-plugin</artifactId>
                <version>1.7</version>
                <executions>
                    <execution>
                        <id>released-version</id>
                        <phase>validate</phase>
                        <goals>
                            <goal>released-version</goal>
                            <goal>parse-version</goal>
                        </goals>
                    </execution>
                </executions>
            </plugin>

            <plugin>
                <groupId>org.codehaus.mojo</groupId>
                <artifactId>buildnumber-maven-plugin</artifactId>
                <version>1.0</version>
                <executions>
                    <execution>
                        <phase>validate</phase>
                        <goals>
                            <goal>hgchangeset</goal>
                        </goals>
                    </execution>
                </executions>
                <configuration>
                    <doCheck>false</doCheck>
                    <doUpdate>true</doUpdate>
                </configuration>
            </plugin>       
            <plugin>
                <groupId>org.apache.maven.plugins</groupId>
                <artifactId>maven-resources-plugin</artifactId>
                <version>2.6</version>
                <executions>
                    <execution>
                        <id>copy-project-resources</id>
                        <!-- This variable is for Android. Resources for all modules should be copied on the "generate-sources" phase. However Android should copy resources at "validate" -->
                        <phase>${resources.phase}</phase>
                        <goals>
                            <goal>copy-resources</goal>
                        </goals>
                        <configuration>
                            <outputDirectory>${project.build.directory}</outputDirectory>
                            <overwrite>true</overwrite>
                            <encoding>ISO-8859-1</encoding>                            
                            <resources>          
                                <resource>
                                    <directory>${basedir}/maven/filter-resources</directory>
                                    <filtering>true</filtering>
                                </resource> 
                                <resource>
                                    <directory>${basedir}/maven/bin-resources</directory>
                                    <filtering>false</filtering>
                                </resource>                                
                                <resource>
                                    <directory>${parent.customization.dir}/${project.artifactId}</directory>
                                    <filtering>false</filtering>
                                    <excludes>
                                        <exclude>**/_unused/**</exclude>
                                        <exclude>**/intro.*</exclude>
                                    </excludes>
                                </resource>    
                                <resource>
                                    <directory>${customization.dir}/${project.artifactId}</directory>
                                    <filtering>false</filtering>
                                    <excludes>
                                        <exclude>**/_unused/**</exclude>
                                    </excludes>
                                </resource>                                                                          
                            </resources>              
                        </configuration>            
                    </execution>
                </executions>
            </plugin>           
        </plugins>          
    </build>

    <profiles>
        <profile>
            <id>android</id>
            <activation>            
                <activeByDefault>false</activeByDefault>
                <os>
                    <family>Windows</family>
                </os>               
                <property>
                    <name>mobile</name>
                    <value>true</value>
                </property>             
            </activation>
            <modules>
                <module>android-client/protobuf-classes</module>
                <module>android-client/android-main</module>
            </modules>
        </profile>  
        <profile>
            <id>ios</id>
            <activation>
                <activeByDefault>false</activeByDefault>
                <os>
                    <family>mac</family>
                </os>               
                <property>
                    <name>mobile</name>
                    <value>true</value>
                </property>                 
            </activation>
            <modules>
                <module>ios-client</module>
            </modules>
        </profile>

        <profile>
            <id>quicksync</id>
            <activation>
                <property>
                    <name>quicksync</name>
                    <value>true</value>
                </property>
            </activation>
            <modules>   
                <module>plugins/quicksyncdecoder</module>       
            </modules>  
        </profile>   

        <profile>
            <id>main</id>
            <activation>
                <property>
                    <name>!skipCommon</name>
                </property>
            </activation>
            <modules>
                <module>build_variables</module>
                <module>common</module>
                <!-- <module>hole_punching_mediator</module> -->
                <module>appserver2</module>
                <!-- <module>testcamera</module> -->
            </modules>
        </profile> 
        <profile>
            <id>nomac</id>
            <activation>
                <activeByDefault>false</activeByDefault>
                <os>
                    <family>!mac</family>
                </os> 
            </activation>
            <modules>
                <!--<module>plugins/axiscamplugin</module>-->
                <module>nx_sdk</module>  
                <module>plugins/genericrtspplugin</module>
                <module>plugins/image_library_plugin</module>
                <module>plugins/mjpg_link</module>
                <module>mediaserver</module>
                <!--<module>mediaproxy</module> -->
                <!-- <module>testcamera</module> -->
            </modules>            
            <properties>
                <additional.compiler>${compiler}</additional.compiler>         
            </properties>
        </profile>  
        <profile>        
            <id>desktop</id>
            <activation>
                <activeByDefault>false</activeByDefault>
                <property>
                    <name>arch</name>
                    <value>!arm</value>
                </property>
            </activation>
            <properties>
                <qtlib19>DBus</qtlib19>
            </properties>
            <modules>                       
                <module>applauncher</module> 
                <module>client</module>     
            </modules>  
        </profile>         
        <profile>
            <id>windows</id>
            <activation>
                <os>
                    <family>Windows</family>
                </os>
            </activation>
            <modules>     
                <module>traytool</module>
                <!-- Vmaxproxy  module is disabled because we use already built version of vmax (vs2008 + qt4). We do so because vmaxproxy doesn't work if has been built on vs2012 -->
                <!--<module>vmaxproxy</module>  -->                   
                <module>client</module>                     
                <module>wixsetup</module>
            </modules>
            <properties>
                <qt.dir>${libdir}/${arch}</qt.dir>
                <environment.dir>${env.ENVIRONMENT}</environment.dir>
                <init.python.dir>${environment.dir}/python/${arch}</init.python.dir>
                <python.dir>${libdir}/${arch}/python/scripts</python.dir>                
                <python.executable>python.exe</python.executable>
                <python.virtualenv>virtualenv.exe</python.virtualenv>
                <buildenv.script>get_buildenv.bat</buildenv.script>
                <platform>windows</platform>
                <compiler>msvc2012u3</compiler>
                <arch>x64</arch>
                <box>win78</box>
                <force_x86>false</force_x86>
                <!-- Testing WinXP hacks on Win78. If doesn't work properly, then revert back -->
                <!-- <qt.spec>win32-msvc2012</qt.spec>
                <PlatformToolSet>v110</PlatformToolSet>
                <modification>win78</modification> -->
                <qt.spec>win32-msvc2012xp</qt.spec>
                <PlatformToolSet>v110_xp</PlatformToolSet>
                <modification>winxp</modification>                
                
                <profile.classifier>${platform}</profile.classifier>                
                <windows>true</windows>
                <unix>false</unix>
                <script.extension>bat</script.extension>
                <global.windows.defines>ENABLE_VMAX</global.windows.defines>
            </properties>
        </profile>
        <!-- Testing WinXP hacks on Win78. If doesn't work properly, then revert back -->
        <!--<profile>
            <id>windows-xp</id>
            <activation>
                <os>
                    <family>Windows</family>
                </os>
                <property>
                    <name>box</name>
                    <value>winxp</value>
                </property>             
            </activation>

            <properties>
                <qt.spec>win32-msvc2012xp</qt.spec>
                <PlatformToolSet>v110_xp</PlatformToolSet>
                <modification>winxp</modification>
            </properties>
        </profile> -->

        <profile>
            <!-- Common Profile for Linux, Mac, Arm -->
            <id>unix</id>
            <activation>
                <os>
                    <family>unix</family>
                </os> 
            </activation>
            <properties>
                <environment.dir>${env.environment}</environment.dir>
                <init.python.dir>/usr/bin</init.python.dir>                
                <python.dir>${libdir}/${arch}/python/bin</python.dir>
                <python.executable>python2</python.executable>
                <python.virtualenv>virtualenv2</python.virtualenv>
                <buildenv.script>get_buildenv.sh</buildenv.script>                
                <qt.dir>${libdir}</qt.dir>
                <common.platform>unix</common.platform>
                <compiler>gcc</compiler>
                <profile.classifier>${platform}-${arch}</profile.classifier>
                <unix>true</unix>
                <windows>false</windows>
                <script.extension>sh</script.extension>
            </properties>
        </profile>        
        <profile>
            <id>linux</id>
            <activation>
                <os>
                    <family>unix</family>
                    <name>linux</name>
                </os> 
            </activation>
            <properties>            
                <platform>linux</platform>
                <qt.spec>linux-g++</qt.spec>
                <qt.classifier>${platform}-${arch}-${build.configuration}</qt.classifier>
            </properties>
            <modules>
                <!--<module>plugins/xvbadecoder</module>-->
            </modules>            
        </profile>  
        <profile>
            <id>macosx</id>
            <activation>
                <os>
                    <family>mac</family>
                </os> 
            </activation>
            <properties>        
                <platform>macosx</platform>
                <additional.compiler>clang</additional.compiler>
                <arch>x64</arch>
                <qt.spec>macx-clang-libc++</qt.spec>
                <qt.classifier>${platform}-${arch}</qt.classifier>
                <python.executable>python</python.executable>
                <python.virtualenv>virtualenv</python.virtualenv>
            </properties>
            <modules>
                <module>macsetup/client-dmg</module>
            </modules>            
        </profile>        

        <profile>        
            <id>linux-noarm</id>
            <activation>
                <activeByDefault>false</activeByDefault>
                <os>
                    <family>unix</family>
                    <name>linux</name>
                </os> 
                <property>
                    <name>arch</name>
                    <value>!arm</value>
                </property>
            </activation>
            <modules>                       
                <module>debsetup/client-deb</module>
                <module>debsetup/mediaserver-deb</module>
            </modules>  
            <properties>
                <modification>ubuntu</modification>
            </properties>
        </profile>         

        <profile>
            <id>linux-arm</id>
            <activation>
                <activeByDefault>false</activeByDefault>
                <os>
                    <family>unix</family>
                    <name>linux</name>
                </os> 
                <property>
                    <name>arch</name>
                    <value>arm</value>
                </property>
            </activation>
            <properties>
                <qt.spec>linux-arm-gnueabi-g++</qt.spec>
                <qt.classifier>${platform}-${arch}-${box}</qt.classifier>
                <compile.option1/>
                <libdir>${root.dir}/build_environment/target-${box}</libdir>
            </properties>
            <build>
                <directory>target-${box}</directory>
            </build>
        </profile> 

        <profile>
            <id>linux-isd-jaguar</id>
            <activation>
                <activeByDefault>false</activeByDefault>
                <os>
                    <family>unix</family>
                    <name>linux</name>
                </os> 
                <property>
                    <name>box</name>
                    <value>isd</value>
                </property>
            </activation>
            <properties>
                <ffmpeg.version>0.11.5-SNAPSHOT</ffmpeg.version>
                <toolchain.version>codesourcery-2013.11</toolchain.version>
                <compiler>2011.09</compiler>
                <openssl.version>1.0.0j-SNAPSHOT</openssl.version>
                <additional.defines>DISABLE_ALL_VENDORS DISABLE_SOFTWARE_MOTION_DETECTION DISABLE_DESKTOP_CAMERA EDGE_SERVER debug_in_release</additional.defines>
                <modification>isd</modification>
            </properties>
            <modules>
                <module>plugins/isd_native_plugin</module>
                <module>edge_firmware/isd</module>
            </modules>            
        </profile>

        <profile>
            <id>linux-isd-s2</id>
            <activation>
                <activeByDefault>false</activeByDefault>
                <os>
                    <family>unix</family>
                    <name>linux</name>
                </os> 
                <property>
                    <name>box</name>
                    <value>isd_s2</value>
                </property>
            </activation>
            <properties>
                <ffmpeg.version>0.11.5-SNAPSHOT</ffmpeg.version>
                <toolchain.version>linaro-multilib-2013.09</toolchain.version>
                <compiler>${toolchain.version}</compiler>
                <openssl.version>1.0.1f-SNAPSHOT</openssl.version>
                <additional.defines>DISABLE_ALL_VENDORS DISABLE_SOFTWARE_MOTION_DETECTION DISABLE_DESKTOP_CAMERA EDGE_SERVER debug_in_release</additional.defines>
                <modification>isd_s2</modification>
            </properties>
            <modules>
                <module>plugins/isd_native_plugin</module>
                <module>edge_firmware/isd</module>
            </modules>            
        </profile>

        <profile>
            <id>linux-arm-rpi</id>
            <activation>
                <activeByDefault>false</activeByDefault>
                <os>
                    <family>unix</family>
                    <name>linux</name>
                </os>
                <property>
                    <name>box</name>
                    <value>rpi</value>
                </property>
            </activation>
            <properties>
                <toolchain.version>rpi</toolchain.version>
                <compiler>${toolchain.version}</compiler>
                <openssl.version>1.0.0j-SNAPSHOT</openssl.version>
                <ffmpeg.version>0.11.5-SNAPSHOT</ffmpeg.version>
                <modification>rpi</modification>
            </properties>
            <modules>
                <module>edge_firmware/rpi</module>
            </modules>             
        </profile>

        <!-- Banana Pie box -->
        <profile>
            <id>linux-arm-bpi</id>
            <activation>
                <activeByDefault>false</activeByDefault>
                <os>
                    <family>unix</family>
                    <name>linux</name>
                </os>
                <property>
                    <name>box</name>
                    <value>bpi</value>
                </property>
            </activation>
            <properties>
                <quazip.version>0.7-SNAPSHOT</quazip.version>
                <toolchain.version>rpi</toolchain.version>
                <compiler>bpi</compiler>
                <openssl.version>1.0.0j-SNAPSHOT</openssl.version>
                <ffmpeg.version>0.11.5-SNAPSHOT</ffmpeg.version>
                <modification>bpi</modification>
            </properties>
            <modules>
                <!-- Banana pie uses same distro as rpi -->
                <module>edge_firmware/rpi</module>
            </modules>
        </profile>

        <profile>
            <id>linux-x64</id>
            <activation>
                <os>
                    <family>unix</family>
                    <name>linux</name>
                    <arch>amd64</arch>
                </os> 
                <property>
                    <name>arch</name>
                    <value>!arm</value>
                </property>
            </activation>
            <properties>
                <arch>x64</arch>
<<<<<<< HEAD
                <arch.dir>/usr/lib/x86_64-linux-gnu/</arch.dir>
=======
                <arch.dir>x86_64-linux-gnu/</arch.dir>
>>>>>>> e30503f5
            </properties>
        </profile>
        <profile>
            <id>linux-x86</id>
            <activation>
                <os>
                    <family>unix</family>
                    <name>linux</name>
                    <arch>i386</arch>
                </os>
                <property>
                    <name>arch</name>
                    <value>!arm</value>
                </property>
            </activation>
            <properties>
                <arch>x86</arch>
<<<<<<< HEAD
                <arch.dir>/usr/lib/x86_64-linux-gnu/</arch.dir>
=======
                <arch.dir>i386-linux-gnu/</arch.dir>
>>>>>>> e30503f5
            </properties>
        </profile>  
        <profile>
            <id>linux-x86-on-x64</id>
            <activation>
                <os>
                    <family>unix</family>
                    <name>linux</name>
                    <arch>amd64</arch>
                </os>
                <property>
                    <name>arch</name>
                    <value>x86</value>
                </property>
            </activation>
            <properties>
                <compiler.arguments>-m32</compiler.arguments>
                <qt.spec>linux-g++-32</qt.spec>
<<<<<<< HEAD
                <arch.dir>/usr/lib/x86_64-linux-gnu/</arch.dir>
=======
                <arch.dir>/usr/lib/i386-linux-gnu/</arch.dir>
>>>>>>> e30503f5
            </properties>
        </profile>          
        <profile>
            <id>nobeta</id>
            <activation>
                <property>
                    <name>beta</name>
                    <value>false</value>
                </property>
            </activation>
            <properties>
                <finalName>${deb.customization.company.name}-${final.artifact.name}-${release.version}.${buildNumber}-${box}-${arch}</finalName>
                <updateFeedUrl>${prodUpdateFeedUrl}</updateFeedUrl>
                <skip.sign>false</skip.sign>
            </properties>
        </profile>     
        <profile>
            <id>no-webkit</id>
            <activation>
                <property>
                    <name>webkit</name>
                    <value>false</value>
                </property>                
            </activation>
            <properties>
                <compile.option1/>
            </properties>
        </profile>      
        <profile>
            <id>angle</id>
            <activation>
                <os>
                    <family>Windows</family>
                </os>
                <property>
                    <name>angle</name>
                    <value>true</value>
                </property>                
            </activation>
            <properties>
                <compile.option2>-angle</compile.option2>
            </properties>
        </profile>          
    </profiles> 
</project><|MERGE_RESOLUTION|>--- conflicted
+++ resolved
@@ -619,11 +619,7 @@
             </activation>
             <properties>
                 <arch>x64</arch>
-<<<<<<< HEAD
-                <arch.dir>/usr/lib/x86_64-linux-gnu/</arch.dir>
-=======
                 <arch.dir>x86_64-linux-gnu/</arch.dir>
->>>>>>> e30503f5
             </properties>
         </profile>
         <profile>
@@ -641,11 +637,7 @@
             </activation>
             <properties>
                 <arch>x86</arch>
-<<<<<<< HEAD
-                <arch.dir>/usr/lib/x86_64-linux-gnu/</arch.dir>
-=======
                 <arch.dir>i386-linux-gnu/</arch.dir>
->>>>>>> e30503f5
             </properties>
         </profile>  
         <profile>
@@ -664,11 +656,7 @@
             <properties>
                 <compiler.arguments>-m32</compiler.arguments>
                 <qt.spec>linux-g++-32</qt.spec>
-<<<<<<< HEAD
-                <arch.dir>/usr/lib/x86_64-linux-gnu/</arch.dir>
-=======
                 <arch.dir>/usr/lib/i386-linux-gnu/</arch.dir>
->>>>>>> e30503f5
             </properties>
         </profile>          
         <profile>
