--- conflicted
+++ resolved
@@ -54,12 +54,7 @@
 
     if(box STREQUAL "rpi")
         _set_version(qt "5.6.1")
-<<<<<<< HEAD
-        _set_version(openssl "1.0.0j")
-=======
-        _set_version(quazip "0.7.2")
         _set_version(openssl "1.0.1t-deb8")
->>>>>>> fa6dd77b
     endif()
 
     if(box STREQUAL "edge1")
