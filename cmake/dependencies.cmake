--- conflicted
+++ resolved
@@ -3,102 +3,6 @@
 mark_as_advanced(customWebAdminVersion)
 set(customWebAdminPackageDirectory "" CACHE STRING
     "Custom location of server-external package")
-<<<<<<< HEAD
-
-macro(_set_version pkg version)
-    set(_${pkg}_version ${version})
-endmacro()
-
-function(nx_detect_package_versions)
-    _set_version(qt "5.6.2")
-    _set_version(boost "1.60.0")
-    _set_version(openssl "1.0.2e")
-    _set_version(ffmpeg "3.1.1")
-    _set_version(sigar "1.7")
-    _set_version(openldap "2.4.42")
-    _set_version(sasl2 "2.1.26")
-    _set_version(openal "1.16")
-    _set_version(libjpeg-turbo "1.4.2")
-    _set_version(festival "2.4")
-    _set_version(directx "JUN2010")
-    _set_version(cassandra "2.7.0")
-
-    if(WINDOWS)
-        _set_version(qt "5.6.1-1")
-    endif()
-
-    if(LINUX AND box STREQUAL "none")
-        _set_version(qt "5.6.2-2")
-    endif()
-
-    if(MACOSX)
-        _set_version(qt "5.6.3")
-        _set_version(ffmpeg "3.1.1-2")
-        _set_version(openssl "1.0.2e-2")
-        _set_version(festival "2.1")
-    endif()
-
-    if(ANDROID)
-        _set_version(qt "5.6.2-2")
-        _set_version(openssl "1.0.2g")
-        _set_version(openal "1.17.2")
-    endif()
-
-    if(IOS)
-        _set_version(openssl "1.0.1i")
-        _set_version(libjpeg-turbo "1.4.1")
-        _set_version(ffmpeg "3.4")
-    endif()
-
-    if(box MATCHES "bpi|bananapi")
-        _set_version(openssl "1.0.0j")
-    endif()
-
-    if(box STREQUAL "bananapi")
-        _set_version(ffmpeg "3.1.1-bananapi")
-        _set_version(qt "5.6.1-1")
-        _set_version(openssl "1.0.0j")
-    endif()
-
-    if(box STREQUAL "rpi")
-        _set_version(qt "5.6.1")
-        _set_version(openssl "1.0.1t-deb8")
-    endif()
-
-    if(box STREQUAL "edge1")
-        _set_version(qt "5.6.3")
-        _set_version(openssl "1.0.1f")
-    endif()
-
-    if(box STREQUAL "tx1")
-        _set_version(festival "2.1x")
-        _set_version(openssl "1.0.0j")
-        _set_version(qt "5.6.3")
-    endif()
-
-    foreach(pkg
-        qt
-        boost
-        openssl
-        ffmpeg
-        sigar
-        openldap
-        sasl2
-        openal
-        libjpeg-turbo
-        festival
-        directx
-        cassandra
-    )
-        if("${_${pkg}_version}" STREQUAL "")
-            message(WARNING
-                "Cannot set version of ${pkg} because _${pkg}_version variable is not set.")
-        else()
-            nx_set_variable_if_empty(${pkg}_version ${_${pkg}_version})
-            nx_expose_to_parent_scope(${pkg}_version)
-        endif()
-    endforeach()
-=======
 mark_as_advanced(customWebAdminPackageDirectory)
 
 function(_nx_create_vms_configuration)
@@ -132,7 +36,6 @@
 
     file(WRITE ${CMAKE_BINARY_DIR}/vms_configuration.py ${content})
     nx_store_known_file(${CMAKE_BINARY_DIR}/vms_configuration.py)
->>>>>>> 3f9e5932
 endfunction()
 
 _nx_create_vms_configuration()
