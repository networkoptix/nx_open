set(customWebAdminPackageDirectory "" CACHE STRING
    "Custom location of server-external package")

macro(_set_version pkg version)
    set(_${pkg}_version ${version})
endmacro()

function(nx_detect_package_versions)
    _set_version(qt "5.6.2")
    _set_version(boost "1.60.0")
    _set_version(openssl "1.0.2e")
    _set_version(ffmpeg "3.1.1")
    _set_version(sigar "1.7")
    _set_version(openldap "2.4.42")
    _set_version(sasl2 "2.1.26")
    _set_version(openal "1.16")
    _set_version(libjpeg-turbo "1.4.2")
    _set_version(festival "2.4")
    _set_version(directx "JUN2010")
    _set_version(cassandra "2.7.0")
<<<<<<< HEAD
    _set_version(gstreamer "1.0")
    _set_version(glib "2.0")
    _set_version(deepstream "0.1")
    _set_version(deepstream_sample_models "0.1")
=======
    _set_version(doxygen "1.8.14")
>>>>>>> 41a8bf07

    if(WINDOWS)
        _set_version(qt "5.6.1-1")
    endif()

    if(LINUX AND box STREQUAL "none")
        _set_version(qt "5.6.2-2")
    endif()

    if(MACOSX)
        _set_version(qt "5.6.3")
        _set_version(ffmpeg "3.1.1-2")
        _set_version(openssl "1.0.2e-2")
        _set_version(festival "2.1")
    endif()

    if(ANDROID)
        _set_version(qt "5.6.2-2")
        _set_version(openssl "1.0.2g")
        _set_version(openal "1.17.2")
    endif()

    if(IOS)
        _set_version(openssl "1.0.1i")
        _set_version(libjpeg-turbo "1.4.1")
    endif()

    if(box MATCHES "bpi|bananapi")
        _set_version(openssl "1.0.0j")
    endif()

    if(box STREQUAL "bananapi")
        _set_version(ffmpeg "3.1.1-bananapi")
        _set_version(qt "5.6.1-1")
        _set_version(openssl "1.0.0j")
    endif()

    if(box STREQUAL "rpi")
        _set_version(qt "5.6.1")
        _set_version(openssl "1.0.1t-deb8")
    endif()

    if(box STREQUAL "edge1")
        _set_version(qt "5.6.3")
        _set_version(openssl "1.0.1f")
    endif()

    if(box STREQUAL "tx1")
        _set_version(festival "2.1x")
        _set_version(openssl "1.0.0j")
        _set_version(qt "5.6.3")
    endif()

    foreach(pkg
        qt
        boost
        openssl
        ffmpeg
        sigar
        openldap
        sasl2
        openal
        libjpeg-turbo
        festival
        directx
        cassandra
<<<<<<< HEAD
        gstreamer
        glib
        deepstream
        deepstream_sample_models
=======
        doxygen
>>>>>>> 41a8bf07
    )
        if("${_${pkg}_version}" STREQUAL "")
            message(WARNING
                "Cannot set version of ${pkg} because _${pkg}_version variable is not set.")
        else()
            nx_set_variable_if_empty(${pkg}_version ${_${pkg}_version})
            nx_expose_to_parent_scope(${pkg}_version)
        endif()
    endforeach()
endfunction()

function(nx_get_dependencies)
    if (WINDOWS OR (LINUX AND NOT ANDROID))
        set(haveServer TRUE)
    endif()

    if ((LINUX AND arch STREQUAL "x64") OR (WINDOWS AND arch STREQUAL "x64") OR MACOSX)
        nx_rdep_add_package(cassandra)
    endif()

    if (WINDOWS OR MACOSX OR (LINUX AND box MATCHES "none|tx1"))
        set(haveDesktopClient TRUE)
    endif()

    if (box MATCHES "none|bpi")
        set(haveMobileClient TRUE)
    endif()

    if(WINDOWS OR MACOSX
        OR (LINUX AND NOT arch STREQUAL "x86" AND box MATCHES "none|bpi|tx1"))

        set(haveTests TRUE)
    endif()

    nx_rdep_add_package(qt PATH_VARIABLE QT_DIR)
    file(TO_CMAKE_PATH "${QT_DIR}" QT_DIR)
    set(QT_DIR ${QT_DIR} PARENT_SCOPE)

    nx_rdep_add_package(any/boost)

    nx_rdep_add_package(any/detection_plugin_interface)

    nx_rdep_add_package(openssl)
    nx_rdep_add_package(ffmpeg)

    if(box MATCHES "bpi|bananapi")
        nx_rdep_add_package(sysroot)
        nx_rdep_add_package(opengl-es-mali)
    endif()

    if(box MATCHES "rpi")
        nx_rdep_add_package(cifs-utils)
    endif()

    if(box STREQUAL "tx1")
        nx_rdep_add_package(sysroot)
        nx_rdep_add_package(tegra_video)
        nx_rdep_add_package(jetpack)
        nx_rdep_add_package(gstreamer)
        nx_rdep_add_package(glib)
        nx_rdep_add_package(deepstream)
        nx_rdep_add_package(any/deepstream_sample_models)
    endif()

    if(ANDROID OR WINDOWS OR box MATCHES "bpi")
        nx_rdep_add_package(openal)
    endif()


    if(LINUX AND box STREQUAL "none")
        nx_rdep_add_package(cifs-utils)
        nx_rdep_add_package(appserver-2.2.1)
    endif()

    if(WINDOWS)
        nx_rdep_add_package(directx)
        nx_rdep_add_package(vcredist-2015 PATH_VARIABLE vcredist_directory)
        set(vcredist_directory ${vcredist_directory} PARENT_SCOPE)
        nx_rdep_add_package(vmaxproxy-2.1)
        nx_rdep_add_package(windows/wix-3.11 PATH_VARIABLE wix_directory)
        set(wix_directory ${wix_directory} PARENT_SCOPE)
        nx_rdep_add_package(windows/signtool PATH_VARIABLE signtool_directory)
        set(signtool_directory ${signtool_directory} PARENT_SCOPE)
    endif()

    if(box STREQUAL "edge1")
        nx_rdep_add_package(cpro-1.0.0-1)
        nx_rdep_add_package(gdb)
    endif()

    if(haveDesktopClient)
        nx_rdep_add_package(any/help-${customization}-3.1 PATH_VARIABLE help_directory)
        set(help_directory ${help_directory} PARENT_SCOPE)
    endif()

    if(haveDesktopClient OR haveMobileClient)
        nx_rdep_add_package(any/roboto-fonts PATH_VARIABLE fonts_directory)
        set(fonts_directory ${fonts_directory} PARENT_SCOPE)
    endif()

    if((haveServer OR haveDesktopClient) AND NOT box STREQUAL "edge1")
        nx_rdep_add_package(festival)
        nx_rdep_add_package(any/festival-vox-${festival_version}
            PATH_VARIABLE festival_vox_directory)
        nx_expose_to_parent_scope(festival_vox_directory)
    endif()

    if(ANDROID OR IOS)
        nx_rdep_add_package(libjpeg-turbo)
    endif()

    if(haveServer)
        nx_rdep_add_package(any/nx_sdk-1.6.0)
        nx_rdep_add_package(any/nx_storage_sdk-1.6.0)
        nx_rdep_add_package(sigar)

        nx_rdep_add_package(any/apidoctool PATH_VARIABLE APIDOCTOOL_PATH)
        set(APIDOCTOOL_PATH ${APIDOCTOOL_PATH} PARENT_SCOPE)

        if(customWebAdminPackageDirectory)
            nx_copy_package(${customWebAdminPackageDirectory})
        elseif(server-external_version)
            nx_rdep_add_package(any/server-external)
        else()
            nx_rdep_add_package(any/server-external-${branch} OPTIONAL
                PATH_VARIABLE server_external_path)
            if(NOT server_external_path)
                nx_rdep_add_package(any/server-external-vms)
            endif()
        endif()

        if(LINUX AND arch MATCHES "arm")
            nx_rdep_add_package(openldap)
            nx_rdep_add_package(sasl2)
        endif()

        if(WINDOWS)
            nx_rdep_add_package(windows/doxygen PATH_VARIABLE doxygen_directory)
        elseif(LINUX)
            nx_rdep_add_package(linux/doxygen PATH_VARIABLE doxygen_directory)
        endif()
        nx_expose_to_parent_scope(doxygen_directory)
    endif()

    if(box STREQUAL "bpi")
        nx_rdep_add_package(libvdpau-sunxi-1.0-deb7)
        nx_rdep_add_package(proxy-decoder-deb7)
        nx_rdep_add_package(ldpreloadhook-1.0-deb7)
        nx_rdep_add_package(libpixman-0.34.0-deb7)
        nx_rdep_add_package(libcedrus-1.0-deb7)

        nx_rdep_add_package(fontconfig-2.11.0)
        nx_rdep_add_package(additional-fonts)
        nx_rdep_add_package(libvdpau-1.0.4.1)

        nx_rdep_add_package(read-edid-3.0.2)
        nx_rdep_add_package(a10-display)
        nx_rdep_add_package(uboot-2014.04-10733-gbb5691c-dirty-vanilla)
    endif()

    nx_rdep_add_package("any/certificates-${customization}" PATH_VARIABLE certificates_path)
    set(certificates_path ${certificates_path} PARENT_SCOPE)
endfunction()

nx_detect_package_versions()
nx_get_dependencies()<|MERGE_RESOLUTION|>--- conflicted
+++ resolved
@@ -18,14 +18,11 @@
     _set_version(festival "2.4")
     _set_version(directx "JUN2010")
     _set_version(cassandra "2.7.0")
-<<<<<<< HEAD
+    _set_version(doxygen "1.8.14")
     _set_version(gstreamer "1.0")
     _set_version(glib "2.0")
     _set_version(deepstream "0.1")
     _set_version(deepstream_sample_models "0.1")
-=======
-    _set_version(doxygen "1.8.14")
->>>>>>> 41a8bf07
 
     if(WINDOWS)
         _set_version(qt "5.6.1-1")
@@ -92,14 +89,11 @@
         festival
         directx
         cassandra
-<<<<<<< HEAD
+	doxygen
         gstreamer
         glib
         deepstream
         deepstream_sample_models
-=======
-        doxygen
->>>>>>> 41a8bf07
     )
         if("${_${pkg}_version}" STREQUAL "")
             message(WARNING
