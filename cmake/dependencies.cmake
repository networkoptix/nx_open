macro(_set_version pkg version)
    set(_${pkg}_version ${version})
endmacro()

function(nx_detect_package_versions)
    _set_version(qt "5.6.2")
    _set_version(boost "1.60.0")
    _set_version(openssl "1.0.2e")
    _set_version(ffmpeg "3.1.1")
    _set_version(sigar "1.7")
    _set_version(openldap "2.4.42")
    _set_version(sasl2 "2.1.26")
    _set_version(openal "1.16")
    _set_version(libjpeg-turbo "1.4.2")
    _set_version(festival "2.4")
    _set_version(directx "JUN2010")
    _set_version(cassandra "2.7.0")

    if(WINDOWS)
        _set_version(qt "5.6.1-1")
    endif()

    if(LINUX AND box STREQUAL "none")
        _set_version(qt "5.6.2-2")
    endif()

    if(MACOSX)
        _set_version(qt "5.6.3")
        _set_version(ffmpeg "3.1.1-2")
        _set_version(openssl "1.0.2e-2")
        _set_version(festival "2.1")
    endif()

    if(ANDROID)
        _set_version(qt "5.6.2-2")
        _set_version(openssl "1.0.2g")
        _set_version(openal "1.17.2")
    endif()

    if(IOS)
        _set_version(openssl "1.0.1i")
        _set_version(libjpeg-turbo "1.4.1")
    endif()

    if(box MATCHES "bpi|bananapi")
        _set_version(openssl "1.0.0j")
    endif()

    if(box STREQUAL "bananapi")
        _set_version(ffmpeg "3.1.1-bananapi")
        _set_version(qt "5.6.1")
        _set_version(openssl "1.0.0j")
    endif()

    if(box STREQUAL "rpi")
        _set_version(qt "5.6.1")
        _set_version(openssl "1.0.0j")
    endif()

    if(box STREQUAL "edge1")
        _set_version(ffmpeg "3.1.1")
        _set_version(qt "5.6.1")
        _set_version(openssl "1.0.1f")
    endif()

    if(box STREQUAL "tx1")
        _set_version(festival "2.1x")
        _set_version(openssl "1.0.0j")
        _set_version(qt "5.6.3")
    endif()
<<<<<<< HEAD
=======
    _set_version(festival-vox ${_festival_version})
>>>>>>> a8bf7fa0

    foreach(pkg
        qt
        boost
        openssl
        ffmpeg
        sigar
        openldap
        sasl2
        openal
        libjpeg-turbo
        festival
        directx
<<<<<<< HEAD
        cassandra
=======
>>>>>>> a8bf7fa0
    )
        if("${_${pkg}_version}" STREQUAL "")
            message(WARNING
                "Cannot set version of ${pkg} because _${pkg}_version variable is not set.")
        else()
            nx_set_variable_if_empty(${pkg}_version ${_${pkg}_version})
            nx_expose_to_parent_scope(${pkg}_version)
        endif()
    endforeach()
endfunction()

function(nx_get_dependencies)
    if (WINDOWS OR (LINUX AND NOT ANDROID))
        set(haveServer TRUE)
    endif()

    if ((LINUX AND arch STREQUAL "x64") OR (WINDOWS AND arch STREQUAL "x64") OR MACOSX)
        nx_rdep_add_package(cassandra)
    endif()

    if (WINDOWS OR MACOSX OR (LINUX AND NOT ANDROID AND box MATCHES "none|tx1"))
        set(haveDesktopClient TRUE)
    endif()

    if (box MATCHES "none|bpi")
        set(haveMobileClient TRUE)
    endif()

    if(WINDOWS OR MACOSX
        OR (LINUX AND NOT arch STREQUAL "x86" AND NOT ANDROID AND box MATCHES "none|bpi|tx1"))

        set(haveTests TRUE)
    endif()

    nx_rdep_add_package(qt PATH_VARIABLE QT_DIR)
    file(TO_CMAKE_PATH "${QT_DIR}" QT_DIR)
    set(QT_DIR ${QT_DIR} PARENT_SCOPE)

    nx_rdep_add_package(any/boost)

    if(haveServer OR haveDesktopClient OR haveTests)
        nx_rdep_add_package(any/qtservice)
        nx_rdep_add_package(any/qtsinglecoreapplication)
    endif()

    nx_rdep_add_package(any/detection_plugin_interface)

    nx_rdep_add_package(openssl)
    nx_rdep_add_package(ffmpeg)

    if(box MATCHES "bpi|bananapi")
        nx_rdep_add_package(sysroot)
        nx_rdep_add_package(opengl-es-mali)
    endif()

    if(box MATCHES "rpi")
        nx_rdep_add_package(cifs-utils)
    endif()

    if(box STREQUAL "tx1")
        nx_rdep_add_package(sysroot)
        nx_rdep_add_package(tegra_video)
        nx_rdep_add_package(jetpack)
    endif()

    if(ANDROID OR WINDOWS OR box MATCHES "bpi")
        nx_rdep_add_package(openal)
    endif()

    if(WINDOWS)
        nx_rdep_add_package(directx)
        nx_rdep_add_package("vcredist-2015" PATH_VARIABLE vcredist_directory)
        set(vcredist_directory ${vcredist_directory} PARENT_SCOPE)
        nx_rdep_add_package("vmaxproxy-2.1")
        nx_rdep_add_package(windows/wix-3.11 PATH_VARIABLE wix_directory)
        set(wix_directory ${wix_directory} PARENT_SCOPE)
        nx_rdep_add_package(windows/signtool PATH_VARIABLE signtool_directory)
        set(signtool_directory ${signtool_directory} PARENT_SCOPE)
    endif()

    if(box STREQUAL "edge1")
        nx_rdep_add_package(cpro-1.0.0)
        nx_rdep_add_package(gdb)
    endif()

    if(haveDesktopClient)
        nx_rdep_add_package(any/qtsingleapplication)
<<<<<<< HEAD
        nx_rdep_add_package(any/help-${customization}-${releaseVersion.short})
=======
        nx_rdep_add_package(any/help-${customization}-3.1.1 PATH_VARIABLE help_directory)
        set(help_directory ${help_directory} PARENT_SCOPE)
>>>>>>> a8bf7fa0
    endif()

    if(haveMobileClient)
        nx_rdep_add_package(any/qtsingleguiapplication)
    endif()

    if(haveDesktopClient OR haveMobileClient)
        nx_rdep_add_package(any/roboto-fonts PATH_VARIABLE fonts_directory)
        set(fonts_directory ${fonts_directory} PARENT_SCOPE)
    endif()

    if((haveServer OR haveDesktopClient) AND NOT box STREQUAL "edge1")
        nx_rdep_add_package(festival)
        nx_rdep_add_package(any/festival-vox-${festival_version}
            PATH_VARIABLE festival_vox_directory)
    endif()

    if(ANDROID OR IOS)
        nx_rdep_add_package(libjpeg-turbo)
    endif()

    if(haveServer)
        nx_rdep_add_package(any/nx_sdk-1.6.0)
        nx_rdep_add_package(any/nx_storage_sdk-1.6.0)
        nx_rdep_add_package(sigar)

        nx_rdep_add_package(any/apidoctool PATH_VARIABLE APIDOCTOOL_PATH)
        set(APIDOCTOOL_PATH ${APIDOCTOOL_PATH} PARENT_SCOPE)

        if(server-external_version)
            nx_rdep_add_package(any/server-external)
        else()
            nx_rdep_add_package(any/server-external-${branch} OPTIONAL
                PATH_VARIABLE server_external_path)
            if(NOT server_external_path)
                nx_rdep_add_package(any/server-external-${releaseVersion.short})
            endif()
        endif()

        if(LINUX AND arch MATCHES "arm")
            nx_rdep_add_package(openldap)
            nx_rdep_add_package(sasl2)
        endif()
    endif()

    if(box STREQUAL "bpi")
        nx_rdep_add_package(libvdpau-sunxi-1.0-deb7)
        nx_rdep_add_package(proxy-decoder-deb7)
        nx_rdep_add_package(ldpreloadhook-1.0-deb7)
        nx_rdep_add_package(libpixman-0.34.0-deb7)
        nx_rdep_add_package(libcedrus-1.0-deb7)

        nx_rdep_add_package(fontconfig-2.11.0)
        nx_rdep_add_package(additional-fonts)
        nx_rdep_add_package(libvdpau-1.0.4.1)

        nx_rdep_add_package(read-edid-3.0.2)
        nx_rdep_add_package(a10-display)
        nx_rdep_add_package(uboot-2014.04-10733-gbb5691c-dirty-vanilla)
    endif()

    nx_rdep_add_package("any/certificates-${customization}" PATH_VARIABLE certificates_path)
    set(certificates_path ${certificates_path} PARENT_SCOPE)
endfunction()

nx_detect_package_versions()
nx_get_dependencies()<|MERGE_RESOLUTION|>--- conflicted
+++ resolved
@@ -68,10 +68,6 @@
         _set_version(openssl "1.0.0j")
         _set_version(qt "5.6.3")
     endif()
-<<<<<<< HEAD
-=======
-    _set_version(festival-vox ${_festival_version})
->>>>>>> a8bf7fa0
 
     foreach(pkg
         qt
@@ -85,10 +81,7 @@
         libjpeg-turbo
         festival
         directx
-<<<<<<< HEAD
         cassandra
-=======
->>>>>>> a8bf7fa0
     )
         if("${_${pkg}_version}" STREQUAL "")
             message(WARNING
@@ -176,12 +169,8 @@
 
     if(haveDesktopClient)
         nx_rdep_add_package(any/qtsingleapplication)
-<<<<<<< HEAD
-        nx_rdep_add_package(any/help-${customization}-${releaseVersion.short})
-=======
         nx_rdep_add_package(any/help-${customization}-3.1.1 PATH_VARIABLE help_directory)
         set(help_directory ${help_directory} PARENT_SCOPE)
->>>>>>> a8bf7fa0
     endif()
 
     if(haveMobileClient)
