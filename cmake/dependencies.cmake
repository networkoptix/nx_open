--- conflicted
+++ resolved
@@ -58,10 +58,6 @@
     endif()
 
     if(box STREQUAL "edge1")
-<<<<<<< HEAD
-        _set_version(ffmpeg "3.1.1")
-=======
->>>>>>> 1f4913ba
         _set_version(qt "5.6.3")
         _set_version(openssl "1.0.1f")
     endif()
