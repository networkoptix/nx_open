# YOU MUST FIX THE COMMENT to make sure it will generate a merge conflict
# if somebody also updates the protocol version.
# Prefer to use issue number and title as a comment.
<<<<<<< HEAD
set(nxec.ec2ProtoVersion "3038") #VMS-7173: Add bitrate control to recording settings
=======
set(nxec.ec2ProtoVersion "3038") #VMS-7280: Server can't correctly process transactions
>>>>>>> 430e1959
<|MERGE_RESOLUTION|>--- conflicted
+++ resolved
@@ -1,8 +1,4 @@
-# YOU MUST FIX THE COMMENT to make sure it will generate a merge conflict
-# if somebody also updates the protocol version.
-# Prefer to use issue number and title as a comment.
-<<<<<<< HEAD
-set(nxec.ec2ProtoVersion "3038") #VMS-7173: Add bitrate control to recording settings
-=======
-set(nxec.ec2ProtoVersion "3038") #VMS-7280: Server can't correctly process transactions
->>>>>>> 430e1959
+# YOU MUST FIX THE COMMENT to make sure it will generate a merge conflict
+# if somebody also updates the protocol version.
+# Prefer to use issue number and title as a comment.
+set(nxec.ec2ProtoVersion "3039") #VMS-7173: Add bitrate control to recording settings