--- conflicted
+++ resolved
@@ -1,8 +1,4 @@
 # YOU MUST FIX THE COMMENT to make sure it will generate a merge conflict
 # if somebody also updates the protocol version.
 # Prefer to use issue number and title as a comment.
-<<<<<<< HEAD
-set(nxec.ec2ProtoVersion "3032") #VMS-6612 Use new user selection dialog for Software Trigger event settings
-=======
-set(nxec.ec2ProtoVersion "3032") #VMS-2105: Rename 'business' from business rules classes
->>>>>>> a5d8a58e
+set(nxec.ec2ProtoVersion "3033") #VMS-6645 get rid of using broadcastTime transaction