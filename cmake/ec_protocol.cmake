<<<<<<< HEAD
# YOU MUST FIX THE COMMENT to make sure it will generate a merge conflict
# if somebody also updates the protocol version.
# Prefer to use issue number and title as a comment.
set(nxec.ec2ProtoVersion "3044") # time_sync_refactorVMS-CR-10881 time_sync_refactor
=======
# YOU MUST FIX THE COMMENT to make sure it will generate a merge conflict
# if somebody also updates the protocol version.
# Prefer to use issue number and title as a comment.
set(nxec.ec2ProtoVersion "3042") #VMS-9449: Layout tiling and logical id, videowall timeline
>>>>>>> b81eeefc
<|MERGE_RESOLUTION|>--- conflicted
+++ resolved
@@ -1,11 +1,4 @@
-<<<<<<< HEAD
 # YOU MUST FIX THE COMMENT to make sure it will generate a merge conflict
 # if somebody also updates the protocol version.
 # Prefer to use issue number and title as a comment.
-set(nxec.ec2ProtoVersion "3044") # time_sync_refactorVMS-CR-10881 time_sync_refactor
-=======
-# YOU MUST FIX THE COMMENT to make sure it will generate a merge conflict
-# if somebody also updates the protocol version.
-# Prefer to use issue number and title as a comment.
-set(nxec.ec2ProtoVersion "3042") #VMS-9449: Layout tiling and logical id, videowall timeline
->>>>>>> b81eeefc
+set(nxec.ec2ProtoVersion "3045") # time_sync_refactorVMS-CR-10881 time_sync_refactor