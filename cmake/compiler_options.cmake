set(CMAKE_CXX_STANDARD 17)
set(CMAKE_CXX_STANDARD_REQUIRED ON)
set(CMAKE_CXX_EXTENSIONS OFF)

if(MSVC)
    # Visual Studio 2017 currently (15.5.x) ignores "set(CMAKE_CXX_STANDARD 17)".
    # So we need to set c++17 support explicitly.
    set(CMAKE_CXX_FLAGS "${CMAKE_CXX_FLAGS} /std:c++17")
endif(MSVC)

set(CMAKE_POSITION_INDEPENDENT_CODE ON)

if(developerBuild)
    set(CMAKE_LINK_DEPENDS_NO_SHARED ON)
endif()

option(analyzeMutexLocksForDeadlock
    "Analyze mutex locks for deadlock. WARNING: this can significantly reduce performance!"
    OFF)

if(MSVC)
    # MSVC does not support compiler feature detection macros, so Qt fails to enable constexpr
    # for some its claasses like QRect, QMargins, etc.
    if(MSVC_VERSION GREATER 1900)
        add_definitions(-D__cpp_constexpr=201304)
    else()
        add_definitions(-DQ_COMPILER_CONSTEXPR)
    endif()
endif()

if(CMAKE_BUILD_TYPE MATCHES "Release|RelWithDebInfo")
    # TODO: Use CMake defaults in the next release version (remove the following two lines).
    string(REPLACE "-O3" "-O2" CMAKE_C_FLAGS_RELEASE "${CMAKE_C_FLAGS_RELEASE}")
    string(REPLACE "-O3" "-O2" CMAKE_CXX_FLAGS_RELEASE "${CMAKE_CXX_FLAGS_RELEASE}")

    if(CMAKE_CXX_COMPILER_ID STREQUAL "GNU")
        add_compile_options(-fno-devirtualize)
    endif()
endif()

add_definitions(
    -DUSE_NX_HTTP
    -D__STDC_CONSTANT_MACROS
    -DENABLE_SSL
    -DENABLE_SENDMAIL
    -DENABLE_DATA_PROVIDERS
    -DENABLE_SOFTWARE_MOTION_DETECTION
)

if(WINDOWS)
    add_definitions(
        -D_WINSOCKAPI_=
    )
endif()

if(ANDROID OR IOS)
    remove_definitions(
        -DENABLE_SENDMAIL
        -DENABLE_DATA_PROVIDERS
        -DENABLE_SOFTWARE_MOTION_DETECTION
    )
endif()

if(box MATCHES "isd")
    set(enableAllVendors OFF)
    remove_definitions(-DENABLE_MOTION_DETECTION)
    add_definitions(-DEDGE_SERVER)
endif()

if(box MATCHES "edge1")
    set(enableAllVendors OFF)
    add_definitions(-DEDGE_SERVER)
endif()

if(WINDOWS)
    set(API_IMPORT_MACRO "__declspec(dllimport)")
    set(API_EXPORT_MACRO "__declspec(dllexport)")
else()
    set(API_IMPORT_MACRO "")
    set(API_EXPORT_MACRO "")
endif()

if(CMAKE_BUILD_TYPE STREQUAL "Debug")
    if(NOT WINDOWS)
        add_definitions(-D_DEBUG)
    endif()
    add_definitions(-DUSE_OWN_MUTEX)
endif()

if(analyzeMutexLocksForDeadlock)
    add_definitions(-DUSE_OWN_MUTEX)
    add_definitions(-DANALYZE_MUTEX_LOCKS_FOR_DEADLOCK)
endif()

if(WINDOWS)
    add_definitions(
        -DNOMINMAX=
        -DUNICODE)

    add_compile_options(
        /MP
        /bigobj
        /wd4290
        /wd4661
        /wd4100
        /we4717
    )
    add_definitions(-D_SILENCE_CXX17_OLD_ALLOCATOR_MEMBERS_DEPRECATION_WARNING)
    add_definitions(-D_SILENCE_CXX17_ALLOCATOR_VOID_DEPRECATION_WARNING)

    if(CMAKE_BUILD_TYPE STREQUAL "Debug")
        add_compile_options(/wd4250)
    endif()

    set(_extra_linker_flags "/LARGEADDRESSAWARE /OPT:NOREF /ignore:4221")
    set(CMAKE_EXE_LINKER_FLAGS "${CMAKE_EXE_LINKER_FLAGS} ${_extra_linker_flags}")
    set(CMAKE_SHARED_LINKER_FLAGS "${CMAKE_SHARED_LINKER_FLAGS} ${_extra_linker_flags}")
    set(CMAKE_STATIC_LINKER_FLAGS "${CMAKE_STATIC_LINKER_FLAGS} /ignore:4221")

    set(CMAKE_CXX_FLAGS_RELEASE "${CMAKE_CXX_FLAGS_RELEASE} /Zi")
    set(CMAKE_SHARED_LINKER_FLAGS_RELEASE "${CMAKE_SHARED_LINKER_FLAGS_RELEASE} /DEBUG")
    set(CMAKE_EXE_LINKER_FLAGS_RELEASE "${CMAKE_EXE_LINKER_FLAGS_RELEASE} /DEBUG")

    set(CMAKE_SHARED_LINKER_FLAGS_DEBUG "${CMAKE_SHARED_LINKER_FLAGS_DEBUG} /DEBUG")
    set(CMAKE_EXE_LINKER_FLAGS_DEBUG "${CMAKE_EXE_LINKER_FLAGS_DEBUG} /DEBUG")
    if(NOT developerBuild)
        set(CMAKE_EXE_LINKER_FLAGS_RELEASE "${CMAKE_EXE_LINKER_FLAGS_RELEASE} /SUBSYSTEM:WINDOWS /entry:mainCRTStartup")
    endif()
    unset(_extra_linker_flags)
endif()

if(UNIX)
    add_compile_options(
        -Werror=enum-compare
        -Werror=reorder
        -Werror=delete-non-virtual-dtor
        -Werror=return-type
        -Werror=conversion-null
        -Wuninitialized
        -Wno-error=unused-function
    )

    if(CMAKE_CXX_COMPILER_ID STREQUAL "Clang")
        add_compile_options(
            -Wno-c++14-extensions
            -Wno-inconsistent-missing-override
        )
    endif()
endif()

if(LINUX)
    if(NOT "${arch}" MATCHES "arm|aarch64")
        add_compile_options(-msse2)
    endif()
    add_compile_options(
        -Wno-unknown-pragmas
        -Wno-ignored-qualifiers
        -fstack-protector-all #< TODO: Use -fstask-protector-strong when supported.
    )
    set(CMAKE_SKIP_BUILD_RPATH ON)
    set(CMAKE_BUILD_WITH_INSTALL_RPATH ON)
    set(CMAKE_INSTALL_RPATH "$ORIGIN/../lib")

<<<<<<< HEAD
    set(CMAKE_EXE_LINKER_FLAGS
        "${CMAKE_EXE_LINKER_FLAGS} -Wl,--disable-new-dtags")
    set(CMAKE_SHARED_LINKER_FLAGS
        "${CMAKE_SHARED_LINKER_FLAGS} -rdynamic -Wl,--no-undefined")
=======
    string(APPEND CMAKE_EXE_LINKER_FLAGS " -Wl,--disable-new-dtags")
    string(APPEND CMAKE_SHARED_LINKER_FLAGS " -rdynamic -Wl,--allow-shlib-undefined")
    string(APPEND CMAKE_EXE_LINKER_FLAGS " -Wl,--as-needed")
    string(APPEND CMAKE_SHARED_LINKER_FLAGS " -Wl,--as-needed")
>>>>>>> a5297dd7

    if(NOT ANDROID AND CMAKE_BUILD_TYPE STREQUAL "Release")
        add_compile_options(-ggdb1 -fno-omit-frame-pointer)
    endif()
endif()

if(MACOSX)
    add_compile_options(
        -msse4.1
        -Wno-unused-local-typedef
    )
endif()

if(CMAKE_BUILD_TYPE STREQUAL "Debug")
    set(_qml_debug ON)
else()
    set(_qml_debug OFF)
endif()

option(qml_debug "Enable QML debugger" ${_qml_debug})
unset(_qml_debug)
if(qml_debug)
    add_definitions(-DQT_QML_DEBUG)
endif()

set(strip_binaries ON)
if(targetDevice MATCHES "bpi|bananapi|rpi|edge1"
    OR targetDevice STREQUAL "linux-x64"
    OR targetDevice STREQUAL "linux-x86"
    OR (targetDevice STREQUAL "" AND platform STREQUAL "linux")
)
    set(strip_binaries OFF)
endif()

option(stripBinaries "Strip the resulting binaries" ${strip_binaries})<|MERGE_RESOLUTION|>--- conflicted
+++ resolved
@@ -161,17 +161,10 @@
     set(CMAKE_BUILD_WITH_INSTALL_RPATH ON)
     set(CMAKE_INSTALL_RPATH "$ORIGIN/../lib")
 
-<<<<<<< HEAD
-    set(CMAKE_EXE_LINKER_FLAGS
-        "${CMAKE_EXE_LINKER_FLAGS} -Wl,--disable-new-dtags")
-    set(CMAKE_SHARED_LINKER_FLAGS
-        "${CMAKE_SHARED_LINKER_FLAGS} -rdynamic -Wl,--no-undefined")
-=======
     string(APPEND CMAKE_EXE_LINKER_FLAGS " -Wl,--disable-new-dtags")
-    string(APPEND CMAKE_SHARED_LINKER_FLAGS " -rdynamic -Wl,--allow-shlib-undefined")
+    string(APPEND CMAKE_SHARED_LINKER_FLAGS " -rdynamic -Wl,--no-undefined")
     string(APPEND CMAKE_EXE_LINKER_FLAGS " -Wl,--as-needed")
     string(APPEND CMAKE_SHARED_LINKER_FLAGS " -Wl,--as-needed")
->>>>>>> a5297dd7
 
     if(NOT ANDROID AND CMAKE_BUILD_TYPE STREQUAL "Release")
         add_compile_options(-ggdb1 -fno-omit-frame-pointer)
