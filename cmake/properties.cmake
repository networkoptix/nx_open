# This file is loaded after the customization. It contains logic to set complex variables, combined
# from other customizable variables. Also it contains defaults for the rarely overridden variables.
# Finally, we can declare here some variables, that are not overridden, but semantically related to
# the customizable product options.

# Transform the variables for the migration simplicity.
# TODO: #GDM Replace old variables with new ones.
set(build_paxton OFF)
if(customization.paxton.enabled)
    set(build_paxton ON)
endif()

set(build_mobile OFF)
if(customization.mobile.enabled)
    set(build_mobile ON)
endif()

set(enable_hanwha false) # TODO: rename
if(customization.desktop.supportsHanwha)
    set(enable_hanwha true)
endif()

set(vmax false) # TODO: rename
if(customization.desktop.supportsVmax)
    set(vmax true)
endif()

# Overridden in hanwha, qulu
set(shortCloudName "Cloud")
if(customization.advanced.useFullCloudNameEverywhere)
    set(shortCloudName "${customization.cloudName}")
endif()

# Overridden in ionetworks, ionetworks_cn
set(windowsInstallPath "${customization.companyName}")
if(customization.advanced.customWindowsInstallPath)
    set(windowsInstallPath "${customization.advanced.customWindowsInstallPath}")
endif()


# Internal names must not be changed in all rebrandings
set(mobileClientInternalName "${customization.companyName} ${customization.vmsId} Mobile Client")
set(desktopClientInternalName "${customization.companyName} ${customization.vmsId} Client")
set(mediaFolderName "${customization.vmsId} Media")

# Component display names
set(client.display.name "${customization.vmsName} Client")
if(customization.advanced.customClientDisplayName)
    # Overridden in metavms
    set(client.display.name "${customization.advanced.customClientDisplayName}")
endif()

set(mediaserver_service_name "${customization.companyName} Server")
if(customization.advanced.customMediaserverServiceName)
    # Overridden in metavms
    set(mediaserver_service_name "${customization.advanced.customMediaserverServiceName}")
endif()

set(mediaserver_application_name "${customization.companyName} Media Server")
if(customization.advanced.customMediaserverApplicationName)
    # Overridden in metavms
    set(mediaserver_application_name "${customization.advanced.customMediaserverApplicationName}")
endif()

set(applauncher.name "${customization.companyName} ${customization.vmsName} Launcher")
set(traytool.name "${customization.vmsName} Tray Assistant")
set(mediaserver.display.name "${customization.vmsName} Media Server")
set(testcamera.name "${customization.companyName} ${customization.vmsName} Test Camera")

# Binary names and pathes
if(WINDOWS)
    set(client.binary.name "${customization.vmsId}.exe")
    set(client_launcher_name ${client.binary.name})
    set(applauncher.binary.name "applauncher.exe")
    set(minilauncher.binary.name "${customization.vmsId} Launcher.exe")
    set(testcamera.binary.name "testcamera.exe")
    set(installation.root "C:/Program Files/${windowsInstallPath}/${customization.vmsName}")
elseif(CMAKE_SYSTEM_NAME STREQUAL "Darwin")
    set(client.binary.name "${customization.vmsName}")
    set(client_launcher_name ${client.binary.name})
    set(applauncher.binary.name "applauncher-bin")
    set(minilauncher.binary.name "applauncher")
    set(testcamera.binary.name "testcamera")
    set(installation.root "/Applications/")
else()
    set(client.binary.name "${customization.installerName}_client")
<<<<<<< HEAD
=======
    set(client_launcher_name "client")
>>>>>>> 0918ead7
    set(applauncher.binary.name "applauncher-bin")
    set(minilauncher.binary.name "applauncher")
    set(testcamera.binary.name "testcamera")
    set(installation.root "/opt/${customization.companyId}")
endif()

# Localization
set(translations
    en_US
    en_GB
    fr_FR
    cs_CZ
    de_DE
    fi_FI
    ru_RU
    es_ES
    it_IT
    ja_JP
    ko_KR
    tr_TR
    zh_CN
    zh_TW
    he_IL
    hu_HU
    nl_BE
    nl_NL
    no_NO
    pl_PL
    pt_BR
    pt_PT
    uk_UA
    vi_VN
    th_TH
    fi_FI
    sv_SE
)

# Temporary workaround cms issue
if(customization.customLanguages AND NOT customization.customLanguages STREQUAL "[]")
    set(translations ${customization.customLanguages})
endif()

# Other variables
set(launcher.version.file "launcher.version")
string(TIMESTAMP current_year %Y UTC)
set(nx_copyright "Copyright (c) 2011-${current_year} Network Optix")

if(customization.advanced.disableCodeSigning)
    set(codeSigning OFF)
endif()

if(targetDevice MATCHES "bpi")
    set(liteMode "true")
else()
    set(liteMode "false")
endif()

set(apple_team_id "L6FE34GJWM")

if(eulaVersionOverride)
    set(customization.eulaVersion ${eulaVersionOverride})
endif()

#TODO: #GDM This can actually be overwritten (vista, ipera)
set(product.updateGeneratorUrl "https://updates.hdw.mx/upcombiner/upcombine")
set(product.updateFeedUrl "https://updates.vmsproxy.com/updates.json")
set(product.freeLicenseCount 4)
set(product.freeLicenseIsTrial true)

# This property was overridden in the vista customization only. Not actual as we dropped lite mode.
set(product.liteDeviceName "nx1")

# Compatibility layer
set(installerLanguage "${customization.defaultLanguage}")<|MERGE_RESOLUTION|>--- conflicted
+++ resolved
@@ -84,10 +84,7 @@
     set(installation.root "/Applications/")
 else()
     set(client.binary.name "${customization.installerName}_client")
-<<<<<<< HEAD
-=======
     set(client_launcher_name "client")
->>>>>>> 0918ead7
     set(applauncher.binary.name "applauncher-bin")
     set(minilauncher.binary.name "applauncher")
     set(testcamera.binary.name "testcamera")
