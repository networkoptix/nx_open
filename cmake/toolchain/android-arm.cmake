--- conflicted
+++ resolved
@@ -20,11 +20,4 @@
 
 # These macros are not required because they are declared by a compiler.
 # We declare them explicitly to improve code parsing by IDEs.
-<<<<<<< HEAD
-add_definitions(-DANDROID -D__ANDROID__)
-
-# TODO: Remove after switching to Android NDK r16.
-add_definitions(-D__LP32__)
-=======
-add_definitions(-DANDROID -D__ANDROID__)
->>>>>>> 2e767016
+add_definitions(-DANDROID -D__ANDROID__)