--- conflicted
+++ resolved
@@ -1,10 +1,16 @@
------------------------------------------------ 1.3 Beta -----------------------------------------------
+----------------------------------------------- 1.3 -----------------------------------------------
 New Cameras and Recorders Supported:
  - IQ models list is extended.
  - A lot of new Axis models are introduced.
 
 New Features: 
- - Linux Client is available.
+ - Linux Client is available. 
+ - HD Witness components can be installed on Ubuntu 10.04, 11.10 and 12.04.
+ - Web Client. Allows to view live/archive video from a single camera. It can be accessed by https://<IP>:<Port>/web (IP and Port of Enterprise Controller).
+ - Camera settings (incl. Zoom and Focus) - ability to setup a proprietary camera parameters. Can be opened by a camera's Context Menu (Advanced tab).
+ - Manual camera registration. Can be applied to any Onvif camera. Right click on a server in Tree and specify IP of the camera. It is possible to search several cameras in specified range as well.
+ - Health Monitoring - this feature allows monitoring servers in the real-time mode (CPU and hard disks load). Can be opened from a server's Context Menu (or just drag a server on Scene).
+ - PTZ. Can be used with Onvif cameras that support PTZ adjustments. 
  - Localization is fully supported. To localize HD Witness for the particular country send a request on support@networkoptix.com. You'll be provided with resource file which can be translated to the particular language. 
  - Calendar Search - "Cal" button in right bottom corner opens the calendar that helps navigate through the timeline. 
  - Tours through items - (Context Menu on scene's empty space). Enables slideshow of videos on the scene (if more than one). 
@@ -17,16 +23,12 @@
    - live - only live monitoring
    - playback - only archive viewing
    - settings - only set up cameras and system
- - Web Client. Allows to view live/archive video from a single camera. It can be accessed by https://<IP>:<Port>/web (IP and Port of Enterprise Controller).
- - Camera settings (incl. Zoom and Focus) - ability to setup a proprietary camera parameters. Can be opened by a camera's Context Menu (Advanced tab).
- - Health Monitoring - this feature allows monitoring server in the real-time mode (CPU and hard disk load). Can be opened from a server's Context Menu (or just drag a server on Scene).
- - PTZ. Can be used with Onvif cameras that support PTZ adjustments.
  - Tooltips are introduced instead of hints.
  
 Improvements:
  - Item selection frame is brighter - it is easier to locate a selected item on Scene.
  - All Linux packages can be installed in Ubuntu Software Center.
- - Media Server is using a single port for HTTP, RTSP and SSL.
+ - Media Server is using a single port for HTTP and RTSP.
  - Now it is possible to install different customizations of HD Withess on a single computer.
  - Stored connections form is removes, last used connections are stored automagically.
  - Onvif support is greatly improved.
@@ -35,9 +37,6 @@
  - It is possible to delete database during uninstall.
  - Look and Feel of the Interface is improved.
  - Server settings form is redesigned.
-<<<<<<< HEAD
-
-=======
  - Password field is always empty if open login dialog.
  - If discover Digital Watchdog set default login credentials are being tried.
  - Non-indexed local files (outside media folders) are added in Tree after client restart if a layout that contains such items is opened.
@@ -62,14 +61,13 @@
  - >> and >>| buttons are disabled in Live mode.
  - If camera is unauthorized it could draw circles for a long time. Fixed.
  
->>>>>>> 3201ee5f
 ----------------------------------------------- 1.2 -----------------------------------------------
 
 New Cameras and Recorders Supported:
  - All Onvif-compliant devices are supported now
 
 New Features:
- - Thumbnails are introduced. They are displayed on the top of Pan-temporal Timeline. Available for local files too
+ - Thumbnails are introduced. They are displayed on the top of Pan-temporal Timeline. Available for local files too.
  - It is possible to record audio from cameras that support this feature and have the microphone
  - New recording type is introduced. Now it is possible to record in low quality everytime but swith to high quality when motion occurs
  - Software Motion detection is much more accurate
