<?xml version='1.0' encoding='windows-1252'?>
<Wix xmlns='http://schemas.microsoft.com/wix/2006/wi'
     xmlns:fire="http://schemas.microsoft.com/wix/FirewallExtension">
    <?include BuildVars.wxi ?>

    <Fragment Id='FragmentClient'>

        <DirectoryRef Id="INSTALLDIR">

            <Component Id="AppLauncherConfigurationUser">
                <RegistryKey Root="HKCU"
                         Key="Software\[Manufacturer]\$(var.applauncherName)">
                    <RegistryValue Type="string" Name="previousLaunchedVersion" Value="$(var.releaseVersionMajor).$(var.releaseVersionMinor)"/>
                </RegistryKey>
            </Component>

            <Component Id="AppLauncherConfigurationSystem">
                <RegistryKey Root="HKLM"
                         Key="Software\[Manufacturer]\$(var.applauncherName)">
                    <RegistryValue Type="string" Name="mirrorListUrl" Value="$(var.mirrorListUrl)"/>
                </RegistryKey>
            </Component>

            <Component Id="ClientEulaVersion">
                <RegistryKey Root="HKCU"
                         Key="Software\[Manufacturer]\$(var.clientInternalName)">
                    <RegistryValue Type="integer" Name="acceptedEulaVersion" Value="$(var.eulaVersion)"/>
                </RegistryKey>
            </Component>

            <Component Id="ClientUriHandler">
                <RegistryKey Root="HKCR" Key="$(var.uriProtocol)">
                    <RegistryValue Type="string" Value="$(var.clientDisplayName)"/>
                    <RegistryValue Type="string" Name="URL Protocol" Value=""/>
                    <RegistryValue Type="string" Name="version" Value="$(var.releaseVersionFull)"/>
                    <RegistryKey Key="DefaultIcon">
                        <RegistryValue
                            Type="string"
                            Value='"[INSTALLDIR]Client\$(var.releaseVersionFull)\$(var.clientName).exe" ,0'/>
                    </RegistryKey>
                    <RegistryKey Key="shell">
                        <RegistryValue Type="string" Value="open"/>
                        <RegistryKey Key="open">
                            <RegistryKey Key="command">
                                <RegistryValue
                                    Type="string"
                                    Value='"[INSTALLDIR]Client\$(var.releaseVersionFull)\$(var.clientName).exe" -- "%1"' />
                            </RegistryKey>
                        </RegistryKey>
                    </RegistryKey>
                </RegistryKey>
            </Component>

            <Directory Id="$(var.customization)ClientDir" Name="Client">
                <Directory Id="$(var.customization)HelpDir" Name="help"/>

                <Directory Id="InstallDirRoot" Name="$(var.releaseVersionFull)">

                    <Component Id="MiniLauncherExecutable">
                        <File Id="minilauncher.exe"
                            Name="$(var.minilauncherBinaryName)"
                            Source="$(var.SourceDir)/$(var.minilauncherBinaryName)"
                            KeyPath="yes">
                            <Shortcut Id="StartmenuAppLauncher"
                                Directory="ProgramMenuDir"
                                Name="$(var.productName)"
                                WorkingDirectory='InstallDirRoot'
                                Advertise="yes"
                                Icon="icon_menu.exe"/>
                            <Shortcut Id="DesktopClient"
                                Directory="DesktopFolder"
                                Name="$(var.productName)"
                                WorkingDirectory='InstallDirRoot'
                                Icon="icon_desktop.exe"/>
                        </File>
                    </Component>

                    <Component Id="QtConf">
                        <File Id="qt.conf" Name="qt.conf" Source="$(var.CurrentBinaryDir)/qt.conf" KeyPath="yes"/>
                    </Component>

                    <Component Id="AppLauncherExecutable">
                        <File Id="applauncher.exe" Name="applauncher.exe" Source="$(var.SourceDir)/applauncher.exe" KeyPath="yes"/>
                    </Component>

                    <Directory Id="imageformats" Name="imageformats"/>
                    <Directory Id="plugins" Name="plugins"/>
                    <Directory Id="platforms" Name="platforms"/>
                    <Directory Id="mediaservice" Name="mediaservice"/>
                    <Directory Id="audio" Name="audio"/>
                    <Directory Id="ClientQml" Name="qml"/>
                    <Directory Id="ClientFontsDir" Name="fonts"/>
                    <Directory Id="vox" Name="vox"/>

                    <Component Id="ClientExecutable">
                        <File Id="client.exe"
                            Name="$(var.clientName).exe"
                            Source="$(var.SourceDir)/$(var.clientName).exe"
                            KeyPath="yes">
                            <fire:FirewallException Id="FirewallExceptionClient"
                                Name="$(var.productName)"
                                Scope="any"
                                IgnoreFailure="yes"/>
                        </File>
                        <File Id="launcherVersionFile"
                            Name="$(var.launcherVersionFile)"
                            Source="$(var.SourceDir)/$(var.launcherVersionFile)"/>
                    </Component>

                </Directory>
            </Directory>
        </DirectoryRef>

<<<<<<< HEAD
        <ComponentGroup Id="ClientFFmpegLibraries" Directory="ClientRootDir">
            <Component>
                <File Id="avcodec.dll" Name="avcodec-57.dll" Source="$(var.SourceDir)/avcodec-57.dll" DiskId="2" />
            </Component>
            <Component>
                <File Id="avdevice.dll" Name="avdevice-57.dll" Source="$(var.SourceDir)/avdevice-57.dll" DiskId="2"/>
            </Component>
            <Component>
                <File Id="avfilter.dll" Name="avfilter-6.dll" Source="$(var.SourceDir)/avfilter-6.dll" DiskId="2"/>
            </Component>
            <Component>
                <File Id="avformat.dll" Name="avformat-57.dll" Source="$(var.SourceDir)/avformat-57.dll" DiskId="2"/>
            </Component>
            <Component>
                <File Id="avutil.dll" Name="avutil-55.dll" Source="$(var.SourceDir)/avutil-55.dll" DiskId="2"/>
            </Component>
            <Component>
                <File Id="swscale.dll" Name="swscale-4.dll" Source="$(var.SourceDir)/swscale-4.dll" DiskId="3"/>
            </Component>
            <Component>
                <File Id="swresample.dll" Name="swresample-2.dll" Source="$(var.SourceDir)/swresample-2.dll" DiskId="3"/>
            </Component>
        </ComponentGroup>
        <ComponentGroup Id="ClientLibs" Directory="ClientRootDir">
            <Component>
                <File Id="nx_utils.dll" Name="nx_utils.dll" Source="$(var.SourceDir)/nx_utils.dll" DiskId="4" />
            </Component>
            <Component>
                <File Id="nx_sql.dll" Name="nx_sql.dll" Source="$(var.SourceDir)/nx_sql.dll" DiskId="4" />
            </Component>
            <Component>
                <File Id="nx_vms_api.dll" Name="nx_vms_api.dll" Source="$(var.SourceDir)/nx_vms_api.dll" DiskId="4" />
            </Component>
            <Component>
                <File Id="nx_vms_utils.dll" Name="nx_vms_utils.dll" Source="$(var.SourceDir)/nx_vms_utils.dll" DiskId="13" />
            </Component>
            <Component>
                <File Id="nx_network.dll" Name="nx_network.dll" Source="$(var.SourceDir)/nx_network.dll" DiskId="4" />
            </Component>
           <Component>
                <File Id="nx_update.dll" Name="nx_update.dll" Source="$(var.SourceDir)/nx_update.dll" DiskId="4" />
            </Component>
            <Component>
                <File Id="vms_gateway_core.dll" Name="vms_gateway_core.dll" Source="$(var.SourceDir)/vms_gateway_core.dll" DiskId="13" />
            </Component>
            <Component>
                <File Id="udt.dll" Name="udt.dll" Source="$(var.SourceDir)/udt.dll" DiskId="4" />
            </Component>
            <Component>
                <File Id="nx_kit.dll" Name="nx_kit.dll" Source="$(var.SourceDir)/nx_kit.dll" DiskId="4" />
            </Component>
            <Component>
                <File Id="nx_relaying.dll" Name="nx_relaying.dll" Source="$(var.SourceDir)/nx_relaying.dll" DiskId="13" />
            </Component>
        </ComponentGroup>
=======
>>>>>>> b59d2d20

        <!-- These libraries are used in TrayTool and not in MediaServer, so they are here. -->
        <ComponentGroup Id="shared_qt_gui" Source="$(var.QtDir)" Directory="InstallDirRoot">
            <Component><File Name="Qt5Widgets.dll" KeyPath="yes" DiskId="2"/></Component>
        </ComponentGroup>
        <ComponentGroup Id="shared_qt_platforms" Source="$(var.QtPluginsDir)\platforms" Directory="platforms">
            <Component><File Name="qwindows.dll" KeyPath="yes" DiskId="2"/></Component>
        </ComponentGroup>

        <Feature Id="ClientFeature" Title="$(var.productName) Client" Level="1"
                 ConfigurableDirectory="INSTALLDIR" Absent="allow" InstallDefault="local" AllowAdvertise="no" Display="expand">

            <ComponentGroupRef Id="shared_nx_libraries"/>
            <ComponentGroupRef Id="shared_misc_libraries"/>
            <ComponentGroupRef Id="shared_qt_libraries"/>
            <ComponentGroupRef Id="shared_qt_gui"/>
            <ComponentGroupRef Id="shared_qt_platforms"/>
            <ComponentGroupRef Id="client_nx_libraries"/>
            <ComponentGroupRef Id="client_misc_libraries"/>
            <ComponentGroupRef Id="client_plugins"/>
            <ComponentGroupRef Id="client_qt_libraries"/>
            <ComponentGroupRef Id="client_qt_imageformats"/>
            <ComponentGroupRef Id="client_qt_mediaservice"/>
            <ComponentGroupRef Id="client_qt_audio"/>
            <ComponentGroupRef Id="vox"/>

            <ComponentRef Id="NovFileAssociation"/>

            <ComponentRef Id="MiniLauncherExecutable" />
            <ComponentRef Id="AppLauncherExecutable" />
            <ComponentRef Id="AppLauncherConfigurationUser" />
            <ComponentRef Id="AppLauncherConfigurationSystem" />
            <ComponentRef Id="ClientExecutable" />
            <ComponentRef Id="ClientUriHandler"/>
            <ComponentRef Id="ClientEulaVersion"/>
            <ComponentRef Id="QtConf"/>
            <ComponentGroupRef Id="ClientHelpComponent"/>
            <ComponentGroupRef Id="ClientFontsComponent"/>
            <ComponentGroupRef Id="ClientBgComponent"/>
            <ComponentGroupRef Id="ClientQmlComponent"/>
            <ComponentGroupRef Id="ClientVcrt14ComponentGroup"/>
        </Feature>
    </Fragment>
</Wix>
<|MERGE_RESOLUTION|>--- conflicted
+++ resolved
@@ -1,215 +1,157 @@
-<?xml version='1.0' encoding='windows-1252'?>
-<Wix xmlns='http://schemas.microsoft.com/wix/2006/wi'
-     xmlns:fire="http://schemas.microsoft.com/wix/FirewallExtension">
-    <?include BuildVars.wxi ?>
-
-    <Fragment Id='FragmentClient'>
-
-        <DirectoryRef Id="INSTALLDIR">
-
-            <Component Id="AppLauncherConfigurationUser">
-                <RegistryKey Root="HKCU"
-                         Key="Software\[Manufacturer]\$(var.applauncherName)">
-                    <RegistryValue Type="string" Name="previousLaunchedVersion" Value="$(var.releaseVersionMajor).$(var.releaseVersionMinor)"/>
-                </RegistryKey>
-            </Component>
-
-            <Component Id="AppLauncherConfigurationSystem">
-                <RegistryKey Root="HKLM"
-                         Key="Software\[Manufacturer]\$(var.applauncherName)">
-                    <RegistryValue Type="string" Name="mirrorListUrl" Value="$(var.mirrorListUrl)"/>
-                </RegistryKey>
-            </Component>
-
-            <Component Id="ClientEulaVersion">
-                <RegistryKey Root="HKCU"
-                         Key="Software\[Manufacturer]\$(var.clientInternalName)">
-                    <RegistryValue Type="integer" Name="acceptedEulaVersion" Value="$(var.eulaVersion)"/>
-                </RegistryKey>
-            </Component>
-
-            <Component Id="ClientUriHandler">
-                <RegistryKey Root="HKCR" Key="$(var.uriProtocol)">
-                    <RegistryValue Type="string" Value="$(var.clientDisplayName)"/>
-                    <RegistryValue Type="string" Name="URL Protocol" Value=""/>
-                    <RegistryValue Type="string" Name="version" Value="$(var.releaseVersionFull)"/>
-                    <RegistryKey Key="DefaultIcon">
-                        <RegistryValue
-                            Type="string"
-                            Value='"[INSTALLDIR]Client\$(var.releaseVersionFull)\$(var.clientName).exe" ,0'/>
-                    </RegistryKey>
-                    <RegistryKey Key="shell">
-                        <RegistryValue Type="string" Value="open"/>
-                        <RegistryKey Key="open">
-                            <RegistryKey Key="command">
-                                <RegistryValue
-                                    Type="string"
-                                    Value='"[INSTALLDIR]Client\$(var.releaseVersionFull)\$(var.clientName).exe" -- "%1"' />
-                            </RegistryKey>
-                        </RegistryKey>
-                    </RegistryKey>
-                </RegistryKey>
-            </Component>
-
-            <Directory Id="$(var.customization)ClientDir" Name="Client">
-                <Directory Id="$(var.customization)HelpDir" Name="help"/>
-
-                <Directory Id="InstallDirRoot" Name="$(var.releaseVersionFull)">
-
-                    <Component Id="MiniLauncherExecutable">
-                        <File Id="minilauncher.exe"
-                            Name="$(var.minilauncherBinaryName)"
-                            Source="$(var.SourceDir)/$(var.minilauncherBinaryName)"
-                            KeyPath="yes">
-                            <Shortcut Id="StartmenuAppLauncher"
-                                Directory="ProgramMenuDir"
-                                Name="$(var.productName)"
-                                WorkingDirectory='InstallDirRoot'
-                                Advertise="yes"
-                                Icon="icon_menu.exe"/>
-                            <Shortcut Id="DesktopClient"
-                                Directory="DesktopFolder"
-                                Name="$(var.productName)"
-                                WorkingDirectory='InstallDirRoot'
-                                Icon="icon_desktop.exe"/>
-                        </File>
-                    </Component>
-
-                    <Component Id="QtConf">
-                        <File Id="qt.conf" Name="qt.conf" Source="$(var.CurrentBinaryDir)/qt.conf" KeyPath="yes"/>
-                    </Component>
-
-                    <Component Id="AppLauncherExecutable">
-                        <File Id="applauncher.exe" Name="applauncher.exe" Source="$(var.SourceDir)/applauncher.exe" KeyPath="yes"/>
-                    </Component>
-
-                    <Directory Id="imageformats" Name="imageformats"/>
-                    <Directory Id="plugins" Name="plugins"/>
-                    <Directory Id="platforms" Name="platforms"/>
-                    <Directory Id="mediaservice" Name="mediaservice"/>
-                    <Directory Id="audio" Name="audio"/>
-                    <Directory Id="ClientQml" Name="qml"/>
-                    <Directory Id="ClientFontsDir" Name="fonts"/>
-                    <Directory Id="vox" Name="vox"/>
-
-                    <Component Id="ClientExecutable">
-                        <File Id="client.exe"
-                            Name="$(var.clientName).exe"
-                            Source="$(var.SourceDir)/$(var.clientName).exe"
-                            KeyPath="yes">
-                            <fire:FirewallException Id="FirewallExceptionClient"
-                                Name="$(var.productName)"
-                                Scope="any"
-                                IgnoreFailure="yes"/>
-                        </File>
-                        <File Id="launcherVersionFile"
-                            Name="$(var.launcherVersionFile)"
-                            Source="$(var.SourceDir)/$(var.launcherVersionFile)"/>
-                    </Component>
-
-                </Directory>
-            </Directory>
-        </DirectoryRef>
-
-<<<<<<< HEAD
-        <ComponentGroup Id="ClientFFmpegLibraries" Directory="ClientRootDir">
-            <Component>
-                <File Id="avcodec.dll" Name="avcodec-57.dll" Source="$(var.SourceDir)/avcodec-57.dll" DiskId="2" />
-            </Component>
-            <Component>
-                <File Id="avdevice.dll" Name="avdevice-57.dll" Source="$(var.SourceDir)/avdevice-57.dll" DiskId="2"/>
-            </Component>
-            <Component>
-                <File Id="avfilter.dll" Name="avfilter-6.dll" Source="$(var.SourceDir)/avfilter-6.dll" DiskId="2"/>
-            </Component>
-            <Component>
-                <File Id="avformat.dll" Name="avformat-57.dll" Source="$(var.SourceDir)/avformat-57.dll" DiskId="2"/>
-            </Component>
-            <Component>
-                <File Id="avutil.dll" Name="avutil-55.dll" Source="$(var.SourceDir)/avutil-55.dll" DiskId="2"/>
-            </Component>
-            <Component>
-                <File Id="swscale.dll" Name="swscale-4.dll" Source="$(var.SourceDir)/swscale-4.dll" DiskId="3"/>
-            </Component>
-            <Component>
-                <File Id="swresample.dll" Name="swresample-2.dll" Source="$(var.SourceDir)/swresample-2.dll" DiskId="3"/>
-            </Component>
-        </ComponentGroup>
-        <ComponentGroup Id="ClientLibs" Directory="ClientRootDir">
-            <Component>
-                <File Id="nx_utils.dll" Name="nx_utils.dll" Source="$(var.SourceDir)/nx_utils.dll" DiskId="4" />
-            </Component>
-            <Component>
-                <File Id="nx_sql.dll" Name="nx_sql.dll" Source="$(var.SourceDir)/nx_sql.dll" DiskId="4" />
-            </Component>
-            <Component>
-                <File Id="nx_vms_api.dll" Name="nx_vms_api.dll" Source="$(var.SourceDir)/nx_vms_api.dll" DiskId="4" />
-            </Component>
-            <Component>
-                <File Id="nx_vms_utils.dll" Name="nx_vms_utils.dll" Source="$(var.SourceDir)/nx_vms_utils.dll" DiskId="13" />
-            </Component>
-            <Component>
-                <File Id="nx_network.dll" Name="nx_network.dll" Source="$(var.SourceDir)/nx_network.dll" DiskId="4" />
-            </Component>
-           <Component>
-                <File Id="nx_update.dll" Name="nx_update.dll" Source="$(var.SourceDir)/nx_update.dll" DiskId="4" />
-            </Component>
-            <Component>
-                <File Id="vms_gateway_core.dll" Name="vms_gateway_core.dll" Source="$(var.SourceDir)/vms_gateway_core.dll" DiskId="13" />
-            </Component>
-            <Component>
-                <File Id="udt.dll" Name="udt.dll" Source="$(var.SourceDir)/udt.dll" DiskId="4" />
-            </Component>
-            <Component>
-                <File Id="nx_kit.dll" Name="nx_kit.dll" Source="$(var.SourceDir)/nx_kit.dll" DiskId="4" />
-            </Component>
-            <Component>
-                <File Id="nx_relaying.dll" Name="nx_relaying.dll" Source="$(var.SourceDir)/nx_relaying.dll" DiskId="13" />
-            </Component>
-        </ComponentGroup>
-=======
->>>>>>> b59d2d20
-
-        <!-- These libraries are used in TrayTool and not in MediaServer, so they are here. -->
-        <ComponentGroup Id="shared_qt_gui" Source="$(var.QtDir)" Directory="InstallDirRoot">
-            <Component><File Name="Qt5Widgets.dll" KeyPath="yes" DiskId="2"/></Component>
-        </ComponentGroup>
-        <ComponentGroup Id="shared_qt_platforms" Source="$(var.QtPluginsDir)\platforms" Directory="platforms">
-            <Component><File Name="qwindows.dll" KeyPath="yes" DiskId="2"/></Component>
-        </ComponentGroup>
-
-        <Feature Id="ClientFeature" Title="$(var.productName) Client" Level="1"
-                 ConfigurableDirectory="INSTALLDIR" Absent="allow" InstallDefault="local" AllowAdvertise="no" Display="expand">
-
-            <ComponentGroupRef Id="shared_nx_libraries"/>
-            <ComponentGroupRef Id="shared_misc_libraries"/>
-            <ComponentGroupRef Id="shared_qt_libraries"/>
-            <ComponentGroupRef Id="shared_qt_gui"/>
-            <ComponentGroupRef Id="shared_qt_platforms"/>
-            <ComponentGroupRef Id="client_nx_libraries"/>
-            <ComponentGroupRef Id="client_misc_libraries"/>
-            <ComponentGroupRef Id="client_plugins"/>
-            <ComponentGroupRef Id="client_qt_libraries"/>
-            <ComponentGroupRef Id="client_qt_imageformats"/>
-            <ComponentGroupRef Id="client_qt_mediaservice"/>
-            <ComponentGroupRef Id="client_qt_audio"/>
-            <ComponentGroupRef Id="vox"/>
-
-            <ComponentRef Id="NovFileAssociation"/>
-
-            <ComponentRef Id="MiniLauncherExecutable" />
-            <ComponentRef Id="AppLauncherExecutable" />
-            <ComponentRef Id="AppLauncherConfigurationUser" />
-            <ComponentRef Id="AppLauncherConfigurationSystem" />
-            <ComponentRef Id="ClientExecutable" />
-            <ComponentRef Id="ClientUriHandler"/>
-            <ComponentRef Id="ClientEulaVersion"/>
-            <ComponentRef Id="QtConf"/>
-            <ComponentGroupRef Id="ClientHelpComponent"/>
-            <ComponentGroupRef Id="ClientFontsComponent"/>
-            <ComponentGroupRef Id="ClientBgComponent"/>
-            <ComponentGroupRef Id="ClientQmlComponent"/>
-            <ComponentGroupRef Id="ClientVcrt14ComponentGroup"/>
-        </Feature>
-    </Fragment>
-</Wix>
+<?xml version='1.0' encoding='windows-1252'?>
+<Wix xmlns='http://schemas.microsoft.com/wix/2006/wi'
+     xmlns:fire="http://schemas.microsoft.com/wix/FirewallExtension">
+    <?include BuildVars.wxi ?>
+
+    <Fragment Id='FragmentClient'>
+
+        <DirectoryRef Id="INSTALLDIR">
+
+            <Component Id="AppLauncherConfigurationUser">
+                <RegistryKey Root="HKCU"
+                         Key="Software\[Manufacturer]\$(var.applauncherName)">
+                    <RegistryValue Type="string" Name="previousLaunchedVersion" Value="$(var.releaseVersionMajor).$(var.releaseVersionMinor)"/>
+                </RegistryKey>
+            </Component>
+
+            <Component Id="AppLauncherConfigurationSystem">
+                <RegistryKey Root="HKLM"
+                         Key="Software\[Manufacturer]\$(var.applauncherName)">
+                    <RegistryValue Type="string" Name="mirrorListUrl" Value="$(var.mirrorListUrl)"/>
+                </RegistryKey>
+            </Component>
+
+            <Component Id="ClientEulaVersion">
+                <RegistryKey Root="HKCU"
+                         Key="Software\[Manufacturer]\$(var.clientInternalName)">
+                    <RegistryValue Type="integer" Name="acceptedEulaVersion" Value="$(var.eulaVersion)"/>
+                </RegistryKey>
+            </Component>
+
+            <Component Id="ClientUriHandler">
+                <RegistryKey Root="HKCR" Key="$(var.uriProtocol)">
+                    <RegistryValue Type="string" Value="$(var.clientDisplayName)"/>
+                    <RegistryValue Type="string" Name="URL Protocol" Value=""/>
+                    <RegistryValue Type="string" Name="version" Value="$(var.releaseVersionFull)"/>
+                    <RegistryKey Key="DefaultIcon">
+                        <RegistryValue
+                            Type="string"
+                            Value='"[INSTALLDIR]Client\$(var.releaseVersionFull)\$(var.clientName).exe" ,0'/>
+                    </RegistryKey>
+                    <RegistryKey Key="shell">
+                        <RegistryValue Type="string" Value="open"/>
+                        <RegistryKey Key="open">
+                            <RegistryKey Key="command">
+                                <RegistryValue
+                                    Type="string"
+                                    Value='"[INSTALLDIR]Client\$(var.releaseVersionFull)\$(var.clientName).exe" -- "%1"' />
+                            </RegistryKey>
+                        </RegistryKey>
+                    </RegistryKey>
+                </RegistryKey>
+            </Component>
+
+            <Directory Id="$(var.customization)ClientDir" Name="Client">
+                <Directory Id="$(var.customization)HelpDir" Name="help"/>
+
+                <Directory Id="InstallDirRoot" Name="$(var.releaseVersionFull)">
+
+                    <Component Id="MiniLauncherExecutable">
+                        <File Id="minilauncher.exe"
+                            Name="$(var.minilauncherBinaryName)"
+                            Source="$(var.SourceDir)/$(var.minilauncherBinaryName)"
+                            KeyPath="yes">
+                            <Shortcut Id="StartmenuAppLauncher"
+                                Directory="ProgramMenuDir"
+                                Name="$(var.productName)"
+                                WorkingDirectory='InstallDirRoot'
+                                Advertise="yes"
+                                Icon="icon_menu.exe"/>
+                            <Shortcut Id="DesktopClient"
+                                Directory="DesktopFolder"
+                                Name="$(var.productName)"
+                                WorkingDirectory='InstallDirRoot'
+                                Icon="icon_desktop.exe"/>
+                        </File>
+                    </Component>
+
+                    <Component Id="QtConf">
+                        <File Id="qt.conf" Name="qt.conf" Source="$(var.CurrentBinaryDir)/qt.conf" KeyPath="yes"/>
+                    </Component>
+
+                    <Component Id="AppLauncherExecutable">
+                        <File Id="applauncher.exe" Name="applauncher.exe" Source="$(var.SourceDir)/applauncher.exe" KeyPath="yes"/>
+                    </Component>
+
+                    <Directory Id="imageformats" Name="imageformats"/>
+                    <Directory Id="plugins" Name="plugins"/>
+                    <Directory Id="platforms" Name="platforms"/>
+                    <Directory Id="mediaservice" Name="mediaservice"/>
+                    <Directory Id="audio" Name="audio"/>
+                    <Directory Id="ClientQml" Name="qml"/>
+                    <Directory Id="ClientFontsDir" Name="fonts"/>
+                    <Directory Id="vox" Name="vox"/>
+
+                    <Component Id="ClientExecutable">
+                        <File Id="client.exe"
+                            Name="$(var.clientName).exe"
+                            Source="$(var.SourceDir)/$(var.clientName).exe"
+                            KeyPath="yes">
+                            <fire:FirewallException Id="FirewallExceptionClient"
+                                Name="$(var.productName)"
+                                Scope="any"
+                                IgnoreFailure="yes"/>
+                        </File>
+                        <File Id="launcherVersionFile"
+                            Name="$(var.launcherVersionFile)"
+                            Source="$(var.SourceDir)/$(var.launcherVersionFile)"/>
+                    </Component>
+
+                </Directory>
+            </Directory>
+        </DirectoryRef>
+
+
+        <!-- These libraries are used in TrayTool and not in MediaServer, so they are here. -->
+        <ComponentGroup Id="shared_qt_gui" Source="$(var.QtDir)" Directory="InstallDirRoot">
+            <Component><File Name="Qt5Widgets.dll" KeyPath="yes" DiskId="2"/></Component>
+        </ComponentGroup>
+        <ComponentGroup Id="shared_qt_platforms" Source="$(var.QtPluginsDir)\platforms" Directory="platforms">
+            <Component><File Name="qwindows.dll" KeyPath="yes" DiskId="2"/></Component>
+        </ComponentGroup>
+
+        <Feature Id="ClientFeature" Title="$(var.productName) Client" Level="1"
+                 ConfigurableDirectory="INSTALLDIR" Absent="allow" InstallDefault="local" AllowAdvertise="no" Display="expand">
+
+            <ComponentGroupRef Id="shared_nx_libraries"/>
+            <ComponentGroupRef Id="shared_misc_libraries"/>
+            <ComponentGroupRef Id="shared_qt_libraries"/>
+            <ComponentGroupRef Id="shared_qt_gui"/>
+            <ComponentGroupRef Id="shared_qt_platforms"/>
+            <ComponentGroupRef Id="client_nx_libraries"/>
+            <ComponentGroupRef Id="client_misc_libraries"/>
+            <ComponentGroupRef Id="client_plugins"/>
+            <ComponentGroupRef Id="client_qt_libraries"/>
+            <ComponentGroupRef Id="client_qt_imageformats"/>
+            <ComponentGroupRef Id="client_qt_mediaservice"/>
+            <ComponentGroupRef Id="client_qt_audio"/>
+            <ComponentGroupRef Id="vox"/>
+
+            <ComponentRef Id="NovFileAssociation"/>
+
+            <ComponentRef Id="MiniLauncherExecutable" />
+            <ComponentRef Id="AppLauncherExecutable" />
+            <ComponentRef Id="AppLauncherConfigurationUser" />
+            <ComponentRef Id="AppLauncherConfigurationSystem" />
+            <ComponentRef Id="ClientExecutable" />
+            <ComponentRef Id="ClientUriHandler"/>
+            <ComponentRef Id="ClientEulaVersion"/>
+            <ComponentRef Id="QtConf"/>
+            <ComponentGroupRef Id="ClientHelpComponent"/>
+            <ComponentGroupRef Id="ClientFontsComponent"/>
+            <ComponentGroupRef Id="ClientBgComponent"/>
+            <ComponentGroupRef Id="ClientQmlComponent"/>
+            <ComponentGroupRef Id="ClientVcrt14ComponentGroup"/>
+        </Feature>
+    </Fragment>
+</Wix>