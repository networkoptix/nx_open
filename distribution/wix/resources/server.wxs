<?xml version='1.0' encoding='windows-1252'?>
<Wix xmlns='http://schemas.microsoft.com/wix/2006/wi'
     xmlns:util="http://schemas.microsoft.com/wix/UtilExtension"
     xmlns:fire="http://schemas.microsoft.com/wix/FirewallExtension">
    <Fragment Id='FragmentServer'>
        <?include BuildVars.wxi ?>

        <DirectoryRef Id="INSTALLDIR">
            <Directory Id="InstallDirRoot" Name="MediaServer">
                <Component Id="ServerExecutable">
                    <File Id="mediaserver.exe"
                        Name="mediaserver.exe"
                        Source="$(var.SourceDir)/mediaserver.exe"
                        KeyPath="yes">
                        <fire:FirewallException Id="FirewallExceptionMediaServer"
                            Name="$(var.mediaserverName)"
                            Scope="any"
                            IgnoreFailure="yes"/>
                    </File>

                    <ServiceInstall Id="$(var.customization)MediaServerService"
                                                Name="$(var.customization)MediaServer"
                                                DisplayName="$(var.mediaserverName)"
                                                Type="ownProcess"
                                                Start="auto"
                                                ErrorControl="normal"
                                                Description="$(var.mediaserverName)">
                        <util:ServiceConfig FirstFailureActionType="restart" SecondFailureActionType="restart" ThirdFailureActionType="restart"/>
                    </ServiceInstall>

                    <ServiceControl
                        Id="Start$(var.customization)ServerService"
                        Name="$(var.customization)MediaServer"
                        Start="install"
                        Wait="no" />
                    <ServiceControl
                        Id="Stop$(var.customization)ServerService"
                        Name="$(var.customization)MediaServer"
                        Stop="both"
                        Wait="yes"
                        Remove="uninstall" />
                </Component>

                <Component Id="ServerVersion">
                    <RegistryValue
                        Root='HKLM'
                        Key='Software\[Manufacturer]\version'
                        Type='string'
                        Value='$(var.releaseVersionFull)'/>
                </Component>

                <Component Id="ServerConfiguration">
                    <RegistryKey Root="HKLM" Key="Software\[Manufacturer]\$(var.mediaserverName)">
                        <RegistryValue Type="string" Name="systemName" Value="[SYSTEM_NAME]"/>
                        <RegistryValue Type="string" Name="port" Value="[SERVER_PORT]"/>
                        <RegistryValue Type="string" Name="cameraSettingsOptimization" Value="[ALLOW_CAMERA_CHANGES]"/>
                    </RegistryKey>
                </Component>

                <Component Id="ServerConfigurationStatisticsFlag">
                    <Condition>STATISTICS_REPORT_ALLOWED</Condition>

                    <RegistryKey Root="HKLM" Key="Software\[Manufacturer]\$(var.mediaserverName)">
                        <RegistryValue Type="string" Name="statisticsReportAllowed" Value="[STATISTICS_REPORT_ALLOWED]"/>
                    </RegistryKey>
                </Component>

                <Component Id="ServerConfigurationPassword">
                    <Condition>SERVER_PASSWORD</Condition>

                    <RegistryKey Root="HKLM" Key="Software\[Manufacturer]\$(var.mediaserverName)">
                        <RegistryValue Type="string" Name="appserverPassword" Value="[SERVER_PASSWORD]"/>
                        <RegistryValue Type="string" Name="lowPriorityPassword" Value="1"/>
                    </RegistryKey>
                </Component>

                <Directory Id="plugins" Name="plugins"/>
                <Directory Id="plugins_optional" Name="plugins_optional"/>
<<<<<<< HEAD

                <Directory Id="$(var.customization)ServerVoxDir" Name="vox"/>
=======
                <Directory Id="vox" Name="vox"/>
>>>>>>> b59d2d20

                <Component Id="ServerSigar">
                    <File Id="sigar.dll" Name="sigar.dll" Source="$(var.SourceDir)\sigar.dll"/>
                </Component>

                <?if $(var.vmax) = true?>
                <Directory Id="$(var.customization)VmaxDir" Name="VmaxProxy">
                    <Component Id="vmaxproxy.exe">
                        <File Id="vmaxproxy.exe" Name="vmaxproxy.exe" Source="$(var.SourceDir)/vmaxproxy/vmaxproxy.exe" KeyPath="yes">
                            <fire:FirewallException Id="FirewallException$(var.customization)VmaxProxy" Name="VMS Vmax Proxy" Scope="any" IgnoreFailure="yes"/>
                        </File>
                    </Component>

                    <Component Id="VmaxProxyQTLibraries">
                        <File Id="qtcore4.dll" Name="qtcore4.dll" Source="$(var.SourceDir)/vmaxproxy/qtcore4.dll"/>
                    </Component>
                </Directory>
                <?endif?>

            </Directory>
        </DirectoryRef>
<<<<<<< HEAD

        <ComponentGroup Id="ServerLibs" Directory="MediaServerRootDir">
            <Component>
                <File Id="nx_utils.dll" Name="nx_utils.dll" Source="$(var.SourceDir)/nx_utils.dll" DiskId="4" />
            </Component>
            <Component>
                <File Id="nx_sql.dll" Name="nx_sql.dll" Source="$(var.SourceDir)/nx_sql.dll" DiskId="4" />
            </Component>
            <Component>
                <File Id="nx_vms_api.dll" Name="nx_vms_api.dll" Source="$(var.SourceDir)/nx_vms_api.dll" DiskId="4" />
            </Component>
            <Component>
                <File Id="nx_network.dll" Name="nx_network.dll" Source="$(var.SourceDir)/nx_network.dll" DiskId="4" />
            </Component>
            <Component>
                <File Id="vms_gateway_core.dll" Name="vms_gateway_core.dll" Source="$(var.SourceDir)/vms_gateway_core.dll" DiskId="4" />
            </Component>
            <Component>
                <File Id="udt.dll" Name="udt.dll" Source="$(var.SourceDir)/udt.dll" DiskId="4" />
            </Component>
            <Component>
                <File Id="nx_kit.dll" Name="nx_kit.dll" Source="$(var.SourceDir)/nx_kit.dll" DiskId="4" />
            </Component>
            <Component>
                <File Id="nx_update.dll" Name="nx_update.dll" Source="$(var.SourceDir)/nx_update.dll" DiskId="4" />
            </Component>
        </ComponentGroup>
=======
>>>>>>> b59d2d20

        <ComponentGroup Id="ServerWeb" Directory="InstallDirRoot">
            <Component>
                <File Id="ServerWebData" Name="external.dat" Source="$(var.SourceDir)/external.dat"/>
            </Component>
        </ComponentGroup>

        <ComponentGroup Id="ServerQTLibraries" Directory="InstallDirRoot">
            <Component>
                <File Id="Qt5WebSockets.dll" Name="Qt5WebSockets.dll" Source="$(var.QtDir)\Qt5WebSockets.dll"/>
            </Component>
        </ComponentGroup>

        <?if $(var.vmax) = true?>
        <ComponentGroup Id="VmaxProxySDK" Directory="$(var.customization)VmaxDir">
            <Component>
                <File Id="acs_stream_source_mr.dll" Name="acs_stream_source_mr.dll" Source="$(var.SourceDir)/vmaxproxy/acs_stream_source_m$(var.vmaxsuffix).dll"/>
            </Component>
            <Component>
                <File Id="VmaxProxyPid.dat" Name="pid.dat" Source="$(var.SourceDir)/vmaxproxy/pid.dat"/>
            </Component>
        </ComponentGroup>
        <?endif?>

<<<<<<< HEAD

        <Component Id="ServerBuildInfoTxt" Directory="MediaServerRootDir">
            <File Id="build_info.txt" Name="build_info.txt" Source="$(var.SourceDir)\..\build_info.txt" DiskId="6"/>
=======
        <Component Id="ServerBuildInfoTxt" Directory="InstallDirRoot">
            <File Id="build_info.txt" Name="build_info.txt" Source="$(var.SourceDir)\..\build_info.txt"/>
>>>>>>> b59d2d20
        </Component>

        <Feature Id="ServerFeature" Title="$(var.productName) Media Server" Level="1"
                 ConfigurableDirectory="INSTALLDIR" Absent="allow" InstallDefault="local" AllowAdvertise="no" Display="expand">
            <!--            <Condition Level="0"><![CDATA[ $(var.VmsUpgrading) AND !ServerFeature <> 3 ]]> </Condition>-->

            <ComponentGroupRef Id="shared_nx_libraries"/>
            <ComponentGroupRef Id="shared_misc_libraries"/>
            <ComponentGroupRef Id="shared_qt_libraries"/>
            <ComponentGroupRef Id="vox"/>
            <ComponentGroupRef Id="plugins"/>

            <ComponentRef Id='ServerVersion'/>
            <ComponentRef Id='ServerBuildInfoTxt'/>
            <ComponentRef Id='ServerConfiguration'/>
            <ComponentRef Id='ServerConfigurationStatisticsFlag'/>
            <ComponentRef Id='ServerConfigurationPassword'/>
            <ComponentGroupRef Id="ServerWeb"/>
            <ComponentRef Id="ServerExecutable" />
<<<<<<< HEAD
            <ComponentGroupRef Id="ServerLibs"/>
            <ComponentGroupRef Id="ServerFFmpegLibraries"/>
            <ComponentGroupRef Id="ServerQTLibraries" />
            <ComponentGroupRef Id="ServerQuazip" />
            <ComponentGroupRef Id="ServerOpenSSL"/>
            <ComponentGroupRef Id="ServerVoxComponent"/>
            <ComponentGroupRef Id="plugins"/>
            <ComponentGroupRef Id="plugins_optional"/>
=======

            <ComponentGroupRef Id="ServerQTLibraries" />


>>>>>>> b59d2d20
            <ComponentRef Id="ServerSigar"/>


            <?if $(var.vmax) = true?>
            <ComponentRef Id="vmaxproxy.exe"/>
            <ComponentRef Id="VmaxProxyQTLibraries"/>
            <ComponentGroupRef Id="VmaxProxySDK"/>
            <?endif?>

            <ComponentRef Id="traytool.exe"/>
            <ComponentGroupRef Id="TrayToolLibs"/>
            <ComponentGroupRef Id="TrayToolQTLibraries"/>
            <ComponentGroupRef Id="TrayToolOpenSSL"/>
            <ComponentGroupRef Id="ServerVcrt14ComponentGroup"/>
            <ComponentGroupRef Id="TraytoolPlatforms" />
            <ComponentGroupRef Id="TraytoolVcrt14ComponentGroup"/>
        </Feature>

    </Fragment>
</Wix>
<|MERGE_RESOLUTION|>--- conflicted
+++ resolved
@@ -1,221 +1,170 @@
-<?xml version='1.0' encoding='windows-1252'?>
-<Wix xmlns='http://schemas.microsoft.com/wix/2006/wi'
-     xmlns:util="http://schemas.microsoft.com/wix/UtilExtension"
-     xmlns:fire="http://schemas.microsoft.com/wix/FirewallExtension">
-    <Fragment Id='FragmentServer'>
-        <?include BuildVars.wxi ?>
-
-        <DirectoryRef Id="INSTALLDIR">
-            <Directory Id="InstallDirRoot" Name="MediaServer">
-                <Component Id="ServerExecutable">
-                    <File Id="mediaserver.exe"
-                        Name="mediaserver.exe"
-                        Source="$(var.SourceDir)/mediaserver.exe"
-                        KeyPath="yes">
-                        <fire:FirewallException Id="FirewallExceptionMediaServer"
-                            Name="$(var.mediaserverName)"
-                            Scope="any"
-                            IgnoreFailure="yes"/>
-                    </File>
-
-                    <ServiceInstall Id="$(var.customization)MediaServerService"
-                                                Name="$(var.customization)MediaServer"
-                                                DisplayName="$(var.mediaserverName)"
-                                                Type="ownProcess"
-                                                Start="auto"
-                                                ErrorControl="normal"
-                                                Description="$(var.mediaserverName)">
-                        <util:ServiceConfig FirstFailureActionType="restart" SecondFailureActionType="restart" ThirdFailureActionType="restart"/>
-                    </ServiceInstall>
-
-                    <ServiceControl
-                        Id="Start$(var.customization)ServerService"
-                        Name="$(var.customization)MediaServer"
-                        Start="install"
-                        Wait="no" />
-                    <ServiceControl
-                        Id="Stop$(var.customization)ServerService"
-                        Name="$(var.customization)MediaServer"
-                        Stop="both"
-                        Wait="yes"
-                        Remove="uninstall" />
-                </Component>
-
-                <Component Id="ServerVersion">
-                    <RegistryValue
-                        Root='HKLM'
-                        Key='Software\[Manufacturer]\version'
-                        Type='string'
-                        Value='$(var.releaseVersionFull)'/>
-                </Component>
-
-                <Component Id="ServerConfiguration">
-                    <RegistryKey Root="HKLM" Key="Software\[Manufacturer]\$(var.mediaserverName)">
-                        <RegistryValue Type="string" Name="systemName" Value="[SYSTEM_NAME]"/>
-                        <RegistryValue Type="string" Name="port" Value="[SERVER_PORT]"/>
-                        <RegistryValue Type="string" Name="cameraSettingsOptimization" Value="[ALLOW_CAMERA_CHANGES]"/>
-                    </RegistryKey>
-                </Component>
-
-                <Component Id="ServerConfigurationStatisticsFlag">
-                    <Condition>STATISTICS_REPORT_ALLOWED</Condition>
-
-                    <RegistryKey Root="HKLM" Key="Software\[Manufacturer]\$(var.mediaserverName)">
-                        <RegistryValue Type="string" Name="statisticsReportAllowed" Value="[STATISTICS_REPORT_ALLOWED]"/>
-                    </RegistryKey>
-                </Component>
-
-                <Component Id="ServerConfigurationPassword">
-                    <Condition>SERVER_PASSWORD</Condition>
-
-                    <RegistryKey Root="HKLM" Key="Software\[Manufacturer]\$(var.mediaserverName)">
-                        <RegistryValue Type="string" Name="appserverPassword" Value="[SERVER_PASSWORD]"/>
-                        <RegistryValue Type="string" Name="lowPriorityPassword" Value="1"/>
-                    </RegistryKey>
-                </Component>
-
-                <Directory Id="plugins" Name="plugins"/>
-                <Directory Id="plugins_optional" Name="plugins_optional"/>
-<<<<<<< HEAD
-
-                <Directory Id="$(var.customization)ServerVoxDir" Name="vox"/>
-=======
-                <Directory Id="vox" Name="vox"/>
->>>>>>> b59d2d20
-
-                <Component Id="ServerSigar">
-                    <File Id="sigar.dll" Name="sigar.dll" Source="$(var.SourceDir)\sigar.dll"/>
-                </Component>
-
-                <?if $(var.vmax) = true?>
-                <Directory Id="$(var.customization)VmaxDir" Name="VmaxProxy">
-                    <Component Id="vmaxproxy.exe">
-                        <File Id="vmaxproxy.exe" Name="vmaxproxy.exe" Source="$(var.SourceDir)/vmaxproxy/vmaxproxy.exe" KeyPath="yes">
-                            <fire:FirewallException Id="FirewallException$(var.customization)VmaxProxy" Name="VMS Vmax Proxy" Scope="any" IgnoreFailure="yes"/>
-                        </File>
-                    </Component>
-
-                    <Component Id="VmaxProxyQTLibraries">
-                        <File Id="qtcore4.dll" Name="qtcore4.dll" Source="$(var.SourceDir)/vmaxproxy/qtcore4.dll"/>
-                    </Component>
-                </Directory>
-                <?endif?>
-
-            </Directory>
-        </DirectoryRef>
-<<<<<<< HEAD
-
-        <ComponentGroup Id="ServerLibs" Directory="MediaServerRootDir">
-            <Component>
-                <File Id="nx_utils.dll" Name="nx_utils.dll" Source="$(var.SourceDir)/nx_utils.dll" DiskId="4" />
-            </Component>
-            <Component>
-                <File Id="nx_sql.dll" Name="nx_sql.dll" Source="$(var.SourceDir)/nx_sql.dll" DiskId="4" />
-            </Component>
-            <Component>
-                <File Id="nx_vms_api.dll" Name="nx_vms_api.dll" Source="$(var.SourceDir)/nx_vms_api.dll" DiskId="4" />
-            </Component>
-            <Component>
-                <File Id="nx_network.dll" Name="nx_network.dll" Source="$(var.SourceDir)/nx_network.dll" DiskId="4" />
-            </Component>
-            <Component>
-                <File Id="vms_gateway_core.dll" Name="vms_gateway_core.dll" Source="$(var.SourceDir)/vms_gateway_core.dll" DiskId="4" />
-            </Component>
-            <Component>
-                <File Id="udt.dll" Name="udt.dll" Source="$(var.SourceDir)/udt.dll" DiskId="4" />
-            </Component>
-            <Component>
-                <File Id="nx_kit.dll" Name="nx_kit.dll" Source="$(var.SourceDir)/nx_kit.dll" DiskId="4" />
-            </Component>
-            <Component>
-                <File Id="nx_update.dll" Name="nx_update.dll" Source="$(var.SourceDir)/nx_update.dll" DiskId="4" />
-            </Component>
-        </ComponentGroup>
-=======
->>>>>>> b59d2d20
-
-        <ComponentGroup Id="ServerWeb" Directory="InstallDirRoot">
-            <Component>
-                <File Id="ServerWebData" Name="external.dat" Source="$(var.SourceDir)/external.dat"/>
-            </Component>
-        </ComponentGroup>
-
-        <ComponentGroup Id="ServerQTLibraries" Directory="InstallDirRoot">
-            <Component>
-                <File Id="Qt5WebSockets.dll" Name="Qt5WebSockets.dll" Source="$(var.QtDir)\Qt5WebSockets.dll"/>
-            </Component>
-        </ComponentGroup>
-
-        <?if $(var.vmax) = true?>
-        <ComponentGroup Id="VmaxProxySDK" Directory="$(var.customization)VmaxDir">
-            <Component>
-                <File Id="acs_stream_source_mr.dll" Name="acs_stream_source_mr.dll" Source="$(var.SourceDir)/vmaxproxy/acs_stream_source_m$(var.vmaxsuffix).dll"/>
-            </Component>
-            <Component>
-                <File Id="VmaxProxyPid.dat" Name="pid.dat" Source="$(var.SourceDir)/vmaxproxy/pid.dat"/>
-            </Component>
-        </ComponentGroup>
-        <?endif?>
-
-<<<<<<< HEAD
-
-        <Component Id="ServerBuildInfoTxt" Directory="MediaServerRootDir">
-            <File Id="build_info.txt" Name="build_info.txt" Source="$(var.SourceDir)\..\build_info.txt" DiskId="6"/>
-=======
-        <Component Id="ServerBuildInfoTxt" Directory="InstallDirRoot">
-            <File Id="build_info.txt" Name="build_info.txt" Source="$(var.SourceDir)\..\build_info.txt"/>
->>>>>>> b59d2d20
-        </Component>
-
-        <Feature Id="ServerFeature" Title="$(var.productName) Media Server" Level="1"
-                 ConfigurableDirectory="INSTALLDIR" Absent="allow" InstallDefault="local" AllowAdvertise="no" Display="expand">
-            <!--            <Condition Level="0"><![CDATA[ $(var.VmsUpgrading) AND !ServerFeature <> 3 ]]> </Condition>-->
-
-            <ComponentGroupRef Id="shared_nx_libraries"/>
-            <ComponentGroupRef Id="shared_misc_libraries"/>
-            <ComponentGroupRef Id="shared_qt_libraries"/>
-            <ComponentGroupRef Id="vox"/>
-            <ComponentGroupRef Id="plugins"/>
-
-            <ComponentRef Id='ServerVersion'/>
-            <ComponentRef Id='ServerBuildInfoTxt'/>
-            <ComponentRef Id='ServerConfiguration'/>
-            <ComponentRef Id='ServerConfigurationStatisticsFlag'/>
-            <ComponentRef Id='ServerConfigurationPassword'/>
-            <ComponentGroupRef Id="ServerWeb"/>
-            <ComponentRef Id="ServerExecutable" />
-<<<<<<< HEAD
-            <ComponentGroupRef Id="ServerLibs"/>
-            <ComponentGroupRef Id="ServerFFmpegLibraries"/>
-            <ComponentGroupRef Id="ServerQTLibraries" />
-            <ComponentGroupRef Id="ServerQuazip" />
-            <ComponentGroupRef Id="ServerOpenSSL"/>
-            <ComponentGroupRef Id="ServerVoxComponent"/>
-            <ComponentGroupRef Id="plugins"/>
-            <ComponentGroupRef Id="plugins_optional"/>
-=======
-
-            <ComponentGroupRef Id="ServerQTLibraries" />
-
-
->>>>>>> b59d2d20
-            <ComponentRef Id="ServerSigar"/>
-
-
-            <?if $(var.vmax) = true?>
-            <ComponentRef Id="vmaxproxy.exe"/>
-            <ComponentRef Id="VmaxProxyQTLibraries"/>
-            <ComponentGroupRef Id="VmaxProxySDK"/>
-            <?endif?>
-
-            <ComponentRef Id="traytool.exe"/>
-            <ComponentGroupRef Id="TrayToolLibs"/>
-            <ComponentGroupRef Id="TrayToolQTLibraries"/>
-            <ComponentGroupRef Id="TrayToolOpenSSL"/>
-            <ComponentGroupRef Id="ServerVcrt14ComponentGroup"/>
-            <ComponentGroupRef Id="TraytoolPlatforms" />
-            <ComponentGroupRef Id="TraytoolVcrt14ComponentGroup"/>
-        </Feature>
-
-    </Fragment>
-</Wix>
+<?xml version='1.0' encoding='windows-1252'?>
+<Wix xmlns='http://schemas.microsoft.com/wix/2006/wi'
+     xmlns:util="http://schemas.microsoft.com/wix/UtilExtension"
+     xmlns:fire="http://schemas.microsoft.com/wix/FirewallExtension">
+    <Fragment Id='FragmentServer'>
+        <?include BuildVars.wxi ?>
+
+        <DirectoryRef Id="INSTALLDIR">
+            <Directory Id="InstallDirRoot" Name="MediaServer">
+                <Component Id="ServerExecutable">
+                    <File Id="mediaserver.exe"
+                        Name="mediaserver.exe"
+                        Source="$(var.SourceDir)/mediaserver.exe"
+                        KeyPath="yes">
+                        <fire:FirewallException Id="FirewallExceptionMediaServer"
+                            Name="$(var.mediaserverName)"
+                            Scope="any"
+                            IgnoreFailure="yes"/>
+                    </File>
+
+                    <ServiceInstall Id="$(var.customization)MediaServerService"
+                                                Name="$(var.customization)MediaServer"
+                                                DisplayName="$(var.mediaserverName)"
+                                                Type="ownProcess"
+                                                Start="auto"
+                                                ErrorControl="normal"
+                                                Description="$(var.mediaserverName)">
+                        <util:ServiceConfig FirstFailureActionType="restart" SecondFailureActionType="restart" ThirdFailureActionType="restart"/>
+                    </ServiceInstall>
+
+                    <ServiceControl
+                        Id="Start$(var.customization)ServerService"
+                        Name="$(var.customization)MediaServer"
+                        Start="install"
+                        Wait="no" />
+                    <ServiceControl
+                        Id="Stop$(var.customization)ServerService"
+                        Name="$(var.customization)MediaServer"
+                        Stop="both"
+                        Wait="yes"
+                        Remove="uninstall" />
+                </Component>
+
+                <Component Id="ServerVersion">
+                    <RegistryValue
+                        Root='HKLM'
+                        Key='Software\[Manufacturer]\version'
+                        Type='string'
+                        Value='$(var.releaseVersionFull)'/>
+                </Component>
+
+                <Component Id="ServerConfiguration">
+                    <RegistryKey Root="HKLM" Key="Software\[Manufacturer]\$(var.mediaserverName)">
+                        <RegistryValue Type="string" Name="systemName" Value="[SYSTEM_NAME]"/>
+                        <RegistryValue Type="string" Name="port" Value="[SERVER_PORT]"/>
+                        <RegistryValue Type="string" Name="cameraSettingsOptimization" Value="[ALLOW_CAMERA_CHANGES]"/>
+                    </RegistryKey>
+                </Component>
+
+                <Component Id="ServerConfigurationStatisticsFlag">
+                    <Condition>STATISTICS_REPORT_ALLOWED</Condition>
+
+                    <RegistryKey Root="HKLM" Key="Software\[Manufacturer]\$(var.mediaserverName)">
+                        <RegistryValue Type="string" Name="statisticsReportAllowed" Value="[STATISTICS_REPORT_ALLOWED]"/>
+                    </RegistryKey>
+                </Component>
+
+                <Component Id="ServerConfigurationPassword">
+                    <Condition>SERVER_PASSWORD</Condition>
+
+                    <RegistryKey Root="HKLM" Key="Software\[Manufacturer]\$(var.mediaserverName)">
+                        <RegistryValue Type="string" Name="appserverPassword" Value="[SERVER_PASSWORD]"/>
+                        <RegistryValue Type="string" Name="lowPriorityPassword" Value="1"/>
+                    </RegistryKey>
+                </Component>
+
+                <Directory Id="plugins" Name="plugins"/>
+                <Directory Id="plugins_optional" Name="plugins_optional"/>
+                <Directory Id="vox" Name="vox"/>
+
+                <Component Id="ServerSigar">
+                    <File Id="sigar.dll" Name="sigar.dll" Source="$(var.SourceDir)\sigar.dll"/>
+                </Component>
+
+                <?if $(var.vmax) = true?>
+                <Directory Id="$(var.customization)VmaxDir" Name="VmaxProxy">
+                    <Component Id="vmaxproxy.exe">
+                        <File Id="vmaxproxy.exe" Name="vmaxproxy.exe" Source="$(var.SourceDir)/vmaxproxy/vmaxproxy.exe" KeyPath="yes">
+                            <fire:FirewallException Id="FirewallException$(var.customization)VmaxProxy" Name="VMS Vmax Proxy" Scope="any" IgnoreFailure="yes"/>
+                        </File>
+                    </Component>
+
+                    <Component Id="VmaxProxyQTLibraries">
+                        <File Id="qtcore4.dll" Name="qtcore4.dll" Source="$(var.SourceDir)/vmaxproxy/qtcore4.dll"/>
+                    </Component>
+                </Directory>
+                <?endif?>
+
+            </Directory>
+        </DirectoryRef>
+
+        <ComponentGroup Id="ServerWeb" Directory="InstallDirRoot">
+            <Component>
+                <File Id="ServerWebData" Name="external.dat" Source="$(var.SourceDir)/external.dat"/>
+            </Component>
+        </ComponentGroup>
+
+        <ComponentGroup Id="ServerQTLibraries" Directory="InstallDirRoot">
+            <Component>
+                <File Id="Qt5WebSockets.dll" Name="Qt5WebSockets.dll" Source="$(var.QtDir)\Qt5WebSockets.dll"/>
+            </Component>
+        </ComponentGroup>
+
+        <?if $(var.vmax) = true?>
+        <ComponentGroup Id="VmaxProxySDK" Directory="$(var.customization)VmaxDir">
+            <Component>
+                <File Id="acs_stream_source_mr.dll" Name="acs_stream_source_mr.dll" Source="$(var.SourceDir)/vmaxproxy/acs_stream_source_m$(var.vmaxsuffix).dll"/>
+            </Component>
+            <Component>
+                <File Id="VmaxProxyPid.dat" Name="pid.dat" Source="$(var.SourceDir)/vmaxproxy/pid.dat"/>
+            </Component>
+        </ComponentGroup>
+        <?endif?>
+
+        <Component Id="ServerBuildInfoTxt" Directory="InstallDirRoot">
+            <File Id="build_info.txt" Name="build_info.txt" Source="$(var.SourceDir)\..\build_info.txt"/>
+        </Component>
+
+        <Feature Id="ServerFeature" Title="$(var.productName) Media Server" Level="1"
+                 ConfigurableDirectory="INSTALLDIR" Absent="allow" InstallDefault="local" AllowAdvertise="no" Display="expand">
+            <!--            <Condition Level="0"><![CDATA[ $(var.VmsUpgrading) AND !ServerFeature <> 3 ]]> </Condition>-->
+
+            <ComponentGroupRef Id="shared_nx_libraries"/>
+            <ComponentGroupRef Id="shared_misc_libraries"/>
+            <ComponentGroupRef Id="shared_qt_libraries"/>
+            <ComponentGroupRef Id="vox"/>
+            <ComponentGroupRef Id="plugins"/>
+            <ComponentGroupRef Id="plugins_optional"/>
+
+            <ComponentRef Id='ServerVersion'/>
+            <ComponentRef Id='ServerBuildInfoTxt'/>
+            <ComponentRef Id='ServerConfiguration'/>
+            <ComponentRef Id='ServerConfigurationStatisticsFlag'/>
+            <ComponentRef Id='ServerConfigurationPassword'/>
+            <ComponentGroupRef Id="ServerWeb"/>
+            <ComponentRef Id="ServerExecutable" />
+
+            <ComponentGroupRef Id="ServerQTLibraries" />
+
+
+            <ComponentRef Id="ServerSigar"/>
+
+
+            <?if $(var.vmax) = true?>
+            <ComponentRef Id="vmaxproxy.exe"/>
+            <ComponentRef Id="VmaxProxyQTLibraries"/>
+            <ComponentGroupRef Id="VmaxProxySDK"/>
+            <?endif?>
+
+            <ComponentRef Id="traytool.exe"/>
+            <ComponentGroupRef Id="TrayToolLibs"/>
+            <ComponentGroupRef Id="TrayToolQTLibraries"/>
+            <ComponentGroupRef Id="TrayToolOpenSSL"/>
+            <ComponentGroupRef Id="ServerVcrt14ComponentGroup"/>
+            <ComponentGroupRef Id="TraytoolPlatforms" />
+            <ComponentGroupRef Id="TraytoolVcrt14ComponentGroup"/>
+        </Feature>
+
+    </Fragment>
+</Wix>