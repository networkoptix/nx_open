--- conflicted
+++ resolved
@@ -7,29 +7,6 @@
 distrib_loadConfig "build_distribution.conf"
 
 WORK_DIR="server_build_distribution_tmp"
-LOG_FILE="$LOGS_DIR/server_build_distribution.log"
-
-# Strip binaries and remove rpath.
-stripIfNeeded() # dir
-{
-    local -r DIR="$1" && shift
-
-    if [[ "$BUILD_CONFIG" == "Release" && "$ARCH" != "arm" ]]
-    then
-        local FILE
-        for FILE in $(find "$DIR" -type f)
-        do
-            echo "  Stripping $FILE"
-            strip "$FILE"
-
-WORK_DIR="server_build_distribution_tmp"
-STAGE="$WORK_DIR/$DISTRIBUTION_NAME"
-STAGE_MODULE="$STAGE/opt/$CUSTOMIZATION/mediaserver"
-STAGE_BIN="$STAGE_MODULE/bin"
-STAGE_LIB="$STAGE_MODULE/lib"
-STAGE_PLUGINS="$STAGE_MODULE/bin/plugins"
-STAGE_PLUGINS_OPTIONAL="$STAGE_MODULE/bin/plugins_optional"
-
 LOG_FILE="$LOGS_DIR/server_build_distribution.log"
 
 # Strip binaries and remove rpath.
@@ -48,24 +25,6 @@
     fi
 }
 
-LOG_FILE="$LOGS_DIR/server_build_distribution.log"
-
-# Strip binaries and remove rpath.
-stripIfNeeded() # dir
-{
-    local -r DIR="$1" && shift
-
-    if [[ "$BUILD_CONFIG" == "Release" && "$ARCH" != "arm" ]]
-    then
-        local FILE
-        for FILE in $(find "$DIR" -type f)
-        do
-            echo "  Stripping $FILE"
-            strip "$FILE"
-        done
-    fi
-}
-
 # [in] STAGE_LIB
 copyLibs()
 {
@@ -74,7 +33,6 @@
 
     mkdir -p "$STAGE_LIB"
     local LIB
-
     local LIB_BASENAME
     for LIB in "$BUILD_DIR/lib"/*.so*
     do
@@ -119,42 +77,15 @@
         PLUGINS+=( hanwha_metadata_plugin )
     fi
 
-<<<<<<< HEAD
+    distrib_copyMediaserverPlugins "plugins" "$STAGE_MODULE/bin" "${PLUGINS[@]}"
+    stripIfNeeded "$STAGE_MODULE/bin/plugins"
+
     local PLUGINS_OPTIONAL=(
         stub_metadata_plugin
     )
 
-    mkdir -p "$STAGE_PLUGINS"
-    mkdir -p "$STAGE_PLUGINS_OPTIONAL"
-    local LIB
-    local PLUGIN
-    for PLUGIN in "${PLUGINS[@]}"
-    do
-        LIB="lib$PLUGIN.so"
-        echo "Copying (plugin) $LIB"
-        cp "$BUILD_DIR/bin/plugins/$LIB" "$STAGE_PLUGINS/"
-    done
-
-    for PLUGIN in "${PLUGINS_OPTIONAL[@]}"
-    do
-        LIB="lib$PLUGIN.so"
-        echo "Copying (optional plugin) $LIB"
-        cp "$BUILD_DIR/bin/plugins_optional/$LIB" "$STAGE_PLUGINS_OPTIONAL/"
-    done
-
-    stripIfNeeded "$STAGE_PLUGINS"
-    stripIfNeeded "$STAGE_PLUGINS_OPTIONAL"
-=======
-    distrib_copyMediaserverPlugins "plugins" "$STAGE_MODULE/bin" "${PLUGINS[@]}"
-    stripIfNeeded "$STAGE_MODULE/bin/plugins"
-
-    local PLUGINS_OPTIONAL=(
-        stub_metadata_plugin
-    )
-
     distrib_copyMediaserverPlugins "plugins_optional" "$STAGE_MODULE/bin" "${PLUGINS_OPTIONAL[@]}"
     stripIfNeeded "$STAGE_MODULE/bin/plugins_optional"
->>>>>>> f81dbd7e
 }
 
 # [in] STAGE_BIN
