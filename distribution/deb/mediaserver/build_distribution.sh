#!/bin/bash
set -e #< Stop on first error.
set -u #< Require variable definitions.

source "$(dirname $0)/../../build_distribution_utils.sh"

<<<<<<< HEAD
distr_loadConfig "build_distribution.conf"

TARGET="/opt/$CUSTOMIZATION/mediaserver"
BINTARGET="$TARGET/bin"
LIBTARGET="$TARGET/lib"
LIBPLUGINTARGET="$BINTARGET/plugins"
LIBPLUGINTARGET_OPTIONAL="$BINTARGET/plugins_optional"
SHARETARGET="$TARGET/share"
ETCTARGET="$TARGET/etc"
INITTARGET="/etc/init"
INITDTARGET="/etc/init.d"
SYSTEMDTARGET="/etc/systemd/system"

WORK_DIR="server_build_distribution_tmp"
STAGE="$WORK_DIR/$ARTIFACT_NAME"
BINSTAGE="$STAGE$BINTARGET"
LIBSTAGE="$STAGE$LIBTARGET"
LIBPLUGINSTAGE="$STAGE$LIBPLUGINTARGET"
LIBPLUGINSTAGE_OPTIONAL="$STAGE$LIBPLUGINTARGET_OPTIONAL"
SHARESTAGE="$STAGE$SHARETARGET"
ETCSTAGE="$STAGE$ETCTARGET"
INITSTAGE="$STAGE$INITTARGET"
INITDSTAGE="$STAGE$INITDTARGET"
SYSTEMDSTAGE="$STAGE$SYSTEMDTARGET"

SERVER_BIN_PATH="$BUILD_DIR/bin"
SERVER_SHARE_PATH="$BUILD_DIR/share"
SERVER_DEB_PATH="$BUILD_DIR/deb"
SERVER_VOX_PATH="$SERVER_BIN_PATH/vox"
SERVER_LIB_PATH="$BUILD_DIR/lib"
SERVER_LIB_PLUGIN_PATH="$SERVER_BIN_PATH/plugins"
SERVER_LIB_PLUGIN_OPTIONAL_PATH="$SERVER_BIN_PATH/plugins_optional"
BUILD_INFO_TXT="$BUILD_DIR/build_info.txt"
=======
distrib_loadConfig "build_distribution.conf"

WORK_DIR="server_build_distribution_tmp"
STAGE="$WORK_DIR/$DISTRIBUTION_NAME"
STAGE_MODULE="$STAGE/opt/$CUSTOMIZATION/mediaserver"
STAGE_BIN="$STAGE_MODULE/bin"
STAGE_LIB="$STAGE_MODULE/lib"
STAGE_PLUGINS="$STAGE_MODULE/bin/plugins"

>>>>>>> d69fb5bb
LOG_FILE="$LOGS_DIR/server_build_distribution.log"

# Strip binaries and remove rpath.
stripIfNeeded() # dir
{
<<<<<<< HEAD
    echo "Creating directories"
    mkdir -p "$BINSTAGE"
    mkdir -p "$LIBSTAGE"
    mkdir -p "$LIBPLUGINSTAGE"
    mkdir -p "$LIBPLUGINSTAGE_OPTIONAL"
    mkdir -p "$ETCSTAGE"
    mkdir -p "$SHARESTAGE"
    mkdir -p "$INITSTAGE"
    mkdir -p "$INITDSTAGE"
    mkdir -p "$SYSTEMDSTAGE"

    echo "Copying build_info.txt"
    cp -r "$BUILD_INFO_TXT" "$BINSTAGE/../"
=======
    local -r DIR="$1" && shift
>>>>>>> d69fb5bb

    if [[ "$BUILD_CONFIG" == "Release" && "$ARCH" != "arm" ]]
    then
        local FILE
        for FILE in $(find "$DIR" -type f)
        do
            echo "  Stripping $FILE"
            strip "$FILE"
        done
    fi
}

# [in] STAGE_LIB
copyLibs()
{
    echo ""
    echo "Copying libs"

    mkdir -p "$STAGE_LIB"
    local LIB

    local LIB_BASENAME
    for LIB in "$BUILD_DIR/lib"/*.so*
    do
        LIB_BASENAME=$(basename "$LIB")
        if [[ "$LIB_BASENAME" != libQt5* \
            && "$LIB_BASENAME" != libEnginio.so* \
            && "$LIB_BASENAME" != libqgsttools_p.* \
            && "$LIB_BASENAME" != libtegra_video.* \
            && "$LIB_BASENAME" != libnx_client* ]]
        then
            echo "  Copying $LIB_BASENAME"
            cp -P "$LIB" "$STAGE_LIB/"
        fi
    done

    echo "  Copying system libs: ${CPP_RUNTIME_LIBS[@]}"
    distrib_copySystemLibs "$STAGE_LIB" "${CPP_RUNTIME_LIBS[@]}"

    stripIfNeeded "$STAGE_LIB"
}

# [in] STAGE_PLUGINS
copyMediaserverPlugins()
{
    echo ""
    echo "Copying mediaserver plugins"

    local PLUGINS=(
        generic_multicast_plugin
        genericrtspplugin
        it930x_plugin
        mjpg_link
    )
    PLUGINS+=(
        hikvision_metadata_plugin
        axis_metadata_plugin
        dw_mtt_metadata_plugin
        vca_metadata_plugin
    )
    if [ "$ENABLE_HANWHA" == "true" ]
    then
        PLUGINS+=( hanwha_metadata_plugin )
    fi

<<<<<<< HEAD
    local PLUGINS_OPTIONAL=(
        stub_metadata_plugin
    )

=======
    mkdir -p "$STAGE_PLUGINS"
    local PLUGIN_FILENAME
>>>>>>> d69fb5bb
    local PLUGIN
    for PLUGIN in "${PLUGINS[@]}"
    do
<<<<<<< HEAD
        LIB="lib$PLUGIN.so"
        echo "Copying (plugin) $LIB"
        cp "$SERVER_LIB_PLUGIN_PATH/$LIB" "$LIBPLUGINSTAGE/"
    done

    for PLUGIN in "${PLUGINS_OPTIONAL[@]}"
    do
        LIB="lib$PLUGIN.so"
        echo "Copying (optional plugin) $LIB"
        cp "$SERVER_LIB_PLUGIN_OPTIONAL_PATH/$LIB" "$LIBPLUGINSTAGE_OPTIONAL/"
=======
        PLUGIN_FILENAME="lib$PLUGIN.so"
        echo "  Copying $PLUGIN_FILENAME"
        cp "$BUILD_DIR/bin/plugins/$PLUGIN_FILENAME" "$STAGE_PLUGINS/"
>>>>>>> d69fb5bb
    done

    stripIfNeeded "$STAGE_PLUGINS"
}

# [in] STAGE_BIN
copyFestivalVox()
{
    echo "Copying Festival Vox files"
    mkdir -p "$STAGE_BIN"
    cp -r "$BUILD_DIR/bin/vox" "$STAGE_BIN/"
}

# [in] STAGE_LIB
copyQtLibs()
{
    echo ""
    echo "Copying Qt libs"

    if [ "$ARCH" != "arm" ]
    then
        echo "  Copying (Qt) libicu"
        cp -P "$QT_DIR/lib"/libicu*.so* "$STAGE_LIB/"
    fi

    local QT_LIBS=(
        Core
        Gui
        Xml
        XmlPatterns
        Concurrent
        Network
        Sql
        WebSockets
    )
    local QT_LIBS
    for QT_LIB in "${QT_LIBS[@]}"
    do
        FILE="libQt5$QT_LIB.so"
        echo "  Copying (Qt) $FILE"
        cp -P "$QT_DIR/lib/$FILE"* "$STAGE_LIB/"
    done
}

# [in] STAGE_SHARE
# [in] STAGE_MODULE
copyDbSyncIfNeeded()
{
    if [ "$ARCH" != "arm" ]
    then
        echo ""
        echo "Copying dbsync 2.2"
        local -r STAGE_SHARE="$STAGE_MODULE/share"
        mkdir -p "$STAGE_SHARE"
        cp -r "$PLATFORM_PACKAGES_DIR/appserver-2.2.1/share/dbsync-2.2" "$STAGE_SHARE/"
        cp "$BUILD_DIR/version.py" "$STAGE_SHARE/dbsync-2.2/bin/"
        find "$STAGE_SHARE" -type d -print0 |xargs -0 chmod 755
        find "$STAGE_SHARE" -type f -print0 |xargs -0 chmod 644
        chmod 755 "$STAGE_SHARE/dbsync-2.2/bin"/{dbsync,certgen}
    fi
}

# [in] STAGE_BIN
copyBins()
{
    echo "Copying mediaserver binaries and scripts"
    install -m 755 "$BUILD_DIR/bin/mediaserver" "$STAGE_BIN/mediaserver-bin"
    # The line below will be uncommented when all root_tool related tasks are finished.
    # install -m 750 "$BUILD_DIR/bin/root_tool" "$STAGE_BIN/"
    install -m 755 "$BUILD_DIR/bin/testcamera" "$STAGE_BIN/"
    install -m 755 "$BUILD_DIR/bin/external.dat" "$STAGE_BIN/" #< TODO: Why "+x" is needed?
    install -m 755 "$SCRIPTS_DIR/config_helper.py" "$STAGE_BIN/"
    install -m 755 "$SCRIPTS_DIR/shell_utils.sh" "$STAGE_BIN/"

    echo "Copying mediaserver startup script"
    install -m 755 "bin/mediaserver" "$STAGE_BIN/"
}

# [in] STAGE
copyStartupScripts()
{
    echo "Copying upstart and sysv script"
    install -m 755 -d "$STAGE/etc/init"
    install -m 644 "init/networkoptix-mediaserver.conf" \
        "$STAGE/etc/init/$CUSTOMIZATION-mediaserver.conf"
    install -m 755 -d "$STAGE/etc/init.d"
    install -m 755 "init.d/networkoptix-mediaserver" \
        "$STAGE/etc/init.d/$CUSTOMIZATION-mediaserver"
    install -m 755 -d "$STAGE/etc/systemd/system"
    install -m 644 "systemd/networkoptix-mediaserver.service" \
        "$STAGE/etc/systemd/system/$CUSTOMIZATION-mediaserver.service"
}

# [in] STAGE
createDebianDir()
{
    echo "Preparing DEBIAN dir"
    mkdir -p "$STAGE/DEBIAN"
    chmod 00775 "$STAGE/DEBIAN"

    local -r INSTALLED_SIZE=$(du -s "$STAGE" |awk '{print $1;}')

    echo "Generating DEBIAN/control"
    cat debian/control.template \
        |sed "s/INSTALLED_SIZE/$INSTALLED_SIZE/g" \
        |sed "s/VERSION/$RELEASE_VERSION/g" \
        |sed "s/ARCHITECTURE/$ARCHITECTURE/g" \
        >"$STAGE/DEBIAN/control"

    echo "Copying DEBIAN dir files"
    install -m 755 "debian/preinst" "$STAGE/DEBIAN/"
    install -m 755 "debian/postinst" "$STAGE/DEBIAN/"
    install -m 755 "debian/prerm" "$STAGE/DEBIAN/"
    install -m 644 "debian/templates" "$STAGE/DEBIAN/"

    echo "Generating DEBIAN/md5sums"
    (cd "$STAGE"
        find * -type f -not -regex '^DEBIAN/.*' -print0 |xargs -0 md5sum >"DEBIAN/md5sums"
        chmod 644 "DEBIAN/md5sums"
    )
}

# [in] WORK_DIR
createUpdateZip() # file.deb
{
    local -r DEB_FILE="$1" && shift

    echo ""
    echo "Creating \"update\" .zip"

    local -r ZIP_DIR="$WORK_DIR/zip"
    mkdir -p "$ZIP_DIR"

    echo "  Creating symlink to .deb"
    ln -s "$DEB_FILE" "$ZIP_DIR/"

    local DEB
    for DEB in "$BUILD_DIR/deb"/*
    do
        echo "  Copying $(basename "$DEB")"
        cp -r "$DEB" "$ZIP_DIR/"
    done

    local FILE
    for FILE in "update"/*
    do
        echo "  Copying (configured) $(basename "$FILE")"
        cp -r "$FILE" "$ZIP_DIR/"
    done

    distrib_createArchive "$DISTRIBUTION_OUTPUT_DIR/$UPDATE_ZIP" "$ZIP_DIR" zip -r
}

# [in] STAGE_MODULE
# [in] STAGE_BIN
buildDistribution()
{
    echo "Creating stage dir $STAGE_MODULE/etc"
    mkdir -p "$STAGE_MODULE/etc" #< TODO: This folder is always empty. Is it needed?

    echo "Copying build_info.txt"
    mkdir -p "$STAGE_MODULE/"
    cp "$BUILD_DIR/build_info.txt" "$STAGE_MODULE/"

    copyLibs
    copyQtLibs
    copyMediaserverPlugins
    copyFestivalVox

    echo "Setting permissions"
    find "$STAGE" -type d -print0 |xargs -0 chmod 755
    find "$STAGE" -type f -print0 |xargs -0 chmod 644
    chmod -R 755 "$STAGE_BIN" #< Restore executable permission for the files in "bin" recursively.

    copyDbSyncIfNeeded
    copyBins
    copyStartupScripts

    createDebianDir

    local -r DEB="$DISTRIBUTION_OUTPUT_DIR/$DISTRIBUTION_NAME.deb"

    echo "Creating $DEB"
    fakeroot dpkg-deb -b "$STAGE" "$DEB"

    createUpdateZip "$DEB"

    # TODO: This file seems to go nowhere. Is it needed? If yes, add a comment.
    echo "Generating finalname-server.properties"
    echo "server.finalName=$DISTRIBUTION_NAME" >>finalname-server.properties
}

main()
{
    distrib_prepareToBuildDistribution "$WORK_DIR" "$LOG_FILE" "$@"

    buildDistribution
}

main "$@" -k<|MERGE_RESOLUTION|>--- conflicted
+++ resolved
@@ -4,41 +4,6 @@
 
 source "$(dirname $0)/../../build_distribution_utils.sh"
 
-<<<<<<< HEAD
-distr_loadConfig "build_distribution.conf"
-
-TARGET="/opt/$CUSTOMIZATION/mediaserver"
-BINTARGET="$TARGET/bin"
-LIBTARGET="$TARGET/lib"
-LIBPLUGINTARGET="$BINTARGET/plugins"
-LIBPLUGINTARGET_OPTIONAL="$BINTARGET/plugins_optional"
-SHARETARGET="$TARGET/share"
-ETCTARGET="$TARGET/etc"
-INITTARGET="/etc/init"
-INITDTARGET="/etc/init.d"
-SYSTEMDTARGET="/etc/systemd/system"
-
-WORK_DIR="server_build_distribution_tmp"
-STAGE="$WORK_DIR/$ARTIFACT_NAME"
-BINSTAGE="$STAGE$BINTARGET"
-LIBSTAGE="$STAGE$LIBTARGET"
-LIBPLUGINSTAGE="$STAGE$LIBPLUGINTARGET"
-LIBPLUGINSTAGE_OPTIONAL="$STAGE$LIBPLUGINTARGET_OPTIONAL"
-SHARESTAGE="$STAGE$SHARETARGET"
-ETCSTAGE="$STAGE$ETCTARGET"
-INITSTAGE="$STAGE$INITTARGET"
-INITDSTAGE="$STAGE$INITDTARGET"
-SYSTEMDSTAGE="$STAGE$SYSTEMDTARGET"
-
-SERVER_BIN_PATH="$BUILD_DIR/bin"
-SERVER_SHARE_PATH="$BUILD_DIR/share"
-SERVER_DEB_PATH="$BUILD_DIR/deb"
-SERVER_VOX_PATH="$SERVER_BIN_PATH/vox"
-SERVER_LIB_PATH="$BUILD_DIR/lib"
-SERVER_LIB_PLUGIN_PATH="$SERVER_BIN_PATH/plugins"
-SERVER_LIB_PLUGIN_OPTIONAL_PATH="$SERVER_BIN_PATH/plugins_optional"
-BUILD_INFO_TXT="$BUILD_DIR/build_info.txt"
-=======
 distrib_loadConfig "build_distribution.conf"
 
 WORK_DIR="server_build_distribution_tmp"
@@ -48,29 +13,53 @@
 STAGE_LIB="$STAGE_MODULE/lib"
 STAGE_PLUGINS="$STAGE_MODULE/bin/plugins"
 
->>>>>>> d69fb5bb
 LOG_FILE="$LOGS_DIR/server_build_distribution.log"
 
 # Strip binaries and remove rpath.
 stripIfNeeded() # dir
 {
-<<<<<<< HEAD
-    echo "Creating directories"
-    mkdir -p "$BINSTAGE"
-    mkdir -p "$LIBSTAGE"
-    mkdir -p "$LIBPLUGINSTAGE"
-    mkdir -p "$LIBPLUGINSTAGE_OPTIONAL"
-    mkdir -p "$ETCSTAGE"
-    mkdir -p "$SHARESTAGE"
-    mkdir -p "$INITSTAGE"
-    mkdir -p "$INITDSTAGE"
-    mkdir -p "$SYSTEMDSTAGE"
-
-    echo "Copying build_info.txt"
-    cp -r "$BUILD_INFO_TXT" "$BINSTAGE/../"
-=======
     local -r DIR="$1" && shift
->>>>>>> d69fb5bb
+
+    if [[ "$BUILD_CONFIG" == "Release" && "$ARCH" != "arm" ]]
+    then
+        local FILE
+        for FILE in $(find "$DIR" -type f)
+        do
+            echo "  Stripping $FILE"
+            strip "$FILE"
+
+WORK_DIR="server_build_distribution_tmp"
+STAGE="$WORK_DIR/$DISTRIBUTION_NAME"
+STAGE_MODULE="$STAGE/opt/$CUSTOMIZATION/mediaserver"
+STAGE_BIN="$STAGE_MODULE/bin"
+STAGE_LIB="$STAGE_MODULE/lib"
+STAGE_PLUGINS="$STAGE_MODULE/bin/plugins"
+STAGE_PLUGINS_OPTIONAL="$STAGE_MODULE/bin/plugins_optional"
+
+LOG_FILE="$LOGS_DIR/server_build_distribution.log"
+
+# Strip binaries and remove rpath.
+stripIfNeeded() # dir
+{
+    local -r DIR="$1" && shift
+
+    if [[ "$BUILD_CONFIG" == "Release" && "$ARCH" != "arm" ]]
+    then
+        local FILE
+        for FILE in $(find "$DIR" -type f)
+        do
+            echo "  Stripping $FILE"
+            strip "$FILE"
+        done
+    fi
+}
+
+LOG_FILE="$LOGS_DIR/server_build_distribution.log"
+
+# Strip binaries and remove rpath.
+stripIfNeeded() # dir
+{
+    local -r DIR="$1" && shift
 
     if [[ "$BUILD_CONFIG" == "Release" && "$ARCH" != "arm" ]]
     then
@@ -136,37 +125,30 @@
         PLUGINS+=( hanwha_metadata_plugin )
     fi
 
-<<<<<<< HEAD
     local PLUGINS_OPTIONAL=(
         stub_metadata_plugin
     )
 
-=======
     mkdir -p "$STAGE_PLUGINS"
-    local PLUGIN_FILENAME
->>>>>>> d69fb5bb
+    mkdir -p "$STAGE_PLUGINS_OPTIONAL"
+    local LIB
     local PLUGIN
     for PLUGIN in "${PLUGINS[@]}"
     do
-<<<<<<< HEAD
         LIB="lib$PLUGIN.so"
         echo "Copying (plugin) $LIB"
-        cp "$SERVER_LIB_PLUGIN_PATH/$LIB" "$LIBPLUGINSTAGE/"
+        cp "$BUILD_DIR/bin/plugins/$LIB" "$STAGE_PLUGINS/"
     done
 
     for PLUGIN in "${PLUGINS_OPTIONAL[@]}"
     do
         LIB="lib$PLUGIN.so"
         echo "Copying (optional plugin) $LIB"
-        cp "$SERVER_LIB_PLUGIN_OPTIONAL_PATH/$LIB" "$LIBPLUGINSTAGE_OPTIONAL/"
-=======
-        PLUGIN_FILENAME="lib$PLUGIN.so"
-        echo "  Copying $PLUGIN_FILENAME"
-        cp "$BUILD_DIR/bin/plugins/$PLUGIN_FILENAME" "$STAGE_PLUGINS/"
->>>>>>> d69fb5bb
+        cp "$BUILD_DIR/bin/plugins_optional/$LIB" "$STAGE_PLUGINS_OPTIONAL/"
     done
 
     stripIfNeeded "$STAGE_PLUGINS"
+    stripIfNeeded "$STAGE_PLUGINS_OPTIONAL"
 }
 
 # [in] STAGE_BIN
