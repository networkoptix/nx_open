--- conflicted
+++ resolved
@@ -107,6 +107,7 @@
         distrib_copySystemLibs "$STAGE_LIB" libXss.so.1 libopenal.so.1
         distrib_copySystemLibs "$STAGE_LIB" libpng12.so.0 \
             || distrib_copySystemLibs "$STAGE_LIB" libpng.so
+        distrib_copySystemLibs "$STAGE_LIB" libicuuc.so libicudata.so libicui18n.so
     fi
 }
 
@@ -191,22 +192,6 @@
         echo "  Copying (Qt) $FILE"
         cp -P "$QT_DIR/lib/$FILE"* "$STAGE_LIB/"
     done
-
-    if [ "$ARCH" != "arm" ]
-    then
-<<<<<<< HEAD
-        echo "Copying additional libs"
-        distr_cpSysLib "$LIBSTAGE" \
-            libXss.so.1 \
-            libopenal.so.1
-        distr_cpSysLib "$LIBSTAGE" libpng12.so.0 \
-            || distr_cpSysLib "$LIBSTAGE" libpng.so
-        distr_cpSysLib "$LIBSTAGE" libicuuc.so libicudata.so libicui18n.so
-=======
-        echo "  Copying (Qt) libicu"
-        cp -P "$QT_DIR/lib"/libicu*.so* "$STAGE_LIB/"
->>>>>>> b464e59b
-    fi
 }
 
 # [in] STAGE
