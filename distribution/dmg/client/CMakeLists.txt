set(dmg_file_name ${client_distribution_name}.dmg)
set(update_file_name ${client_update_distribution_name}.zip)

set(configured_files_dir ${CMAKE_CURRENT_BINARY_DIR}/configured_files_dir)

nx_configure_directory(
    ${CMAKE_CURRENT_SOURCE_DIR}/resources.in
    ${configured_files_dir}
    @ONLY
    OUTPUT_FILES_VARIABLE configured_files
)

nx_configure_file(
    ${CMAKE_CURRENT_SOURCE_DIR}/build_distribution.conf.in
    ${CMAKE_CURRENT_BINARY_DIR}/build_distribution.conf
    @ONLY)
list(APPEND configured_files ${CMAKE_CURRENT_BINARY_DIR}/build_distribution.conf)

nx_configure_directory(
    ${CMAKE_CURRENT_SOURCE_DIR}/resources
    ${configured_files_dir}
    COPYONLY
    OUTPUT_FILES_VARIABLE copied_files
)

nx_configure_directory(
    ${customization_dir}/client-dmg
    ${configured_files_dir}
    COPYONLY
    OUTPUT_FILES_VARIABLE customization_files
)

file(WRITE ${CMAKE_CURRENT_BINARY_DIR}/${launcher.version.file} "${releaseVersion.full}")
nx_store_known_file(${CMAKE_CURRENT_BINARY_DIR}/${launcher.version.file})

nx_copy(${CMAKE_SOURCE_DIR}/common/maven/bin-resources/resources/qt/etc/qt.conf
    DESTINATION ${CMAKE_CURRENT_BINARY_DIR})

add_custom_target(distribution_dmg_client ALL
    DEPENDS desktop_client applauncher
        ${configured_files} ${copied_files} ${customization_files}
        ${customization_dir}/icons/macosx/logo.icns
    COMMENT "Creating ${distribution_output_dir}/${dmg_file_name}"
    BYPRODUCTS
        ${distribution_output_dir}/${dmg_file_name}
        ${distribution_output_dir}/${update_file_name}

    WORKING_DIRECTORY ${CMAKE_CURRENT_BINARY_DIR}
    COMMAND ${CMAKE_COMMAND} -E copy
        ${customization_dir}/icons/macosx/logo.icns ${CMAKE_CURRENT_BINARY_DIR}
    COMMAND ${CMAKE_COMMAND} -E remove_directory ${CMAKE_CURRENT_BINARY_DIR}/dmg-folder
    COMMAND ${CMAKE_COMMAND} -E copy_directory ${configured_files_dir} ${CMAKE_CURRENT_BINARY_DIR}

    # Copying some files and directories for maven compatibility.

    # TODO: Eliminate this copying; adjust python script accordingly.

    COMMAND ${CMAKE_COMMAND} -E remove_directory ${CMAKE_BINARY_DIR}/qml
    COMMAND ${CMAKE_COMMAND} -E remove_directory ${CMAKE_BINARY_DIR}/plugins/imageformats
    COMMAND ${CMAKE_COMMAND} -E remove_directory ${CMAKE_BINARY_DIR}/plugins/platforms
    COMMAND ${CMAKE_COMMAND} -E remove_directory ${CMAKE_BINARY_DIR}/plugins/audio
    COMMAND ${CMAKE_COMMAND} -E remove_directory ${CMAKE_BINARY_DIR}/plugins/mediaservice

    COMMAND ${CMAKE_COMMAND} -E copy_directory
        ${QT_DIR}/qml ${CMAKE_BINARY_DIR}/bin/qml
    COMMAND ${CMAKE_COMMAND} -E copy_directory
        ${QT_DIR}/plugins/imageformats ${CMAKE_BINARY_DIR}/bin/imageformats
    COMMAND ${CMAKE_COMMAND} -E copy_directory
        ${QT_DIR}/plugins/platforms ${CMAKE_BINARY_DIR}/bin/platforms
    COMMAND ${CMAKE_COMMAND} -E copy_directory
        ${QT_DIR}/plugins/audio ${CMAKE_BINARY_DIR}/bin/audio
    COMMAND ${CMAKE_COMMAND} -E copy_directory
<<<<<<< HEAD
        ${QT_DIR}/plugins/mediaservice ${libdir}/bin/mediaservice
    COMMAND ${CMAKE_COMMAND} -E copy
        ${CMAKE_CURRENT_BINARY_DIR}/${launcher.version.file} ${libdir}/bin
=======
        ${QT_DIR}/plugins/mediaservice ${CMAKE_BINARY_DIR}/bin/mediaservice
    COMMAND ${CMAKE_COMMAND} -E copy
        ${CMAKE_CURRENT_BINARY_DIR}/${launcher.version.file} ${CMAKE_BINARY_DIR}/bin
>>>>>>> b464e59b

    COMMAND ${CMAKE_CURRENT_SOURCE_DIR}/build_distribution.sh

<<<<<<< HEAD
    COMMAND ${CMAKE_COMMAND} -E remove_directory ${libdir}/qml
    COMMAND ${CMAKE_COMMAND} -E remove_directory ${libdir}/plugins/imageformats
    COMMAND ${CMAKE_COMMAND} -E remove_directory ${libdir}/plugins/platforms
    COMMAND ${CMAKE_COMMAND} -E remove_directory ${libdir}/plugins/audio
    COMMAND ${CMAKE_COMMAND} -E remove_directory ${libdir}/plugins/mediaservice
    COMMAND ${CMAKE_COMMAND} -E remove ${libdir}/bin/${launcher.version.file}
=======
    COMMAND ${CMAKE_COMMAND} -E remove_directory ${CMAKE_BINARY_DIR}/qml
    COMMAND ${CMAKE_COMMAND} -E remove_directory ${CMAKE_BINARY_DIR}/plugins/imageformats
    COMMAND ${CMAKE_COMMAND} -E remove_directory ${CMAKE_BINARY_DIR}/plugins/platforms
    COMMAND ${CMAKE_COMMAND} -E remove_directory ${CMAKE_BINARY_DIR}/plugins/audio
    COMMAND ${CMAKE_COMMAND} -E remove_directory ${CMAKE_BINARY_DIR}/plugins/mediaservice
    COMMAND ${CMAKE_COMMAND} -E remove ${CMAKE_BINARY_DIR}/bin/${launcher.version.file}
>>>>>>> b464e59b

    COMMAND ${CMAKE_COMMAND} -E copy
        ${CMAKE_CURRENT_BINARY_DIR}/${dmg_file_name} ${distribution_output_dir}
    COMMAND ${CMAKE_COMMAND} -E copy
        ${CMAKE_CURRENT_BINARY_DIR}/${update_file_name} ${distribution_output_dir}
)

if(NOT mac.skip.sign)
    prepare_mac_keychain(distribution_dmg_client)
endif()
<|MERGE_RESOLUTION|>--- conflicted
+++ resolved
@@ -70,33 +70,18 @@
     COMMAND ${CMAKE_COMMAND} -E copy_directory
         ${QT_DIR}/plugins/audio ${CMAKE_BINARY_DIR}/bin/audio
     COMMAND ${CMAKE_COMMAND} -E copy_directory
-<<<<<<< HEAD
-        ${QT_DIR}/plugins/mediaservice ${libdir}/bin/mediaservice
-    COMMAND ${CMAKE_COMMAND} -E copy
-        ${CMAKE_CURRENT_BINARY_DIR}/${launcher.version.file} ${libdir}/bin
-=======
         ${QT_DIR}/plugins/mediaservice ${CMAKE_BINARY_DIR}/bin/mediaservice
     COMMAND ${CMAKE_COMMAND} -E copy
         ${CMAKE_CURRENT_BINARY_DIR}/${launcher.version.file} ${CMAKE_BINARY_DIR}/bin
->>>>>>> b464e59b
 
     COMMAND ${CMAKE_CURRENT_SOURCE_DIR}/build_distribution.sh
 
-<<<<<<< HEAD
-    COMMAND ${CMAKE_COMMAND} -E remove_directory ${libdir}/qml
-    COMMAND ${CMAKE_COMMAND} -E remove_directory ${libdir}/plugins/imageformats
-    COMMAND ${CMAKE_COMMAND} -E remove_directory ${libdir}/plugins/platforms
-    COMMAND ${CMAKE_COMMAND} -E remove_directory ${libdir}/plugins/audio
-    COMMAND ${CMAKE_COMMAND} -E remove_directory ${libdir}/plugins/mediaservice
-    COMMAND ${CMAKE_COMMAND} -E remove ${libdir}/bin/${launcher.version.file}
-=======
     COMMAND ${CMAKE_COMMAND} -E remove_directory ${CMAKE_BINARY_DIR}/qml
     COMMAND ${CMAKE_COMMAND} -E remove_directory ${CMAKE_BINARY_DIR}/plugins/imageformats
     COMMAND ${CMAKE_COMMAND} -E remove_directory ${CMAKE_BINARY_DIR}/plugins/platforms
     COMMAND ${CMAKE_COMMAND} -E remove_directory ${CMAKE_BINARY_DIR}/plugins/audio
     COMMAND ${CMAKE_COMMAND} -E remove_directory ${CMAKE_BINARY_DIR}/plugins/mediaservice
     COMMAND ${CMAKE_COMMAND} -E remove ${CMAKE_BINARY_DIR}/bin/${launcher.version.file}
->>>>>>> b464e59b
 
     COMMAND ${CMAKE_COMMAND} -E copy
         ${CMAKE_CURRENT_BINARY_DIR}/${dmg_file_name} ${distribution_output_dir}
