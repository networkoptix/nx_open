#!/bin/bash
set -e #< Exit on any error.
set -u #< Prohibit undefined variables.

source "$(dirname $0)/../build_distribution_utils.sh"

distrib_loadConfig "build_distribution.conf"

# VMS files will be copied to this path.
INSTALL_PATH="opt/$CUSTOMIZATION"

# If not empty, a symlink will be created from this path to $INSTALL_PATH.
SYMLINK_INSTALL_PATH=""

# To save storage space on the device, some .so files can be copied to an alternative location
# defined by ALT_LIB_INSTALL_PATH (e.g. an sdcard which does not support symlinks), and symlinks
# to these .so files will be created in the regular LIB_INSTALL_DIR.
ALT_LIB_INSTALL_PATH=""

if [ "$BOX" = "edge1" ]
then
    INSTALL_PATH="usr/local/apps/$CUSTOMIZATION"
    SYMLINK_INSTALL_PATH="opt/$CUSTOMIZATION"
    ALT_LIB_INSTALL_PATH="sdcard/${CUSTOMIZATION}_service"
fi

if [ "$BOX" = "bpi" ]
then
    LIB_INSTALL_PATH="$INSTALL_PATH/lib"
else
    LIB_INSTALL_PATH="$INSTALL_PATH/mediaserver/lib"
fi

LOG_FILE="$LOGS_DIR/build_distribution.log"

WORK_DIR="build_distribution_tmp"

#--------------------------------------------------------------------------------------------------

# Copy the specified file to the proper location, creating the symlink if necessary: if alt_lib_dir
# is empty, or the file is a symlink, just copy it to lib_dir; otherwise, put it to alt_lib_dir,
# and create a symlink from lib_dir to the file basename in symlink_target_dir.
#
copyLib() # file lib_dir alt_lib_dir symlink_target_dir
{
    local -r FILE="$1"; shift
    local -r LIB_DIR="$1"; shift
    local -r ALT_LIB_DIR="$1"; shift
    local -r SYMLINK_TARGET_DIR="$1"; shift

    if [ ! -z "$ALT_LIB_DIR" ] && [ ! -L "$FILE" ]
    then
        # FILE is not a symlink - put to the alt location, and create a symlink to it.
        cp -r "$FILE" "$ALT_LIB_DIR/"
        ln -s "$SYMLINK_TARGET_DIR/$(basename "$FILE")" \
            "$LIB_DIR/$(basename "$FILE")"
    else
        # FILE is a symlink, or the alt location is not defined - put to the regular location.
        cp -r "$FILE" "$LIB_DIR/"
    fi
}

# [in] Library name
# [in] Destination directory
copySystemLib()
{
    "$SOURCE_DIR"/build_utils/copy_system_library.sh -c "$COMPILER" "$@"
}

#--------------------------------------------------------------------------------------------------

# [in] LITE_CLIENT
# [in] LIB_INSTALL_DIR
# [in] ALT_LIB_INSTALL_DIR
# [in] ALT_LIB_INSTALL_PATH
copyBuildLibs()
{
    local LIBS_TO_COPY=(
        # vms
        libappserver2
        libcloud_db_client
        libcommon
        libmediaserver_core
        libmediaserver_db
        libnx_email
        libnx_fusion
        libnx_kit
        libnx_network
        libnx_update
        libnx_utils
        libnx_sql
        libnx_vms_api
        libnx_sdk
        libnx_plugin_utils

        # ffmpeg
        libavcodec
        libavdevice
        libavfilter
        libavformat
        libavutil
        libswresample
        libswscale
        libpostproc

        # third-party
        libquazip
        libsigar
        libudt
    )

    local OPTIONAL_LIBS_TO_COPY=(
        libvpx
    )

    if [ "$BOX" != "edge1" ]
    then
        LIBS_TO_COPY+=(
            libnx_speech_synthesizer
        )
    fi

    # Libs for BananaPi-based Nx1 platform.
    if [ "$BOX" = "bpi" ]
    then
        LIBS_TO_COPY+=(
            libGLESv2
            libMali
            libUMP
        )
    fi

    # Libs for lite client.
    if [ "$BOX" = "bpi" ] && [ $LITE_CLIENT = 1 ]
    then
        LIBS_TO_COPY+=(
            # vms
            libnx_audio
            libnx_client_core
            libnx_media
            libnx_vms_utils

            # third-party
            ldpreloadhook
            libcedrus
            libopenal
            libpixman-1
            libproxydecoder
            libvdpau_sunxi
            libEGL
            libGLESv1_CM
        )
    fi

    # OpenSSL (for latest debians).
    if [ "$BOX" = "rpi" ] || [ "$BOX" = "bpi" ] || [ "$BOX" = "bananapi" ]
    then
        LIBS_TO_COPY+=(
            libssl
            libcrypto
        )
    fi

    if [ "$BOX" = "edge1" ]
    then
        LIBS_TO_COPY+=(
            liblber
            libldap
            libsasl2
        )
    fi

    local LIB
    for LIB in "${LIBS_TO_COPY[@]}"
    do
        local FILE
        for FILE in "$BUILD_DIR/lib/$LIB"*.so*
        do
            if [[ $FILE != *.debug ]]
            then
                echo "Copying $(basename "$FILE")"
                copyLib "$FILE" "$LIB_INSTALL_DIR" "$ALT_LIB_INSTALL_DIR" "/$ALT_LIB_INSTALL_PATH"
            fi
        done
    done
    for LIB in "${OPTIONAL_LIBS_TO_COPY[@]}"
    do
        local FILE
        for FILE in "$BUILD_DIR/lib/$LIB"*.so*
        do
            if [ -f "$FILE" ]
            then
                echo "Copying (optional) $(basename "$FILE")"
                copyLib "$FILE" "$LIB_INSTALL_DIR" "$ALT_LIB_INSTALL_DIR" "/$ALT_LIB_INSTALL_PATH"
            fi
        done
    done
}

# [in] LITE_CLIENT
# [in] LIB_INSTALL_DIR
# [in] ALT_LIB_INSTALL_DIR
# [in] ALT_LIB_INSTALL_PATH
copyQtLibs()
{
    echo ""
    echo "Copying Qt libs"

    local QT_LIBS_TO_COPY=(
        Concurrent
        Core
        Gui
        Xml
        XmlPatterns
        Network
        Multimedia
        Sql
        WebSockets
    )

    # Qt libs for nx1 lite client.
    if [ "$BOX" = "bpi" ] && [ $LITE_CLIENT = 1 ]
    then
        QT_LIBS_TO_COPY+=(
            WebChannel
            WebEngine
            WebEngineCore
            WebView
            MultimediaQuick_p
            Qml
            Quick
            LabsTemplates
            DBus
            EglDeviceIntegration
        )
    fi

    local QT_LIB
    for QT_LIB in "${QT_LIBS_TO_COPY[@]}"
    do
        local LIB_FILENAME="libQt5$QT_LIB.so"
        echo "  Copying (Qt) $LIB_FILENAME"
        local FILE
        for FILE in "$QT_DIR/lib/$LIB_FILENAME"*
        do
            copyLib "$FILE" "$LIB_INSTALL_DIR" "$ALT_LIB_INSTALL_DIR" "/$ALT_LIB_INSTALL_PATH"
        done
    done
}

# [in] MEDIASERVER_BIN_INSTALL_DIR
copyBins()
{
    mkdir -p "$MEDIASERVER_BIN_INSTALL_DIR"
    local -r BINS_TO_COPY=(
        mediaserver
        external.dat
    )
    local BIN
    for BIN in "${BINS_TO_COPY[@]}"
    do
        local FILE
        for FILE in "$BUILD_DIR/bin/$BIN"
        do
            echo "Copying (binary) $(basename "$FILE")"
            cp -r "$FILE" "$MEDIASERVER_BIN_INSTALL_DIR/"
        done
    done

    if [ "$BOX" = "bpi" ]
    then
        echo "Creating symlink for rpath needed by mediaserver binary"
        ln -s "../lib" "$INSTALL_DIR/mediaserver/lib"
    fi
}

# [in] MEDIASERVER_BIN_INSTALL_DIR
copyMediaserverPlugins()
{
    echo ""
    echo "Copying mediaserver plugins"

    mkdir -p "$MEDIASERVER_BIN_INSTALL_DIR/plugins"
    mkdir -p "$MEDIASERVER_BIN_INSTALL_DIR/plugins_optional"

    if [ "$BOX" = "edge1" ]
    then
        # NOTE: Plugins from $BUILD_DIR/bin/plugins are not needed on edge1.
        local -r PLUGIN="libcpro_ipnc_plugin.so.1.0.0"
        echo "  Copying $PLUGIN"
        cp -r "$BUILD_DIR/lib/$PLUGIN" "$MEDIASERVER_BIN_INSTALL_DIR/plugins/"
        return
    fi

    local PLUGINS=(
        generic_multicast_plugin
        genericrtspplugin
        mjpg_link
    )
    PLUGINS+=(
        hikvision_metadata_plugin
        axis_metadata_plugin
        dw_mtt_metadata_plugin
        vca_metadata_plugin
    )
    if [ "$ENABLE_HANWHA" == "true" ]
    then
        PLUGINS+=( hanwha_metadata_plugin )
    fi

<<<<<<< HEAD
    local PLUGINS_OPTIONAL=(
        stub_metadata_plugin
    )

    local PLUGIN
    local LIB

    for PLUGIN in "${PLUGINS[@]}"
    do
        LIB="lib$PLUGIN.so"
        echo "Copying (plugin) $LIB"
        cp "$BIN_BUILD_DIR/plugins/$LIB" "$MEDIASERVER_BIN_INSTALL_DIR/plugins/"
    done

    for PLUGIN in "${PLUGINS_OPTIONAL[@]}"
    do
        LIB="lib$PLUGIN.so"
        echo "Copying (optional plugin) $LIB"
        cp "$BIN_BUILD_DIR/plugins_optional/$LIB" "$MEDIASERVER_BIN_INSTALL_DIR/plugins_optional/"
=======
    local PLUGIN
    local PLUGIN_FILENAME
    local -r PLUGIN_BIN_DIR="$BUILD_DIR/bin/plugins"
    for PLUGIN in "${PLUGINS[@]}"
    do
        PLUGIN_FILENAME="lib$PLUGIN.so"
        echo "  Copying $PLUGIN_FILENAME"
        cp "$PLUGIN_BIN_DIR/$PLUGIN_FILENAME" "$MEDIASERVER_BIN_INSTALL_DIR/plugins/"
>>>>>>> d69fb5bb
    done
}

# [in] INSTALL_DIR
copyConf()
{
    if [ "$BOX" = "edge1" ]
    then
        local -r FILE="mediaserver.conf"
    else
        local -r FILE="mediaserver.conf.template"
    fi

    mkdir -p "$INSTALL_DIR/mediaserver/etc"
    echo "Copying $FILE"
    cp "$CURRENT_BUILD_DIR/opt/networkoptix/mediaserver/etc/$FILE" "$INSTALL_DIR/mediaserver/etc/"
}

# Copy the autostart script and platform-specific scripts.
# [in] TAR_DIR
# [in] INSTALL_DIR
copyScripts()
{
    if [ "$BOX" = "edge1" ]
    then
        mkdir -p "$TAR_DIR/etc/init.d"
        echo "Copying customized S99networkoptix-mediaserver"
        install -m 755 "$CURRENT_BUILD_DIR/etc/init.d/S99networkoptix-mediaserver" \
            "$TAR_DIR/etc/init.d/S99$CUSTOMIZATION-mediaserver"
    else
        echo "Copying /etc/init.d"
        cp -r "$CURRENT_BUILD_DIR/etc" "$TAR_DIR"
        chmod -R 755 "$TAR_DIR/etc/init.d"

        echo "Copying customized opt/networkoptix/*"
        cp -r "$CURRENT_BUILD_DIR/opt/networkoptix/"* "$INSTALL_DIR/"
        local -r SCRIPTS_DIR="$INSTALL_DIR/mediaserver/var/scripts"
        [ -d "$SCRIPTS_DIR" ] && chmod -R 755 "$SCRIPTS_DIR"

        NON_CUSTOMIZED_MEDIASERVER_STARTUP_SCRIPT="$TAR_DIR/etc/init.d/networkoptix-mediaserver"
        MEDIASERVER_STARTUP_SCRIPT="$TAR_DIR/etc/init.d/$CUSTOMIZATION-mediaserver"
        NON_CUSTOMIZED_LITE_CLIENT_STARTUP_SCRIPT="$TAR_DIR/etc/init.d/networkoptix-lite-client"
        LITE_CLIENT_STARTUP_SCRIPT="$TAR_DIR/etc/init.d/$CUSTOMIZATION-lite-client"

        if [ ! "$CUSTOMIZATION" = "networkoptix" ]
        then
            if [ -f "$NON_CUSTOMIZED_MEDIASERVER_STARTUP_SCRIPT" ]
            then
                mv "$NON_CUSTOMIZED_MEDIASERVER_STARTUP_SCRIPT" "$MEDIASERVER_STARTUP_SCRIPT"
            fi
            if [ -f "$NON_CUSTOMIZED_LITE_CLIENT_STARTUP_SCRIPT" ]
            then
                mv "$NON_CUSTOMIZED_LITE_CLIENT_STARTUP_SCRIPT" "$LITE_CLIENT_STARTUP_SCRIPT"
            fi
        fi
    fi
}

# [in] TAR_DIR
copyDebs()
{
    local -r DEBS_DIR="$BUILD_DIR/deb"
    if [ -d "$DEBS_DIR" ]
    then
        echo "Copying .deb packages"
        cp -r "$DEBS_DIR" "$TAR_DIR/opt/"
    fi
}

# [in] INSTALL_DIR
# [in] LIB_INSTALL_DIR
copyBpiLiteClient()
{
    local -r LITE_CLIENT_BIN_DIR="$INSTALL_DIR/lite_client/bin"

    if [ -d "$BUILD_DIR/lib/ffmpeg" ]
    then
        echo "Copying libs of a dedicated ffmpeg for Lite Client's proxydecoder"
        cp -r "$BUILD_DIR/lib/ffmpeg" "$LIB_INSTALL_DIR/"
    fi

    echo "Copying mobile_client binary"
    mkdir -p "$LITE_CLIENT_BIN_DIR"
    cp "$BUILD_DIR/bin/mobile_client" "$LITE_CLIENT_BIN_DIR/"

    echo "Creating symlink for rpath needed by mobile_client binary"
    ln -s "../lib" "$INSTALL_DIR/lite_client/lib"

    echo "Creating symlink for rpath needed by Qt plugins"
    ln -s "../../lib" "$LITE_CLIENT_BIN_DIR/lib"

    # Copy directories needed for lite client.
    local DIRS_TO_COPY=(
        fonts #< packages/any/roboto-fonts/bin/
        egldeviceintegrations #< $QT_DIR/plugins/
        imageformats #< $QT_DIR/plugins/
        platforms #< $QT_DIR/plugins/
        qml #< $QT_DIR/
        libexec #< $QT_DIR/
    )
    local DIR
    for DIR in "${DIRS_TO_COPY[@]}"
    do
        echo "Copying directory (to Lite Client bin/) $DIR"
        cp -r "$BUILD_DIR/bin/$DIR" "$LITE_CLIENT_BIN_DIR/"
    done

    echo "Copying Qt translations"
    cp -r "$QT_DIR/translations" "$LITE_CLIENT_BIN_DIR/"

    # TODO: Investigate how to get rid of "resources" duplication.
    echo "Copying Qt resources"
    cp -r "$QT_DIR/resources" "$LITE_CLIENT_BIN_DIR/"
    cp -r "$QT_DIR/resources/"* "$LITE_CLIENT_BIN_DIR/libexec/"

    echo "Copying qt.conf"
    cp -r "$SOURCE_DIR/common/maven/bin-resources/resources/qt/etc/qt.conf" "$LITE_CLIENT_BIN_DIR/"
}

# [in] TAR_DIR
copyBpiSpecificFiles()
{
    if [ -d "$BUILD_DIR/root" ]
    then
        echo "Copying (bpi) uboot files (linux kernel upgrade) to root/"
        cp -r "$BUILD_DIR/root" "$TAR_DIR/"
    fi

    if [ -d "$BUILD_DIR/usr" ]
    then
        echo "Copying (bpi) usr/"
        cp -r "$BUILD_DIR/usr" "$TAR_DIR/"
    fi

    echo "Copying (bpi) root/"
    cp -r "$CURRENT_BUILD_DIR/root" "$TAR_DIR/"

    local -r TOOLS_PATH="root/tools/$CUSTOMIZATION"
    local -r TOOLS_DIR="$TAR_DIR/$TOOLS_PATH"
    local -r CONF_FILE="mediaserver.conf.template"
    echo "Copying $CONF_FILE (used for factory reset) to $TOOLS_PATH/"
    mkdir -p "$TOOLS_DIR"
    cp "$CURRENT_BUILD_DIR/opt/networkoptix/mediaserver/etc/$CONF_FILE" "$TOOLS_DIR/"
}

copyEdge1SpecificFiles()
{
    local -r GDB_DIR="$INSTALL_DIR/mediaserver/bin"
    echo "Copying gdb to $GDB_DIR/"
    cp -r "$PLATFORM_PACKAGES_DIR/gdb"/* "$GDB_DIR/"
}

# [in] INSTALL_DIR
# [in] LIB_INSTALL_DIR
copyAdditionalSysrootFilesIfNeeded()
{
    local -r SYSROOT_LIB_DIR="$SYSROOT_DIR/usr/lib/arm-linux-gnueabihf"
    local -r SYSROOT_BIN_DIR="$SYSROOT_DIR/usr/bin"

    if [ "$BOX" = "bpi" ]
    then
        local SYSROOT_LIBS_TO_COPY=(
            libopus
            libvpx
            libwebpdemux
            libwebp
        )
        local LIB
        for LIB in "${SYSROOT_LIBS_TO_COPY[@]}"
        do
            echo "Copying (sysroot) $LIB"
            cp -r "$SYSROOT_LIB_DIR/$LIB"* "$LIB_INSTALL_DIR/"
        done
    elif [ "$BOX" = "bananapi" ]
    then
        echo "Copying (sysroot) libglib required for bananapi on Debian 8 \"Jessie\""
        cp -r "$SYSROOT_LIB_DIR/libglib"* "$LIB_INSTALL_DIR/"
        echo "Copying (sysroot) hdparm required for bananapi on Debian 8 \"Jessie\""
        cp -r "$SYSROOT_BIN_DIR/hdparm" "$INSTALL_DIR/mediaserver/bin/"
    elif [ "$BOX" = "rpi" ]
    then
        echo "Copying (sysroot) hdparm"
        cp -r "$SYSROOT_BIN_DIR/hdparm" "$INSTALL_DIR/mediaserver/bin/"
    fi
}

# [in] INSTALL_DIR
# [in] VOX_SOURCE_DIR
copyFestivalVox()
{
    if [ -d "$VOX_SOURCE_DIR" ]
    then
        local -r VOX_INSTALL_DIR="$INSTALL_DIR/mediaserver/bin/vox"
        echo "Copying Festival Vox files"
        mkdir -p "$VOX_INSTALL_DIR"
        cp -r "$VOX_SOURCE_DIR/"* "$VOX_INSTALL_DIR/"
    fi
}

# [in] LIB_INSTALL_DIR
copyToolchainLibs()
{
    echo "Copying toolchain libs (libstdc++, libatomic)"
    copySystemLib "libstdc++.so.6" "$LIB_INSTALL_DIR"
    copySystemLib "libgcc_s.so.1" "$LIB_INSTALL_DIR"
    copySystemLib "libatomic.so.1" "$LIB_INSTALL_DIR"
}

# [in] WORK_DIR
# [in] TAR_DIR
createDistributionArchive()
{
    echo ""
    echo "Creating distribution .tar.gz"
    if [ ! -z "$SYMLINK_INSTALL_PATH" ]
    then
        mkdir -p "$TAR_DIR/$(dirname "$SYMLINK_INSTALL_PATH")"
        ln -s "/$INSTALL_PATH" "$TAR_DIR/$SYMLINK_INSTALL_PATH"
    fi
    distrib_createArchive "$DISTRIBUTION_OUTPUT_DIR/$DISTRIBUTION_TAR_GZ" "$TAR_DIR" tar czf
}

# [in] WORK_DIR
# [in] TAR_DIR
createUpdateZip() # file.tar.gz
{
    local -r TAR_GZ_FILE="$1" && shift

    echo ""
    echo "Creating \"update\" .zip"
    local -r ZIP_DIR="$WORK_DIR/zip"
    mkdir -p "$ZIP_DIR"

    ln -s "$TAR_GZ_FILE" "$ZIP_DIR/"
    cp -r "$CURRENT_BUILD_DIR/update.json" "$ZIP_DIR/"
    cp -r "$CURRENT_BUILD_DIR/install.sh" "$ZIP_DIR/"

    distrib_createArchive "$DISTRIBUTION_OUTPUT_DIR/$UPDATE_ZIP" "$ZIP_DIR" zip
}

# [in] WORK_DIR
createDebugSymbolsArchive()
{
    echo ""
    echo "Creating debug symbols .tar.gz"

    local -r TAR_GZ_DIR="$WORK_DIR/debug-symbols_tar_gz"
    mkdir -p "$TAR_GZ_DIR"

    local -i DEBUG_FILES_EXIST=0
    local FILE
    for FILE in \
        "$BUILD_DIR/lib"/*.debug \
        "$BUILD_DIR/bin"/*.debug \
        "$BUILD_DIR/bin/plugins"/*.debug \
        "$BUILD_DIR/bin/plugins_optional"/*.debug
    do
        if [ -f "$FILE" ]
        then
            DEBUG_FILES_EXIST=1
            echo "  Copying $(basename $FILE)"
            cp -r "$FILE" "$TAR_GZ_DIR/"
        fi
    done

    if [ $DEBUG_FILES_EXIST = 0 ]
    then
        echo "  No .debug files found"
    else
        distrib_createArchive \
            "$DISTRIBUTION_OUTPUT_DIR/$DISTRIBUTION_TAR_GZ-debug-symbols.tar.gz" "$TAR_GZ_DIR" \
            tar czf
    fi
}

#--------------------------------------------------------------------------------------------------

# [in] LITE_CLIENT
# [in] WORK_DIR
buildDistribution()
{
    local -r TAR_DIR="$WORK_DIR/tar"
    local -r INSTALL_DIR="$TAR_DIR/$INSTALL_PATH"
    local -r LIB_INSTALL_DIR="$TAR_DIR/$LIB_INSTALL_PATH"
    local -r MEDIASERVER_BIN_INSTALL_DIR="$INSTALL_DIR/mediaserver/bin"

    mkdir -p "$INSTALL_DIR"
    mkdir -p "$LIB_INSTALL_DIR"
    if [ -z "$ALT_LIB_INSTALL_PATH" ]
    then
        local -r ALT_LIB_INSTALL_DIR=""
    else
        local -r ALT_LIB_INSTALL_DIR="$TAR_DIR/$ALT_LIB_INSTALL_PATH"
        mkdir -p "$ALT_LIB_INSTALL_DIR"
    fi

    echo "Generating version.txt: $VERSION"
    echo "$VERSION" >"$INSTALL_DIR/version.txt"

    echo "Copying build_info.txt"
    cp -r "$BUILD_DIR/build_info.txt" "$INSTALL_DIR/"

    copyBuildLibs
    copyQtLibs
    copyBins
    copyMediaserverPlugins
    copyConf
    copyScripts
    copyDebs
    copyAdditionalSysrootFilesIfNeeded
    copyFestivalVox
    copyToolchainLibs

    if [ "$BOX" = "bpi" ]
    then
        copyBpiSpecificFiles
        if [ $LITE_CLIENT = 1 ]
        then
            copyBpiLiteClient
        fi
    elif [ "$BOX" = "edge1" ]
    then
        copyEdge1SpecificFiles
    fi

    createDistributionArchive
    createUpdateZip "$DISTRIBUTION_OUTPUT_DIR/$DISTRIBUTION_TAR_GZ"
    cp "$DISTRIBUTION_OUTPUT_DIR/$UPDATE_ZIP" "$DISTRIBUTION_OUTPUT_DIR/$DISTRIBUTION_ZIP"

    createDebugSymbolsArchive
}

#--------------------------------------------------------------------------------------------------

# [out] LITE_CLIENT
parseExtraArgs() # arg arg_n "$@"
{
    if [[ $1 = "--no-client" ]]
    then
        LITE_CLIENT=0
    fi
}

main()
{
    local -i LITE_CLIENT=1
    distrib_EXTRA_HELP=" --no-client: Do not pack Lite Client."
    distrib_PARSE_EXTRA_ARGS_FUNC=parseExtraArgs

    distrib_prepareToBuildDistribution "$WORK_DIR" "$LOG_FILE" "$@"

    buildDistribution
}

main "$@"<|MERGE_RESOLUTION|>--- conflicted
+++ resolved
@@ -308,11 +308,11 @@
         PLUGINS+=( hanwha_metadata_plugin )
     fi
 
-<<<<<<< HEAD
     local PLUGINS_OPTIONAL=(
         stub_metadata_plugin
     )
 
+    local PLUGIN
     local PLUGIN
     local LIB
 
@@ -328,16 +328,6 @@
         LIB="lib$PLUGIN.so"
         echo "Copying (optional plugin) $LIB"
         cp "$BIN_BUILD_DIR/plugins_optional/$LIB" "$MEDIASERVER_BIN_INSTALL_DIR/plugins_optional/"
-=======
-    local PLUGIN
-    local PLUGIN_FILENAME
-    local -r PLUGIN_BIN_DIR="$BUILD_DIR/bin/plugins"
-    for PLUGIN in "${PLUGINS[@]}"
-    do
-        PLUGIN_FILENAME="lib$PLUGIN.so"
-        echo "  Copying $PLUGIN_FILENAME"
-        cp "$PLUGIN_BIN_DIR/$PLUGIN_FILENAME" "$MEDIASERVER_BIN_INSTALL_DIR/plugins/"
->>>>>>> d69fb5bb
     done
 }
 
