--- conflicted
+++ resolved
@@ -503,19 +503,11 @@
         echo "Copying (sysroot) libglib required for bananapi on Debian 8 \"Jessie\""
         cp -r "$SYSROOT_LIB_DIR/libglib"* "$STAGE_LIB/"
         echo "Copying (sysroot) hdparm required for bananapi on Debian 8 \"Jessie\""
-<<<<<<< HEAD
-        cp -r "$SYSROOT_SBIN_DIR/hdparm" "$INSTALL_DIR/mediaserver/bin/"
+        cp -r "$SYSROOT_SBIN_DIR/hdparm" "$STAGE_VMS/mediaserver/bin/"
     elif [ "$BOX" = "rpi" ]
     then
         echo "Copying (sysroot) hdparm"
-        cp -r "$SYSROOT_SBIN_DIR/hdparm" "$INSTALL_DIR/mediaserver/bin/"
-=======
-        cp -r "$SYSROOT_BIN_DIR/hdparm" "$STAGE_VMS/mediaserver/bin/"
-    elif [ "$BOX" = "rpi" ]
-    then
-        echo "Copying (sysroot) hdparm"
-        cp -r "$SYSROOT_BIN_DIR/hdparm" "$STAGE_VMS/mediaserver/bin/"
->>>>>>> b464e59b
+        cp -r "$SYSROOT_SBIN_DIR/hdparm" "$STAGE_VMS/mediaserver/bin/"
     fi
 }
 
