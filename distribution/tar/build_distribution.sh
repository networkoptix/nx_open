#!/bin/bash
set -e #< Exit on any error.
set -u #< Prohibit undefined variables.

source "$(dirname $0)/../build_distribution_utils.sh"

distrib_loadConfig "build_distribution.conf"

WORK_DIR="build_distribution_tmp"
LOG_FILE="$LOGS_DIR/build_distribution.log"

# VMS files will be copied to this path.
VMS_INSTALL_PATH="opt/$CUSTOMIZATION"

# If not empty, a symlink will be created from this path to $VMS_INSTALL_PATH.
SYMLINK_INSTALL_PATH=""

# To save storage space on the device, some .so files can be copied to an alternative location
# defined by ALT_LIB_INSTALL_PATH (e.g. an sdcard which does not support symlinks), and symlinks
# to these .so files will be created in the regular STAGE_LIB.
ALT_LIB_INSTALL_PATH=""

if [ "$BOX" = "edge1" ]
then
    VMS_INSTALL_PATH="usr/local/apps/$CUSTOMIZATION"
    SYMLINK_INSTALL_PATH="opt/$CUSTOMIZATION"
    ALT_LIB_INSTALL_PATH="sdcard/${CUSTOMIZATION}_service"
fi

if [ "$BOX" = "bpi" ]
then
    LIB_INSTALL_PATH="$VMS_INSTALL_PATH/lib"
else
    LIB_INSTALL_PATH="$VMS_INSTALL_PATH/mediaserver/lib"
fi

#--------------------------------------------------------------------------------------------------

# Copy the specified file to the proper location, creating the symlink if necessary: if alt_lib_dir
# is empty, or the file is a symlink, just copy it to lib_dir; otherwise, put it to alt_lib_dir,
# and create a symlink from lib_dir to the file basename in symlink_target_dir.
#
copyLib() # file lib_dir alt_lib_dir symlink_target_dir
{
    local -r FILE="$1"; shift
    local -r LIB_DIR="$1"; shift
    local -r ALT_LIB_DIR="$1"; shift
    local -r SYMLINK_TARGET_DIR="$1"; shift

    if [ ! -z "$ALT_LIB_DIR" ] && [ ! -L "$FILE" ]
    then
        # FILE is not a symlink - put to the alt location, and create a symlink to it.
        cp -r "$FILE" "$ALT_LIB_DIR/"
        ln -s "$SYMLINK_TARGET_DIR/$(basename "$FILE")" \
            "$LIB_DIR/$(basename "$FILE")"
    else
        # FILE is a symlink, or the alt location is not defined - put to the regular location.
        cp -r "$FILE" "$LIB_DIR/"
    fi
}

#--------------------------------------------------------------------------------------------------

# [in] LITE_CLIENT
# [in] STAGE_LIB
# [in] ALT_LIB_INSTALL_DIR
# [in] ALT_LIB_INSTALL_PATH
copyBuildLibs()
{
    local LIBS_TO_COPY=(
        # vms
        libappserver2
        libcloud_db_client
        libcommon
        libmediaserver_core
        libmediaserver_db
        libnx_email
        libnx_fusion
        libnx_kit
        libnx_network
        libnx_update
        libnx_utils
        libnx_sql
        libnx_vms_api
        libnx_sdk
        libnx_plugin_utils

        # ffmpeg
        libavcodec
        libavdevice
        libavfilter
        libavformat
        libavutil
        libswresample
        libswscale
        libpostproc

        # third-party
        libquazip
        libsigar
        libudt
    )

    local OPTIONAL_LIBS_TO_COPY=(
        libvpx
    )

    if [ "$BOX" != "edge1" ]
    then
        LIBS_TO_COPY+=(
            libnx_speech_synthesizer
        )
    fi

    # Libs for BananaPi-based Nx1 platform.
    if [ "$BOX" = "bpi" ]
    then
        LIBS_TO_COPY+=(
            libGLESv2
            libMali
            libUMP
        )
    fi

    # Libs for lite client.
    if [ "$BOX" = "bpi" ] && [ $LITE_CLIENT = 1 ]
    then
        LIBS_TO_COPY+=(
            # vms
            libnx_audio
            libnx_client_core
            libnx_media
            libnx_vms_utils

            # third-party
            ldpreloadhook
            libcedrus
            libopenal
            libpixman-1
            libproxydecoder
            libvdpau_sunxi
            libEGL
            libGLESv1_CM
        )
    fi

    # OpenSSL (for latest debians).
    if [ "$BOX" = "rpi" ] || [ "$BOX" = "bpi" ] || [ "$BOX" = "bananapi" ]
    then
        LIBS_TO_COPY+=(
            libssl
            libcrypto
        )
    fi

    if [ "$BOX" = "edge1" ]
    then
        LIBS_TO_COPY+=(
            liblber
            libldap
            libsasl2
        )
    fi

    local LIB
    for LIB in "${LIBS_TO_COPY[@]}"
    do
        local FILE
        for FILE in "$BUILD_DIR/lib/$LIB"*.so*
        do
            if [[ $FILE != *.debug ]]
            then
                echo "Copying $(basename "$FILE")"
                copyLib "$FILE" "$STAGE_LIB" "$ALT_LIB_INSTALL_DIR" "/$ALT_LIB_INSTALL_PATH"
            fi
        done
    done
    for LIB in "${OPTIONAL_LIBS_TO_COPY[@]}"
    do
        local FILE
        for FILE in "$BUILD_DIR/lib/$LIB"*.so*
        do
            if [ -f "$FILE" ]
            then
                echo "Copying (optional) $(basename "$FILE")"
                copyLib "$FILE" "$STAGE_LIB" "$ALT_LIB_INSTALL_DIR" "/$ALT_LIB_INSTALL_PATH"
            fi
        done
    done
}

# [in] LITE_CLIENT
# [in] STAGE_LIB
# [in] ALT_LIB_INSTALL_DIR
# [in] ALT_LIB_INSTALL_PATH
copyQtLibs()
{
    echo ""
    echo "Copying Qt libs"

    local QT_LIBS_TO_COPY=(
        Concurrent
        Core
        Gui
        Xml
        XmlPatterns
        Network
        Multimedia
        Sql
        WebSockets
    )

    # Qt libs for nx1 lite client.
    if [ "$BOX" = "bpi" ] && [ $LITE_CLIENT = 1 ]
    then
        QT_LIBS_TO_COPY+=(
            WebChannel
            WebEngine
            WebEngineCore
            WebView
            MultimediaQuick_p
            Qml
            Quick
            LabsTemplates
            DBus
            EglDeviceIntegration
        )
    fi

    local QT_LIB
    for QT_LIB in "${QT_LIBS_TO_COPY[@]}"
    do
        local LIB_FILENAME="libQt5$QT_LIB.so"
        echo "  Copying (Qt) $LIB_FILENAME"
        local FILE
        for FILE in "$QT_DIR/lib/$LIB_FILENAME"*
        do
            copyLib "$FILE" "$STAGE_LIB" "$ALT_LIB_INSTALL_DIR" "/$ALT_LIB_INSTALL_PATH"
        done
    done
}

# [in] STAGE_MEDIASERVER_BIN
copyBins()
{
    mkdir -p "$STAGE_MEDIASERVER_BIN"
    local -r BINS_TO_COPY=(
        mediaserver
        external.dat
    )
    local BIN
    for BIN in "${BINS_TO_COPY[@]}"
    do
        local FILE
        for FILE in "$BUILD_DIR/bin/$BIN"
        do
            echo "Copying (binary) $(basename "$FILE")"
            cp -r "$FILE" "$STAGE_MEDIASERVER_BIN/"
        done
    done

    if [ "$BOX" = "bpi" ]
    then
        echo "Creating symlink for rpath needed by mediaserver binary"
        ln -s "../lib" "$STAGE_VMS/mediaserver/lib"
    fi
}

# [in] STAGE_MEDIASERVER_BIN
copyMediaserverPlugins()
{
    echo ""
    echo "Copying mediaserver plugins"

<<<<<<< HEAD
    mkdir -p "$MEDIASERVER_BIN_INSTALL_DIR/plugins"
    mkdir -p "$MEDIASERVER_BIN_INSTALL_DIR/plugins_optional"

=======
>>>>>>> f81dbd7e
    if [ "$BOX" = "edge1" ]
    then
        # NOTE: Plugins from $BUILD_DIR/bin/plugins are not needed on edge1.
        local -r PLUGIN="libcpro_ipnc_plugin.so.1.0.0"
        echo "  Copying $PLUGIN"
        mkdir -p "$STAGE_MEDIASERVER_BIN/plugins"
        cp -r "$BUILD_DIR/lib/$PLUGIN" "$STAGE_MEDIASERVER_BIN/plugins/"
        return
    fi

    local PLUGINS=(
        generic_multicast_plugin
        genericrtspplugin
        mjpg_link
    )
    PLUGINS+=( # Metadata plugins.
        hikvision_metadata_plugin
        axis_metadata_plugin
        dw_mtt_metadata_plugin
        vca_metadata_plugin
    )
    if [ "$ENABLE_HANWHA" == "true" ]
    then
        PLUGINS+=( hanwha_metadata_plugin )
    fi

<<<<<<< HEAD
=======
    distrib_copyMediaserverPlugins "plugins" "$STAGE_MEDIASERVER_BIN" "${PLUGINS[@]}"

>>>>>>> f81dbd7e
    local PLUGINS_OPTIONAL=(
        stub_metadata_plugin
    )

<<<<<<< HEAD
    local PLUGIN
    local PLUGIN
    local LIB

    for PLUGIN in "${PLUGINS[@]}"
    do
        LIB="lib$PLUGIN.so"
        echo "Copying (plugin) $LIB"
        cp "$BIN_BUILD_DIR/plugins/$LIB" "$MEDIASERVER_BIN_INSTALL_DIR/plugins/"
    done

    for PLUGIN in "${PLUGINS_OPTIONAL[@]}"
    do
        LIB="lib$PLUGIN.so"
        echo "Copying (optional plugin) $LIB"
        cp "$BIN_BUILD_DIR/plugins_optional/$LIB" "$MEDIASERVER_BIN_INSTALL_DIR/plugins_optional/"
    done
=======
    distrib_copyMediaserverPlugins \
        "plugins_optional" "$STAGE_MEDIASERVER_BIN" "${PLUGINS_OPTIONAL[@]}"
>>>>>>> f81dbd7e
}

# [in] STAGE_VMS
copyConf()
{
    if [ "$BOX" = "edge1" ]
    then
        local -r FILE="mediaserver.conf"
    else
        local -r FILE="mediaserver.conf.template"
    fi

    mkdir -p "$STAGE_VMS/mediaserver/etc"
    echo "Copying $FILE"
    cp "$CURRENT_BUILD_DIR/opt/networkoptix/mediaserver/etc/$FILE" "$STAGE_VMS/mediaserver/etc/"
}

# Copy the autostart script and platform-specific scripts.
# [in] STAGE
# [in] STAGE_VMS
copyScripts()
{
    if [ "$BOX" = "edge1" ]
    then
        mkdir -p "$STAGE/etc/init.d"
        echo "Copying customized S99networkoptix-mediaserver"
        install -m 755 "$CURRENT_BUILD_DIR/etc/init.d/S99networkoptix-mediaserver" \
            "$STAGE/etc/init.d/S99$CUSTOMIZATION-mediaserver"
    else
        echo "Copying /etc/init.d"
        cp -r "$CURRENT_BUILD_DIR/etc" "$STAGE"
        chmod -R 755 "$STAGE/etc/init.d"

        echo "Copying customized opt/networkoptix/*"
        cp -r "$CURRENT_BUILD_DIR/opt/networkoptix/"* "$STAGE_VMS/"
        local -r SCRIPTS_DIR="$STAGE_VMS/mediaserver/var/scripts"
        [ -d "$SCRIPTS_DIR" ] && chmod -R 755 "$SCRIPTS_DIR"

        NON_CUSTOMIZED_MEDIASERVER_STARTUP_SCRIPT="$STAGE/etc/init.d/networkoptix-mediaserver"
        MEDIASERVER_STARTUP_SCRIPT="$STAGE/etc/init.d/$CUSTOMIZATION-mediaserver"
        NON_CUSTOMIZED_LITE_CLIENT_STARTUP_SCRIPT="$STAGE/etc/init.d/networkoptix-lite-client"
        LITE_CLIENT_STARTUP_SCRIPT="$STAGE/etc/init.d/$CUSTOMIZATION-lite-client"

        if [ ! "$CUSTOMIZATION" = "networkoptix" ]
        then
            if [ -f "$NON_CUSTOMIZED_MEDIASERVER_STARTUP_SCRIPT" ]
            then
                mv "$NON_CUSTOMIZED_MEDIASERVER_STARTUP_SCRIPT" "$MEDIASERVER_STARTUP_SCRIPT"
            fi
            if [ -f "$NON_CUSTOMIZED_LITE_CLIENT_STARTUP_SCRIPT" ]
            then
                mv "$NON_CUSTOMIZED_LITE_CLIENT_STARTUP_SCRIPT" "$LITE_CLIENT_STARTUP_SCRIPT"
            fi
        fi
    fi
}

# [in] STAGE
copyDebs()
{
    local -r DEBS_DIR="$BUILD_DIR/deb"
    if [ -d "$DEBS_DIR" ]
    then
        echo "Copying .deb packages"
        cp -r "$DEBS_DIR" "$STAGE/opt/"
    fi
}

# [in] STAGE_VMS
# [in] STAGE_LIB
copyBpiLiteClient()
{
    local -r STAGE_LITE_CLIENT_BIN="$STAGE_VMS/lite_client/bin"

    if [ -d "$BUILD_DIR/lib/ffmpeg" ]
    then
        echo "Copying libs of a dedicated ffmpeg for Lite Client's proxydecoder"
        cp -r "$BUILD_DIR/lib/ffmpeg" "$STAGE_LIB/"
    fi

    echo "Copying mobile_client binary"
    mkdir -p "$STAGE_LITE_CLIENT_BIN"
    cp "$BUILD_DIR/bin/mobile_client" "$STAGE_LITE_CLIENT_BIN/"

    echo "Creating symlink for rpath needed by mobile_client binary"
    ln -s "../lib" "$STAGE_VMS/lite_client/lib"

    echo "Creating symlink for rpath needed by Qt plugins"
    ln -s "../../lib" "$STAGE_LITE_CLIENT_BIN/lib"

    # Copy directories needed for lite client.
    local DIRS_TO_COPY=(
        fonts #< packages/any/roboto-fonts/bin/
        egldeviceintegrations #< $QT_DIR/plugins/
        imageformats #< $QT_DIR/plugins/
        platforms #< $QT_DIR/plugins/
        qml #< $QT_DIR/
        libexec #< $QT_DIR/
    )
    local DIR
    for DIR in "${DIRS_TO_COPY[@]}"
    do
        echo "Copying directory (to Lite Client bin/) $DIR"
        cp -r "$BUILD_DIR/bin/$DIR" "$STAGE_LITE_CLIENT_BIN/"
    done

    echo "Copying Qt translations"
    cp -r "$QT_DIR/translations" "$STAGE_LITE_CLIENT_BIN/"

    # TODO: Investigate how to get rid of "resources" duplication.
    echo "Copying Qt resources"
    cp -r "$QT_DIR/resources" "$STAGE_LITE_CLIENT_BIN/"
    cp -r "$QT_DIR/resources/"* "$STAGE_LITE_CLIENT_BIN/libexec/"

    echo "Copying qt.conf"
    cp -r "$SOURCE_DIR/common/maven/bin-resources/resources/qt/etc/qt.conf" \
        "$STAGE_LITE_CLIENT_BIN/"
}

# [in] STAGE
copyBpiSpecificFiles()
{
    if [ -d "$BUILD_DIR/root" ]
    then
        echo "Copying (bpi) uboot files (linux kernel upgrade) to root/"
        cp -r "$BUILD_DIR/root" "$STAGE/"
    fi

    if [ -d "$BUILD_DIR/usr" ]
    then
        echo "Copying (bpi) usr/"
        cp -r "$BUILD_DIR/usr" "$STAGE/"
    fi

    echo "Copying (bpi) root/"
    cp -r "$CURRENT_BUILD_DIR/root" "$STAGE/"

    local -r TOOLS_PATH="root/tools/$CUSTOMIZATION"
    local -r TOOLS_DIR="$STAGE/$TOOLS_PATH"
    local -r CONF_FILE="mediaserver.conf.template"
    echo "Copying $CONF_FILE (used for factory reset) to $TOOLS_PATH/"
    mkdir -p "$TOOLS_DIR"
    cp "$CURRENT_BUILD_DIR/opt/networkoptix/mediaserver/etc/$CONF_FILE" "$TOOLS_DIR/"
}

copyEdge1SpecificFiles()
{
    local -r GDB_DIR="$STAGE_VMS/mediaserver/bin"
    echo "Copying gdb to $GDB_DIR/"
    cp -r "$PLATFORM_PACKAGES_DIR/gdb"/* "$GDB_DIR/"
}

# [in] STAGE_VMS
# [in] STAGE_LIB
copyAdditionalSysrootFilesIfNeeded()
{
    local -r SYSROOT_LIB_DIR="$SYSROOT_DIR/usr/lib/arm-linux-gnueabihf"
    local -r SYSROOT_BIN_DIR="$SYSROOT_DIR/usr/bin"

    if [ "$BOX" = "bpi" ]
    then
        local SYSROOT_LIBS_TO_COPY=(
            libopus
            libvpx
            libwebpdemux
            libwebp
        )
        local LIB
        for LIB in "${SYSROOT_LIBS_TO_COPY[@]}"
        do
            echo "Copying (sysroot) $LIB"
            cp -r "$SYSROOT_LIB_DIR/$LIB"* "$STAGE_LIB/"
        done
    elif [ "$BOX" = "bananapi" ]
    then
        echo "Copying (sysroot) libglib required for bananapi on Debian 8 \"Jessie\""
        cp -r "$SYSROOT_LIB_DIR/libglib"* "$STAGE_LIB/"
        echo "Copying (sysroot) hdparm required for bananapi on Debian 8 \"Jessie\""
        cp -r "$SYSROOT_BIN_DIR/hdparm" "$STAGE_VMS/mediaserver/bin/"
    elif [ "$BOX" = "rpi" ]
    then
        echo "Copying (sysroot) hdparm"
        cp -r "$SYSROOT_BIN_DIR/hdparm" "$STAGE_VMS/mediaserver/bin/"
    fi
}

# [in] STAGE_VMS
# [in] VOX_SOURCE_DIR
copyFestivalVox()
{
    if [ -d "$VOX_SOURCE_DIR" ]
    then
        local -r VOX_INSTALL_DIR="$STAGE_VMS/mediaserver/bin/vox"
        echo "Copying Festival Vox files"
        mkdir -p "$VOX_INSTALL_DIR"
        cp -r "$VOX_SOURCE_DIR/"* "$VOX_INSTALL_DIR/"
    fi
}

# [in] STAGE_LIB
copyToolchainLibs()
{
    echo "Copying toolchain libs (libstdc++, libatomic)"
    distrib_copySystemLibs "$STAGE_LIB" "libstdc++.so.6" "libgcc_s.so.1" "libatomic.so.1"
}

# [in] WORK_DIR
# [in] STAGE
createDistributionArchive()
{
    echo ""
    echo "Creating distribution .tar.gz"
    if [ ! -z "$SYMLINK_INSTALL_PATH" ]
    then
        mkdir -p "$STAGE/$(dirname "$SYMLINK_INSTALL_PATH")"
        ln -s "/$VMS_INSTALL_PATH" "$STAGE/$SYMLINK_INSTALL_PATH"
    fi
    distrib_createArchive "$DISTRIBUTION_OUTPUT_DIR/$DISTRIBUTION_TAR_GZ" "$STAGE" tar czf
}

# [in] WORK_DIR
# [in] STAGE
createUpdateZip() # file.tar.gz
{
    local -r TAR_GZ_FILE="$1" && shift

    echo ""
    echo "Creating \"update\" .zip"
    local -r ZIP_DIR="$WORK_DIR/zip"
    mkdir -p "$ZIP_DIR"

    ln -s "$TAR_GZ_FILE" "$ZIP_DIR/"
    cp -r "$CURRENT_BUILD_DIR/update.json" "$ZIP_DIR/"
    cp -r "$CURRENT_BUILD_DIR/install.sh" "$ZIP_DIR/"

    distrib_createArchive "$DISTRIBUTION_OUTPUT_DIR/$UPDATE_ZIP" "$ZIP_DIR" zip
}

# [in] WORK_DIR
createDebugSymbolsArchive()
{
    echo ""
    echo "Creating debug symbols .tar.gz"

    local -r TAR_GZ_DIR="$WORK_DIR/debug-symbols_tar_gz"
    mkdir -p "$TAR_GZ_DIR"

    local -i DEBUG_FILES_EXIST=0
    local FILE
    for FILE in \
        "$BUILD_DIR/lib"/*.debug \
        "$BUILD_DIR/bin"/*.debug \
        "$BUILD_DIR/bin/plugins"/*.debug \
        "$BUILD_DIR/bin/plugins_optional"/*.debug
    do
        if [ -f "$FILE" ]
        then
            DEBUG_FILES_EXIST=1
            echo "  Copying $(basename $FILE)"
            cp -r "$FILE" "$TAR_GZ_DIR/"
        fi
    done

    if [ $DEBUG_FILES_EXIST = 0 ]
    then
        echo "  No .debug files found"
    else
        distrib_createArchive \
            "$DISTRIBUTION_OUTPUT_DIR/$DISTRIBUTION_TAR_GZ-debug-symbols.tar.gz" "$TAR_GZ_DIR" \
            tar czf
    fi
}

#--------------------------------------------------------------------------------------------------

# [in] LITE_CLIENT
# [in] WORK_DIR
buildDistribution()
{
    local -r STAGE="$WORK_DIR/tar"
    local -r STAGE_VMS="$STAGE/$VMS_INSTALL_PATH"
    local -r STAGE_LIB="$STAGE/$LIB_INSTALL_PATH"
    local -r STAGE_MEDIASERVER_BIN="$STAGE_VMS/mediaserver/bin"

    mkdir -p "$STAGE_VMS"
    mkdir -p "$STAGE_LIB"
    if [ -z "$ALT_LIB_INSTALL_PATH" ]
    then
        local -r ALT_LIB_INSTALL_DIR=""
    else
        local -r ALT_LIB_INSTALL_DIR="$STAGE/$ALT_LIB_INSTALL_PATH"
        mkdir -p "$ALT_LIB_INSTALL_DIR"
    fi

    echo "Generating version.txt: $VERSION"
    echo "$VERSION" >"$STAGE_VMS/version.txt"

    echo "Copying build_info.txt"
    cp -r "$BUILD_DIR/build_info.txt" "$STAGE_VMS/"

    copyBuildLibs
    copyQtLibs
    copyBins
    copyMediaserverPlugins
    copyConf
    copyScripts
    copyDebs
    copyAdditionalSysrootFilesIfNeeded
    copyFestivalVox
    copyToolchainLibs

    if [ "$BOX" = "bpi" ]
    then
        copyBpiSpecificFiles
        if [ $LITE_CLIENT = 1 ]
        then
            copyBpiLiteClient
        fi
    elif [ "$BOX" = "edge1" ]
    then
        copyEdge1SpecificFiles
    fi

    createDistributionArchive
    createUpdateZip "$DISTRIBUTION_OUTPUT_DIR/$DISTRIBUTION_TAR_GZ"
    cp "$DISTRIBUTION_OUTPUT_DIR/$UPDATE_ZIP" "$DISTRIBUTION_OUTPUT_DIR/$DISTRIBUTION_ZIP"

    createDebugSymbolsArchive
}

#--------------------------------------------------------------------------------------------------

# [out] LITE_CLIENT
parseExtraArgs() # arg arg_n "$@"
{
    if [[ $1 = "--no-client" ]]
    then
        LITE_CLIENT=0
    fi
}

main()
{
    local -i LITE_CLIENT=1
    distrib_EXTRA_HELP=" --no-client: Do not pack Lite Client."
    distrib_PARSE_EXTRA_ARGS_FUNC=parseExtraArgs

    distrib_prepareToBuildDistribution "$WORK_DIR" "$LOG_FILE" "$@"

    buildDistribution
}

main "$@"<|MERGE_RESOLUTION|>--- conflicted
+++ resolved
@@ -272,12 +272,6 @@
     echo ""
     echo "Copying mediaserver plugins"
 
-<<<<<<< HEAD
-    mkdir -p "$MEDIASERVER_BIN_INSTALL_DIR/plugins"
-    mkdir -p "$MEDIASERVER_BIN_INSTALL_DIR/plugins_optional"
-
-=======
->>>>>>> f81dbd7e
     if [ "$BOX" = "edge1" ]
     then
         # NOTE: Plugins from $BUILD_DIR/bin/plugins are not needed on edge1.
@@ -304,37 +298,14 @@
         PLUGINS+=( hanwha_metadata_plugin )
     fi
 
-<<<<<<< HEAD
-=======
     distrib_copyMediaserverPlugins "plugins" "$STAGE_MEDIASERVER_BIN" "${PLUGINS[@]}"
 
->>>>>>> f81dbd7e
     local PLUGINS_OPTIONAL=(
         stub_metadata_plugin
     )
 
-<<<<<<< HEAD
-    local PLUGIN
-    local PLUGIN
-    local LIB
-
-    for PLUGIN in "${PLUGINS[@]}"
-    do
-        LIB="lib$PLUGIN.so"
-        echo "Copying (plugin) $LIB"
-        cp "$BIN_BUILD_DIR/plugins/$LIB" "$MEDIASERVER_BIN_INSTALL_DIR/plugins/"
-    done
-
-    for PLUGIN in "${PLUGINS_OPTIONAL[@]}"
-    do
-        LIB="lib$PLUGIN.so"
-        echo "Copying (optional plugin) $LIB"
-        cp "$BIN_BUILD_DIR/plugins_optional/$LIB" "$MEDIASERVER_BIN_INSTALL_DIR/plugins_optional/"
-    done
-=======
     distrib_copyMediaserverPlugins \
         "plugins_optional" "$STAGE_MEDIASERVER_BIN" "${PLUGINS_OPTIONAL[@]}"
->>>>>>> f81dbd7e
 }
 
 # [in] STAGE_VMS
