--- conflicted
+++ resolved
@@ -24,13 +24,8 @@
         <ffmpeg.libs>-lavcodec -lavdevice -lavfilter -lavformat -lavutil -lswscale -lswresample -lpostproc</ffmpeg.libs>
         <global.libs>-lcommon -lnx_utils -lnx_network -lnx_streaming -ludt -lcloud_db_client -lconnection_mediator</global.libs>
         <!--Specific os libs used-->
-<<<<<<< HEAD
-        <windows.oslibs>-lws2_32 -lIphlpapi DbgHelp.lib -lwinmm ssleay32.lib libeay32.lib Wldap32.lib</windows.oslibs>
-        <linux.oslibs>-lavcodec -lavformat -lavutil -lquazip -lfaac -lssl -lcrypto -lmp3lame -lswscale</linux.oslibs>
-=======
         <windows.oslibs>-lws2_32 -lIphlpapi DbgHelp.lib -lwinmm Wldap32.lib</windows.oslibs>
-        <linux.oslibs>-lavcodec -lavformat -lavutil -lfaac </linux.oslibs>
->>>>>>> 6afe7116
+        <linux.oslibs>-lavcodec -lavformat -lavutil -lfaac -lmp3lame -lswscale</linux.oslibs>
         <linux.arm.oslibs></linux.arm.oslibs>
         <windows.oslibs.release></windows.oslibs.release>
         <windows.oslibs.debug></windows.oslibs.debug>
