#include <nx/network/ssl_socket.h>
#include <utils/db/test_support/test_with_db_helper.h>

#define USE_GMOCK
#include <nx/network/test_support/run_test.h>

int main(int argc, char** argv)
{
    return nx::network::test::runTest(
        argc, argv,
        [](const nx::utils::ArgumentParser& /*args*/)
        {
            nx::network::ssl::Engine::useRandomCertificate("cloud_connect_ut");
<<<<<<< HEAD
            if (const auto value = args.get("tmp"))
                nx::utils::TestOptions::setTemporaryDirectoryPath(*value);

=======
>>>>>>> 57c1054a
            return nx::utils::test::DeinitFunctions();
        });
}<|MERGE_RESOLUTION|>--- conflicted
+++ resolved
@@ -11,12 +11,6 @@
         [](const nx::utils::ArgumentParser& /*args*/)
         {
             nx::network::ssl::Engine::useRandomCertificate("cloud_connect_ut");
-<<<<<<< HEAD
-            if (const auto value = args.get("tmp"))
-                nx::utils::TestOptions::setTemporaryDirectoryPath(*value);
-
-=======
->>>>>>> 57c1054a
             return nx::utils::test::DeinitFunctions();
         });
 }