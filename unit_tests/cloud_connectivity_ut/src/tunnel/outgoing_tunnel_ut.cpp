--- conflicted
+++ resolved
@@ -148,13 +148,8 @@
         if (m_connectTimeout)
         {
             m_aioThreadBinder.registerTimer(
-<<<<<<< HEAD
-                m_connectTimeout->count(),
+                *m_connectTimeout,
                 [this, handler = std::move(handler)]() mutable
-=======
-                *m_connectTimeout,
-                [this, handler]()   //TODO #ak #msvc2015 move to lambda
->>>>>>> d9c81ea7
                 {
                     connectInternal(std::move(handler));
                 });
