--- conflicted
+++ resolved
@@ -35,11 +35,7 @@
     virtual void openConnectionToTheTargetHost(
         const nx::String& /*sessionId*/,
         nx::cloud::relay::api::OpenRelayConnectionHandler handler) override;
-<<<<<<< HEAD
-    virtual QUrl url() const override;
-=======
     virtual nx::utils::Url url() const override;
->>>>>>> 5c4e2656
     virtual SystemError::ErrorCode prevRequestSysErrorCode() const override;
 
     int scheduledRequestCount() const;
