--- conflicted
+++ resolved
@@ -107,15 +107,9 @@
         });
 }
 
-<<<<<<< HEAD
-QUrl ClientImpl::url() const
-{
-    return QUrl();
-=======
 utils::Url ClientImpl::url() const
 {
     return nx::utils::Url();
->>>>>>> 5c4e2656
 }
 
 SystemError::ErrorCode ClientImpl::prevRequestSysErrorCode() const
