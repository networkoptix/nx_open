--- conflicted
+++ resolved
@@ -153,21 +153,13 @@
     }
 
     void createRelayConnector(
-<<<<<<< HEAD
-        QUrl relayUrl,
-=======
         nx::utils::Url relayUrl,
->>>>>>> 5c4e2656
         nx::String targetHostAddress,
         nx::String connectSessionId)
     {
         m_connector = std::make_unique<relay::Connector>(
             relayUrl,
-<<<<<<< HEAD
-            nx::network::cloud::AddressEntry(
-=======
             nx::network::AddressEntry(
->>>>>>> 5c4e2656
                 AddressType::cloud, targetHostAddress.constData()),
             connectSessionId);
     }
@@ -245,11 +237,7 @@
 
 static const char* const kRelaySessionId = "session1";
 static const char* const kServerId = "server1.system1";
-<<<<<<< HEAD
-static const char* const kRelayRelayApiPrefix = "/RelayConnectorRedirectTest";
-=======
 static const char* const kRelayApiPrefix = "/RelayConnectorRedirectTest";
->>>>>>> 5c4e2656
 
 class RelayConnectorRedirect:
     public RelayConnector
@@ -290,21 +278,12 @@
     struct ConnectResult
     {
         SystemError::ErrorCode systemErrorCode;
-<<<<<<< HEAD
-        std::unique_ptr<AbstractStreamSocket> connection;
-        bool stillValid;
-    };
-
-    TestHttpServer m_redirectingRelay;
-    TestHttpServer m_realRelay;
-=======
         std::unique_ptr<nx::network::AbstractStreamSocket> connection;
         bool stillValid;
     };
 
     nx::network::http::TestHttpServer m_redirectingRelay;
     nx::network::http::TestHttpServer m_realRelay;
->>>>>>> 5c4e2656
     nx::utils::SyncQueue<ConnectResult> m_connectResults;
     nx::utils::SyncQueue<int /*dummy*/> m_connectionsUpgradedByRealRelay;
 
@@ -313,20 +292,12 @@
         using namespace std::placeholders;
 
         const auto createClientSessionPath = 
-<<<<<<< HEAD
-            nx_http::rest::substituteParameters(
-=======
             nx::network::http::rest::substituteParameters(
->>>>>>> 5c4e2656
                 nx::cloud::relay::api::kServerClientSessionsPath, {kServerId});
 
         m_realRelay.registerStaticProcessor(
             nx::network::url::normalizePath(
-<<<<<<< HEAD
-                kRelayRelayApiPrefix + nx::String("/") +
-=======
                 kRelayApiPrefix + nx::String("/") +
->>>>>>> 5c4e2656
                 createClientSessionPath),
             QByteArray("{ \"sessionId\": \"") + kRelaySessionId + 
                 QByteArray("\", \"sessionTimeout\": \"100\" }"),
@@ -334,55 +305,31 @@
 
         m_realRelay.registerRequestProcessorFunc(
             nx::network::url::normalizePath(
-<<<<<<< HEAD
-                kRelayRelayApiPrefix + nx::String("/") + 
-                nx_http::rest::substituteParameters(
-=======
                 kRelayApiPrefix + nx::String("/") + 
                 nx::network::http::rest::substituteParameters(
->>>>>>> 5c4e2656
                     nx::cloud::relay::api::kClientSessionConnectionsPath, {kRelaySessionId})),
             std::bind(&RelayConnectorRedirect::upgradeConnection, this, _1, _2, _3, _4, _5));
 
         ASSERT_TRUE(m_realRelay.bindAndListen());
 
         m_redirectingRelay.registerRedirectHandler(
-<<<<<<< HEAD
-            createClientSessionPath,
-            nx::network::url::Builder().setScheme("http")
-                .setEndpoint(m_realRelay.serverAddress()).setPath(kRelayRelayApiPrefix + createClientSessionPath));
-=======
             createClientSessionPath.c_str(),
             nx::network::url::Builder().setScheme("http")
                 .setEndpoint(m_realRelay.serverAddress())
                 .setPath(QString::fromStdString(kRelayApiPrefix + createClientSessionPath)));
->>>>>>> 5c4e2656
 
         ASSERT_TRUE(m_redirectingRelay.bindAndListen());
     }
 
     void saveConnectionResult(
         SystemError::ErrorCode systemErrorCode,
-<<<<<<< HEAD
-        std::unique_ptr<AbstractStreamSocket> connection,
-=======
         std::unique_ptr<nx::network::AbstractStreamSocket> connection,
->>>>>>> 5c4e2656
         bool stillValid)
     {
         m_connectResults.push({systemErrorCode, std::move(connection), stillValid});
     }
 
     void upgradeConnection(
-<<<<<<< HEAD
-        nx_http::HttpServerConnection* const /*connection*/,
-        nx::utils::stree::ResourceContainer /*authInfo*/,
-        nx_http::Request /*request*/,
-        nx_http::Response* const /*response*/,
-        nx_http::RequestProcessedHandler completionHandler)
-    {
-        completionHandler(nx_http::StatusCode::switchingProtocols);
-=======
         nx::network::http::HttpServerConnection* const /*connection*/,
         nx::utils::stree::ResourceContainer /*authInfo*/,
         nx::network::http::Request /*request*/,
@@ -390,7 +337,6 @@
         nx::network::http::RequestProcessedHandler completionHandler)
     {
         completionHandler(nx::network::http::StatusCode::switchingProtocols);
->>>>>>> 5c4e2656
         m_connectionsUpgradedByRealRelay.push(0);
     }
 };
