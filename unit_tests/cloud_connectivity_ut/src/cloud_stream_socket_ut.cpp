--- conflicted
+++ resolved
@@ -25,10 +25,6 @@
 TEST(CloudStreamSocketTcpByIp, TransferSyncSsl)
 {
     network::test::socketTransferSync(
-<<<<<<< HEAD
-        [&]() { return std::make_unique<deprecated::SslServerSocket>(new TCPServerSocket(AF_INET), false); },
-        []() { return std::make_unique<deprecated::SslSocket>(new CloudStreamSocket(AF_INET), false); });
-=======
         [&]()
         {
             return std::make_unique<deprecated::SslServerSocket>(
@@ -39,7 +35,6 @@
             return std::make_unique<deprecated::SslSocket>(
                 std::make_unique<CloudStreamSocket>(AF_INET), false);
         });
->>>>>>> 57c1054a
 }
 
 class TestTcpServerSocket:
@@ -95,10 +90,6 @@
 TEST_F(CloudStreamSocketTcpByHost, TransferSyncSsl)
 {
     network::test::socketTransferSync(
-<<<<<<< HEAD
-        [&]() { return std::make_unique<deprecated::SslServerSocket>(new TestTcpServerSocket(testHost), false); },
-        []() { return std::make_unique<deprecated::SslSocket>(new CloudStreamSocket(AF_INET), false); },
-=======
         [&]()
         {
             return std::make_unique<deprecated::SslServerSocket>(
@@ -109,7 +100,6 @@
             return std::make_unique<deprecated::SslSocket>(
                 std::make_unique<CloudStreamSocket>(AF_INET), false);
         },
->>>>>>> 57c1054a
         SocketAddress(testHost));
 }
 
