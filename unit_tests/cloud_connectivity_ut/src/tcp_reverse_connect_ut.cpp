--- conflicted
+++ resolved
@@ -123,13 +123,8 @@
     std::this_thread::sleep_for(kTunnelInactivityTimeout);
 
     network::test::socketTransferSync(
-<<<<<<< HEAD
-        [&]() { return std::make_unique<deprecated::SslServerSocket>(serverSocket.release(), false); },
-        []() { return std::make_unique<deprecated::SslSocket>(new CloudStreamSocket(AF_INET), false); },
-=======
         [&]() { return std::make_unique<deprecated::SslServerSocket>(std::move(serverSocket), false); },
         []() { return std::make_unique<deprecated::SslSocket>(std::make_unique<CloudStreamSocket>(AF_INET), false); },
->>>>>>> 57c1054a
         SocketAddress(m_server->fullName()));
 }
 
