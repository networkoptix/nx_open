--- conflicted
+++ resolved
@@ -457,13 +457,8 @@
 
     void fetchResource(const char* path)
     {
-<<<<<<< HEAD
         const nx::utils::Url url(QString("http://%1/%2%3").arg(
             endpoint().toString(), testHttpServer()->serverAddress().toString(), path));
-=======
-        const nx::utils::Url url(lm("http://%1/%2%3")
-            .args(endpoint(), testHttpServer()->serverAddress(), path));
->>>>>>> c93d63dc
         nx::network::http::HttpClient httpClient;
         httpClient.setResponseReadTimeout(nx::network::kNoTimeout);
         ASSERT_TRUE(httpClient.doGet(url));
