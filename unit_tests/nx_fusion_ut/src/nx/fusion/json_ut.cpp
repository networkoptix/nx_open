--- conflicted
+++ resolved
@@ -148,7 +148,6 @@
     ASSERT_EQ(nx::Flag1|nx::Flag2, flags);
 }
 
-<<<<<<< HEAD
 TEST_F(QnFusionTestFixture, bitArray)
 {
     QBitArray value(17);
@@ -167,43 +166,6 @@
     ASSERT_EQ(value, target);
 }
 
-namespace {
-
-struct MockData
-{
-    int a = 661;
-    int b = 662;
-    int c = 663;
-
-    MockData() = default;
-
-    MockData(int a, int b, int c): a(a), b(b), c(c) {}
-
-    bool operator==(const MockData& other) const
-    {
-        return a == other.a && b == other.b && c == other.c;
-    }
-
-    bool operator!=(const MockData& other) const { return !(*this == other); }
-
-    std::string toJsonString() const { return QJson::serialized(*this).toStdString(); }
-
-    static DeprecatedFieldNames* getDeprecatedFieldNames()
-    {
-        static DeprecatedFieldNames kDeprecatedFieldNames{
-            {lit("b"), lit("deprecatedB")},
-            {lit("c"), lit("deprecatedC")},
-        };
-        return &kDeprecatedFieldNames;
-    }
-};
-#define MockData_Fields (a)(b)(c)
-QN_FUSION_ADAPT_STRUCT_FUNCTIONS_FOR_TYPES((MockData), (ubjson)(json), _Fields)
-
-} // namespace
-
-=======
->>>>>>> 2cf4fba7
 TEST_F(QnFusionTestFixture, deserializeStruct)
 {
     const IntMockData data(113, 115, 117);
