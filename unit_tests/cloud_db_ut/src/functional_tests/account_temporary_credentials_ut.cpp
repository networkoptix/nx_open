#include <cctype>
#include <chrono>
#include <functional>

#include <gmock/gmock.h>
#include <gtest/gtest.h>

#include <QtCore/QDir>
#include <QtCore/QFile>

#include <nx/fusion/model_functions.h>
#include <nx/network/app_info.h>
#include <nx/network/http/auth_tools.h>
#include <nx/network/deprecated/asynchttpclient.h>
#include <nx/network/http/http_client.h>
#include <nx/network/http/server/fusion_request_result.h>
#include <nx/utils/test_support/utils.h>
#include <nx/utils/sync_call.h>

#include <nx/cloud/cdb/api/cloud_nonce.h>
#include <nx/cloud/cdb/data/account_data.h>

#include "email_manager_mocked.h"
#include "test_setup.h"

namespace nx {
namespace cdb {
namespace test {

class AccountTemporaryCredentials:
    public CdbFunctionalTest
{
public:
    AccountTemporaryCredentials():
        m_expirationPeriod(std::chrono::hours(1))
    {
    }

protected:
    void setTemporaryCredentialsExpirationPeriod(
        std::chrono::seconds expirationPeriod)
    {
        m_expirationPeriod = expirationPeriod;
    }

    void allocateAccountTemporaryCredentials()
    {
        api::TemporaryCredentialsParams params;
        params.timeouts.expirationPeriod = m_expirationPeriod;
        m_temporaryCredentials.push_back(api::TemporaryCredentials());
        ASSERT_EQ(
            api::ResultCode::ok,
            createTemporaryCredentials(
                m_account.email,
                m_account.password,
                params,
                &m_temporaryCredentials.back()));
        ASSERT_EQ(
            m_expirationPeriod,
            m_temporaryCredentials.back().timeouts.expirationPeriod);
    }

    void allocateMultipleTemporaryCredentialsForSingleAccount()
    {
        constexpr int credentialsCount = 2;
        for (int i = 0; i < credentialsCount; ++i)
            allocateAccountTemporaryCredentials();
    }

    void changeAccountPassword()
    {
        std::string account1NewPassword = m_account.password + "new";
        api::AccountUpdateData accountUpdateData;
        accountUpdateData.passwordHa1 = nx::network::http::calcHa1(
            m_account.email.c_str(),
            moduleInfo().realm.c_str(),
            account1NewPassword.c_str()).constData();
        ASSERT_EQ(
            api::ResultCode::ok,
            updateAccount(m_account.email, m_account.password, accountUpdateData));
    }

    void waitForTemporaryCredentialsToExpire()
    {
        std::this_thread::sleep_for(m_expirationPeriod + std::chrono::seconds(1));
    }

    void assertTemporaryCredentialsAreLowCase()
    {
        for (const auto& credentials: m_temporaryCredentials)
        {
            for (auto c: credentials.login)
                ASSERT_EQ(std::tolower(c), c);

            for (auto c: credentials.password)
                ASSERT_EQ(std::tolower(c), c);
        }
    }

    void assertTemporaryCredentialsCanBeUsedToAuthenticateToVms()
    {
        auto cdbConnection = connection(m_system.id, m_system.authKey);

        for (const auto& credentials: m_temporaryCredentials)
        {
            api::AuthRequest authRequest;
            authRequest.nonce = api::generateCloudNonceBase(m_system.id);
            authRequest.realm = nx::network::AppInfo::realm().toStdString();
            authRequest.username = credentials.login;

            api::ResultCode resultCode = api::ResultCode::ok;
            api::AuthResponse authResponse;
            std::tie(resultCode, authResponse) =
                makeSyncCall<api::ResultCode, api::AuthResponse>(
                    std::bind(
                        &nx::cdb::api::AuthProvider::getAuthenticationResponse,
                        cdbConnection->authProvider(),
                        authRequest,
                        std::placeholders::_1));
            ASSERT_EQ(api::ResultCode::ok, resultCode);
            ASSERT_EQ(m_account.email, authResponse.authenticatedAccountData.accountEmail);

            const auto ha1 = nx::network::http::calcHa1(
                credentials.login.c_str(),
                nx::network::AppInfo::realm().toStdString().c_str(),
                credentials.password.c_str());
            ASSERT_EQ(
                nx::network::http::calcIntermediateResponse(
                    ha1,
                    QByteArray::fromStdString(authRequest.nonce)).toStdString(),
                authResponse.intermediateResponse);
        }
    }

    void assertTemporaryCredentialsCannotBeUsedToAuthenticateToVms()
    {
        for (const auto& credentials: m_temporaryCredentials)
        {
            api::AccountData accountData;
            ASSERT_EQ(
                api::ResultCode::notAuthorized,
                getAccount(
                    credentials.login,
                    credentials.password,
                    &accountData));
        }
    }

    void assertTemporaryCredentialsCannotBeUsedPermanentlyToAuthenticateToVms()
    {
        for (int i = 0; i < 2; ++i)
        {
            if (i == 1)
            {
                ASSERT_TRUE(restart());
            }

            assertTemporaryCredentialsCannotBeUsedToAuthenticateToVms();
        }
    }

    void assertAccountNameUpdateIsAllowed()
    {
        api::AccountUpdateData accountUpdate;
        accountUpdate.fullName = m_account.fullName + "new";
        accountUpdate.customization = m_account.customization + "new";

        ASSERT_EQ(
            api::ResultCode::ok,
            updateAccount(
                m_temporaryCredentials.back().login,
                m_temporaryCredentials.back().password,
                accountUpdate));
    }

    void assertAccountPasswordUpdateIsForbidden()
    {
        api::AccountUpdateData accountUpdate;
        accountUpdate.passwordHa1 = nx_http::calcHa1(
            m_account.email.c_str(),
            moduleInfo().realm.c_str(),
            (nx::utils::generateRandomName(7) + "new").constData()).constData();
        accountUpdate.fullName = m_account.fullName + "new";
        accountUpdate.customization = m_account.customization + "new";

        ASSERT_EQ(
            api::ResultCode::forbidden,
            updateAccount(
                m_temporaryCredentials.back().login,
                m_temporaryCredentials.back().password,
                accountUpdate));
    }

private:
    AccountWithPassword m_account;
    std::vector<api::TemporaryCredentials> m_temporaryCredentials;
    api::SystemData m_system;
    std::chrono::seconds m_expirationPeriod;

    virtual void SetUp() override
    {
        ASSERT_TRUE(startAndWaitUntilStarted());

        m_account = addActivatedAccount2();
        m_system = addRandomSystemToAccount(m_account);
    }
};

TEST_F(AccountTemporaryCredentials, verify_temporary_credentials_are_accepted_by_cdb)
{
    api::AccountData account1;
    std::string account1Password;
    api::ResultCode result = addActivatedAccount(&account1, &account1Password);
    ASSERT_EQ(result, api::ResultCode::ok);

    for (int i = 0; i < 3; ++i)
    {
        api::TemporaryCredentialsParams params;
        if (i == 0)
            params.timeouts.expirationPeriod = std::chrono::hours(1);
        else if (i == 1)
            params.type = "long";
        else if (i == 2)
            params.type = "short";
        api::TemporaryCredentials temporaryCredentials;
        result = createTemporaryCredentials(
            account1.email,
            account1Password,
            params,
            &temporaryCredentials);
        ASSERT_EQ(api::ResultCode::ok, result);
        if (i == 0)
        {
            ASSERT_EQ(
                params.timeouts.expirationPeriod,
                temporaryCredentials.timeouts.expirationPeriod);
        }
        else if (i == 1)
        {
            ASSERT_EQ(
                std::chrono::hours(24) * 30,
                temporaryCredentials.timeouts.expirationPeriod);
            ASSERT_FALSE(temporaryCredentials.timeouts.autoProlongationEnabled);
        }
        else if (i == 2)
        {
            ASSERT_EQ(
                std::chrono::minutes(60),
                temporaryCredentials.timeouts.expirationPeriod);
            ASSERT_TRUE(temporaryCredentials.timeouts.autoProlongationEnabled);
            ASSERT_EQ(
                std::chrono::minutes(10),
                temporaryCredentials.timeouts.prolongationPeriod);
        }

        for (int j = 0; j < 2; ++j)
        {
            if (j == 1)
            {
                ASSERT_TRUE(restart());
            }

            result = getAccount(
                temporaryCredentials.login,
                temporaryCredentials.password,
                &account1);
            ASSERT_EQ(api::ResultCode::ok, result);
            ASSERT_EQ(api::AccountStatus::activated, account1.statusCode);
        }
<<<<<<< HEAD

        //checking that account update is forbidden
        std::string account1NewPassword = account1Password + "new";
        api::AccountUpdateData update;
        update.passwordHa1 = nx::network::http::calcHa1(
            account1.email.c_str(),
            moduleInfo().realm.c_str(),
            account1NewPassword.c_str()).constData();
        update.fullName = account1.fullName + "new";
        update.customization = account1.customization + "new";

        result = updateAccount(
            temporaryCredentials.login,
            temporaryCredentials.password,
            update);
        ASSERT_EQ(result, api::ResultCode::forbidden);
=======
>>>>>>> 2fcb5d55
    }
}

TEST_F(AccountTemporaryCredentials, can_be_used_to_update_account)
{
    allocateAccountTemporaryCredentials();
    assertAccountNameUpdateIsAllowed();
}

TEST_F(AccountTemporaryCredentials, cannot_be_used_to_change_password)
{
    allocateAccountTemporaryCredentials();
    assertAccountPasswordUpdateIsForbidden();
}

TEST_F(AccountTemporaryCredentials, temporary_credentials_expiration)
{
    setTemporaryCredentialsExpirationPeriod(std::chrono::seconds(1));

    allocateAccountTemporaryCredentials();
    waitForTemporaryCredentialsToExpire();
    assertTemporaryCredentialsCannotBeUsedPermanentlyToAuthenticateToVms();
}

TEST_F(AccountTemporaryCredentials, temporary_credentials_login_to_system)
{
    allocateAccountTemporaryCredentials();
    assertTemporaryCredentialsCanBeUsedToAuthenticateToVms();
}

TEST_F(
    AccountTemporaryCredentials,
    multiple_temporary_credentials_can_be_used_simultaneously_to_login_to_system)
{
    allocateMultipleTemporaryCredentialsForSingleAccount();
    assertTemporaryCredentialsCanBeUsedToAuthenticateToVms();
}

TEST_F(AccountTemporaryCredentials, temporary_credentials_removed_on_password_change)
{
    allocateAccountTemporaryCredentials();
    changeAccountPassword();
    assertTemporaryCredentialsCannotBeUsedPermanentlyToAuthenticateToVms();
}

TEST_F(AccountTemporaryCredentials, temporary_credentials_are_low_case)
{
    allocateAccountTemporaryCredentials();
    assertTemporaryCredentialsAreLowCase();
}

} // namespace test
} // namespace cdb
} // namespace nx<|MERGE_RESOLUTION|>--- conflicted
+++ resolved
@@ -176,7 +176,7 @@
     void assertAccountPasswordUpdateIsForbidden()
     {
         api::AccountUpdateData accountUpdate;
-        accountUpdate.passwordHa1 = nx_http::calcHa1(
+        accountUpdate.passwordHa1 = nx::network::http::calcHa1(
             m_account.email.c_str(),
             moduleInfo().realm.c_str(),
             (nx::utils::generateRandomName(7) + "new").constData()).constData();
@@ -267,25 +267,6 @@
             ASSERT_EQ(api::ResultCode::ok, result);
             ASSERT_EQ(api::AccountStatus::activated, account1.statusCode);
         }
-<<<<<<< HEAD
-
-        //checking that account update is forbidden
-        std::string account1NewPassword = account1Password + "new";
-        api::AccountUpdateData update;
-        update.passwordHa1 = nx::network::http::calcHa1(
-            account1.email.c_str(),
-            moduleInfo().realm.c_str(),
-            account1NewPassword.c_str()).constData();
-        update.fullName = account1.fullName + "new";
-        update.customization = account1.customization + "new";
-
-        result = updateAccount(
-            temporaryCredentials.login,
-            temporaryCredentials.password,
-            update);
-        ASSERT_EQ(result, api::ResultCode::forbidden);
-=======
->>>>>>> 2fcb5d55
     }
 }
 
