#include "cloud_vms_synchro_test_helper.h"

#include <nx_ec/data/api_fwd.h>
#include <nx_ec/ec_api.h>
#include <nx/network/http/http_client.h>
#include <nx/fusion/model_functions.h>
#include <nx/fusion/serialization/json.h>
#include <nx/fusion/serialization/lexical.h>
#include <nx/utils/thread/sync_queue.h>
#include <nx/utils/test_support/test_options.h>

#include <transaction/transaction.h>

#include <api/global_settings.h>
#include <nx/cloud/cdb/client/cdb_request_path.h>
#include <utils/common/app_info.h>
#include <transaction/abstract_transaction_transport.h>

namespace nx {
namespace cdb {

constexpr static const auto kMaxTimeToWaitForChangesToBePropagatedToCloud = std::chrono::seconds(10);

Ec2MserverCloudSynchronization::Ec2MserverCloudSynchronization()
{
    const auto tmpDir =
        (nx::utils::TestOptions::temporaryDirectoryPath().isEmpty()
            ? QDir::homePath()
            : nx::utils::TestOptions::temporaryDirectoryPath()) + "/ec2_cloud_sync_ut.data";
    QDir(tmpDir).removeRecursively();

    const QString dbFileArg = lit("--dbFile=%1").arg(tmpDir);
    m_appserver2.addArg(dbFileArg.toStdString().c_str());

    const QString p2pModeArg = lit("--p2pMode=%1").arg(GetParam().p2pMode ? 1 : 0);
    m_appserver2.addArg(p2pModeArg.toStdString().c_str());
}

Ec2MserverCloudSynchronization::~Ec2MserverCloudSynchronization()
{
    m_appserver2.stop();
    m_cdb.stop();
}

utils::test::ModuleLauncher<::ec2::Appserver2ProcessPublic>*
    Ec2MserverCloudSynchronization::appserver2()
{
    return &m_appserver2;
}

CdbLauncher* Ec2MserverCloudSynchronization::cdb()
{
    return &m_cdb;
}

const CdbLauncher* Ec2MserverCloudSynchronization::cdb() const
{
    return &m_cdb;
}

api::ResultCode Ec2MserverCloudSynchronization::setOwnerAccountCredentials(
    const std::string& email,
    const std::string& password)
{
    const auto resultCode = m_cdb.getAccount(email, password, &m_account);
    if (resultCode != api::ResultCode::ok)
        return resultCode;
    m_account.password = password;
    return api::ResultCode::ok;
}

api::ResultCode Ec2MserverCloudSynchronization::bindSystemToOwnerAccount()
{
    // Adding system1 to account1.
    api::ResultCode result = m_cdb.bindRandomSystem(
        m_account.email, m_account.password, &m_system);
    if (result != api::ResultCode::ok)
        return result;

    // Saving cloud credentials to vms db.
    return saveCloudSystemCredentials(m_system.id, m_system.authKey);
}

api::ResultCode Ec2MserverCloudSynchronization::registerAccountAndBindSystemToIt()
{
    api::ResultCode result = api::ResultCode::ok;
    if (m_account.email.empty())    //< Account is not registered yet
    {
        result = m_cdb.addActivatedAccount(&m_account, &m_account.password);
        if (result != api::ResultCode::ok)
            return result;
    }

    // Adding system1 to account1.
    return bindSystemToOwnerAccount();
}

api::ResultCode Ec2MserverCloudSynchronization::unbindSystem()
{
    api::ResultCode result = m_cdb.unbindSystem(m_account.email, m_account.password, m_system.id);
    if (result != api::ResultCode::ok)
        return result;

    // Removing cloud users
    ::ec2::ApiUserDataList users;
    if (m_appserver2.moduleInstance()->ecConnection()->getUserManager(Qn::kSystemAccess)
            ->getUsersSync(&users) != ::ec2::ErrorCode::ok)
    {
        return api::ResultCode::unknownError;
    }

    for (const auto& user: users)
    {
        if (!user.isCloud)
            continue;
        if (m_appserver2.moduleInstance()->ecConnection()->getUserManager(Qn::kSystemAccess)
                ->removeSync(user.id) != ::ec2::ErrorCode::ok)
        {
            return api::ResultCode::unknownError;
        }
    }

    QnUuid adminUserId;
    if (!findAdminUserId(&adminUserId))
        return api::ResultCode::unknownError;

    ::ec2::ApiResourceParamWithRefDataList params;
    params.emplace_back(::ec2::ApiResourceParamWithRefData(
        adminUserId,
        "cloudSystemID",
        QString()));
    params.emplace_back(::ec2::ApiResourceParamWithRefData(
        adminUserId,
        "cloudAuthKey",
        QString()));
    if (m_appserver2.moduleInstance()->ecConnection()->getResourceManager(Qn::kSystemAccess)
            ->saveSync(params) != ::ec2::ErrorCode::ok)
    {
        return api::ResultCode::unknownError;
    }

    return api::ResultCode::ok;
}

api::ResultCode Ec2MserverCloudSynchronization::rebindSystem()
{
    auto resultCode = unbindSystem();
    if (resultCode != api::ResultCode::ok)
        return resultCode;

    return registerAccountAndBindSystemToIt();
}

api::ResultCode Ec2MserverCloudSynchronization::fillRegisteredSystemDataByCredentials(
    const std::string& systemId,
    const std::string& authKey)
{
    api::SystemDataEx system;
    const auto result = cdb()->getSystem(systemId, authKey, systemId, &system);
    if (result != api::ResultCode::ok)
        return result;
    m_system = system;
    m_system.authKey = authKey;
    return api::ResultCode::ok;
}

api::ResultCode Ec2MserverCloudSynchronization::saveCloudSystemCredentials(
    const std::string& /*id*/,
    const std::string& /*authKey*/)
{
    QnUuid adminUserId;
    if (!findAdminUserId(&adminUserId))
        return api::ResultCode::unknownError;

    ::ec2::ApiResourceParamWithRefDataList params;
    params.emplace_back(::ec2::ApiResourceParamWithRefData(
        adminUserId,
        "cloudSystemID",
        QString::fromStdString(m_system.id)));
    params.emplace_back(::ec2::ApiResourceParamWithRefData(
        adminUserId,
        "cloudAuthKey",
        QString::fromStdString(m_system.authKey)));
    if (m_appserver2.moduleInstance()->ecConnection()->getResourceManager(Qn::kSystemAccess)
            ->saveSync(params) != ::ec2::ErrorCode::ok)
    {
        return api::ResultCode::unknownError;
    }

    return api::ResultCode::ok;
}

const AccountWithPassword& Ec2MserverCloudSynchronization::ownerAccount() const
{
    return m_account;
}

const api::SystemData& Ec2MserverCloudSynchronization::registeredSystemData() const
{
    return m_system;
}

nx::utils::Url Ec2MserverCloudSynchronization::cdbEc2TransactionUrl() const
{
    nx::utils::Url url(lit("http://%1/").arg(cdb()->endpoint().toString()));
    url.setUserName(QString::fromStdString(m_system.id));
    url.setPassword(QString::fromStdString(m_system.authKey));
    return url;
}

void Ec2MserverCloudSynchronization::establishConnectionBetweenVmsAndCloud()
{
    appserver2()->moduleInstance()->ecConnection()->addRemotePeer(::ec2::kCloudPeerId, cdbEc2TransactionUrl());
}

void Ec2MserverCloudSynchronization::breakConnectionBetweenVmsAndCloud()
{
    appserver2()->moduleInstance()->ecConnection()->deleteRemotePeer(::ec2::kCloudPeerId);
}

void Ec2MserverCloudSynchronization::verifyTransactionConnection()
{
    constexpr static const auto kMaxTimeToWaitForConnection = std::chrono::seconds(15);

    for (const auto t0 = std::chrono::steady_clock::now();
        std::chrono::steady_clock::now() < (t0 + kMaxTimeToWaitForConnection);
        )
    {
        // Checking connection is there.
        api::VmsConnectionDataList vmsConnections;
        ASSERT_EQ(api::ResultCode::ok, cdb()->getVmsConnections(&vmsConnections));
        const auto connectionIt = std::find_if(
            vmsConnections.connections.cbegin(),
            vmsConnections.connections.cend(),
            [systemId = registeredSystemData().id](const api::VmsConnectionData& data)
            {
                return data.systemId == systemId;
            });
        if (connectionIt != vmsConnections.connections.cend())
            return; //< Connection has been found

        std::this_thread::sleep_for(std::chrono::seconds(1));
    }
    ASSERT_TRUE(false);
}

void Ec2MserverCloudSynchronization::testSynchronizingCloudOwner()
{
    constexpr static const auto testTime = std::chrono::seconds(5);

    const auto deadline = std::chrono::steady_clock::now() + testTime;
    while (std::chrono::steady_clock::now() < deadline)
    {
        api::SystemSharingEx sharingData;
        sharingData.accountEmail = ownerAccount().email;
        sharingData.accountFullName = ownerAccount().fullName;
        sharingData.isEnabled = true;
        sharingData.accessRole = api::SystemAccessRole::owner;
        bool found = false;
        verifyCloudUserPresenceInLocalDb(sharingData, &found, false);
        if (found)
            return;
    }

    // Cloud owner has not arrived to local system.
    ASSERT_TRUE(false);
}

void Ec2MserverCloudSynchronization::testSynchronizingUserFromCloudToMediaServer()
{
    // Sharing system with some account.
    api::AccountData account2;
    std::string account2Password;
    ASSERT_EQ(
        api::ResultCode::ok,
        cdb()->addActivatedAccount(&account2, &account2Password));

    api::SystemSharingEx sharingData;
    sharingData.systemId = registeredSystemData().id;
    sharingData.accountEmail = account2.email;
    sharingData.accessRole = api::SystemAccessRole::cloudAdmin;
    sharingData.userRoleId = "test_user_role";
    sharingData.accountFullName = account2.fullName;
    ASSERT_EQ(
        api::ResultCode::ok,
        cdb()->shareSystem(ownerAccount().email, ownerAccount().password, sharingData));

    // Waiting for new cloud user to arrive to local system.
    constexpr const auto maxTimetoWait = std::chrono::seconds(10);
    for (const auto t0 = std::chrono::steady_clock::now();
        std::chrono::steady_clock::now() < (t0 + maxTimetoWait);)
    {
        bool found = false;
        verifyCloudUserPresenceInLocalDb(sharingData, &found, false);
        if (found)
            return;
    }

    ASSERT_TRUE(false);
}

void Ec2MserverCloudSynchronization::testSynchronizingUserFromMediaServerToCloud()
{
    // Adding cloud user.

    api::AccountData account3;
    std::string account3Password;
    ASSERT_EQ(
        api::ResultCode::ok,
        cdb()->addActivatedAccount(&account3, &account3Password));

    ::ec2::ApiUserData newCloudUser;
    addCloudUserLocally(account3.email, &newCloudUser);

    waitForUserToAppearInCloud(newCloudUser);
}

void Ec2MserverCloudSynchronization::addCloudUserLocally(
    const std::string& accountEmail,
    ::ec2::ApiUserData* const accountVmsData)
{
    // Adding cloud user locally.
    accountVmsData->id = guidFromArbitraryData(accountEmail);
    accountVmsData->typeId = QnUuid("{774e6ecd-ffc6-ae88-0165-8f4a6d0eafa7}");
    accountVmsData->isCloud = true;
    accountVmsData->isEnabled = true;
    accountVmsData->email = QString::fromStdString(accountEmail);
    accountVmsData->name = QString::fromStdString(accountEmail);
    accountVmsData->userRoleId = QnUuid::createUuid();
    accountVmsData->realm = nx::network::AppInfo::realm();
    accountVmsData->hash = "password_is_in_cloud";
    accountVmsData->digest = "password_is_in_cloud";
    // TODO: randomize access rights
    accountVmsData->permissions = Qn::GlobalLiveViewerPermissionSet;
    ASSERT_EQ(
        ::ec2::ErrorCode::ok,
        appserver2()->moduleInstance()->ecConnection()
            ->getUserManager(Qn::kSystemAccess)->saveSync(*accountVmsData));
}

void Ec2MserverCloudSynchronization::waitForUserToAppearInCloud(
    const ::ec2::ApiUserData& accountVmsData)
{
    // Waiting for it to appear in cloud.
    const auto t0 = std::chrono::steady_clock::now();
    for (;;)
    {
        ASSERT_LT(
            std::chrono::steady_clock::now(),
            t0 + kMaxTimeToWaitForChangesToBePropagatedToCloud);

        std::vector<api::SystemSharingEx> systemUsers;
        ASSERT_EQ(
            api::ResultCode::ok,
            cdb()->getSystemSharings(
                ownerAccount().email,
                ownerAccount().password,
                registeredSystemData().id,
                &systemUsers));

        bool found = false;
        for (const auto& user : systemUsers)
        {
            if (user.accountEmail == accountVmsData.email.toStdString())
            {
                // TODO: Validating data
                ASSERT_EQ(accountVmsData.isEnabled, user.isEnabled);
                ASSERT_EQ(accountVmsData.id.toSimpleString().toStdString(), user.vmsUserId);
                ASSERT_EQ(
                    accountVmsData.userRoleId.toSimpleString().toStdString(), user.userRoleId);
                //ASSERT_EQ(api::SystemAccessRole::liveViewer, user.accessRole);
                //ASSERT_EQ(accountVmsData.fullName.toStdString(), user.accountFullName);
                ASSERT_EQ(
                    QnLexical::serialized(accountVmsData.permissions).toStdString(),
                    user.customPermissions);
                found = true;
                break;
            }
        }

        if (found)
            break;

        std::this_thread::sleep_for(std::chrono::seconds(1));
    }
}

void Ec2MserverCloudSynchronization::waitForUserToDisappearFromCloud(const std::string& email)
{
    // Waiting for it to appear in cloud.
    const auto t0 = std::chrono::steady_clock::now();
    for (;;)
    {
        ASSERT_LT(
            std::chrono::steady_clock::now(),
            t0 + kMaxTimeToWaitForChangesToBePropagatedToCloud);

        std::vector<api::SystemSharingEx> systemUsers;
        ASSERT_EQ(
            api::ResultCode::ok,
            cdb()->getSystemSharings(
                ownerAccount().email,
                ownerAccount().password,
                registeredSystemData().id,
                &systemUsers));

        if (cdb()->findSharing(systemUsers, email, registeredSystemData().id).accessRole
                == api::SystemAccessRole::none)
        {
            break;
        }

        std::this_thread::sleep_for(std::chrono::seconds(1));
    }
}

void Ec2MserverCloudSynchronization::waitForUserToDisappearLocally(const QnUuid& userId)
{
    const auto t0 = std::chrono::steady_clock::now();
    for (;;)
    {
        ASSERT_LT(
            std::chrono::steady_clock::now(),
            t0 + kMaxTimeToWaitForChangesToBePropagatedToCloud);

        ::ec2::ApiUserDataList users;
        ASSERT_EQ(
            ::ec2::ErrorCode::ok,
            appserver2()->moduleInstance()->ecConnection()
            ->getUserManager(Qn::kSystemAccess)->getUsersSync(&users));

        const auto userIter = std::find_if(
            users.cbegin(), users.cend(),
            [userId](const ::ec2::ApiUserData& elem)
        {
            return elem.id == userId;
        });

        if (userIter == users.cend())
            break;

        std::this_thread::sleep_for(std::chrono::seconds(1));
    }
}

void Ec2MserverCloudSynchronization::verifyCloudUserPresenceInLocalDb(
    const api::SystemSharingEx& sharingData,
    bool* const found,
    bool assertOnUserAbsense)
{
    if (found)
        *found = false;

    // Validating data.
    ::ec2::ApiUserDataList users;
    ASSERT_EQ(
        ::ec2::ErrorCode::ok,
        appserver2()->moduleInstance()->ecConnection()
            ->getUserManager(Qn::kSystemAccess)->getUsersSync(&users));

    const auto userIter = std::find_if(
        users.cbegin(), users.cend(),
        [email = sharingData.accountEmail](const ::ec2::ApiUserData& elem)
        {
            return elem.email.toStdString() == email;
        });
    if (assertOnUserAbsense)
    {
        ASSERT_NE(users.cend(), userIter);
    }

    if (userIter == users.cend())
        return;

    const ::ec2::ApiUserData& userData = *userIter;

    ASSERT_EQ(sharingData.accountEmail, userData.name.toStdString());
    //ASSERT_EQ(sharingData.accountFullName, userData.fullName.toStdString());
    ASSERT_TRUE(userData.isCloud);
    ASSERT_EQ(sharingData.isEnabled, userData.isEnabled);
    ASSERT_EQ("VMS", userData.realm);
    ASSERT_EQ(guidFromArbitraryData(sharingData.accountEmail), userData.id);
    ASSERT_FALSE(userData.isLdap);
    if (sharingData.accessRole == api::SystemAccessRole::owner)
    {
        ASSERT_TRUE(userData.isAdmin);
        ASSERT_EQ(Qn::GlobalAdminPermissionSet, userData.permissions);
    }

    // Verifying user full name.
    ::ec2::ApiResourceParamWithRefDataList kvPairs;
    ASSERT_EQ(
        ::ec2::ErrorCode::ok,
        appserver2()->moduleInstance()->ecConnection()
            ->getResourceManager(Qn::kSystemAccess)->getKvPairsSync(userData.id, &kvPairs));

    const auto fullNameIter = std::find_if(
        kvPairs.cbegin(), kvPairs.cend(),
        [](const ::ec2::ApiResourceParamWithRefData& element)
        {
            return element.name == Qn::USER_FULL_NAME;
        });

    if (assertOnUserAbsense)
    {
        ASSERT_TRUE(fullNameIter != kvPairs.cend());
        ASSERT_EQ(sharingData.accountFullName, fullNameIter->value.toStdString());
    }
    else
    {
        if (fullNameIter == kvPairs.cend())
            return;
        if (sharingData.accountFullName != fullNameIter->value.toStdString())
            return;
    }

    // TODO: #ak verify permissions
    if (found)
        *found = true;
}

void Ec2MserverCloudSynchronization::fetchOwnerSharing(api::SystemSharingEx* const ownerSharing)
{
    std::vector<api::SystemSharingEx> systemUsers;
    ASSERT_EQ(
        api::ResultCode::ok,
        cdb()->getSystemSharings(
            ownerAccount().email,
            ownerAccount().password,
            registeredSystemData().id,
            &systemUsers));
    for (auto& sharingData: systemUsers)
    {
        if (sharingData.accessRole == api::SystemAccessRole::owner)
        {
            *ownerSharing = std::move(sharingData);
            return;
        }
    }

    ASSERT_TRUE(false);
}

void Ec2MserverCloudSynchronization::verifyThatUsersMatchInCloudAndVms(
    bool assertOnFailure,
    bool* const result)
{
    if (result)
        *result = false;

    // Selecting local users.
    ::ec2::ApiUserDataList vmsUsers;
    ASSERT_EQ(
        ::ec2::ErrorCode::ok,
        appserver2()->moduleInstance()->ecConnection()
            ->getUserManager(Qn::kSystemAccess)->getUsersSync(&vmsUsers));

    // Selecting cloud users.
    std::vector<api::SystemSharingEx> sharings;
    ASSERT_EQ(
        api::ResultCode::ok,
        cdb()->getSystemSharings(
            ownerAccount().email,
            ownerAccount().password,
            registeredSystemData().id,
            &sharings));

    // Checking that number of cloud users in vms match that in cloud.
    const std::size_t numberOfCloudUsersInVms = std::count_if(
        vmsUsers.cbegin(), vmsUsers.cend(),
        [](const ::ec2::ApiUserData& data) { return data.isCloud; });
    if (assertOnFailure)
    {
        ASSERT_EQ(numberOfCloudUsersInVms, sharings.size());
    }
    else if (numberOfCloudUsersInVms != sharings.size())
    {
        return;
    }

    for (const auto& sharingData: sharings)
    {
        bool found = false;
        verifyCloudUserPresenceInLocalDb(sharingData, &found, assertOnFailure);
        if (!found)
            return;
    }

    if (result)
        *result = true;
}

void Ec2MserverCloudSynchronization::verifyThatSystemDataMatchInCloudAndVms(
    bool assertOnFailure,
    bool* const result)
{
    if (result)
        *result = false;

    // Fetching data from cloud
    api::SystemDataEx systemData;
    ASSERT_EQ(
        api::ResultCode::ok,
        cdb()->getSystem(
            ownerAccount().email,
            ownerAccount().password,
            registeredSystemData().id,
            &systemData));

    QnUuid adminUserId;
    ASSERT_TRUE(findAdminUserId(&adminUserId));

    ::ec2::ApiResourceParamWithRefDataList systemSettings;
    ASSERT_EQ(
        ::ec2::ErrorCode::ok,
        appserver2()->moduleInstance()->ecConnection()
            ->getResourceManager(Qn::kSystemAccess)->getKvPairsSync(adminUserId, &systemSettings));
    for (const auto systemSetting: systemSettings)
    {
        if (systemSetting.name == nx::settings_names::kNameSystemName)
        {
            if (assertOnFailure)
            {
                ASSERT_EQ(systemData.name, systemSetting.value.toStdString());
            }
            else if (systemData.name == systemSetting.value.toStdString())
            {
                if (result)
                    *result = true;
            }
            return;
        }
    }

    if (assertOnFailure)
    {
        ASSERT_TRUE(false) << nx::settings_names::kNameSystemName.toStdString()
            << " setting not found";
    }
}

void Ec2MserverCloudSynchronization::waitForCloudAndVmsToSyncUsers(
    bool assertOnFailure,
    bool* const result)
{
    for (auto t0 = std::chrono::steady_clock::now();
        std::chrono::steady_clock::now() - t0 < kMaxTimeToWaitForChangesToBePropagatedToCloud;
        )
    {
        const bool isLastRun =
            (std::chrono::steady_clock::now() + std::chrono::seconds(1)) >=
            (t0 + kMaxTimeToWaitForChangesToBePropagatedToCloud);

        bool syncCompleted = false;
        verifyThatUsersMatchInCloudAndVms(isLastRun, &syncCompleted);
        if (syncCompleted)
        {
            if (result)
                *result = true;
            return;
        }
        if (isLastRun)
            break;
        std::this_thread::sleep_for(std::chrono::seconds(1));
    }

    if (assertOnFailure)
    {
        ASSERT_TRUE(false);
    }

    if (result)
        *result = false;
}

void Ec2MserverCloudSynchronization::waitForCloudAndVmsToSyncSystemData(
    bool assertOnFailure,
    bool* const result)
{
    for (auto t0 = std::chrono::steady_clock::now();
        std::chrono::steady_clock::now() - t0 < kMaxTimeToWaitForChangesToBePropagatedToCloud;
        )
    {
        const bool isLastRun =
            (std::chrono::steady_clock::now() + std::chrono::seconds(1)) >=
            (t0 + kMaxTimeToWaitForChangesToBePropagatedToCloud);

        bool syncCompleted = false;
        verifyThatSystemDataMatchInCloudAndVms(isLastRun, &syncCompleted);
        if (syncCompleted)
        {
            if (result)
                *result = true;
            return;
        }
        if (isLastRun)
            break;
        std::this_thread::sleep_for(std::chrono::seconds(1));
    }

    if (assertOnFailure)
    {
        ASSERT_TRUE(false);
    }

    if (result)
        *result = false;
}

api::ResultCode Ec2MserverCloudSynchronization::fetchCloudTransactionLog(
    ::ec2::ApiTransactionDataList* const transactionList)
{
    const nx::utils::Url url(lm("http://%1%2?systemId=%3")
        .arg(cdb()->endpoint()).arg(kMaintenanceGetTransactionLog)
        .arg(registeredSystemData().id));
    return fetchTransactionLog(url, transactionList);
}

api::ResultCode Ec2MserverCloudSynchronization::fetchCloudTransactionLogFromMediaserver(
    ::ec2::ApiTransactionDataList* const transactionList)
{
    nx::utils::Url url(lm("http://%1/%2?cloud_only=true")
        .arg(appserver2()->moduleInstance()->endpoint()).arg("ec2/getTransactionLog"));
    url.setUserName("admin");
    url.setPassword("admin");
    return fetchTransactionLog(url, transactionList);
}

bool Ec2MserverCloudSynchronization::findAdminUserId(QnUuid* const id)
{
    ::ec2::ApiUserDataList users;
    if (m_appserver2.moduleInstance()->ecConnection()->getUserManager(Qn::kSystemAccess)
            ->getUsersSync(&users) != ::ec2::ErrorCode::ok)
    {
        return false;
    }

    QnUuid adminUserId;
    for (const auto& user : users)
    {
        if (user.name == "admin")
            adminUserId = user.id;
    }
    if (adminUserId.isNull())
        return false;

    *id = adminUserId;
    return true;
}

api::ResultCode Ec2MserverCloudSynchronization::fetchTransactionLog(
    const nx::utils::Url& url,
    ::ec2::ApiTransactionDataList* const transactionList)
{
<<<<<<< HEAD
    nx::network::http::HttpClient httpClient;
=======
    nx_http::HttpClient httpClient;
    httpClient.setResponseReadTimeoutMs(0);
    httpClient.setMessageBodyReadTimeoutMs(0);
>>>>>>> 426f22bb
    if (!httpClient.doGet(url))
        return api::ResultCode::networkError;
    if (httpClient.response()->statusLine.statusCode != nx::network::http::StatusCode::ok)
        return api::ResultCode::notAuthorized;

    nx::Buffer msgBody;
    while (!httpClient.eof())
        msgBody += httpClient.fetchMessageBodyBuffer();
    *transactionList = QJson::deserialized<::ec2::ApiTransactionDataList>(msgBody);

    return api::ResultCode::ok;
}

} // namespace cdb
} // namespace nx<|MERGE_RESOLUTION|>--- conflicted
+++ resolved
@@ -752,13 +752,9 @@
     const nx::utils::Url& url,
     ::ec2::ApiTransactionDataList* const transactionList)
 {
-<<<<<<< HEAD
     nx::network::http::HttpClient httpClient;
-=======
-    nx_http::HttpClient httpClient;
     httpClient.setResponseReadTimeoutMs(0);
     httpClient.setMessageBodyReadTimeoutMs(0);
->>>>>>> 426f22bb
     if (!httpClient.doGet(url))
         return api::ResultCode::networkError;
     if (httpClient.response()->statusLine.statusCode != nx::network::http::StatusCode::ok)
