#include <chrono>
#include <functional>

#include <gmock/gmock.h>
#include <gtest/gtest.h>

#include <QtCore/QDir>
#include <QtCore/QFile>

#include <nx/fusion/model_functions.h>
#include <nx/network/http/auth_tools.h>
#include <nx/network/deprecated/asynchttpclient.h>
#include <nx/network/http/http_client.h>
#include <nx/network/http/server/fusion_request_result.h>
#include <nx/utils/app_info.h>
#include <nx/utils/test_support/utils.h>
#include <nx/utils/time.h>
#include <nx/utils/sync_call.h>

#include <nx/cloud/cdb/api/cloud_nonce.h>
#include <nx/cloud/cdb/data/account_data.h>
#include <nx/cloud/cdb/test_support/business_data_generator.h>

#include "email_manager_mocked.h"
#include "test_setup.h"

namespace nx {
namespace cdb {
namespace test {

namespace {

class Account:
    public CdbFunctionalTest
{
};

} // namespace

// TODO: #ak following test should be broken into something like:
//
//{
//    whenIssuedAccountRegistrationRequest();
//    assertAccountActivationNotificationHasBeenSent();
//    assertAccountActivationCodeWorks();
//}
//
//{
//    whenIssuedAccountRegistrationRequest();
//    assertAccountCannotBindSystem();
//}

TEST_F(Account, activation)
{
    addArg("--db/inactivityTimeout=5s");

    EmailManagerMocked mockedEmailManager;
    EXPECT_CALL(
        mockedEmailManager,
        sendAsyncMocked(GMOCK_DYNAMIC_TYPE_MATCHER(const ActivateAccountNotification&))
    ).Times(1);

    EMailManagerFactory::setFactory(
        [&mockedEmailManager](const conf::Settings& /*settings*/) {
            return std::make_unique<EmailManagerStub>(&mockedEmailManager);
        });

    //waiting for cloud_db initialization
    ASSERT_TRUE(startAndWaitUntilStarted());

    api::ResultCode result = api::ResultCode::ok;

    api::AccountData account1;
    std::string account1Password;
    api::AccountConfirmationCode activationCode;
    result = addAccount(&account1, &account1Password, &activationCode);
    ASSERT_EQ(result, api::ResultCode::ok);
    ASSERT_EQ(account1.customization, nx::utils::AppInfo::customizationName().toStdString());
    ASSERT_TRUE(!activationCode.code.empty());

    //only /account/activate and /account/reactivate are allowed for not activated account

    //adding system1 to account1
    api::SystemData system1;
    result = bindRandomSystem(account1.email, account1Password, &system1);
    ASSERT_EQ(api::ResultCode::accountNotActivated, result);

    //waiting for DB connection to timeout
    std::this_thread::sleep_for(std::chrono::seconds(10));

    api::AccountData account1Tmp;
    result = getAccount(account1.email, account1Password, &account1Tmp);
    ASSERT_EQ(api::ResultCode::accountNotActivated, result);

    std::string email;
    result = activateAccount(activationCode, &email);
    ASSERT_EQ(api::ResultCode::ok, result);
    ASSERT_EQ(account1.email, email);

    result = getAccount(account1.email, account1Password, &account1);
    ASSERT_EQ(api::ResultCode::ok, result);
    ASSERT_EQ(nx::utils::AppInfo::customizationName().toStdString(), account1.customization);
    ASSERT_EQ(api::AccountStatus::activated, account1.statusCode);
}

TEST_F(Account, reactivation)
{
    EmailManagerMocked mockedEmailManager;
    EXPECT_CALL(
        mockedEmailManager,
        sendAsyncMocked(GMOCK_DYNAMIC_TYPE_MATCHER(const ActivateAccountNotification&))
    ).Times(2);

    EMailManagerFactory::setFactory(
        [&mockedEmailManager](const conf::Settings& /*settings*/) {
            return std::make_unique<EmailManagerStub>(&mockedEmailManager);
        });

    //waiting for cloud_db initialization
    ASSERT_TRUE(startAndWaitUntilStarted());

    api::ResultCode result = api::ResultCode::ok;

    api::AccountData account1;
    std::string account1Password;
    api::AccountConfirmationCode activationCode;
    result = addAccount(&account1, &account1Password, &activationCode);
    ASSERT_EQ(result, api::ResultCode::ok);
    ASSERT_EQ(account1.customization, nx::utils::AppInfo::customizationName().toStdString());
    ASSERT_TRUE(!activationCode.code.empty());

    //reactivating account (e.g. we lost activation code)
    api::AccountConfirmationCode activationCode2;
    result = reactivateAccount(account1.email, &activationCode2);
    ASSERT_EQ(result, api::ResultCode::ok);
    ASSERT_TRUE(!activationCode2.code.empty());

    ASSERT_EQ(activationCode.code, activationCode2.code);

    std::string email;
    result = activateAccount(activationCode, &email);
    ASSERT_EQ(api::ResultCode::ok, result);
    ASSERT_EQ(account1.email, email);

    result = getAccount(account1.email, account1Password, &account1);
    ASSERT_EQ(api::ResultCode::ok, result);
    ASSERT_EQ(nx::utils::AppInfo::customizationName().toStdString(), account1.customization);
    ASSERT_EQ(api::AccountStatus::activated, account1.statusCode);

    //subsequent activation MUST fail
    for (int i = 0; i < 2; ++i)
    {
        std::string email;
        result = activateAccount(activationCode, &email);
        ASSERT_EQ(api::ResultCode::notFound, result);

        if (i == 0)
        {
            ASSERT_TRUE(restart());
        }
    }
}

//reactivation of already activated account must fail
TEST_F(Account, reactivation_activated_account)
{
    EmailManagerMocked mockedEmailManager;
    EXPECT_CALL(
        mockedEmailManager,
        sendAsyncMocked(GMOCK_DYNAMIC_TYPE_MATCHER(const ActivateAccountNotification&))
    ).Times(1);

    EMailManagerFactory::setFactory(
        [&mockedEmailManager](const conf::Settings& /*settings*/) {
            return std::make_unique<EmailManagerStub>(&mockedEmailManager);
        });

    //waiting for cloud_db initialization
    ASSERT_TRUE(startAndWaitUntilStarted());

    api::ResultCode result = api::ResultCode::ok;
    api::AccountData account1;
    std::string account1Password;
    result = addActivatedAccount(&account1, &account1Password);
    ASSERT_EQ(result, api::ResultCode::ok);

    result = getAccount(account1.email, account1Password, &account1);
    ASSERT_EQ(api::ResultCode::ok, result);
    ASSERT_EQ(nx::utils::AppInfo::customizationName().toStdString(), account1.customization);
    ASSERT_EQ(api::AccountStatus::activated, account1.statusCode);

    //reactivating account (e.g. we lost activation code)
    api::AccountConfirmationCode activationCode;
    result = reactivateAccount(account1.email, &activationCode);
    ASSERT_EQ(result, api::ResultCode::forbidden);
}

TEST_F(Account, general)
{
    EmailManagerMocked mockedEmailManager;

    EXPECT_CALL(
        mockedEmailManager,
        sendAsyncMocked(
            GMOCK_DYNAMIC_TYPE_MATCHER(const ActivateAccountNotification&))
    ).Times(3);

    EXPECT_CALL(
        mockedEmailManager,
        sendAsyncMocked(
            GMOCK_DYNAMIC_TYPE_MATCHER(const SystemSharedNotification&))
    ).Times(2);

    EMailManagerFactory::setFactory(
        [&mockedEmailManager](const conf::Settings& /*settings*/) {
            return std::make_unique<EmailManagerStub>(&mockedEmailManager);
        });

    //waiting for cloud_db initialization
    ASSERT_TRUE(startAndWaitUntilStarted());

    api::ResultCode result = api::ResultCode::ok;

    api::AccountData account1;
    std::string account1Password;
    result = addActivatedAccount(&account1, &account1Password);
    ASSERT_EQ(result, api::ResultCode::ok);

    api::AccountData account2;
    std::string account2Password;
    result = addActivatedAccount(&account2, &account2Password);
    ASSERT_EQ(result, api::ResultCode::ok);

    //adding system1 to account1
    api::SystemData system1;
    {
        const auto result = bindRandomSystem(account1.email, account1Password, &system1);
        ASSERT_EQ(result, api::ResultCode::ok);
        ASSERT_EQ(system1.customization, nx::utils::AppInfo::customizationName().toStdString());
    }

    {
        //fetching account1 systems
        std::vector<api::SystemDataEx> systems;
        const auto result = getSystems(account1.email, account1Password, &systems);
        ASSERT_EQ(result, api::ResultCode::ok);
        ASSERT_EQ(1U, systems.size());
        ASSERT_TRUE(system1 == systems[0]);
    }

    {
        //fetching account2 systems
        std::vector<api::SystemDataEx> systems;
        const auto result = getSystems(account2.email, account2Password, &systems);
        ASSERT_EQ(result, api::ResultCode::ok);
        ASSERT_EQ(systems.size(), 0U);
    }

    {
        //sharing system to account2 with "localAdmin" permission
        const auto result = shareSystem(
            account1.email,
            account1Password,
            system1.id,
            account2.email,
            api::SystemAccessRole::localAdmin);
        ASSERT_EQ(result, api::ResultCode::ok);
    }

    {
        //fetching account2 systems
        std::vector<api::SystemDataEx> systems;
        const auto result = getSystems(account2.email, account2Password, &systems);
        ASSERT_EQ(result, api::ResultCode::ok);
        ASSERT_EQ(systems.size(), 1U);
        ASSERT_TRUE(system1 == systems[0]);
    }

    //adding account3
    api::AccountData account3;
    std::string account3Password;
    result = addActivatedAccount(&account3, &account3Password);
    ASSERT_EQ(result, api::ResultCode::ok);

    {
        //trying to share system1 from account2 to account3
        const auto result = shareSystem(
            account2.email,
            account2Password,
            system1.id,
            account3.email,
            api::SystemAccessRole::localAdmin);
        ASSERT_EQ(result, api::ResultCode::ok);
    }
}

TEST_F(Account, bad_registration)
{
    EmailManagerMocked mockedEmailManager;
    EXPECT_CALL(
        mockedEmailManager,
        sendAsyncMocked(GMOCK_DYNAMIC_TYPE_MATCHER(const ActivateAccountNotification&))
    ).Times(1);

    EMailManagerFactory::setFactory(
        [&mockedEmailManager](const conf::Settings& /*settings*/) {
            return std::make_unique<EmailManagerStub>(&mockedEmailManager);
        });

    ASSERT_TRUE(startAndWaitUntilStarted());

    api::ResultCode result = api::ResultCode::ok;

    api::AccountData account1;
    std::string account1Password;
    result = addActivatedAccount(&account1, &account1Password);
    ASSERT_EQ(result, api::ResultCode::ok);

    //trying to add account with same email once again
    result = addActivatedAccount(&account1, &account1Password);
    ASSERT_EQ(result, api::ResultCode::alreadyExists);

    //checking correct error message
    auto client = nx::network::http::AsyncHttpClient::create();
    nx::utils::Url url;
    url.setHost(endpoint().address.toString());
    url.setPort(endpoint().port);
    url.setScheme("http");
    url.setPath("/cdb/account/register");
    nx::utils::promise<void> donePromise;
    auto doneFuture = donePromise.get_future();
    QObject::connect(
        client.get(), &nx::network::http::AsyncHttpClient::done,
        client.get(),
<<<<<<< HEAD
        [&donePromise](nx::network::http::AsyncHttpClientPtr /*client*/) { donePromise.set_value(); },
=======
        [&donePromise](nx_http::AsyncHttpClientPtr /*client*/) { donePromise.set_value(); },
>>>>>>> 76c989f8
        Qt::DirectConnection);
    client->doPost(url, "application/json", QJson::serialized(account1));

    doneFuture.wait();
    ASSERT_TRUE(client->response() != nullptr);
    ASSERT_EQ(nx::network::http::StatusCode::notFound, client->response()->statusLine.statusCode);

    bool success = false;
    nx::network::http::FusionRequestResult requestResult =
        QJson::deserialized<nx::network::http::FusionRequestResult>(
            client->fetchMessageBodyBuffer(),
            nx::network::http::FusionRequestResult(),
            &success);
    ASSERT_TRUE(success);
    ASSERT_NE(nx::network::http::FusionRequestErrorClass::noError, requestResult.errorClass);
}

TEST_F(Account, request_query_decode)
{
    //waiting for cloud_db initialization
    ASSERT_TRUE(startAndWaitUntilStarted());

    api::ResultCode result = api::ResultCode::ok;

    std::string account1Password = "12352";
    api::AccountData account1;
    account1.email = "test%40yandex.ru";
    account1.fullName = "Test Test";
    account1.passwordHa1 = nx::network::http::calcHa1(
        "test@yandex.ru",
        moduleInfo().realm.c_str(),
        account1Password.c_str()).constData();
    account1.customization = nx::utils::AppInfo::customizationName().toStdString();

    nx::network::http::HttpClient httpClient;
    nx::utils::Url url(
        lm("http://127.0.0.1:%1/cdb/account/register?email=%2&fullName=%3&passwordHa1=%4&customization=%5")
        .arg(endpoint().port).arg(account1.email).arg(account1.fullName)
        .arg(account1.passwordHa1).arg(nx::utils::AppInfo::customizationName().toStdString()));
    ASSERT_TRUE(httpClient.doGet(url));
    ASSERT_EQ(nx::network::http::StatusCode::ok, httpClient.response()->statusLine.statusCode);
    QByteArray responseBody;
    while (!httpClient.eof())
        responseBody += httpClient.fetchMessageBodyBuffer();
    api::AccountConfirmationCode activationCode;
    activationCode = QJson::deserialized<api::AccountConfirmationCode>(responseBody);
    ASSERT_TRUE(!activationCode.code.empty());

    //api::AccountConfirmationCode activationCode;
    //result = addAccount(&account1, &account1Password, &activationCode);
    //ASSERT_EQ(result, api::ResultCode::ok);
    //ASSERT_EQ(account1.customization, nx::utils::AppInfo::customizationName().toStdString());
    //ASSERT_TRUE(!activationCode.code.empty());

    std::string activatedAccountEmail;
    result = activateAccount(activationCode, &activatedAccountEmail);
    ASSERT_EQ(result, api::ResultCode::ok);
    ASSERT_EQ(
        nx::utils::Url::fromPercentEncoding(account1.email.c_str()).toStdString(),
        activatedAccountEmail);

    result = getAccount(account1.email, account1Password, &account1);
    ASSERT_EQ(result, api::ResultCode::notAuthorized);  //test%40yandex.ru MUST be unknown email

    account1.email = "test@yandex.ru";
    result = getAccount(account1.email, account1Password, &account1);
    ASSERT_EQ(result, api::ResultCode::ok);
    ASSERT_EQ(account1.customization, nx::utils::AppInfo::customizationName().toStdString());
    ASSERT_EQ(account1.statusCode, api::AccountStatus::activated);
    ASSERT_EQ(account1.email, "test@yandex.ru");
}

TEST_F(Account, update)
{
    ASSERT_TRUE(startAndWaitUntilStarted());

    auto account1 = addActivatedAccount2();

    //changing password
    std::string account1NewPassword = account1.password + "new";
    api::AccountUpdateData update;
    update.passwordHa1 = nx::network::http::calcHa1(
        account1.email.c_str(),
        moduleInfo().realm.c_str(),
        account1NewPassword.c_str()).constData();
    update.passwordHa1Sha256 = nx::network::http::calcHa1(
        account1.email.c_str(),
        moduleInfo().realm.c_str(),
        account1NewPassword.c_str(),
        "SHA-256").constData();
    update.fullName = account1.fullName + "new";
    update.customization = account1.customization + "new";

    ASSERT_EQ(
        api::ResultCode::ok,
        updateAccount(account1.email, account1.password, update));

    account1.password = account1NewPassword;
    account1.fullName = update.fullName.get();
    account1.customization = update.customization.get();

    bool restarted = false;
    for (;;)
    {
        api::AccountData newAccount;
        ASSERT_EQ(
            api::ResultCode::ok,
            getAccount(account1.email, account1.password, &newAccount));
        ASSERT_EQ(account1, newAccount);

        if (restarted)
            break;

        ASSERT_TRUE(restart());
        restarted = true;
    }
}

TEST_F(Account, reset_password_general)
{
    EmailManagerMocked mockedEmailManager;
    EXPECT_CALL(
        mockedEmailManager,
        sendAsyncMocked(GMOCK_DYNAMIC_TYPE_MATCHER(const ActivateAccountNotification&))
    ).Times(2);
    EXPECT_CALL(
        mockedEmailManager,
        sendAsyncMocked(GMOCK_DYNAMIC_TYPE_MATCHER(const RestorePasswordNotification&))
    ).Times(2);

    EMailManagerFactory::setFactory(
        [&mockedEmailManager](const conf::Settings& /*settings*/) {
            return std::make_unique<EmailManagerStub>(&mockedEmailManager);
        });

    ASSERT_TRUE(startAndWaitUntilStarted());

    for (int i = 0; i < 2; ++i)
    {
        //adding account
        api::AccountData account1;
        std::string account1Password;
        api::ResultCode result = addActivatedAccount(&account1, &account1Password);
        ASSERT_EQ(api::ResultCode::ok, result);

        //resetting passsword
        std::string confirmationCode;
        result = resetAccountPassword(account1.email, &confirmationCode);
        ASSERT_EQ(api::ResultCode::ok, result);

        //old password is still active
        result = getAccount(account1.email, account1Password, &account1);
        ASSERT_EQ(api::ResultCode::ok, result);

        if (i == 1)
        {
            ASSERT_TRUE(restart());  //checking that code is valid after cloud_db restart
        }

        //confirmation code has format base64(tmp_password:email)
        const auto tmpPasswordAndEmail = QByteArray::fromBase64(
            QByteArray::fromRawData(confirmationCode.data(), confirmationCode.size()));
        const std::string tmpPassword = tmpPasswordAndEmail.mid(0, tmpPasswordAndEmail.indexOf(':')).constData();

        //setting new password
        std::string account1NewPassword = "new_password";

        api::AccountUpdateData update;
        update.passwordHa1 = nx::network::http::calcHa1(
            account1.email.c_str(),
            moduleInfo().realm.c_str(),
            account1NewPassword.c_str()).constData();
        result = updateAccount(account1.email, tmpPassword, update);
        ASSERT_EQ(api::ResultCode::ok, result);

        result = getAccount(account1.email, account1NewPassword, &account1);
        ASSERT_EQ(api::ResultCode::ok, result);

        //temporary password must have already been removed
        result = updateAccount(account1.email, tmpPassword, update);
        ASSERT_EQ(api::ResultCode::notAuthorized, result);
    }
}

TEST_F(Account, reset_password_expiration)
{
    EmailManagerMocked mockedEmailManager;
    EXPECT_CALL(
        mockedEmailManager,
        sendAsyncMocked(GMOCK_DYNAMIC_TYPE_MATCHER(const ActivateAccountNotification&))
    ).Times(1);
    EXPECT_CALL(
        mockedEmailManager,
        sendAsyncMocked(GMOCK_DYNAMIC_TYPE_MATCHER(const RestorePasswordNotification&))
    ).Times(1);

    EMailManagerFactory::setFactory(
        [&mockedEmailManager](const conf::Settings& /*settings*/) {
            return std::make_unique<EmailManagerStub>(&mockedEmailManager);
        });

    const std::chrono::seconds expirationPeriod(5);

    addArg("-accountManager/passwordResetCodeExpirationTimeout");
    addArg(QByteArray::number((unsigned int)expirationPeriod.count()).constData());

    ASSERT_TRUE(startAndWaitUntilStarted());

    //adding account
    api::AccountData account1;
    std::string account1Password;
    api::ResultCode result = addActivatedAccount(&account1, &account1Password);
    ASSERT_EQ(api::ResultCode::ok, result);

    //resetting passsword
    std::string confirmationCode;
    result = resetAccountPassword(account1.email, &confirmationCode);
    ASSERT_EQ(api::ResultCode::ok, result);

    //waiting for temporary password to expire
    std::this_thread::sleep_for(expirationPeriod + std::chrono::seconds(1));

    //confirmation code has format base64(tmp_password:email)
    const auto tmpPasswordAndEmail = QByteArray::fromBase64(
        QByteArray::fromRawData(confirmationCode.data(), confirmationCode.size()));
    const std::string tmpPassword = tmpPasswordAndEmail.mid(0, tmpPasswordAndEmail.indexOf(':')).constData();

    //setting new password
    std::string account1NewPassword = "new_password";

    for (int i = 0; i < 2; ++i)
    {
        if (i == 1)
        {
            ASSERT_TRUE(restart());
        }

        api::AccountUpdateData update;
        update.passwordHa1 = nx::network::http::calcHa1(
            account1.email.c_str(),
            moduleInfo().realm.c_str(),
            account1NewPassword.c_str()).constData();
        result = updateAccount(account1.email, tmpPassword, update);
        ASSERT_EQ(api::ResultCode::notAuthorized, result);  //tmpPassword has expired

        result = getAccount(account1.email, account1Password, &account1);
        ASSERT_EQ(api::ResultCode::ok, result); //old password is still active
    }
}

TEST_F(Account, reset_password_links_expiration_after_changing_password)
{
    ASSERT_TRUE(startAndWaitUntilStarted());
    auto account1 = addActivatedAccount2();

    // Password has been lost.
    account1.password.clear();

    // Resetting passsword.
    std::string confirmationCode1;
    ASSERT_EQ(
        api::ResultCode::ok,
        resetAccountPassword(account1.email, &confirmationCode1));

    std::string confirmationCode2;
    ASSERT_EQ(
        api::ResultCode::ok,
        resetAccountPassword(account1.email, &confirmationCode2));

    for (int i = 0; i < 3; ++i)
    {
        // First run - changing password using confirmationCode2.
        // Second run - testing confirmationCode1 does not work anymore.
        // Third run - same as the second one, but with restart
        const auto& confirmationCode = i == 0 ? confirmationCode2 : confirmationCode1;

        // Confirmation code has format base64(tmp_password:email).
        const auto tmpPasswordAndEmail = QByteArray::fromBase64(
            QByteArray::fromRawData(confirmationCode.data(), confirmationCode.size()));
        const std::string tmpPassword =
            tmpPasswordAndEmail.mid(0, tmpPasswordAndEmail.indexOf(':')).constData();

        // Setting new account password.
        account1.password = "new_password";

        api::AccountUpdateData update;
        update.passwordHa1 = nx::network::http::calcHa1(
            account1.email.c_str(),
            moduleInfo().realm.c_str(),
            account1.password.c_str()).constData();
        const auto result = updateAccount(account1.email, tmpPassword, update);
        if (i == 0)
        {
            ASSERT_EQ(api::ResultCode::ok, result);
            // Checking new password works fine
            api::AccountData accountData;
            ASSERT_EQ(
                api::ResultCode::ok,
                getAccount(account1.email, account1.password, &accountData));
        }
        else
        {
            // Checking that confirmation code 1 cannot be used anymore
            ASSERT_NE(api::ResultCode::ok, result);
        }

        if (i == 1)
        {
            ASSERT_TRUE(restart());
        }
    }
}

//checks that password reset code is valid for changing password only
TEST_F(Account, reset_password_authorization)
{
    ASSERT_TRUE(startAndWaitUntilStarted());

    //adding account
    api::AccountData account1;
    std::string account1Password;
    api::ResultCode result = addActivatedAccount(&account1, &account1Password);
    ASSERT_EQ(api::ResultCode::ok, result);

    api::AccountData account2;
    std::string account2Password;
    result = addActivatedAccount(&account2, &account2Password);
    ASSERT_EQ(api::ResultCode::ok, result);

    api::SystemData system1;
    result = bindRandomSystem(
        account1.email,
        account1Password,
        &system1);
    ASSERT_EQ(api::ResultCode::ok, result);

    //resetting passsword
    std::string confirmationCode;
    result = resetAccountPassword(account1.email, &confirmationCode);
    ASSERT_EQ(api::ResultCode::ok, result);

    //confirmation code has format base64(tmp_password:email)
    const auto tmpPasswordAndEmail = QByteArray::fromBase64(
        QByteArray::fromRawData(confirmationCode.data(), confirmationCode.size()));
    const std::string tmpPassword = tmpPasswordAndEmail.mid(0, tmpPasswordAndEmail.indexOf(':')).constData();

    for (int i = 0; i < 2; ++i)
    {
        if (i == 1)
        {
            ASSERT_TRUE(restart());
        }

        //verifying that only /account/update is allowed with this temporary password
        api::AccountData accountData;
        result = getAccount(account1.email, tmpPassword, &accountData);
        ASSERT_EQ(api::ResultCode::forbidden, result);

        api::SystemData system2;
        result = bindRandomSystem(
            account1.email,
            tmpPassword,
            &system2);
        ASSERT_EQ(api::ResultCode::forbidden, result);

        std::vector<api::SystemDataEx> systems;
        result = getSystems(account1.email, tmpPassword, &systems);
        ASSERT_EQ(api::ResultCode::forbidden, result);

        std::vector<api::SystemSharingEx> sharings;
        result = getSystemSharings(account1.email, tmpPassword, &sharings);
        ASSERT_EQ(api::ResultCode::forbidden, result);

        {
            //sharing system to account2 with "localAdmin" permission
            const auto result = shareSystem(
                account1.email,
                tmpPassword,
                system1.id,
                account2.email,
                api::SystemAccessRole::localAdmin);
            ASSERT_EQ(api::ResultCode::forbidden, result);
        }
    }

    //setting new password
    std::string account1NewPassword = "new_password";

    api::AccountUpdateData update;
    update.passwordHa1 = nx::network::http::calcHa1(
        account1.email.c_str(),
        moduleInfo().realm.c_str(),
        account1NewPassword.c_str()).constData();
    result = updateAccount(account1.email, tmpPassword, update);
    ASSERT_EQ(api::ResultCode::ok, result);  //tmpPassword is still active

    api::AccountData accountData;
    result = getAccount(account1.email, account1NewPassword, &accountData);
    ASSERT_EQ(api::ResultCode::ok, result); //new password has been set

    result = updateAccount(account1.email, tmpPassword, update);
    ASSERT_EQ(api::ResultCode::notAuthorized, result);  //tmpPassword is removed

    ASSERT_TRUE(restart());

    result = updateAccount(account1.email, tmpPassword, update);
    ASSERT_EQ(api::ResultCode::notAuthorized, result);  //tmpPassword is removed
}

TEST_F(Account, reset_password_activates_account)
{
    ASSERT_TRUE(startAndWaitUntilStarted());

    //adding account
    api::AccountData account1;
    std::string account1Password;
    api::AccountConfirmationCode activationCode;
    api::ResultCode result = addAccount(&account1, &account1Password, &activationCode);
    ASSERT_EQ(result, api::ResultCode::ok);
    ASSERT_EQ(account1.customization, nx::utils::AppInfo::customizationName().toStdString());
    ASSERT_TRUE(!activationCode.code.empty());

    //user did not activate account and forgot password

    //resetting password
    std::string confirmationCode;
    result = resetAccountPassword(account1.email, &confirmationCode);
    ASSERT_EQ(api::ResultCode::ok, result);

    //confirmation code has format base64(tmp_password:email)
    const auto tmpPasswordAndEmail = QByteArray::fromBase64(
        QByteArray::fromRawData(confirmationCode.data(), confirmationCode.size()));
    const std::string tmpPassword = tmpPasswordAndEmail.mid(0, tmpPasswordAndEmail.indexOf(':')).constData();

    //setting new password
    std::string account1NewPassword = "new_password";

    api::AccountUpdateData update;
    update.passwordHa1 = nx::network::http::calcHa1(
        account1.email.c_str(),
        moduleInfo().realm.c_str(),
        account1NewPassword.c_str()).constData();
    result = updateAccount(account1.email, tmpPassword, update);
    ASSERT_EQ(api::ResultCode::ok, result);

    result = getAccount(account1.email, account1NewPassword, &account1);
    ASSERT_EQ(api::ResultCode::ok, result);
    ASSERT_EQ(api::AccountStatus::activated, account1.statusCode);

    ASSERT_TRUE(restart());

    result = getAccount(account1.email, account1NewPassword, &account1);
    ASSERT_EQ(api::ResultCode::ok, result);
    ASSERT_EQ(api::AccountStatus::activated, account1.statusCode);
}

TEST_F(Account, created_while_sharing)
{
    EmailManagerMocked mockedEmailManager;
    EXPECT_CALL(
        mockedEmailManager,
        sendAsyncMocked(GMOCK_DYNAMIC_TYPE_MATCHER(const ActivateAccountNotification&))
    ).Times(2);
    EXPECT_CALL(
        mockedEmailManager,
        sendAsyncMocked(GMOCK_DYNAMIC_TYPE_MATCHER(const InviteUserNotification&))
    ).Times(1);

    EMailManagerFactory::setFactory(
        [&mockedEmailManager](const conf::Settings& /*settings*/)
        {
            return std::make_unique<EmailManagerStub>(&mockedEmailManager);
        });

    ASSERT_TRUE(startAndWaitUntilStarted());

    const auto account1 = addActivatedAccount2();
    api::SystemData system1;
    ASSERT_EQ(
        api::ResultCode::ok,
        bindRandomSystem(account1.email, account1.password, &system1));

    const std::string newAccountEmail = generateRandomEmailAddress();
    std::string newAccountPassword;

    const auto newAccountAccessRoleInSystem1 = api::SystemAccessRole::cloudAdmin;
    shareSystemEx(account1, system1, newAccountEmail, newAccountAccessRoleInSystem1);

    // Ignoring invitation and registering account in a regular way

    data::AccountData newAccount;
    newAccount.email = newAccountEmail;
    api::AccountConfirmationCode accountConfirmationCode;
    ASSERT_EQ(
        api::ResultCode::ok,
        addAccount(&newAccount, &newAccountPassword, &accountConfirmationCode));
    std::string resultEmail;
    ASSERT_EQ(
        api::ResultCode::ok,
        activateAccount(accountConfirmationCode, &resultEmail));

    for (int i = 0; i < 2; ++i)
    {
        if (i == 1)
        {
            ASSERT_TRUE(restart());
        }

        ASSERT_EQ(
            api::ResultCode::ok,
            getAccount(newAccountEmail, newAccountPassword, &newAccount));
        ASSERT_EQ(api::AccountStatus::activated, newAccount.statusCode);
    }

    ASSERT_EQ(newAccountEmail, resultEmail);

    std::vector<api::SystemDataEx> systems;
    ASSERT_EQ(
        api::ResultCode::ok,
        getSystems(newAccountEmail, newAccountPassword, &systems));
    ASSERT_EQ(1U, systems.size());
    ASSERT_EQ(system1.id, systems[0].id);
    ASSERT_EQ(newAccountAccessRoleInSystem1, systems[0].accessRole);
}

//-------------------------------------------------------------------------------------------------

class AccountNewTest:
    public Account
{
public:
    static constexpr std::chrono::seconds kTimeShift = std::chrono::hours(3);

    AccountNewTest():
        m_timeShift(nx::utils::test::ClockType::system)
    {
    }

protected:
    virtual void SetUp() override
    {
        ASSERT_TRUE(startAndWaitUntilStarted());
    }

    void givenNotActivatedAccount()
    {
        m_registrationTimeRange.first =
            nx::utils::floor<std::chrono::milliseconds>(nx::utils::utcTime());
        auto result = addAccount(&m_account, &m_account.password, &m_activationCode);
        ASSERT_EQ(api::ResultCode::ok, result);
        ASSERT_TRUE(!m_activationCode.code.empty());
        m_registrationTimeRange.second =
            nx::utils::floor<std::chrono::milliseconds>(nx::utils::utcTime());
    }

    void whenShiftedSystemTime()
    {
        m_timeShift.applyRelativeShift(kTimeShift);
    }

    void whenActivatedAccount()
    {
        m_activationTimeRange.first =
            nx::utils::floor<std::chrono::milliseconds>(nx::utils::utcTime());
        std::string accountEmail;
        auto result = activateAccount(m_activationCode, &accountEmail);
        ASSERT_EQ(api::ResultCode::ok, result);
        m_activationTimeRange.second =
            nx::utils::floor<std::chrono::milliseconds>(nx::utils::utcTime());
    }

    void whenRestartedCloudDb()
    {
        ASSERT_TRUE(restart());
    }

    void whenRequestAccountInfo()
    {
        api::AccountData accountData;
        m_prevResultCode = getAccount(m_account.email, m_account.password, &accountData);
    }

    void whenRequestSystemList()
    {
        std::vector<api::SystemDataEx> systems;
        m_prevResultCode = getSystems(m_account.email, m_account.password, &systems);
    }

    void assertRegistrationTimestampIsCorrect()
    {
        using namespace std::chrono;

        const auto account = getFreshAccountCopy();
        ASSERT_GE(
            nx::utils::floor<milliseconds>(account.registrationTime),
            nx::utils::floor<milliseconds>(m_registrationTimeRange.first));
        ASSERT_LE(
            nx::utils::floor<milliseconds>(account.registrationTime),
            nx::utils::floor<milliseconds>(m_registrationTimeRange.second));
    }

    void assertActivationTimestampIsCorrect()
    {
        using namespace std::chrono;

        const auto account = getFreshAccountCopy();
        ASSERT_GE(
            nx::utils::floor<milliseconds>(account.activationTime),
            nx::utils::floor<milliseconds>(m_activationTimeRange.first));
        ASSERT_LE(
            nx::utils::floor<milliseconds>(account.activationTime),
            nx::utils::floor<milliseconds>(m_activationTimeRange.second));
    }

    void thenResultCodeIs(api::ResultCode expectedResultCode)
    {
        ASSERT_TRUE(m_prevResultCode);
        ASSERT_EQ(expectedResultCode, *m_prevResultCode);
    }

    const AccountWithPassword& account() const
    {
        return m_account;
    }

private:
    using TimeRange =
        std::pair<std::chrono::system_clock::time_point, std::chrono::system_clock::time_point>;

    nx::utils::test::ScopedTimeShift m_timeShift;
    AccountWithPassword m_account;
    api::AccountConfirmationCode m_activationCode;
    TimeRange m_registrationTimeRange;
    TimeRange m_activationTimeRange;
    boost::optional<api::ResultCode> m_prevResultCode;

    api::AccountData getFreshAccountCopy()
    {
        api::AccountData account;
        auto result = getAccount(m_account.email, m_account.password, &account);
        NX_GTEST_ASSERT_EQ(api::ResultCode::ok, result);
        return account;
    }
};

constexpr std::chrono::seconds AccountNewTest::kTimeShift;

TEST_F(AccountNewTest, account_timestamps)
{
    givenNotActivatedAccount();

    whenShiftedSystemTime();

    whenActivatedAccount();

    assertRegistrationTimestampIsCorrect();
    assertActivationTimestampIsCorrect();

    whenRestartedCloudDb();

    assertRegistrationTimestampIsCorrect();
    assertActivationTimestampIsCorrect();
}

TEST_F(AccountNewTest, proper_error_code_is_reported_when_using_not_activated_account)
{
    givenNotActivatedAccount();

    whenRequestAccountInfo();
    thenResultCodeIs(api::ResultCode::accountNotActivated);

    whenRequestSystemList();
    thenResultCodeIs(api::ResultCode::accountNotActivated);
}

//-------------------------------------------------------------------------------------------------

class AccountInvite:
    public AccountNewTest
{
    using base_type = AccountNewTest;

public:
    AccountInvite():
        m_timeShift(nx::utils::test::ClockType::system)
    {
    }

    ~AccountInvite()
    {
        EMailManagerFactory::setFactory(std::move(m_emailManagerFactoryBak));
    }

protected:
    void whenInvitedSameNotRegisteredUserToMultipleSystems()
    {
        for (auto& system: m_systems)
        {
            ASSERT_EQ(
                api::ResultCode::ok,
                shareSystem(account(), system.id,
                    m_newAccountEmail, api::SystemAccessRole::cloudAdmin));
        }
    }

    void inviteUser()
    {
        ASSERT_EQ(
            api::ResultCode::ok,
            shareSystem(account(), m_systems.front().id,
                m_newAccountEmail, api::SystemAccessRole::cloudAdmin));
    }

    void waitForInviteLinkToExpire()
    {
        // TODO: Replace with corresponding setting value (probably, doubled).
        m_timeShift.applyAbsoluteShift(std::chrono::hours(24) * 7);
    }

    void removeUserFromSystem()
    {
        ASSERT_EQ(
            api::ResultCode::ok,
            removeSystemSharing(
                account().email,
                account().password,
                m_systems.front().id,
                m_newAccountEmail));
    }

    void thenSameInviteCodeHasBeenDelivered()
    {
        ASSERT_EQ(m_systems.size(), m_inviteNotifications.size());
        std::set<std::string> inviteCodes;
        for (const auto& notification: m_inviteNotifications)
        {
            inviteCodes.insert(notification.message.code);
            ASSERT_EQ(1U, inviteCodes.size());
        }
    }

    void assertAccountCanBeActivatedUsingLatestInviteLink()
    {
        const auto codeParts = QByteArray::fromBase64(
            m_inviteNotifications.back().message.code.c_str()).split(':');

        api::AccountUpdateData update;
        const std::string password = nx::utils::generateRandomName(7).toStdString();
        update.passwordHa1 = nx_http::calcHa1(
            m_newAccountEmail.c_str(),
            nx::network::AppInfo::realm().toStdString().c_str(),
            password.c_str()).toStdString();
        ASSERT_EQ(
            api::ResultCode::ok,
            updateAccount(
                codeParts[1].toStdString(),
                codeParts[0].toStdString(),
                update));
    }

private:
    TestEmailManager m_emailManager;
    std::string m_newAccountEmail;
    std::vector<api::SystemData> m_systems;
    EMailManagerFactory::FactoryFunc m_emailManagerFactoryBak;
    std::vector<InviteUserNotification> m_inviteNotifications;
    nx::utils::test::ScopedTimeShift m_timeShift;

    virtual void SetUp() override
    {
        using namespace std::placeholders;

        constexpr const std::size_t kSystemCount = 7;

        m_emailManager.setOnReceivedNotification(
            std::bind(&AccountInvite::notificationReceived, this, _1));

        m_emailManagerFactoryBak = EMailManagerFactory::setFactory(
            [this](const conf::Settings& /*settings*/)
            {
                return std::make_unique<EmailManagerStub>(&m_emailManager);
            });

        base_type::SetUp();

        m_newAccountEmail = BusinessDataGenerator::generateRandomEmailAddress();

        givenNotActivatedAccount();
        whenActivatedAccount();

        m_systems.resize(kSystemCount);
        for (auto& system: m_systems)
            system = addRandomSystemToAccount(account());
    }

    void notificationReceived(const nx::cdb::AbstractNotification& notification)
    {
        const auto inviteNotification =
            dynamic_cast<const InviteUserNotification*>(&notification);
        if (inviteNotification)
            m_inviteNotifications.push_back(*inviteNotification);
    }
};

TEST_F(AccountInvite, invite_code_from_multiple_systems_match)
{
    whenInvitedSameNotRegisteredUserToMultipleSystems();
    thenSameInviteCodeHasBeenDelivered();
}

TEST_F(AccountInvite, repeated_invite_after_last_invite_link_expiration)
{
    inviteUser();
    waitForInviteLinkToExpire();
    removeUserFromSystem();

    inviteUser();

    assertAccountCanBeActivatedUsingLatestInviteLink();
}

} // namespace test
} // namespace cdb
} // namespace nx<|MERGE_RESOLUTION|>--- conflicted
+++ resolved
@@ -332,11 +332,7 @@
     QObject::connect(
         client.get(), &nx::network::http::AsyncHttpClient::done,
         client.get(),
-<<<<<<< HEAD
         [&donePromise](nx::network::http::AsyncHttpClientPtr /*client*/) { donePromise.set_value(); },
-=======
-        [&donePromise](nx_http::AsyncHttpClientPtr /*client*/) { donePromise.set_value(); },
->>>>>>> 76c989f8
         Qt::DirectConnection);
     client->doPost(url, "application/json", QJson::serialized(account1));
 
