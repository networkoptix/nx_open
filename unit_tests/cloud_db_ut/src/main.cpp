--- conflicted
+++ resolved
@@ -21,12 +21,6 @@
         argc, argv,
         [](const nx::utils::ArgumentParser& args)
         {
-<<<<<<< HEAD
-            if (const auto value = args.get("tmp"))
-                nx::utils::TestOptions::setTemporaryDirectoryPath(*value);
-
-=======
->>>>>>> 57c1054a
             nx::db::ConnectionOptions connectionOptions;
             QString driverName;
             args.read("db/driverName", &driverName);
