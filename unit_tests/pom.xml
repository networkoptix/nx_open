<project xmlns="http://maven.apache.org/POM/4.0.0" xmlns:xsi="http://www.w3.org/2001/XMLSchema-instance" xsi:schemaLocation="http://maven.apache.org/POM/4.0.0 http://maven.apache.org/maven-v4_0_0.xsd">
    <parent>
        <artifactId>cpp</artifactId>
        <groupId>com.networkoptix.hdwitness</groupId>
        <version>2.4-SNAPSHOT</version>
        <relativePath>../cpp</relativePath>
    </parent>

    <groupId>com.networkoptix.hdwitness</groupId>
    <version>2.4-SNAPSHOT</version>
    <modelVersion>4.0.0</modelVersion>
    <artifactId>unit_tests</artifactId>
    <packaging>pom</packaging>
    <name>HD Witness Unit Tests</name>

    <properties>
        <root.dir>${basedir}/..</root.dir>
        <template>app</template>
        <qt.libs>core gui network xml xmlpatterns sql concurrent multimedia</qt.libs>
    </properties>
    
    <modules>
        <module>common_ut</module>
<<<<<<< HEAD
        <!--module>image_library_plugin_ut</module-->
=======
        <module>image_library_plugin_ut</module>
        <module>mediaserver_core_ut</module>
>>>>>>> c70a782e
    </modules>       
    <!-- The following section is to rebuild the required artifact as lib. As soon as everything will be built as lib, this may be deleted -->
<!--    <profiles>
        <profile>
            <id>windows</id>
            <activation>
                <os>
                    <family>Windows</family>
                </os>
            </activation>            
            <properties>
                <buildLib>staticlib</buildLib>
            </properties>
        </profile>
        <profile>
            <id>unix</id>
            <activation>
                <os>
                    <family>unix</family>
                </os> 
            </activation>
            <properties>
                <buildLib>sharedlib</buildLib>
            </properties>
        </profile>
    </profiles> -->       
</project><|MERGE_RESOLUTION|>--- conflicted
+++ resolved
@@ -21,12 +21,8 @@
     
     <modules>
         <module>common_ut</module>
-<<<<<<< HEAD
         <!--module>image_library_plugin_ut</module-->
-=======
-        <module>image_library_plugin_ut</module>
         <module>mediaserver_core_ut</module>
->>>>>>> c70a782e
     </modules>       
     <!-- The following section is to rebuild the required artifact as lib. As soon as everything will be built as lib, this may be deleted -->
 <!--    <profiles>
