<project xmlns="http://maven.apache.org/POM/4.0.0" xmlns:xsi="http://www.w3.org/2001/XMLSchema-instance" xsi:schemaLocation="http://maven.apache.org/POM/4.0.0 http://maven.apache.org/maven-v4_0_0.xsd">
    <!--
    Example pom for delegating maven goals to msbuild so it builds the "solution"

    A solution can be a group of projects, but here we only have one.
    It should also be possible to have one maven project per solution project,
    and have a parent pom to deletegate the build.
  -->
    <parent>
        <artifactId>build_ut</artifactId>
        <groupId>com.networkoptix.hdwitness</groupId>
<<<<<<< HEAD
        <version>3.0.0-SNAPSHOT</version>
=======
        <version>2.6.0-SNAPSHOT</version>
>>>>>>> 96634b75
        <relativePath>../build_ut</relativePath>
    </parent>

    <groupId>com.networkoptix.hdwitness</groupId>
<<<<<<< HEAD
    <version>3.0.0-SNAPSHOT</version>
=======
    <version>2.6.0-SNAPSHOT</version>
>>>>>>> 96634b75
    <modelVersion>4.0.0</modelVersion>
    <artifactId>client_ut</artifactId>
    <packaging>pom</packaging>
    <name>HD Witness Client Unit Tests</name>

    <properties>
        <product.title>HD Witness Client Unit Tests</product.title>
        <root.dir>${basedir}/../..</root.dir>
        <!--Specify the project to test-->      
        <master.project.directory>client</master.project.directory>
        <!--Global libs-->
        <qt.libs>core gui network opengl xml sql multimedia concurrent webkit webkitwidgets</qt.libs>       
<<<<<<< HEAD
        <global.libs>-lcommon -lnx_network -lappserver2 -lclient -lFestival -lestools -leststring -lestbase -lquazip</global.libs>
=======
        <global.libs>-lcommon -lnx_streaming -lappserver2 -lclient -lFestival -lestools -leststring -lestbase -lquazip</global.libs>
>>>>>>> 96634b75
        <ffmpeg.libs>-lavcodec -lavdevice -lavfilter -lavformat -lavutil -lswscale -lpostproc</ffmpeg.libs>
        <!--Specific os libs used-->
        <windows.oslibs>DbgHelp.lib -lws2_32 -lIphlpapi -lwinmm -lDxErr -ld3d9 -lopenal32 -lssleay32 -llibeay32 -lsigar Wldap32.lib</windows.oslibs>
        <linux.oslibs>-lmp3lame -lssl -lcrypto -lz -lopenal -lX11 -lXfixes -lGL -lGLU -ltermcap -lsigar -lfaac -lXss</linux.oslibs>
        <mac.oslibs>-lbz2 -lz -framework IOKit -framework CoreServices -framework OpenAL -ltermcap -lsigar-universal64-macosx -lFestival -lestools -leststring -lestbase</mac.oslibs>
        <windows.oslibs.release></windows.oslibs.release>
        <windows.oslibs.debug></windows.oslibs.debug>
        <!--Global defines-->
        <global.defines>CL_FORCE_LOGO</global.defines>
        <!--Specific os defines-->
        <windows.defines>EC2_LIB_API=__declspec(dllimport) _VARIADIC_MAX=10</windows.defines>
        <linux.defines/>
        <mac.defines/>
        <path>${env.PATH}</path>
    </properties>
    <dependencies>
        <dependency>
            <groupId>${project.groupId}</groupId>
            <artifactId>client</artifactId>
            <version>${project.version}</version>
            <type>pom</type>
            <scope>system</scope>
            <systemPath>${root.dir}/client/pom.xml</systemPath>
        </dependency>
    </dependencies>    
</project><|MERGE_RESOLUTION|>--- conflicted
+++ resolved
@@ -9,20 +9,12 @@
     <parent>
         <artifactId>build_ut</artifactId>
         <groupId>com.networkoptix.hdwitness</groupId>
-<<<<<<< HEAD
         <version>3.0.0-SNAPSHOT</version>
-=======
-        <version>2.6.0-SNAPSHOT</version>
->>>>>>> 96634b75
         <relativePath>../build_ut</relativePath>
     </parent>
 
     <groupId>com.networkoptix.hdwitness</groupId>
-<<<<<<< HEAD
     <version>3.0.0-SNAPSHOT</version>
-=======
-    <version>2.6.0-SNAPSHOT</version>
->>>>>>> 96634b75
     <modelVersion>4.0.0</modelVersion>
     <artifactId>client_ut</artifactId>
     <packaging>pom</packaging>
@@ -35,11 +27,7 @@
         <master.project.directory>client</master.project.directory>
         <!--Global libs-->
         <qt.libs>core gui network opengl xml sql multimedia concurrent webkit webkitwidgets</qt.libs>       
-<<<<<<< HEAD
-        <global.libs>-lcommon -lnx_network -lappserver2 -lclient -lFestival -lestools -leststring -lestbase -lquazip</global.libs>
-=======
-        <global.libs>-lcommon -lnx_streaming -lappserver2 -lclient -lFestival -lestools -leststring -lestbase -lquazip</global.libs>
->>>>>>> 96634b75
+        <global.libs>-lcommon -lnx_network -lnx_streaming -lappserver2 -lclient -lFestival -lestools -leststring -lestbase -lquazip</global.libs>
         <ffmpeg.libs>-lavcodec -lavdevice -lavfilter -lavformat -lavutil -lswscale -lpostproc</ffmpeg.libs>
         <!--Specific os libs used-->
         <windows.oslibs>DbgHelp.lib -lws2_32 -lIphlpapi -lwinmm -lDxErr -ld3d9 -lopenal32 -lssleay32 -llibeay32 -lsigar Wldap32.lib</windows.oslibs>
