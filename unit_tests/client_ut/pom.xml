<project xmlns="http://maven.apache.org/POM/4.0.0" xmlns:xsi="http://www.w3.org/2001/XMLSchema-instance" xsi:schemaLocation="http://maven.apache.org/POM/4.0.0 http://maven.apache.org/maven-v4_0_0.xsd">
    <parent>
        <artifactId>build_ut</artifactId>
        <groupId>com.networkoptix.hdwitness</groupId>
        <version>3.1.0-SNAPSHOT</version>
        <relativePath>../build_ut</relativePath>
    </parent>

    <groupId>com.networkoptix.hdwitness</groupId>
    <version>3.1.0-SNAPSHOT</version>
    <modelVersion>4.0.0</modelVersion>
    <artifactId>client_ut</artifactId>
    <packaging>pom</packaging>
    <name>VMS Client Unit Tests</name>

    <properties>
        <root.dir>${basedir}/../..</root.dir>
        <!--Specify the project to test-->      
        <master.project.directory>client/nx_client_desktop</master.project.directory>

        <qt.libs>core gui network opengl xml xmlpatterns sql multimedia qtmultimediaquicktools_private concurrent webkit webkitwidgets qml quick</qt.libs>
<<<<<<< HEAD
        <global.libs>-lcommon -lnx_fusion -lnx_vms_utils -lnx_network -lnx_streaming -lnx_audio -lnx_media -lappserver2 -lnx_client_core -lclient -lcloud_db_client -lnx_speech_synthesizer -lnx_utils -lvms_gateway</global.libs>
=======
        <global.libs>-lcommon -lnx_fusion -lnx_vms_utils -lnx_network -lnx_audio -lnx_media -lappserver2 -lnx_client_core -lclient -lcloud_db_client -lnx_speech_synthesizer -lnx_utils -lvms_gateway</global.libs>
>>>>>>> 62cec593
        <windows.oslibs>DbgHelp.lib -lws2_32 -lIphlpapi -lwinmm -ld3d9</windows.oslibs>
        <linux.oslibs>-lz -lopenal -lX11 -lXfixes -lGL -lGLU -lXss</linux.oslibs>
        <mac.oslibs>-lbz2 -lz -framework IOKit -framework CoreServices -framework OpenAL</mac.oslibs>

        <path>${env.PATH}</path>
        <rdep.packages>gtest openssl ffmpeg quazip festival</rdep.packages>
        <rdep.windows.packages>openal</rdep.windows.packages>
    </properties>
    <dependencies>
        <dependency>
            <groupId>${project.groupId}</groupId>
            <artifactId>nx_client_desktop</artifactId>
            <version>${project.version}</version>
            <type>pom</type>
            <scope>system</scope>
            <systemPath>${root.dir}/client/nx_client_desktop/pom.xml</systemPath>
        </dependency>

        <dependency>
            <groupId>${project.groupId}</groupId>
            <artifactId>libvms_gateway</artifactId>
            <version>${project.version}</version>
            <type>pom</type>
            <scope>system</scope>
            <systemPath>${root.dir}/nx_cloud/libvms_gateway/pom.xml</systemPath>
        </dependency>
    </dependencies>    
</project><|MERGE_RESOLUTION|>--- conflicted
+++ resolved
@@ -19,11 +19,7 @@
         <master.project.directory>client/nx_client_desktop</master.project.directory>
 
         <qt.libs>core gui network opengl xml xmlpatterns sql multimedia qtmultimediaquicktools_private concurrent webkit webkitwidgets qml quick</qt.libs>
-<<<<<<< HEAD
-        <global.libs>-lcommon -lnx_fusion -lnx_vms_utils -lnx_network -lnx_streaming -lnx_audio -lnx_media -lappserver2 -lnx_client_core -lclient -lcloud_db_client -lnx_speech_synthesizer -lnx_utils -lvms_gateway</global.libs>
-=======
         <global.libs>-lcommon -lnx_fusion -lnx_vms_utils -lnx_network -lnx_audio -lnx_media -lappserver2 -lnx_client_core -lclient -lcloud_db_client -lnx_speech_synthesizer -lnx_utils -lvms_gateway</global.libs>
->>>>>>> 62cec593
         <windows.oslibs>DbgHelp.lib -lws2_32 -lIphlpapi -lwinmm -ld3d9</windows.oslibs>
         <linux.oslibs>-lz -lopenal -lX11 -lXfixes -lGL -lGLU -lXss</linux.oslibs>
         <mac.oslibs>-lbz2 -lz -framework IOKit -framework CoreServices -framework OpenAL</mac.oslibs>
