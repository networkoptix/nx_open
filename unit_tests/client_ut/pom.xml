<project xmlns="http://maven.apache.org/POM/4.0.0" xmlns:xsi="http://www.w3.org/2001/XMLSchema-instance" xsi:schemaLocation="http://maven.apache.org/POM/4.0.0 http://maven.apache.org/maven-v4_0_0.xsd">
    <!--
    Example pom for delegating maven goals to msbuild so it builds the "solution"

    A solution can be a group of projects, but here we only have one.
    It should also be possible to have one maven project per solution project,
    and have a parent pom to deletegate the build.
  -->
    <parent>
        <artifactId>build_ut</artifactId>
        <groupId>com.networkoptix.hdwitness</groupId>
        <version>3.0.0-SNAPSHOT</version>
        <relativePath>../build_ut</relativePath>
    </parent>

    <groupId>com.networkoptix.hdwitness</groupId>
    <version>3.0.0-SNAPSHOT</version>
    <modelVersion>4.0.0</modelVersion>
    <artifactId>client_ut</artifactId>
    <packaging>pom</packaging>
    <name>HD Witness Client Unit Tests</name>

    <properties>
        <product.title>HD Witness Client Unit Tests</product.title>
        <root.dir>${basedir}/../..</root.dir>
        <!--Specify the project to test-->      
        <master.project.directory>client</master.project.directory>
        <!--Global libs-->
<<<<<<< HEAD
        <qt.libs>core gui network opengl xml sql multimedia concurrent webkit webkitwidgets webchannel</qt.libs>       
        <global.libs>-lcommon -lnx_network -lnx_streaming -lappserver2 -lclient -lFestival -lestools -leststring -lestbase -lquazip</global.libs>
=======
        <qt.libs>core gui network opengl xml sql multimedia concurrent webkit webkitwidgets</qt.libs>       
        <global.libs>-lcommon -lnx_streaming -lappserver2 -lclient -lFestival -lestools -leststring -lestbase -lquazip</global.libs>
>>>>>>> 0c0b079d
        <ffmpeg.libs>-lavcodec -lavdevice -lavfilter -lavformat -lavutil -lswscale -lpostproc</ffmpeg.libs>
        <!--Specific os libs used-->
        <windows.oslibs>DbgHelp.lib -lws2_32 -lIphlpapi -lwinmm -lDxErr -ld3d9 -lopenal32 -lssleay32 -llibeay32 -lsigar Wldap32.lib</windows.oslibs>
        <linux.oslibs>-lmp3lame -lssl -lcrypto -lz -lopenal -lX11 -lXfixes -lGL -lGLU -ltermcap -lsigar -lfaac -lXss</linux.oslibs>
        <mac.oslibs>-lbz2 -lz -framework IOKit -framework CoreServices -framework OpenAL -ltermcap -lsigar-universal64-macosx -lFestival -lestools -leststring -lestbase</mac.oslibs>
        <windows.oslibs.release></windows.oslibs.release>
        <windows.oslibs.debug></windows.oslibs.debug>
        <!--Global defines-->
        <global.defines>CL_FORCE_LOGO</global.defines>
        <!--Specific os defines-->
        <windows.defines>EC2_LIB_API=__declspec(dllimport) _VARIADIC_MAX=10</windows.defines>
        <linux.defines/>
        <mac.defines/>
        <path>${env.PATH}</path>
    </properties>
    <dependencies>
        <dependency>
            <groupId>${project.groupId}</groupId>
            <artifactId>client</artifactId>
            <version>${project.version}</version>
            <type>pom</type>
            <scope>system</scope>
            <systemPath>${root.dir}/client/pom.xml</systemPath>
        </dependency>
    </dependencies>    
</project><|MERGE_RESOLUTION|>--- conflicted
+++ resolved
@@ -26,13 +26,8 @@
         <!--Specify the project to test-->      
         <master.project.directory>client</master.project.directory>
         <!--Global libs-->
-<<<<<<< HEAD
-        <qt.libs>core gui network opengl xml sql multimedia concurrent webkit webkitwidgets webchannel</qt.libs>       
+        <qt.libs>core gui network opengl xml sql multimedia concurrent webkit webkitwidgets</qt.libs>       
         <global.libs>-lcommon -lnx_network -lnx_streaming -lappserver2 -lclient -lFestival -lestools -leststring -lestbase -lquazip</global.libs>
-=======
-        <qt.libs>core gui network opengl xml sql multimedia concurrent webkit webkitwidgets</qt.libs>       
-        <global.libs>-lcommon -lnx_streaming -lappserver2 -lclient -lFestival -lestools -leststring -lestbase -lquazip</global.libs>
->>>>>>> 0c0b079d
         <ffmpeg.libs>-lavcodec -lavdevice -lavfilter -lavformat -lavutil -lswscale -lpostproc</ffmpeg.libs>
         <!--Specific os libs used-->
         <windows.oslibs>DbgHelp.lib -lws2_32 -lIphlpapi -lwinmm -lDxErr -ld3d9 -lopenal32 -lssleay32 -llibeay32 -lsigar Wldap32.lib</windows.oslibs>
