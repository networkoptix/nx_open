#include <gtest/gtest.h>
#include <gmock/gmock.h>

#include <nx/utils/string.h>
#include <nx/network/cloud/data/client_bind_data.h>

#include "functional_tests/mediator_functional_test.h"

namespace nx {
namespace hpm {
namespace test {

class StatisticsApi:
    public MediatorFunctionalTest
{
};

TEST_F(StatisticsApi, listening_peer_list)
{
    ASSERT_TRUE(startAndWaitUntilStarted());

    const auto client = clientConnection();
    const auto system1 = addRandomSystem();
    auto server1 = addServer(system1, QnUuid::createUuid().toSimpleString().toUtf8());

    hpm::api::ClientBindRequest request;
    request.originatingPeerID = "someClient";
    request.tcpReverseEndpoints.push_back(nx::network::SocketAddress("12.34.56.78:1234"));
    nx::utils::promise<void> bindPromise;
    client->send(
        request,
        [&](nx::hpm::api::ResultCode code)
        {
            ASSERT_EQ(code, nx::hpm::api::ResultCode::ok);
            bindPromise.set_value();
        });
    bindPromise.get_future().wait();

<<<<<<< HEAD
    nx::network::http::StatusCode::Value statusCode = nx::network::http::StatusCode::ok;
    data::ListeningPeers listeningPeers;
=======
    nx_http::StatusCode::Value statusCode = nx_http::StatusCode::ok;
    api::ListeningPeers listeningPeers;
>>>>>>> fa6dd77b
    std::tie(statusCode, listeningPeers) = getListeningPeers();
    ASSERT_EQ(nx::network::http::StatusCode::ok, statusCode);

    ASSERT_EQ(1U, listeningPeers.systems.size());
    const auto systemIter = listeningPeers.systems.find(system1.id);
    ASSERT_NE(listeningPeers.systems.end(), systemIter);

    ASSERT_EQ(1U, systemIter->second.size());
    const auto serverIter = systemIter->second.find(server1->serverId());
    ASSERT_NE(systemIter->second.end(), serverIter);

    ASSERT_EQ(1U, listeningPeers.clients.size());
    const auto& boundClient = *listeningPeers.clients.begin();
    ASSERT_EQ("someClient", boundClient.first);
    ASSERT_EQ(1U, boundClient.second.tcpReverseEndpoints.size());
    ASSERT_EQ(nx::network::SocketAddress("12.34.56.78:1234"), boundClient.second.tcpReverseEndpoints.front());

    client->pleaseStopSync();
}

} // namespace test
} // namespace hpm
} // namespace nx<|MERGE_RESOLUTION|>--- conflicted
+++ resolved
@@ -36,13 +36,8 @@
         });
     bindPromise.get_future().wait();
 
-<<<<<<< HEAD
     nx::network::http::StatusCode::Value statusCode = nx::network::http::StatusCode::ok;
-    data::ListeningPeers listeningPeers;
-=======
-    nx_http::StatusCode::Value statusCode = nx_http::StatusCode::ok;
     api::ListeningPeers listeningPeers;
->>>>>>> fa6dd77b
     std::tie(statusCode, listeningPeers) = getListeningPeers();
     ASSERT_EQ(nx::network::http::StatusCode::ok, statusCode);
 
