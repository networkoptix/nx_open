--- conflicted
+++ resolved
@@ -314,20 +314,7 @@
                     std::placeholders::_1));
         return resultCode;
     }
-<<<<<<< HEAD
-};
-
-TEST_F(FtHolePunchingProcessorServerFailure, server_failure)
-{
-    using namespace nx::hpm;
-
-    const auto server1 = addRandomServer(m_system, boost::none);
-=======
-
-private:
-    nx::String m_lastConnectSessionId;
     std::unique_ptr<MediaServerEmulator> m_server;
->>>>>>> 734dfe30
 
     void initialiseServerEmulator(MediaServerEmulator::ActionToTake actionToTake)
     {
@@ -340,23 +327,7 @@
                 return actionToTake;
             });
 
-<<<<<<< HEAD
-        ASSERT_EQ(api::ResultCode::ok, server1->listen().first);
-
-        reinitializeUdpClient();
-
-        assertConnectRequestProducesResult(*server1, expectedResult);
-
-        if (actionToTake != MsAction::closeConnectionToMediator)
-        {
-            // Testing that mediator has cleaned up session data.
-            waitForMediatorToDropConnectSession();
-        }
-
-        resetUdpClient();
-=======
         ASSERT_EQ(api::ResultCode::ok, m_server->listen().first);
->>>>>>> 734dfe30
     }
 };
 
@@ -369,7 +340,7 @@
     whenIssueConnectRequest();
     
     thenConnectResultCodeIs(api::ResultCode::noReplyFromServer);
-    assertMediatorHasDroppedConnectSession();
+    waitForMediatorToDropConnectSession();
 }
 
 TEST_F(
