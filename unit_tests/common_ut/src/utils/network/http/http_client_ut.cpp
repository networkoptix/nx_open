--- conflicted
+++ resolved
@@ -233,10 +233,7 @@
     }
 }
 
-<<<<<<< HEAD
-} // namespace nx_http
-=======
-TEST(HttpClient, DISABLED_mjpgRetrieval)
+TEST(HttpClientTest, DISABLED_mjpgRetrieval)
 {
     QUrl url("http://192.168.0.92/mjpg/video.mjpg");
     url.setUserName("root");
@@ -258,7 +255,7 @@
     }
 }
 
-TEST(HttpClient, DISABLED_fileDownload2)
+TEST(HttpClientTest, DISABLED_fileDownload2)
 {
     const QUrl url("http://192.168.0.1/girls/Candice-Swanepoel-127.jpg");
     static const int THREADS = 10;
@@ -329,4 +326,5 @@
     for (int i = 0; i < THREADS; ++i)
         threads[i].join();
 }
->>>>>>> 78e997c3
+
+} // namespace nx_http