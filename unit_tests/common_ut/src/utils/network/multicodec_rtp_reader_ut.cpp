--- conflicted
+++ resolved
@@ -99,11 +99,7 @@
     auth.setUser( "root" );
     auth.setPassword( "ptth" );
     RTPSession rtspSession;
-<<<<<<< HEAD
-    //rtspSession.setAuth( auth, RTPSession::authBasic );
-=======
     rtspSession.setAuth( auth, nx_http::header::AuthScheme::basic );
->>>>>>> be6da948
 
     rtspSession.setTransport( "tcp" );
     ASSERT_TRUE( rtspSession.open( rtspUrl ).errorCode == 0 );
@@ -132,11 +128,7 @@
     auth.setUser( "root" );
     auth.setPassword( "ptth" );
     RTPSession rtspSession;
-<<<<<<< HEAD
-    //rtspSession.setAuth( auth, RTPSession::authBasic );
-=======
     rtspSession.setAuth( auth, nx_http::header::AuthScheme::basic );
->>>>>>> be6da948
 
     rtspSession.setTransport( "tcp" );
     ASSERT_TRUE( rtspSession.open( rtspUrl ).errorCode == 0 );
@@ -242,11 +234,7 @@
     auth.setUser( "root" );
     auth.setPassword( "ptth" );
     RTPSession rtspSession;
-<<<<<<< HEAD
-    //rtspSession.setAuth( auth, RTPSession::authBasic );
-=======
     rtspSession.setAuth( auth, nx_http::header::AuthScheme::basic );
->>>>>>> be6da948
 
     rtspSession.setTransport( "tcp" );
     ASSERT_TRUE( rtspSession.open( rtspUrl ).errorCode == 0 );
@@ -438,11 +426,7 @@
     for( auto& rtspSession: rtspSessions )
     {
         rtspSession.reset( new RTPSession() );
-<<<<<<< HEAD
-        //rtspSession->setAuth( auth, RTPSession::authBasic );
-=======
         rtspSession->setAuth( auth, nx_http::header::AuthScheme::basic );
->>>>>>> be6da948
         rtspSession->setTransport( "tcp" );
         ASSERT_TRUE( rtspSession->open( rtspUrl ).errorCode == 0 );
         rtspSession->play( AV_NOPTS_VALUE, AV_NOPTS_VALUE, 1.0 );
@@ -490,11 +474,7 @@
     for( auto& rtspSession: rtspSessions )
     {
         rtspSession.reset( new RTPSession() );
-<<<<<<< HEAD
-        //rtspSession->setAuth( auth, RTPSession::authBasic );
-=======
         rtspSession->setAuth( auth, nx_http::header::AuthScheme::basic );
->>>>>>> be6da948
         rtspSession->setTransport( "tcp" );
         ASSERT_TRUE( rtspSession->open( rtspUrl ).errorCode == 0 );
         rtspSession->play( AV_NOPTS_VALUE, AV_NOPTS_VALUE, 1.0 );
