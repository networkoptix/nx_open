--- conflicted
+++ resolved
@@ -251,16 +251,12 @@
 void RandomDataTcpServer::join()
 {
     if( m_serverSocket )
-<<<<<<< HEAD
         m_serverSocket->pleaseStopSync();
-=======
-        m_serverSocket->terminateAsyncIO( true );
 
     QnMutexLocker lk(&m_mutex);
     auto acceptedConnections = std::move(m_acceptedConnections);
     lk.unlock();
     acceptedConnections.clear();
->>>>>>> bf09a5b7
 }
 
 bool RandomDataTcpServer::start()
