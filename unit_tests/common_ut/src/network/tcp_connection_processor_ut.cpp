#include <gtest/gtest.h>

#include <QtCore/QDateTime>
#include <QtCore/QDebug>
#include <QtCore/QElapsedTimer>
#include <QtNetwork/QHostAddress>

#include <common/static_common_module.h>
#include <common/common_module.h>

#include <recording/time_period_list.h>
#include <nx/utils/test_support/test_options.h>
#include <network/tcp_connection_processor.h>
#include <nx/network/socket_common.h>
#include <network/tcp_listener.h>
#include <network/tcp_connection_priv.h>
#include <thread>

namespace {
    static const int kDataTransferTimeout = 1000;
    static const int kTotalTestBytes = 1024 * 1024 * 20;
    static const int kTcpServerStartTimeoutMs = 1000;
}

class TestConnectionProcessor: public QnTCPConnectionProcessor
{
public:
    TestConnectionProcessor(
<<<<<<< HEAD
        QnCommonModule* commonModule,
        QSharedPointer<AbstractStreamSocket> socket)
        :
        QnTCPConnectionProcessor(socket, commonModule)
=======
        QSharedPointer<AbstractStreamSocket> socket,
        QnTcpListener* owner)
    :
        QnTCPConnectionProcessor(socket, owner)
>>>>>>> 62cec593
    {
    }
    virtual ~TestConnectionProcessor() override
    {
        stop();
    }

protected:
    void run()
    {
        Q_D(QnTCPConnectionProcessor);
        ASSERT_TRUE(d->socket->setNonBlockingMode(true));
        ASSERT_TRUE(d->socket->setSendTimeout(kDataTransferTimeout));

        static const int kSteps = 64;
        std::vector<char> buffer(kTotalTestBytes / kSteps);
        for (int i = 0; i < kSteps; ++i)
            ASSERT_TRUE(sendData(buffer.data(), buffer.size()));
    }

};

class TestTcpListener: public QnTcpListener
{
public:
    TestTcpListener(QnCommonModule* commonModule, const QHostAddress& address, int port):
        QnTcpListener(commonModule, address, port, DEFAULT_MAX_CONNECTIONS, /*useSSL*/ false)
    {
    }

    virtual ~TestTcpListener() override
    {
        stop();
    }

protected:
    virtual QnTCPConnectionProcessor* createRequestProcessor(
        QSharedPointer<AbstractStreamSocket> clientSocket) override
    {
<<<<<<< HEAD
        return new TestConnectionProcessor(commonModule(), clientSocket);
=======
        return new TestConnectionProcessor(clientSocket, this);
>>>>>>> 62cec593
    }
};


TEST( TcpConnectionProcessor, sendAsyncData )
{
    QnStaticCommonModule staticCommon(Qn::PT_NotDefined, QString(), QString());
    QnCommonModule commonModule(true);

    TestTcpListener tcpListener(&commonModule, QHostAddress::Any, 0);
    tcpListener.start();

    QElapsedTimer timer;
    timer.restart();
    while (!timer.hasExpired(kTcpServerStartTimeoutMs) && tcpListener.getPort() == 0)
        std::this_thread::sleep_for(std::chrono::milliseconds(100));

    auto clientSocket = SocketFactory::createStreamSocket(false);
    clientSocket->setRecvTimeout(kDataTransferTimeout);
    clientSocket->connect(QLatin1String("127.0.0.1"), tcpListener.getPort());

    char buffer[kTotalTestBytes / 128];
    int gotBytes = 0;
    while (gotBytes < kTotalTestBytes)
    {
        int bytesRead = clientSocket->recv(buffer, sizeof(buffer));
        ASSERT_TRUE(bytesRead > 0);
        gotBytes += bytesRead;
        std::this_thread::sleep_for(std::chrono::milliseconds(1));
    }
}<|MERGE_RESOLUTION|>--- conflicted
+++ resolved
@@ -26,17 +26,10 @@
 {
 public:
     TestConnectionProcessor(
-<<<<<<< HEAD
-        QnCommonModule* commonModule,
-        QSharedPointer<AbstractStreamSocket> socket)
-        :
-        QnTCPConnectionProcessor(socket, commonModule)
-=======
         QSharedPointer<AbstractStreamSocket> socket,
         QnTcpListener* owner)
     :
         QnTCPConnectionProcessor(socket, owner)
->>>>>>> 62cec593
     {
     }
     virtual ~TestConnectionProcessor() override
@@ -76,11 +69,7 @@
     virtual QnTCPConnectionProcessor* createRequestProcessor(
         QSharedPointer<AbstractStreamSocket> clientSocket) override
     {
-<<<<<<< HEAD
-        return new TestConnectionProcessor(commonModule(), clientSocket);
-=======
         return new TestConnectionProcessor(clientSocket, this);
->>>>>>> 62cec593
     }
 };
 
