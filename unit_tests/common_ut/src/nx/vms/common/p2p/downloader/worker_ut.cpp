--- conflicted
+++ resolved
@@ -184,11 +184,8 @@
     QHash<QnUuid, Peer*> peerById;
     Peer* defaultPeer = nullptr;
     int step = 0;
-<<<<<<< HEAD
     nx::utils::MoveOnlyFunc<void()> m_onRequestFileInfoCb = nullptr;
-=======
-    QnSyncTime syncTime;
->>>>>>> 3d318979
+	QnSyncTime syncTime;
 };
 
 TEST_F(DistributedFileDownloaderWorkerTest, simplePeersSelection)
