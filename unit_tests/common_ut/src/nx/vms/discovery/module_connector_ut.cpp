--- conflicted
+++ resolved
@@ -307,13 +307,13 @@
     expectConnect(id, endpoint4); //< Automatic switch from blocked endpoint.
 }
 
-<<<<<<< HEAD
 // This unit test is just for easy debug agains real mediaserver.
 TEST_F(DiscoveryModuleConnector, DISABLED_RealLocalServer)
 {
     connector.newEndpoints({ nx::network::SocketAddress("127.0.0.1:7001") }, QnUuid());
     std::this_thread::sleep_for(std::chrono::hours(1));
-=======
+}
+
 TEST_F(DiscoveryModuleConnector, IgnoredEndpointsByStrings)
 {
     const auto firstId = QnUuid::createUuid();
@@ -337,7 +337,6 @@
     connector.newEndpoints({secondEndpoint2}, secondId);
     connector.setForbiddenEndpoints({secondEndpoint1.toString()}, secondId);
     expectConnect(secondId, secondEndpoint2); //< Switch to a single avaliable.
->>>>>>> f841c3b7
 }
 
 } // namespace test
