--- conflicted
+++ resolved
@@ -73,7 +73,7 @@
         dnsResolver.removeEtcHost(kLocalCloudHost.toString());
     }
 
-    void expectConnect(const QnUuid& id, const nx::network::SocketAddress& endpoint)
+    void expectConnect(const QnUuid& id, const SocketAddress& endpoint)
     {
         QnMutexLocker lock(&m_mutex);
         const auto start = std::chrono::steady_clock::now();
@@ -123,10 +123,6 @@
         return endpoint;
     }
 
-<<<<<<< HEAD
-    QnMutex m_mutex;
-    std::map<QnUuid, nx::network::SocketAddress> m_knownServers;
-=======
     void removeMediaserver(const SocketAddress& endpoint)
     {
         EXPECT_GT(m_mediaservers.erase(endpoint), 0);
@@ -146,23 +142,16 @@
     {
         return m_condition.wait(&m_mutex, duration.count());
     }
->>>>>>> e133ab28
 
 protected:
     ModuleConnector connector;
-<<<<<<< HEAD
-    utils::TestSyncMultiQueue<QnUuid, nx::network::SocketAddress> connectedQueue;
-    utils::TestSyncQueue<QnUuid> disconnectedQueue;
-    std::map<nx::network::SocketAddress, std::unique_ptr<nx::network::http::TestHttpServer>> mediaservers;
-=======
 
 private:
     std::map<SocketAddress, std::unique_ptr<TestHttpServer>> m_mediaservers;
 
     QnMutex m_mutex;
     QnWaitCondition m_condition;
-    std::map<QnUuid, SocketAddress> m_knownServers;
->>>>>>> e133ab28
+    std::map<QnUuid, nx::network::SocketAddress> m_knownServers;
 };
 
 TEST_F(DiscoveryModuleConnector, AddEndpoints)
@@ -293,11 +282,7 @@
 // This unit test is just for easy debug agains real mediaserver.
 TEST_F(DiscoveryModuleConnector, DISABLED_RealLocalServer)
 {
-<<<<<<< HEAD
-    connector.newEndpoints({nx::network::SocketAddress("127.0.0.1:7001")}, QnUuid());
-=======
-    connector.newEndpoints({ SocketAddress("127.0.0.1:7001") }, QnUuid());
->>>>>>> e133ab28
+    connector.newEndpoints({ nx::network::SocketAddress("127.0.0.1:7001") }, QnUuid());
     std::this_thread::sleep_for(std::chrono::hours(1));
 }
 
