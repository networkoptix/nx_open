--- conflicted
+++ resolved
@@ -34,18 +34,6 @@
         connector.setConnectHandler(
             [this](QnModuleInformation information, SocketAddress endpoint, HostAddress /*ip*/)
             {
-<<<<<<< HEAD
-                {
-                    QnMutexLocker lock(&m_mutex);
-                    auto& knownEndpoint = m_knownServers[information.id];
-                    if (knownEndpoint == endpoint)
-                        return;
-
-                    knownEndpoint = endpoint;
-                }
-
-                connectedQueue.push(std::move(information.id), std::move(endpoint));
-=======
                 QnMutexLocker lock(&m_mutex);
                 auto& knownEndpoint = m_knownServers[information.id];
                 if (knownEndpoint == endpoint)
@@ -54,21 +42,11 @@
                 NX_INFO(this, lm("Server %1 is found on %2").args(information.id, endpoint));
                 knownEndpoint = std::move(endpoint);
                 m_condition.wakeAll();
->>>>>>> 9ef808ff
             });
 
         connector.setDisconnectHandler(
             [this](QnUuid id)
             {
-<<<<<<< HEAD
-                {
-                    QnMutexLocker lock(&m_mutex);
-                    if (m_knownServers.erase(id) == 0)
-                        return;
-                }
-
-                disconnectedQueue.push(std::move(id));
-=======
                 QnMutexLocker lock(&m_mutex);
                 const auto iterator = m_knownServers.find(id);
                 if (iterator == m_knownServers.end())
@@ -77,7 +55,6 @@
                 NX_INFO(this, lm("Server %1 is lost").arg(id));
                 m_knownServers.erase(iterator);
                 m_condition.wakeAll();
->>>>>>> 9ef808ff
             });
 
         connector.activate();
@@ -98,14 +75,9 @@
 
     void expectConnect(const QnUuid& id, const SocketAddress& endpoint)
     {
-<<<<<<< HEAD
-        const auto server = connectedQueue.pop();
-        EXPECT_EQ(id.toString(), server.first.toString());
-        EXPECT_EQ(endpoint.toString(), server.second.toString()) << id.toStdString();
-=======
         QnMutexLocker lock(&m_mutex);
         const auto start = std::chrono::steady_clock::now();
-        while (m_knownServers.count(id) == 0 || m_knownServers[id] != endpoint)
+        while (m_knownServers.count(id) == 0 || m_knownServers[id].toString() != endpoint.toString())
         {
             ASSERT_TRUE(waitCondition(start)) << lm("Server %1 is not found on %2 within timeout")
                 .args(id, endpoint).toStdString();
@@ -127,7 +99,6 @@
     {
         QnMutexLocker lock(&m_mutex);
         ASSERT_FALSE(waitCondition(kExpectNoChanesDelay)) << "Unexpected event";
->>>>>>> 9ef808ff
     }
 
     SocketAddress addMediaserver(QnUuid id, HostAddress ip = HostAddress::localhost)
@@ -147,13 +118,8 @@
         EXPECT_TRUE(server->bindAndListen(ip));
 
         const auto endpoint = server->serverAddress();
-<<<<<<< HEAD
-        mediaservers[endpoint] = std::move(server);
-        NX_INFO(this, lm("Module %1 started with endpoint %2").args(module.id, endpoint));
-=======
         NX_INFO(this, lm("Server %1 is added on %2").args(id, endpoint));
         m_mediaservers[endpoint] = std::move(server);
->>>>>>> 9ef808ff
         return endpoint;
     }
 
@@ -316,7 +282,7 @@
 // This unit test is just for easy debug agains real mediaserver.
 TEST_F(DiscoveryModuleConnector, DISABLED_RealLocalServer)
 {
-    connector.newEndpoints({SocketAddress("127.0.0.1:7001")}, QnUuid());
+    connector.newEndpoints({ SocketAddress("127.0.0.1:7001") }, QnUuid());
     std::this_thread::sleep_for(std::chrono::hours(1));
 }
 
