#include <gtest/gtest.h>

#include <nx/network/address_resolver.h>
#include <nx/network/http/test_http_server.h>
#include <nx/network/nettools.h>
#include <nx/network/socket_global.h>
#include <nx/utils/log/log.h>
#include <nx/utils/test_support/sync_queue.h>
#include <nx/vms/discovery/module_connector.h>
#include <rest/server/json_rest_result.h>

namespace nx {
namespace vms {
namespace discovery {
namespace test {

static const nx::network::HostAddress kLocalDnsHost("local-doman-name.com");
static const nx::network::HostAddress kLocalCloudHost(QnUuid::createUuid().toSimpleString());

static const std::chrono::seconds kMaxWaitDelay(30);
static const std::chrono::milliseconds kExpectNoChanesDelay(300);
static const network::RetryPolicy kReconnectPolicy(
    network::RetryPolicy::kInfiniteRetries,
    std::chrono::milliseconds(100), 2, std::chrono::seconds(1));

class DiscoveryModuleConnector: public testing::Test
{
public:
    DiscoveryModuleConnector()
    {
        connector.setDisconnectTimeout(std::chrono::seconds(1));
        connector.setReconnectPolicy(kReconnectPolicy);

        connector.setConnectHandler(
            [this](QnModuleInformation information, nx::network::SocketAddress endpoint, nx::network::HostAddress /*ip*/)
            {
                QnMutexLocker lock(&m_mutex);
                auto& knownEndpoint = m_knownServers[information.id];
                if (knownEndpoint == endpoint)
                    return;

                NX_INFO(this, lm("Server %1 is found on %2").args(information.id, endpoint));
                knownEndpoint = std::move(endpoint);
                m_condition.wakeAll();
            });

        connector.setDisconnectHandler(
            [this](QnUuid id)
            {
                QnMutexLocker lock(&m_mutex);
                const auto iterator = m_knownServers.find(id);
                if (iterator == m_knownServers.end())
                    return;

                NX_INFO(this, lm("Server %1 is lost").arg(id));
                m_knownServers.erase(iterator);
                m_condition.wakeAll();
            });

        connector.activate();

        auto& dnsResolver = network::SocketGlobals::addressResolver().dnsResolver();
        dnsResolver.addEtcHost(kLocalDnsHost.toString(), {nx::network::HostAddress::localhost});
        dnsResolver.addEtcHost(kLocalCloudHost.toString(), {nx::network::HostAddress::localhost});
    }

    ~DiscoveryModuleConnector()
    {
        connector.pleaseStopSync();

        auto& dnsResolver = network::SocketGlobals::addressResolver().dnsResolver();
        dnsResolver.removeEtcHost(kLocalDnsHost.toString());
        dnsResolver.removeEtcHost(kLocalCloudHost.toString());
    }

    void expectConnect(const QnUuid& id, const nx::network::SocketAddress& endpoint)
    {
        QnMutexLocker lock(&m_mutex);
        const auto start = std::chrono::steady_clock::now();
        while (m_knownServers.count(id) == 0 || m_knownServers[id].toString() != endpoint.toString())
        {
            ASSERT_TRUE(waitCondition(start)) << lm("Server %1 is not found on %2 within timeout")
                .args(id, endpoint).toStdString();
        }
    }

    void expectDisconnect(const QnUuid& id)
    {
        QnMutexLocker lock(&m_mutex);
        const auto start = std::chrono::steady_clock::now();
        while (m_knownServers.count(id) != 0)
        {
            ASSERT_TRUE(waitCondition(start)) << lm("Server %1 is not lost within timeout")
                .args(id).toStdString();
        }
    }

    void expectNoChanges()
    {
        QnMutexLocker lock(&m_mutex);
        ASSERT_FALSE(waitCondition(kExpectNoChanesDelay)) << "Unexpected event";
    }

    nx::network::SocketAddress addMediaserver(QnUuid id, nx::network::HostAddress ip = nx::network::HostAddress::localhost)
    {
        QnModuleInformation module;
        module.id = id;

        QnJsonRestResult result;
        result.setReply(module);

        auto server = std::make_unique<nx::network::http::TestHttpServer>();
        const bool registration = server->registerStaticProcessor(
            QLatin1String("/api/moduleInformation"), QJson::serialized(result),
            Qn::serializationFormatToHttpContentType(Qn::JsonFormat));

        EXPECT_TRUE(registration);
        EXPECT_TRUE(server->bindAndListen(ip));

        const auto endpoint = server->serverAddress();
        NX_INFO(this, lm("Server %1 is added on %2").args(id, endpoint));
        m_mediaservers[endpoint] = std::move(server);
        return endpoint;
    }

    void removeMediaserver(const nx::network::SocketAddress& endpoint)
    {
        EXPECT_GT(m_mediaservers.erase(endpoint), 0);
        NX_INFO(this, lm("Server is removed on %2").args(endpoint));
    }

private:
    bool waitCondition(std::chrono::steady_clock::time_point start)
    {
        const auto timeLeft = std::chrono::duration_cast<std::chrono::milliseconds>(
            std::chrono::steady_clock::now() - start) + kMaxWaitDelay;

        return timeLeft.count() > 0 && waitCondition(timeLeft);
    }

    bool waitCondition(std::chrono::milliseconds duration)
    {
        return m_condition.wait(&m_mutex, duration.count());
    }

protected:
    ModuleConnector connector;

private:
    std::map<nx::network::SocketAddress, std::unique_ptr<nx::network::http::TestHttpServer>> m_mediaservers;

    QnMutex m_mutex;
    QnWaitCondition m_condition;
    std::map<QnUuid, nx::network::SocketAddress> m_knownServers;
};

TEST_F(DiscoveryModuleConnector, AddEndpoints)
{
    const auto id1 = QnUuid::createUuid();
    const auto endpoint1 = addMediaserver(id1);
    connector.newEndpoints({endpoint1}, id1);
    expectConnect(id1, endpoint1);

    const auto id2 = QnUuid::createUuid();
    const auto endpoint2 = addMediaserver(id2);
    connector.newEndpoints({endpoint2});
    expectConnect(id2, endpoint2);

    const auto endpoint1replace = addMediaserver(id1);
    connector.newEndpoints({endpoint1replace}, id1);
    expectNoChanges();

    removeMediaserver(endpoint1);
    expectConnect(id1, endpoint1replace);

    removeMediaserver(endpoint2);
    expectDisconnect(id2);
}

TEST_F(DiscoveryModuleConnector, ActivateDiactivate)
{
    connector.deactivate();
    std::this_thread::sleep_for(kExpectNoChanesDelay);

    const auto id = QnUuid::createUuid();
    const auto endpoint1 = addMediaserver(id);
    connector.newEndpoints({endpoint1});
    expectNoChanges();

    connector.activate();
    expectConnect(id, endpoint1);

    connector.deactivate();
    std::this_thread::sleep_for(kExpectNoChanesDelay);

    removeMediaserver(endpoint1);
    expectDisconnect(id); //< Disconnect is reported anyway.

    const auto endpoint2 = addMediaserver(id);
    connector.newEndpoints({endpoint2}, id);
    expectNoChanges(); //< No connects on disabled connector.

    connector.activate();
    expectConnect(id, endpoint2); //< Connect right after reactivate.
}

TEST_F(DiscoveryModuleConnector, EndpointPriority)
{
<<<<<<< HEAD
    nx::network::HostAddress interfaceIp;
    const auto interfaceIpsV4 = nx::network::getLocalIpV4AddressList();
=======
    NX_DEBUG(this) "Remove this line and change line blow to true in 4.0:";
    static bool kIsEndpointPrioritizedSwitchSupported = false;

    HostAddress interfaceIp;
    const auto interfaceIpsV4 = getLocalIpV4AddressList();
>>>>>>> 6f3150a2
    if (interfaceIpsV4.empty())
        return;

    const auto id = QnUuid::createUuid();
    connector.deactivate();

    const auto networkEndpoint = addMediaserver(id, *interfaceIpsV4.begin());
    const auto localEndpoint = addMediaserver(id);
    connector.newEndpoints({localEndpoint, networkEndpoint}, id);

    connector.activate();
    expectConnect(id, localEndpoint); //< Local is prioritized.

    removeMediaserver(localEndpoint);
    expectConnect(id, networkEndpoint);  //< Network is a second choice.

    const auto newLocalEndpoint = addMediaserver(id);
    connector.newEndpoints({newLocalEndpoint}, id);
    if (kIsEndpointPrioritizedSwitchSupported)
        expectConnect(id, newLocalEndpoint);  //< Expected switch to a new local endpoint.

    const auto dnsRealEndpoint = addMediaserver(id);
    const auto cloudRealEndpoint = addMediaserver(id);
    const nx::network::SocketAddress dnsEndpoint(kLocalDnsHost, dnsRealEndpoint.port);
    const nx::network::SocketAddress cloudEndpoint(kLocalCloudHost, cloudRealEndpoint.port);
    connector.newEndpoints({dnsEndpoint, cloudEndpoint}, id);

    removeMediaserver(networkEndpoint);
    if (kIsEndpointPrioritizedSwitchSupported)
        expectNoChanges(); //< Not any reconnects are expected.
    else
        expectConnect(id, newLocalEndpoint); //< The switch that did not happen erlier.

    removeMediaserver(newLocalEndpoint);
    expectConnect(id, dnsEndpoint);  //< DNS is the most prioritized now.

    removeMediaserver(dnsRealEndpoint);
    expectConnect(id, cloudEndpoint);  //< Cloud endpoint is the last possible option.

    const auto newDnsRealEndpoint = addMediaserver(id);
    const nx::network::SocketAddress newDnsEndpoint(kLocalDnsHost, newDnsRealEndpoint.port);
    connector.newEndpoints({newDnsEndpoint}, id);
    NX_DEBUG(this) "Remove this line and uncomment line below in 4.0:";
    if (kIsEndpointPrioritizedSwitchSupported)
        expectConnect(id, newDnsEndpoint); //< Expected switch to DNS as better choise than cloud.

    removeMediaserver(cloudRealEndpoint);
    removeMediaserver(newDnsRealEndpoint);
    expectDisconnect(id); //< Finally no endpoints avaliable.
}

TEST_F(DiscoveryModuleConnector, IgnoredEndpoints)
{
    const auto id = QnUuid::createUuid();
    connector.deactivate();
    std::this_thread::sleep_for(kExpectNoChanesDelay);

    const auto endpoint1 = addMediaserver(id);
    const auto endpoint2 = addMediaserver(id);
    const auto endpoint3 = addMediaserver(id);
    connector.newEndpoints({endpoint1, endpoint2, endpoint3}, id);

    connector.setForbiddenEndpoints({endpoint1, endpoint3}, id);
    connector.activate();
    expectConnect(id, endpoint2); //< The only one which is not blocked.

    connector.setForbiddenEndpoints({endpoint3}, id);
    removeMediaserver(endpoint2);
    expectConnect(id, endpoint1); //< Another one is unblocked now.

    removeMediaserver(endpoint1);
    expectDisconnect(id); //< Only blocked endpoints are reachable.

    connector.setForbiddenEndpoints({}, id);
    expectConnect(id, endpoint3); //< The last one is unblocked now.
}

// This unit test is just for easy debug agains real mediaserver.
TEST_F(DiscoveryModuleConnector, DISABLED_RealLocalServer)
{
    connector.newEndpoints({ nx::network::SocketAddress("127.0.0.1:7001") }, QnUuid());
    std::this_thread::sleep_for(std::chrono::hours(1));
}

} // namespace test
} // namespace discovery
} // namespace vms
} // namespace nx<|MERGE_RESOLUTION|>--- conflicted
+++ resolved
@@ -206,16 +206,11 @@
 
 TEST_F(DiscoveryModuleConnector, EndpointPriority)
 {
-<<<<<<< HEAD
+    NX_DEBUG(this) "Remove this line and change line blow to true in 4.0:";
+    static bool kIsEndpointPrioritizedSwitchSupported = false;
+
     nx::network::HostAddress interfaceIp;
     const auto interfaceIpsV4 = nx::network::getLocalIpV4AddressList();
-=======
-    NX_DEBUG(this) "Remove this line and change line blow to true in 4.0:";
-    static bool kIsEndpointPrioritizedSwitchSupported = false;
-
-    HostAddress interfaceIp;
-    const auto interfaceIpsV4 = getLocalIpV4AddressList();
->>>>>>> 6f3150a2
     if (interfaceIpsV4.empty())
         return;
 
