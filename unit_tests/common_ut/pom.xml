<project xmlns="http://maven.apache.org/POM/4.0.0" xmlns:xsi="http://www.w3.org/2001/XMLSchema-instance" xsi:schemaLocation="http://maven.apache.org/POM/4.0.0 http://maven.apache.org/maven-v4_0_0.xsd">
    <!--
    Example pom for delegating maven goals to msbuild so it builds the "solution"

    A solution can be a group of projects, but here we only have one.
    It should also be possible to have one maven project per solution project,
    and have a parent pom to deletegate the build.
  -->
    <parent>
        <artifactId>build_ut</artifactId>
        <groupId>com.networkoptix.hdwitness</groupId>
        <version>3.0.0-SNAPSHOT</version>
        <relativePath>../build_ut</relativePath>
    </parent>

    <groupId>com.networkoptix.hdwitness</groupId>
    <version>3.0.0-SNAPSHOT</version>
    <modelVersion>4.0.0</modelVersion>
    <artifactId>common_ut</artifactId>
    <packaging>pom</packaging>
    <name>HD Witness Common Library Unit Tests</name>

    <properties>
        <product.title>HD Witness Common Library Unit Tests</product.title>
        <root.dir>${basedir}/../..</root.dir>
        <!--Specify the project to test-->      
        <master.project.directory>common</master.project.directory>
        <!--Global libs-->
        <qt.libs>core gui network xml xmlpatterns sql concurrent multimedia</qt.libs>
<<<<<<< HEAD
        <global.libs>-lcommon -lavcodec -lavdevice -lavfilter -lavformat -lavutil -lswscale -lswresample -lpostproc -lonvif -lquazip -ludt</global.libs>
=======
        <ffmpeg.libs>-lavcodec -lavdevice -lavfilter -lavformat -lavutil -lswscale -lswresample -lpostproc</ffmpeg.libs>
        <global.libs>-lcommon -lonvif -lquazip</global.libs>
>>>>>>> 121e1f4b
        <!--Specific os libs used-->
        <windows.oslibs>Ws2_32.lib DbgHelp.lib sigar.lib -lIphlpapi -lwinmm -lssleay32 -llibeay32 Wldap32.lib</windows.oslibs>
        <linux.oslibs>-lmp3lame -lssl -lcrypto -lsigar -lfaac -lvpx -lvorbisenc -lvorbis</linux.oslibs>
        <linux.arm.oslibs>-lssl -lcrypto -lsigar</linux.arm.oslibs>
        <windows.oslibs.release></windows.oslibs.release>
        <windows.oslibs.debug></windows.oslibs.debug>
        <mac.oslibs>-lssl -lbz2 -framework IOKit -framework CoreServices -lsigar-universal64-macosx</mac.oslibs>
        <!--Global defines-->
        <global.defines></global.defines>
        <!--Specific os defines-->
        <windows.defines>EC2_LIB_API=__declspec(dllimport) _VARIADIC_MAX=10</windows.defines>
        <linux.defines/>
        <mac.defines/>
        <path>${env.PATH}</path>
    </properties>
</project><|MERGE_RESOLUTION|>--- conflicted
+++ resolved
@@ -27,12 +27,8 @@
         <master.project.directory>common</master.project.directory>
         <!--Global libs-->
         <qt.libs>core gui network xml xmlpatterns sql concurrent multimedia</qt.libs>
-<<<<<<< HEAD
+		<ffmpeg.libs>-lavcodec -lavdevice -lavfilter -lavformat -lavutil -lswscale -lswresample -lpostproc</ffmpeg.libs>
         <global.libs>-lcommon -lavcodec -lavdevice -lavfilter -lavformat -lavutil -lswscale -lswresample -lpostproc -lonvif -lquazip -ludt</global.libs>
-=======
-        <ffmpeg.libs>-lavcodec -lavdevice -lavfilter -lavformat -lavutil -lswscale -lswresample -lpostproc</ffmpeg.libs>
-        <global.libs>-lcommon -lonvif -lquazip</global.libs>
->>>>>>> 121e1f4b
         <!--Specific os libs used-->
         <windows.oslibs>Ws2_32.lib DbgHelp.lib sigar.lib -lIphlpapi -lwinmm -lssleay32 -llibeay32 Wldap32.lib</windows.oslibs>
         <linux.oslibs>-lmp3lame -lssl -lcrypto -lsigar -lfaac -lvpx -lvorbisenc -lvorbis</linux.oslibs>
