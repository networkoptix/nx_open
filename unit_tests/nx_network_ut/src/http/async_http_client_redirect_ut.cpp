#include <gtest/gtest.h>

#include <nx/network/http/http_client.h>
#include <nx/network/http/test_http_server.h>
#include <nx/network/url/url_parse_helper.h>
#include <nx/utils/string.h>
#include <nx/utils/thread/sync_queue.h>

namespace nx_http {
namespace test {

static const nx::String kTestPath = "/test/test";
static const nx::String kContentServerPathPrefix = "/AsyncHttpClientRedirectTest/";
static const nx::String kTestMessageBody = "test message body";

class AsyncHttpClientRedirect:
    public ::testing::Test
{
public:
    AsyncHttpClientRedirect():
        m_redirector(std::make_unique<TestHttpServer>()),
        m_resourceServer(std::make_unique<TestHttpServer>())
    {
    }

protected:
    void givenTwoHttpServersWithRedirection()
    {
        using namespace std::placeholders;

        givenResourceServer();
        ASSERT_TRUE(m_resourceServer->registerStaticProcessor(
            nx::network::url::normalizePath(kContentServerPathPrefix + kTestPath),
            kTestMessageBody,
            "text/plain",
            nx_http::Method::get));

        ASSERT_TRUE(m_resourceServer->registerRequestProcessorFunc(
            nx::network::url::normalizePath(kContentServerPathPrefix + kTestPath),
            std::bind(&AsyncHttpClientRedirect::savePostedResource, this, _1, _2, _3, _4, _5),
            nx_http::Method::post));

        givenRedirectServer();
    }

    void givenTwoHttpServersWithRedirectionLoop()
    {
        givenResourceServer();
        givenRedirectServer();
        ASSERT_TRUE(m_resourceServer->registerRedirectHandler(
            nx::network::url::normalizePath(kContentServerPathPrefix + kTestPath),
            m_redirectUrl));
    }

    void givenHttpResourceWithAuthentication()
    {
        givenResourceServer();
        ASSERT_TRUE(m_resourceServer->registerStaticProcessor(
            nx::network::url::normalizePath(kContentServerPathPrefix + kTestPath),
            kTestMessageBody,
            "text/plain"));

        // Enabling authentication.
        const QString userName = nx::utils::generateRandomName(7);
        const QString password = nx::utils::generateRandomName(7);
        m_httpClient.setUserName(userName);
        m_httpClient.setUserPassword(password);

        m_resourceServer->setAuthenticationEnabled(true);
        m_resourceServer->registerUserCredentials(userName.toUtf8(), password.toUtf8());
    }

    void givenResourceServer()
    {
        ASSERT_TRUE(m_resourceServer->bindAndListen());
        m_actualUrl = nx::utils::Url(lm("http://%1%2")
            .arg(m_resourceServer->serverAddress().toString())
            .arg(nx::network::url::normalizePath(kContentServerPathPrefix + kTestPath)));
    }

    void givenRedirectServer()
    {
        ASSERT_TRUE(m_redirector->bindAndListen());
        m_redirectUrl = nx::utils::Url(lm("http://%1%2")
            .arg(m_redirector->serverAddress().toString()).arg(kTestPath));
        ASSERT_TRUE(m_redirector->registerRedirectHandler(kTestPath, m_actualUrl));
    }

    void whenRequestingRedirectedResource()
    {
        ASSERT_TRUE(m_httpClient.doGet(m_redirectUrl));
    }

    void whenPostingResourceToRedirectionServer()
    {
        m_httpClient.doPost(m_redirectUrl, "text/plain", kTestMessageBody);
    }

    void thenClientShouldFetchResourceFromActualLocation()
    {
        ASSERT_NE(nullptr, m_httpClient.response());
        ASSERT_EQ(StatusCode::ok, m_httpClient.response()->statusLine.statusCode);
        ASSERT_EQ(
            "text/plain",
            nx_http::getHeaderValue(m_httpClient.response()->headers, "Content-Type"));
        QByteArray msgBody;
        while (!m_httpClient.eof())
            msgBody += m_httpClient.fetchMessageBodyBuffer();
        ASSERT_EQ(QByteArray(kTestMessageBody), msgBody);

        ASSERT_EQ(m_redirectUrl, m_httpClient.url());
        ASSERT_EQ(
            m_actualUrl.toString(),
            m_httpClient.contentLocationUrl().toString(QUrl::RemoveUserInfo));
    }

    void thenClientShouldPerformFiniteNumberOfRedirectionAttempts()
    {
        ASSERT_NE(nullptr, m_httpClient.response());
        ASSERT_EQ(StatusCode::movedPermanently, m_httpClient.response()->statusLine.statusCode);
    }

    void thenResourceFinallyPostedToContentServer()
    {
        ASSERT_EQ(kTestMessageBody, m_postResourceRequests.pop().messageBody);
    }

    void thenRequestToContentServerDoesNotContainDuplicateHeaders()
    {
        auto request = m_postResourceRequests.pop();
        for (const auto& header: request.headers)
        {
            ASSERT_EQ(1U, request.headers.count(header.first));
        }
    }

private:
    std::unique_ptr<TestHttpServer> m_redirector;
    std::unique_ptr<TestHttpServer> m_resourceServer;
    nx_http::HttpClient m_httpClient;
<<<<<<< HEAD
    nx::utils::Url m_redirectUrl;
    nx::utils::Url m_actualUrl;
=======
    QUrl m_redirectUrl;
    QUrl m_actualUrl;
    nx::utils::SyncQueue<nx_http::Request> m_postResourceRequests;

    void savePostedResource(
        nx_http::HttpServerConnection* const /*connection*/,
        nx::utils::stree::ResourceContainer /*authInfo*/,
        nx_http::Request request,
        nx_http::Response* const /*response*/,
        nx_http::RequestProcessedHandler completionHandler)
    {
        m_postResourceRequests.push(std::move(request));
        completionHandler(nx_http::StatusCode::ok);
    }
>>>>>>> 36313339
};

TEST_F(AsyncHttpClientRedirect, simple_redirect_by_301_and_location)
{
    givenTwoHttpServersWithRedirection();
    whenRequestingRedirectedResource();
    thenClientShouldFetchResourceFromActualLocation();
}

TEST_F(AsyncHttpClientRedirect, no_infinite_redirect_loop)
{
    givenTwoHttpServersWithRedirectionLoop();
    whenRequestingRedirectedResource();
    thenClientShouldPerformFiniteNumberOfRedirectionAttempts();
}

TEST_F(AsyncHttpClientRedirect, redirect_of_authorized_resource)
{
    givenHttpResourceWithAuthentication();
    givenRedirectServer();
    whenRequestingRedirectedResource();
    thenClientShouldFetchResourceFromActualLocation();
}

TEST_F(AsyncHttpClientRedirect, message_body_is_redirected)
{
    givenTwoHttpServersWithRedirection();
    whenPostingResourceToRedirectionServer();
    thenResourceFinallyPostedToContentServer();
}

TEST_F(AsyncHttpClientRedirect, no_duplicate_headers_in_redirected_request)
{
    givenTwoHttpServersWithRedirection();
    whenPostingResourceToRedirectionServer();
    thenRequestToContentServerDoesNotContainDuplicateHeaders();
}

} // namespace test
} // namespace nx_http<|MERGE_RESOLUTION|>--- conflicted
+++ resolved
@@ -138,12 +138,8 @@
     std::unique_ptr<TestHttpServer> m_redirector;
     std::unique_ptr<TestHttpServer> m_resourceServer;
     nx_http::HttpClient m_httpClient;
-<<<<<<< HEAD
     nx::utils::Url m_redirectUrl;
     nx::utils::Url m_actualUrl;
-=======
-    QUrl m_redirectUrl;
-    QUrl m_actualUrl;
     nx::utils::SyncQueue<nx_http::Request> m_postResourceRequests;
 
     void savePostedResource(
@@ -156,7 +152,6 @@
         m_postResourceRequests.push(std::move(request));
         completionHandler(nx_http::StatusCode::ok);
     }
->>>>>>> 36313339
 };
 
 TEST_F(AsyncHttpClientRedirect, simple_redirect_by_301_and_location)
