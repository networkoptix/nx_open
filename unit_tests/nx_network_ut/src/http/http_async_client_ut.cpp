#include <gtest/gtest.h>

#include <nx/network/http/http_async_client.h>
#include <nx/network/http/test_http_server.h>
#include <nx/network/url/url_builder.h>
#include <nx/network/system_socket.h>
#include <nx/network/test_support/synchronous_tcp_server.h>
#include <nx/fusion/model_functions.h>
#include <nx/utils/thread/sync_queue.h>

namespace nx_http {
namespace test {

static const QString kTestPath("/HttpAsyncClient_upgrade");
static const nx_http::StringType kUpgradeTo("NXRELAY/0.1");
static const nx::Buffer kNewProtocolMessage("Hello, Http Client!");

class UpgradableHttpServer:
    public nx::network::test::SynchronousTcpServer
{
protected:
    virtual void processConnection(AbstractStreamSocket* connection) override
    {
        readRequest(connection);
        sendResponse(connection);
    }

private:
    void readRequest(AbstractStreamSocket* connection)
    {
        nx::Buffer buf;
        buf.resize(4096);

        connection->recv(buf.data(), buf.size());
    }

    void sendResponse(AbstractStreamSocket* connection)
    {
        // Sending response.
        const char* responseMessage =
            "HTTP/1.1 101 Switching Protocols\r\n"
            "Upgrade: NXRELAY/0.1\r\n"
            "Connection: Upgrade\r\n"
            "\r\n";

        nx::Buffer response = responseMessage + kNewProtocolMessage;

        ASSERT_EQ(
            response.size(),
            connection->send(response.constData(), response.size()));
    }
};

class HttpAsyncClient:
    public ::testing::Test
{
protected:
    void initializeServerThatDoesNotSendUpgradeHeaderInResponse()
    {
        m_serverSendUpgradeHeaderInResponse = false;
    }

    void givenSynchronousServer()
    {
        m_synchronousServer = std::make_unique<UpgradableHttpServer>();
        ASSERT_TRUE(m_synchronousServer->bindAndListen(SocketAddress::anyPrivateAddress));
        m_synchronousServer->start();
    }

    void whenPerformedUpgrade()
    {
        m_httpClient.doUpgrade(
            prepareUrl(),
            kUpgradeTo,
            std::bind(&HttpAsyncClient::onUpgradeDone, this));
    }

    void whenPerformedSuccessfulUpgrade()
    {
        whenPerformedUpgrade();
        auto responseContext = m_upgradeResponses.pop();
        assertUpgradeResponseIsCorrect(responseContext);
        m_upgradedConnection = std::move(responseContext.connection);
    }

    void thenUpgradeRequestIsCorrect()
    {
        const auto httpRequest = m_upgradeRequests.pop();
        ASSERT_EQ(nx_http::Method::options, httpRequest.requestLine.method);
        ASSERT_EQ("Upgrade", nx_http::getHeaderValue(httpRequest.headers, "Connection"));
        ASSERT_EQ(kUpgradeTo, nx_http::getHeaderValue(httpRequest.headers, "Upgrade"));
    }

    void thenConnectionHasBeenUpgraded()
    {
        auto responseContext = m_upgradeResponses.pop();
        assertUpgradeResponseIsCorrect(responseContext);
    }

    void thenRequestHasFailed()
    {
        auto responseContext = m_upgradeResponses.pop();
        ASSERT_FALSE(responseContext.statusCode);
    }

    void thenTrafficSentByServerAfterResponseIsAvailableOnSocket()
    {
        nx::Buffer buf;
        buf.reserve(kNewProtocolMessage.size());
        const int bytesRead =
            m_upgradedConnection->recv(buf.data(), buf.capacity(), MSG_WAITALL);
        buf.resize(bytesRead);

        ASSERT_EQ(kNewProtocolMessage.size(), bytesRead);
        ASSERT_EQ(kNewProtocolMessage, buf);
    }

private:
    struct ResponseContext
    {
        boost::optional<nx_http::StatusCode::Value> statusCode;
        std::unique_ptr<AbstractStreamSocket> connection;
    };

    TestHttpServer m_httpServer;
    AsyncClient m_httpClient;
    nx::utils::SyncQueue<nx_http::Request> m_upgradeRequests;
    nx::utils::SyncQueue<ResponseContext> m_upgradeResponses;
    bool m_serverSendUpgradeHeaderInResponse = true;
    std::unique_ptr<AbstractStreamSocket> m_upgradedConnection;
    std::unique_ptr<UpgradableHttpServer> m_synchronousServer;

    virtual void SetUp() override
    {
        using namespace std::placeholders;

        m_httpServer.registerRequestProcessorFunc(
            kTestPath,
            std::bind(&HttpAsyncClient::processHttpRequest, this, _1, _2, _3, _4, _5));
        ASSERT_TRUE(m_httpServer.bindAndListen());
    }

    virtual void TearDown() override
    {
        m_httpClient.pleaseStopSync();
    }

    void processHttpRequest(
        nx_http::HttpServerConnection* const /*connection*/,
        nx::utils::stree::ResourceContainer /*authInfo*/,
        nx_http::Request request,
        nx_http::Response* const response,
        nx_http::RequestProcessedHandler completionHandler)
    {
        m_upgradeRequests.push(std::move(request));

        if (m_serverSendUpgradeHeaderInResponse)
            response->headers.emplace("Upgrade", kUpgradeTo);
        else
            response->headers.emplace("Upgrade", nx_http::StringType());
        response->headers.emplace("Connection", "Upgrade");

        completionHandler(nx_http::StatusCode::switchingProtocols);
    }

    nx::utils::Url prepareUrl()
    {
        const auto serverAddress = m_synchronousServer
            ? m_synchronousServer->endpoint()
            : m_httpServer.serverAddress();
        return nx::network::url::Builder().setScheme(nx_http::kUrlSchemeName)
            .setEndpoint(serverAddress).setPath(kTestPath);
    }

    void onUpgradeDone()
    {
        ResponseContext response;
        response.connection = m_httpClient.takeSocket();
        if (!m_httpClient.failed())
        {
            response.statusCode = static_cast<nx_http::StatusCode::Value>(
                m_httpClient.response()->statusLine.statusCode);
        }
        m_upgradeResponses.push(std::move(response));
    }

    void assertUpgradeResponseIsCorrect(
        const ResponseContext& responseContext)
    {
        ASSERT_EQ(nx_http::StatusCode::switchingProtocols, responseContext.statusCode);
        ASSERT_NE(nullptr, responseContext.connection);
    }
};

TEST_F(HttpAsyncClient, upgrade_successful)
{
    whenPerformedUpgrade();
    thenUpgradeRequestIsCorrect();
    thenConnectionHasBeenUpgraded();
}

TEST_F(HttpAsyncClient, upgrade_missing_protocol_in_response)
{
    initializeServerThatDoesNotSendUpgradeHeaderInResponse();

    whenPerformedUpgrade();
    thenRequestHasFailed();
}

TEST_F(HttpAsyncClient, data_after_successfull_upgrade_is_not_lost)
{
    givenSynchronousServer();
    whenPerformedSuccessfulUpgrade();
    thenTrafficSentByServerAfterResponseIsAvailableOnSocket();
}

TEST(HttpAsyncClientTypes, lexicalSerialization)
{
    ASSERT_EQ(QnLexical::serialized(nx_http::AuthType::authBasicAndDigest).toStdString(),
        std::string("authBasicAndDigest"));
    ASSERT_EQ(QnLexical::serialized(nx_http::AuthType::authBasic).toStdString(),
        std::string("authBasic"));
    ASSERT_EQ(QnLexical::serialized(nx_http::AuthType::authDigest).toStdString(),
        std::string("authDigest"));

<<<<<<< HEAD
    ASSERT_EQ(QnLexical::deserialized<nx_http::AuthType>("authBasicAndDigest"),
        nx_http::AuthType::authBasicAndDigest);
    ASSERT_EQ(QnLexical::deserialized<nx_http::AuthType>("authDigest"),
        nx_http::AuthType::authDigest);
    ASSERT_EQ(QnLexical::deserialized<nx_http::AuthType>("authBasic"),
        nx_http::AuthType::authBasic);

    ASSERT_EQ(QnLexical::deserialized<nx_http::AuthType>("0"),
        nx_http::AuthType::authBasicAndDigest);
    ASSERT_EQ(QnLexical::deserialized<nx_http::AuthType>("1"),
        nx_http::AuthType::authDigest);
    ASSERT_EQ(QnLexical::deserialized<nx_http::AuthType>("2"),
        nx_http::AuthType::authBasic);
=======
    ASSERT_EQ(QnLexical::deserialized<nx_http::AsyncHttpClient::AuthType>("authBasicAndDigest"),
        nx_http::AsyncHttpClient::AuthType::authBasicAndDigest);
    ASSERT_EQ(QnLexical::deserialized<nx_http::AsyncHttpClient::AuthType>("authDigest"),
        nx_http::AsyncHttpClient::AuthType::authDigest);
    ASSERT_EQ(QnLexical::deserialized<nx_http::AsyncHttpClient::AuthType>("authBasic"),
        nx_http::AsyncHttpClient::AuthType::authBasic);
>>>>>>> 8e7b0b47
}

} // namespace test
} // namespace nx_http<|MERGE_RESOLUTION|>--- conflicted
+++ resolved
@@ -223,28 +223,12 @@
     ASSERT_EQ(QnLexical::serialized(nx_http::AuthType::authDigest).toStdString(),
         std::string("authDigest"));
 
-<<<<<<< HEAD
     ASSERT_EQ(QnLexical::deserialized<nx_http::AuthType>("authBasicAndDigest"),
         nx_http::AuthType::authBasicAndDigest);
     ASSERT_EQ(QnLexical::deserialized<nx_http::AuthType>("authDigest"),
         nx_http::AuthType::authDigest);
     ASSERT_EQ(QnLexical::deserialized<nx_http::AuthType>("authBasic"),
         nx_http::AuthType::authBasic);
-
-    ASSERT_EQ(QnLexical::deserialized<nx_http::AuthType>("0"),
-        nx_http::AuthType::authBasicAndDigest);
-    ASSERT_EQ(QnLexical::deserialized<nx_http::AuthType>("1"),
-        nx_http::AuthType::authDigest);
-    ASSERT_EQ(QnLexical::deserialized<nx_http::AuthType>("2"),
-        nx_http::AuthType::authBasic);
-=======
-    ASSERT_EQ(QnLexical::deserialized<nx_http::AsyncHttpClient::AuthType>("authBasicAndDigest"),
-        nx_http::AsyncHttpClient::AuthType::authBasicAndDigest);
-    ASSERT_EQ(QnLexical::deserialized<nx_http::AsyncHttpClient::AuthType>("authDigest"),
-        nx_http::AsyncHttpClient::AuthType::authDigest);
-    ASSERT_EQ(QnLexical::deserialized<nx_http::AsyncHttpClient::AuthType>("authBasic"),
-        nx_http::AsyncHttpClient::AuthType::authBasic);
->>>>>>> 8e7b0b47
 }
 
 } // namespace test
