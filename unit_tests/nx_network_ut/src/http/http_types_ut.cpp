--- conflicted
+++ resolved
@@ -403,32 +403,18 @@
 {
     {
         nx_http::RequestLine requestLine;
-<<<<<<< HEAD
-        ASSERT_TRUE( requestLine.parse( nx_http::BufferType( "GET /hren/hren/hren?hren=hren&hren HTTP/1.0" ) ) );
-        ASSERT_EQ( requestLine.method, nx_http::BufferType("GET") );
-        ASSERT_EQ( requestLine.url, nx::utils::Url("/hren/hren/hren?hren=hren&hren") );
-        ASSERT_EQ( requestLine.version, nx_http::http_1_0 );
-=======
         ASSERT_TRUE(requestLine.parse(nx_http::BufferType("GET /hren/hren/hren?hren=hren&hren HTTP/1.0")));
         ASSERT_EQ(requestLine.method, nx_http::BufferType("GET"));
-        ASSERT_EQ(requestLine.url, QUrl("/hren/hren/hren?hren=hren&hren"));
+        ASSERT_EQ(requestLine.url, nx::utils::Url("/hren/hren/hren?hren=hren&hren"));
         ASSERT_EQ(requestLine.version, nx_http::http_1_0);
->>>>>>> 70a71c01
     }
 
     {
         nx_http::RequestLine requestLine;
-<<<<<<< HEAD
-        ASSERT_TRUE( requestLine.parse( nx_http::BufferType( "  PUT   /abc?def=ghi&jkl   HTTP/1.1" ) ) );
-        ASSERT_EQ( requestLine.method, nx_http::BufferType("PUT") );
-        ASSERT_EQ( requestLine.url, nx::utils::Url("/abc?def=ghi&jkl") );
-        ASSERT_EQ( requestLine.version, nx_http::http_1_1 );
-=======
         ASSERT_TRUE(requestLine.parse(nx_http::BufferType("  PUT   /abc?def=ghi&jkl   HTTP/1.1")));
         ASSERT_EQ(requestLine.method, nx_http::BufferType("PUT"));
-        ASSERT_EQ(requestLine.url, QUrl("/abc?def=ghi&jkl"));
+        ASSERT_EQ(requestLine.url, nx::utils::Url("/abc?def=ghi&jkl"));
         ASSERT_EQ(requestLine.version, nx_http::http_1_1);
->>>>>>> 70a71c01
     }
 
     {
