#pragma once

#include <nx/network/stun/message_dispatcher.h>
#include <nx/network/stun/stream_socket_server.h>
#include <nx/network/url/url_builder.h>

namespace nx {
namespace network {
namespace stun {
namespace test {

class SimpleServer:
    public stun::SocketServer
{
    using base_type = stun::SocketServer;

public:
    SimpleServer():
        base_type(&m_dispatcher, false)
    {
    }

    ~SimpleServer()
    {
        pleaseStopSync();
    }

<<<<<<< HEAD
    nx::utils::Url getServerUrl() const
=======
    QUrl url() const
>>>>>>> c64dfcbc
    {
        return nx::network::url::Builder()
            .setScheme(nx::network::stun::kUrlSchemeName).setEndpoint(address());
    }

    nx::network::stun::MessageDispatcher& dispatcher()
    {
        return m_dispatcher;
    }

    void sendIndicationThroughEveryConnection(nx::network::stun::Message message)
    {
        forEachConnection(
            nx::network::server::MessageSender<nx::network::stun::ServerConnection>(std::move(message)));
    }

private:
    nx::network::stun::MessageDispatcher m_dispatcher;
};

} // namespace test
} // namespace stun
} // namespace network
} // namespace nx<|MERGE_RESOLUTION|>--- conflicted
+++ resolved
@@ -25,11 +25,7 @@
         pleaseStopSync();
     }
 
-<<<<<<< HEAD
-    nx::utils::Url getServerUrl() const
-=======
-    QUrl url() const
->>>>>>> c64dfcbc
+    nx::utils::Url url() const
     {
         return nx::network::url::Builder()
             .setScheme(nx::network::stun::kUrlSchemeName).setEndpoint(address());
