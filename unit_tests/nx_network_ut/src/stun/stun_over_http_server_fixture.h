#pragma once

#include <gtest/gtest.h>

#include <nx/network/http/http_client.h>
#include <nx/network/http/server/handler/http_server_handler_create_tunnel.h>
#include <nx/network/http/test_http_server.h>
#include <nx/network/stun/abstract_async_client.h>
#include <nx/network/stun/message_dispatcher.h>
#include <nx/network/stun/server_connection.h>
#include <nx/network/stun/stun_over_http_server.h>
#include <nx/utils/thread/sync_queue.h>

#include "stun_async_client_acceptance_tests.h"

namespace nx {
namespace network {
namespace stun {
namespace test {

class StunOverHttpServer:
    public AbstractStunServer
{
public:
    StunOverHttpServer();

    virtual bool bind(const network::SocketAddress& localEndpoint) override;
    virtual bool listen() override;
<<<<<<< HEAD
    virtual utils::Url getServerUrl() const override;
    virtual nx::network::stun::MessageDispatcher& dispatcher() override;
    virtual void sendIndicationThroughEveryConnection(stun::Message) override;
=======
    virtual QUrl url() const override;
    virtual nx::stun::MessageDispatcher& dispatcher() override;
    virtual void sendIndicationThroughEveryConnection(nx::stun::Message) override;
>>>>>>> c64dfcbc
    virtual std::size_t connectionCount() const override;

private:
    network::http::TestHttpServer m_httpServer;
    nx::network::stun::MessageDispatcher m_dispatcher;
    nx::network::stun::StunOverHttpServer m_stunOverHttpServer;
};

//-------------------------------------------------------------------------------------------------

class StunOverHttpServerFixture:
    public ::testing::Test
{
protected:
    virtual void SetUp() override;

    nx::network::stun::MessageDispatcher& dispatcher();
    utils::Url tunnelUrl() const;
    nx::network::stun::Message popReceivedMessage();
    nx::network::stun::Message prepareRequest();

    void givenTunnelingServer();
    void assertStunClientIsAbleToPerformRequest(AbstractAsyncClient* client);

private:
    StunOverHttpServer m_server;
    nx::utils::SyncQueue<nx::network::stun::Message> m_messagesReceived;

    void processStunMessage(
        std::shared_ptr<nx::network::stun::AbstractServerConnection> serverConnection,
        nx::network::stun::Message message);
};

} // namespace test
} // namespace stun
} // namespace network
} // namespace nx<|MERGE_RESOLUTION|>--- conflicted
+++ resolved
@@ -26,15 +26,9 @@
 
     virtual bool bind(const network::SocketAddress& localEndpoint) override;
     virtual bool listen() override;
-<<<<<<< HEAD
-    virtual utils::Url getServerUrl() const override;
+    virtual utils::Url url() const override;
     virtual nx::network::stun::MessageDispatcher& dispatcher() override;
     virtual void sendIndicationThroughEveryConnection(stun::Message) override;
-=======
-    virtual QUrl url() const override;
-    virtual nx::stun::MessageDispatcher& dispatcher() override;
-    virtual void sendIndicationThroughEveryConnection(nx::stun::Message) override;
->>>>>>> c64dfcbc
     virtual std::size_t connectionCount() const override;
 
 private:
