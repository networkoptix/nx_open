#pragma once

#include <memory>

#include <gtest/gtest.h>

#include <nx/network/socket_factory.h>
#include <nx/network/stun/message_dispatcher.h>
#include <nx/network/stun/abstract_async_client.h>
#include <nx/network/url/url_parse_helper.h>
#include <nx/utils/std/cpp14.h>
#include <nx/utils/std/future.h>
#include <nx/utils/thread/mutex.h>
#include <nx/utils/thread/sync_queue.h>

namespace nx {
namespace network {
namespace stun {
namespace test {

class AbstractStunServer
{
public:
    virtual ~AbstractStunServer() = default;

    virtual bool bind(const network::SocketAddress&) = 0;
    virtual bool listen() = 0;
    virtual nx::utils::Url getServerUrl() const = 0;
    virtual void sendIndicationThroughEveryConnection(stun::Message) = 0;
    virtual nx::network::stun::MessageDispatcher& dispatcher() = 0;
    virtual std::size_t connectionCount() const = 0;
};

class BasicStunAsyncClientAcceptanceTest:
    public ::testing::Test
{
public:
    ~BasicStunAsyncClientAcceptanceTest();

protected:
    void setSingleShotUnconnectableSocketFactory();

private:
    boost::optional<network::SocketFactory::CreateStreamSocketFuncType> m_streamSocketFactoryBak;
    QnMutex m_mutex;

    std::unique_ptr<network::AbstractStreamSocket> createUnconnectableStreamSocket(
        bool /*sslRequired*/,
        nx::network::NatTraversalSupport /*natTraversalRequired*/);
};

/**
 * @param AsyncClientTestTypes It is a struct with following nested types:
 * - ClientType Type that inherits nx::network::stun::AbstractAsyncClient.
 * - ServerType Class that implements AbstractStunServer interface.
 */
template<typename AsyncClientTestTypes>
class StunAsyncClientAcceptanceTest:
    public BasicStunAsyncClientAcceptanceTest
{
public:
    ~StunAsyncClientAcceptanceTest()
    {
        m_client.pleaseStopSync();
    }

protected:
    void subscribeToEveryIndication()
    {
        m_indictionMethodToSubscribeTo = nx::network::stun::kEveryIndicationMethod;
    }

    template<typename Func>
    void doInClientAioThread(Func func)
    {
        nx::utils::promise<void> done;
        m_client.post(
            [&func, &done]()
            {
                func();
                done.set_value();
            });
        done.get_future().wait();
    }

    void givenClientWithIndicationHandler()
    {
        ASSERT_TRUE(addIndicationHandler());
    }

    void givenConnectedClient()
    {
        initializeClient();
        thenClientConnected();
    }

    void givenReconnectedClient()
    {
        givenConnectedClient();
        whenRestartServer();
        thenClientReportsConnectionClosure();
        thenClientReconnects();
    }

    void givenBrokenServer()
    {
        m_server.reset();
    }

    void givenDisconnectedClient()
    {
        initializeClient();
    }

    void givenClientFailedToConnect()
    {
        setSingleShotUnconnectableSocketFactory();

        initializeClient();
        ASSERT_NE(SystemError::noError, m_connectResults.pop());
    }

    void whenRemoveHandler()
    {
        nx::utils::promise<void> done;
        m_client.cancelHandlers(this, [&done]() { done.set_value(); });
        done.get_future().wait();
    }

    void whenStopServer()
    {
        m_server.reset();
    }

    void whenRestartServer()
    {
        m_server.reset();

        startServer();
    }

    void whenIssueRequest()
    {
        using namespace std::placeholders;

        stun::Message request(stun::Header(
            stun::MessageClass::request,
            m_testMethodNumber));
        m_client.sendRequest(
            std::move(request),
            std::bind(&StunAsyncClientAcceptanceTest::storeRequestResult, this, _1, _2));
    }

    void whenForciblyCloseClientConnection()
    {
        m_client.closeConnection(SystemError::connectionReset);
    }

    void whenServerSendsIndication()
    {
        stun::Message indication(stun::Header(
            stun::MessageClass::indication,
            m_testMethodNumber));
        m_server->sendIndicationThroughEveryConnection(std::move(indication));
    }

    void whenServerRestartedOnAnotherEndpoint()
    {
        m_serverEndpoint = SocketAddress::anyPrivateAddress;
        decltype(m_server) oldServer;
        oldServer.swap(m_server);
        startServer();
    }

    void whenConnectToServer()
    {
        m_client.connect(
            m_serverUrl,
            [this](SystemError::ErrorCode systemErrorCode)
            {
                m_connectResults.push(systemErrorCode);
            });
    }

    void whenStartAnotherServer()
    {
        decltype(m_server) oldServer;
        oldServer.swap(m_server);
        m_oldServers.push_back(std::move(oldServer));

        m_serverEndpoint = SocketAddress::anyPrivateAddress;
        startServer();
    }

    void whenDisconnectClient()
    {
        m_client.closeConnection(SystemError::connectionReset);
    }

    void whenConnectToNewServer()
    {
        whenConnectToServer();
    }

    void thenClientConnected()
    {
        ASSERT_EQ(SystemError::noError, m_connectResults.pop());
        waitForServerToHaveAtLeastOneConnection();
    }

    void thenSameHandlerCannotBeAdded()
    {
        ASSERT_FALSE(addIndicationHandler());
    }

    void thenSameHandlerCanBeAddedAgain()
    {
        ASSERT_TRUE(addIndicationHandler());
    }

    void thenClientReconnects()
    {
        m_reconnectEvents.pop();

        waitForServerToHaveAtLeastOneConnection();
    }

    void thenSuccessResponseIsReceived()
    {
        m_prevRequestResult = m_requestResult.pop();

        ASSERT_EQ(SystemError::noError, m_prevRequestResult.sysErrorCode);
        ASSERT_EQ(
            stun::MessageClass::successResponse,
            m_prevRequestResult.response.header.messageClass);
    }

    void thenResponseIsReceived()
    {
        m_prevRequestResult = m_requestResult.pop();
    }

    void thenRequestFailureIsReported()
    {
        m_prevRequestResult = m_requestResult.pop();
        ASSERT_NE(SystemError::noError, m_prevRequestResult.sysErrorCode);
    }

    void thenClientIsAbleToPerformRequests()
    {
        whenIssueRequest();
        thenSuccessResponseIsReceived();
    }

    void thenClientReceivesIndication()
    {
        m_indicationsReceived.pop();
    }

    void thenClientReportsConnectionClosure()
    {
        m_connectionClosedEventsReceived.pop();
    }

private:
    struct RequestResult
    {
        SystemError::ErrorCode sysErrorCode = SystemError::noError;
        stun::Message response;

        RequestResult() = default;
        RequestResult(
            SystemError::ErrorCode sysErrorCode,
            stun::Message response)
            :
            sysErrorCode(sysErrorCode),
            response(std::move(response))
        {
        }
    };

    typename AsyncClientTestTypes::ClientType m_client;
    std::unique_ptr<typename AsyncClientTestTypes::ServerType> m_server;
    std::vector<std::unique_ptr<typename AsyncClientTestTypes::ServerType>> m_oldServers;
    SocketAddress m_serverEndpoint = SocketAddress::anyPrivateAddress;
<<<<<<< HEAD
    nx::utils::Url m_serverUrl;
    nx::utils::SyncQueue<int /*dummy*/> m_reconnectEvents;
    nx::utils::SyncQueue<RequestResult> m_requestResult;
    nx::utils::SyncQueue<nx::network::stun::Message> m_indicationsReceived;
=======
    QUrl m_serverUrl;
    nx::utils::SyncQueue<SystemError::ErrorCode> m_connectResults;
    nx::utils::SyncQueue<int /*dummy*/> m_reconnectEvents;
    nx::utils::SyncQueue<RequestResult> m_requestResult;
    nx::utils::SyncQueue<nx::stun::Message> m_indicationsReceived;
    nx::utils::SyncQueue<SystemError::ErrorCode> m_connectionClosedEventsReceived;
>>>>>>> fa6dd77b
    RequestResult m_prevRequestResult;
    const int m_testMethodNumber = stun::MethodType::userMethod + 1;
    int m_indictionMethodToSubscribeTo = stun::MethodType::userMethod + 1;

    virtual void SetUp() override
    {
        using namespace std::placeholders;

        startServer();

        m_client.addOnReconnectedHandler(
            std::bind(&StunAsyncClientAcceptanceTest::onReconnected, this));
        m_client.setOnConnectionClosedHandler(
            std::bind(&StunAsyncClientAcceptanceTest::saveConnectionClosedEvent, this, _1));
    }

    void startServer()
    {
        using namespace std::placeholders;

        m_server = std::make_unique<typename AsyncClientTestTypes::ServerType>();

        m_server->dispatcher().registerRequestProcessor(
            m_testMethodNumber,
            std::bind(&StunAsyncClientAcceptanceTest::sendResponse, this, _1, _2));

        ASSERT_TRUE(m_server->bind(m_serverEndpoint));
        m_serverEndpoint = nx::network::url::getEndpoint(m_server->getServerUrl());
        m_serverUrl = m_server->getServerUrl();
        ASSERT_TRUE(m_server->listen());
    }

    void initializeClient()
    {
        using namespace std::placeholders;

        ASSERT_TRUE(m_client.setIndicationHandler(
            m_indictionMethodToSubscribeTo,
            std::bind(&StunAsyncClientAcceptanceTest::saveIndication, this, _1),
            this));

        m_client.connect(
            m_serverUrl,
            [this](SystemError::ErrorCode systemErrorCode)
            {
                m_connectResults.push(systemErrorCode);
            });
    }

    void sendResponse(
        std::shared_ptr<stun::AbstractServerConnection> connection,
        nx::network::stun::Message request)
    {
        nx::network::stun::Message response(
            stun::Header(
                stun::MessageClass::successResponse,
                request.header.method,
                request.header.transactionId));
        connection->sendMessage(std::move(response));
    }

    void storeRequestResult(
        SystemError::ErrorCode sysErrorCode,
        stun::Message response)
    {
        m_requestResult.push(RequestResult(sysErrorCode, std::move(response)));
    }

    bool addIndicationHandler()
    {
        return m_client.setIndicationHandler(
            m_testMethodNumber + 1,
            [](nx::network::stun::Message) {},
            this);
    }

    void onReconnected()
    {
        m_reconnectEvents.push(0);
    }

<<<<<<< HEAD
    void saveIndication(nx::network::stun::Message indication)
=======
    void saveConnectionClosedEvent(SystemError::ErrorCode reason)
    {
        m_connectionClosedEventsReceived.push(reason);
    }

    void saveIndication(nx::stun::Message indication)
>>>>>>> fa6dd77b
    {
        m_indicationsReceived.push(std::move(indication));
    }

    void waitForServerToHaveAtLeastOneConnection()
    {
        // Waiting for connection on the server.
        while (m_server->connectionCount() == 0)
            std::this_thread::yield();
    }
};

TYPED_TEST_CASE_P(StunAsyncClientAcceptanceTest);

//-------------------------------------------------------------------------------------------------
// Test cases.

TYPED_TEST_P(StunAsyncClientAcceptanceTest, same_handler_cannot_be_added_twice)
{
    this->givenClientWithIndicationHandler();
    this->thenSameHandlerCannotBeAdded();
}

TYPED_TEST_P(StunAsyncClientAcceptanceTest, add_remove_indication_handler)
{
    this->givenClientWithIndicationHandler();
    this->whenRemoveHandler();
    this->thenSameHandlerCanBeAddedAgain();
}

TYPED_TEST_P(StunAsyncClientAcceptanceTest, reconnect_works)
{
    this->givenConnectedClient();
    this->whenRestartServer();
    this->thenClientReconnects();
    this->thenClientIsAbleToPerformRequests();
}

TYPED_TEST_P(StunAsyncClientAcceptanceTest, reconnect_occurs_after_initial_connect_failure)
{
    this->givenBrokenServer();
    this->givenClientFailedToConnect();

    this->whenRestartServer();

    this->thenClientReconnects();
}

TYPED_TEST_P(StunAsyncClientAcceptanceTest, client_receives_indication)
{
    this->givenConnectedClient();
    this->whenServerSendsIndication();
    this->thenClientReceivesIndication();
}

TYPED_TEST_P(StunAsyncClientAcceptanceTest, subscription_to_every_indication)
{
    this->subscribeToEveryIndication();

    this->givenConnectedClient();
    this->whenServerSendsIndication();
    this->thenClientReceivesIndication();
}

TYPED_TEST_P(StunAsyncClientAcceptanceTest, client_receives_indication_after_reconnect)
{
    this->givenReconnectedClient();
    this->whenServerSendsIndication();
    this->thenClientReceivesIndication();
}

TYPED_TEST_P(StunAsyncClientAcceptanceTest, request_scheduled_after_connection_forcibly_closed)
{
    this->givenConnectedClient();

    this->doInClientAioThread(
        [this]()
        {
            this->whenForciblyCloseClientConnection();
            this->whenIssueRequest();
        });

    this->thenClientReconnects();
    this->thenResponseIsReceived();
}

TYPED_TEST_P(StunAsyncClientAcceptanceTest, scheduled_request_is_completed_after_reconnect)
{
    this->givenConnectedClient();

    this->doInClientAioThread(
        [this]()
        {
            this->whenIssueRequest();
            this->whenForciblyCloseClientConnection();
        });

    this->thenClientReconnects();
    this->thenRequestFailureIsReported();
}

TYPED_TEST_P(
    StunAsyncClientAcceptanceTest,
    request_result_is_reported_even_if_connect_always_fails)
{
    this->givenBrokenServer();
    this->givenDisconnectedClient();

    this->whenIssueRequest();

    this->thenRequestFailureIsReported();
}

TYPED_TEST_P(StunAsyncClientAcceptanceTest, connection_closure_is_reported)
{
    this->givenConnectedClient();

    this->whenStopServer();
    this->thenClientReportsConnectionClosure();
}

TYPED_TEST_P(
    StunAsyncClientAcceptanceTest,
    on_connection_closed_handler_triggered_more_than_once)
{
    this->givenReconnectedClient();
    this->whenStopServer();
    this->thenClientReportsConnectionClosure();
}

TYPED_TEST_P(
    StunAsyncClientAcceptanceTest,
    reconnecting_to_another_server_after_original_has_failed)
{
    this->givenConnectedClient();

    this->whenServerRestartedOnAnotherEndpoint();
    this->whenConnectToServer();

    this->thenClientConnected();
}

TYPED_TEST_P(
    StunAsyncClientAcceptanceTest,
    reconnecting_to_another_server_while_original_is_still_alive)
{
    this->givenConnectedClient();

    this->whenStartAnotherServer();
    this->doInClientAioThread(
        [this]()
        {
            this->whenDisconnectClient();
            this->whenConnectToNewServer();
        });

    this->thenClientConnected();
}

REGISTER_TYPED_TEST_CASE_P(StunAsyncClientAcceptanceTest,
    same_handler_cannot_be_added_twice,
    add_remove_indication_handler,
    reconnect_works,
    reconnect_occurs_after_initial_connect_failure,
    client_receives_indication,
    subscription_to_every_indication,
    client_receives_indication_after_reconnect,
    request_scheduled_after_connection_forcibly_closed,
    scheduled_request_is_completed_after_reconnect,
    request_result_is_reported_even_if_connect_always_fails,
    connection_closure_is_reported,
    on_connection_closed_handler_triggered_more_than_once,
    reconnecting_to_another_server_after_original_has_failed,
    reconnecting_to_another_server_while_original_is_still_alive);

} // namespace test
} // namespace stun
} // namespace network
} // namespace nx<|MERGE_RESOLUTION|>--- conflicted
+++ resolved
@@ -283,19 +283,12 @@
     std::unique_ptr<typename AsyncClientTestTypes::ServerType> m_server;
     std::vector<std::unique_ptr<typename AsyncClientTestTypes::ServerType>> m_oldServers;
     SocketAddress m_serverEndpoint = SocketAddress::anyPrivateAddress;
-<<<<<<< HEAD
     nx::utils::Url m_serverUrl;
+    nx::utils::SyncQueue<SystemError::ErrorCode> m_connectResults;
     nx::utils::SyncQueue<int /*dummy*/> m_reconnectEvents;
     nx::utils::SyncQueue<RequestResult> m_requestResult;
     nx::utils::SyncQueue<nx::network::stun::Message> m_indicationsReceived;
-=======
-    QUrl m_serverUrl;
-    nx::utils::SyncQueue<SystemError::ErrorCode> m_connectResults;
-    nx::utils::SyncQueue<int /*dummy*/> m_reconnectEvents;
-    nx::utils::SyncQueue<RequestResult> m_requestResult;
-    nx::utils::SyncQueue<nx::stun::Message> m_indicationsReceived;
     nx::utils::SyncQueue<SystemError::ErrorCode> m_connectionClosedEventsReceived;
->>>>>>> fa6dd77b
     RequestResult m_prevRequestResult;
     const int m_testMethodNumber = stun::MethodType::userMethod + 1;
     int m_indictionMethodToSubscribeTo = stun::MethodType::userMethod + 1;
@@ -377,16 +370,12 @@
         m_reconnectEvents.push(0);
     }
 
-<<<<<<< HEAD
+    void saveConnectionClosedEvent(SystemError::ErrorCode reason)
+    {
+        m_connectionClosedEventsReceived.push(reason);
+    }
+
     void saveIndication(nx::network::stun::Message indication)
-=======
-    void saveConnectionClosedEvent(SystemError::ErrorCode reason)
-    {
-        m_connectionClosedEventsReceived.push(reason);
-    }
-
-    void saveIndication(nx::stun::Message indication)
->>>>>>> fa6dd77b
     {
         m_indicationsReceived.push(std::move(indication));
     }
