--- conflicted
+++ resolved
@@ -32,11 +32,7 @@
             return;
         }
 
-<<<<<<< HEAD
-        m_target->readSomeAsync(buf, handler);
-=======
         m_target->readSomeAsync(buf, std::move(handler));
->>>>>>> c90fd6e3
     }
 
     virtual void sendAsync(const nx::Buffer& buf, IoCompletionHandler handler) override
@@ -47,11 +43,7 @@
             return;
         }
 
-<<<<<<< HEAD
-        m_target->sendAsync(buf, handler);
-=======
         m_target->sendAsync(buf, std::move(handler));
->>>>>>> c90fd6e3
     }
 
     void terminate() { m_terminated = true; }
@@ -753,11 +745,7 @@
             if (ecode != SystemError::noError || transferred == 0)
                 return;
 
-<<<<<<< HEAD
-            ASSERT_EQ(kFrameBuffer.size()*kMessageFrameCount, serverReadBuf.size());
-=======
             ASSERT_EQ(kFrameBuffer.size() * kMessageFrameCount, serverReadBuf.size());
->>>>>>> c90fd6e3
 
             receivedMessageCount++;
             if (receivedMessageCount >= kTotalMessageCount)
