--- conflicted
+++ resolved
@@ -188,14 +188,9 @@
 {
 }
 
-<<<<<<< HEAD
 void DummySocket::registerTimer(
-    unsigned int /*timeoutMs*/,
+    std::chrono::milliseconds /*timeoutMs*/,
     nx::utils::MoveOnlyFunc<void()> /*handler*/ )
-=======
-void DummySocket::registerTimer( std::chrono::milliseconds /*timeoutMs*/,
-                                 std::function<void()> /*handler*/ )
->>>>>>> d9c81ea7
 {
 }
 
