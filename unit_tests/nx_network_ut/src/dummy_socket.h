/**********************************************************
* 26 feb 2015
* a.kolesnikov
***********************************************************/

#ifndef DUMMY_SOCKET_H
#define DUMMY_SOCKET_H

#include <nx/network/abstract_socket.h>


namespace nx {
namespace network {

//!Base class for socket, reading/writing data from/to any source (e.g., file)
class DummySocket
:
    public AbstractStreamSocket
{
public:
    DummySocket();

    virtual bool bind( const SocketAddress& localAddress ) override;
    virtual SocketAddress getLocalAddress() const override;
    virtual bool setReuseAddrFlag( bool reuseAddr ) override;
    virtual bool getReuseAddrFlag( bool* val ) const override;
    virtual bool setNonBlockingMode( bool val ) override;
    virtual bool getNonBlockingMode( bool* val ) const override;
    virtual bool getMtu( unsigned int* mtuValue ) const  override;
    virtual bool setSendBufferSize( unsigned int buffSize ) override;
    virtual bool getSendBufferSize( unsigned int* buffSize ) const override;
    virtual bool setRecvBufferSize( unsigned int buffSize ) override;
    virtual bool getRecvBufferSize( unsigned int* buffSize ) const override;
    virtual bool setRecvTimeout( unsigned int millis ) override;
    virtual bool getRecvTimeout( unsigned int* millis ) const override;
    virtual bool setSendTimeout( unsigned int ms ) override;
    virtual bool getSendTimeout( unsigned int* millis ) const override;
    virtual bool getLastError( SystemError::ErrorCode* errorCode ) const  override;
    virtual SOCKET_HANDLE handle() const override;

    virtual bool connect(
        const SocketAddress& remoteSocketAddress,
        unsigned int timeoutMillis = DEFAULT_TIMEOUT_MILLIS ) override;
    virtual SocketAddress getForeignAddress() const override;
    virtual void cancelIOAsync(
        aio::EventType eventType,
        std::function<void()> cancellationDoneHandler) override;
    virtual void cancelIOSync(aio::EventType eventType) override;

    virtual bool reopen() override;
    virtual bool setNoDelay( bool value ) override;
    virtual bool getNoDelay( bool* value ) const override;
    virtual bool toggleStatisticsCollection( bool val ) override;
    virtual bool getConnectionStatistics( StreamSocketInfo* info ) override;
    virtual bool setKeepAlive( boost::optional< KeepAliveOptions > info ) override;
    virtual bool getKeepAlive( boost::optional< KeepAliveOptions >* result ) const override;

    virtual void post( nx::utils::MoveOnlyFunc<void()> handler ) override;
    virtual void dispatch(nx::utils::MoveOnlyFunc<void()> handler ) override;

    virtual void connectAsync( const SocketAddress& addr,
                               std::function<void( SystemError::ErrorCode )> handler ) override;

    virtual void readSomeAsync( nx::Buffer* const buf,
                                std::function<void( SystemError::ErrorCode, size_t )> handler ) override;

    virtual void sendAsync( const nx::Buffer& buf,
                            std::function<void( SystemError::ErrorCode, size_t )> handler ) override;

<<<<<<< HEAD
    virtual void registerTimer(
        unsigned int timeoutMs,
        nx::utils::MoveOnlyFunc<void()> handler ) override;
=======
    virtual void registerTimer( std::chrono::milliseconds timeoutMs,
                                std::function<void()> handler ) override;
>>>>>>> d9c81ea7

    virtual aio::AbstractAioThread* getAioThread() override;
    virtual void bindToAioThread(aio::AbstractAioThread* aioThread) override;

private:
    SocketAddress m_localAddress;
    SocketAddress m_remotePeerAddress;
};

//!Reads data from buffer. Sent data is ignored
class BufferSocket
:
    public DummySocket
{
public:
    BufferSocket( const std::string& data );

    virtual void close() override;
    virtual void shutdown() override;
    virtual bool isClosed() const override;

    virtual bool connect(
        const SocketAddress& remoteSocketAddress,
        unsigned int timeoutMillis = DEFAULT_TIMEOUT_MILLIS ) override;
    virtual int recv( void* buffer, unsigned int bufferLen, int flags = 0 ) override;
    virtual int send( const void* buffer, unsigned int bufferLen ) override;
    virtual bool isConnected() const override;

private:
    const std::string& m_data;
    bool m_isOpened;
    size_t m_curPos;
};

}   //network
}   //nx

#endif  //DUMMY_SOCKET_H<|MERGE_RESOLUTION|>--- conflicted
+++ resolved
@@ -67,14 +67,9 @@
     virtual void sendAsync( const nx::Buffer& buf,
                             std::function<void( SystemError::ErrorCode, size_t )> handler ) override;
 
-<<<<<<< HEAD
     virtual void registerTimer(
-        unsigned int timeoutMs,
+        std::chrono::milliseconds timeoutMs,
         nx::utils::MoveOnlyFunc<void()> handler ) override;
-=======
-    virtual void registerTimer( std::chrono::milliseconds timeoutMs,
-                                std::function<void()> handler ) override;
->>>>>>> d9c81ea7
 
     virtual aio::AbstractAioThread* getAioThread() override;
     virtual void bindToAioThread(aio::AbstractAioThread* aioThread) override;
