--- conflicted
+++ resolved
@@ -19,11 +19,7 @@
     <properties>
         <guid>${nx_network_ut.guid}</guid>
         <qt.libs>core network concurrent xml xmlpatterns sql multimedia</qt.libs>
-<<<<<<< HEAD
-        <global.libs>-lcommon -lnx_fusion -lnx_utils -lnx_network -lnx_streaming -ludt</global.libs>
-=======
         <global.libs>-lcommon -lnx_network -lnx_streaming -ludt -lnx_fusion -lnx_utils</global.libs>
->>>>>>> e8b0640d
         <windows.oslibs>-lws2_32 -lIphlpapi DbgHelp.lib -lwinmm Wldap32.lib</windows.oslibs>
 
         <windows.defines>_VARIADIC_MAX=10</windows.defines>
