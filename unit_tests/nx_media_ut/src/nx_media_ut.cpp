--- conflicted
+++ resolved
@@ -3,7 +3,6 @@
 #include <gtest/gtest.h>
 
 #include <nx/utils/log/log.h>
-
 #include <nx/core/access/access_types.h>
 #include <common/common_module.h>
 #include <common/common_globals.h>
@@ -48,30 +47,6 @@
 //-------------------------------------------------------------------------------------------------
 // Test/mock classes.
 
-<<<<<<< HEAD
-class TestPlayer: public Player
-{
-public:
-    TestPlayer(QnArchiveStreamReader* archiveReader, QnCommonModule* commonModule):
-        m_module(commonModule)
-    {
-        testSetOwnedArchiveReader(archiveReader);
-    }
-
-    using Player::testSetCamera;
-
-protected:
-    virtual QnCommonModule* commonModule() const override
-    {
-        return m_module;
-    }
-
-private:
-    QnCommonModule* m_module;
-};
-
-=======
->>>>>>> 9baf7246
 class MockVideoDecoder: public AbstractVideoDecoder
 {
 public:
@@ -304,7 +279,10 @@
     void test(const TestCase& testCase);
 
 private:
-    QnSharedResourcePointer<MockServer> m_server{new MockServer()};
+    QnStaticCommonModule m_staticCommon;
+    std::unique_ptr<QnCommonModule> m_module{
+        new QnCommonModule(false, nx::core::access::Mode::direct)};
+    QnSharedResourcePointer<MockServer> m_server{new MockServer(m_module.get())};
     QnSharedResourcePointer<MockCamera> m_camera{new MockCamera(m_server->getId())};
 };
 
@@ -328,24 +306,14 @@
 
     ~TestCase()
     {
-<<<<<<< HEAD
-        m_module->resourcePool()->clear(); //< Just in case.
-        m_module->resourcePool()->addResource(m_server);
-        m_module->resourcePool()->addResource(m_camera);
-=======
         if (executor)
             executor->test(*this);
->>>>>>> 9baf7246
     }
 
     TestCase& setLineNumber(int line)
     {
-<<<<<<< HEAD
-        m_module->resourcePool()->clear();
-=======
         lineNumber = line;
         return *this;
->>>>>>> 9baf7246
     }
 
     TestCase& req(int quality)
@@ -397,19 +365,11 @@
         return *this;
     }
 
-<<<<<<< HEAD
-private:
-    QnStaticCommonModule m_staticCommon;
-    std::unique_ptr<QnCommonModule> m_module{new QnCommonModule(false, nx::core::access::Mode::direct)};
-
-    QnSharedResourcePointer<MockServer> m_server{new MockServer(m_module.get())};
-=======
     TestCase& max(int width, int height)
     {
         maxDecoderResolution = QSize(width, height);
         return *this;
     }
->>>>>>> 9baf7246
 
     TestCase& setExecutor(PlayerSetQualityTest* executor)
     {
@@ -437,9 +397,6 @@
                 NX_ASSERT(false, "To set custom quality use explicit Result.");
         }
 
-<<<<<<< HEAD
-    std::unique_ptr<TestPlayer> m_player{new TestPlayer(m_archiveReader, m_module.get())};
-=======
         return *this;
     }
 
@@ -447,7 +404,6 @@
     {
         expectedQuality = media_player_quality_chooser::Result(
             Player::CustomVideoQuality, resolution);
->>>>>>> 9baf7246
 
         return *this;
     }
@@ -470,14 +426,14 @@
 
 PlayerSetQualityTest::PlayerSetQualityTest()
 {
-    QnResourcePool::instance()->clear(); //< Just in case.
-    QnResourcePool::instance()->addResource(m_server);
-    QnResourcePool::instance()->addResource(m_camera);
+    m_module->resourcePool()->clear(); //< Just in case.
+    m_module->resourcePool()->addResource(m_server);
+    m_module->resourcePool()->addResource(m_camera);
 }
 
 PlayerSetQualityTest::~PlayerSetQualityTest()
 {
-    QnResourcePool::instance()->clear();
+    m_module->resourcePool()->clear();
 }
 
 void PlayerSetQualityTest::test(const TestCase& testCase)
