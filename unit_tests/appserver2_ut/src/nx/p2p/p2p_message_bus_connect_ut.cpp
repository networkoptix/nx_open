--- conflicted
+++ resolved
@@ -43,79 +43,6 @@
 {
 protected:
 
-<<<<<<< HEAD
-    static bool checkSubscription(const MessageBus* bus, const vms::api::PersistentIdData& peer)
-    {
-        return bus->isSubscribedTo(peer);
-    }
-
-    static bool checkDistance(const MessageBus* bus, const vms::api::PersistentIdData& peer)
-    {
-        return bus->distanceTo(peer) <= kMaxOnlineDistance;
-    }
-
-    bool checkRuntimeInfo(const MessageBus* bus, const vms::api::PersistentIdData& /*peer*/)
-    {
-        return bus->runtimeInfo().size() == m_servers.size();
-    }
-
-    void checkMessageBus(
-        std::function<bool(MessageBus*, const vms::api::PersistentIdData&)> checkFunction,
-        const QString& errorMessage)
-    {
-        int syncDoneCounter = 0;
-        // Wait until done
-        checkMessageBusInternal(checkFunction, errorMessage, true, syncDoneCounter);
-        // Report error
-        if (syncDoneCounter != m_servers.size() * m_servers.size())
-            checkMessageBusInternal(checkFunction, errorMessage, false, syncDoneCounter);
-    }
-
-    void checkMessageBusInternal(
-        std::function<bool (MessageBus*, const vms::api::PersistentIdData&)> checkFunction,
-        const QString& errorMessage,
-        bool waitForSync,
-        int& syncDoneCounter)
-    {
-        QElapsedTimer timer;
-        timer.restart();
-        do
-        {
-            syncDoneCounter = 0;
-            for (const auto& server: m_servers)
-            {
-                const auto& connection = server->moduleInstance()->ecConnection();
-                const auto& bus = connection->messageBus()->dynamicCast<MessageBus*>();
-                const auto& commonModule = server->moduleInstance()->commonModule();
-                for (const auto& serverTo: m_servers)
-                {
-                    const auto& commonModuleTo = serverTo->moduleInstance()->commonModule();
-                    vms::api::PersistentIdData peer(commonModuleTo->moduleGUID(), commonModuleTo->dbId());
-                    bool result = checkFunction(bus, peer);
-                    if (!result)
-                    {
-                        if (!waitForSync)
-                            NX_DEBUG(
-                                this,
-                                lit("Peer %1 %2 to peer %3")
-                                .arg(qnStaticCommon->moduleDisplayName(commonModule->moduleGUID()))
-                                .arg(errorMessage)
-                                .arg(qnStaticCommon->moduleDisplayName(commonModuleTo->moduleGUID())));
-                    }
-                    else
-                    {
-                        ++syncDoneCounter;
-                    }
-                    if (!waitForSync)
-                        ASSERT_TRUE(bus->isSubscribedTo(peer));
-                }
-            }
-            std::this_thread::sleep_for(std::chrono::milliseconds(50));
-        } while (waitForSync && syncDoneCounter != m_servers.size()*m_servers.size() && timer.elapsed() < kMaxSyncTimeoutMs);
-    }
-
-=======
->>>>>>> 78a10fe0
     void printReport()
     {
         ec2::Ec2DirectConnection* connection =
