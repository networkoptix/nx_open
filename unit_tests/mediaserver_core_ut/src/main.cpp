--- conflicted
+++ resolved
@@ -1,7 +1,6 @@
 #include <QtCore>
 #include "utils.h"
 
-<<<<<<< HEAD
 #include <nx/network/socket_global.h>
 #include <nx/utils/test_support/run_test.h>
 
@@ -31,17 +30,13 @@
     if (parser.isSet("ftp-storage-url"))
         config.ftpUrl = parser.value("ftp-storage-url");
     if (parser.isSet("smb-storage-url"))
-        config.smbUrl = parser.value("smb-storage-url");
-
-}
-
+#include "storage/abstract_storage_resource.h"
+extern test::StorageTestGlobals tg;
 static void fillConfig(QCoreApplication& app)
 {
     fillConfig(app.arguments());
 }
 
-=======
->>>>>>> 5dfede27
 int main(int argc, char **argv)
 {
 #ifndef ENABLE_CLOUD_TEST
