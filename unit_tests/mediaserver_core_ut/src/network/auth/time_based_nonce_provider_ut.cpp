#include <gtest/gtest.h>

#include <thread>

#include <network/auth/time_based_nonce_provider.h>
#include <nx/utils/log/log.h>
#include <utils/common/synctime.h>

static const std::chrono::milliseconds kMaxServerTimeDifference(50);
static const std::chrono::milliseconds kSteadyExpirationPeriod(300);

struct TimeBasedNonceProviderTest: ::testing::Test
{
    QnSyncTime syncTime;
    TimeBasedNonceProvider nonceProvider;

    TimeBasedNonceProviderTest():
        nonceProvider(kMaxServerTimeDifference, kSteadyExpirationPeriod)
    {
        NX_INFO(this, lm("Start time: %1").arg(syncTime.currentDateTime()));
    }

    ~TimeBasedNonceProviderTest()
    {
        NX_INFO(this, lm("End time: %1").arg(syncTime.currentDateTime()));
    }

    QByteArray makeNonce(std::chrono::milliseconds timeShift)
    {
        const auto nonceTime = syncTime.currentTimePoint() + timeShift;
        return QByteArray::number((qint64) nonceTime.count(), 16);
    }

    void testNonceExpiration(const QByteArray& nonce)
    {
<<<<<<< HEAD
        ASSERT_TRUE(nonceProvider.isNonceValid(nonce));
        for (int i = 0; i < 2; ++i)
=======
        QElapsedTimer timer;
        timer.restart();
        const int maxInterval = kSteadyExpirationPeriod.count() * 2;
        while (nonceProvider.isNonceValid(nonce) && timer.elapsed() < maxInterval)
>>>>>>> 7295de4b
        {
            std::this_thread::sleep_for(std::chrono::milliseconds(1));
        }

        const auto interval = timer.elapsed();
        EXPECT_GT(interval, maxInterval / 2);
        EXPECT_LT(interval, maxInterval * 2);
    }
};

TEST_F(TimeBasedNonceProviderTest, ExpirationOfGeneratedNonce)
{
    testNonceExpiration(nonceProvider.generateNonce());
}

TEST_F(TimeBasedNonceProviderTest, ExpirationOfCloseServerTime)
{
    testNonceExpiration(makeNonce(std::chrono::milliseconds::zero()));
}

TEST_F(TimeBasedNonceProviderTest, RejectedRemoteFutureOrPast)
{
    EXPECT_FALSE(nonceProvider.isNonceValid(makeNonce(kMaxServerTimeDifference * 2)));
    EXPECT_FALSE(nonceProvider.isNonceValid(makeNonce(-kMaxServerTimeDifference * 2)));
}<|MERGE_RESOLUTION|>--- conflicted
+++ resolved
@@ -33,15 +33,10 @@
 
     void testNonceExpiration(const QByteArray& nonce)
     {
-<<<<<<< HEAD
-        ASSERT_TRUE(nonceProvider.isNonceValid(nonce));
-        for (int i = 0; i < 2; ++i)
-=======
         QElapsedTimer timer;
         timer.restart();
         const int maxInterval = kSteadyExpirationPeriod.count() * 2;
         while (nonceProvider.isNonceValid(nonce) && timer.elapsed() < maxInterval)
->>>>>>> 7295de4b
         {
             std::this_thread::sleep_for(std::chrono::milliseconds(1));
         }
