--- conflicted
+++ resolved
@@ -577,10 +577,6 @@
     const int kWriteCount = 500;
 	const int kWrittenBlock = 10 * 1024;
 	const size_t kRecordersCount = 10;
-<<<<<<< HEAD
-    //const double kMaxUsageDelta = 50;
-=======
->>>>>>> efcad8d6
 
 	struct StorageUseStats
 	{
