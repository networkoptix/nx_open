#include "abstract_storage_resource.h"
#include <qcoreapplication.h>

#define GTEST_HAS_TR1_TUPLE     0
#define GTEST_USE_OWN_TR1_TUPLE 1

#include <sstream>
#define GTEST_HAS_POSIX_RE 0
#include <gtest/gtest.h>

#include <core/resource_management/resource_properties.h>

std::unique_ptr<test::StorageTestGlobals> tg;

bool recursiveClean(const QString &path); 

TEST(AbstractStorageResourceTest, Init)
{
    tg.reset(new test::StorageTestGlobals());

    QCommandLineParser parser;
    parser.setApplicationDescription("Test helper");

    QCommandLineOption ftpUrlOption(
        QStringList() << "F" << "ftp-storage-url",
        QCoreApplication::translate("main", "Ftp storage URL."),
        QCoreApplication::translate("main", "URL")
    );
    parser.addOption(ftpUrlOption);

    QCommandLineOption smbUrlOption(
        QStringList() << "S" << "smb-storage-url",
        QCoreApplication::translate("main", "SMB storage URL."),
        QCoreApplication::translate("main", "URL")
    );
    parser.addOption(smbUrlOption);

    parser.process(*QCoreApplication::instance());

    tg->prepare(
        parser.value(
            ftpUrlOption
        ),
        parser.value(
            smbUrlOption
        )
    );


    QString fileStorageUrl = qApp->applicationDirPath() + lit("/tmp");
    QnStorageResourcePtr fileStorage = QnStorageResourcePtr(
        QnStoragePluginFactory::instance()->createStorage(
            fileStorageUrl
        )
    );
    ASSERT_TRUE(fileStorage);
    fileStorage->setUrl(fileStorageUrl);

    tg->storageManager->addStorage(fileStorage);

    if (!tg->ftpStorageUrl.isEmpty())
    {
        QnStorageResourcePtr ftpStorage = QnStorageResourcePtr(
            QnStoragePluginFactory::instance()->createStorage(
                tg->ftpStorageUrl,
                false
            )
        );
        EXPECT_TRUE(ftpStorage && ftpStorage->initOrUpdate());
        if (ftpStorage && ftpStorage->initOrUpdate())
        {
            ftpStorage->setUrl(tg->ftpStorageUrl);
            tg->storageManager->addStorage(ftpStorage);
            //tg->storages.push_back(ftpStorage);
        }
        else
            std::cout
                << "Ftp storage is unavailable. Check if server is online and url is correct."
                << std::endl;
    }

    if (!tg->smbStorageUrl.isEmpty())
    {
        QnStorageResourcePtr smbStorage = QnStorageResourcePtr(
            QnStoragePluginFactory::instance()->createStorage(
                tg->smbStorageUrl
            )
        );
        EXPECT_TRUE(smbStorage);
        smbStorage->setUrl(tg->smbStorageUrl);
        tg->storageManager->addStorage(smbStorage);
    }
}

TEST(AbstractStorageResourceTest, Capabilities)
{
    for (auto storage : tg->storageManager->getStorages())
    {
        std::cout << "Storage: " << storage->getUrl().toStdString() << std::endl;
        // storage general functions
        int storageCapabilities = storage->getCapabilities();
        ASSERT_TRUE(storageCapabilities | QnAbstractStorageResource::cap::ListFile);
        ASSERT_TRUE(storageCapabilities | QnAbstractStorageResource::cap::RemoveFile);
        ASSERT_TRUE(storageCapabilities | QnAbstractStorageResource::cap::ReadFile);
        ASSERT_TRUE(storageCapabilities | QnAbstractStorageResource::cap::WriteFile);

        ASSERT_TRUE(storage->initOrUpdate());
        ASSERT_TRUE(storage->getFreeSpace() > 0);
        ASSERT_TRUE(storage->getTotalSpace() > 0);
    }
}

TEST(AbstractStorageResourceTest, StorageCommonOperations)
{
    const size_t fileCount = 500;
    std::vector<QString> fileNames;
    const char *dummyData = "abcdefgh";
    const size_t dummyDataLen = strlen(dummyData);

    std::random_device rd;
    std::mt19937 gen(rd());
    std::uniform_int_distribution<> nameDistribution(0, 15);
    std::uniform_int_distribution<> pathDistribution(1, 5);
    std::stringstream pathStream;
    std::stringstream randomStringStream;

    auto randomString = [&]
    {
        randomStringStream.clear();
        randomStringStream.str("");

        for (size_t i = 0; i < 16; ++i)
            randomStringStream << std::hex << nameDistribution(gen);
        
        return randomStringStream.str();
    };

    auto randomFilePath = [&]
    {
        pathStream.clear();
        pathStream.str("");

        for (int i = 0; i < pathDistribution(gen) - 1; ++i)
        {
            pathStream << randomString() << "/";
        }
        pathStream << randomString() << ".tmp";
        return pathStream.str();
    };

    for (auto storage : tg->storageManager->getStorages())
    {
        std::cout << "Storage: " << storage->getUrl().toStdString() << std::endl;

        fileNames.clear();
        // create many files
        for (size_t i = 0; i < fileCount; ++i)
        {   
            QString fileName = closeDirPath(storage->getUrl()) + QString::fromStdString(randomFilePath());
            fileNames.push_back(fileName);
            std::unique_ptr<QIODevice> ioDevice = std::unique_ptr<QIODevice>(
                storage->open(
                    fileName.toLatin1().constData(), 
                    QIODevice::WriteOnly
                )
            );
            ASSERT_TRUE((bool)ioDevice)
                << "ioDevice creation failed: " 
                << fileName.toStdString() 
                << std::endl;

            ASSERT_TRUE(ioDevice->write(dummyData, dummyDataLen) == dummyDataLen);
        }

        // check if newly created files exist and their sizes are correct
        for (const auto &fname : fileNames)
        {   
            ASSERT_TRUE(storage->isFileExists(fname));
            ASSERT_TRUE(storage->getFileSize(fname) == dummyDataLen);
        }

        // remove all
        QnAbstractStorageResource::FileInfoList rootFileList = storage->getFileList(
            storage->getUrl()
        );
        ASSERT_TRUE(!rootFileList.isEmpty());

        std::function<void (const QnAbstractStorageResource::FileInfoList &)> recursiveRemover =
            [&](const QnAbstractStorageResource::FileInfoList &fl)
            {
                for (const auto& entry : fl)
                {
                    if (entry.isDir())
                    {
                        ASSERT_TRUE(storage->isDirExists(entry.absoluteFilePath()));
                        QnAbstractStorageResource::FileInfoList dirFileList = 
                            storage->getFileList(
                                entry.absoluteFilePath()
                            );
                        if (!dirFileList.isEmpty())
                            recursiveRemover(dirFileList);
                        ASSERT_TRUE(storage->removeDir(entry.absoluteFilePath()));
                    }
                    else
                    {
                        ASSERT_TRUE(storage->removeFile(entry.absoluteFilePath()));
                    }
                }
            };
        recursiveRemover(rootFileList);
        rootFileList = storage->getFileList(storage->getUrl());
        ASSERT_TRUE(rootFileList.isEmpty() || (rootFileList.size() == 1 && 
                                               rootFileList.at(0).fileName().indexOf(".sql") != -1));

        // rename file
        QString fileName = closeDirPath(storage->getUrl()) + lit("old_name.tmp");
        QString newFileName = closeDirPath(storage->getUrl()) + lit("new_name.tmp");
        std::unique_ptr<QIODevice> ioDevice = std::unique_ptr<QIODevice>(
            storage->open(
                fileName.toLatin1().constData(),
                QIODevice::WriteOnly
            )
        );

        ASSERT_TRUE((bool)ioDevice)
            << "ioDevice creation failed: " 
            << fileName.toStdString() 
            << std::endl;

        ASSERT_TRUE(ioDevice->write(dummyData, dummyDataLen) == dummyDataLen);
        ioDevice.reset();
        ASSERT_TRUE(storage->renameFile(fileName, newFileName));
        ASSERT_TRUE(storage->removeFile(newFileName));
    }
}

TEST(AbstractStorageResourceTest, IODevice)
{
    for (auto storage : tg->storageManager->getStorages())
    {
        std::cout << "Storage: " << storage->getUrl().toStdString() << std::endl;

        // write, seek
        QString fileName = closeDirPath(storage->getUrl()) + lit("test.tmp");
        std::unique_ptr<QIODevice> ioDevice = std::unique_ptr<QIODevice>(
            storage->open(
                fileName.toLatin1().constData(), 
                QIODevice::WriteOnly
            )
        );
        ASSERT_TRUE((bool)ioDevice);

        const size_t dataSize = 10*1024*1024;
        const size_t seekCount = 10000;
        const char* newData = "bcdefg";
        const size_t newDataSize = strlen(newData);
        std::vector<char> data(dataSize);

        std::random_device rd;
        std::mt19937 gen(rd());
        std::uniform_int_distribution<> dataDistribution(-127, 127);

        std::generate(data.begin(), data.end(),
            [&dataDistribution, &gen]
            {
                return dataDistribution(gen);
            }
        );
        ASSERT_TRUE(ioDevice->write(data.data(), dataSize) == dataSize);

        std::uniform_int_distribution<> seekDistribution(0, dataSize - 32);

        for (size_t i = 0; i < seekCount; ++i)
        {
            const qint64 seekPos = seekDistribution(gen);
            ASSERT_TRUE(ioDevice->seek(seekPos));
            ASSERT_TRUE(ioDevice->write(newData, newDataSize) == newDataSize);
            std::copy(newData, newData + newDataSize, data.begin() + seekPos);
        }

        ioDevice->close();
        ioDevice.reset();

        // IODevice
        // read, check written before data
        ioDevice = std::unique_ptr<QIODevice>(
            storage->open(
                fileName.toLatin1().constData(), 
                QIODevice::ReadOnly
            )
        );
        ASSERT_TRUE((bool)ioDevice);
        QByteArray readData = ioDevice->readAll();
        ASSERT_TRUE(readData.size() == dataSize);
        if (memcmp(readData.constData(), data.data(), dataSize) != 0)
        {
            for (size_t i = 0; i < dataSize; ++i)
            {
                if (readData.at(i) != data[i])
                {
                    std::cout  << i << ":"     << std::hex
                               << "readData: " << (unsigned)readData.at(i) << "    "
                               << "data: "     << (unsigned)data[i]        << std::endl;
                }
            }
        }

        ASSERT_TRUE(memcmp(readData.constData(), data.data(), dataSize) == 0);

        // random seeks/reads
        const size_t readSize = 10;
        for (size_t i = 0; i < seekCount; ++i)
        {
            const qint64 seekPos = seekDistribution(gen);
            ASSERT_TRUE(ioDevice->seek(seekPos));
            QByteArray buf = ioDevice->read(readSize);
            ASSERT_TRUE(memcmp(buf.constData(), data.data(), readSize));
        }

        ioDevice->close();
        ASSERT_TRUE(storage->removeFile(fileName));
    }
}

class AbstractMockStorageResource : public QnStorageResource {
public:
    virtual QIODevice* open(const QString&, QIODevice::OpenMode) override {
        return nullptr;
    }

    virtual float getAvarageWritingUsage() const override {
        NX_ASSERT(0);
        return 0.0;
    }

    virtual QnAbstractStorageResource::FileInfoList getFileList(const QString&) override {
        NX_ASSERT(0);
        return QnAbstractStorageResource::FileInfoList();
    }

    virtual qint64 getFileSize(const QString&) const override {
        NX_ASSERT(0);
        return 0;
    }

    virtual bool removeFile(const QString&) override {
        NX_ASSERT(0);
        return true;
    }

    virtual bool removeDir(const QString&) override {
        NX_ASSERT(0);
        return true;
    }

    virtual bool renameFile(const QString&, const QString&) override {
        NX_ASSERT(0);
        return true;
    }

    virtual bool isFileExists(const QString&) override {
        return true;
    }

    virtual bool isDirExists(const QString&) override {
        NX_ASSERT(0);
        return true;
    }

    virtual qint64 getFreeSpace() override {
        NX_ASSERT(0);
        return 0;
    }

    virtual int getCapabilities() const override {
        NX_ASSERT(0);
        return 0;
    }

<<<<<<< HEAD
    virtual bool isAvailable() const override {
        NX_ASSERT(0);
=======
    virtual bool initOrUpdate() const override {
        assert(0);
>>>>>>> 329d051f
        return true;
    }

    virtual void setUrl(const QString& url) override {
        QnStorageResource::setUrl(url);
    }

private:
    virtual QString getPath() const override {
        return QnStorageResource::getPath();
    }
};

class MockStorageResource1 : public AbstractMockStorageResource {
public:
    virtual qint64 getTotalSpace() override {
        return (qint64)10 * 1024 * 1024 * 1024;
    }
};

class MockStorageResource2 : public AbstractMockStorageResource {
public:
    virtual qint64 getTotalSpace() override {
        return (qint64)20 * 1024 * 1024 * 1024;
    }
};

class MockStorageResource3 : public AbstractMockStorageResource {
public:
    virtual qint64 getTotalSpace() override {
        return (qint64)30 * 1024 * 1024 * 1024;
    }
};

TEST(Storage_load_balancing_algorithm_test, Main) {
    std::unique_ptr<QnCommonModule> commonModule;
    if (!qnCommon) {
        commonModule = std::unique_ptr<QnCommonModule>(new QnCommonModule);
    }
    commonModule->setModuleGUID(QnUuid("{A680980C-70D1-4545-A5E5-72D89E33648B}"));

    std::unique_ptr<QnStorageManager> storageManager;
    if (!qnNormalStorageMan) {
        storageManager = std::unique_ptr<QnStorageManager>(
                new QnStorageManager(QnServer::StoragePool::Normal));
    }
    storageManager->stopAsyncTasks();

    std::unique_ptr<QnResourceStatusDictionary> statusDictionary;
    if (!qnStatusDictionary) {
        statusDictionary = std::unique_ptr<QnResourceStatusDictionary>(
                new QnResourceStatusDictionary);
    }

    std::unique_ptr<QnResourcePropertyDictionary> propDictionary;
    if (!propertyDictionary) {
        propDictionary = std::unique_ptr<QnResourcePropertyDictionary>(
                new QnResourcePropertyDictionary);
    }

    std::unique_ptr<QnStorageDbPool> dbPool;
    if (!qnStorageDbPool) {
        dbPool = std::unique_ptr<QnStorageDbPool>(new QnStorageDbPool);
    }

    QnStorageResourcePtr storage1 = QnStorageResourcePtr(new MockStorageResource1); 
    storage1->setUrl("url1");
    storage1->setId(QnUuid("{45FF0AD9-649B-4EDC-B032-13603EA37077}"));
    storage1->setUsedForWriting(true);

    QnStorageResourcePtr storage2 = QnStorageResourcePtr(new MockStorageResource2);
    storage2->setUrl("url2");
    storage2->setId(QnUuid("{22E3AD7E-F4E7-4AE5-AD70-0790B05B4566}"));
    storage2->setUsedForWriting(true);

    QnStorageResourcePtr storage3 = QnStorageResourcePtr(new MockStorageResource3);
    storage3->setUrl("url3");
    storage3->setId(QnUuid("{30E7F3EA-F4DB-403F-B9DD-66A38DA784CF}"));
    storage3->setUsedForWriting(true);

    qnNormalStorageMan->addStorage(storage1);
    qnNormalStorageMan->addStorage(storage2);
    qnNormalStorageMan->addStorage(storage3);

    storage1->setStatus(Qn::Online, true);
    storage2->setStatus(Qn::Online, true);
    storage3->setStatus(Qn::Online, true);

    ASSERT_TRUE(storage1->calcUsageCoeff() == 0.0);
    ASSERT_TRUE(storage2->calcUsageCoeff() == 0.0);
    ASSERT_TRUE(storage3->calcUsageCoeff() == 0.0);
    
    std::random_device rd;
    std::mt19937 gen(rd());
    std::uniform_int_distribution<int64_t> dist(1 * 1024 * 1024, 50 * 1024 * 1024);
    
    const int writeCount = 1000000;
    int64_t totalWrited = 0;
    QnUuid currentStorageId;
    int currentStorageUseCount = 0;
    const int MAX_STORAGE_USE_IN_A_ROW = 10;
    const int MAX_USAGE_DELTA = 1024;

    for (int i = 0; i < writeCount; ++i) {
        auto storage = qnNormalStorageMan->getOptimalStorageRoot(nullptr);
        ASSERT_TRUE(storage);
        if (currentStorageId != storage->getId()) {
            currentStorageId = storage->getId();
            currentStorageUseCount = 0;
        } else {
            ++currentStorageUseCount;
        }
        ASSERT_TRUE(currentStorageUseCount < MAX_STORAGE_USE_IN_A_ROW);
        int64_t fileSize = dist(gen);
        totalWrited += fileSize;
        storage->addWrited(fileSize);
    }

    ASSERT_TRUE(totalWrited > 0);

    ASSERT_TRUE(qAbs(storage1->calcUsageCoeff() - storage2->calcUsageCoeff()) < MAX_USAGE_DELTA);
    ASSERT_TRUE(qAbs(storage1->calcUsageCoeff() - storage2->calcUsageCoeff()) < MAX_USAGE_DELTA);
    ASSERT_TRUE(qAbs(storage1->calcUsageCoeff() - storage2->calcUsageCoeff()) < MAX_USAGE_DELTA);

    ASSERT_TRUE(qAbs(storage1->calcUsageCoeff() - storage3->calcUsageCoeff()) < MAX_USAGE_DELTA);
    ASSERT_TRUE(qAbs(storage1->calcUsageCoeff() - storage3->calcUsageCoeff()) < MAX_USAGE_DELTA);
    ASSERT_TRUE(qAbs(storage1->calcUsageCoeff() - storage3->calcUsageCoeff()) < MAX_USAGE_DELTA);

    ASSERT_TRUE(qAbs(storage3->calcUsageCoeff() - storage2->calcUsageCoeff()) < MAX_USAGE_DELTA);
    ASSERT_TRUE(qAbs(storage3->calcUsageCoeff() - storage2->calcUsageCoeff()) < MAX_USAGE_DELTA);
    ASSERT_TRUE(qAbs(storage3->calcUsageCoeff() - storage2->calcUsageCoeff()) < MAX_USAGE_DELTA);
}

TEST(AbstractStorageResourceTest, fini)
{
    tg.reset();
    recursiveClean(qApp->applicationDirPath() + lit("/tmp"));
}<|MERGE_RESOLUTION|>--- conflicted
+++ resolved
@@ -377,13 +377,8 @@
         return 0;
     }
 
-<<<<<<< HEAD
-    virtual bool isAvailable() const override {
-        NX_ASSERT(0);
-=======
     virtual bool initOrUpdate() const override {
-        assert(0);
->>>>>>> 329d051f
+        NX_ASSERT(0);
         return true;
     }
 
