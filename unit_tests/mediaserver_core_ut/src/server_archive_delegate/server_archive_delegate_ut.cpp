#define GTEST_HAS_TR1_TUPLE     0
#define GTEST_USE_OWN_TR1_TUPLE 1

#define GTEST_HAS_POSIX_RE 0
#include <gtest/gtest.h>

extern "C" {
#include <libavformat/avformat.h>
}
#include <plugins/resource/server_archive/server_archive_delegate.h>
#include <core/resource/storage_plugin_factory.h>
#include <core/resource_management/resource_pool.h>
#include <recorder/storage_manager.h>
#include <plugins/storage/file_storage/file_storage_resource.h>
#include <core/resource_management/status_dictionary.h>
#include <common/common_module.h>
#include <core/resource_management/resource_properties.h>
#include <core/resource/network_resource.h>
#include <utils/common/util.h>
#include <utils/media/ffmpeg_initializer.h>
#include <utils/common/writer_pool.h>
#include <nx/utils/log/log.h>
#include <media_server/settings.h>

#ifndef _WIN32
#   include <platform/monitoring/global_monitor.h>
#   include <platform/platform_abstraction.h>
#endif

#include <functional>
#include <thread>
#include <chrono>
#include <list>
#include <vector>
#include <random>
#include <cmath>
#include <stdio.h>

#include <test_support/utils.h>
#include "media_server_module_fixture.h"
#include <nx/core/access/access_types.h>
#include <test_support/resource/camera_resource_stub.h>

const QString cameraFolder("camera");
const QString lqFolder("low_quality");
const QString hqFolder("hi_quality");

class TestHelper
{
   static const int DEFAULT_TIME_GAP_MS = 15001;

public:
    TestHelper(
        QnMediaServerModule* serverModule,
        QStringList &&paths,
        int fileCount = 0)
    :
        m_storageUrls(std::move(paths)),
        m_timeLine(DEFAULT_TIME_GAP_MS),
        m_fileCount(fileCount)
    {
        generateTestData();
        createStorages(serverModule);
        loadMedia(serverModule);
    }

    ~TestHelper() {}

    struct TimePeriod
    {
        int64_t startTimeMs;
        int durationMs;

        TimePeriod()
            : startTimeMs(-1),
              durationMs(-1)
        {}

        TimePeriod(int64_t stime, int duration)
            : startTimeMs(stime),
              durationMs(duration)
        {}

        bool operator == (const TimePeriod &other) const
        {
            return startTimeMs == other.startTimeMs && durationMs == other.durationMs;
        }

        static TimePeriod merge(const TimePeriod &tp1, const TimePeriod &tp2)
        {
            const TimePeriod &first = tp1.startTimeMs < tp2.startTimeMs ? tp1 : tp2;
            const TimePeriod &second = tp1 == first ? tp2 : tp1;

            // merge only overlapping periods
            NX_ASSERT(first.startTimeMs + first.durationMs > second.startTimeMs);
            TimePeriod ret;
            ret.startTimeMs = first.startTimeMs;
            ret.durationMs =
                first.startTimeMs + first.durationMs >
                second.startTimeMs + second.durationMs ? first.durationMs :
                                                         second.startTimeMs -
                                                         first.startTimeMs +
                                                         second.durationMs;
            return ret;
        }
    };

    class TimeLine
    {
        typedef std::list<TimePeriod> TimePeriodList;
        typedef TimePeriodList::iterator TimePeriodListIterator;
        friend class TestHelper;

    public:
        TimeLine(int timeGapMs)
            : m_timePoint(std::numeric_limits<int64_t>::max()),
              m_timeGapMs(timeGapMs)
        {}

        void addTimePeriod(int64_t startTime, int duration)
        {
            addTimePeriod(TimePeriod(startTime, duration));
        }

        void setTimeGapMs(int timeGap)
        {
            m_timeGapMs = timeGap;
        }

        void addTimePeriod(const TimePeriod &period)
        {
            TimePeriod newPeriod = period;
            bool foundOverlapped = false;
            TimePeriodListIterator insertIterator = m_timeLine.end();
            bool firstToTheRight = true;

            for (auto it = m_timeLine.begin(); it != m_timeLine.end(); ++it) {
                if (newPeriod.startTimeMs + newPeriod.durationMs > it->startTimeMs &&
                    (newPeriod.startTimeMs <= it->startTimeMs ||
                     newPeriod.startTimeMs < it->startTimeMs + it->durationMs)) {
                    if (foundOverlapped) {
                        auto copyIt = it;
                        --copyIt;
                        m_timeLine.erase(copyIt);
                    }
                    foundOverlapped = true;
                    newPeriod = TimePeriod::merge(newPeriod, *it);
                    if (newPeriod.startTimeMs < m_timePoint)
                        m_timePoint = newPeriod.startTimeMs;
                    it = m_timeLine.erase(it);
                    it = m_timeLine.insert(it, newPeriod);
                } else if (!foundOverlapped && firstToTheRight &&
                           it->startTimeMs > newPeriod.startTimeMs) {
                    firstToTheRight = false;
                    insertIterator = it;
                }
            }

            if (!foundOverlapped) {
               m_timeLine.insert(insertIterator, period);
               if (period.startTimeMs < m_timePoint)
                   m_timePoint = period.startTimeMs;
            }

            m_permTimePoint = m_timePoint;
        }

        bool checkTime(int64_t time)
        {
            if (m_currentIt == m_timeLine.cend())
                return true;

            if (time < m_timePoint)
                return false;

            #if 0 // Debug output
                qDebug() << "current time period: ("
                         << m_currentIt->startTimeMs << " " << m_currentIt->durationMs
                         << lit("%1 left to the end ) ")
                                .arg(m_currentIt->startTimeMs +
                                     m_currentIt->durationMs -
                                     m_timePoint)
                         << "time: " << time << " m_time: " << m_timePoint
                         << " diff: " << std::abs(time - m_timePoint);
            #endif

            if (std::abs(time - m_timePoint) > m_timeGapMs) {
                if (time > m_timePoint && m_currentIt->startTimeMs +
                                          m_currentIt->durationMs -
                                          m_timePoint < m_timeGapMs*2) {
                    // maybe next time period will do
                    ++m_currentIt;
                    if (m_currentIt == m_timeLine.cend())
                        return true;
                    m_timePoint = m_currentIt->startTimeMs;
                    if (std::abs(time - m_timePoint) > m_timeGapMs)
                        return false;
                } else
                    return false;
            }

            m_timePoint = time;
            if (m_currentIt->startTimeMs + m_currentIt->durationMs <= m_timePoint)
                ++m_currentIt;
            return true;
        }

        void reset()
        {
            m_currentIt = m_timeLine.begin();
            m_timePoint = m_permTimePoint;
        }

    private:
        TimePeriodList          m_timeLine;
        TimePeriodListIterator  m_currentIt;
        int64_t                 m_timePoint;
        int64_t                 m_permTimePoint;
        int                     m_timeGapMs;
    };

public:
    TimeLine &getTimeLine() {return m_timeLine;}

    void print() const
    {
        NX_LOGX(lm("We have %1 files, %2 time periods")
            .arg(m_fileCount).arg(m_timeLine.m_timeLine.size()), cl_logDEBUG1);

        qint64 prevStartTime;
        int prevDuration;
        qDebug() << "Time periods details: ";

        for (auto it = m_timeLine.m_timeLine.cbegin();
             it != m_timeLine.m_timeLine.cend();
             ++it)
        {
            qDebug() << it->startTimeMs << " " << it->durationMs;
            if (it != m_timeLine.m_timeLine.cbegin())
            {
                qDebug() << "\tGap from previous: "
                         << it->startTimeMs - (prevStartTime + prevDuration) << "ms ("
                         << (it->startTimeMs - (prevStartTime + prevDuration))/1000
                         << "s )";
            }
            prevStartTime = it->startTimeMs;
            prevDuration = it->durationMs;
        }
    }

private:
    void generateTestData()
    {
        std::random_device rd;
        std::mt19937 gen(rd());
        std::uniform_int_distribution<int> normalStartDistMs(5500, 7000);
        std::uniform_int_distribution<int> holeStartDistMs(20000, 55000);
        std::uniform_int_distribution<int> normalOrHoleDist(1, 5);
        std::uniform_int_distribution<int> durationDist(0, 1);

        for (int i = 0; i < m_storageUrls.size(); ++i) {
            QDir().mkpath(QDir(m_storageUrls[i]).absoluteFilePath(lit("%2/%1").arg(cameraFolder).arg(lqFolder)));
            QDir().mkpath(QDir(m_storageUrls[i]).absoluteFilePath(lit("%2/%1").arg(cameraFolder).arg(hqFolder)));
        }

        QFile testFile_1("://1445529661948_77158.mkv");
        QFile testFile_2("://1445529880231_64712.mkv");

        int64_t startTimeMs = 1445529661948;
        const int duration_1 = 77158;
        const int duration_2 = 64712;

        auto writeHeaderTimestamp = [](const QString &fileName, int64_t timestamp)
        {
            QFile file(fileName);
            if (!file.setPermissions(QFile::ReadOther | QFile::WriteOther | QFile::ReadOwner | QFile::WriteOwner | QFile::ReadGroup | QFile::WriteGroup))
                qDebug() << lit("Set permissions failed for %1").arg(fileName);
            file.open(QIODevice::ReadWrite);
            if (!file.isOpen()) {
                qDebug() << lit("Write header %1 failed").arg(fileName);
                return;
            }
            file.seek(0x219);
            auto buf = file.read(11);
            if (memcmp(buf.constData(), "START_TIMED", 11) != 0) {
                qDebug() << lit("Write header wrong offset %1").arg(fileName);
                return;
            }

            file.seek(0x219 + 0xd);
            file.write(QString::number(timestamp).toLatin1().constData());
            file.close();
        };

        auto copyFile = [&](const QString& root, const QString &quality)
        {
            int curDuration = durationDist(gen) == 0 ? duration_1 : duration_2;
            bool isHole = normalOrHoleDist(gen) <= 1 ? true : false;
            int64_t curStartTime = isHole ? holeStartDistMs(gen) + startTimeMs :
                                            normalStartDistMs(gen) + startTimeMs;
            QString fileName = lit("%1_%2.mkv").arg(curStartTime).arg(curDuration);
            QString pathString = QnStorageManager::dateTimeStr(curStartTime,
                                                               currentTimeZone()/60,
                                                               lit("/"));
            pathString = lit("%2/%1/%3").arg(cameraFolder).arg(quality).arg(pathString);
            auto fullDirPath = QDir(root).absoluteFilePath(pathString);
            decltype(curStartTime + curDuration) error = -1;

            if (!QDir().mkpath(fullDirPath))
            {
                qDebug() << "Create directory" << fullDirPath << "failed";
                return error;
            }
            QString fullFileName = closeDirPath(root) + closeDirPath(pathString)
                                                      + fileName;
            if (curDuration == duration_1)
            {
                if (!testFile_1.copy(fullFileName))
                {
                    qDebug() << "Copy file" << fullFileName << "failed";
                    if (QFile(fullFileName).exists())
                        qDebug() << "Already exsits";
                    return error;
                }
            }
            else
            {
                if (!testFile_2.copy(fullFileName))
                {

                    qDebug() << "Copy file" << fullFileName << "failed";
                    if (QFile(fullFileName).exists())
                        qDebug() << "Already exsits";
                    return error;
                }
            }

            writeHeaderTimestamp(fullFileName, curStartTime);
            m_timeLine.addTimePeriod(curStartTime, curDuration);
            return curStartTime + curDuration;
        };

        for (int i = 0; i < m_fileCount; ++i) {
            int64_t newTime = 0;
            for (int j = 0; j < m_storageUrls.size(); ++j) {
                int64_t d1 = copyFile(m_storageUrls[j], lqFolder);
                int64_t d2 = copyFile(m_storageUrls[j], hqFolder);
                if (d1 == -1 || d2 == -1)
                    continue;
                newTime = newTime > (d1 > d2 ? d1 : d2) ? newTime : (d1 > d2 ? d1 : d2);
            }
            startTimeMs = newTime;
        }
    }

    void createStorages(QnMediaServerModule* serverModule)
    {
        QnStorageManager* normalStorageManager = serverModule->normalStorageManager();
        QnStorageManager* backupStorageManager = serverModule->backupStorageManager();
        for (int i = 0; i < m_storageUrls.size(); ++i)
        {
            QnStorageResourcePtr storage = QnStorageResourcePtr(new QnFileStorageResource(serverModule));
            storage->setUrl(m_storageUrls[i]);
            storage->setId(QnUuid::createUuid());
            storage->setUsedForWriting(true);
            ASSERT_EQ(storage->initOrUpdate(), Qn::StorageInit_Ok);
            if (i % 2 == 0)
                normalStorageManager->addStorage(storage);
            else
                backupStorageManager->addStorage(storage);
            storage->setStatus(Qn::Online);
            m_storages.push_back(storage);
        }
    }

    void loadMedia(QnMediaServerModule* serverModule)
    {
        nx::caminfo::ArchiveCameraDataList archiveCameras;
        for (int i = 0; i < m_storageUrls.size(); ++i)
        {
            QnStorageManager *manager = i % 2 == 0
                ? serverModule->normalStorageManager() : serverModule->backupStorageManager();
            manager->getFileCatalog(lit("%1").arg(cameraFolder), QnServer::LowQualityCatalog);
            manager->getFileCatalog(lit("%1").arg(cameraFolder), QnServer::HiQualityCatalog);
            manager->m_rebuildCancelled = false;

            manager->loadFullFileCatalogFromMedia(m_storages[i], QnServer::LowQualityCatalog, archiveCameras);
            manager->loadFullFileCatalogFromMedia(m_storages[i], QnServer::HiQualityCatalog, archiveCameras);
        }
    }

 private:
    QStringList m_storageUrls;
    TimeLine m_timeLine;
    int m_fileCount;
    std::vector<QnStorageResourcePtr> m_storages;
};

class ServerArchiveDelegatePlaybackTest: public MediaServerModuleFixture
{
};

TEST_F(ServerArchiveDelegatePlaybackTest, TestHelper)
{
    TestHelper::TimePeriod tp1(0, 10);
    TestHelper::TimePeriod tp2(5, 30);

    auto tp3 = TestHelper::TimePeriod::merge(tp2, tp1);
    ASSERT_TRUE(tp3.startTimeMs == 0);
    ASSERT_TRUE(tp3.durationMs == 35);

    tp3 = TestHelper::TimePeriod::merge(tp1, tp2);
    ASSERT_TRUE(tp3.startTimeMs == 0);
    ASSERT_TRUE(tp3.durationMs == 35);

    tp1 = TestHelper::TimePeriod(5, 10);
    tp2 = TestHelper::TimePeriod(0, 20);

    tp3 = TestHelper::TimePeriod::merge(tp1, tp2);
    ASSERT_TRUE(tp3.startTimeMs == 0);
    ASSERT_TRUE(tp3.durationMs == 20);

    tp3 = TestHelper::TimePeriod::merge(tp2, tp1);
    ASSERT_TRUE(tp3.startTimeMs == 0);
    ASSERT_TRUE(tp3.durationMs == 20);

    TestHelper::TimeLine timeLine(2);
    timeLine.addTimePeriod(0, 10);
    timeLine.addTimePeriod(0, 10);
    timeLine.addTimePeriod(0, 13);
    timeLine.addTimePeriod(5, 8);
    timeLine.addTimePeriod(5, 15);
    timeLine.addTimePeriod(25, 10);
    timeLine.addTimePeriod(30, 20);
    timeLine.addTimePeriod(45, 15);
    timeLine.addTimePeriod(30, 20);

    timeLine.reset();

    ASSERT_TRUE(timeLine.checkTime(0));
    ASSERT_TRUE(timeLine.checkTime(2));
    ASSERT_TRUE(timeLine.checkTime(4));
    ASSERT_TRUE(timeLine.checkTime(5));
    ASSERT_TRUE(timeLine.checkTime(6));
    ASSERT_TRUE(timeLine.checkTime(8));
    ASSERT_TRUE(timeLine.checkTime(10));
    ASSERT_TRUE(timeLine.checkTime(12));
    ASSERT_TRUE(timeLine.checkTime(14));
    ASSERT_TRUE(timeLine.checkTime(16));
    ASSERT_TRUE(timeLine.checkTime(18));
    ASSERT_TRUE(timeLine.checkTime(19));
    ASSERT_TRUE(timeLine.checkTime(25));
    ASSERT_TRUE(timeLine.checkTime(26));
    ASSERT_TRUE(timeLine.checkTime(28));
}

<<<<<<< HEAD
TEST_F(ServerArchiveDelegatePlaybackTest, Main)
{
    nx::ut::utils::WorkDirResource storageWorkDir1;
    nx::ut::utils::WorkDirResource storageWorkDir2;
    QnWriterPool writerPool;

    ASSERT_TRUE((bool)storageWorkDir1.getDirName());
    ASSERT_TRUE((bool)storageWorkDir2.getDirName());

    auto storageUrl_1 = *storageWorkDir1.getDirName();
    auto storageUrl_2 = *storageWorkDir2.getDirName();

    auto platformAbstraction = std::unique_ptr<QnPlatformAbstraction>(new QnPlatformAbstraction());

    serverModule().normalStorageManager()->stopAsyncTasks();
    serverModule().backupStorageManager()->stopAsyncTasks();

    serverModule().roSettings()->remove(lit("NORMAL_SCAN_ARCHIVE_FROM"));
    serverModule().roSettings()->remove(lit("BACKUP_SCAN_ARCHIVE_FROM"));
#if defined (__arm__)
    TestHelper testHelper(
        serverModule().commonModule(),
        qnNormalStorageMan, qnBackupStorageMan,
        std::move(QStringList() << storageUrl_1 << storageUrl_2), 5);
#else
    TestHelper testHelper(
        &serverModule(),
        std::move(QStringList() << storageUrl_1 << storageUrl_2), 200);
#endif
    testHelper.print();

    QnNetworkResourcePtr cameraResource = QnNetworkResourcePtr(new QnNetworkResource());
    cameraResource->setPhysicalId(cameraFolder);

    QnFfmpegInitializer ffmpegHolder;

    QnServerArchiveDelegate archiveDelegate(&serverModule());
    archiveDelegate.open(cameraResource, /*archiveIntegrityWatcher*/ nullptr);
    archiveDelegate.setQuality(MEDIA_Quality_High, true, QSize());
    archiveDelegate.seek(0, true);
    testHelper.getTimeLine().reset();

    QnAbstractMediaDataPtr data;
    while(1) {
        data = archiveDelegate.getNextData();
        if (data)
            ASSERT_TRUE(testHelper.getTimeLine().checkTime(data->timestamp/1000));
        else
            break;
    }

    archiveDelegate.setQuality(MEDIA_Quality_Low, true, QSize());
    archiveDelegate.seek(0, true);
    testHelper.getTimeLine().reset();

    while(1) {
        data = archiveDelegate.getNextData();
        if (data)
            ASSERT_TRUE(testHelper.getTimeLine().checkTime(data->timestamp/1000));
        else
            break;
    }
}

=======
>>>>>>> d1e3ee50
class ChunkQualityChooserTest: public ::testing::Test
{
public:
    void chooseChunk(bool hqFromBackup, bool lqFromBackup)
    {
        QnVirtualCameraResourcePtr testCamera(new nx::CameraResourceStub());
        testCamera->setId(QnUuid::createUuid());
        testCamera->setPhysicalId(testCamera->getId().toString());

        std::unique_ptr<QnMediaServerModule> serverModule(new QnMediaServerModule());
        serverModule->commonModule()->setModuleGUID(QnUuid("{A680980C-70D1-4545-A5E5-72D89E33648B}"));
        serverModule->normalStorageManager()->stopAsyncTasks();
        serverModule->backupStorageManager()->stopAsyncTasks();

        serverModule->roSettings()->remove(lit("NORMAL_SCAN_ARCHIVE_FROM"));
        serverModule->roSettings()->remove(lit("BACKUP_SCAN_ARCHIVE_FROM"));

        TestHelper testHelper(serverModule.get(), QStringList());

        auto hqStorageManager = hqFromBackup
            ? serverModule->backupStorageManager() : serverModule->normalStorageManager();
        auto lqStorageManager = lqFromBackup
            ? serverModule->backupStorageManager() : serverModule->normalStorageManager();

        DeviceFileCatalogPtr hqCatalog = hqStorageManager->getFileCatalog(
            testCamera->getPhysicalId(), QnServer::ChunksCatalog::HiQualityCatalog);
        DeviceFileCatalogPtr lqCatalog = lqStorageManager->getFileCatalog(
            testCamera->getPhysicalId(), QnServer::ChunksCatalog::LowQualityCatalog);

        auto addRecord = [](DeviceFileCatalogPtr catalog, qint64 startTimeSec, qint64 durationSec)
        {
            DeviceFileCatalog::Chunk chunk;
            chunk.startTimeMs = startTimeSec * 1000;
            chunk.durationMs = durationSec * 1000;
            catalog->addRecord(chunk);
        };

        addRecord(hqCatalog, 0, 100);
        addRecord(hqCatalog, 300, 100);
        addRecord(hqCatalog, 500, 100);

        addRecord(lqCatalog, 0, 102);
        addRecord(lqCatalog, 299, 100 + 1 + 5);
        addRecord(lqCatalog, 506, 100);

        DeviceFileCatalog::UniqueChunkCont ignoreList;
        QnDualQualityHelper qualityHelper(
            serverModule->normalStorageManager(),
            serverModule->backupStorageManager());
        qualityHelper.setResource(testCamera);

        DeviceFileCatalog::TruncableChunk resultChunk;
        DeviceFileCatalogPtr resultCatalog;

        // Before hole LQ > HQ, after hole LQ < HQ, but both <eps/2
        qualityHelper.findDataForTime(
            100 * 1000,
            resultChunk,
            resultCatalog,
            DeviceFileCatalog::OnRecordHole_NextChunk,
            /* precise find*/ false,
            ignoreList);
        ASSERT_TRUE(resultCatalog != nullptr);
        ASSERT_EQ(QnServer::ChunksCatalog::HiQualityCatalog, resultCatalog->getRole());

        qualityHelper.findDataForTime(
            100 * 1000,
            resultChunk,
            resultCatalog,
            DeviceFileCatalog::OnRecordHole_NextChunk,
            /* precise find*/ true,
            ignoreList);
        ASSERT_TRUE(resultCatalog != nullptr);
        ASSERT_EQ(QnServer::ChunksCatalog::LowQualityCatalog, resultCatalog->getRole());

        // Before hole LQ > HQ (duration > eps), after hole LQ > HQ
        qualityHelper.findDataForTime(
            400 * 1000,
            resultChunk,
            resultCatalog,
            DeviceFileCatalog::OnRecordHole_NextChunk,
            /* precise find*/ false,
            ignoreList);
        ASSERT_TRUE(resultCatalog != nullptr);
        ASSERT_EQ(QnServer::ChunksCatalog::LowQualityCatalog, resultCatalog->getRole());

        qualityHelper.findDataForTime(
            400 * 1000,
            resultChunk,
            resultCatalog,
            DeviceFileCatalog::OnRecordHole_NextChunk,
            /* precise find*/ true,
            ignoreList);
        ASSERT_TRUE(resultCatalog != nullptr);
        ASSERT_EQ(QnServer::ChunksCatalog::LowQualityCatalog, resultCatalog->getRole());
    }
};

TEST_F(ChunkQualityChooserTest, main)
{
    chooseChunk(false, false);
    chooseChunk(false, true);
    chooseChunk(true, false);
    chooseChunk(true, true);
}<|MERGE_RESOLUTION|>--- conflicted
+++ resolved
@@ -454,73 +454,6 @@
     ASSERT_TRUE(timeLine.checkTime(28));
 }
 
-<<<<<<< HEAD
-TEST_F(ServerArchiveDelegatePlaybackTest, Main)
-{
-    nx::ut::utils::WorkDirResource storageWorkDir1;
-    nx::ut::utils::WorkDirResource storageWorkDir2;
-    QnWriterPool writerPool;
-
-    ASSERT_TRUE((bool)storageWorkDir1.getDirName());
-    ASSERT_TRUE((bool)storageWorkDir2.getDirName());
-
-    auto storageUrl_1 = *storageWorkDir1.getDirName();
-    auto storageUrl_2 = *storageWorkDir2.getDirName();
-
-    auto platformAbstraction = std::unique_ptr<QnPlatformAbstraction>(new QnPlatformAbstraction());
-
-    serverModule().normalStorageManager()->stopAsyncTasks();
-    serverModule().backupStorageManager()->stopAsyncTasks();
-
-    serverModule().roSettings()->remove(lit("NORMAL_SCAN_ARCHIVE_FROM"));
-    serverModule().roSettings()->remove(lit("BACKUP_SCAN_ARCHIVE_FROM"));
-#if defined (__arm__)
-    TestHelper testHelper(
-        serverModule().commonModule(),
-        qnNormalStorageMan, qnBackupStorageMan,
-        std::move(QStringList() << storageUrl_1 << storageUrl_2), 5);
-#else
-    TestHelper testHelper(
-        &serverModule(),
-        std::move(QStringList() << storageUrl_1 << storageUrl_2), 200);
-#endif
-    testHelper.print();
-
-    QnNetworkResourcePtr cameraResource = QnNetworkResourcePtr(new QnNetworkResource());
-    cameraResource->setPhysicalId(cameraFolder);
-
-    QnFfmpegInitializer ffmpegHolder;
-
-    QnServerArchiveDelegate archiveDelegate(&serverModule());
-    archiveDelegate.open(cameraResource, /*archiveIntegrityWatcher*/ nullptr);
-    archiveDelegate.setQuality(MEDIA_Quality_High, true, QSize());
-    archiveDelegate.seek(0, true);
-    testHelper.getTimeLine().reset();
-
-    QnAbstractMediaDataPtr data;
-    while(1) {
-        data = archiveDelegate.getNextData();
-        if (data)
-            ASSERT_TRUE(testHelper.getTimeLine().checkTime(data->timestamp/1000));
-        else
-            break;
-    }
-
-    archiveDelegate.setQuality(MEDIA_Quality_Low, true, QSize());
-    archiveDelegate.seek(0, true);
-    testHelper.getTimeLine().reset();
-
-    while(1) {
-        data = archiveDelegate.getNextData();
-        if (data)
-            ASSERT_TRUE(testHelper.getTimeLine().checkTime(data->timestamp/1000));
-        else
-            break;
-    }
-}
-
-=======
->>>>>>> d1e3ee50
 class ChunkQualityChooserTest: public ::testing::Test
 {
 public:
