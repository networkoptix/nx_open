--- conflicted
+++ resolved
@@ -467,19 +467,11 @@
 
     MSSettings::roSettings()->remove(lit("NORMAL_SCAN_ARCHIVE_FROM"));
     MSSettings::roSettings()->remove(lit("BACKUP_SCAN_ARCHIVE_FROM"));
-<<<<<<< HEAD
-
-    TestHelper testHelper(
-        serverModule->commonModule(),
-        std::move(QStringList() << storageUrl_1 << storageUrl_2),
-        200);
-=======
 #if defined (__arm__)
-    TestHelper testHelper(std::move(QStringList() << storageUrl_1 << storageUrl_2), 5);
+    TestHelper testHelper(serverModule->commonModule(), std::move(QStringList() << storageUrl_1 << storageUrl_2), 5);
 #else
-    TestHelper testHelper(std::move(QStringList() << storageUrl_1 << storageUrl_2), 200);
+    TestHelper testHelper(serverModule->commonModule(), std::move(QStringList() << storageUrl_1 << storageUrl_2), 200);
 #endif
->>>>>>> 791ea111
     testHelper.print();
 
     QnNetworkResourcePtr cameraResource = QnNetworkResourcePtr(new QnNetworkResource());
