#pragma once

#include <gtest/gtest.h>
#include <nx/mediaserver/resource/camera.h>
#include <nx/utils/std/cpp14.h>
#include <core/dataprovider/data_provider_factory.h>

class QnDataProviderFactory;

namespace nx {
namespace mediaserver {
namespace resource {
namespace test {

class CameraMock: public Camera
{
public:
    CameraDiagnostics::Result initialize();

    template<template<typename> class ApiProvider>
    void makeApiAdvancedParametersProvider(const std::vector<QString>& parameters);

    boost::optional<QString> getApiParameter(const QString& id);
    bool setApiParameter(const QString& id, const QString& value);

    QnCameraAdvancedParamValueMap getApiParameters(const QSet<QString>& ids);
    QSet<QString> setApiParameters(const QnCameraAdvancedParamValueMap& values);

    void setStreamCapabilityMaps(StreamCapabilityMap primary, StreamCapabilityMap secondary);
    void setMediaTraits(nx::media::CameraTraits traits);
    void enableSetProperty(bool isEnabled);

    static QnCameraAdvancedParams makeParameterDescriptions(
        const std::vector<QString>& parameters);

    void setPtzController(QnAbstractPtzController* controller);

    virtual bool isCameraControlDisabled() const override;
    virtual Qn::MotionType getMotionType() const override;
    virtual bool hasDualStreamingInternal() const override;
    virtual bool hasDualStreaming() const override;
<<<<<<< HEAD
public:
=======
    virtual bool hasDualStreaming2() const override;

>>>>>>> 046614f4
    virtual QString getProperty(const QString& key) const override;
    virtual bool setProperty(
        const QString& key,
        const QString& value,
        PropertyOptions options) override;

    virtual bool saveParams() override;

protected:
    virtual QString getDriverName() const override;
    virtual QnAbstractStreamDataProvider* createLiveDataProvider() override;
    virtual CameraDiagnostics::Result initializeCameraDriver() override;
    virtual std::vector<AdvancedParametersProvider*> advancedParametersProviders() override;
    virtual StreamCapabilityMap getStreamCapabilityMapFromDrives(
        Qn::StreamIndex streamIndex) override;
    virtual nx::media::CameraTraits mediaTraits() const override;
    virtual QnAbstractPtzController* createPtzControllerInternal() const override;

private:
    friend class CameraTest;
    std::map<QString, QString> m_apiAadvancedParameters;
    std::vector<std::unique_ptr<AdvancedParametersProvider>> m_advancedParametersProviders;
    StreamCapabilityMaps m_streamCapabilityMaps;
    nx::media::CameraTraits m_mediaTraits;
    bool isSetProprtyEnabled = true;
    mutable std::map<QString, QString> m_properties;
    QnAbstractPtzController* m_ptzController;
};

class CameraTest: public testing::Test
{
public:
    static QnSharedResourcePointer<CameraMock> newCamera(std::function<void(CameraMock*)> setup);

protected:
    virtual void SetUp() override;
    virtual void TearDown() override;
    QnDataProviderFactory* dataProviderFactory() const;

private:
    QScopedPointer<QnDataProviderFactory> m_dataProviderFactory;
};

// -------------------------------------------------------------------------------------------------

template<template<typename> class ApiProvider>
void CameraMock::makeApiAdvancedParametersProvider(
    const std::vector<QString>& parameters)
{
    auto provider = std::make_unique<ApiProvider<CameraMock>>(this);
    provider->assign(makeParameterDescriptions(parameters));

    for (const auto& id: provider->descriptions().allParameterIds())
        m_apiAadvancedParameters[id] = lit("default");

    m_advancedParametersProviders.push_back(std::move(provider));
}

} // namespace test
} // namespace resource
} // namespace mediaserver
} // namespace nx<|MERGE_RESOLUTION|>--- conflicted
+++ resolved
@@ -39,12 +39,7 @@
     virtual Qn::MotionType getMotionType() const override;
     virtual bool hasDualStreamingInternal() const override;
     virtual bool hasDualStreaming() const override;
-<<<<<<< HEAD
-public:
-=======
-    virtual bool hasDualStreaming2() const override;
 
->>>>>>> 046614f4
     virtual QString getProperty(const QString& key) const override;
     virtual bool setProperty(
         const QString& key,
