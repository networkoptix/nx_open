#include <memory>

#include <gtest/gtest.h>

#include <nx/utils/random.h>

#include <streaming/streaming_chunk.h>

namespace test {

<<<<<<< HEAD
static constexpr std::size_t kMaxChunkBufferSize = 16 * 1024;

class StreamingChunkInputStream: public ::testing::Test
=======
static const int kMaxChunkBufferSize = 16 * 1024;

class StreamingChunkInputStream:
    public ::testing::Test
>>>>>>> a7a6e834
{
protected:
    void givenChunkInputStream()
    {
        givenChunk();

        m_chunkInputStream = std::make_unique<::StreamingChunkInputStream>(m_chunk.get());
    }

    void givenChunk()
    {
        m_chunk = std::make_shared<StreamingChunk>(m_chunkParams, kMaxChunkBufferSize);
        m_chunkData = nx::utils::random::generate(
            nx::utils::random::number<size_t>(1, kMaxChunkBufferSize));
        ASSERT_TRUE(m_chunk->openForModification());
        m_chunk->appendData(m_chunkData);
    }

    void whenReadStream()
    {
        ASSERT_TRUE(m_chunkInputStream->tryRead(&m_readBuffer, kMaxChunkBufferSize));
    }

    void thenChunkDataHasBeenRead()
    {
        ASSERT_EQ(m_chunkData.size(), m_readBuffer.size());
        ASSERT_EQ(m_chunkData, m_readBuffer);
    }

private:
    std::shared_ptr<StreamingChunk> m_chunk;
    std::unique_ptr<::StreamingChunkInputStream> m_chunkInputStream;
    StreamingChunkCacheKey m_chunkParams;
    nx::Buffer m_chunkData;
    nx::Buffer m_readBuffer;
};

TEST_F(StreamingChunkInputStream, reads_stream_from_chunk)
{
    givenChunkInputStream();
    whenReadStream();
    thenChunkDataHasBeenRead();
}

} // namespace test<|MERGE_RESOLUTION|>--- conflicted
+++ resolved
@@ -8,16 +8,9 @@
 
 namespace test {
 
-<<<<<<< HEAD
 static constexpr std::size_t kMaxChunkBufferSize = 16 * 1024;
 
 class StreamingChunkInputStream: public ::testing::Test
-=======
-static const int kMaxChunkBufferSize = 16 * 1024;
-
-class StreamingChunkInputStream:
-    public ::testing::Test
->>>>>>> a7a6e834
 {
 protected:
     void givenChunkInputStream()
