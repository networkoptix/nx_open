--- conflicted
+++ resolved
@@ -14,23 +14,8 @@
 static const nx::Buffer kTestUri = "/uri";
 static const nx::Buffer kTestMethod = "GET";
 
-<<<<<<< HEAD
-class TestCloudUserInfoPool : public ::CloudUserInfoPool
-=======
-
-class TestCdbNonceFetcher:
-    public nx::vms::cloud_integration::CdbNonceFetcher
-{
-public:
-    static nx::Buffer generateNonceTrailer()
-    {
-        return CdbNonceFetcher::generateNonceTrailer([]() { return 1; });
-    }
-};
-
 class TestCloudUserInfoPool:
     public nx::vms::cloud_integration::CloudUserInfoPool
->>>>>>> 7449909d
 {
 public:
     using CloudUserInfoPool::CloudUserInfoPool;
@@ -74,7 +59,7 @@
     {
         nx_http::header::WWWAuthenticate authServerHeader;
         authServerHeader.authScheme = nx_http::header::AuthScheme::digest;
-        authServerHeader.params["nonce"] = cloudNonce + ::CdbNonceFetcher::generateNonceTrailer();
+        authServerHeader.params["nonce"] = cloudNonce + nx::vms::cloud_integration::CdbNonceFetcher::generateNonceTrailer();
         authServerHeader.params["realm"] = kTestRealm;
         authServerHeader.params["algorithm"] = kTestAlgorithm;
 
