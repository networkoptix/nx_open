--- conflicted
+++ resolved
@@ -97,15 +97,11 @@
 }
 
 void doExecuteGet(
-    const QUrl& url,
-    nx_http::BufferType* outResponse,
+    const nx::utils::Url& url,
+    nx::network::http::BufferType* outResponse,
     int httpStatus)
 {
     auto httpClient = createHttpClient();
-<<<<<<< HEAD
-    nx::utils::Url url = createUrl(launcher, urlStr);
-=======
->>>>>>> 4dc05fa1
 
     NX_LOG(lm("[TEST] GET %1").arg(url.path()), cl_logINFO);
 
