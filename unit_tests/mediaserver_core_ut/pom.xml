--- conflicted
+++ resolved
@@ -9,20 +9,12 @@
     <parent>
         <artifactId>build_ut</artifactId>
         <groupId>com.networkoptix.hdwitness</groupId>
-<<<<<<< HEAD
         <version>3.0.0-SNAPSHOT</version>
-=======
-        <version>2.6.0-SNAPSHOT</version>
->>>>>>> 96634b75
         <relativePath>../build_ut</relativePath>
     </parent>
 
     <groupId>com.networkoptix.hdwitness</groupId>
-<<<<<<< HEAD
     <version>3.0.0-SNAPSHOT</version>
-=======
-    <version>2.6.0-SNAPSHOT</version>
->>>>>>> 96634b75
     <modelVersion>4.0.0</modelVersion>
     <artifactId>mediaserver_core_ut</artifactId>
     <packaging>pom</packaging>
@@ -37,11 +29,7 @@
         <!--Global libs-->
         <qt.libs>core network xml xmlpatterns sql concurrent multimedia</qt.libs>
         <ffmpeg.libs>-lavcodec -lavdevice -lavfilter -lavformat -lavutil -lswscale -lswresample -lpostproc</ffmpeg.libs>
-<<<<<<< HEAD
-        <global.libs>-lmediaserver_core -lcommon -lnx_network -lnx_utils -lappserver2 -lonvif -lquazip -lnx_email -ludt -lcloud_db_client</global.libs>
-=======
-        <global.libs>-lmediaserver_core -lcommon -lnx_streaming -lappserver2 -lonvif -lquazip -lnxemail</global.libs>
->>>>>>> 96634b75
+        <global.libs>-lmediaserver_core -lcommon -lnx_network -lnx_utils -lnx_streaming -lappserver2 -lonvif -lquazip -lnx_email -ludt -lcloud_db_client</global.libs>
         <!--Specific os libs used-->
         <windows.oslibs>Ws2_32.lib DbgHelp.lib sigar.lib -lIphlpapi -lwinmm -lssleay32 -llibeay32 Wldap32.lib Crypt32.lib</windows.oslibs>
         <linux.oslibs>-lmp3lame -lssl -lcrypto -lsigar -lfaac -lvpx -lvorbisenc -lvorbis -ldl -lldap</linux.oslibs>
