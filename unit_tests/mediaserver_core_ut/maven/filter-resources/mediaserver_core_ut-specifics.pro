--- conflicted
+++ resolved
@@ -1,20 +1,8 @@
 CONFIG += console
 
-INCLUDEPATH += ${root.dir}/mediaserver_core/src
-
-<<<<<<< HEAD
-LIBS += $$FESTIVAL_LIB
-=======
 win32 {
 	DEFINES += NOMINMAX
 }
-!win32 {
-  ext_debug2.target  = $(TARGET).debug
-  ext_debug2.depends = $(TARGET)
-  ext_debug2.commands = $$QMAKE_OBJCOPY --only-keep-debug $(TARGET) $(TARGET).debug; $(STRIP) -g $(TARGET); $$QMAKE_OBJCOPY --add-gnu-debuglink=$(TARGET).debug $(TARGET); touch $(TARGET).debug
-  ext_debug.depends = $(TARGET).debug
-  QMAKE_EXTRA_TARGETS += ext_debug ext_debug2
-}
+INCLUDEPATH += ${root.dir}/mediaserver_core/src
 
-INCLUDEPATH += ${root.dir}/mediaserver_core/src
->>>>>>> 8837a25d
+LIBS += $$FESTIVAL_LIB
