CONFIG += console

<<<<<<< HEAD
!win32 {
  ext_debug2.target  = $(TARGET).debug
  ext_debug2.depends = $(TARGET)
  ext_debug2.commands = $$QMAKE_OBJCOPY --only-keep-debug $(TARGET) $(TARGET).debug; $(STRIP) -g $(TARGET); $$QMAKE_OBJCOPY --add-gnu-debuglink=$(TARGET).debug $(TARGET); touch $(TARGET).debug
  ext_debug.depends = $(TARGET).debug
  QMAKE_EXTRA_TARGETS += ext_debug ext_debug2
}

INCLUDEPATH += ${root.dir}/mediaserver_core/src

LIBS += $$FESTIVAL_LIB
=======
INCLUDEPATH += ${root.dir}/mediaserver_core/src
>>>>>>> d320da4e
<|MERGE_RESOLUTION|>--- conflicted
+++ resolved
@@ -1,17 +1,5 @@
 CONFIG += console
-
-<<<<<<< HEAD
-!win32 {
-  ext_debug2.target  = $(TARGET).debug
-  ext_debug2.depends = $(TARGET)
-  ext_debug2.commands = $$QMAKE_OBJCOPY --only-keep-debug $(TARGET) $(TARGET).debug; $(STRIP) -g $(TARGET); $$QMAKE_OBJCOPY --add-gnu-debuglink=$(TARGET).debug $(TARGET); touch $(TARGET).debug
-  ext_debug.depends = $(TARGET).debug
-  QMAKE_EXTRA_TARGETS += ext_debug ext_debug2
-}
 
 INCLUDEPATH += ${root.dir}/mediaserver_core/src
 
 LIBS += $$FESTIVAL_LIB
-=======
-INCLUDEPATH += ${root.dir}/mediaserver_core/src
->>>>>>> d320da4e
