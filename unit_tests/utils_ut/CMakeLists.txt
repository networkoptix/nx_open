--- conflicted
+++ resolved
@@ -1,11 +1,7 @@
-<<<<<<< HEAD
-nx_add_test(utils_ut WERROR
+nx_add_test(utils_ut WERROR NO_MOC
     PUBLIC_LIBS
         nx_utils
         nx_fusion
         Qt5::Network
         GTest
-        GMock)
-=======
-nx_add_test(utils_ut NO_MOC PUBLIC_LIBS nx_utils nx_fusion Qt5::Network GTest GMock)
->>>>>>> 71e301e7
+        GMock)