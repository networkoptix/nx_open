--- conflicted
+++ resolved
@@ -63,14 +63,10 @@
     int levelChangedCount = 0;
     const Logger::OnLevelChanged onLevelChanged = [&levelChangedCount](){ ++levelChangedCount; };
 
-<<<<<<< HEAD
-    Logger logger(onLevelChanged, Level::info, std::unique_ptr<AbstractWriter>(buffer));
-    ASSERT_EQ((size_t) 0, logger.levelFilters().size());
-=======
     Logger logger(Level::info, std::unique_ptr<AbstractWriter>(buffer), onLevelChanged);
     EXPECT_EQ(0, levelChangedCount);
-    ASSERT_EQ((size_t) 0, logger.exceptionFilters().size());
->>>>>>> d5789212
+    ASSERT_EQ((size_t) 0, logger.levelFilters().size());
+    EXPECT_EQ(logger.maxLevel(), Level::info);
 
     EXPECT_TRUE(logger.isToBeLogged(Level::warning, makeTag("nx::first::className1")));
     EXPECT_TRUE(logger.isToBeLogged(Level::warning, makeTag("nx::second::className2")));
@@ -83,8 +79,13 @@
     logger.log(Level::debug, makeTag("nx::second::className4"), "ddd");
     ASSERT_EQ((size_t) 2, buffer->takeMessages().size());
 
+    logger.setLevelFilters(LevelFilters{{makeTag("nx::third"), Level::debug}});
+    ASSERT_EQ((size_t) 1, logger.levelFilters().size());
+    EXPECT_EQ(logger.maxLevel(), Level::debug);
+
     logger.setLevelFilters(LevelFilters{{makeTag("nx::first"), Level::verbose}});
     ASSERT_EQ((size_t) 1, logger.levelFilters().size());
+    EXPECT_EQ(logger.maxLevel(), Level::verbose);
 
     EXPECT_TRUE(logger.isToBeLogged(Level::warning, makeTag("nx::first::className1")));
     EXPECT_TRUE(logger.isToBeLogged(Level::warning, makeTag("nx::second::className2")));
@@ -114,9 +115,9 @@
     logger.log(Level::debug, makeTag("nx::first::className4"), "ddd");
     logger.log(Level::debug, makeTag("nx::second::className5"), "eee");
     logger.log(Level::debug, makeTag("nx::third::className6"), "fff");
-    ASSERT_EQ((size_t) 3, buffer->takeMessages().size());
+    EXPECT_EQ((size_t) 3, buffer->takeMessages().size());
 
-    EXPECT_EQ(2, levelChangedCount);
+    EXPECT_EQ(3, levelChangedCount);
 }
 
 TEST(LogLogger, Format)
