--- conflicted
+++ resolved
@@ -67,11 +67,7 @@
 TEST_F(SyncQueue, TimedPop)
 {
     const std::chrono::milliseconds kSmallDelay(100);
-<<<<<<< HEAD
-    const std::chrono::milliseconds kLongDelay(10 * 1000);
-=======
     const std::chrono::hours kLongDelay(1);
->>>>>>> fa6dd77b
 
     const auto syncPushAndPop =
         [&](int value)
