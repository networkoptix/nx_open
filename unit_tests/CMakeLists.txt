--- conflicted
+++ resolved
@@ -1,17 +1,4 @@
 if(withClouds)
     set(nx_enable_werror ON)
 
-<<<<<<< HEAD
-    add_subdirectory(nx_data_sync_engine_ut)
-    add_subdirectory(vms_gateway_ut)
-    add_subdirectory(cloud_connectivity_ut)
-    add_subdirectory(cloud_db_ut)
-    add_subdirectory(connection_mediator_ut)
-    add_subdirectory(traffic_relay_ut)
-    add_subdirectory(relaying_ut)
-=======
-    if (withCassandraTests)
-        add_subdirectory(nx_cassandra_ut)
-    endif()
->>>>>>> 3d6459a8
 endif()