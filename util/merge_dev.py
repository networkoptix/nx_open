--- conflicted
+++ resolved
@@ -8,12 +8,8 @@
 
 targetBranch = 'prod_2.3.2';
 ignoredCommits = ['Merge', '']
-<<<<<<< HEAD
-changelogText = 'Merge Changelog:'
-=======
 verbose = False
 header = 'Merge Changelog:'
->>>>>>> 9f8494cd
 
 def execCommand(command):
     if verbose:
@@ -30,18 +26,10 @@
     command = command + changeset
     changelog = subprocess.check_output(command, shell=True)
     changes = sorted(set(changelog.split('\n\n')))
-<<<<<<< HEAD
-    
-    changes = [x.strip('\n') for x in changes if (
-        not x in ignoredCommits
-        and not changelogText in x
-        )]
-=======
     changes = [x.strip('\n').replace('"', '\'') for x in changes if 
         not x in ignoredCommits and not x.startswith(header)]
->>>>>>> 9f8494cd
     
-    changes.insert(0, changelogText)
+    changes.insert(0, 'Merge Changelog:')
     
     return '\n'.join(changes).strip('\n')
       
@@ -49,12 +37,8 @@
     parser = argparse.ArgumentParser()
     parser.add_argument('-t', '--target', type=str, help="Target branch")
     parser.add_argument('-r', '--rev', type=str, help="Source revision")
-<<<<<<< HEAD
-    parser.add_argument('-p', '--preview', action='store_true', help="Preview changes")
-=======
     parser.add_argument('-p', '--preview', action='store_true', help="preview changes")
     parser.add_argument('-v', '--verbose', action='store_true', help="verbose output")
->>>>>>> 9f8494cd
     args = parser.parse_args()
 
     global verbose
