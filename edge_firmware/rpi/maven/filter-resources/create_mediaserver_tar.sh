--- conflicted
+++ resolved
@@ -215,15 +215,11 @@
   cp -Rfv $USR_DIR $BUILD_DIR/usr
   
   #additional platform specific files
-<<<<<<< HEAD
-  mkdir -p $BUILD_DIR/$PREFIX_DIR/lite_client/bin/lib
   cp -Rf ${qt.dir}/libexec $BUILD_DIR/$PREFIX_DIR/lite_client/bin
   mkdir -p $BUILD_DIR/$PREFIX_DIR/lite_client/bin/translations
   cp -Rf ${qt.dir}/translations $BUILD_DIR/$PREFIX_DIR/lite_client/bin
   cp -Rf ${qt.dir}/resources $BUILD_DIR/$PREFIX_DIR/lite_client/bin
   cp -f ${qt.dir}/resources/* $BUILD_DIR/$PREFIX_DIR/lite_client/bin/libexec
-=======
->>>>>>> b92c44dc
   cp -R ./root $BUILD_DIR
   mkdir -p $BUILD_DIR/root/tools/nx
   cp opt/$CUSTOMIZATION/mediaserver/etc/mediaserver.conf.template $BUILD_DIR/root/tools/nx
