--- conflicted
+++ resolved
@@ -85,10 +85,6 @@
     libnx_fusion
     libnx_kit
     libnx_network
-<<<<<<< HEAD
-    libnx_streaming
-=======
->>>>>>> 62cec593
     libnx_utils
     libpostproc
     libudt
