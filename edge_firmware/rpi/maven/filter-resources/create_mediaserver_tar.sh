#!/bin/bash

# SRC_DIR=../../


# function printHelp()
# {
#     echo "--target-dir={dir to copy packet to}"
#     echo
# }

# function get_var()
# {
#     local h="`grep -R $1 $SRC_DIR/mediaserver/arm/version.h | sed 's/.*"\(.*\)".*/\1/'`"
#     if [[ "$1" == "QN_CUSTOMIZATION_NAME" && "$h" == "default" ]]; then
#         h=networkoptix
#     fi
#     echo "$h"
# }
TOOLCHAIN_PREFIX=/usr/local/raspberrypi-tools/arm-bcm2708/gcc-linaro-arm-linux-gnueabihf-raspbian/bin/arm-linux-gnueabihf-

CUSTOMIZATION=${deb.customization.company.name}
PRODUCT_NAME=${product.name.short}
MODULE_NAME=mediaserver
VERSION=${release.version}.${buildNumber}
MAJOR_VERSION="${parsedVersion.majorVersion}"
MINOR_VERSION="${parsedVersion.minorVersion}"
BUILD_VERSION="${parsedVersion.incrementalVersion}"

BOX_NAME=${box}
BETA=""
if [[ "${beta}" == "true" ]]; then
  BETA="-beta"
fi
PACKAGE=$CUSTOMIZATION-$MODULE_NAME-$BOX_NAME-$VERSION
PACKAGE_NAME=$PACKAGE$BETA.tar.gz
UPDATE_NAME=server-update-$BOX_NAME-${arch}-$VERSION

TEMP_DIR="`mktemp -d`"
BUILD_DIR="$TEMP_DIR/hdw_"$BOX_NAME"_build_app.tmp"
DEBUG_DIR="$TEMP_DIR/hdw_"$BOX_NAME"_build_debug.tmp"
PREFIX_DIR=/opt/$CUSTOMIZATION

BUILD_OUTPUT_DIR=${libdir}
BINS_DIR=$BUILD_OUTPUT_DIR/bin/${build.configuration}
LIBS_DIR=$BUILD_OUTPUT_DIR/lib/${build.configuration}
VOX_SOURCE_DIR=${ClientVoxSourceDir}

STRIP=

for i in "$@"
do
    if [ $i == "-h" -o $i == "--help"  ] ; then
        printHelp
        exit 0
    elif [[ "$i" =~ "--target-dir=" ]] ; then
        TARGET_DIR="`echo $i | sed 's/--target-dir=\(.*\)/\1/'`"
    elif [ "$i" == "--no-strip" ] ; then
        STRIP=
    fi
done

LIBS_TO_COPY=\
( libavcodec.so.54.23.100 \
libavdevice.so.54.0.100 \
libavfilter.so.2.77.100 \
libavformat.so.54.6.100 \
libavutil.so.51.54.100 \
libcommon.so.$MAJOR_VERSION$MINOR_VERSION$BUILD_VERSION.0.0 \
libnxemail.so.$MAJOR_VERSION$MINOR_VERSION$BUILD_VERSION.0.0 \
libappserver2.so.$MAJOR_VERSION$MINOR_VERSION$BUILD_VERSION.0.0 \
libmediaserver_core.so.$MAJOR_VERSION$MINOR_VERSION$BUILD_VERSION.0.0 \
libpostproc.so.52.0.100 \
libQt5Concurrent.so.5.2.1 \
libQt5Core.so.5.2.1 \
libQt5Gui.so.5.2.1 \
libQt5Multimedia.so.5.2.1 \
libQt5Network.so.5.2.1 \
libQt5Sql.so.5.2.1 \
libQt5Xml.so.5.2.1 \
libQt5XmlPatterns.so.5.2.1 \
libsigar.so \
libsasl2.so.3.0.0 \
liblber-2.4.so.2.10.5 \
libldap-2.4.so.2.10.5 \
libldap_r-2.4.so.2.10.5 \
libswresample.so.0.15.100 \
libswscale.so.2.1.100 \
libquazip.so.1.0.0 )

if [ -e "$LIBS_DIR/libvpx.so.1.2.0" ]; then
  LIBS_TO_COPY+=( libvpx.so.1.2.0 )
fi

rm -rf $BUILD_DIR
mkdir -p $BUILD_DIR/$PREFIX_DIR
echo "$VERSION" > $BUILD_DIR/$PREFIX_DIR/version.txt

#copying libs
mkdir -p $BUILD_DIR/$PREFIX_DIR/$MODULE_NAME/lib/
mkdir -p $DEBUG_DIR/$PREFIX_DIR/$MODULE_NAME/lib/
for var in "${LIBS_TO_COPY[@]}"
do
  cp $LIBS_DIR/${var} $BUILD_DIR/$PREFIX_DIR/$MODULE_NAME/lib/
  if [ ! -z "$STRIP" ]; then
    $TOOLCHAIN_PREFIX"objcopy" --only-keep-debug $BUILD_DIR/$PREFIX_DIR/$MODULE_NAME/lib/${var} $DEBUG_DIR/$PREFIX_DIR/$MODULE_NAME/lib/${var}.debug
    $TOOLCHAIN_PREFIX"objcopy" --add-gnu-debuglink=$DEBUG_DIR/$PREFIX_DIR/$MODULE_NAME/lib/${var}.debug $BUILD_DIR/$PREFIX_DIR/$MODULE_NAME/lib/${var}
    $TOOLCHAIN_PREFIX"strip" -g $BUILD_DIR/$PREFIX_DIR/$MODULE_NAME/lib/${var}
  fi
done

#generating links
pushd $BUILD_DIR/$PREFIX_DIR/$MODULE_NAME/lib/
LIBS="`find ./ -name '*.so.*.*.*'`"
for var in $LIBS
do
    LINK_TARGET="`echo $var | sed 's/\(.*so.[0-9]\+\)\(.*\)/\1/'`"
    ln -s $var $LINK_TARGET
done
popd


#copying bin
mkdir -p $BUILD_DIR/$PREFIX_DIR/$MODULE_NAME/bin/
mkdir -p $DEBUG_DIR/$PREFIX_DIR/$MODULE_NAME/bin/
cp $BINS_DIR/mediaserver $BUILD_DIR/$PREFIX_DIR/$MODULE_NAME/bin/
if [ ! -z "$STRIP" ]; then
  $TOOLCHAIN_PREFIX"objcopy" --only-keep-debug $BUILD_DIR/$PREFIX_DIR/$MODULE_NAME/bin/mediaserver $DEBUG_DIR/$PREFIX_DIR/$MODULE_NAME/bin/mediaserver.debug
  $TOOLCHAIN_PREFIX"objcopy" --add-gnu-debuglink=$DEBUG_DIR/$PREFIX_DIR/$MODULE_NAME/bin/mediaserver.debug $BUILD_DIR/$PREFIX_DIR/$MODULE_NAME/bin/mediaserver
  $TOOLCHAIN_PREFIX"strip" -g $BUILD_DIR/$PREFIX_DIR/$MODULE_NAME/bin/mediaserver
fi


#copying plugins
if [ -e "$BINS_DIR/plugins" ]; then
  mkdir -p $BUILD_DIR/$PREFIX_DIR/$MODULE_NAME/bin/plugins
  mkdir -p $DEBUG_DIR/$PREFIX_DIR/$MODULE_NAME/bin/plugins
  cp $BINS_DIR/plugins/*.* $BUILD_DIR/$PREFIX_DIR/$MODULE_NAME/bin/plugins/
  for f in `ls $BUILD_DIR/$PREFIX_DIR/$MODULE_NAME/bin/plugins/`
    do
      if [ ! -z "$STRIP" ]; then
        $TOOLCHAIN_PREFIX"objcopy" --only-keep-debug $BUILD_DIR/$PREFIX_DIR/$MODULE_NAME/bin/plugins/${f} $DEBUG_DIR/$PREFIX_DIR/$MODULE_NAME/bin/plugins/${f}.debug
        $TOOLCHAIN_PREFIX"objcopy" --add-gnu-debuglink=$DEBUG_DIR/$PREFIX_DIR/$MODULE_NAME/bin/plugins/${f}.debug $BUILD_DIR/$PREFIX_DIR/$MODULE_NAME/bin/plugins/${f}
        $TOOLCHAIN_PREFIX"strip" -g $BUILD_DIR/$PREFIX_DIR/$MODULE_NAME/bin/plugins/${f}
      fi
    done
fi

#copying vox
VOX_TARGET_DIR=$BUILD_DIR/$PREFIX_DIR/$MODULE_NAME/bin/vox
mkdir -p $VOX_TARGET_DIR
cp -Rf $VOX_SOURCE_DIR/* $VOX_TARGET_DIR

#conf
mkdir -p $BUILD_DIR/$PREFIX_DIR/$MODULE_NAME/etc/
cp ./opt/networkoptix/$MODULE_NAME/etc/mediaserver.conf $BUILD_DIR/$PREFIX_DIR/$MODULE_NAME/etc

#start script and platform specific scripts
cp -R ./etc $BUILD_DIR
cp -R ./opt $BUILD_DIR


#additional platform specific files
cp -R ./root $BUILD_DIR
mkdir -p $BUILD_DIR/root/tools/nx
cp ./opt/networkoptix/$MODULE_NAME/etc/mediaserver.conf $BUILD_DIR/root/tools/nx
if [ ! "$CUSTOMIZATION" == "networkoptix" ]; then
    mv -f $BUILD_DIR/etc/init.d/networkoptix-$MODULE_NAME $BUILD_DIR/etc/init.d/$CUSTOMIZATION-$MODULE_NAME
    cp -Rf $BUILD_DIR/opt/networkoptix/* $BUILD_DIR/opt/$CUSTOMIZATION
    rm -Rf $BUILD_DIR/opt/networkoptix/
fi

if [[ "${box}" == "bpi" || "${box}" == "bananapi" ]]; then
    cp -f /usr/local/raspberrypi-tools/arm-bcm2708/gcc-linaro-arm-linux-gnueabihf-raspbian/arm-linux-gnueabihf/lib/libstdc++.s* $BUILD_DIR/$PREFIX_DIR/$MODULE_NAME/lib
fi

chmod -R 755 $BUILD_DIR/etc/init.d
chmod -R 755 $BUILD_DIR/$PREFIX_DIR/$MODULE_NAME/var/scripts

#building package
pushd $BUILD_DIR
  tar czf $PACKAGE_NAME .$PREFIX_DIR ./etc ./root
  cp $PACKAGE_NAME ${project.build.directory}
popd

if [ ! -z "$STRIP" ]; then
    pushd $DEBUG_DIR/$PREFIX_DIR/$MODULE_NAME/
      tar czf $PACKAGE-debug-symbols.tar.gz ./bin ./lib
      cp $PACKAGE-debug-symbols.tar.gz ${project.build.directory}
    popd
fi

mkdir -p zip
mv $PACKAGE_NAME ./zip
mv update.* ./zip
mv install.sh ./zip
cd zip
if [ ! -f $PACKAGE_NAME ]; then
  echo "Distribution is not created! Exiting"
  exit 1
fi
zip ./$UPDATE_NAME.zip ./*
mv ./* ../
cd ..
rm -Rf zip
<<<<<<< HEAD
#rm -Rf $TEMP_DIR
=======
rm -Rf $TEMP_DIR
>>>>>>> c5d6a79e
rm -Rf $DEBUG_DIR<|MERGE_RESOLUTION|>--- conflicted
+++ resolved
@@ -203,9 +203,5 @@
 mv ./* ../
 cd ..
 rm -Rf zip
-<<<<<<< HEAD
-#rm -Rf $TEMP_DIR
-=======
 rm -Rf $TEMP_DIR
->>>>>>> c5d6a79e
 rm -Rf $DEBUG_DIR