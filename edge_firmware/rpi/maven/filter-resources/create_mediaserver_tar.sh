#!/bin/bash

set -e

# SRC_DIR=../../


# function printHelp()
# {
#     echo "--target-dir={dir to copy packet to}"
#     echo
# }


PACKAGES_ROOT=$environment/packages/${box}
TOOLCHAIN_ROOT=$environment/packages/${box}/gcc-${gcc.version}
#bananapi uses bpi toolchain
if [[ "${box}" == "bananapi" ]]; then
    PACKAGES_ROOT=$environment/packages/bpi
    TOOLCHAIN_ROOT=$environment/packages/bpi/gcc-${gcc.version}
fi
TOOLCHAIN_PREFIX=$TOOLCHAIN_ROOT/bin/arm-linux-gnueabihf-

CUSTOMIZATION=${deb.customization.company.name}
PRODUCT_NAME=${product.name.short}
MODULE_NAME=mediaserver
VERSION=${release.version}.${buildNumber}
MAJOR_VERSION="${parsedVersion.majorVersion}"
MINOR_VERSION="${parsedVersion.minorVersion}"
BUILD_VERSION="${parsedVersion.incrementalVersion}"

BOX_NAME=${box}
BETA=""
if [[ "${beta}" == "true" ]]; then
  BETA="-beta"
fi
PACKAGE=$CUSTOMIZATION-mediaserver-$BOX_NAME-$VERSION
PACKAGE_NAME=$PACKAGE$BETA.tar.gz
UPDATE_NAME=server-update-$BOX_NAME-${arch}-$VERSION

TEMP_DIR="`mktemp -d`"
BUILD_DIR="$TEMP_DIR/hdw_"$BOX_NAME"_build_app.tmp"
DEBUG_DIR="$TEMP_DIR/hdw_"$BOX_NAME"_build_debug.tmp"
PREFIX_DIR=/opt/$CUSTOMIZATION
if [[ "${box}" == "bpi" ]]; then TARGET_LIB_DIR=$PREFIX_DIR/lib; else TARGET_LIB_DIR=$PREFIX_DIR/mediaserver/lib; fi

BUILD_OUTPUT_DIR=${libdir}
BINS_DIR=$BUILD_OUTPUT_DIR/bin/${build.configuration}
LIBS_DIR=$BUILD_OUTPUT_DIR/lib/${build.configuration}
DEBS_DIR=$BUILD_OUTPUT_DIR/deb
UBOOT_DIR=$BUILD_OUTPUT_DIR/root
USR_DIR=$BUILD_OUTPUT_DIR/usr
VOX_SOURCE_DIR=${ClientVoxSourceDir}

STRIP=
WITH_CLIENT=1

for i in "$@"
do
    if [ $i == "-h" -o $i == "--help"  ] ; then
        printHelp
        exit 0
    elif [[ "$i" =~ "--target-dir=" ]] ; then
        TARGET_DIR="`echo $i | sed 's/--target-dir=\(.*\)/\1/'`"
    elif [ "$i" == "--no-strip" ] ; then
        STRIP=
    elif [ "$i" == "--no-client" ] ; then
        WITH_CLIENT=
    fi
done

LIBS_TO_COPY=\
( libavcodec \
libavdevice \
libavfilter \
libavformat \
libavutil \
liblber-2.4 \
libldap-2.4 \
libldap_r-2.4 \
libquazip \
libsasl2 \
libsigar \
libswresample \
libswscale \
libappserver2 \
libcloud_db_client \
libcommon \
libmediaserver_core \
libnx_email \
libnx_fusion \
libnx_network \
libnx_streaming \
libnx_utils \
libpostproc \
libudt )

#additional libs for nx1 client
if [[ "${box}" == "bpi" ]]; then
    LIBS_TO_COPY+=(
        libGLESv2 \
        libMali \
        libUMP )
    if [[ ! -z "$WITH_CLIENT" ]]; then
        LIBS_TO_COPY+=( \
            ldpreloadhook \
            libcedrus \
            libnx_vms_utils \
            libclient_core \
            libnx_audio \
            libnx_media \
            libopenal \
            libproxydecoder \
            libEGL \
            libGLESv1_CM \
            libpixman-1 \
            libvdpau_sunxi )
    fi
fi

if [ -e "$LIBS_DIR/libvpx.so.1.2.0" ]; then
  LIBS_TO_COPY+=( libvpx.so )
fi

rm -rf $BUILD_DIR
mkdir -p $BUILD_DIR/$PREFIX_DIR
echo "$VERSION" > $BUILD_DIR/$PREFIX_DIR/version.txt

#copying libs
mkdir -p $BUILD_DIR/$TARGET_LIB_DIR/
mkdir -p $DEBUG_DIR/$TARGET_LIB_DIR/
for var in "${LIBS_TO_COPY[@]}"
do
  echo "Adding lib" ${var}
  cp $LIBS_DIR/${var}* $BUILD_DIR/$TARGET_LIB_DIR/ -av
  if [ ! -z "$STRIP" ]; then
    $TOOLCHAIN_PREFIX"objcopy" --only-keep-debug $BUILD_DIR/$TARGET_LIB_DIR/${var} $DEBUG_DIR/$TARGET_LIB_DIR/${var}.debug
    $TOOLCHAIN_PREFIX"objcopy" --add-gnu-debuglink=$DEBUG_DIR/$TARGET_LIB_DIR/${var}.debug $BUILD_DIR/$TARGET_LIB_DIR/${var}
    $TOOLCHAIN_PREFIX"strip" -g $BUILD_DIR/$TARGET_LIB_DIR/${var}
  fi
done

#copying qt libs
QTLIBS="Core Gui Xml XmlPatterns Concurrent Network Multimedia Sql"
<<<<<<< HEAD
if [[ "${box}" == "bpi" ]]; then
    QTLIBS="Concurrent Core EglDeviceIntegration Gui LabsTemplates MultimediaQuick_p Multimedia Network Qml Quick Sql Xml XmlPatterns DBus"
=======
if [[ "${box}" == "bpi" ]] && [[ ! -z "$WITH_CLIENT" ]]; then
    QTLIBS="Concurrent Core EglDeviceIntegration Gui LabsTemplates MultimediaQuick_p Multimedia Network Qml Quick Sql Xml XmlPatterns"
>>>>>>> 86c19926
fi
for var in $QTLIBS
do
    qtlib=libQt5$var.so
    echo "Adding Qt lib" $qtlib
    cp -P ${qt.dir}/lib/$qtlib* $BUILD_DIR/$TARGET_LIB_DIR/
done

#copying server bin
mkdir -p $BUILD_DIR/$PREFIX_DIR/mediaserver/bin/
mkdir -p $DEBUG_DIR/$PREFIX_DIR/mediaserver/bin/
cp $BINS_DIR/mediaserver $BUILD_DIR/$PREFIX_DIR/mediaserver/bin/
cp $BINS_DIR/external.dat $BUILD_DIR/$PREFIX_DIR/mediaserver/bin/
if [ ! -z "$STRIP" ]; then
  $TOOLCHAIN_PREFIX"objcopy" --only-keep-debug $BUILD_DIR/$PREFIX_DIR/mediaserver/bin/mediaserver $DEBUG_DIR/$PREFIX_DIR/mediaserver/bin/mediaserver.debug
  $TOOLCHAIN_PREFIX"objcopy" --add-gnu-debuglink=$DEBUG_DIR/$PREFIX_DIR/mediaserver/bin/mediaserver.debug $BUILD_DIR/$PREFIX_DIR/mediaserver/bin/mediaserver
  $TOOLCHAIN_PREFIX"strip" -g $BUILD_DIR/$PREFIX_DIR/mediaserver/bin/mediaserver
fi

#conf
mkdir -p $BUILD_DIR/$PREFIX_DIR/mediaserver/etc/
cp opt/networkoptix/mediaserver/etc/mediaserver.conf.template $BUILD_DIR/$PREFIX_DIR/mediaserver/etc

#start script and platform specific scripts
cp -R ./etc $BUILD_DIR
cp -R ./opt $BUILD_DIR

if [[ "${box}" == "bpi" ]] && [[ ! -z "$WITH_CLIENT" ]]; then
  #copying ffmpeg 3.0.2 libs
  cp -av $LIBS_DIR/ffmpeg $BUILD_DIR/$TARGET_LIB_DIR/
  #copying lite client bin
  mkdir -p $BUILD_DIR/$PREFIX_DIR/lite_client/bin/
  mkdir -p $DEBUG_DIR/$PREFIX_DIR/lite_client/bin/
  cp $BINS_DIR/mobile_client $BUILD_DIR/$PREFIX_DIR/lite_client/bin/
    if [ ! -z "$STRIP" ]; then
    $TOOLCHAIN_PREFIX"objcopy" --only-keep-debug $BUILD_DIR/$PREFIX_DIR/lite_client/bin/mobile_client $DEBUG_DIR/$PREFIX_DIR/lite_client/bin/mobile_client.debug
    $TOOLCHAIN_PREFIX"objcopy" --add-gnu-debuglink=$DEBUG_DIR/$PREFIX_DIR/lite_client/bin/mobile_client.debug $BUILD_DIR/$PREFIX_DIR/lite_client/bin/mobile_client
    $TOOLCHAIN_PREFIX"strip" -g $BUILD_DIR/$PREFIX_DIR/lite_client/bin/mobile_client
  fi

  #copying directories needed by lite client
  DIRS_TO_COPY=( \
  egldeviceintegrations \
  fonts \
  imageformats \
  mobile_client \
  platforms \
  qml \
  video \
  )
  for d in "${DIRS_TO_COPY[@]}"; do
    echo Copying directory ${d}
    cp -Rfv $BINS_DIR/${d} $BUILD_DIR/$PREFIX_DIR/lite_client/bin
  done

  #copying debs and uboot
  cp -Rfv $DEBS_DIR $BUILD_DIR/opt
  cp -Rfv $UBOOT_DIR $BUILD_DIR/root
  
  #copying additional binaries
  cp -Rfv $USR_DIR $BUILD_DIR/usr
  
  #additional platform specific files
  mkdir -p $BUILD_DIR/$PREFIX_DIR/lite_client/bin/lib
  cp -Rf ${qt.dir}/libexec $BUILD_DIR/$PREFIX_DIR/lite_client/bin
  mkdir -p $BUILD_DIR/$PREFIX_DIR/lite_client/bin/translations
  cp -Rf ${qt.dir}/translations $BUILD_DIR/$PREFIX_DIR/lite_client/bin
  cp -Rf ${qt.dir}/resources $BUILD_DIR/$PREFIX_DIR/lite_client/bin
  cp -f ${qt.dir}/resources/* $BUILD_DIR/$PREFIX_DIR/lite_client/bin/libexec
  cp -R ./root $BUILD_DIR
  mkdir -p $BUILD_DIR/root/tools/nx
  cp opt/networkoptix/mediaserver/etc/mediaserver.conf.template $BUILD_DIR/root/tools/nx
  chmod -R 755 $BUILD_DIR/$PREFIX_DIR/mediaserver/var/scripts
fi

#copying plugins
if [ -e "$BINS_DIR/plugins" ]; then
  mkdir -p $BUILD_DIR/$PREFIX_DIR/mediaserver/bin/plugins
  mkdir -p $DEBUG_DIR/$PREFIX_DIR/mediaserver/bin/plugins
  cp $BINS_DIR/plugins/*.* $BUILD_DIR/$PREFIX_DIR/mediaserver/bin/plugins/
  for f in `ls $BUILD_DIR/$PREFIX_DIR/mediaserver/bin/plugins/`
    do
      if [ ! -z "$STRIP" ]; then
        $TOOLCHAIN_PREFIX"objcopy" --only-keep-debug $BUILD_DIR/$PREFIX_DIR/mediaserver/bin/plugins/${f} $DEBUG_DIR/$PREFIX_DIR/mediaserver/bin/plugins/${f}.debug
        $TOOLCHAIN_PREFIX"objcopy" --add-gnu-debuglink=$DEBUG_DIR/$PREFIX_DIR/mediaserver/bin/plugins/${f}.debug $BUILD_DIR/$PREFIX_DIR/mediaserver/bin/plugins/${f}
        $TOOLCHAIN_PREFIX"strip" -g $BUILD_DIR/$PREFIX_DIR/mediaserver/bin/plugins/${f}
      fi
    done
fi

#copying vox
VOX_TARGET_DIR=$BUILD_DIR/$PREFIX_DIR/$MODULE_NAME/bin/vox
mkdir -p $VOX_TARGET_DIR
cp -Rf $VOX_SOURCE_DIR/* $VOX_TARGET_DIR

if [ ! "$CUSTOMIZATION" == "networkoptix" ]; then
    mv -f $BUILD_DIR/etc/init.d/networkoptix-mediaserver $BUILD_DIR/etc/init.d/$CUSTOMIZATION-mediaserver
    cp -Rf $BUILD_DIR/opt/networkoptix/* $BUILD_DIR/opt/$CUSTOMIZATION
    rm -Rf $BUILD_DIR/opt/networkoptix/
fi

if [[ "${box}" == "bpi" || "${box}" == "bananapi" ]]; then
    cp -f -P $PACKAGES_ROOT/libstdc++-6.0.20/lib/libstdc++.s* $BUILD_DIR/$TARGET_LIB_DIR
fi

chmod -R 755 $BUILD_DIR/etc/init.d

#building package

pushd $BUILD_DIR
    if [[ "${box}" == "bpi" ]]; then
        if [[ ! -z "$WITH_CLIENT" ]]; then
            tar czf $PACKAGE_NAME ./opt ./etc ./root ./usr
        else
            tar czf $PACKAGE_NAME ./opt ./etc
        fi
    else
        tar czf $PACKAGE_NAME .$PREFIX_DIR ./etc
    fi
    cp $PACKAGE_NAME ${project.build.directory}
popd

if [ ! -z "$STRIP" ]; then
    pushd $DEBUG_DIR/$PREFIX_DIR/mediaserver/
      tar czf $PACKAGE-debug-symbols.tar.gz ./bin ./lib
      cp $PACKAGE-debug-symbols.tar.gz ${project.build.directory}
    popd
fi

mkdir -p zip
mv $PACKAGE_NAME ./zip
mv update.* ./zip
mv install.sh ./zip
cd zip
if [ ! -f $PACKAGE_NAME ]; then
  echo "Distribution is not created! Exiting"
  exit 1
fi
zip ./$UPDATE_NAME.zip ./*
mv ./* ../
cd ..
rm -Rf zip
rm -Rf $TEMP_DIR<|MERGE_RESOLUTION|>--- conflicted
+++ resolved
@@ -142,13 +142,8 @@
 
 #copying qt libs
 QTLIBS="Core Gui Xml XmlPatterns Concurrent Network Multimedia Sql"
-<<<<<<< HEAD
-if [[ "${box}" == "bpi" ]]; then
+if [[ "${box}" == "bpi" ]] && [[ ! -z "$WITH_CLIENT" ]]; then
     QTLIBS="Concurrent Core EglDeviceIntegration Gui LabsTemplates MultimediaQuick_p Multimedia Network Qml Quick Sql Xml XmlPatterns DBus"
-=======
-if [[ "${box}" == "bpi" ]] && [[ ! -z "$WITH_CLIENT" ]]; then
-    QTLIBS="Concurrent Core EglDeviceIntegration Gui LabsTemplates MultimediaQuick_p Multimedia Network Qml Quick Sql Xml XmlPatterns"
->>>>>>> 86c19926
 fi
 for var in $QTLIBS
 do
