#!/bin/bash
set -x #< Log each command.
set -u #< Prohibit undefined variables.
set -e #< Exit on any error.

# Redirect all output of this script to the log file.
LOG_FILE="/var/log/bpi-upgrade.log"
exec 1<&- #< Close stdout fd.
exec 2<&- #< Close stderr fd.
exec 1<>"$LOG_FILE" #< Open stdout as $LOG_FILE for reading and writing.
exec 2>&1 #< Redirect stderr to stdout.

FAILURE_FLAG="/var/log/bpi-upgrade-failed.flag"
CUSTOMIZATION="${deb.customization.company.name}"
INSTALL_PATH="opt/$CUSTOMIZATION"
MEDIASERVER_PATH="$INSTALL_PATH/mediaserver"
DISTRIB="${artifact.name.server}"
STARTUP_SCRIPT="/etc/init.d/$CUSTOMIZATION-mediaserver"
TAR_FILE="./$DISTRIB.tar.gz"

# Call the specified command after mounting dev, setting MNT to the mount point.
# ATTENTION: The command is called without "exit-on-error".
callMounted() # filesystem dev MNT cmd [args...]
{
    local FILESYSTEM_callMounted="$1"; shift
    local DEV_callMounted="$1"; shift
    local MNT="$1"; shift

    mkdir -p "$MNT"
    umount "$DEV_callMounted" || true #< Unmount in case it was mounted.
    mount -t "$FILESYSTEM_callMounted" "$DEV_callMounted" "$MNT"

    local RESULT_callMounted=0
    "$@" || RESULT_callMounted=$? #< Called without "exit-on-error" due of "||".

    # Finally, unmount and return the original result of the called function.
    umount "$DEV_callMounted"
    rm -rf "$MNT"
    return $RESULT_callMounted
}

# ATTENTION: Intended to be called without "exit-on-error".
# [in] MNT
copyToBootPartition()
{
    cp -f "/root/tools/uboot"/* "$MNT" || true #< When cp omits dirs, it produces an error.
}

# ATTENTION: Intended to be called without "exit-on-error".
# [in] MNT
copyToDataPartition()
{
    rm -rf "$MNT/$INSTALL_PATH" || true

    # Unpack the distro to sdcard.
    tar xfv "$TAR_FILE" -C "$MNT/" || return $?

    mkdir -p "$MNT/$MEDIASERVER_PATH/var" || return $?
    cp -f "/root/tools/nx/ecs_static.sqlite" "$MNT/$MEDIASERVER_PATH/var/" || return $?

    local CONF_FILE="$MNT/$MEDIASERVER_PATH/etc/mediaserver.conf"
    local CONF_CONTENT="statisticsReportAllowed=true"
    if grep -q "^$CONF_CONTENT$" "$CONF_FILE"; then
        echo "$CONF_CONTENT" >>"$CONF_FILE" || return $?
    fi
}

installDeb() # package version
{
    local PACKAGE="$1"
    local VERSION="$2"

    local PRESENT=$(dpkg -l |grep "$PACKAGE" |grep "$VERSION" |awk '{print $3}')
    if [ -z "$PRESENT" ]; then
        dpkg -i "/opt/deb/$PACKAGE"/*.deb
    fi
}

upgradeVms()
{
    rm -rf "../$DISTRIB.zip" || true  #< Already unzipped, so remove .zip to save space in "/tmp".
    rm -rf "/$MEDIASERVER_PATH/lib" "/$MEDIASERVER_PATH/bin"/core* || true
    tar xfv "$TAR_FILE" -C / #< Extract the distro to the root.


    CIFSUTILS=$(dpkg --get-selections | grep -v deinstall | grep cifs-utils | awk '{print $1}')
    if [ -z "$CIFSUTILS" ]; then
        dpkg -i cifs-utils/*.deb
    fi

    if [[ "${box}" == "bpi" ]]; then
        # Avoid grabbing libstdc++ from mediaserver lib folder.
        export LD_LIBRARY_PATH=""

        cp -f "/$MEDIASERVER_PATH/var/ecs_static.sqlite" "/root/tools/nx/"

        callMounted vfat "/dev/mmcblk0p1" "/mnt/boot" copyToBootPartition

<<<<<<< HEAD
        installDeb libvdpau 0.4.1 || return $?
        installDeb fontconfig 2.11 || return $?
        installDeb fonts-takao-mincho "" || return $?
        installDeb fonts-baekmuk "" || return $?
        installDeb fonts-arphic-ukai "" || return $?
=======
        installDeb libvdpau 0.4.1
        installDeb fontconfig 2.11
        installDeb fonts-takao-mincho ""
>>>>>>> 8e96d6f6

        touch "/dev/cedar_dev"
        chmod 777 "/dev/disp"
        chmod 777 "/dev/cedar_dev"
        usermod -aG video root

        callMounted ext4 "/dev/mmcblk0p2" "/mnt/data" copyToDataPartition

        /etc/init.d/nx1boot upgrade
    fi
}

getPidWhichUsesPort() # port
{
    local PORT="$1"
    netstat -tpln |grep ":$PORT\s" |head -n 1 |awk '{print $NF}' |grep -o '[0-9]\+'
}

# Output nothing if the specified pid does not belong to a mediaserver; otherwise, output the pid.
checkMediaserverPid() # pid
{
    local PID="$1"

    if [ ! -z $(ps "$PID" |grep "/$MEDIASERVER_PATH") ]; then
        echo "$PID"
    fi
}

restartMediaserver()
{
    local MEDIASERVER_PORT=$(cat "/$MEDIASERVER_PATH/etc/mediaserver.conf" \
        |grep '^port=[0-9]\+$' |sed 's/port=//')

    # If the mediaserver cannot start because another process uses its port, kill it and restart.
    while true; do
        "$STARTUP_SCRIPT" start || true #< If not started, the loop will try again.
        sleep 3

        local PID_WHICH_USES_PORT=$(getPidWhichUsesPort "$MEDIASERVER_PORT")
        local MEDIASERVER_PID=$(checkMediaserverPid "$PID_WHICH_USES_PORT")
        if [ ! -z "$MEDIASERVER_PID" ]; then
            echo "Upgraded mediaserver is up and running with pid $MEDIASERVER_PID at port $MEDIASERVER_PORT"
            break
        fi

        echo "Another process (pid $PID_WHICH_USES_PORT) uses port $MEDIASERVER_PORT:" \
            "killing it and restarting $CUSTOMIZATION-mediaserver"

        # Just in case - the mediaserver should not be running by now.
        "$STARTUP_SCRIPT" stop || true

        kill -9 "$PID_WHICH_USES_PORT" || true
    done
}

main()
{
    rm -rf "$FAILURE_FLAG" || true

    echo "Starting VMS upgrade..."

    "$STARTUP_SCRIPT" stop || true # If not stopped, try upgrading as is.

    upgradeVms
    echo "VMS upgrade succeeded"

    sync

    if [ "${box}" = "bpi" ]; then
        reboot
        exit 0
    fi

    restartMediaserver
}

onExit() # Called on exit via trap.
{
    local RESULT=$?

    set +e #< Disable stopping on errors.

    if [ $RESULT != 0 ]; then
        touch "$FAILURE_FLAG" || echo "ERROR: Unable to create flag file $FAILURE_FLAG"
        echo "ERROR: VMS upgrade script failed with exit status $RESULT; created $FAILURE_FLAG"
    fi
    return $RESULT
}

trap onExit EXIT
main "$@"<|MERGE_RESOLUTION|>--- conflicted
+++ resolved
@@ -96,17 +96,11 @@
 
         callMounted vfat "/dev/mmcblk0p1" "/mnt/boot" copyToBootPartition
 
-<<<<<<< HEAD
-        installDeb libvdpau 0.4.1 || return $?
-        installDeb fontconfig 2.11 || return $?
-        installDeb fonts-takao-mincho "" || return $?
-        installDeb fonts-baekmuk "" || return $?
-        installDeb fonts-arphic-ukai "" || return $?
-=======
         installDeb libvdpau 0.4.1
         installDeb fontconfig 2.11
         installDeb fonts-takao-mincho ""
->>>>>>> 8e96d6f6
+        installDeb fonts-baekmuk "" || return $?
+        installDeb fonts-arphic-ukai "" || return $?
 
         touch "/dev/cedar_dev"
         chmod 777 "/dev/disp"
