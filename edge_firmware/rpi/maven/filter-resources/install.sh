--- conflicted
+++ resolved
@@ -1,124 +1,4 @@
 #!/bin/bash
-<<<<<<< HEAD
-set -x
-
-export LOG=/var/log/bpi-upgrade.log
-exec 1<&- #< Close stdout fd.
-exec 2<&- #< Close stderr fd.
-exec 1<>$LOG #< Open stdout as $LOG file for reading and writing.
-exec 2>&1 #< Redirect stderr to stdout.
-
-echo "Starting upgrade ..."
-COMPANY_NAME="${deb.customization.company.name}"
-MEDIASERVER_DIR="/opt/$COMPANY_NAME/mediaserver"
-export DISTRIB="${artifact.name.server}"
-
-update()
-{
-    cp "$DISTRIB.tar.gz" /tmp/
-    rm -rf "$MEDIASERVER_DIR/lib" "$MEDIASERVER_DIR"/bin/core*
-    mkdir -p "./$DISTRIB"
-    tar xfv "$DISTRIB.tar.gz" -C "./$DISTRIB"
-    cp -rf "./$DISTRIB"/* /
-
-    CIFSUTILS=$(dpkg --get-selections | grep -v deinstall | grep cifs-utils | awk '{print $1}')
-    if [ -z "$CIFSUTILS" ]; then
-        dpkg -i cifs-utils/*.deb
-    fi
-
-    if [[ "${box}" == "bpi" ]]; then
-        # Avoid grabbing libstdc++ from mediaserver lib folder.
-        export LD_LIBRARY_PATH=
-        export DATAPART=/dev/mmcblk0p2
-        export MNTDATAPART=/mnt/data
-        export BOOTPART=/dev/mmcblk0p1
-        export MNTBOOTPART=/mnt/boot
-
-        mkdir -p $MNTBOOTPART
-        mount -t vfat $BOOTPART $MNTBOOTPART
-        cp -f /root/tools/uboot/* $MNTBOOTPART
-        umount $BOOTPART
-        rm -Rf $MNTBOOTPART
-
-        LIBVDPAU=$(dpkg -l | grep libvdpau | grep 0.4.1 | awk '{print $3}')
-        if [ -z $LIBVDPAU ]; then dpkg -i /opt/deb/libvdpau/*.deb; fi
-
-        FONTCONFIG=$(dpkg -l | grep fontconfig | grep 2.11 | awk '{print $3}')
-        if [ -z $FONTCONFIG ]; then dpkg -i /opt/deb/fontconfig/*.deb; fi
-
-        FONTS=$(dpkg -l | grep fonts-takao-mincho | awk '{print $3}')
-        if [ -z $FONTS ]; then dpkg -i /opt/deb/fonts-takao-mincho/*.deb; fi
-
-        touch /dev/cedar_dev
-        chmod 777 /dev/disp
-        chmod 777 /dev/cedar_dev
-        usermod -aG video root
-
-        mkdir -p $MNTDATAPART
-        mount -t ext4 $DATAPART $MNTDATAPART
-        cp -f /opt/$COMPANY_NAME/mediaserver/var/ecs_static.sqlite /root/tools/nx/ecs_static.sqlite
-        rm -Rf $MNTDATAPART/opt/$COMPANY_NAME
-        cp -Rf ./$DISTRIB/* $MNTDATAPART
-        mkdir -p $MNTDATAPART/opt/$COMPANY_NAME/mediaserver/var
-        cp -f /root/tools/nx/ecs_static.sqlite $MNTDATAPART/opt/$COMPANY_NAME/mediaserver/var
-        CONF_FILE="$MNTDATAPART/opt/$COMPANY_NAME/mediaserver/etc/mediaserver.conf"
-        grep -q "statisticsReportAllowed=true" $CONF_FILE \
-            && echo "statisticsReportAllowed=true" >> $CONF_FILE
-        umount $DATAPART
-        /etc/init.d/nx1boot upgrade
-        rm -Rf ./$DISTRIB
-        sync
-    fi
-    # TODO: Add errorlevel handling.
-    rm "/tmp/$DISTRIB.tar.gz"
-}
-
-get_port_pid() # port
-{
-    local PORT="$1"
-    netstat -tpan |grep "$PORT" |grep 'LISTEN' |awk '{print $NF}' |grep -o '[0-9]\+'
-}
-
-# Output nothing if not found.
-get_another_server_pid() # port_pid
-{
-    local PORT_PID="$1"
-    local RESULT=$(ps "$PORT_PID" |grep "/opt/$COMPANY_NAME/mediaserver")
-    # $RESULT may contain spaces or \n, in this case we need to convert it to an empty string.
-    echo "${RESULT// }"
-}
-
-/etc/init.d/cron stop
-/etc/init.d/$COMPANY_NAME-mediaserver stop
-update
-if [ "${box}" = "bpi" ]; then
-    reboot
-    exit 0
-fi
-
-/etc/init.d/$COMPANY_NAME-mediaserver start
-
-sleep 3
-
-SERVER_PORT=$(cat /opt/$COMPANY_NAME/mediaserver/etc/mediaserver.conf \
-    |grep port= |grep -o '[0-9]\+')
-
-# Determining the process that occupies Server Port.
-PORT_PID=$(get_port_process "$SERVER_PORT")
-
-# Checking if the process belongs to our server. Netstat always shows process name like
-# "xxxxx/mediaserver", but it may be the mediaserver of a different customization.
-SERVER_PID=$(get_another_server_pid "$PORT_PID")
-while [ -z "$SERVER_PID" ]; do
-    echo "Restarting $COMPANY_NAME-mediaserver" >>"/opt/$COMPANY_NAME/mediaserver/var/log/update.log"
-    /etc/init.d/$COMPANY_NAME-mediaserver stop
-    kill -9 "$PORT_PID"
-    /etc/init.d/$COMPANY_NAME-mediaserver start
-    sleep 3
-    PORT_PID=$(get_port_process "$SERVER_PORT")
-    SERVER_PID=$(get_another_server_pid "$PORT_PID")
-done
-=======
 set -x #< Log each command.
 
 # Redirect all output of this script to the log file.
@@ -188,10 +68,10 @@
     tar xfv "$TAR_FILE" -C / || return $? #< Extract the distro to the root.
 
 
-  CIFSUTILS=$(dpkg --get-selections | grep -v deinstall | grep cifs-utils | awk '{print $1}')
-  if [ -z "$CIFSUTILS" ]; then
-      dpkg -i cifs-utils/*.deb
-  fi
+    CIFSUTILS=$(dpkg --get-selections | grep -v deinstall | grep cifs-utils | awk '{print $1}')
+    if [ -z "$CIFSUTILS" ]; then
+        dpkg -i cifs-utils/*.deb
+    fi
 
     if [[ "${box}" == "bpi" ]]; then
         # Avoid grabbing libstdc++ from mediaserver lib folder.
@@ -287,5 +167,4 @@
     return $RESULT
 }
 
-main "$@"
->>>>>>> 99524da6
+main "$@"