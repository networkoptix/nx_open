--- conflicted
+++ resolved
@@ -67,6 +67,12 @@
     rm -rf "/$MEDIASERVER_PATH/lib" "/$MEDIASERVER_PATH/bin"/core* #< Ignore errors.
     tar xfv "$TAR_FILE" -C / || return $? #< Extract the distro to the root.
 
+
+  CIFSUTILS=$(dpkg --get-selections | grep -v deinstall | grep cifs-utils | awk '{print $1}')
+  if [ -z "$CIFSUTILS" ]; then
+      dpkg -i cifs-utils/*.deb
+  fi
+
     if [[ "${box}" == "bpi" ]]; then
         # Avoid grabbing libstdc++ from mediaserver lib folder.
         export LD_LIBRARY_PATH=""
@@ -118,81 +124,6 @@
     fi
     echo "VMS upgrade succeeded"
 
-<<<<<<< HEAD
-set -x
-
-export NX1UPGRADELOG=/var/log/nx1upgrade.log
-# Close STDOUT file descriptor
-exec 1<&-
-# Close STDERR FD
-exec 2<&-
-
-# Open STDOUT as $NX1UPGRADELOG file for read and write.
-exec 1<>$NX1UPGRADELOG
-
-# Redirect STDERR to STDOUT
-exec 2>&1
-
-echo "Starting upgrade ..."
-COMPANY_NAME=${deb.customization.company.name}
-MEDIASERVER_DIR=/opt/$COMPANY_NAME/mediaserver
-export DISTRIB=${artifact.name.server}
-
-update () {
-  cp $DISTRIB.tar.gz /tmp
-  rm -Rf $MEDIASERVER_DIR/lib $MEDIASERVER_DIR/bin/core*
-  mkdir -p ./$DISTRIB
-  tar xfv $DISTRIB.tar.gz -C ./$DISTRIB
-  cp -Rf ./$DISTRIB/* /
-
-  CIFSUTILS=$(dpkg --get-selections | grep -v deinstall | grep cifs-utils | awk '{print $1}')
-  if [ -z "$CIFSUTILS" ]; then
-      dpkg -i cifs-utils/*.deb
-  fi
-
-  if [[ "${box}" == "bpi" ]]; then
-    #avoid grabbing libstdc++ from mediaserver lib folder
-    export LD_LIBRARY_PATH=
-    export DATAPART=/dev/mmcblk0p2
-    export MNTDATAPART=/mnt/data
-    export BOOTPART=/dev/mmcblk0p1
-    export MNTBOOTPART=/mnt/boot
-
-    mkdir -p $MNTBOOTPART
-    mount -t vfat $BOOTPART $MNTBOOTPART
-    cp -f /root/tools/uboot/* $MNTBOOTPART
-    umount $BOOTPART
-    rm -Rf $MNTBOOTPART
-
-    LIBVDPAU=$(dpkg -l | grep libvdpau | grep 0.4.1 | awk '{print $3}')
-    if [ -z $LIBVDPAU ]; then dpkg -i /opt/deb/libvdpau/*.deb; fi
-
-    FONTCONFIG=$(dpkg -l | grep fontconfig | grep 2.11 | awk '{print $3}')
-    if [ -z $FONTCONFIG ]; then dpkg -i /opt/deb/fontconfig/*.deb; fi
-
-    FONTS=$(dpkg -l | grep fonts-takao-mincho | awk '{print $3}')
-    if [ -z $FONTS ]; then dpkg -i /opt/deb/fonts-takao-mincho/*.deb; fi
-
-    touch /dev/cedar_dev
-    chmod 777 /dev/disp
-    chmod 777 /dev/cedar_dev
-    usermod -aG video root
-
-    mkdir -p $MNTDATAPART
-    mount -t ext4 $DATAPART $MNTDATAPART
-    cp -f /opt/$COMPANY_NAME/mediaserver/var/ecs_static.sqlite /root/tools/nx/ecs_static.sqlite
-    rm -Rf $MNTDATAPART/opt/$COMPANY_NAME
-    cp -Rf ./$DISTRIB/* $MNTDATAPART
-    mkdir -p $MNTDATAPART/opt/$COMPANY_NAME/mediaserver/var
-    cp -f /root/tools/nx/ecs_static.sqlite $MNTDATAPART/opt/$COMPANY_NAME/mediaserver/var
-    CONF_FILE="$MNTDATAPART/opt/$COMPANY_NAME/mediaserver/etc/mediaserver.conf"
-    grep -q "statisticsReportAllowed=true" $CONF_FILE \
-        && echo "statisticsReportAllowed=true" >> $CONF_FILE
-    umount $DATAPART
-    /etc/init.d/nx1boot upgrade
-    rm -Rf ./$DISTRIB
-=======
->>>>>>> dac9dd00
     sync
 
     if [ "${box}" = "bpi" ]; then
