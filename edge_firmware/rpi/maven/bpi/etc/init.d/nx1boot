--- conflicted
+++ resolved
@@ -122,22 +122,12 @@
     mkdir -p $MNTBOOTPART
     mount -t vfat $BOOTPART $MNTBOOTPART
     ln -s $MNTBOOTPART/backup/bootloader /tmp/fw_printenv
-<<<<<<< HEAD
-    if [ -f /tmp/serial ]; then rm /tmp/serial; fi
-    SERIAL=$(/tmp/fw_printenv serial | sed 's/serial=//')
-    echo $SERIAL > /tmp/serial
-    SERIAL_SHORT=${SERIAL%???????}
-    SERIAL_CHECK=$(echo $SERIAL_SHORT | grep '14\|15')
-    if [ -z $SERIAL_CHECK ]; then RESET=true; else RESET=false; fi    
-    echo `date` "SERIAL NUMBER:"$SERIAL""
-=======
     # Serial Number was used only for checking the reset button status. Removing old file.
     rm -rf /tmp/serial
 	RESET=$(/tmp/fw_printenv reset | sed 's/reset=//')
 	RESET=${RESET:-false}
     echo "++++++++++++++ RESET BUTTON PRESENT: "$RESET" ++++++++++++++" >&2 >/dev/kmsg
     echo `date` "++++++++++++++ RESET BUTTON PRESENT: "$RESET" ++++++++++++++" >> $NX1LOG
->>>>>>> 280cf219
     rm /tmp/fw_printenv
     umount $BOOTPART
     rm -Rf $MNTBOOTPART
@@ -393,15 +383,10 @@
 }    
 
 default_sequence () {
-<<<<<<< HEAD
-    get_serial_number
+    get_reset_button_presense
     #upgrading from 2.x to 3.x on first boot
     if [ "$BOOTDEVICE" = "mmc" ]; then upgrade_sd; fi
-    if [ "$RESET" = "true" ]; then /etc/init.d/nx1button start; fi    
-=======
-    get_reset_button_presense
     if [ "$RESET" = "true" ]; then /etc/init.d/nx1button start; fi
->>>>>>> 280cf219
     stop_server
     setup_hdd_environment
     echo `date` "BOOTED FROM "$BOOTDEVICE""
