--- conflicted
+++ resolved
@@ -82,7 +82,6 @@
     export ARCHIVE=`cat /tmp/archive`
 }
 
-<<<<<<< HEAD
 stop_server() {
     /etc/init.d/cron stop
     /etc/init.d/$CUSTOMIZATION-mediaserver stop
@@ -95,7 +94,7 @@
 
 tweak_charger() {
     #tweak to enable battery charge function for AXP209
-    i2cset -f -y 0 0x34 0x35 0xa2
+i2cset -f -y 0 0x34 0x35 0x83
 }
 
 get_serial_number() {
@@ -111,10 +110,6 @@
     umount $BOOTPART
     rm -Rf $MNTBOOTPART
 }
-=======
-#tweak to enable battery charge function for AXP209
-i2cset -f -y 0 0x34 0x35 0x83
->>>>>>> 3dcf4f7f
 
 hddboot_indicator_flush() {
     mkdir -p $MNTUBOOTENVPART
