--- conflicted
+++ resolved
@@ -58,13 +58,9 @@
     if [ -f $MNTBOOTHDDPART/restored ] && [ -f $MNTBOOTHDDPART/boot/vmlinuz*bananian ] && [ "$HDDMAC" = "$MAC" ]; then HDDNX1=true; else HDDNX1=false; fi
     ARCHIVE_FILES=`ls $MNTDATAHDDPART/*Media/ | grep quality`
     ARCHIVE_DB=`ls $MNTDATAHDDPART/*Media/ | grep ".sqlite"`
-<<<<<<< HEAD
-    if [ ! -z $ARCHIVE_FILES ] && [ ! -z $ARCHIVE_DB ]; then ARCHIVE=true; else ARCHIVE=false; fi
+    if [[ ! -z $ARCHIVE_FILES ]] && [[ ! -z $ARCHIVE_DB ]]; then ARCHIVE=true; else ARCHIVE=false; fi
     echo "++++++++++++++ ARCHIVE FOUND ON HDD:"$ARCHIVE" ++++++++++++++" >&2 >/dev/kmsg
     echo `date` "++++++++++++++ ARCHIVE FOUND ON HDD:"$ARCHIVE" ++++++++++++++" >> $NX1LOG       
-=======
-    if [[ ! -z $ARCHIVE_FILES ]] && [[ ! -z $ARCHIVE_DB ]]; then ARCHIVE=true; else ARCHIVE=false; fi
->>>>>>> d646bf54
     for p in $( lsof | grep $MNTBOOTHDDPART | awk {'print $2'} ); do kill $p; done
     sleep 2
     umount $BOOTHDDPART
