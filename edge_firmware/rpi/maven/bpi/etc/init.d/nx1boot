--- conflicted
+++ resolved
@@ -277,7 +277,11 @@
     fi    
 }
 
-<<<<<<< HEAD
+check_statistics_warning() {
+    STATISTICS=$(cat /opt/$CUSTOMIZATION/mediaserver/etc/mediaserver.conf | grep statisticsReportAllowed=true)
+    if [[ -z $STATISTICS ]]; then echo "statisticsReportAllowed=true" >> /opt/$CUSTOMIZATION/mediaserver/etc/mediaserver.conf; fi
+}
+
 save_ipconfig() {
 # saves IP configuration and sets the flag to restore it after reboot (if reboot happened during restore process)
     echo "++++++++++++++ SAVING IP CONFIG... ++++++++++++++" >&2 >/dev/kmsg
@@ -315,22 +319,14 @@
         umount $DATAPART
         rm -Rf $MNTDATAPART  
     fi    
-=======
-check_statistics_warning() {
-    STATISTICS=$(cat /opt/$CUSTOMIZATION/mediaserver/etc/mediaserver.conf | grep statisticsReportAllowed=true)
-    if [[ -z $STATISTICS ]]; then echo "statisticsReportAllowed=true" >> /opt/$CUSTOMIZATION/mediaserver/etc/mediaserver.conf; fi
->>>>>>> ba145a9b
 }
 
 default_sequence () {
     echo "++++++++++++++ BOOTED FROM "$BOOTDEVICE" ++++++++++++++" >&2 >/dev/kmsg
     echo `date` "++++++++++++++ BOOTED FROM "$BOOTDEVICE" ++++++++++++++" >> $NX1LOG
     ethtweak
-<<<<<<< HEAD
     get_serial_number
-=======
     check_statistics_warning
->>>>>>> ba145a9b
     if [[ -z $(cat /opt/$CUSTOMIZATION/mediaserver/etc/mediaserver.conf | grep systemName) ]]; then echo "systemName=__auto__system_"$MAC >> /opt/$CUSTOMIZATION/mediaserver/etc/mediaserver.conf; else echo true; fi
     if [[ -z $(cat /root/tools/nx/mediaserver.conf | grep systemName) ]]; then echo "systemName=__auto__system_"$MAC >> /root/tools/nx/mediaserver.conf; else echo true; fi
     if [ "$BOOTDEVICE" = "mmc" ]; then    
