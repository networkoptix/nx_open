#!/bin/bash
### BEGIN INIT INFO
# Provides:          nx1boot
# Required-Start:    $remote_fs loadcpufreq
# Required-Stop:
# Default-Start:     2 3 4 5
# Default-Stop:
# X-Start-Before:    hddbootflush
# Short-Description: nx1 boot sequence
# Description:       Provides the ability to boot up automatically depending on available 
#                    boot devices and ability to override boot using the boot menu.
### END INIT INFO
# VERSION: ${release.version}.${buildNumber}

export NX1LOG=/var/log/nx1.log
set -x

# Close STDOUT file descriptor
exec 1<&-
# Close STDERR FD
exec 2<&-

# Open STDOUT as $NX1LOG file for read and write.
exec 1<>$NX1LOG

# Redirect STDERR to STDOUT
exec 2>&1

echo `date` "++++++++++++++++++++++ Starting Boot Process ++++++++++++++++++++++++"

if [[ "${beta}" == "true" ]]; then 
  BETA="-beta" 
fi 
export CUSTOMIZATION=${deb.customization.company.name}
export DISTRIB=$CUSTOMIZATION-mediaserver-${box}-${release.version}.${buildNumber}$BETA

export CHECKBOOTHDDPART=
export CHECKDATAHDDPART=
export DISK=`fdisk -l | grep "Disk" | grep "dev/sd" | awk '{print substr ($2, 0, length($2))}'`
if [ ! -z $DISK ]; then
    export CHECKBOOTHDDPART=`fdisk -l | grep "$DISK"1 | awk '{print $1}'`
    export CHECKDATAHDDPART=`fdisk -l | grep "$DISK"2 | awk '{print $1}'`
fi

if [[ ! -z $( cat /proc/cmdline | grep mmc ) ]]; then export BOOTDEVICE=mmc; else export BOOTDEVICE=ata; fi

export BOOTHDDPART="$DISK"1
export DATAHDDPART="$DISK"2
export MAC=`ifconfig | grep eth0 | grep -v avahi | awk {'print $5'}`
export MOUNTBOOT=
export MOUNTDATA=
export HDDNX1=
export BOOTPART=/dev/mmcblk0p1
export UBOOTENVPART=/dev/mmcblk0p3
export DATAPART=/dev/mmcblk0p2
export MNTBOOTPART=/mnt/boot
export MNTUBOOTENVPART=/mnt/ubootenv
export MNTDATAPART=/mnt/data
export MNTBOOTHDDPART=/mnt/hdd/boot
export MNTDATAHDDPART=/mnt/hdd/data
export HDDBOOTFLUSHSCRIPT=hddbootflush.sh
export HDDBOOTFLUSH=/etc/init.d/$HDDBOOTFLUSHSCRIPT
export HDDBOOT_INDICATOR=$MNTUBOOTENVPART/hddboot

setup_hdd_environment() {
    if [ -f /tmp/hdd_native ]; then rm /tmp/hdd_native; fi
    if [ -f /tmp/archive ]; then rm /tmp/archive; fi
    if [ ! -z $CHECKBOOTHDDPART ] && [ ! -z $CHECKDATAHDDPART ]; then
        mkdir -p $MNTDATAHDDPART
        mkdir -p $MNTBOOTHDDPART
        mount -t ext4 $DATAHDDPART $MNTDATAHDDPART
        mount -t ext4 $BOOTHDDPART $MNTBOOTHDDPART
        HDDMAC=`cat $MNTBOOTHDDPART/var/tmp/mac`
        echo `date` "ACTUAL MAC:"$MAC""
        echo `date` "HARD DRIVE IS BOUND TO MAC:"$HDDMAC""
        if [ -f $MNTBOOTHDDPART/restored ] && [ -f $MNTBOOTHDDPART/boot/vmlinuz*bananian ] && [ "$HDDMAC" = "$MAC" ]; then HDDNX1=true; else HDDNX1=false; fi
        ARCHIVE_FILES=`ls $MNTDATAHDDPART/*Media/ | grep quality`
        ARCHIVE_DB=`ls $MNTDATAHDDPART/*Media/ | grep ".sqlite"`
        if [[ ! -z "$ARCHIVE_FILES" ]] && [[ ! -z "$ARCHIVE_DB" ]]; then ARCHIVE=true; else ARCHIVE=false; fi
        echo `date` "ARCHIVE FOUND ON HDD:"$ARCHIVE""
        for p in $( lsof $MNTBOOTHDDPART | grep $MNTBOOTHDDPART | awk {'print $2'} ); do kill $p; done
        sleep 2
        umount $BOOTHDDPART
        for p in $( lsof $MNTDATAHDDPART | grep $MNTDATAHDDPART | awk {'print $2'} ); do kill $p; done
        sleep 2
        umount $DATAHDDPART
        rm -Rf $MNTBOOTHDDPART
    else
        HDDNX1=false
        ARCHIVE=false
    fi
    echo $HDDNX1 > /tmp/hdd_native
    echo $ARCHIVE > /tmp/archive
}

read_hdd_environment() {
    export HDDNX1=`cat /tmp/hdd_native`
    export ARCHIVE=`cat /tmp/archive`
}

stop_server() {
    /etc/init.d/cron stop
    /etc/init.d/$CUSTOMIZATION-mediaserver stop
}

start_server() {
    /etc/init.d/cron start
    /etc/init.d/$CUSTOMIZATION-mediaserver start
}

start_lite_client() {
    /etc/init.d/$CUSTOMIZATION-lite-client start
}

stop_lite_client() {
    /etc/init.d/$CUSTOMIZATION-lite-client stop
}

tweak_charger() {
    #tweak to enable battery charge function for AXP209
i2cset -f -y 0 0x34 0x35 0x83
}

get_serial_number() {
    mkdir -p $MNTBOOTPART
    mount -t vfat $BOOTPART $MNTBOOTPART
    ln -s $MNTBOOTPART/backup/bootloader /tmp/fw_printenv
    if [ -f /tmp/serial ]; then rm /tmp/serial; fi
    SERIAL=$(/tmp/fw_printenv serial | sed 's/serial=//')
    echo $SERIAL > /tmp/serial
    SERIAL_SHORT=${SERIAL%???????}
    SERIAL_CHECK=$(echo $SERIAL_SHORT | grep '14\|15')
    if [ -z $SERIAL_CHECK ]; then RESET=true; else RESET=false; fi    
    echo `date` "SERIAL NUMBER:"$SERIAL""
    rm /tmp/fw_printenv
    umount $BOOTPART
    rm -Rf $MNTBOOTPART
}

hddboot_indicator_flush() {
    mkdir -p $MNTUBOOTENVPART
    mount $UBOOTENVPART $MNTUBOOTENVPART
    if [ -f $HDDBOOT_INDICATOR ]; then rm $HDDBOOT_INDICATOR; fi
    umount $UBOOTENVPART
    rm -Rf $MNTUBOOTENVPART
}

#tweak to reanimate network interface after MAC change
ethtweak () {
    ETH=`ifconfig | grep eth0 | awk {'print $1'}`
    if [ -z "$ETH" ]; then
        echo `date` "NETWORK INTERFACE ERROR. REBOOTING TO FIX"
        rm /etc/udev/rules.d/70-persistent-net.rules
        reboot
    fi
}

hddboot_indicator_create() {
    mkdir -p $MNTUBOOTENVPART
    mount $UBOOTENVPART $MNTUBOOTENVPART
    if [ ! -f $HDDBOOT_INDICATOR ]; then touch $HDDBOOT_INDICATOR; fi
    umount $UBOOTENVPART
    rm -Rf $MNTUBOOTENVPART
}

reboot_from_hdd () {
    if [ -z $DISK ]; then
        echo `date` "NO HDD FOUND"
        exit 1
    else
        echo `date` "REBOOTING FROM HDD..."
        hddboot_indicator_flush
        reboot
        exit 0
    fi
}

reboot_from_sd () {
    echo `date` "REBOOTING FROM SD CARD..."
    hddboot_indicator_create
    reboot
    sleep 1
    exit 0
}

system_restore () {
    if [ -z $DISK ]; then
        echo `date` "NO HDD FOUND"
        exit 0
    fi

    if [ "$BOOTDEVICE" = "ata" ]; then
        rm /restored
        fsck.ext4 $DATAPART -fy
        mkdir -p $MNTBOOTPART
        mount -t vfat $BOOTPART $MNTBOOTPART
        if [ ! -f $MNTBOOTPART/restore ]; then touch $MNTBOOTPART/restore; fi
        umount $BOOTPART
        rm -Rf $MNTBOOTPART
        echo `date` "REBOOTING TO SD CARD FOR RESTORE"
        reboot_from_sd
        exit 0
    fi

    if [ "$BOOTDEVICE" = "mmc" ] && [ ! -f /restore ]; then
        mkdir -p $MNTBOOTHDDPART
        mount -t ext4 $BOOTHDDPART $MNTBOOTHDDPART
        rm $MNTBOOTHDDPART/restored
        umount $BOOTHDDPART
        rm -Rf $MNTBOOTHDDPART
        echo `date` "REBOOTING FOR RESTORE"
        touch /restore
        hddboot_indicator_create
        shutdown -rF now
        exit 0
    fi

    if [ -f /restore ]; then
        stop_server
        stop_lite_client        
        read_hdd_environment
        /etc/init.d/nx1led restore
        rm /etc/udev/rules.d/70-persistent-net.rules
        for p in $( lsof $MNTBOOTHDDPART | grep $MNTBOOTHDDPART | awk {'print $2'} ); do kill $p; done
        sleep 2
        umount $BOOTHDDPART
        for p in $( lsof $MNTDATAHDDPART | grep $MNTDATAHDDPART | awk {'print $2'} ); do kill $p; done
        sleep 2
        umount $DATAHDDPART
        if [ "$ARCHIVE" = "false" ]; then
            echo `date` "FOREIGN HDD FOUND. FORMATTING THE WHOLE DRIVE..."
            dd if=/dev/zero of=$DISK bs=512 count=1 conv=notrunc
            (echo 2; echo x; echo z; echo y; echo y) | gdisk $DISK
            #for v_partition in $(parted -s $DISK print|awk '/^ / {print $1}')
            #do
            #   parted -s $DISK rm ${v_partition}
            #done
            (echo y) | parted -a optimal $DISK mklabel msdos
            #(echo w) | fdisk $DISK
            #parted -a optimal $DISK mkpart primary ext4 0G 8G
            (echo n; echo p; echo 1; echo ; echo +7600MB; echo w) | fdisk $DISK
            #parted -a optimal $DISK mkpart primary ext4 8G 100%
            (echo n; echo p; echo 2; echo ; echo ; echo w) | fdisk $DISK
            partprobe $DISK
            mkfs.ext4 $DATAHDDPART
            mkdir -p $MNTDATAHDDPART
            mount -t ext4 $DATAHDDPART $MNTDATAHDDPART
            MOUNTDATA=`df -h | grep "$DATAHDDPART"`
            sleep 2
            if [ -z "$MOUNTDATA" ]; then
                echo `date` "CANNOT MOUNT FILESYSTEM "$DATAHDDPART" - REBOOTING FOR RESTORE "
                touch /restore
                hddboot_indicator_create
                shutdown -rF now
                exit 0
            fi
            for p in $( lsof $MNTDATAHDDPART | grep $MNTDATAHDDPART | awk {'print $2'} ); do print $p; done
            sleep 2
            umount $DATAHDDPART
        else
            echo `date` "ARCHIVE FOUND ON HDD. RESTORING ONLY SYSTEM PARTITION..."
        fi
        echo "RESTORING SYSTEM PARTITION..."
        mkfs.ext4 $BOOTHDDPART
        mkdir -p $MNTBOOTHDDPART
        mount -t ext4 $BOOTHDDPART $MNTBOOTHDDPART
        MOUNTBOOT=`df -h | grep "$BOOTHDDPART"`
        sleep 2
        if [ -z "$MOUNTBOOT" ]; then
            echo `date` "CANNOT MOUNT FILESYSTEM "$BOOTHDDPART" - REBOOTING FOR RESTORE "
            touch /restore
            hddboot_indicator_create
            shutdown -rF now
            exit 0
        fi
        for p in $( lsof | grep $MNTBOOTHDDPART | awk {'print $2'} ); do kill $p; done
        sleep 2
        umount $BOOTHDDPART
        dd if=$DATAPART of=$BOOTHDDPART bs=4096 conv=notrunc,noerror,sync
        #rsync -arx --progress  --delete / $MNTBOOTHDDPART --exclude 'mnt' >&2 >/dev/kmsg
        sync
        #echo "/dev/sda2    /mnt/hdd/data    ext4    defaults        0       0" >> $MNTBOOTHDDPART/etc/fstab
        mount -t ext4 $BOOTHDDPART $MNTBOOTHDDPART
        rm -Rf $MNTBOOTHDDPART/mnt
        mkdir $MNTBOOTHDDPART/mnt
        mv -f $MNTBOOTHDDPART/opt/$CUSTOMIZATION/mediaserver/var/scripts $MNTBOOTHDDPART/opt/$CUSTOMIZATION/mediaserver/
        rm -Rf $MNTBOOTHDDPART/opt/$CUSTOMIZATION/mediaserver/var
        rm -Rf $MNTBOOTHDDPART/opt/$CUSTOMIZATION/mediaserver/etc/
        mkdir -p $MNTBOOTHDDPART/opt/$CUSTOMIZATION/mediaserver/etc/
        mkdir -p $MNTBOOTHDDPART/opt/$CUSTOMIZATION/mediaserver/var/
        cp -f /root/tools/nx/mediaserver.conf.template $MNTBOOTHDDPART/opt/$CUSTOMIZATION/mediaserver/etc
        cp -f /opt/$CUSTOMIZATION/mediaserver/var/ecs_static.sqlite $MNTBOOTHDDPART/opt/$CUSTOMIZATION/mediaserver/var
        mv -f $MNTBOOTHDDPART/opt/$CUSTOMIZATION/mediaserver/scripts $MNTBOOTHDDPART/opt/$CUSTOMIZATION/mediaserver/var
        #restoring saved IP configuration
        if [ -f /var/tmp/interfaces ] && [ -f /var/tmp/keep_ip ]; then
            cp -f /var/tmp/interfaces $MNTBOOTHDDPART/etc/network
        else
            cp -f /root/tools/network/interfaces $MNTBOOTHDDPART/etc/network
        fi
        delete_saved_ipconfig
        rm /var/tmp/interfaces
        rm /var/tmp/keep_ip
        rm $MNTBOOTHDDPART/restore
        touch $MNTBOOTHDDPART/restored
        if [ ! -f $MNTBOOTHDDPART/var/tmp/mac ]; then echo $MAC > $MNTBOOTHDDPART/var/tmp/mac; fi
        hddboot_indicator_flush
        umount $BOOTHDDPART
        /etc/init.d/nx1led stop
        shutdown -rF now
        exit 0
    fi
}

check_statistics_warning() {
    CONF_FILE="/opt/$CUSTOMIZATION/mediaserver/etc/mediaserver.conf"
    grep -q "statisticsReportAllowed=true" $CONF_FILE \
        && echo "statisticsReportAllowed=true" >> $CONF_FILE
}

save_ipconfig() {
# saves IP configuration and sets the flag to restore it after reboot (if reboot happened during restore process)
    echo `date` "SAVING IP CONFIG..."
    if [ "$BOOTDEVICE" = "mmc" ]; then
        mkdir -p $MNTBOOTHDDPART
        mount -t ext4 $BOOTHDDPART $MNTBOOTHDDPART
        if [ -f $MNTBOOTHDDPART/etc/network/interfaces ]; then
            cp -f $MNTBOOTHDDPART/etc/network/interfaces /var/tmp
        else
            cp -f /etc/network/interfaces /var/tmp
        fi
        touch /var/tmp/keep_ip
        umount $BOOTHDDPART
    fi
    if [ "$BOOTDEVICE" = "ata" ]; then
        mkdir -p $MNTDATAPART
        mount -t ext4 $DATAPART $MNTDATAPART
        cp -f /etc/network/interfaces $MNTDATAPART/var/tmp
        touch $MNTDATAPART/var/tmp/keep_ip
        umount $DATAPART
        rm -Rf $MNTDATAPART
    fi
}

delete_saved_ipconfig() {
    if [ "$BOOTDEVICE" = "mmc" ]; then
        rm /var/tmp/interfaces
        rm /var/tmp/keep_ip
    fi
    if [ "$BOOTDEVICE" = "ata" ]; then
        mkdir -p $MNTDATAPART
        mount -t ext4 $DATAPART $MNTDATAPART
        rm $MNTDATAPART/var/tmp/interfaces
        rm $MNTDATAPART/var/tmp/keep_ip
        umount $DATAPART
        rm -Rf $MNTDATAPART
    fi
}

upgrade() {
    if [ "$BOOTDEVICE" = "ata" ]; then
        if [ ! -f /var/tmp/mac ]; then echo $MAC > /var/tmp/mac; fi
    else
        mkdir -p $MNTBOOTHDDPART
        mount -t ext4 $BOOTHDDPART $MNTBOOTHDDPART
        if [ ! -f $MNTBOOTHDDPART/var/tmp/mac ]; then echo $MAC > $MNTBOOTHDDPART/var/tmp/mac; fi
        umount $BOOTHDDPART
        rm -Rf $MNTBOOTHDDPART
    fi
    get_serial_number
    chown root:root /etc/crontab
    chmod 600 /etc/crontab
}

#only if boot from SD Card for the first time after upgrading 2.5 to 3.0
upgrade_sd() {
    tar xfv /root/$DISTRIB.tar.gz -C / --exclude "./etc/init.d/nx1*"
    touch /dev/cedar_dev
    chmod 777 /dev/disp
    chmod 777 /dev/cedar_dev
    usermod -aG video root
    sync
    LIBVDPAU=$(dpkg -l | grep libvdpau | grep 0.4.1)
    if [ -z $LIBVDPAU ]; then dpkg -i /opt/deb/libvdpau/*.deb; fi

    FONTCONFIG=$(dpkg -l | grep fontconfig | grep 2.11)
    if [ -z $FONTCONFIG ]; then dpkg -i /opt/deb/fontconfig/*.deb; fi
<<<<<<< HEAD
  
# Uncomment to enable libc/libstdc++ upgrade.
#    LIBC_NEW=$(dpkg -l | grep libc-bin | grep 2.23)
    LIBC_NEW = "do not upgrade"
    if [ -z $LIBC_NEW ]; then
        DEBIAN_FRONTEND=noninteractive
        cp /etc/apt/sources.list /etc/apt/sources.list_bk
        echo "deb file:/opt/deb/libc6 /" > /etc/apt/sources.list
        apt-get update
        apt-get install libc-l10n libc6-armhf-cross libc-bin libc-dev-bin libc6 libc6-dbg libc6-dev locales -y -qq --force-yes
        mv /etc/apt/sources.list_bk /etc/apt/sources.list
        dpkg -i /opt/deb/curl/*.deb
        reboot_from_sd
        exit 0      
    fi
=======
>>>>>>> f899f1d9
}    

default_sequence () {
    get_serial_number
    #upgrading from 2.x to 3.x on first boot
    if [ "$BOOTDEVICE" = "mmc" ]; then upgrade_sd; fi
    if [ "$RESET" = "true" ]; then /etc/init.d/nx1button start; fi    
    stop_server
    setup_hdd_environment
    echo `date` "BOOTED FROM "$BOOTDEVICE""
    ethtweak
    tweak_charger
    check_statistics_warning
    if [ "$BOOTDEVICE" = "mmc" ]; then
        if [ -z $DISK ]; then
            echo `date` "NO HDD FOUND"
            hddboot_indicator_create
        else
            if [ "$HDDNX1" = "false" ]; then
                echo `date` "FOREIGN HDD FOUND. LAUNCHING SYSTEM RESTORE..."
                system_restore
            else
                echo `date` "NX1 HDD FOUND. NEXT TIME WILL TRY TO BOOT ONE MORE TIME..."
                hddboot_indicator_flush
            fi
        fi
        /etc/init.d/nx1led boot_sd
    fi
    if [ "$BOOTDEVICE" = "ata" ]; then
        echo `date` "MOUNTING DATA HDD PARTITION..."
        mount -t ext4 $DATAHDDPART $MNTDATAHDDPART
        /etc/init.d/nx1led boot_hdd
    fi
    start_server
    start_lite_client
}

case "$1" in
  start)
    touch /forcefsck
    default_sequence
    exit 0
    ;;
  restart|reload|force-reload)
    echo "Error: argument '$1' not supported" >&2
    exit 3
    ;;
  stop)
    # No-op
    ;;
  reboot)
    shutdown -rF now
    ;;
  boot_sd)
    reboot_from_sd
    ;;
  boot_hdd)
    reboot_from_hdd
    ;;
  restore)
    delete_saved_ipconfig
    system_restore
    ;;
  restore_keep_ip)
    save_ipconfig
    system_restore
    ;;
  upgrade)
    upgrade
    ;;
  *)
    echo "Usage: nx1boot [start|stop|reboot|boot_sd|boot_hdd|restore|restore_keep_ip|upgrade]" >&2
    exit 3
    ;;
esac<|MERGE_RESOLUTION|>--- conflicted
+++ resolved
@@ -384,24 +384,6 @@
 
     FONTCONFIG=$(dpkg -l | grep fontconfig | grep 2.11)
     if [ -z $FONTCONFIG ]; then dpkg -i /opt/deb/fontconfig/*.deb; fi
-<<<<<<< HEAD
-  
-# Uncomment to enable libc/libstdc++ upgrade.
-#    LIBC_NEW=$(dpkg -l | grep libc-bin | grep 2.23)
-    LIBC_NEW = "do not upgrade"
-    if [ -z $LIBC_NEW ]; then
-        DEBIAN_FRONTEND=noninteractive
-        cp /etc/apt/sources.list /etc/apt/sources.list_bk
-        echo "deb file:/opt/deb/libc6 /" > /etc/apt/sources.list
-        apt-get update
-        apt-get install libc-l10n libc6-armhf-cross libc-bin libc-dev-bin libc6 libc6-dbg libc6-dev locales -y -qq --force-yes
-        mv /etc/apt/sources.list_bk /etc/apt/sources.list
-        dpkg -i /opt/deb/curl/*.deb
-        reboot_from_sd
-        exit 0      
-    fi
-=======
->>>>>>> f899f1d9
 }    
 
 default_sequence () {
