--- conflicted
+++ resolved
@@ -463,20 +463,11 @@
 # [in] LIB_INSTALL_DIR
 copyToolchainLibsIfNeeded()
 {
-<<<<<<< HEAD
     [ -z "$TOOLCHAIN_LIB_DIR" ] && exit
 
     echo "Copying toolchain libs (libstdc++, libatomic)"
     cp -r "$TOOLCHAIN_LIB_DIR/libstdc++.so"* "$LIB_INSTALL_DIR/"
     cp -r "$TOOLCHAIN_LIB_DIR/libatomic.so"* "$LIB_INSTALL_DIR/"
-=======
-    # TODO: Consider unconditionally copying from the compiler artifact. Decision on usage will
-    # then be made in install.sh on the box.
-    if [ "$BOX" = "bpi" ] || [ "$BOX" = "bananapi" ]; then
-        echo "Copying libstdc++ (Banana Pi)"
-        cp -r "$PACKAGES_DIR/libstdc++-6.0.19/lib/libstdc++.so"* "$LIB_INSTALL_DIR/"
-    fi
->>>>>>> 82bea6d5
 }
 
 # [in] WORK_DIR
