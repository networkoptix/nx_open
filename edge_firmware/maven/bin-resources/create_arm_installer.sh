--- conflicted
+++ resolved
@@ -1,678 +1,675 @@
-#!/bin/bash
-set -e #< Exit on any error.
-set -u #< Prohibit undefined variables.
-
-# ATTENTION: This script works with both maven and cmake builds.
-
-: ${CONFIG="create_arm_installer.conf"} #< CONFIG can be overridden externally.
-if [ ! -z "$CONFIG" ]; then
-    source "$CONFIG"
-fi
-
-if [ ! -z "$BUILD_CONFIGURATION" ]; then
-    LIB_AND_BIN_DIR_SUFFIX="/$BUILD_CONFIGURATION"
-else
-    LIB_AND_BIN_DIR_SUFFIX=""
-fi
-LIB_BUILD_DIR="$BUILD_DIR/lib$LIB_AND_BIN_DIR_SUFFIX"
-BIN_BUILD_DIR="$BUILD_DIR/bin$LIB_AND_BIN_DIR_SUFFIX"
-
-# VMS files will be copied to this path.
-INSTALL_PATH="opt/$CUSTOMIZATION"
-
-# If not empty, a symlink will be created from this path to $INSTALL_PATH.
-SYMLINK_INSTALL_PATH=""
-
-# To save storage space on the device, some .so files can be copied to an alternative location
-# defined by ALT_LIB_INSTALL_PATH (e.g. an sdcard which does not support symlinks), and symlinks
-# to these .so files will be created in the regular LIB_INSTALL_DIR.
-ALT_LIB_INSTALL_PATH=""
-
-OUTPUT_DIR=${DISTRIBUTION_OUTPUT_DIR:-"$CURRENT_BUILD_DIR"}
-
-if [ "$BOX" = "edge1" ]; then
-    INSTALL_PATH="usr/local/apps/$CUSTOMIZATION"
-    SYMLINK_INSTALL_PATH="opt/$CUSTOMIZATION"
-    ALT_LIB_INSTALL_PATH="sdcard/${CUSTOMIZATION}_service"
-fi
-
-if [ "$BOX" = "bpi" ]; then
-    LIB_INSTALL_PATH="$INSTALL_PATH/lib"
-else
-    LIB_INSTALL_PATH="$INSTALL_PATH/mediaserver/lib"
-fi
-
-LOG_FILE="$LOGS_DIR/create_arm_installer.log"
-
-#--------------------------------------------------------------------------------------------------
-
-createArchive() # archive dir command...
-{
-    local -r ARCHIVE="$1"; shift
-    local -r DIR="$1"; shift
-
-    rm -rf "$ARCHIVE" #< Avoid updating an existing archive.
-    echo "  Creating $ARCHIVE"
-    ( cd "$DIR" && "$@" "$ARCHIVE" * ) #< Subshell prevents "cd" from changing the current dir.
-    echo "  Done"
-}
-
-# Copy the specified file to the proper location, creating the symlink if necessary: if alt_lib_dir
-# is empty, or the file is a symlink, just copy it to lib_dir; otherwise, put it to alt_lib_dir,
-# and create a symlink from lib_dir to the file basename in symlink_target_dir.
-#
-copyLib() # file lib_dir alt_lib_dir symlink_target_dir
-{
-    local -r FILE="$1"; shift
-    local -r LIB_DIR="$1"; shift
-    local -r ALT_LIB_DIR="$1"; shift
-    local -r SYMLINK_TARGET_DIR="$1"; shift
-
-    if [ ! -z "$ALT_LIB_DIR" ] && [ ! -L "$FILE" ]; then
-        # FILE is not a symlink - put to the alt location, and create a symlink to it.
-        cp -r "$FILE" "$ALT_LIB_DIR/"
-        ln -s "$SYMLINK_TARGET_DIR/$(basename "$FILE")" \
-            "$LIB_DIR/$(basename "$FILE")"
-    else
-        # FILE is a symlink, or the alt location is not defined - put to the regular location.
-        cp -r "$FILE" "$LIB_DIR/"
-    fi
-}
-
-# [in] Library name
-# [in] Destination directory
-copy_sys_lib()
-{
-    "$SOURCE_DIR"/build_utils/copy_system_library.sh -c "$COMPILER" "$@"
-}
-
-#--------------------------------------------------------------------------------------------------
-
-# [in] LIB_INSTALL_DIR
-# [in] ALT_LIB_INSTALL_DIR
-# [in] ALT_LIB_INSTALL_PATH
-copyBuildLibs()
-{
-    local LIBS_TO_COPY=(
-        # vms
-        libappserver2
-        libcloud_db_client
-        libcommon
-        libmediaserver_core
-        libnx_email
-        libnx_fusion
-        libnx_kit
-        libnx_network
-        libnx_utils
-        libnx_sdk
-        libnx_plugin_utils
-
-        # ffmpeg
-        libavcodec
-        libavdevice
-        libavfilter
-        libavformat
-        libavutil
-        libswresample
-        libswscale
-        libpostproc
-
-        # third-party
-        libquazip
-        libsigar
-        libudt
-    )
-
-    local OPTIONAL_LIBS_TO_COPY=(
-        libvpx
-    )
-
-    if [ "$BOX" != "edge1" ]; then
-        LIBS_TO_COPY+=(
-            libnx_speech_synthesizer
-        )
-    fi
-
-    # Libs for BananaPi-based platforms.
-    if [ "$BOX" = "bpi" ] || [ "$BOX" = "bananapi" ]; then
-        LIBS_TO_COPY+=(
-            libGLESv2
-            libMali
-            libUMP
-        )
-    fi
-
-    # Libs for lite client.
-    if [ "$BOX" = "bpi" ] && [ $LITE_CLIENT = 1 ]; then
-        LIBS_TO_COPY+=(
-            # vms
-            libnx_audio
-            libnx_client_core
-            libnx_media
-            libnx_vms_utils
-
-            # third-party
-            ldpreloadhook
-            libcedrus
-            libopenal
-            libpixman-1
-            libproxydecoder
-            libvdpau_sunxi
-            libEGL
-            libGLESv1_CM
-        )
-    fi
-
-    # OpenSSL (for latest debians).
-    if [ "$BOX" = "rpi" ] || [ "$BOX" = "bpi" ] || [ "$BOX" = "bananapi" ]; then
-        LIBS_TO_COPY+=(
-            libssl
-            libcrypto
-        )
-    fi
-
-<<<<<<< HEAD
-    if [ "$BOX" = "edge1" ]; then
-        LIBS_TO_COPY+=(
-            liblber
-            libldap
-            libsasl2
-        )
-    fi
-
-=======
->>>>>>> b7c73438
-    local LIB
-    for LIB in "${LIBS_TO_COPY[@]}"; do
-        local FILE
-        for FILE in "$LIB_BUILD_DIR/$LIB"*.so*; do
-            if [[ $FILE != *.debug ]]; then
-                echo "Copying $(basename "$FILE")"
-                copyLib "$FILE" "$LIB_INSTALL_DIR" "$ALT_LIB_INSTALL_DIR" "/$ALT_LIB_INSTALL_PATH"
-            fi
-        done
-    done
-    for LIB in "${OPTIONAL_LIBS_TO_COPY[@]}"; do
-        local FILE
-        for FILE in "$LIB_BUILD_DIR/$LIB"*.so*; do
-            if [ -f "$FILE" ]; then
-                echo "Copying (optional) $(basename "$FILE")"
-                copyLib "$FILE" "$LIB_INSTALL_DIR" "$ALT_LIB_INSTALL_DIR" "/$ALT_LIB_INSTALL_PATH"
-            fi
-        done
-    done
-}
-
-# [in] LIB_INSTALL_DIR
-# [in] ALT_LIB_INSTALL_DIR
-# [in] ALT_LIB_INSTALL_PATH
-copyQtLibs()
-{
-    local QT_LIBS_TO_COPY=(
-        Concurrent
-        Core
-        Gui
-        Xml
-        XmlPatterns
-        Network
-        Multimedia
-        Sql
-        WebSockets
-    )
-
-    # Qt libs for nx1 lite client.
-    if [ "$BOX" = "bpi" ] && [ $LITE_CLIENT = 1 ]; then
-        QT_LIBS_TO_COPY+=(
-            WebChannel
-            WebEngine
-            WebEngineCore
-            WebView
-            MultimediaQuick_p
-            Qml
-            Quick
-            LabsTemplates
-            DBus
-            EglDeviceIntegration
-        )
-    fi
-
-    local QT_LIB
-    for QT_LIB in "${QT_LIBS_TO_COPY[@]}"; do
-        local LIB_FILENAME="libQt5$QT_LIB.so"
-        echo "Copying (Qt) $LIB_FILENAME"
-        local FILE
-        for FILE in "$QT_DIR/lib/$LIB_FILENAME"*; do
-            copyLib "$FILE" "$LIB_INSTALL_DIR" "$ALT_LIB_INSTALL_DIR" "/$ALT_LIB_INSTALL_PATH"
-        done
-    done
-}
-
-# [in] MEDIASERVER_BIN_INSTALL_DIR
-copyBins()
-{
-    mkdir -p "$MEDIASERVER_BIN_INSTALL_DIR"
-    local -r BINS_TO_COPY=(
-        mediaserver
-        external.dat
-    )
-    local BIN
-    for BIN in "${BINS_TO_COPY[@]}"; do
-        local FILE
-        for FILE in "$BIN_BUILD_DIR/$BIN"; do
-            echo "Copying (binary) $(basename "$FILE")"
-            cp -r "$FILE" "$MEDIASERVER_BIN_INSTALL_DIR/"
-        done
-    done
-
-    mkdir -p "$MEDIASERVER_BIN_INSTALL_DIR/plugins"
-    if [ "$BOX" = "edge1" ]; then
-        # NOTE: Plugins from $BIN_BUILD_DIR/plugins are not needed on edge1.
-        local -r PLUGIN="libcpro_ipnc_plugin.so.1.0.0"
-        echo "Copying $PLUGIN"
-        cp -r "$LIB_BUILD_DIR/$PLUGIN" "$MEDIASERVER_BIN_INSTALL_DIR/plugins/"
-    else
-        if [ -d "$BIN_BUILD_DIR/plugins" ]; then
-            local FILE
-            for FILE in "$BIN_BUILD_DIR/plugins/"*; do
-                if [ -f $FILE ] && [[ $FILE != *.debug ]]; then
-                    if [ "$ENABLE_HANWHA" != "true" ] && [[ "$FILE" == *hanwha* ]]; then
-                        continue
-                    fi
-
-                    echo "Copying plugins/$(basename "$FILE")"
-                    cp -r "$FILE" "$MEDIASERVER_BIN_INSTALL_DIR/plugins/"
-                fi
-            done
-        fi
-    fi
-    if [ "$BOX" = "bpi" ]; then
-        echo "Creating symlink for rpath needed by mediaserver binary"
-        ln -s "../lib" "$INSTALL_DIR/mediaserver/lib"
-    fi
-}
-
-# [in] INSTALL_DIR
-copyConf()
-{
-    if [ "$BOX" = "edge1" ]; then
-        local -r FILE="mediaserver.conf"
-    else
-        local -r FILE="mediaserver.conf.template"
-    fi
-
-    mkdir -p "$INSTALL_DIR/mediaserver/etc"
-    echo "Copying $FILE"
-    cp "$CURRENT_BUILD_DIR/opt/networkoptix/mediaserver/etc/$FILE" "$INSTALL_DIR/mediaserver/etc/"
-}
-
-# Copy the autostart script and platform-specific scripts.
-# [in] TAR_DIR
-# [in] INSTALL_DIR
-copyScripts()
-{
-    if [ "$BOX" = "edge1" ]; then
-        mkdir -p "$TAR_DIR/etc/init.d"
-        echo "Copying customized S99networkoptix-mediaserver"
-        install -m 755 "$CURRENT_BUILD_DIR/etc/init.d/S99networkoptix-mediaserver" \
-            "$TAR_DIR/etc/init.d/S99$CUSTOMIZATION-mediaserver"
-    else
-        echo "Copying /etc/init.d"
-        cp -r "$CURRENT_BUILD_DIR/etc" "$TAR_DIR"
-        chmod -R 755 "$TAR_DIR/etc/init.d"
-
-        echo "Copying customized opt/networkoptix/*"
-        cp -r "$CURRENT_BUILD_DIR/opt/networkoptix/"* "$INSTALL_DIR/"
-        local -r SCRIPTS_DIR="$INSTALL_DIR/mediaserver/var/scripts"
-        [ -d "$SCRIPTS_DIR" ] && chmod -R 755 "$SCRIPTS_DIR"
-
-        NON_CUSTOMIZED_MEDIASERVER_STARTUP_SCRIPT="$TAR_DIR/etc/init.d/networkoptix-mediaserver"
-        MEDIASERVER_STARTUP_SCRIPT="$TAR_DIR/etc/init.d/$CUSTOMIZATION-mediaserver"
-        NON_CUSTOMIZED_LITE_CLIENT_STARTUP_SCRIPT="$TAR_DIR/etc/init.d/networkoptix-lite-client"
-        LITE_CLIENT_STARTUP_SCRIPT="$TAR_DIR/etc/init.d/$CUSTOMIZATION-lite-client"
-
-        if [ ! "$CUSTOMIZATION" = "networkoptix" ]; then
-            if [ -f "$NON_CUSTOMIZED_MEDIASERVER_STARTUP_SCRIPT" ]; then
-                mv "$NON_CUSTOMIZED_MEDIASERVER_STARTUP_SCRIPT" "$MEDIASERVER_STARTUP_SCRIPT"
-            fi
-            if [ -f "$NON_CUSTOMIZED_LITE_CLIENT_STARTUP_SCRIPT" ]; then
-                mv "$NON_CUSTOMIZED_LITE_CLIENT_STARTUP_SCRIPT" "$LITE_CLIENT_STARTUP_SCRIPT"
-            fi
-        fi
-    fi
-}
-
-# [in] TAR_DIR
-copyDebs()
-{
-    local -r DEBS_DIR="$BUILD_DIR/deb"
-    if [ -d "$DEBS_DIR" ]; then
-        echo "Copying .deb packages"
-        cp -r "$DEBS_DIR" "$TAR_DIR/opt/"
-    fi
-}
-
-# [in] INSTALL_DIR
-# [in] LIB_INSTALL_DIR
-copyBpiLiteClient()
-{
-    local -r LITE_CLIENT_BIN_DIR="$INSTALL_DIR/lite_client/bin"
-
-    if [ -d "$LIB_BUILD_DIR/ffmpeg" ]; then
-        echo "Copying libs of a dedicated ffmpeg for Lite Client's proxydecoder"
-        cp -r "$LIB_BUILD_DIR/ffmpeg" "$LIB_INSTALL_DIR/"
-    fi
-
-    echo "Copying lite_client bin"
-    mkdir -p "$LITE_CLIENT_BIN_DIR"
-    cp "$BIN_BUILD_DIR/mobile_client" "$LITE_CLIENT_BIN_DIR/"
-
-    echo "Creating symlink for rpath needed by mediaserver binary"
-    ln -s "../lib" "$INSTALL_DIR/mediaserver/lib"
-
-    echo "Creating symlink for rpath needed by Qt plugins"
-    ln -s "../../lib" "$LITE_CLIENT_BIN_DIR/lib"
-
-    # Copy directories needed for lite client.
-    local DIRS_TO_COPY=(
-        fonts #< packages/any/roboto-fonts/bin/
-        egldeviceintegrations #< $QT_DIR/plugins/
-        imageformats #< $QT_DIR/plugins/
-        platforms #< $QT_DIR/plugins/
-        qml #< $QT_DIR/
-        libexec #< $QT_DIR/
-    )
-    local DIR
-    for DIR in "${DIRS_TO_COPY[@]}"; do
-        echo "Copying directory (to Lite Client bin/) $DIR"
-        cp -r "$BIN_BUILD_DIR/$DIR" "$LITE_CLIENT_BIN_DIR/"
-    done
-
-    echo "Copying Qt translations"
-    cp -r "$QT_DIR/translations" "$LITE_CLIENT_BIN_DIR/"
-
-    # TODO: Investigate how to get rid of "resources" duplication.
-    echo "Copying Qt resources"
-    cp -r "$QT_DIR/resources" "$LITE_CLIENT_BIN_DIR/"
-    cp -r "$QT_DIR/resources/"* "$LITE_CLIENT_BIN_DIR/libexec/"
-
-    echo "Copying qt.conf"
-    cp -r "$SOURCE_DIR/common/maven/bin-resources/resources/qt/etc/qt.conf" "$LITE_CLIENT_BIN_DIR/"
-}
-
-# [in] TAR_DIR
-copyBpiSpecificFiles()
-{
-    # echo "Copying (bpi) uboot files to root/"
-    # cp -r "$BUILD_DIR/root" "$TAR_DIR/"
-
-    echo "Copying (bpi) usr/"
-    cp -r "$BUILD_DIR/usr" "$TAR_DIR/"
-
-    echo "Copying (bpi) root/"
-    cp -r "$CURRENT_BUILD_DIR/root" "$TAR_DIR/"
-
-    local -r TOOLS_PATH="root/tools/$CUSTOMIZATION"
-    local -r TOOLS_DIR="$TAR_DIR/$TOOLS_PATH"
-    local -r CONF_FILE="mediaserver.conf.template"
-    echo "Copying $CONF_FILE (used for factory reset) to $TOOLS_PATH/"
-    mkdir -p "$TOOLS_DIR"
-    cp "$CURRENT_BUILD_DIR/opt/networkoptix/mediaserver/etc/$CONF_FILE" "$TOOLS_DIR/"
-}
-
-copyEdge1SpecificFiles()
-{
-    local -r GDB_DIR="$INSTALL_DIR/mediaserver/bin"
-    echo "Copying gdb to $GDB_DIR/"
-    cp -r "$PACKAGES_DIR/gdb"/* "$GDB_DIR/"
-}
-
-# [in] INSTALL_DIR
-# [in] LIB_INSTALL_DIR
-copyAdditionalSysrootFilesIfNeeded()
-{
-    local -r SYSROOT_LIB_DIR="$SYSROOT_DIR/usr/lib/arm-linux-gnueabihf"
-    local -r SYSROOT_BIN_DIR="$SYSROOT_DIR/usr/bin"
-
-    if [ "$BOX" = "bpi" ]; then
-        local SYSROOT_LIBS_TO_COPY=(
-            libopus
-            libvpx
-            libwebpdemux
-            libwebp
-        )
-        local LIB
-        for LIB in "${SYSROOT_LIBS_TO_COPY[@]}"; do
-            echo "Copying (sysroot) $LIB"
-            cp -r "$SYSROOT_LIB_DIR/$LIB"* "$LIB_INSTALL_DIR/"
-        done
-    elif [ "$BOX" = "bananapi" ]; then
-        echo "Copying (sysroot) libglib required for bananapi on Debian 8 \"Jessie\""
-        cp -r "$SYSROOT_LIB_DIR/libglib"* "$LIB_INSTALL_DIR/"
-        echo "Copying (sysroot) hdparm required for bananapi on Debian 8 \"Jessie\""
-        cp -r "$SYSROOT_BIN_DIR/hdparm" "$INSTALL_DIR/mediaserver/bin/"
-    elif [ "$BOX" = "rpi" ]; then
-        echo "Copying (sysroot) hdparm"
-        cp -r "$SYSROOT_BIN_DIR/hdparm" "$INSTALL_DIR/mediaserver/bin/"
-    fi
-}
-
-# [in] INSTALL_DIR
-# [in] VOX_SOURCE_DIR
-copyVox()
-{
-    if [ -d "$VOX_SOURCE_DIR" ]; then
-        local -r VOX_INSTALL_DIR="$INSTALL_DIR/mediaserver/bin/vox"
-        echo "Copying Festival VOX files"
-        mkdir -p "$VOX_INSTALL_DIR"
-        cp -r "$VOX_SOURCE_DIR/"* "$VOX_INSTALL_DIR/"
-    fi
-}
-
-# [in] LIB_INSTALL_DIR
-copyToolchainLibs()
-{
-    echo "Copying toolchain libs (libstdc++, libatomic)"
-    copy_sys_lib "libstdc++.so.6" "$LIB_INSTALL_DIR"
-    copy_sys_lib "libgcc_s.so.1" "$LIB_INSTALL_DIR"
-    copy_sys_lib "libatomic.so.1" "$LIB_INSTALL_DIR"
-}
-
-# [in] WORK_DIR
-# [in] TAR_DIR
-# [in] OUTPUT_DIR
-buildInstaller()
-{
-    echo ""
-    echo "Creating distribution .tar.gz"
-    if [ ! -z "$SYMLINK_INSTALL_PATH" ]; then
-        mkdir -p "$TAR_DIR/$(dirname "$SYMLINK_INSTALL_PATH")"
-        ln -s "/$INSTALL_PATH" "$TAR_DIR/$SYMLINK_INSTALL_PATH"
-    fi
-    createArchive "$OUTPUT_DIR/$TAR_FILENAME" "$TAR_DIR" tar czf
-
-    echo ""
-    echo "Creating \"update\" .zip"
-    local -r ZIP_DIR="$WORK_DIR/zip"
-    mkdir -p "$ZIP_DIR"
-    cp -r "$OUTPUT_DIR/$TAR_FILENAME" "$ZIP_DIR/"
-    cp -r "$CURRENT_BUILD_DIR"/update.* "$ZIP_DIR/"
-    cp -r "$CURRENT_BUILD_DIR"/install.sh "$ZIP_DIR/"
-    createArchive "$OUTPUT_DIR/$ZIP_FILENAME" "$ZIP_DIR" zip
-    cp "$OUTPUT_DIR/$ZIP_FILENAME" "$OUTPUT_DIR/$ZIP_INSTALLER_FILENAME"
-}
-
-# [in] WORK_DIR
-# [in] OUTPUT_DIR
-buildDebugSymbolsArchive()
-{
-    echo ""
-    echo "Creating debug symbols .tar.gz"
-
-    local -r DEBUG_TAR_DIR="$WORK_DIR/debug-symbols-tar"
-    mkdir -p "$DEBUG_TAR_DIR"
-
-    local -i DEBUG_FILES_EXIST=0
-    local FILE
-    for FILE in \
-        "$LIB_BUILD_DIR"/*.debug \
-        "$BIN_BUILD_DIR"/*.debug \
-        "$BIN_BUILD_DIR/plugins"/*.debug \
-    ; do
-        if [ -f "$FILE" ]; then
-            DEBUG_FILES_EXIST=1
-            echo "  Copying $(basename $FILE)"
-            cp -r "$FILE" "$DEBUG_TAR_DIR/"
-        fi
-    done
-
-    if [ $DEBUG_FILES_EXIST = 0 ]; then
-        echo "  No .debug files found"
-    else
-        createArchive \
-            "$OUTPUT_DIR/$TAR_FILENAME-debug-symbols.tar.gz" "$DEBUG_TAR_DIR" tar czf
-    fi
-}
-
-#--------------------------------------------------------------------------------------------------
-
-# [in] WORK_DIR
-buildDistribution()
-{
-    local -r TAR_DIR="$WORK_DIR/tar"
-    local -r INSTALL_DIR="$TAR_DIR/$INSTALL_PATH"
-    local -r LIB_INSTALL_DIR="$TAR_DIR/$LIB_INSTALL_PATH"
-    local -r MEDIASERVER_BIN_INSTALL_DIR="$INSTALL_DIR/mediaserver/bin"
-
-    mkdir -p "$INSTALL_DIR"
-    mkdir -p "$LIB_INSTALL_DIR"
-    if [ -z "$ALT_LIB_INSTALL_PATH" ]; then
-        local -r ALT_LIB_INSTALL_DIR=""
-    else
-        local -r ALT_LIB_INSTALL_DIR="$TAR_DIR/$ALT_LIB_INSTALL_PATH"
-        mkdir -p "$ALT_LIB_INSTALL_DIR"
-    fi
-
-    echo "Generating version.txt: $VERSION"
-    echo "$VERSION" >"$INSTALL_DIR/version.txt"
-
-    echo "Copying build_info.txt"
-    cp -r "$BUILD_DIR/build_info.txt" "$INSTALL_DIR/"
-
-    copyBuildLibs
-    copyQtLibs
-    copyBins
-    copyConf
-    copyScripts
-    copyDebs
-    copyAdditionalSysrootFilesIfNeeded
-    copyVox
-    copyToolchainLibs
-
-    if [ "$BOX" = "bpi" ]; then
-        copyBpiSpecificFiles
-        if [ $LITE_CLIENT = 1 ]; then
-            copyBpiLiteClient
-        fi
-    elif [ "$BOX" = "edge1" ]; then
-        copyEdge1SpecificFiles
-    fi
-
-    buildInstaller
-    buildDebugSymbolsArchive
-}
-
-#--------------------------------------------------------------------------------------------------
-
-showHelp()
-{
-    echo "Options:"
-    echo " --no-client: Do not pack Lite Client."
-    echo " -v, --verbose: Do not redirect output to a log file."
-    echo " -k, --keep-work-dir: Do not delete work directory on success."
-}
-
-# [out] LITE_CLIENT
-# [out] KEEP_WORK_DIR
-# [out] VERBOSE
-parseArgs() # "$@"
-{
-    LITE_CLIENT=1
-    KEEP_WORK_DIR=0
-    VERBOSE=0
-
-    local ARG
-    for ARG in "$@"; do
-        if [ "$ARG" = "-h" -o "$ARG" = "--help" ]; then
-            showHelp
-            exit 0
-        elif [ "$ARG" = "--no-client" ] ; then
-            LITE_CLIENT=0
-        elif [ "$ARG" = "-k" ] || [ "$ARG" = "--keep-work-dir" ]; then
-            KEEP_WORK_DIR=1
-        elif [ "$ARG" = "-v" ] || [ "$ARG" = "--verbose" ]; then
-            VERBOSE=1
-        fi
-    done
-}
-
-redirectOutputToLog()
-{
-    echo "  See the log in $LOG_FILE"
-
-    mkdir -p "$LOGS_DIR" #< In case log dir is not created yet.
-    rm -rf "$LOG_FILE"
-
-    # Redirect only stdout to the log file, leaving stderr as is, because there seems to be no
-    # reliable way to duplicate error output to both log file and stderr, keeping the correct order
-    # of regular and error lines in the log file.
-    exec 1>"$LOG_FILE" #< Open log file for writing as stdout.
-}
-
-# Called by trap.
-# [in] $?
-# [in] VERBOSE
-onExit()
-{
-    local RESULT=$?
-    echo "" #< Newline, to separate SUCCESS/FAILURE message from the above log.
-    if [ $RESULT != 0 ]; then #< Failure.
-        echo "FAILURE (status $RESULT); see the error message(s) above." >&2 #< To stderr.
-        if [ $VERBOSE = 0 ]; then #< stdout redirected to log file.
-            echo "FAILURE (status $RESULT); see the error message(s) on stderr." #< To log file.
-        fi
-    else
-        echo "SUCCESS"
-    fi
-    return $RESULT
-}
-
-main()
-{
-    declare -i VERBOSE #< Mot local - needed by onExit().
-    local -i LITE_CLIENT
-    parseArgs "$@"
-
-    trap onExit EXIT
-
-    local -r WORK_DIR="$BUILD_DIR/create_arm_installer_tmp"
-    rm -rf "$WORK_DIR"
-
-    if [ KEEP_WORK_DIR = 1 ]; then
-        local -r WORK_DIR_NOTE="(ATTENTION: will NOT be deleted)"
-    else
-        local -r WORK_DIR_NOTE="(will be deleted on success)"
-    fi
-    echo "Creating distribution in $WORK_DIR $WORK_DIR_NOTE."
-
-    if [ $VERBOSE = 0 ]; then
-        redirectOutputToLog
-    fi
-
-    buildDistribution
-
-    if [ KEEP_WORK_DIR = 0 ]; then
-        rm -rf "$WORK_DIR"
-    fi
-}
-
-main "$@"+#!/bin/bash
+set -e #< Exit on any error.
+set -u #< Prohibit undefined variables.
+
+# ATTENTION: This script works with both maven and cmake builds.
+
+: ${CONFIG="create_arm_installer.conf"} #< CONFIG can be overridden externally.
+if [ ! -z "$CONFIG" ]; then
+    source "$CONFIG"
+fi
+
+if [ ! -z "$BUILD_CONFIGURATION" ]; then
+    LIB_AND_BIN_DIR_SUFFIX="/$BUILD_CONFIGURATION"
+else
+    LIB_AND_BIN_DIR_SUFFIX=""
+fi
+LIB_BUILD_DIR="$BUILD_DIR/lib$LIB_AND_BIN_DIR_SUFFIX"
+BIN_BUILD_DIR="$BUILD_DIR/bin$LIB_AND_BIN_DIR_SUFFIX"
+
+# VMS files will be copied to this path.
+INSTALL_PATH="opt/$CUSTOMIZATION"
+
+# If not empty, a symlink will be created from this path to $INSTALL_PATH.
+SYMLINK_INSTALL_PATH=""
+
+# To save storage space on the device, some .so files can be copied to an alternative location
+# defined by ALT_LIB_INSTALL_PATH (e.g. an sdcard which does not support symlinks), and symlinks
+# to these .so files will be created in the regular LIB_INSTALL_DIR.
+ALT_LIB_INSTALL_PATH=""
+
+OUTPUT_DIR=${DISTRIBUTION_OUTPUT_DIR:-"$CURRENT_BUILD_DIR"}
+
+if [ "$BOX" = "edge1" ]; then
+    INSTALL_PATH="usr/local/apps/$CUSTOMIZATION"
+    SYMLINK_INSTALL_PATH="opt/$CUSTOMIZATION"
+    ALT_LIB_INSTALL_PATH="sdcard/${CUSTOMIZATION}_service"
+fi
+
+if [ "$BOX" = "bpi" ]; then
+    LIB_INSTALL_PATH="$INSTALL_PATH/lib"
+else
+    LIB_INSTALL_PATH="$INSTALL_PATH/mediaserver/lib"
+fi
+
+LOG_FILE="$LOGS_DIR/create_arm_installer.log"
+
+#--------------------------------------------------------------------------------------------------
+
+createArchive() # archive dir command...
+{
+    local -r ARCHIVE="$1"; shift
+    local -r DIR="$1"; shift
+
+    rm -rf "$ARCHIVE" #< Avoid updating an existing archive.
+    echo "  Creating $ARCHIVE"
+    ( cd "$DIR" && "$@" "$ARCHIVE" * ) #< Subshell prevents "cd" from changing the current dir.
+    echo "  Done"
+}
+
+# Copy the specified file to the proper location, creating the symlink if necessary: if alt_lib_dir
+# is empty, or the file is a symlink, just copy it to lib_dir; otherwise, put it to alt_lib_dir,
+# and create a symlink from lib_dir to the file basename in symlink_target_dir.
+#
+copyLib() # file lib_dir alt_lib_dir symlink_target_dir
+{
+    local -r FILE="$1"; shift
+    local -r LIB_DIR="$1"; shift
+    local -r ALT_LIB_DIR="$1"; shift
+    local -r SYMLINK_TARGET_DIR="$1"; shift
+
+    if [ ! -z "$ALT_LIB_DIR" ] && [ ! -L "$FILE" ]; then
+        # FILE is not a symlink - put to the alt location, and create a symlink to it.
+        cp -r "$FILE" "$ALT_LIB_DIR/"
+        ln -s "$SYMLINK_TARGET_DIR/$(basename "$FILE")" \
+            "$LIB_DIR/$(basename "$FILE")"
+    else
+        # FILE is a symlink, or the alt location is not defined - put to the regular location.
+        cp -r "$FILE" "$LIB_DIR/"
+    fi
+}
+
+# [in] Library name
+# [in] Destination directory
+copy_sys_lib()
+{
+    "$SOURCE_DIR"/build_utils/copy_system_library.sh -c "$COMPILER" "$@"
+}
+
+#--------------------------------------------------------------------------------------------------
+
+# [in] LIB_INSTALL_DIR
+# [in] ALT_LIB_INSTALL_DIR
+# [in] ALT_LIB_INSTALL_PATH
+copyBuildLibs()
+{
+    local LIBS_TO_COPY=(
+        # vms
+        libappserver2
+        libcloud_db_client
+        libcommon
+        libmediaserver_core
+        libnx_email
+        libnx_fusion
+        libnx_kit
+        libnx_network
+        libnx_utils
+        libnx_sdk
+        libnx_plugin_utils
+
+        # ffmpeg
+        libavcodec
+        libavdevice
+        libavfilter
+        libavformat
+        libavutil
+        libswresample
+        libswscale
+        libpostproc
+
+        # third-party
+        libquazip
+        libsigar
+        libudt
+    )
+
+    local OPTIONAL_LIBS_TO_COPY=(
+        libvpx
+    )
+
+    if [ "$BOX" != "edge1" ]; then
+        LIBS_TO_COPY+=(
+            libnx_speech_synthesizer
+        )
+    fi
+
+    # Libs for BananaPi-based platforms.
+    if [ "$BOX" = "bpi" ] || [ "$BOX" = "bananapi" ]; then
+        LIBS_TO_COPY+=(
+            libGLESv2
+            libMali
+            libUMP
+        )
+    fi
+
+    # Libs for lite client.
+    if [ "$BOX" = "bpi" ] && [ $LITE_CLIENT = 1 ]; then
+        LIBS_TO_COPY+=(
+            # vms
+            libnx_audio
+            libnx_client_core
+            libnx_media
+            libnx_vms_utils
+
+            # third-party
+            ldpreloadhook
+            libcedrus
+            libopenal
+            libpixman-1
+            libproxydecoder
+            libvdpau_sunxi
+            libEGL
+            libGLESv1_CM
+        )
+    fi
+
+    # OpenSSL (for latest debians).
+    if [ "$BOX" = "rpi" ] || [ "$BOX" = "bpi" ] || [ "$BOX" = "bananapi" ]; then
+        LIBS_TO_COPY+=(
+            libssl
+            libcrypto
+        )
+    fi
+
+    if [ "$BOX" = "edge1" ]; then
+        LIBS_TO_COPY+=(
+            liblber
+            libldap
+            libsasl2
+        )
+    fi
+
+    local LIB
+    for LIB in "${LIBS_TO_COPY[@]}"; do
+        local FILE
+        for FILE in "$LIB_BUILD_DIR/$LIB"*.so*; do
+            if [[ $FILE != *.debug ]]; then
+                echo "Copying $(basename "$FILE")"
+                copyLib "$FILE" "$LIB_INSTALL_DIR" "$ALT_LIB_INSTALL_DIR" "/$ALT_LIB_INSTALL_PATH"
+            fi
+        done
+    done
+    for LIB in "${OPTIONAL_LIBS_TO_COPY[@]}"; do
+        local FILE
+        for FILE in "$LIB_BUILD_DIR/$LIB"*.so*; do
+            if [ -f "$FILE" ]; then
+                echo "Copying (optional) $(basename "$FILE")"
+                copyLib "$FILE" "$LIB_INSTALL_DIR" "$ALT_LIB_INSTALL_DIR" "/$ALT_LIB_INSTALL_PATH"
+            fi
+        done
+    done
+}
+
+# [in] LIB_INSTALL_DIR
+# [in] ALT_LIB_INSTALL_DIR
+# [in] ALT_LIB_INSTALL_PATH
+copyQtLibs()
+{
+    local QT_LIBS_TO_COPY=(
+        Concurrent
+        Core
+        Gui
+        Xml
+        XmlPatterns
+        Network
+        Multimedia
+        Sql
+        WebSockets
+    )
+
+    # Qt libs for nx1 lite client.
+    if [ "$BOX" = "bpi" ] && [ $LITE_CLIENT = 1 ]; then
+        QT_LIBS_TO_COPY+=(
+            WebChannel
+            WebEngine
+            WebEngineCore
+            WebView
+            MultimediaQuick_p
+            Qml
+            Quick
+            LabsTemplates
+            DBus
+            EglDeviceIntegration
+        )
+    fi
+
+    local QT_LIB
+    for QT_LIB in "${QT_LIBS_TO_COPY[@]}"; do
+        local LIB_FILENAME="libQt5$QT_LIB.so"
+        echo "Copying (Qt) $LIB_FILENAME"
+        local FILE
+        for FILE in "$QT_DIR/lib/$LIB_FILENAME"*; do
+            copyLib "$FILE" "$LIB_INSTALL_DIR" "$ALT_LIB_INSTALL_DIR" "/$ALT_LIB_INSTALL_PATH"
+        done
+    done
+}
+
+# [in] MEDIASERVER_BIN_INSTALL_DIR
+copyBins()
+{
+    mkdir -p "$MEDIASERVER_BIN_INSTALL_DIR"
+    local -r BINS_TO_COPY=(
+        mediaserver
+        external.dat
+    )
+    local BIN
+    for BIN in "${BINS_TO_COPY[@]}"; do
+        local FILE
+        for FILE in "$BIN_BUILD_DIR/$BIN"; do
+            echo "Copying (binary) $(basename "$FILE")"
+            cp -r "$FILE" "$MEDIASERVER_BIN_INSTALL_DIR/"
+        done
+    done
+
+    mkdir -p "$MEDIASERVER_BIN_INSTALL_DIR/plugins"
+    if [ "$BOX" = "edge1" ]; then
+        # NOTE: Plugins from $BIN_BUILD_DIR/plugins are not needed on edge1.
+        local -r PLUGIN="libcpro_ipnc_plugin.so.1.0.0"
+        echo "Copying $PLUGIN"
+        cp -r "$LIB_BUILD_DIR/$PLUGIN" "$MEDIASERVER_BIN_INSTALL_DIR/plugins/"
+    else
+        if [ -d "$BIN_BUILD_DIR/plugins" ]; then
+            local FILE
+            for FILE in "$BIN_BUILD_DIR/plugins/"*; do
+                if [ -f $FILE ] && [[ $FILE != *.debug ]]; then
+                    if [ "$ENABLE_HANWHA" != "true" ] && [[ "$FILE" == *hanwha* ]]; then
+                        continue
+                    fi
+
+                    echo "Copying plugins/$(basename "$FILE")"
+                    cp -r "$FILE" "$MEDIASERVER_BIN_INSTALL_DIR/plugins/"
+                fi
+            done
+        fi
+    fi
+    if [ "$BOX" = "bpi" ]; then
+        echo "Creating symlink for rpath needed by mediaserver binary"
+        ln -s "../lib" "$INSTALL_DIR/mediaserver/lib"
+    fi
+}
+
+# [in] INSTALL_DIR
+copyConf()
+{
+    if [ "$BOX" = "edge1" ]; then
+        local -r FILE="mediaserver.conf"
+    else
+        local -r FILE="mediaserver.conf.template"
+    fi
+
+    mkdir -p "$INSTALL_DIR/mediaserver/etc"
+    echo "Copying $FILE"
+    cp "$CURRENT_BUILD_DIR/opt/networkoptix/mediaserver/etc/$FILE" "$INSTALL_DIR/mediaserver/etc/"
+}
+
+# Copy the autostart script and platform-specific scripts.
+# [in] TAR_DIR
+# [in] INSTALL_DIR
+copyScripts()
+{
+    if [ "$BOX" = "edge1" ]; then
+        mkdir -p "$TAR_DIR/etc/init.d"
+        echo "Copying customized S99networkoptix-mediaserver"
+        install -m 755 "$CURRENT_BUILD_DIR/etc/init.d/S99networkoptix-mediaserver" \
+            "$TAR_DIR/etc/init.d/S99$CUSTOMIZATION-mediaserver"
+    else
+        echo "Copying /etc/init.d"
+        cp -r "$CURRENT_BUILD_DIR/etc" "$TAR_DIR"
+        chmod -R 755 "$TAR_DIR/etc/init.d"
+
+        echo "Copying customized opt/networkoptix/*"
+        cp -r "$CURRENT_BUILD_DIR/opt/networkoptix/"* "$INSTALL_DIR/"
+        local -r SCRIPTS_DIR="$INSTALL_DIR/mediaserver/var/scripts"
+        [ -d "$SCRIPTS_DIR" ] && chmod -R 755 "$SCRIPTS_DIR"
+
+        NON_CUSTOMIZED_MEDIASERVER_STARTUP_SCRIPT="$TAR_DIR/etc/init.d/networkoptix-mediaserver"
+        MEDIASERVER_STARTUP_SCRIPT="$TAR_DIR/etc/init.d/$CUSTOMIZATION-mediaserver"
+        NON_CUSTOMIZED_LITE_CLIENT_STARTUP_SCRIPT="$TAR_DIR/etc/init.d/networkoptix-lite-client"
+        LITE_CLIENT_STARTUP_SCRIPT="$TAR_DIR/etc/init.d/$CUSTOMIZATION-lite-client"
+
+        if [ ! "$CUSTOMIZATION" = "networkoptix" ]; then
+            if [ -f "$NON_CUSTOMIZED_MEDIASERVER_STARTUP_SCRIPT" ]; then
+                mv "$NON_CUSTOMIZED_MEDIASERVER_STARTUP_SCRIPT" "$MEDIASERVER_STARTUP_SCRIPT"
+            fi
+            if [ -f "$NON_CUSTOMIZED_LITE_CLIENT_STARTUP_SCRIPT" ]; then
+                mv "$NON_CUSTOMIZED_LITE_CLIENT_STARTUP_SCRIPT" "$LITE_CLIENT_STARTUP_SCRIPT"
+            fi
+        fi
+    fi
+}
+
+# [in] TAR_DIR
+copyDebs()
+{
+    local -r DEBS_DIR="$BUILD_DIR/deb"
+    if [ -d "$DEBS_DIR" ]; then
+        echo "Copying .deb packages"
+        cp -r "$DEBS_DIR" "$TAR_DIR/opt/"
+    fi
+}
+
+# [in] INSTALL_DIR
+# [in] LIB_INSTALL_DIR
+copyBpiLiteClient()
+{
+    local -r LITE_CLIENT_BIN_DIR="$INSTALL_DIR/lite_client/bin"
+
+    if [ -d "$LIB_BUILD_DIR/ffmpeg" ]; then
+        echo "Copying libs of a dedicated ffmpeg for Lite Client's proxydecoder"
+        cp -r "$LIB_BUILD_DIR/ffmpeg" "$LIB_INSTALL_DIR/"
+    fi
+
+    echo "Copying lite_client bin"
+    mkdir -p "$LITE_CLIENT_BIN_DIR"
+    cp "$BIN_BUILD_DIR/mobile_client" "$LITE_CLIENT_BIN_DIR/"
+
+    echo "Creating symlink for rpath needed by mediaserver binary"
+    ln -s "../lib" "$INSTALL_DIR/mediaserver/lib"
+
+    echo "Creating symlink for rpath needed by Qt plugins"
+    ln -s "../../lib" "$LITE_CLIENT_BIN_DIR/lib"
+
+    # Copy directories needed for lite client.
+    local DIRS_TO_COPY=(
+        fonts #< packages/any/roboto-fonts/bin/
+        egldeviceintegrations #< $QT_DIR/plugins/
+        imageformats #< $QT_DIR/plugins/
+        platforms #< $QT_DIR/plugins/
+        qml #< $QT_DIR/
+        libexec #< $QT_DIR/
+    )
+    local DIR
+    for DIR in "${DIRS_TO_COPY[@]}"; do
+        echo "Copying directory (to Lite Client bin/) $DIR"
+        cp -r "$BIN_BUILD_DIR/$DIR" "$LITE_CLIENT_BIN_DIR/"
+    done
+
+    echo "Copying Qt translations"
+    cp -r "$QT_DIR/translations" "$LITE_CLIENT_BIN_DIR/"
+
+    # TODO: Investigate how to get rid of "resources" duplication.
+    echo "Copying Qt resources"
+    cp -r "$QT_DIR/resources" "$LITE_CLIENT_BIN_DIR/"
+    cp -r "$QT_DIR/resources/"* "$LITE_CLIENT_BIN_DIR/libexec/"
+
+    echo "Copying qt.conf"
+    cp -r "$SOURCE_DIR/common/maven/bin-resources/resources/qt/etc/qt.conf" "$LITE_CLIENT_BIN_DIR/"
+}
+
+# [in] TAR_DIR
+copyBpiSpecificFiles()
+{
+    # echo "Copying (bpi) uboot files to root/"
+    # cp -r "$BUILD_DIR/root" "$TAR_DIR/"
+
+    echo "Copying (bpi) usr/"
+    cp -r "$BUILD_DIR/usr" "$TAR_DIR/"
+
+    echo "Copying (bpi) root/"
+    cp -r "$CURRENT_BUILD_DIR/root" "$TAR_DIR/"
+
+    local -r TOOLS_PATH="root/tools/$CUSTOMIZATION"
+    local -r TOOLS_DIR="$TAR_DIR/$TOOLS_PATH"
+    local -r CONF_FILE="mediaserver.conf.template"
+    echo "Copying $CONF_FILE (used for factory reset) to $TOOLS_PATH/"
+    mkdir -p "$TOOLS_DIR"
+    cp "$CURRENT_BUILD_DIR/opt/networkoptix/mediaserver/etc/$CONF_FILE" "$TOOLS_DIR/"
+}
+
+copyEdge1SpecificFiles()
+{
+    local -r GDB_DIR="$INSTALL_DIR/mediaserver/bin"
+    echo "Copying gdb to $GDB_DIR/"
+    cp -r "$PACKAGES_DIR/gdb"/* "$GDB_DIR/"
+}
+
+# [in] INSTALL_DIR
+# [in] LIB_INSTALL_DIR
+copyAdditionalSysrootFilesIfNeeded()
+{
+    local -r SYSROOT_LIB_DIR="$SYSROOT_DIR/usr/lib/arm-linux-gnueabihf"
+    local -r SYSROOT_BIN_DIR="$SYSROOT_DIR/usr/bin"
+
+    if [ "$BOX" = "bpi" ]; then
+        local SYSROOT_LIBS_TO_COPY=(
+            libopus
+            libvpx
+            libwebpdemux
+            libwebp
+        )
+        local LIB
+        for LIB in "${SYSROOT_LIBS_TO_COPY[@]}"; do
+            echo "Copying (sysroot) $LIB"
+            cp -r "$SYSROOT_LIB_DIR/$LIB"* "$LIB_INSTALL_DIR/"
+        done
+    elif [ "$BOX" = "bananapi" ]; then
+        echo "Copying (sysroot) libglib required for bananapi on Debian 8 \"Jessie\""
+        cp -r "$SYSROOT_LIB_DIR/libglib"* "$LIB_INSTALL_DIR/"
+        echo "Copying (sysroot) hdparm required for bananapi on Debian 8 \"Jessie\""
+        cp -r "$SYSROOT_BIN_DIR/hdparm" "$INSTALL_DIR/mediaserver/bin/"
+    elif [ "$BOX" = "rpi" ]; then
+        echo "Copying (sysroot) hdparm"
+        cp -r "$SYSROOT_BIN_DIR/hdparm" "$INSTALL_DIR/mediaserver/bin/"
+    fi
+}
+
+# [in] INSTALL_DIR
+# [in] VOX_SOURCE_DIR
+copyVox()
+{
+    if [ -d "$VOX_SOURCE_DIR" ]; then
+        local -r VOX_INSTALL_DIR="$INSTALL_DIR/mediaserver/bin/vox"
+        echo "Copying Festival VOX files"
+        mkdir -p "$VOX_INSTALL_DIR"
+        cp -r "$VOX_SOURCE_DIR/"* "$VOX_INSTALL_DIR/"
+    fi
+}
+
+# [in] LIB_INSTALL_DIR
+copyToolchainLibs()
+{
+    echo "Copying toolchain libs (libstdc++, libatomic)"
+    copy_sys_lib "libstdc++.so.6" "$LIB_INSTALL_DIR"
+    copy_sys_lib "libgcc_s.so.1" "$LIB_INSTALL_DIR"
+    copy_sys_lib "libatomic.so.1" "$LIB_INSTALL_DIR"
+}
+
+# [in] WORK_DIR
+# [in] TAR_DIR
+# [in] OUTPUT_DIR
+buildInstaller()
+{
+    echo ""
+    echo "Creating distribution .tar.gz"
+    if [ ! -z "$SYMLINK_INSTALL_PATH" ]; then
+        mkdir -p "$TAR_DIR/$(dirname "$SYMLINK_INSTALL_PATH")"
+        ln -s "/$INSTALL_PATH" "$TAR_DIR/$SYMLINK_INSTALL_PATH"
+    fi
+    createArchive "$OUTPUT_DIR/$TAR_FILENAME" "$TAR_DIR" tar czf
+
+    echo ""
+    echo "Creating \"update\" .zip"
+    local -r ZIP_DIR="$WORK_DIR/zip"
+    mkdir -p "$ZIP_DIR"
+    cp -r "$OUTPUT_DIR/$TAR_FILENAME" "$ZIP_DIR/"
+    cp -r "$CURRENT_BUILD_DIR"/update.* "$ZIP_DIR/"
+    cp -r "$CURRENT_BUILD_DIR"/install.sh "$ZIP_DIR/"
+    createArchive "$OUTPUT_DIR/$ZIP_FILENAME" "$ZIP_DIR" zip
+    cp "$OUTPUT_DIR/$ZIP_FILENAME" "$OUTPUT_DIR/$ZIP_INSTALLER_FILENAME"
+}
+
+# [in] WORK_DIR
+# [in] OUTPUT_DIR
+buildDebugSymbolsArchive()
+{
+    echo ""
+    echo "Creating debug symbols .tar.gz"
+
+    local -r DEBUG_TAR_DIR="$WORK_DIR/debug-symbols-tar"
+    mkdir -p "$DEBUG_TAR_DIR"
+
+    local -i DEBUG_FILES_EXIST=0
+    local FILE
+    for FILE in \
+        "$LIB_BUILD_DIR"/*.debug \
+        "$BIN_BUILD_DIR"/*.debug \
+        "$BIN_BUILD_DIR/plugins"/*.debug \
+    ; do
+        if [ -f "$FILE" ]; then
+            DEBUG_FILES_EXIST=1
+            echo "  Copying $(basename $FILE)"
+            cp -r "$FILE" "$DEBUG_TAR_DIR/"
+        fi
+    done
+
+    if [ $DEBUG_FILES_EXIST = 0 ]; then
+        echo "  No .debug files found"
+    else
+        createArchive \
+            "$OUTPUT_DIR/$TAR_FILENAME-debug-symbols.tar.gz" "$DEBUG_TAR_DIR" tar czf
+    fi
+}
+
+#--------------------------------------------------------------------------------------------------
+
+# [in] WORK_DIR
+buildDistribution()
+{
+    local -r TAR_DIR="$WORK_DIR/tar"
+    local -r INSTALL_DIR="$TAR_DIR/$INSTALL_PATH"
+    local -r LIB_INSTALL_DIR="$TAR_DIR/$LIB_INSTALL_PATH"
+    local -r MEDIASERVER_BIN_INSTALL_DIR="$INSTALL_DIR/mediaserver/bin"
+
+    mkdir -p "$INSTALL_DIR"
+    mkdir -p "$LIB_INSTALL_DIR"
+    if [ -z "$ALT_LIB_INSTALL_PATH" ]; then
+        local -r ALT_LIB_INSTALL_DIR=""
+    else
+        local -r ALT_LIB_INSTALL_DIR="$TAR_DIR/$ALT_LIB_INSTALL_PATH"
+        mkdir -p "$ALT_LIB_INSTALL_DIR"
+    fi
+
+    echo "Generating version.txt: $VERSION"
+    echo "$VERSION" >"$INSTALL_DIR/version.txt"
+
+    echo "Copying build_info.txt"
+    cp -r "$BUILD_DIR/build_info.txt" "$INSTALL_DIR/"
+
+    copyBuildLibs
+    copyQtLibs
+    copyBins
+    copyConf
+    copyScripts
+    copyDebs
+    copyAdditionalSysrootFilesIfNeeded
+    copyVox
+    copyToolchainLibs
+
+    if [ "$BOX" = "bpi" ]; then
+        copyBpiSpecificFiles
+        if [ $LITE_CLIENT = 1 ]; then
+            copyBpiLiteClient
+        fi
+    elif [ "$BOX" = "edge1" ]; then
+        copyEdge1SpecificFiles
+    fi
+
+    buildInstaller
+    buildDebugSymbolsArchive
+}
+
+#--------------------------------------------------------------------------------------------------
+
+showHelp()
+{
+    echo "Options:"
+    echo " --no-client: Do not pack Lite Client."
+    echo " -v, --verbose: Do not redirect output to a log file."
+    echo " -k, --keep-work-dir: Do not delete work directory on success."
+}
+
+# [out] LITE_CLIENT
+# [out] KEEP_WORK_DIR
+# [out] VERBOSE
+parseArgs() # "$@"
+{
+    LITE_CLIENT=1
+    KEEP_WORK_DIR=0
+    VERBOSE=0
+
+    local ARG
+    for ARG in "$@"; do
+        if [ "$ARG" = "-h" -o "$ARG" = "--help" ]; then
+            showHelp
+            exit 0
+        elif [ "$ARG" = "--no-client" ] ; then
+            LITE_CLIENT=0
+        elif [ "$ARG" = "-k" ] || [ "$ARG" = "--keep-work-dir" ]; then
+            KEEP_WORK_DIR=1
+        elif [ "$ARG" = "-v" ] || [ "$ARG" = "--verbose" ]; then
+            VERBOSE=1
+        fi
+    done
+}
+
+redirectOutputToLog()
+{
+    echo "  See the log in $LOG_FILE"
+
+    mkdir -p "$LOGS_DIR" #< In case log dir is not created yet.
+    rm -rf "$LOG_FILE"
+
+    # Redirect only stdout to the log file, leaving stderr as is, because there seems to be no
+    # reliable way to duplicate error output to both log file and stderr, keeping the correct order
+    # of regular and error lines in the log file.
+    exec 1>"$LOG_FILE" #< Open log file for writing as stdout.
+}
+
+# Called by trap.
+# [in] $?
+# [in] VERBOSE
+onExit()
+{
+    local RESULT=$?
+    echo "" #< Newline, to separate SUCCESS/FAILURE message from the above log.
+    if [ $RESULT != 0 ]; then #< Failure.
+        echo "FAILURE (status $RESULT); see the error message(s) above." >&2 #< To stderr.
+        if [ $VERBOSE = 0 ]; then #< stdout redirected to log file.
+            echo "FAILURE (status $RESULT); see the error message(s) on stderr." #< To log file.
+        fi
+    else
+        echo "SUCCESS"
+    fi
+    return $RESULT
+}
+
+main()
+{
+    declare -i VERBOSE #< Mot local - needed by onExit().
+    local -i LITE_CLIENT
+    parseArgs "$@"
+
+    trap onExit EXIT
+
+    local -r WORK_DIR="$BUILD_DIR/create_arm_installer_tmp"
+    rm -rf "$WORK_DIR"
+
+    if [ KEEP_WORK_DIR = 1 ]; then
+        local -r WORK_DIR_NOTE="(ATTENTION: will NOT be deleted)"
+    else
+        local -r WORK_DIR_NOTE="(will be deleted on success)"
+    fi
+    echo "Creating distribution in $WORK_DIR $WORK_DIR_NOTE."
+
+    if [ $VERBOSE = 0 ]; then
+        redirectOutputToLog
+    fi
+
+    buildDistribution
+
+    if [ KEEP_WORK_DIR = 0 ]; then
+        rm -rf "$WORK_DIR"
+    fi
+}
+
+main "$@"