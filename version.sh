--- conflicted
+++ resolved
@@ -1,17 +1,12 @@
-<<<<<<< HEAD
-export OLD_VERSION=2.0.0-SNAPSHOT
-export NEW_VERSION=2.0.1-SNAPSHOT
-=======
-export OLD_VERSION=2.0.1-SNAPSHOT
-export NEW_VERSION=2.0.2-SNAPSHOT
->>>>>>> 088d1983
-
-OLD_VERSION=${OLD_VERSION//./\\.}
-
-echo $OLD_VERSION
-
-#echo "for f in `find * -name pom.xml`; do sed -i"" -e 's/$OLD_VERSION/$NEW_VERSION/g' $f; done"
-
-for f in `find * -name pom.xml`; do sed -i"" -e "s/$OLD_VERSION/$NEW_VERSION/g" $f; done
-
-#~/buildenv/maven/bin/mvn deploy -N+export OLD_VERSION=2.0.1-SNAPSHOT
+export NEW_VERSION=2.0.2-SNAPSHOT
+
+OLD_VERSION=${OLD_VERSION//./\\.}
+
+echo $OLD_VERSION
+
+#echo "for f in `find * -name pom.xml`; do sed -i"" -e 's/$OLD_VERSION/$NEW_VERSION/g' $f; done"
+
+for f in `find * -name pom.xml`; do sed -i"" -e "s/$OLD_VERSION/$NEW_VERSION/g" $f; done
+
+#~/buildenv/maven/bin/mvn deploy -N