export OLD_VERSION=2.3.1-SNAPSHOT
<<<<<<< HEAD
export NEW_VERSION=2.4.0-SNAPSHOT
=======
export NEW_VERSION=2.3.2-SNAPSHOT
>>>>>>> dc627a6d

OLD_VERSION=${OLD_VERSION//./\\.}

echo $OLD_VERSION

#echo "for f in `find * -name pom.xml`; do sed -i"" -e 's/$OLD_VERSION/$NEW_VERSION/g' $f; done"

for f in `find * -name pom.xml`; do sed -i"" -e "s/$OLD_VERSION/$NEW_VERSION/g" $f; done

mvn deploy -N<|MERGE_RESOLUTION|>--- conflicted
+++ resolved
@@ -1,16 +1,12 @@
-export OLD_VERSION=2.3.1-SNAPSHOT
-<<<<<<< HEAD
-export NEW_VERSION=2.4.0-SNAPSHOT
-=======
-export NEW_VERSION=2.3.2-SNAPSHOT
->>>>>>> dc627a6d
-
-OLD_VERSION=${OLD_VERSION//./\\.}
-
-echo $OLD_VERSION
-
-#echo "for f in `find * -name pom.xml`; do sed -i"" -e 's/$OLD_VERSION/$NEW_VERSION/g' $f; done"
-
-for f in `find * -name pom.xml`; do sed -i"" -e "s/$OLD_VERSION/$NEW_VERSION/g" $f; done
-
-mvn deploy -N+export OLD_VERSION=2.3.2-SNAPSHOT
+export NEW_VERSION=2.4.0-SNAPSHOT
+
+OLD_VERSION=${OLD_VERSION//./\\.}
+
+echo $OLD_VERSION
+
+#echo "for f in `find * -name pom.xml`; do sed -i"" -e 's/$OLD_VERSION/$NEW_VERSION/g' $f; done"
+
+for f in `find * -name pom.xml`; do sed -i"" -e "s/$OLD_VERSION/$NEW_VERSION/g" $f; done
+
+mvn deploy -N