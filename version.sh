--- conflicted
+++ resolved
@@ -1,28 +1,13 @@
-<<<<<<< HEAD
-export OLD_VERSION=2.5.0-SNAPSHOT
-export NEW_VERSION=3.0.0-SNAPSHOT
-
-OLD_VERSION=${OLD_VERSION//./\\.}
-
-echo $OLD_VERSION
-
-#echo "for f in `find * -name pom.xml`; do sed -i"" -e 's/$OLD_VERSION/$NEW_VERSION/g' $f; done"
-
-for f in `find * -name pom.xml`; do sed -i"" -e "s/$OLD_VERSION/$NEW_VERSION/g" $f; done
-
-mvn deploy -N
-=======
-export OLD_VERSION=2.4.1-SNAPSHOT
-export NEW_VERSION=2.5.0-SNAPSHOT
-
-OLD_VERSION=${OLD_VERSION//./\\.}
-
-echo $OLD_VERSION
-
-#echo "for f in `find * -name pom.xml`; do sed -i"" -e 's/$OLD_VERSION/$NEW_VERSION/g' $f; done"
-
-for f in `find * -name pom.xml`; do sed -i"" -e "s/$OLD_VERSION/$NEW_VERSION/g" $f; done
-
-#for f in $( find ./customization -iname DS_Store ); do perl -pi -e 's/$OLD_VERSION/$NEW_VERSION/g' $f; done
-mvn deploy -N
->>>>>>> 841f847b
+export OLD_VERSION=2.5.0-SNAPSHOT
+export NEW_VERSION=3.0.0-SNAPSHOT
+
+OLD_VERSION=${OLD_VERSION//./\\.}
+
+echo $OLD_VERSION
+
+#echo "for f in `find * -name pom.xml`; do sed -i"" -e 's/$OLD_VERSION/$NEW_VERSION/g' $f; done"
+
+for f in `find * -name pom.xml`; do sed -i"" -e "s/$OLD_VERSION/$NEW_VERSION/g" $f; done
+
+#for f in $( find ./customization -iname DS_Store ); do perl -pi -e 's/$OLD_VERSION/$NEW_VERSION/g' $f; done
+mvn deploy -N