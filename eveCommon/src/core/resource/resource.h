--- conflicted
+++ resolved
@@ -156,17 +156,7 @@
 	//QnParamList& getDeviceParamList();// returns params that can be changed on device level
 	//const QnParamList& getDeviceParamList() const;
 
-<<<<<<< HEAD
-=======
-	//QnParamList& getStreamParamList();// returns params that can be changed on stream level 
-	//const QnParamList& getStreamParamList() const;
-
-    // create new dataProvider
->>>>>>> af625c94
 	QnAbstractStreamDataProvider* createDataProvider(ConnectionRole role);
-
-    // Create only one dataProvider per role. Return exists provider for same role if exists
-    QnAbstractStreamDataProvider* getDataProvider(ConnectionRole role);
 
 	// after setVideoLayout is called device is responsable for the destroying the layout 
 	//void setVideoLayout(CLDeviceVideoLayout* layout);
