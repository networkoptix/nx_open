--- conflicted
+++ resolved
@@ -41,13 +41,8 @@
 
 void QnAbstractMediaStreamDataProvider::setNeedKeyData()
 {
-<<<<<<< HEAD
 	QMutexLocker mtx(&m_mutex);
     int channel_num = getVideoLayout()->numberOfChannels();
-=======
-	QMutexLocker mtx(&m_proc_CS);
-    int channel_num = m_mediaResource->getVideoLayout()->numberOfChannels();
->>>>>>> 37a85528
 	for (unsigned i = 0; i < channel_num; ++i)
 		m_gotKeyFrame[i] = 0;
 }
@@ -60,14 +55,9 @@
 
 bool QnAbstractMediaStreamDataProvider::needKeyData() const
 {
-<<<<<<< HEAD
 	QMutexLocker mtx(&m_mutex);
     QnAbstractMediaStreamDataProvider* tmp = const_cast<QnAbstractMediaStreamDataProvider*>(this);
     int channel_num = tmp->getVideoLayout()->numberOfChannels();
-=======
-	QMutexLocker mtx(&m_proc_CS);
-    int channel_num = m_mediaResource->getVideoLayout(this)->numberOfChannels();
->>>>>>> 37a85528
 	for (unsigned i = 0; i < channel_num; ++i)
 		if (m_gotKeyFrame[i]==0)
 			return true;
