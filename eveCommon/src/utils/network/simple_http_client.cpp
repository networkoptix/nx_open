#include "simple_http_client.h"

#include <QtCore/QCryptographicHash>

#include <sstream>
#include "../common/util.h"


using namespace std;

CLSimpleHTTPClient::CLSimpleHTTPClient(const QHostAddress& host, int port, unsigned int timeout, const QAuthenticator& auth):
    m_host(host),
    m_port(port),
    m_connected(false),
    m_timeout(timeout),
    m_auth(auth)
{
    initSocket();
}

void CLSimpleHTTPClient::initSocket()
{
    m_sock = TCPSocketPtr(new TCPSocket());

    m_sock->setReadTimeOut(m_timeout);
    m_sock->setWriteTimeOut(m_timeout);
}

CLSimpleHTTPClient::~CLSimpleHTTPClient()
{
}

CLHttpStatus CLSimpleHTTPClient::getNextLine()
{
	m_line.clear();
	QTextStream response(&m_line);
	char prev = 0 , curr = 0;

	int readed = 0;

	while(1)
	{
        if (m_sock->recv(&curr,1)<0)
            return CL_TRANSPORT_ERROR;

		if (prev=='\r' && curr == '\n')
			break;

		if (prev==0 && curr == 0 && readed>1)
			break;

		response << curr;
		prev = curr;
		++readed;

        if (readed > 2000)
            break;
	}

	return CL_HTTP_SUCCESS;

}

CLHttpStatus CLSimpleHTTPClient::doPOST(const QString& requestStr, const QString& body)
{
    try
    {
        if (!m_connected)
        {
            if (!m_sock->connect(m_host.toString().toLatin1().data(), m_port))
            {
                return CL_TRANSPORT_ERROR;
            }
        }

        QString request;
        QTextStream os(&request);

        os << "POST /" << requestStr<<" HTTP/1.1\r\n"
            << "Host: "<< m_host.toString() << "\r\n"
            << "User-Agent: Simple HTTP Client 1.0\r\n"
            << "Accept: */*\r\n"
            << "Content-Type: application/x-www-form-urlencoded\r\n";

        if (m_auth.user().length()>0 && mNonce.isEmpty())
        {
            os << basicAuth() << "\r\n";
        }
        else if (m_auth.password().length()>0 && !mNonce.isEmpty())
        {
            os << digestAccess(request);
        }

        os << "Content-Length: " << body.length() << "\r\n";
        os << "\r\n";

        os << body;

        if (!m_sock->send(request.toLatin1().data(), request.toLatin1().size()))
        {
            return CL_TRANSPORT_ERROR;
        }

        if (CL_TRANSPORT_ERROR==getNextLine())
        {
            return CL_TRANSPORT_ERROR;
        }

        QStringList strings = m_line.split(" ");
        if (strings.size() < 2)
        {
            close();
            return CL_TRANSPORT_ERROR;
        }

        int responseCode = strings[1].toInt();

        switch(responseCode)
        {
            case CL_HTTP_SUCCESS:
            case CL_HTTP_BAD_REQUEST:
            {
                break;
            }

            case CL_HTTP_AUTH_REQUIRED:
            {
                getAuthInfo();
                return CL_HTTP_AUTH_REQUIRED;
            }

            default:
            {
                close();
                return CL_TRANSPORT_ERROR;
            }
        }

        if (readHeaders() == CL_TRANSPORT_ERROR)
            return CL_TRANSPORT_ERROR;

        m_connected = true;

        // Http statuses: OK or BAD_REQUEST
        return (CLHttpStatus) responseCode;

    }
    catch (...)
    {
        close();
        return CL_TRANSPORT_ERROR;
    }
}

int CLSimpleHTTPClient::readHeaders()
{
    m_contentType.clear();
    m_contentLen = 0;

    int pos;

    while(1)
    {

        pos = -1;

        if (CL_TRANSPORT_ERROR==getNextLine())
            return CL_TRANSPORT_ERROR;

        if (m_line.length()<3)// last line before data
            break;

        //Content-Type
        //ContentLength

        pos  = m_line.indexOf(QLatin1Char(':'));

        if (pos>=0)
        {
            QString name = m_line.left(pos).trimmed();
            QString val = m_line.mid(pos+1, m_line.length()- (pos + 1 ) );
            CLAssociativeArray::put(name, val );
            if (name==QLatin1String("Content-Length"))
            {
                m_contentLen = val.toInt();
                m_readed = 0;
            }
        }

    }

    return 0;
}

CLHttpStatus CLSimpleHTTPClient::doGET(const QString& requestStr, bool recursive)
{
	try
	{
        if (!m_connected)
        {
            if (!m_sock->connect(m_host.toString().toLatin1().data(), m_port))
            {
                return CL_TRANSPORT_ERROR;
            }
        }

		QString request;
		QTextStream os(&request);

        os << "GET /" << requestStr<<" HTTP/1.1\r\n"
			<< "Host: "<< m_host.toString() << "\r\n";

		if (m_auth.user().length()>0 && mNonce.isEmpty())
		{
			os << basicAuth() << "\r\n";
		}
		else if (m_auth.password().length()>0 && !mNonce.isEmpty())
		{
            os << digestAccess(request);
		}

		os<< "\r\n";
        
        if (!m_sock->send(request.toLatin1().data(), request.toLatin1().size()))
        {
            qDebug() << "OpenStream1";

            return CL_TRANSPORT_ERROR;
        }

        if (CL_TRANSPORT_ERROR==getNextLine())
        {
            return CL_TRANSPORT_ERROR;
        }

        
		if (!m_line.contains(QLatin1String("200 OK")))// not ok
		{
            close();

            if (m_line.contains(QLatin1String("401 Unauthorized")))
            {
                getAuthInfo();

                if (recursive)
                    return doGET(request, false);
                else
                    return CL_HTTP_AUTH_REQUIRED;
            }

            return CL_TRANSPORT_ERROR;
		}

<<<<<<< HEAD
		m_contentType.clear();
		m_contentLen = 0;

		int pos;

		while(1)
		{

			pos = -1;

			if (CL_HTTP_HOST_NOT_AVAILABLE==getNextLine())
				return CL_HTTP_HOST_NOT_AVAILABLE;

			if (m_line.length()<3)// last line before data
				break;

			//Content-Type
			//ContentLength

			pos  = m_line.indexOf(QLatin1Char(':'));

			if (pos>=0)
			{
				QString name = m_line.left(pos).trimmed();
				QString val = m_line.mid(pos+1, m_line.length()- (pos + 1 ) );
				QnAssociativeArray::put(name, val );
				if (name==QLatin1String("Content-Length"))
				{
					m_contentLen = val.toInt();
					m_readed = 0;
				}
			}

		}
=======
        if (readHeaders() == CL_TRANSPORT_ERROR)
            return CL_TRANSPORT_ERROR;
>>>>>>> d4cc033c

		m_connected = true;

		return CL_HTTP_SUCCESS;

	}
	catch (...)
	{
        close();
        return CL_TRANSPORT_ERROR;
	}
}

void CLSimpleHTTPClient::close()
{
    initSocket();
    m_connected = false;
}

void CLSimpleHTTPClient::readAll(QByteArray& data)
{
    static const unsigned long BUFSIZE = 1024;

    int nRead;

    char buf[BUFSIZE];
    while ((nRead = read(buf, BUFSIZE)) > 0)
    {
        data.append(buf, nRead);
    }
}

long CLSimpleHTTPClient::read(char* data, unsigned long max_len)
{
	if (!m_connected) return -1;

	int readed = 0;
    readed = m_sock->recv(data, max_len);


	if (readed<=0)
        close();

	m_readed+=readed;

    if (m_readed == m_contentLen)
        m_connected = false;


    return readed;
}

//===================================================================================
//===================================================================================
void CLSimpleHTTPClient::getAuthInfo()
{
    int pos;
    while(1)
    {

        pos = -1;

        if (CL_TRANSPORT_ERROR==getNextLine())
            return;

        if (m_line.length()<3)// last line before data
            break;

        if (m_line.contains(QLatin1String("realm")))
        {
            mRealm = getParamFromString(m_line, QLatin1String("realm"));
        }

        if (m_line.contains(QLatin1String("nonce")))
        {
            mNonce = getParamFromString(m_line, QLatin1String("nonce"));
        }

        if (m_line.contains(QLatin1String("qop")))
        {
            mQop = getParamFromString(m_line, QLatin1String("qop"));
        }

    }

}

QString CLSimpleHTTPClient::basicAuth() const
{
    QString lp = m_auth.user() + QLatin1Char(':') + m_auth.password();

    QString base64 = QLatin1String("Authorization: Basic ");
    base64 += QString::fromAscii(lp.toLatin1().toBase64().constData());

    return base64;
}

QString CLSimpleHTTPClient::digestAccess(const QString& request) const
{
    QString HA1= m_auth.user() + QLatin1Char(':') + mRealm + QLatin1Char(':') + m_auth.password();
    HA1 = QString::fromAscii(QCryptographicHash::hash(HA1.toAscii(), QCryptographicHash::Md5).toHex().constData());

    QString HA2 = QLatin1String("GET:/") + request;
    HA2 = QString::fromAscii(QCryptographicHash::hash(HA2.toAscii(), QCryptographicHash::Md5).toHex().constData());

    QString response = HA1 + QLatin1Char(':') + mNonce + QLatin1Char(':') + HA2;

    response = QString::fromAscii(QCryptographicHash::hash(response.toAscii(), QCryptographicHash::Md5).toHex().constData());


    QString result;
    QTextStream str(&result);

    str << "Authorization: Digest username=\"" << m_auth.user() << "\",realm=\"" << mRealm << "\",nonce=\"" << mNonce << "\",uri=\"/" << request << "\",response=\"" << response << "\"\r\n";

    return result;
}<|MERGE_RESOLUTION|>--- conflicted
+++ resolved
@@ -251,46 +251,10 @@
             return CL_TRANSPORT_ERROR;
 		}
 
-<<<<<<< HEAD
-		m_contentType.clear();
-		m_contentLen = 0;
-
-		int pos;
-
-		while(1)
-		{
-
-			pos = -1;
-
-			if (CL_HTTP_HOST_NOT_AVAILABLE==getNextLine())
-				return CL_HTTP_HOST_NOT_AVAILABLE;
-
-			if (m_line.length()<3)// last line before data
-				break;
-
-			//Content-Type
-			//ContentLength
-
-			pos  = m_line.indexOf(QLatin1Char(':'));
-
-			if (pos>=0)
-			{
-				QString name = m_line.left(pos).trimmed();
-				QString val = m_line.mid(pos+1, m_line.length()- (pos + 1 ) );
-				QnAssociativeArray::put(name, val );
-				if (name==QLatin1String("Content-Length"))
-				{
-					m_contentLen = val.toInt();
-					m_readed = 0;
-				}
-			}
-
-		}
-=======
         if (readHeaders() == CL_TRANSPORT_ERROR)
             return CL_TRANSPORT_ERROR;
->>>>>>> d4cc033c
-
+
+				CLAssociativeArray::put(name, val );
 		m_connected = true;
 
 		return CL_HTTP_SUCCESS;
