--- conflicted
+++ resolved
@@ -10,11 +10,8 @@
 	CLArecontPanoramicResource(const QString& name);
 	bool getDescription();
 
-<<<<<<< HEAD
-=======
 	virtual bool hasTestPattern() const;
     virtual const QnVideoResourceLayout* getVideoLayout(const QnAbstractMediaStreamDataProvider* dataProvider = 0);
->>>>>>> 37a85528
 protected:
 
     virtual bool setParamPhysical(const QString& name, const QnValue& val);
@@ -26,14 +23,9 @@
 	bool setResolution(bool full);
 	bool setCamQulity(int q);
 
-<<<<<<< HEAD
-
-
-=======
 protected:
 	bool m_hastestPattern;
     QnVideoResourceLayout* m_vrl;
->>>>>>> 37a85528
 };
 
 #endif //av_panoramic_device_1820