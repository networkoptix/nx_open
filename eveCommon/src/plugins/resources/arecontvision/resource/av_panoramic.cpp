#include "av_resource.h"
#include "av_panoramic.h"
#include "../dataprovider/panoramic_cpul_tftp_dataprovider.h"
#include "core/resource/resource_media_layout.h"



<<<<<<< HEAD
CLArecontPanoramicResource::CLArecontPanoramicResource(const QString& name)
=======
class AVVideoLayout180 : public QnVideoResourceLayout
{
public:
    AVVideoLayout180(){};
    virtual ~AVVideoLayout180(){};
    //returns number of video channels device has
    virtual unsigned int numberOfChannels() const
    {
        return 4;
    }


    virtual unsigned int width() const 
    {
        return 4;
    }

    virtual unsigned int height() const 
    {
        return 1;
    }

    virtual unsigned int h_position(unsigned int channel) const
    {
        switch(channel)
        {
        case 0:
            return 0;

        case 1:
            return 2;

        case 2:
            return 3;

        case 3:
            return 1;
        default:
            return 0;
        }
    }

    virtual unsigned int v_position(unsigned int channel) const
    {
        return 0;
    }

};

class AVVideoLayout360 : public QnVideoResourceLayout
{
public:
    AVVideoLayout360(){};
    virtual ~AVVideoLayout360(){};
    //returns number of video channels device has

    virtual unsigned int numberOfChannels() const
    {
        return 4;
    }

    virtual unsigned int numberOfAudioChannels() const
    {
        return 1;
    }

    virtual unsigned int width() const 
    {
        return 4;
    }

    virtual unsigned int height() const 
    {
        return 1;
    }

    virtual unsigned int h_position(unsigned int channel) const
    {
        switch(channel)
        {
        case 0:
            return 0;

        case 1:
            return 3;

        case 2:
            return 2;

        case 3:
            return 1;
        default:
            return 0;
        }
    }

    virtual unsigned int v_position(unsigned int channel) const
    {
        return 0;
    }

};

AVVideoLayout360 avVideoLayout360;
AVVideoLayout180 avVideoLayout180;


CLArecontPanoramicResource::CLArecontPanoramicResource(const QString& name):
m_hastestPattern(false)
>>>>>>> 37a85528
{
    setName(name);
    if (name.contains("8180") || name.contains("8185"))
        m_vrl = &avVideoLayout180;
    else
        m_vrl = &avVideoLayout360;
}


bool CLArecontPanoramicResource::getDescription()
{
	m_description = "";
	return true;
}

QnAbstractStreamDataProvider* CLArecontPanoramicResource::createLiveDataProvider()
{
	cl_log.log("Creating streamreader for ", getHostAddress().toString(), cl_logDEBUG1);
	return new AVPanoramicClientPullSSTFTPStreamreader(toSharedPointer());
}


bool CLArecontPanoramicResource::setParamPhysical(const QString& name, const QnValue& val )
{
    QnParam& param = getResourceParamList().get(name);

    if (param.netHelper().isEmpty()) // check if we have paramNetHelper command for this param
        return false;

	if (param.type()==QnParamType::None || param.type()==QnParamType::Button) 
	{
		CLSimpleHTTPClient connection(getHostAddress(), 80, getNetworkTimeout(), getAuth());
		QString request;

		QTextStream str(&request);
		str << "set?" << param.netHelper();

        if (connection.doGET(request)!=CL_HTTP_SUCCESS)
            if (connection.doGET(request)!=CL_HTTP_SUCCESS) // try twice.
				return false;
	}
	else
	{
		for (int i = 1; i <=4 ; ++i)
		{
			CLSimpleHTTPClient connection(getHostAddress(), 80, getNetworkTimeout(), getAuth());
			QString request;

			QTextStream str(&request);
			str << "set" << i << "?" << param.netHelper();
			str << "=" << (QString)val;

            if (connection.doGET(request)!=CL_HTTP_SUCCESS)
                if (connection.doGET(request)!=CL_HTTP_SUCCESS) // try twice.
					return false;
		}

	}

	return true;

}

bool CLArecontPanoramicResource::setSpecialParam(const QString& name, const QnValue& val, QnDomain domain)
{

	if (QnPlAreconVisionResource::setSpecialParam(name, val, domain))
		return true;

	if (name=="resolution")
	{
		if (val==(QString)("half"))
			return setResolution(false);
		else if (val==(QString)("full"))
			return setResolution(true);

		return false;
	}
	else if (name=="Quality")
	{
		int q = val;
		if (q<1 || q>21)
			return false;

		return setCamQulity(q);

	}

	return false;
}

//=======================================================================
bool CLArecontPanoramicResource::setResolution(bool full)
{
	int value = full ? 15 : 0; // all sensors to full/half resolution

	if (CL_HTTP_SUCCESS!=setRegister(3, 0xD1, value)) // FULL RES QULITY
		return false;

	return true;
}

bool CLArecontPanoramicResource::setCamQulity(int q)
{
	if (CL_HTTP_SUCCESS!=setRegister(3, 0xED, q)) // FULL RES QULITY
		return false;

	if (CL_HTTP_SUCCESS!=setRegister(3, 0xEE, q)) // HALF RES QULITY
		return false;

	return false;

}

const QnVideoResourceLayout* CLArecontPanoramicResource::getVideoLayout(const QnAbstractMediaStreamDataProvider* dataProvider)
{
    return m_vrl;
}<|MERGE_RESOLUTION|>--- conflicted
+++ resolved
@@ -5,119 +5,7 @@
 
 
 
-<<<<<<< HEAD
 CLArecontPanoramicResource::CLArecontPanoramicResource(const QString& name)
-=======
-class AVVideoLayout180 : public QnVideoResourceLayout
-{
-public:
-    AVVideoLayout180(){};
-    virtual ~AVVideoLayout180(){};
-    //returns number of video channels device has
-    virtual unsigned int numberOfChannels() const
-    {
-        return 4;
-    }
-
-
-    virtual unsigned int width() const 
-    {
-        return 4;
-    }
-
-    virtual unsigned int height() const 
-    {
-        return 1;
-    }
-
-    virtual unsigned int h_position(unsigned int channel) const
-    {
-        switch(channel)
-        {
-        case 0:
-            return 0;
-
-        case 1:
-            return 2;
-
-        case 2:
-            return 3;
-
-        case 3:
-            return 1;
-        default:
-            return 0;
-        }
-    }
-
-    virtual unsigned int v_position(unsigned int channel) const
-    {
-        return 0;
-    }
-
-};
-
-class AVVideoLayout360 : public QnVideoResourceLayout
-{
-public:
-    AVVideoLayout360(){};
-    virtual ~AVVideoLayout360(){};
-    //returns number of video channels device has
-
-    virtual unsigned int numberOfChannels() const
-    {
-        return 4;
-    }
-
-    virtual unsigned int numberOfAudioChannels() const
-    {
-        return 1;
-    }
-
-    virtual unsigned int width() const 
-    {
-        return 4;
-    }
-
-    virtual unsigned int height() const 
-    {
-        return 1;
-    }
-
-    virtual unsigned int h_position(unsigned int channel) const
-    {
-        switch(channel)
-        {
-        case 0:
-            return 0;
-
-        case 1:
-            return 3;
-
-        case 2:
-            return 2;
-
-        case 3:
-            return 1;
-        default:
-            return 0;
-        }
-    }
-
-    virtual unsigned int v_position(unsigned int channel) const
-    {
-        return 0;
-    }
-
-};
-
-AVVideoLayout360 avVideoLayout360;
-AVVideoLayout180 avVideoLayout180;
-
-
-CLArecontPanoramicResource::CLArecontPanoramicResource(const QString& name):
-m_hastestPattern(false)
->>>>>>> 37a85528
 {
     setName(name);
     if (name.contains("8180") || name.contains("8185"))
