import logging
import platform
import re
from io import StringIO

from vms_benchmark.exceptions import SshHostKeyObtainingFailed, BoxCommandError


# plink (used on Windows) tool hasn't option to disable ssh host key checking. Instead of this it
# has only option to pass the key. Thus on Windows we should preliminarily obtain the ssh host key.
class SshHostKeyObtainer:
    def __init__(self, dev, conf_file):
        self.dev = dev
        self.conf_file = conf_file

    def call(self):
        if platform.system() == 'Windows':
            stderr = StringIO()
            res = self.dev.sh(command='true', stderr=stderr)
            error_messages = re.split(r'[\r\n]+', stderr.getvalue().strip())

            def fail(reason):
                logging.error(
                    'Obtaining host key failed: %s. Ssh reported:\n%r',
                    reason,
                    error_messages
                )
                raise SshHostKeyObtainingFailed("Unable to obtain ssh host key of the box.")

            host_key = None

            if error_messages and error_messages[-1] == 'Connection abandoned.':
                if len(error_messages) < 2:
                    fail('insufficient output on stderr')
                items = error_messages[-2].split()
                if len(items) == 0 or not items[-1]:
                    fail('stderr second-to-last line is blank')
                host_key = items[-1]

            if not res or res.return_code != 0:
                logging.error('Connecting via ssh failed: ssh reported:\n%r', error_messages)
                raise BoxCommandError(
                    'Unable to connect to the box via ssh; ' +
<<<<<<< HEAD
                        f'check box credentials in {repr(self.conf_file)}.'
=======
                        f'check box credentials in {self.conf_file!r}'
>>>>>>> ea434ffa
                )

            return host_key
        else:
            return None<|MERGE_RESOLUTION|>--- conflicted
+++ resolved
@@ -41,11 +41,7 @@
                 logging.error('Connecting via ssh failed: ssh reported:\n%r', error_messages)
                 raise BoxCommandError(
                     'Unable to connect to the box via ssh; ' +
-<<<<<<< HEAD
-                        f'check box credentials in {repr(self.conf_file)}.'
-=======
                         f'check box credentials in {self.conf_file!r}'
->>>>>>> ea434ffa
                 )
 
             return host_key
