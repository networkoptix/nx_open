--- conflicted
+++ resolved
@@ -27,22 +27,17 @@
 
     virtual QPixmap pixmap(const QString& thumbnailId) const override;
 
-<<<<<<< HEAD
-    Q_INVOKABLE void refresh(const QnUuid& cameraId, const QnUuid& engineId);
-    Q_INVOKABLE void refresh(const QString& cameraId, const QString& engineId);
-=======
     /**
      * Request thumbnail if it has not been loaded yet, else emit thumbnailUpdated immediately.
      */
-    Q_INVOKABLE void load(const QnUuid& cameraId);
-    Q_INVOKABLE void load(const QString& cameraId);
+    Q_INVOKABLE void load(const QnUuid& cameraId, const QnUuid& engineId);
+    Q_INVOKABLE void load(const QString& cameraId, const QString& engineId);
 
     /**
     * Request new thumbnail even it has been already loaded.
     */
-    Q_INVOKABLE void refresh(const QnUuid& cameraId);
-    Q_INVOKABLE void refresh(const QString& cameraId);
->>>>>>> b504a3d9
+    Q_INVOKABLE void refresh(const QnUuid& cameraId, const QnUuid& engineId);
+    Q_INVOKABLE void refresh(const QString& cameraId, const QString& engineId);
 
     int thumbnailsHeight() const { return m_thumbnailHeight; }
     void setThumbnailsHeight(int height);
