--- conflicted
+++ resolved
@@ -6,119 +6,119 @@
     <message numerus="yes">
       <source>Bytes</source>
       <comment>Full suffix for displaying bytes</comment>
-      <translation type="unfinished">
-        <numerusform>Bytes</numerusform>
-        <numerusform>Bytes</numerusform>
-        <numerusform>Bytes</numerusform>
-        <numerusform>Bytes</numerusform>
+      <translation>
+        <numerusform>בתים</numerusform>
+        <numerusform>בתים</numerusform>
+        <numerusform>בתים</numerusform>
+        <numerusform>בתים</numerusform>
       </translation>
     </message>
     <message>
       <source>B</source>
       <comment>Suffix for displaying bytes</comment>
-      <translation type="unfinished">B</translation>
+      <translation>B</translation>
     </message>
     <message numerus="yes">
       <source>Kilobytes</source>
       <comment>Full suffix for displaying kilobytes</comment>
-      <translation type="unfinished">
-        <numerusform>Kilobytes</numerusform>
-        <numerusform>Kilobytes</numerusform>
-        <numerusform>Kilobytes</numerusform>
-        <numerusform>Kilobytes</numerusform>
+      <translation>
+        <numerusform>קילובייט</numerusform>
+        <numerusform>שני קילובייטים</numerusform>
+        <numerusform>קילובייטים</numerusform>
+        <numerusform>קילובייט</numerusform>
       </translation>
     </message>
     <message>
       <source>KB</source>
       <comment>Suffix for displaying kilobytes</comment>
-      <translation type="unfinished">KB</translation>
+      <translation>ק"ב</translation>
     </message>
     <message numerus="yes">
       <source>Megabytes</source>
       <comment>Full suffix for displaying megabytes</comment>
-      <translation type="unfinished">
-        <numerusform>Megabytes</numerusform>
-        <numerusform>Megabytes</numerusform>
-        <numerusform>Megabytes</numerusform>
-        <numerusform>Megabytes</numerusform>
+      <translation>
+        <numerusform>מגהבייט</numerusform>
+        <numerusform>מגהבייט</numerusform>
+        <numerusform>מגהבייט</numerusform>
+        <numerusform>מגהבייט</numerusform>
       </translation>
     </message>
     <message>
       <source>MB</source>
       <comment>Suffix for displaying megabytes</comment>
-      <translation type="unfinished">MB</translation>
+      <translation>מ"ב</translation>
     </message>
     <message numerus="yes">
       <source>Gigabytes</source>
       <comment>Full suffix for displaying gigabytes</comment>
-      <translation type="unfinished">
-        <numerusform>Gigabytes</numerusform>
-        <numerusform>Gigabytes</numerusform>
-        <numerusform>Gigabytes</numerusform>
-        <numerusform>Gigabytes</numerusform>
+      <translation>
+        <numerusform>ג'יגה-בייט</numerusform>
+        <numerusform>ג'יגה-בייט</numerusform>
+        <numerusform>ג'יגה-בייט</numerusform>
+        <numerusform>ג'יגה-בייט</numerusform>
       </translation>
     </message>
     <message>
       <source>GB</source>
       <comment>Suffix for displaying gigabytes</comment>
-      <translation type="unfinished">GB</translation>
+      <translation>ג"ב</translation>
     </message>
     <message numerus="yes">
       <source>Terabytes</source>
       <comment>Full suffix for displaying terabytes</comment>
-      <translation type="unfinished">
-        <numerusform>Terabytes</numerusform>
-        <numerusform>Terabytes</numerusform>
-        <numerusform>Terabytes</numerusform>
-        <numerusform>Terabytes</numerusform>
+      <translation>
+        <numerusform>טרה-בייט</numerusform>
+        <numerusform>טרה-בייטים</numerusform>
+        <numerusform>טרה-בייטים</numerusform>
+        <numerusform>טרה-בייטים</numerusform>
       </translation>
     </message>
     <message>
       <source>TB</source>
       <comment>Suffix for displaying terabytes</comment>
-      <translation type="unfinished">TB</translation>
+      <translation>TB</translation>
     </message>
     <message numerus="yes">
       <source>Petabytes</source>
       <comment>Full suffix for displaying petabytes</comment>
-      <translation type="unfinished">
-        <numerusform>Petabytes</numerusform>
-        <numerusform>Petabytes</numerusform>
-        <numerusform>Petabytes</numerusform>
-        <numerusform>Petabytes</numerusform>
+      <translation>
+        <numerusform>פטאבייט</numerusform>
+        <numerusform>פטאבייטים</numerusform>
+        <numerusform>פטאבייטים</numerusform>
+        <numerusform>פטאבייטים</numerusform>
       </translation>
     </message>
     <message>
       <source>PB</source>
       <comment>Suffix for displaying petabytes</comment>
-      <translation type="unfinished">PB</translation>
+      <translation>PB</translation>
     </message>
   </context>
   <context>
     <name>QnCloudResultInfo</name>
     <message>
       <source>Successful.</source>
-      <translation type="unfinished">Successful.</translation>
+      <translation>הצליח.</translation>
     </message>
     <message>
       <source>Invalid login or password.</source>
-      <translation type="unfinished">Invalid login or password.</translation>
+      <translation>שם וסיסמא לא תואמים.</translation>
     </message>
     <message>
       <source>Requested operation is not allowed with provided credentials.</source>
-      <translation type="unfinished">Requested operation is not allowed with provided credentials.</translation>
+      <translation>הפעולה המבוקשת אסורה עם הנתונים שסופקו.</translation>
     </message>
     <message>
       <source>This account is not activated. Please check your email.</source>
-      <translation type="unfinished">This account is not activated. Please check your email.</translation>
+      <translation>חשבון זה אינו מופעל. אנא בדוק את האימייל שלך.</translation>
     </message>
     <message>
       <source>Credentials are no longer valid.</source>
-      <translation type="unfinished">Credentials are no longer valid.</translation>
+      <translation>פרטי הכניסה אינם תקפים עוד.</translation>
     </message>
     <message>
       <source>Invalid login.</source>
-      <translation type="unfinished">Invalid login.</translation>
+      <translation>כניסה לא חוקית.</translation>
     </message>
     <message>
       <source>Internal %1 error. Please contact support team.</source>
@@ -144,46 +144,42 @@
     <message>
       <source>Owner: %1</source>
       <comment>%1 is a user name</comment>
-      <translation type="unfinished">Owner: %1</translation>
+      <translation>בעלים: %1</translation>
     </message>
     <message>
       <source>Your System</source>
-      <translation type="unfinished">Your System</translation>
+      <translation>המערכת שלך</translation>
     </message>
   </context>
   <context>
     <name>QnDesktopAudioOnlyDataProvider</name>
     <message>
       <source>Could not find audio encoder &quot;%1&quot;.</source>
-      <translation type="unfinished">Could not find audio encoder &quot;%1&quot;.</translation>
+      <translation>לא היתה אפשרות למצוא מקודד אודיו &quot;%1&quot;.</translation>
     </message>
     <message>
       <source>Could not initialize audio encoder.</source>
-<<<<<<< HEAD
-      <translation type="unfinished">Could not initialize audio encoder.</translation>
-=======
       <translation>לא ניתן לאתחל את מקודד האודיו.</translation>
->>>>>>> ea434ffa
     </message>
     <message>
       <source>Sample format of input device %1 is not supported.</source>
-      <translation type="unfinished">Sample format of input device %1 is not supported.</translation>
+      <translation>פורמט הדגימה של ההתקן %1 אינו נתמך.</translation>
     </message>
     <message>
       <source>Primary audio device is not selected.</source>
-      <translation type="unfinished">Primary audio device is not selected.</translation>
+      <translation>התקן האודיו הראשוני לא נבחר.</translation>
     </message>
   </context>
   <context>
     <name>QnDirectSystemsFinder</name>
     <message>
       <source>System</source>
-      <translation type="unfinished">System</translation>
+      <translation>מערכת</translation>
     </message>
     <message>
       <source>System (%1)</source>
       <comment>%1 is ip and port of system</comment>
-      <translation type="unfinished">System (%1)</translation>
+      <translation>מערכת (%1)</translation>
     </message>
   </context>
   <context>
@@ -191,11 +187,11 @@
     <message>
       <source>Owner: %1</source>
       <comment>%1 is a user name</comment>
-      <translation type="unfinished">Owner: %1</translation>
+      <translation>בעלים: %1</translation>
     </message>
     <message>
       <source>Your System</source>
-      <translation type="unfinished">Your System</translation>
+      <translation>המערכת שלך</translation>
     </message>
   </context>
   <context>
@@ -203,161 +199,161 @@
     <message>
       <source>ms</source>
       <comment>Suffix for displaying milliseconds</comment>
-      <translation type="unfinished">ms</translation>
+      <translation>ms</translation>
     </message>
     <message>
       <source>s</source>
       <comment>Suffix for displaying seconds</comment>
-      <translation type="unfinished">s</translation>
+      <translation>s</translation>
     </message>
     <message>
       <source>m</source>
       <comment>Suffix for displaying minutes</comment>
-      <translation type="unfinished">m</translation>
+      <translation>m</translation>
     </message>
     <message>
       <source>h</source>
       <comment>Suffix for displaying hours</comment>
-      <translation type="unfinished">h</translation>
+      <translation>h</translation>
     </message>
     <message>
       <source>d</source>
       <comment>Suffix for displaying days</comment>
-      <translation type="unfinished">d</translation>
+      <translation>d</translation>
     </message>
     <message>
       <source>w</source>
       <comment>Suffix for displaying weeks</comment>
-      <translation type="unfinished">w</translation>
+      <translation>w</translation>
     </message>
     <message>
       <source>M</source>
       <comment>Suffix for displaying months</comment>
-      <translation type="unfinished">M</translation>
+      <translation>M</translation>
     </message>
     <message>
       <source>y</source>
       <comment>Suffix for displaying years</comment>
-      <translation type="unfinished">y</translation>
+      <translation>y</translation>
     </message>
     <message>
       <source>msec</source>
       <comment>Long suffix for displaying milliseconds</comment>
-      <translation type="unfinished">msec</translation>
+      <translation>msec</translation>
     </message>
     <message>
       <source>sec</source>
       <comment>Long suffix for displaying seconds</comment>
-      <translation type="unfinished">sec</translation>
+      <translation>שניות</translation>
     </message>
     <message>
       <source>min</source>
       <comment>Long suffix for displaying minutes</comment>
-      <translation type="unfinished">min</translation>
+      <translation>דקות</translation>
     </message>
     <message>
       <source>hrs</source>
       <comment>Long suffix for displaying hours</comment>
-      <translation type="unfinished">hrs</translation>
+      <translation>שעות</translation>
     </message>
     <message>
       <source>days</source>
       <comment>Long suffix for displaying days</comment>
-      <translation type="unfinished">days</translation>
+      <translation>ימים</translation>
     </message>
     <message>
       <source>wks</source>
       <comment>Long suffix for displaying weeks</comment>
-      <translation type="unfinished">wks</translation>
+      <translation>wks</translation>
     </message>
     <message>
       <source>mos</source>
       <comment>Long suffix for displaying months</comment>
-      <translation type="unfinished">mos</translation>
+      <translation>mos</translation>
     </message>
     <message>
       <source>yrs</source>
       <comment>Long suffix for displaying years</comment>
-      <translation type="unfinished">yrs</translation>
+      <translation>yrs</translation>
     </message>
     <message numerus="yes">
       <source>milliseconds</source>
       <comment>Full suffix for displaying milliseconds</comment>
-      <translation type="unfinished">
-        <numerusform>milliseconds</numerusform>
-        <numerusform>milliseconds</numerusform>
-        <numerusform>milliseconds</numerusform>
-        <numerusform>milliseconds</numerusform>
+      <translation>
+        <numerusform>מילי שניות</numerusform>
+        <numerusform>מילי שניות</numerusform>
+        <numerusform>מילי שניות</numerusform>
+        <numerusform>מילי שניות</numerusform>
       </translation>
     </message>
     <message numerus="yes">
       <source>seconds</source>
       <comment>Full suffix for displaying seconds</comment>
-      <translation type="unfinished">
-        <numerusform>seconds</numerusform>
-        <numerusform>seconds</numerusform>
-        <numerusform>seconds</numerusform>
-        <numerusform>seconds</numerusform>
+      <translation>
+        <numerusform>שניות</numerusform>
+        <numerusform>שניות</numerusform>
+        <numerusform>שניות</numerusform>
+        <numerusform>שניות</numerusform>
       </translation>
     </message>
     <message numerus="yes">
       <source>minutes</source>
       <comment>Full suffix for displaying minutes</comment>
-      <translation type="unfinished">
-        <numerusform>minutes</numerusform>
-        <numerusform>minutes</numerusform>
-        <numerusform>minutes</numerusform>
-        <numerusform>minutes</numerusform>
+      <translation>
+        <numerusform>דקות</numerusform>
+        <numerusform>דקות</numerusform>
+        <numerusform>דקות</numerusform>
+        <numerusform>דקות</numerusform>
       </translation>
     </message>
     <message numerus="yes">
       <source>hours</source>
       <comment>Full suffix for displaying hours</comment>
-      <translation type="unfinished">
-        <numerusform>hours</numerusform>
-        <numerusform>hours</numerusform>
-        <numerusform>hours</numerusform>
-        <numerusform>hours</numerusform>
+      <translation>
+        <numerusform>שעות</numerusform>
+        <numerusform>שעות</numerusform>
+        <numerusform>שעות</numerusform>
+        <numerusform>שעות</numerusform>
       </translation>
     </message>
     <message numerus="yes">
       <source>days</source>
       <comment>Full suffix for displaying days</comment>
-      <translation type="unfinished">
-        <numerusform>days</numerusform>
-        <numerusform>days</numerusform>
-        <numerusform>days</numerusform>
-        <numerusform>days</numerusform>
+      <translation>
+        <numerusform>ימים</numerusform>
+        <numerusform>ימים</numerusform>
+        <numerusform>ימים</numerusform>
+        <numerusform>ימים</numerusform>
       </translation>
     </message>
     <message numerus="yes">
       <source>weeks</source>
       <comment>Full suffix for displaying weeks</comment>
-      <translation type="unfinished">
-        <numerusform>weeks</numerusform>
-        <numerusform>weeks</numerusform>
-        <numerusform>weeks</numerusform>
-        <numerusform>weeks</numerusform>
+      <translation>
+        <numerusform>שבועות</numerusform>
+        <numerusform>שבועות</numerusform>
+        <numerusform>שבועות</numerusform>
+        <numerusform>שבועות</numerusform>
       </translation>
     </message>
     <message numerus="yes">
       <source>months</source>
       <comment>Full suffix for displaying months</comment>
-      <translation type="unfinished">
-        <numerusform>months</numerusform>
-        <numerusform>months</numerusform>
-        <numerusform>months</numerusform>
-        <numerusform>months</numerusform>
+      <translation>
+        <numerusform>חודשים</numerusform>
+        <numerusform>חודשים</numerusform>
+        <numerusform>חודשים</numerusform>
+        <numerusform>חודשים</numerusform>
       </translation>
     </message>
     <message numerus="yes">
       <source>years</source>
       <comment>Full suffix for displaying years</comment>
-      <translation type="unfinished">
-        <numerusform>years</numerusform>
-        <numerusform>years</numerusform>
-        <numerusform>years</numerusform>
-        <numerusform>years</numerusform>
+      <translation>
+        <numerusform>שנים</numerusform>
+        <numerusform>שנים</numerusform>
+        <numerusform>שנים</numerusform>
+        <numerusform>שנים</numerusform>
       </translation>
     </message>
   </context>
