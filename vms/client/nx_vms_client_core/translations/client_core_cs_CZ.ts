--- conflicted
+++ resolved
@@ -6,119 +6,119 @@
     <message numerus="yes">
       <source>Bytes</source>
       <comment>Full suffix for displaying bytes</comment>
-      <translation type="unfinished">
-        <numerusform>Bytes</numerusform>
-        <numerusform>Bytes</numerusform>
-        <numerusform>Bytes</numerusform>
-        <numerusform>Bytes</numerusform>
+      <translation>
+        <numerusform>Bajtů</numerusform>
+        <numerusform>Bajtů</numerusform>
+        <numerusform>Bytů</numerusform>
+        <numerusform>Bytů</numerusform>
       </translation>
     </message>
     <message>
       <source>B</source>
       <comment>Suffix for displaying bytes</comment>
-      <translation type="unfinished">B</translation>
+      <translation>B</translation>
     </message>
     <message numerus="yes">
       <source>Kilobytes</source>
       <comment>Full suffix for displaying kilobytes</comment>
-      <translation type="unfinished">
-        <numerusform>Kilobytes</numerusform>
-        <numerusform>Kilobytes</numerusform>
-        <numerusform>Kilobytes</numerusform>
-        <numerusform>Kilobytes</numerusform>
+      <translation>
+        <numerusform>Kilobajtů</numerusform>
+        <numerusform>Kilobajtů</numerusform>
+        <numerusform>Kilobajtů</numerusform>
+        <numerusform>Kilobajtů</numerusform>
       </translation>
     </message>
     <message>
       <source>KB</source>
       <comment>Suffix for displaying kilobytes</comment>
-      <translation type="unfinished">KB</translation>
+      <translation>KB</translation>
     </message>
     <message numerus="yes">
       <source>Megabytes</source>
       <comment>Full suffix for displaying megabytes</comment>
-      <translation type="unfinished">
-        <numerusform>Megabytes</numerusform>
-        <numerusform>Megabytes</numerusform>
-        <numerusform>Megabytes</numerusform>
-        <numerusform>Megabytes</numerusform>
+      <translation>
+        <numerusform>Megabajtů</numerusform>
+        <numerusform>Megabajtů</numerusform>
+        <numerusform>Megabajtů</numerusform>
+        <numerusform>Megabajtů</numerusform>
       </translation>
     </message>
     <message>
       <source>MB</source>
       <comment>Suffix for displaying megabytes</comment>
-      <translation type="unfinished">MB</translation>
+      <translation>MB</translation>
     </message>
     <message numerus="yes">
       <source>Gigabytes</source>
       <comment>Full suffix for displaying gigabytes</comment>
-      <translation type="unfinished">
-        <numerusform>Gigabytes</numerusform>
-        <numerusform>Gigabytes</numerusform>
-        <numerusform>Gigabytes</numerusform>
-        <numerusform>Gigabytes</numerusform>
+      <translation>
+        <numerusform>Gigabajtů</numerusform>
+        <numerusform>Gigabajtů</numerusform>
+        <numerusform>Gigabajtů</numerusform>
+        <numerusform>Gigabajtů</numerusform>
       </translation>
     </message>
     <message>
       <source>GB</source>
       <comment>Suffix for displaying gigabytes</comment>
-      <translation type="unfinished">GB</translation>
+      <translation>GB</translation>
     </message>
     <message numerus="yes">
       <source>Terabytes</source>
       <comment>Full suffix for displaying terabytes</comment>
-      <translation type="unfinished">
-        <numerusform>Terabytes</numerusform>
-        <numerusform>Terabytes</numerusform>
-        <numerusform>Terabytes</numerusform>
-        <numerusform>Terabytes</numerusform>
+      <translation>
+        <numerusform>Terabajtů</numerusform>
+        <numerusform>Terabajtů</numerusform>
+        <numerusform>Terabajtů</numerusform>
+        <numerusform>Terabajtů</numerusform>
       </translation>
     </message>
     <message>
       <source>TB</source>
       <comment>Suffix for displaying terabytes</comment>
-      <translation type="unfinished">TB</translation>
+      <translation>TB</translation>
     </message>
     <message numerus="yes">
       <source>Petabytes</source>
       <comment>Full suffix for displaying petabytes</comment>
-      <translation type="unfinished">
-        <numerusform>Petabytes</numerusform>
-        <numerusform>Petabytes</numerusform>
-        <numerusform>Petabytes</numerusform>
-        <numerusform>Petabytes</numerusform>
+      <translation>
+        <numerusform>Petabajtů</numerusform>
+        <numerusform>Petabajtů</numerusform>
+        <numerusform>Petabajtů</numerusform>
+        <numerusform>Petabajtů</numerusform>
       </translation>
     </message>
     <message>
       <source>PB</source>
       <comment>Suffix for displaying petabytes</comment>
-      <translation type="unfinished">PB</translation>
+      <translation>PB</translation>
     </message>
   </context>
   <context>
     <name>QnCloudResultInfo</name>
     <message>
       <source>Successful.</source>
-      <translation type="unfinished">Successful.</translation>
+      <translation>Úspěšné.</translation>
     </message>
     <message>
       <source>Invalid login or password.</source>
-      <translation type="unfinished">Invalid login or password.</translation>
+      <translation>Neplatné přihlašovací jméno nebo heslo.</translation>
     </message>
     <message>
       <source>Requested operation is not allowed with provided credentials.</source>
-      <translation type="unfinished">Requested operation is not allowed with provided credentials.</translation>
+      <translation>Požadovaná operace není povolena s Vašimi oprávněními.</translation>
     </message>
     <message>
       <source>This account is not activated. Please check your email.</source>
-      <translation type="unfinished">This account is not activated. Please check your email.</translation>
+      <translation>Tento účet není aktivován. Prosím zkontrolujte Váš email.</translation>
     </message>
     <message>
       <source>Credentials are no longer valid.</source>
-      <translation type="unfinished">Credentials are no longer valid.</translation>
+      <translation>Oprávnění již nejsou platná.</translation>
     </message>
     <message>
       <source>Invalid login.</source>
-      <translation type="unfinished">Invalid login.</translation>
+      <translation>Neplatné přihlášení.</translation>
     </message>
     <message>
       <source>Internal %1 error. Please contact support team.</source>
@@ -144,46 +144,42 @@
     <message>
       <source>Owner: %1</source>
       <comment>%1 is a user name</comment>
-      <translation type="unfinished">Owner: %1</translation>
+      <translation>Vlastník: %1</translation>
     </message>
     <message>
       <source>Your System</source>
-      <translation type="unfinished">Your System</translation>
+      <translation>Váš systém</translation>
     </message>
   </context>
   <context>
     <name>QnDesktopAudioOnlyDataProvider</name>
     <message>
       <source>Could not find audio encoder &quot;%1&quot;.</source>
-      <translation type="unfinished">Could not find audio encoder &quot;%1&quot;.</translation>
+      <translation>Nelze nalézt audio enkodér &quot;%1&quot;.</translation>
     </message>
     <message>
       <source>Could not initialize audio encoder.</source>
-<<<<<<< HEAD
-      <translation type="unfinished">Could not initialize audio encoder.</translation>
-=======
       <translation>Nelze inicializovat audio enkodér.</translation>
->>>>>>> ea434ffa
     </message>
     <message>
       <source>Sample format of input device %1 is not supported.</source>
-      <translation type="unfinished">Sample format of input device %1 is not supported.</translation>
+      <translation>Formát vzoru vstupního zařízení %1 není podporován.</translation>
     </message>
     <message>
       <source>Primary audio device is not selected.</source>
-      <translation type="unfinished">Primary audio device is not selected.</translation>
+      <translation>Není vybráno primární zvukové zařízení.</translation>
     </message>
   </context>
   <context>
     <name>QnDirectSystemsFinder</name>
     <message>
       <source>System</source>
-      <translation type="unfinished">System</translation>
+      <translation>Systém</translation>
     </message>
     <message>
       <source>System (%1)</source>
       <comment>%1 is ip and port of system</comment>
-      <translation type="unfinished">System (%1)</translation>
+      <translation>Systém (%1)</translation>
     </message>
   </context>
   <context>
@@ -191,11 +187,11 @@
     <message>
       <source>Owner: %1</source>
       <comment>%1 is a user name</comment>
-      <translation type="unfinished">Owner: %1</translation>
+      <translation>Vlastník: %1</translation>
     </message>
     <message>
       <source>Your System</source>
-      <translation type="unfinished">Your System</translation>
+      <translation>Váš systém</translation>
     </message>
   </context>
   <context>
@@ -203,161 +199,161 @@
     <message>
       <source>ms</source>
       <comment>Suffix for displaying milliseconds</comment>
-      <translation type="unfinished">ms</translation>
+      <translation>ms</translation>
     </message>
     <message>
       <source>s</source>
       <comment>Suffix for displaying seconds</comment>
-      <translation type="unfinished">s</translation>
+      <translation>s</translation>
     </message>
     <message>
       <source>m</source>
       <comment>Suffix for displaying minutes</comment>
-      <translation type="unfinished">m</translation>
+      <translation>m</translation>
     </message>
     <message>
       <source>h</source>
       <comment>Suffix for displaying hours</comment>
-      <translation type="unfinished">h</translation>
+      <translation>h</translation>
     </message>
     <message>
       <source>d</source>
       <comment>Suffix for displaying days</comment>
-      <translation type="unfinished">d</translation>
+      <translation>d</translation>
     </message>
     <message>
       <source>w</source>
       <comment>Suffix for displaying weeks</comment>
-      <translation type="unfinished">w</translation>
+      <translation>w</translation>
     </message>
     <message>
       <source>M</source>
       <comment>Suffix for displaying months</comment>
-      <translation type="unfinished">M</translation>
+      <translation>M</translation>
     </message>
     <message>
       <source>y</source>
       <comment>Suffix for displaying years</comment>
-      <translation type="unfinished">y</translation>
+      <translation>y</translation>
     </message>
     <message>
       <source>msec</source>
       <comment>Long suffix for displaying milliseconds</comment>
-      <translation type="unfinished">msec</translation>
+      <translation>msek</translation>
     </message>
     <message>
       <source>sec</source>
       <comment>Long suffix for displaying seconds</comment>
-      <translation type="unfinished">sec</translation>
+      <translation>sek</translation>
     </message>
     <message>
       <source>min</source>
       <comment>Long suffix for displaying minutes</comment>
-      <translation type="unfinished">min</translation>
+      <translation>min</translation>
     </message>
     <message>
       <source>hrs</source>
       <comment>Long suffix for displaying hours</comment>
-      <translation type="unfinished">hrs</translation>
+      <translation>hodiny</translation>
     </message>
     <message>
       <source>days</source>
       <comment>Long suffix for displaying days</comment>
-      <translation type="unfinished">days</translation>
+      <translation>dny</translation>
     </message>
     <message>
       <source>wks</source>
       <comment>Long suffix for displaying weeks</comment>
-      <translation type="unfinished">wks</translation>
+      <translation>týdny</translation>
     </message>
     <message>
       <source>mos</source>
       <comment>Long suffix for displaying months</comment>
-      <translation type="unfinished">mos</translation>
+      <translation>měsíce</translation>
     </message>
     <message>
       <source>yrs</source>
       <comment>Long suffix for displaying years</comment>
-      <translation type="unfinished">yrs</translation>
+      <translation>roky</translation>
     </message>
     <message numerus="yes">
       <source>milliseconds</source>
       <comment>Full suffix for displaying milliseconds</comment>
-      <translation type="unfinished">
-        <numerusform>milliseconds</numerusform>
-        <numerusform>milliseconds</numerusform>
-        <numerusform>milliseconds</numerusform>
-        <numerusform>milliseconds</numerusform>
+      <translation>
+        <numerusform>milisekund</numerusform>
+        <numerusform>milisekund</numerusform>
+        <numerusform>milisekund</numerusform>
+        <numerusform>milisekundy</numerusform>
       </translation>
     </message>
     <message numerus="yes">
       <source>seconds</source>
       <comment>Full suffix for displaying seconds</comment>
-      <translation type="unfinished">
-        <numerusform>seconds</numerusform>
-        <numerusform>seconds</numerusform>
-        <numerusform>seconds</numerusform>
-        <numerusform>seconds</numerusform>
+      <translation>
+        <numerusform>sekundy</numerusform>
+        <numerusform>sekundy</numerusform>
+        <numerusform>sekundy</numerusform>
+        <numerusform>sekundy</numerusform>
       </translation>
     </message>
     <message numerus="yes">
       <source>minutes</source>
       <comment>Full suffix for displaying minutes</comment>
-      <translation type="unfinished">
-        <numerusform>minutes</numerusform>
-        <numerusform>minutes</numerusform>
-        <numerusform>minutes</numerusform>
-        <numerusform>minutes</numerusform>
+      <translation>
+        <numerusform>minuty</numerusform>
+        <numerusform>minut</numerusform>
+        <numerusform>minut</numerusform>
+        <numerusform>minut</numerusform>
       </translation>
     </message>
     <message numerus="yes">
       <source>hours</source>
       <comment>Full suffix for displaying hours</comment>
-      <translation type="unfinished">
-        <numerusform>hours</numerusform>
-        <numerusform>hours</numerusform>
-        <numerusform>hours</numerusform>
-        <numerusform>hours</numerusform>
+      <translation>
+        <numerusform>hodin</numerusform>
+        <numerusform>hodin</numerusform>
+        <numerusform>hodin</numerusform>
+        <numerusform>hodin</numerusform>
       </translation>
     </message>
     <message numerus="yes">
       <source>days</source>
       <comment>Full suffix for displaying days</comment>
-      <translation type="unfinished">
-        <numerusform>days</numerusform>
-        <numerusform>days</numerusform>
-        <numerusform>days</numerusform>
-        <numerusform>days</numerusform>
+      <translation>
+        <numerusform>dny</numerusform>
+        <numerusform>dny</numerusform>
+        <numerusform>dny</numerusform>
+        <numerusform>dny</numerusform>
       </translation>
     </message>
     <message numerus="yes">
       <source>weeks</source>
       <comment>Full suffix for displaying weeks</comment>
-      <translation type="unfinished">
-        <numerusform>weeks</numerusform>
-        <numerusform>weeks</numerusform>
-        <numerusform>weeks</numerusform>
-        <numerusform>weeks</numerusform>
+      <translation>
+        <numerusform>týdny</numerusform>
+        <numerusform>týdny</numerusform>
+        <numerusform>týdny</numerusform>
+        <numerusform>týdny</numerusform>
       </translation>
     </message>
     <message numerus="yes">
       <source>months</source>
       <comment>Full suffix for displaying months</comment>
-      <translation type="unfinished">
-        <numerusform>months</numerusform>
-        <numerusform>months</numerusform>
-        <numerusform>months</numerusform>
-        <numerusform>months</numerusform>
+      <translation>
+        <numerusform>měsíce</numerusform>
+        <numerusform>měsíce</numerusform>
+        <numerusform>měsíce</numerusform>
+        <numerusform>měsíce</numerusform>
       </translation>
     </message>
     <message numerus="yes">
       <source>years</source>
       <comment>Full suffix for displaying years</comment>
-      <translation type="unfinished">
-        <numerusform>years</numerusform>
-        <numerusform>years</numerusform>
-        <numerusform>years</numerusform>
-        <numerusform>years</numerusform>
+      <translation>
+        <numerusform>roky</numerusform>
+        <numerusform>roky</numerusform>
+        <numerusform>roky</numerusform>
+        <numerusform>roky</numerusform>
       </translation>
     </message>
   </context>
