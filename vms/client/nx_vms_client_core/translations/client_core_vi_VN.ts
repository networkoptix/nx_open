<?xml version="1.0" encoding="utf-8"?>
<!DOCTYPE TS>
<TS version="2.1" language="vi" sourcelanguage="en">
  <context>
    <name>HumanReadable</name>
    <message numerus="yes">
      <source>Bytes</source>
      <comment>Full suffix for displaying bytes</comment>
      <translation type="unfinished">
        <numerusform>Bytes</numerusform>
      </translation>
    </message>
    <message>
      <source>B</source>
      <comment>Suffix for displaying bytes</comment>
      <translation type="unfinished">B</translation>
    </message>
    <message numerus="yes">
      <source>Kilobytes</source>
      <comment>Full suffix for displaying kilobytes</comment>
      <translation type="unfinished">
        <numerusform>Kilobytes</numerusform>
      </translation>
    </message>
    <message>
      <source>KB</source>
      <comment>Suffix for displaying kilobytes</comment>
      <translation type="unfinished">KB</translation>
    </message>
    <message numerus="yes">
      <source>Megabytes</source>
      <comment>Full suffix for displaying megabytes</comment>
      <translation type="unfinished">
        <numerusform>Megabytes</numerusform>
      </translation>
    </message>
    <message>
      <source>MB</source>
      <comment>Suffix for displaying megabytes</comment>
      <translation type="unfinished">MB</translation>
    </message>
    <message numerus="yes">
      <source>Gigabytes</source>
      <comment>Full suffix for displaying gigabytes</comment>
      <translation type="unfinished">
        <numerusform>Gigabytes</numerusform>
      </translation>
    </message>
    <message>
      <source>GB</source>
      <comment>Suffix for displaying gigabytes</comment>
<<<<<<< HEAD
      <translation type="unfinished">GB</translation>
=======
      <translation>GB</translation>
>>>>>>> ea434ffa
    </message>
    <message numerus="yes">
      <source>Terabytes</source>
      <comment>Full suffix for displaying terabytes</comment>
      <translation type="unfinished">
        <numerusform>Terabytes</numerusform>
      </translation>
    </message>
    <message>
      <source>TB</source>
      <comment>Suffix for displaying terabytes</comment>
      <translation type="unfinished">TB</translation>
    </message>
    <message numerus="yes">
      <source>Petabytes</source>
      <comment>Full suffix for displaying petabytes</comment>
      <translation type="unfinished">
        <numerusform>Petabytes</numerusform>
      </translation>
    </message>
    <message>
      <source>PB</source>
      <comment>Suffix for displaying petabytes</comment>
      <translation type="unfinished">PB</translation>
    </message>
  </context>
  <context>
    <name>QnCloudResultInfo</name>
    <message>
      <source>Successful.</source>
      <translation type="unfinished">Successful.</translation>
    </message>
    <message>
      <source>Invalid login or password.</source>
      <translation type="unfinished">Invalid login or password.</translation>
    </message>
    <message>
      <source>Requested operation is not allowed with provided credentials.</source>
      <translation type="unfinished">Requested operation is not allowed with provided credentials.</translation>
    </message>
    <message>
      <source>This account is not activated. Please check your email.</source>
      <translation type="unfinished">This account is not activated. Please check your email.</translation>
    </message>
    <message>
      <source>Credentials are no longer valid.</source>
      <translation type="unfinished">Credentials are no longer valid.</translation>
    </message>
    <message>
      <source>Invalid login.</source>
      <translation type="unfinished">Invalid login.</translation>
    </message>
    <message>
      <source>Internal %1 error. Please contact support team.</source>
      <comment>%1 is the cloud name (like Nx Cloud)</comment>
      <translation>Lỗi nội bộ %1. Vui lòng liên hệ với nhóm hỗ trợ.</translation>
    </message>
    <message>
      <source>Too many attempts. Try again in a minute.</source>
      <translation>Quá nhiều lần thử. Vui lòng thử lại sau một phút.</translation>
    </message>
    <message>
      <source>%1 is temporary unavailable. Please try again later.</source>
      <comment>%1 is the cloud name (like Nx Cloud)</comment>
      <translation>%1 là tạm thời không có. Vui lòng thử lại sau.</translation>
    </message>
    <message>
      <source>Network error. Please check your Internet connection and try again.</source>
      <translation>Vui lòng kiểm tra kết nối internet của bạn và thử lại.</translation>
    </message>
  </context>
  <context>
    <name>QnCloudSystemInformationWatcher</name>
    <message>
      <source>Owner: %1</source>
      <comment>%1 is a user name</comment>
      <translation type="unfinished">Owner: %1</translation>
    </message>
    <message>
      <source>Your System</source>
      <translation type="unfinished">Your System</translation>
    </message>
  </context>
  <context>
    <name>QnDesktopAudioOnlyDataProvider</name>
    <message>
      <source>Could not find audio encoder &quot;%1&quot;.</source>
      <translation type="unfinished">Could not find audio encoder &quot;%1&quot;.</translation>
    </message>
    <message>
      <source>Could not initialize audio encoder.</source>
<<<<<<< HEAD
      <translation type="unfinished">Could not initialize audio encoder.</translation>
=======
      <translation>Không thể khởi tạo các bộ mã hóa giọng nói.</translation>
>>>>>>> ea434ffa
    </message>
    <message>
      <source>Sample format of input device %1 is not supported.</source>
      <translation type="unfinished">Sample format of input device %1 is not supported.</translation>
    </message>
    <message>
      <source>Primary audio device is not selected.</source>
      <translation type="unfinished">Primary audio device is not selected.</translation>
    </message>
  </context>
  <context>
    <name>QnDirectSystemsFinder</name>
    <message>
      <source>System</source>
      <translation type="unfinished">System</translation>
    </message>
    <message>
      <source>System (%1)</source>
      <comment>%1 is ip and port of system</comment>
      <translation type="unfinished">System (%1)</translation>
    </message>
  </context>
  <context>
    <name>QnSystemsModel</name>
    <message>
      <source>Owner: %1</source>
      <comment>%1 is a user name</comment>
      <translation type="unfinished">Owner: %1</translation>
    </message>
    <message>
      <source>Your System</source>
      <translation type="unfinished">Your System</translation>
    </message>
  </context>
  <context>
    <name>QnTimeStrings</name>
    <message>
      <source>ms</source>
      <comment>Suffix for displaying milliseconds</comment>
      <translation type="unfinished">ms</translation>
    </message>
    <message>
      <source>s</source>
      <comment>Suffix for displaying seconds</comment>
      <translation type="unfinished">s</translation>
    </message>
    <message>
      <source>m</source>
      <comment>Suffix for displaying minutes</comment>
      <translation type="unfinished">m</translation>
    </message>
    <message>
      <source>h</source>
      <comment>Suffix for displaying hours</comment>
      <translation type="unfinished">h</translation>
    </message>
    <message>
      <source>d</source>
      <comment>Suffix for displaying days</comment>
      <translation type="unfinished">d</translation>
    </message>
    <message>
      <source>w</source>
      <comment>Suffix for displaying weeks</comment>
      <translation type="unfinished">w</translation>
    </message>
    <message>
      <source>M</source>
      <comment>Suffix for displaying months</comment>
      <translation type="unfinished">M</translation>
    </message>
    <message>
      <source>y</source>
      <comment>Suffix for displaying years</comment>
      <translation type="unfinished">y</translation>
    </message>
    <message>
      <source>msec</source>
      <comment>Long suffix for displaying milliseconds</comment>
      <translation type="unfinished">msec</translation>
    </message>
    <message>
      <source>sec</source>
      <comment>Long suffix for displaying seconds</comment>
      <translation type="unfinished">sec</translation>
    </message>
    <message>
      <source>min</source>
      <comment>Long suffix for displaying minutes</comment>
      <translation type="unfinished">min</translation>
    </message>
    <message>
      <source>hrs</source>
      <comment>Long suffix for displaying hours</comment>
      <translation type="unfinished">hrs</translation>
    </message>
    <message>
      <source>days</source>
      <comment>Long suffix for displaying days</comment>
      <translation type="unfinished">days</translation>
    </message>
    <message>
      <source>wks</source>
      <comment>Long suffix for displaying weeks</comment>
      <translation type="unfinished">wks</translation>
    </message>
    <message>
      <source>mos</source>
      <comment>Long suffix for displaying months</comment>
      <translation type="unfinished">mos</translation>
    </message>
    <message>
      <source>yrs</source>
      <comment>Long suffix for displaying years</comment>
      <translation type="unfinished">yrs</translation>
    </message>
    <message numerus="yes">
      <source>milliseconds</source>
      <comment>Full suffix for displaying milliseconds</comment>
      <translation type="unfinished">
        <numerusform>milliseconds</numerusform>
      </translation>
    </message>
    <message numerus="yes">
      <source>seconds</source>
      <comment>Full suffix for displaying seconds</comment>
      <translation type="unfinished">
        <numerusform>seconds</numerusform>
      </translation>
    </message>
    <message numerus="yes">
      <source>minutes</source>
      <comment>Full suffix for displaying minutes</comment>
      <translation type="unfinished">
        <numerusform>minutes</numerusform>
      </translation>
    </message>
    <message numerus="yes">
      <source>hours</source>
      <comment>Full suffix for displaying hours</comment>
      <translation type="unfinished">
        <numerusform>hours</numerusform>
      </translation>
    </message>
    <message numerus="yes">
      <source>days</source>
      <comment>Full suffix for displaying days</comment>
      <translation type="unfinished">
        <numerusform>days</numerusform>
      </translation>
    </message>
    <message numerus="yes">
      <source>weeks</source>
      <comment>Full suffix for displaying weeks</comment>
      <translation type="unfinished">
        <numerusform>weeks</numerusform>
      </translation>
    </message>
    <message numerus="yes">
      <source>months</source>
      <comment>Full suffix for displaying months</comment>
      <translation type="unfinished">
        <numerusform>months</numerusform>
      </translation>
    </message>
    <message numerus="yes">
      <source>years</source>
      <comment>Full suffix for displaying years</comment>
      <translation type="unfinished">
        <numerusform>years</numerusform>
      </translation>
    </message>
  </context>
</TS><|MERGE_RESOLUTION|>--- conflicted
+++ resolved
@@ -6,105 +6,101 @@
     <message numerus="yes">
       <source>Bytes</source>
       <comment>Full suffix for displaying bytes</comment>
-      <translation type="unfinished">
-        <numerusform>Bytes</numerusform>
+      <translation>
+        <numerusform>Byte</numerusform>
       </translation>
     </message>
     <message>
       <source>B</source>
       <comment>Suffix for displaying bytes</comment>
-      <translation type="unfinished">B</translation>
+      <translation>B</translation>
     </message>
     <message numerus="yes">
       <source>Kilobytes</source>
       <comment>Full suffix for displaying kilobytes</comment>
-      <translation type="unfinished">
+      <translation>
         <numerusform>Kilobytes</numerusform>
       </translation>
     </message>
     <message>
       <source>KB</source>
       <comment>Suffix for displaying kilobytes</comment>
-      <translation type="unfinished">KB</translation>
+      <translation>KB</translation>
     </message>
     <message numerus="yes">
       <source>Megabytes</source>
       <comment>Full suffix for displaying megabytes</comment>
-      <translation type="unfinished">
+      <translation>
         <numerusform>Megabytes</numerusform>
       </translation>
     </message>
     <message>
       <source>MB</source>
       <comment>Suffix for displaying megabytes</comment>
-      <translation type="unfinished">MB</translation>
+      <translation>MB</translation>
     </message>
     <message numerus="yes">
       <source>Gigabytes</source>
       <comment>Full suffix for displaying gigabytes</comment>
-      <translation type="unfinished">
+      <translation>
         <numerusform>Gigabytes</numerusform>
       </translation>
     </message>
     <message>
       <source>GB</source>
       <comment>Suffix for displaying gigabytes</comment>
-<<<<<<< HEAD
-      <translation type="unfinished">GB</translation>
-=======
       <translation>GB</translation>
->>>>>>> ea434ffa
     </message>
     <message numerus="yes">
       <source>Terabytes</source>
       <comment>Full suffix for displaying terabytes</comment>
-      <translation type="unfinished">
+      <translation>
         <numerusform>Terabytes</numerusform>
       </translation>
     </message>
     <message>
       <source>TB</source>
       <comment>Suffix for displaying terabytes</comment>
-      <translation type="unfinished">TB</translation>
+      <translation>TB</translation>
     </message>
     <message numerus="yes">
       <source>Petabytes</source>
       <comment>Full suffix for displaying petabytes</comment>
-      <translation type="unfinished">
+      <translation>
         <numerusform>Petabytes</numerusform>
       </translation>
     </message>
     <message>
       <source>PB</source>
       <comment>Suffix for displaying petabytes</comment>
-      <translation type="unfinished">PB</translation>
+      <translation>PB</translation>
     </message>
   </context>
   <context>
     <name>QnCloudResultInfo</name>
     <message>
       <source>Successful.</source>
-      <translation type="unfinished">Successful.</translation>
+      <translation>Thành công.</translation>
     </message>
     <message>
       <source>Invalid login or password.</source>
-      <translation type="unfinished">Invalid login or password.</translation>
+      <translation>Đăng nhập hoặc mật khẩu không hợp lệ.</translation>
     </message>
     <message>
       <source>Requested operation is not allowed with provided credentials.</source>
-      <translation type="unfinished">Requested operation is not allowed with provided credentials.</translation>
+      <translation>Yêu cầu hoạt động không được phép với các chứng chỉ được cung cấp.</translation>
     </message>
     <message>
       <source>This account is not activated. Please check your email.</source>
-      <translation type="unfinished">This account is not activated. Please check your email.</translation>
+      <translation>Tài khoản này chưa được kích hoạt. Vui lòng kiểm tra email của bạn.</translation>
     </message>
     <message>
       <source>Credentials are no longer valid.</source>
-      <translation type="unfinished">Credentials are no longer valid.</translation>
+      <translation>Thông tin xác thực không hợp lệ.</translation>
     </message>
     <message>
       <source>Invalid login.</source>
-      <translation type="unfinished">Invalid login.</translation>
+      <translation>Đăng nhập không hợp lệ.</translation>
     </message>
     <message>
       <source>Internal %1 error. Please contact support team.</source>
@@ -130,46 +126,42 @@
     <message>
       <source>Owner: %1</source>
       <comment>%1 is a user name</comment>
-      <translation type="unfinished">Owner: %1</translation>
+      <translation>Chủ sở hữu: %1</translation>
     </message>
     <message>
       <source>Your System</source>
-      <translation type="unfinished">Your System</translation>
+      <translation>Hệ thống của bạn</translation>
     </message>
   </context>
   <context>
     <name>QnDesktopAudioOnlyDataProvider</name>
     <message>
       <source>Could not find audio encoder &quot;%1&quot;.</source>
-      <translation type="unfinished">Could not find audio encoder &quot;%1&quot;.</translation>
+      <translation>Không thể tìm thấy bộ mã hoá âm thanh &quot;%1&quot;.</translation>
     </message>
     <message>
       <source>Could not initialize audio encoder.</source>
-<<<<<<< HEAD
-      <translation type="unfinished">Could not initialize audio encoder.</translation>
-=======
       <translation>Không thể khởi tạo các bộ mã hóa giọng nói.</translation>
->>>>>>> ea434ffa
     </message>
     <message>
       <source>Sample format of input device %1 is not supported.</source>
-      <translation type="unfinished">Sample format of input device %1 is not supported.</translation>
+      <translation>Định dạng mẫu của %1 thiết bị đầu vào không được hỗ trợ.</translation>
     </message>
     <message>
       <source>Primary audio device is not selected.</source>
-      <translation type="unfinished">Primary audio device is not selected.</translation>
+      <translation>Thiết bị âm thanh chính không được chọn.</translation>
     </message>
   </context>
   <context>
     <name>QnDirectSystemsFinder</name>
     <message>
       <source>System</source>
-      <translation type="unfinished">System</translation>
+      <translation>Hệ thống</translation>
     </message>
     <message>
       <source>System (%1)</source>
       <comment>%1 is ip and port of system</comment>
-      <translation type="unfinished">System (%1)</translation>
+      <translation>Hệ thống (%1)</translation>
     </message>
   </context>
   <context>
@@ -177,11 +169,11 @@
     <message>
       <source>Owner: %1</source>
       <comment>%1 is a user name</comment>
-      <translation type="unfinished">Owner: %1</translation>
+      <translation>Chủ sở hữu: %1</translation>
     </message>
     <message>
       <source>Your System</source>
-      <translation type="unfinished">Your System</translation>
+      <translation>Hệ thống của bạn</translation>
     </message>
   </context>
   <context>
@@ -189,137 +181,137 @@
     <message>
       <source>ms</source>
       <comment>Suffix for displaying milliseconds</comment>
-      <translation type="unfinished">ms</translation>
+      <translation>ms</translation>
     </message>
     <message>
       <source>s</source>
       <comment>Suffix for displaying seconds</comment>
-      <translation type="unfinished">s</translation>
+      <translation>s</translation>
     </message>
     <message>
       <source>m</source>
       <comment>Suffix for displaying minutes</comment>
-      <translation type="unfinished">m</translation>
+      <translation>m</translation>
     </message>
     <message>
       <source>h</source>
       <comment>Suffix for displaying hours</comment>
-      <translation type="unfinished">h</translation>
+      <translation>h</translation>
     </message>
     <message>
       <source>d</source>
       <comment>Suffix for displaying days</comment>
-      <translation type="unfinished">d</translation>
+      <translation>d</translation>
     </message>
     <message>
       <source>w</source>
       <comment>Suffix for displaying weeks</comment>
-      <translation type="unfinished">w</translation>
+      <translation>w</translation>
     </message>
     <message>
       <source>M</source>
       <comment>Suffix for displaying months</comment>
-      <translation type="unfinished">M</translation>
+      <translation>M</translation>
     </message>
     <message>
       <source>y</source>
       <comment>Suffix for displaying years</comment>
-      <translation type="unfinished">y</translation>
+      <translation>y</translation>
     </message>
     <message>
       <source>msec</source>
       <comment>Long suffix for displaying milliseconds</comment>
-      <translation type="unfinished">msec</translation>
+      <translation>msec</translation>
     </message>
     <message>
       <source>sec</source>
       <comment>Long suffix for displaying seconds</comment>
-      <translation type="unfinished">sec</translation>
+      <translation>giây</translation>
     </message>
     <message>
       <source>min</source>
       <comment>Long suffix for displaying minutes</comment>
-      <translation type="unfinished">min</translation>
+      <translation>phút</translation>
     </message>
     <message>
       <source>hrs</source>
       <comment>Long suffix for displaying hours</comment>
-      <translation type="unfinished">hrs</translation>
+      <translation>giờ</translation>
     </message>
     <message>
       <source>days</source>
       <comment>Long suffix for displaying days</comment>
-      <translation type="unfinished">days</translation>
+      <translation>ngày</translation>
     </message>
     <message>
       <source>wks</source>
       <comment>Long suffix for displaying weeks</comment>
-      <translation type="unfinished">wks</translation>
+      <translation>tuần</translation>
     </message>
     <message>
       <source>mos</source>
       <comment>Long suffix for displaying months</comment>
-      <translation type="unfinished">mos</translation>
+      <translation>tháng</translation>
     </message>
     <message>
       <source>yrs</source>
       <comment>Long suffix for displaying years</comment>
-      <translation type="unfinished">yrs</translation>
+      <translation>năm</translation>
     </message>
     <message numerus="yes">
       <source>milliseconds</source>
       <comment>Full suffix for displaying milliseconds</comment>
-      <translation type="unfinished">
-        <numerusform>milliseconds</numerusform>
+      <translation>
+        <numerusform>mili giây</numerusform>
       </translation>
     </message>
     <message numerus="yes">
       <source>seconds</source>
       <comment>Full suffix for displaying seconds</comment>
-      <translation type="unfinished">
-        <numerusform>seconds</numerusform>
+      <translation>
+        <numerusform>giây</numerusform>
       </translation>
     </message>
     <message numerus="yes">
       <source>minutes</source>
       <comment>Full suffix for displaying minutes</comment>
-      <translation type="unfinished">
-        <numerusform>minutes</numerusform>
+      <translation>
+        <numerusform>phút</numerusform>
       </translation>
     </message>
     <message numerus="yes">
       <source>hours</source>
       <comment>Full suffix for displaying hours</comment>
-      <translation type="unfinished">
-        <numerusform>hours</numerusform>
+      <translation>
+        <numerusform>giờ</numerusform>
       </translation>
     </message>
     <message numerus="yes">
       <source>days</source>
       <comment>Full suffix for displaying days</comment>
-      <translation type="unfinished">
-        <numerusform>days</numerusform>
+      <translation>
+        <numerusform>ngày</numerusform>
       </translation>
     </message>
     <message numerus="yes">
       <source>weeks</source>
       <comment>Full suffix for displaying weeks</comment>
-      <translation type="unfinished">
-        <numerusform>weeks</numerusform>
+      <translation>
+        <numerusform>tuần</numerusform>
       </translation>
     </message>
     <message numerus="yes">
       <source>months</source>
       <comment>Full suffix for displaying months</comment>
-      <translation type="unfinished">
-        <numerusform>months</numerusform>
+      <translation>
+        <numerusform>tháng</numerusform>
       </translation>
     </message>
     <message numerus="yes">
       <source>years</source>
       <comment>Full suffix for displaying years</comment>
-      <translation type="unfinished">
-        <numerusform>years</numerusform>
+      <translation>
+        <numerusform>năm</numerusform>
       </translation>
     </message>
   </context>
