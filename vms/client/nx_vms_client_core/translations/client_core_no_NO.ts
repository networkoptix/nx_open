<?xml version="1.0" encoding="utf-8"?>
<!DOCTYPE TS>
<TS version="2.1" language="no" sourcelanguage="en">
  <context>
    <name>HumanReadable</name>
    <message numerus="yes">
      <source>Bytes</source>
      <comment>Full suffix for displaying bytes</comment>
      <translation type="unfinished">
        <numerusform>Bytes</numerusform>
        <numerusform>Bytes</numerusform>
      </translation>
    </message>
    <message>
      <source>B</source>
      <comment>Suffix for displaying bytes</comment>
      <translation type="unfinished">B</translation>
    </message>
    <message numerus="yes">
      <source>Kilobytes</source>
      <comment>Full suffix for displaying kilobytes</comment>
      <translation type="unfinished">
        <numerusform>Kilobytes</numerusform>
        <numerusform>Kilobytes</numerusform>
      </translation>
    </message>
    <message>
      <source>KB</source>
      <comment>Suffix for displaying kilobytes</comment>
      <translation type="unfinished">KB</translation>
    </message>
    <message numerus="yes">
      <source>Megabytes</source>
      <comment>Full suffix for displaying megabytes</comment>
      <translation type="unfinished">
        <numerusform>Megabytes</numerusform>
        <numerusform>Megabytes</numerusform>
      </translation>
    </message>
    <message>
      <source>MB</source>
      <comment>Suffix for displaying megabytes</comment>
      <translation type="unfinished">MB</translation>
    </message>
    <message numerus="yes">
      <source>Gigabytes</source>
      <comment>Full suffix for displaying gigabytes</comment>
      <translation type="unfinished">
        <numerusform>Gigabytes</numerusform>
        <numerusform>Gigabytes</numerusform>
      </translation>
    </message>
    <message>
      <source>GB</source>
      <comment>Suffix for displaying gigabytes</comment>
      <translation type="unfinished">GB</translation>
    </message>
    <message numerus="yes">
      <source>Terabytes</source>
      <comment>Full suffix for displaying terabytes</comment>
      <translation type="unfinished">
        <numerusform>Terabytes</numerusform>
        <numerusform>Terabytes</numerusform>
      </translation>
    </message>
    <message>
      <source>TB</source>
      <comment>Suffix for displaying terabytes</comment>
      <translation type="unfinished">TB</translation>
    </message>
    <message numerus="yes">
      <source>Petabytes</source>
      <comment>Full suffix for displaying petabytes</comment>
      <translation type="unfinished">
        <numerusform>Petabytes</numerusform>
        <numerusform>Petabytes</numerusform>
      </translation>
    </message>
    <message>
      <source>PB</source>
      <comment>Suffix for displaying petabytes</comment>
      <translation type="unfinished">PB</translation>
    </message>
  </context>
  <context>
    <name>QnCloudResultInfo</name>
    <message>
      <source>Successful.</source>
      <translation type="unfinished">Successful.</translation>
    </message>
    <message>
      <source>Invalid login or password.</source>
      <translation type="unfinished">Invalid login or password.</translation>
    </message>
    <message>
      <source>Requested operation is not allowed with provided credentials.</source>
      <translation type="unfinished">Requested operation is not allowed with provided credentials.</translation>
    </message>
    <message>
      <source>This account is not activated. Please check your email.</source>
      <translation type="unfinished">This account is not activated. Please check your email.</translation>
    </message>
    <message>
      <source>Credentials are no longer valid.</source>
      <translation type="unfinished">Credentials are no longer valid.</translation>
    </message>
    <message>
      <source>Invalid login.</source>
      <translation type="unfinished">Invalid login.</translation>
    </message>
    <message>
      <source>Internal %1 error. Please contact support team.</source>
      <comment>%1 is the cloud name (like Nx Cloud)</comment>
      <translation>Intern %1 feil. Ta kontakt med brukerstøtten.</translation>
    </message>
    <message>
      <source>Too many attempts. Try again in a minute.</source>
      <translation>For mange forsøk. Prøv igjen om et minutt.</translation>
    </message>
    <message>
      <source>%1 is temporary unavailable. Please try again later.</source>
      <comment>%1 is the cloud name (like Nx Cloud)</comment>
      <translation>%1 er midlertidig utilgjengelig. Prøv igjen senere.</translation>
    </message>
    <message>
      <source>Network error. Please check your Internet connection and try again.</source>
      <translation>Nettverksfeil. Sjekk Internett-tilkoblingen din og prøv igjen.</translation>
    </message>
  </context>
  <context>
    <name>QnCloudSystemInformationWatcher</name>
    <message>
      <source>Owner: %1</source>
      <comment>%1 is a user name</comment>
      <translation type="unfinished">Owner: %1</translation>
    </message>
    <message>
      <source>Your System</source>
      <translation type="unfinished">Your System</translation>
    </message>
  </context>
  <context>
    <name>QnDesktopAudioOnlyDataProvider</name>
    <message>
      <source>Could not find audio encoder &quot;%1&quot;.</source>
      <translation type="unfinished">Could not find audio encoder &quot;%1&quot;.</translation>
    </message>
    <message>
      <source>Could not initialize audio encoder.</source>
<<<<<<< HEAD
      <translation type="unfinished">Could not initialize audio encoder.</translation>
=======
      <translation>Kunne ikke initialisere lydenkoderen.</translation>
>>>>>>> ea434ffa
    </message>
    <message>
      <source>Sample format of input device %1 is not supported.</source>
      <translation type="unfinished">Sample format of input device %1 is not supported.</translation>
    </message>
    <message>
      <source>Primary audio device is not selected.</source>
      <translation type="unfinished">Primary audio device is not selected.</translation>
    </message>
  </context>
  <context>
    <name>QnDirectSystemsFinder</name>
    <message>
      <source>System</source>
      <translation type="unfinished">System</translation>
    </message>
    <message>
      <source>System (%1)</source>
      <comment>%1 is ip and port of system</comment>
      <translation type="unfinished">System (%1)</translation>
    </message>
  </context>
  <context>
    <name>QnSystemsModel</name>
    <message>
      <source>Owner: %1</source>
      <comment>%1 is a user name</comment>
      <translation type="unfinished">Owner: %1</translation>
    </message>
    <message>
      <source>Your System</source>
      <translation type="unfinished">Your System</translation>
    </message>
  </context>
  <context>
    <name>QnTimeStrings</name>
    <message>
      <source>ms</source>
      <comment>Suffix for displaying milliseconds</comment>
      <translation type="unfinished">ms</translation>
    </message>
    <message>
      <source>s</source>
      <comment>Suffix for displaying seconds</comment>
      <translation type="unfinished">s</translation>
    </message>
    <message>
      <source>m</source>
      <comment>Suffix for displaying minutes</comment>
      <translation type="unfinished">m</translation>
    </message>
    <message>
      <source>h</source>
      <comment>Suffix for displaying hours</comment>
      <translation type="unfinished">h</translation>
    </message>
    <message>
      <source>d</source>
      <comment>Suffix for displaying days</comment>
      <translation type="unfinished">d</translation>
    </message>
    <message>
      <source>w</source>
      <comment>Suffix for displaying weeks</comment>
      <translation type="unfinished">w</translation>
    </message>
    <message>
      <source>M</source>
      <comment>Suffix for displaying months</comment>
      <translation type="unfinished">M</translation>
    </message>
    <message>
      <source>y</source>
      <comment>Suffix for displaying years</comment>
      <translation type="unfinished">y</translation>
    </message>
    <message>
      <source>msec</source>
      <comment>Long suffix for displaying milliseconds</comment>
      <translation type="unfinished">msec</translation>
    </message>
    <message>
      <source>sec</source>
      <comment>Long suffix for displaying seconds</comment>
      <translation type="unfinished">sec</translation>
    </message>
    <message>
      <source>min</source>
      <comment>Long suffix for displaying minutes</comment>
      <translation type="unfinished">min</translation>
    </message>
    <message>
      <source>hrs</source>
      <comment>Long suffix for displaying hours</comment>
      <translation type="unfinished">hrs</translation>
    </message>
    <message>
      <source>days</source>
      <comment>Long suffix for displaying days</comment>
      <translation type="unfinished">days</translation>
    </message>
    <message>
      <source>wks</source>
      <comment>Long suffix for displaying weeks</comment>
      <translation type="unfinished">wks</translation>
    </message>
    <message>
      <source>mos</source>
      <comment>Long suffix for displaying months</comment>
      <translation type="unfinished">mos</translation>
    </message>
    <message>
      <source>yrs</source>
      <comment>Long suffix for displaying years</comment>
      <translation type="unfinished">yrs</translation>
    </message>
    <message numerus="yes">
      <source>milliseconds</source>
      <comment>Full suffix for displaying milliseconds</comment>
      <translation type="unfinished">
        <numerusform>milliseconds</numerusform>
        <numerusform>milliseconds</numerusform>
      </translation>
    </message>
    <message numerus="yes">
      <source>seconds</source>
      <comment>Full suffix for displaying seconds</comment>
      <translation type="unfinished">
        <numerusform>seconds</numerusform>
        <numerusform>seconds</numerusform>
      </translation>
    </message>
    <message numerus="yes">
      <source>minutes</source>
      <comment>Full suffix for displaying minutes</comment>
      <translation type="unfinished">
        <numerusform>minutes</numerusform>
        <numerusform>minutes</numerusform>
      </translation>
    </message>
    <message numerus="yes">
      <source>hours</source>
      <comment>Full suffix for displaying hours</comment>
      <translation type="unfinished">
        <numerusform>hours</numerusform>
        <numerusform>hours</numerusform>
      </translation>
    </message>
    <message numerus="yes">
      <source>days</source>
      <comment>Full suffix for displaying days</comment>
      <translation type="unfinished">
        <numerusform>days</numerusform>
        <numerusform>days</numerusform>
      </translation>
    </message>
    <message numerus="yes">
      <source>weeks</source>
      <comment>Full suffix for displaying weeks</comment>
      <translation type="unfinished">
        <numerusform>weeks</numerusform>
        <numerusform>weeks</numerusform>
      </translation>
    </message>
    <message numerus="yes">
      <source>months</source>
      <comment>Full suffix for displaying months</comment>
      <translation type="unfinished">
        <numerusform>months</numerusform>
        <numerusform>months</numerusform>
      </translation>
    </message>
    <message numerus="yes">
      <source>years</source>
      <comment>Full suffix for displaying years</comment>
      <translation type="unfinished">
        <numerusform>years</numerusform>
        <numerusform>years</numerusform>
      </translation>
    </message>
  </context>
</TS><|MERGE_RESOLUTION|>--- conflicted
+++ resolved
@@ -6,107 +6,107 @@
     <message numerus="yes">
       <source>Bytes</source>
       <comment>Full suffix for displaying bytes</comment>
-      <translation type="unfinished">
+      <translation>
         <numerusform>Bytes</numerusform>
-        <numerusform>Bytes</numerusform>
+        <numerusform>Byte</numerusform>
       </translation>
     </message>
     <message>
       <source>B</source>
       <comment>Suffix for displaying bytes</comment>
-      <translation type="unfinished">B</translation>
+      <translation>B</translation>
     </message>
     <message numerus="yes">
       <source>Kilobytes</source>
       <comment>Full suffix for displaying kilobytes</comment>
-      <translation type="unfinished">
-        <numerusform>Kilobytes</numerusform>
-        <numerusform>Kilobytes</numerusform>
+      <translation>
+        <numerusform>Kilobyte</numerusform>
+        <numerusform>Kilobyte</numerusform>
       </translation>
     </message>
     <message>
       <source>KB</source>
       <comment>Suffix for displaying kilobytes</comment>
-      <translation type="unfinished">KB</translation>
+      <translation>KB</translation>
     </message>
     <message numerus="yes">
       <source>Megabytes</source>
       <comment>Full suffix for displaying megabytes</comment>
-      <translation type="unfinished">
-        <numerusform>Megabytes</numerusform>
-        <numerusform>Megabytes</numerusform>
+      <translation>
+        <numerusform>Megabyte</numerusform>
+        <numerusform>Megabyte</numerusform>
       </translation>
     </message>
     <message>
       <source>MB</source>
       <comment>Suffix for displaying megabytes</comment>
-      <translation type="unfinished">MB</translation>
+      <translation>MB</translation>
     </message>
     <message numerus="yes">
       <source>Gigabytes</source>
       <comment>Full suffix for displaying gigabytes</comment>
-      <translation type="unfinished">
-        <numerusform>Gigabytes</numerusform>
-        <numerusform>Gigabytes</numerusform>
+      <translation>
+        <numerusform>Gigabyte</numerusform>
+        <numerusform>Gigabyte</numerusform>
       </translation>
     </message>
     <message>
       <source>GB</source>
       <comment>Suffix for displaying gigabytes</comment>
-      <translation type="unfinished">GB</translation>
+      <translation>GB</translation>
     </message>
     <message numerus="yes">
       <source>Terabytes</source>
       <comment>Full suffix for displaying terabytes</comment>
-      <translation type="unfinished">
-        <numerusform>Terabytes</numerusform>
-        <numerusform>Terabytes</numerusform>
+      <translation>
+        <numerusform>Terabyte</numerusform>
+        <numerusform>Terabyte</numerusform>
       </translation>
     </message>
     <message>
       <source>TB</source>
       <comment>Suffix for displaying terabytes</comment>
-      <translation type="unfinished">TB</translation>
+      <translation>TB</translation>
     </message>
     <message numerus="yes">
       <source>Petabytes</source>
       <comment>Full suffix for displaying petabytes</comment>
-      <translation type="unfinished">
-        <numerusform>Petabytes</numerusform>
-        <numerusform>Petabytes</numerusform>
+      <translation>
+        <numerusform>Petabyte</numerusform>
+        <numerusform>Petabyte</numerusform>
       </translation>
     </message>
     <message>
       <source>PB</source>
       <comment>Suffix for displaying petabytes</comment>
-      <translation type="unfinished">PB</translation>
+      <translation>PB</translation>
     </message>
   </context>
   <context>
     <name>QnCloudResultInfo</name>
     <message>
       <source>Successful.</source>
-      <translation type="unfinished">Successful.</translation>
+      <translation>Vellykket.</translation>
     </message>
     <message>
       <source>Invalid login or password.</source>
-      <translation type="unfinished">Invalid login or password.</translation>
+      <translation>Ugyldig brukernavn eller passord.</translation>
     </message>
     <message>
       <source>Requested operation is not allowed with provided credentials.</source>
-      <translation type="unfinished">Requested operation is not allowed with provided credentials.</translation>
+      <translation>Ønsket operasjon er ikke tillatt med oppgitte legitimasjon.</translation>
     </message>
     <message>
       <source>This account is not activated. Please check your email.</source>
-      <translation type="unfinished">This account is not activated. Please check your email.</translation>
+      <translation>Denne kontoen er ikke aktivert. Vennligst sjekk din e-post.</translation>
     </message>
     <message>
       <source>Credentials are no longer valid.</source>
-      <translation type="unfinished">Credentials are no longer valid.</translation>
+      <translation>Legitimasjonen er ikke lenger gyldige.</translation>
     </message>
     <message>
       <source>Invalid login.</source>
-      <translation type="unfinished">Invalid login.</translation>
+      <translation>Ugyldig innlogging.</translation>
     </message>
     <message>
       <source>Internal %1 error. Please contact support team.</source>
@@ -132,46 +132,42 @@
     <message>
       <source>Owner: %1</source>
       <comment>%1 is a user name</comment>
-      <translation type="unfinished">Owner: %1</translation>
+      <translation>Eier: %1</translation>
     </message>
     <message>
       <source>Your System</source>
-      <translation type="unfinished">Your System</translation>
+      <translation>Ditt system</translation>
     </message>
   </context>
   <context>
     <name>QnDesktopAudioOnlyDataProvider</name>
     <message>
       <source>Could not find audio encoder &quot;%1&quot;.</source>
-      <translation type="unfinished">Could not find audio encoder &quot;%1&quot;.</translation>
+      <translation>Kunne ikke finne lydenkoder &quot;%1&quot;.</translation>
     </message>
     <message>
       <source>Could not initialize audio encoder.</source>
-<<<<<<< HEAD
-      <translation type="unfinished">Could not initialize audio encoder.</translation>
-=======
       <translation>Kunne ikke initialisere lydenkoderen.</translation>
->>>>>>> ea434ffa
     </message>
     <message>
       <source>Sample format of input device %1 is not supported.</source>
-      <translation type="unfinished">Sample format of input device %1 is not supported.</translation>
+      <translation>Eksempelformat for inngangsenhet %1 støttes ikke.</translation>
     </message>
     <message>
       <source>Primary audio device is not selected.</source>
-      <translation type="unfinished">Primary audio device is not selected.</translation>
+      <translation>Primær lydenhet er ikke valgt.</translation>
     </message>
   </context>
   <context>
     <name>QnDirectSystemsFinder</name>
     <message>
       <source>System</source>
-      <translation type="unfinished">System</translation>
+      <translation>System</translation>
     </message>
     <message>
       <source>System (%1)</source>
       <comment>%1 is ip and port of system</comment>
-      <translation type="unfinished">System (%1)</translation>
+      <translation>System (%1)</translation>
     </message>
   </context>
   <context>
@@ -179,11 +175,11 @@
     <message>
       <source>Owner: %1</source>
       <comment>%1 is a user name</comment>
-      <translation type="unfinished">Owner: %1</translation>
+      <translation>Eier: %1</translation>
     </message>
     <message>
       <source>Your System</source>
-      <translation type="unfinished">Your System</translation>
+      <translation>Ditt system</translation>
     </message>
   </context>
   <context>
@@ -191,145 +187,145 @@
     <message>
       <source>ms</source>
       <comment>Suffix for displaying milliseconds</comment>
-      <translation type="unfinished">ms</translation>
+      <translation>ms</translation>
     </message>
     <message>
       <source>s</source>
       <comment>Suffix for displaying seconds</comment>
-      <translation type="unfinished">s</translation>
+      <translation>s</translation>
     </message>
     <message>
       <source>m</source>
       <comment>Suffix for displaying minutes</comment>
-      <translation type="unfinished">m</translation>
+      <translation>m</translation>
     </message>
     <message>
       <source>h</source>
       <comment>Suffix for displaying hours</comment>
-      <translation type="unfinished">h</translation>
+      <translation>t</translation>
     </message>
     <message>
       <source>d</source>
       <comment>Suffix for displaying days</comment>
-      <translation type="unfinished">d</translation>
+      <translation>d</translation>
     </message>
     <message>
       <source>w</source>
       <comment>Suffix for displaying weeks</comment>
-      <translation type="unfinished">w</translation>
+      <translation>u</translation>
     </message>
     <message>
       <source>M</source>
       <comment>Suffix for displaying months</comment>
-      <translation type="unfinished">M</translation>
+      <translation>M</translation>
     </message>
     <message>
       <source>y</source>
       <comment>Suffix for displaying years</comment>
-      <translation type="unfinished">y</translation>
+      <translation>å</translation>
     </message>
     <message>
       <source>msec</source>
       <comment>Long suffix for displaying milliseconds</comment>
-      <translation type="unfinished">msec</translation>
+      <translation>ms</translation>
     </message>
     <message>
       <source>sec</source>
       <comment>Long suffix for displaying seconds</comment>
-      <translation type="unfinished">sec</translation>
+      <translation>sek</translation>
     </message>
     <message>
       <source>min</source>
       <comment>Long suffix for displaying minutes</comment>
-      <translation type="unfinished">min</translation>
+      <translation>min</translation>
     </message>
     <message>
       <source>hrs</source>
       <comment>Long suffix for displaying hours</comment>
-      <translation type="unfinished">hrs</translation>
+      <translation>tim</translation>
     </message>
     <message>
       <source>days</source>
       <comment>Long suffix for displaying days</comment>
-      <translation type="unfinished">days</translation>
+      <translation>dager</translation>
     </message>
     <message>
       <source>wks</source>
       <comment>Long suffix for displaying weeks</comment>
-      <translation type="unfinished">wks</translation>
+      <translation>uker</translation>
     </message>
     <message>
       <source>mos</source>
       <comment>Long suffix for displaying months</comment>
-      <translation type="unfinished">mos</translation>
+      <translation>mnd</translation>
     </message>
     <message>
       <source>yrs</source>
       <comment>Long suffix for displaying years</comment>
-      <translation type="unfinished">yrs</translation>
+      <translation>år</translation>
     </message>
     <message numerus="yes">
       <source>milliseconds</source>
       <comment>Full suffix for displaying milliseconds</comment>
-      <translation type="unfinished">
-        <numerusform>milliseconds</numerusform>
-        <numerusform>milliseconds</numerusform>
+      <translation>
+        <numerusform>millisekunder</numerusform>
+        <numerusform>millisekunder</numerusform>
       </translation>
     </message>
     <message numerus="yes">
       <source>seconds</source>
       <comment>Full suffix for displaying seconds</comment>
-      <translation type="unfinished">
-        <numerusform>seconds</numerusform>
-        <numerusform>seconds</numerusform>
+      <translation>
+        <numerusform>sekunder</numerusform>
+        <numerusform>sekunder</numerusform>
       </translation>
     </message>
     <message numerus="yes">
       <source>minutes</source>
       <comment>Full suffix for displaying minutes</comment>
-      <translation type="unfinished">
-        <numerusform>minutes</numerusform>
-        <numerusform>minutes</numerusform>
+      <translation>
+        <numerusform>minutter</numerusform>
+        <numerusform>minutter</numerusform>
       </translation>
     </message>
     <message numerus="yes">
       <source>hours</source>
       <comment>Full suffix for displaying hours</comment>
-      <translation type="unfinished">
-        <numerusform>hours</numerusform>
-        <numerusform>hours</numerusform>
+      <translation>
+        <numerusform>timer</numerusform>
+        <numerusform>timer</numerusform>
       </translation>
     </message>
     <message numerus="yes">
       <source>days</source>
       <comment>Full suffix for displaying days</comment>
-      <translation type="unfinished">
-        <numerusform>days</numerusform>
-        <numerusform>days</numerusform>
+      <translation>
+        <numerusform>dager</numerusform>
+        <numerusform>dager</numerusform>
       </translation>
     </message>
     <message numerus="yes">
       <source>weeks</source>
       <comment>Full suffix for displaying weeks</comment>
-      <translation type="unfinished">
-        <numerusform>weeks</numerusform>
-        <numerusform>weeks</numerusform>
+      <translation>
+        <numerusform>uker</numerusform>
+        <numerusform>uker</numerusform>
       </translation>
     </message>
     <message numerus="yes">
       <source>months</source>
       <comment>Full suffix for displaying months</comment>
-      <translation type="unfinished">
-        <numerusform>months</numerusform>
-        <numerusform>months</numerusform>
+      <translation>
+        <numerusform>måneder</numerusform>
+        <numerusform>måneder</numerusform>
       </translation>
     </message>
     <message numerus="yes">
       <source>years</source>
       <comment>Full suffix for displaying years</comment>
-      <translation type="unfinished">
-        <numerusform>years</numerusform>
-        <numerusform>years</numerusform>
+      <translation>
+        <numerusform>år</numerusform>
+        <numerusform>år</numerusform>
       </translation>
     </message>
   </context>
