--- conflicted
+++ resolved
@@ -69,11 +69,7 @@
     <message>
       <source>GB</source>
       <comment>Suffix for displaying gigabytes</comment>
-<<<<<<< HEAD
-      <translation type="unfinished">GB</translation>
-=======
       <translation>جيجابايت</translation>
->>>>>>> ea434ffa
     </message>
     <message numerus="yes">
       <source>Terabytes</source>
@@ -90,11 +86,7 @@
     <message>
       <source>TB</source>
       <comment>Suffix for displaying terabytes</comment>
-<<<<<<< HEAD
-      <translation type="unfinished">TB</translation>
-=======
       <translation>تيرابايت</translation>
->>>>>>> ea434ffa
     </message>
     <message numerus="yes">
       <source>Petabytes</source>
@@ -175,21 +167,6 @@
     <name>QnDesktopAudioOnlyDataProvider</name>
     <message>
       <source>Could not find audio encoder &quot;%1&quot;.</source>
-<<<<<<< HEAD
-      <translation type="unfinished">Could not find audio encoder &quot;%1&quot;.</translation>
-    </message>
-    <message>
-      <source>Could not initialize audio encoder.</source>
-      <translation type="unfinished">Could not initialize audio encoder.</translation>
-    </message>
-    <message>
-      <source>Sample format of input device %1 is not supported.</source>
-      <translation type="unfinished">Sample format of input device %1 is not supported.</translation>
-    </message>
-    <message>
-      <source>Primary audio device is not selected.</source>
-      <translation type="unfinished">Primary audio device is not selected.</translation>
-=======
       <translation>تعذر العثور على ترميز الصوت &quot;%1&quot;.</translation>
     </message>
     <message>
@@ -203,18 +180,13 @@
     <message>
       <source>Primary audio device is not selected.</source>
       <translation>لم يتم تحديد جهاز الصوت الأساسي.</translation>
->>>>>>> ea434ffa
     </message>
   </context>
   <context>
     <name>QnDirectSystemsFinder</name>
     <message>
       <source>System</source>
-<<<<<<< HEAD
-      <translation type="unfinished">System</translation>
-=======
       <translation>نظام</translation>
->>>>>>> ea434ffa
     </message>
     <message>
       <source>System (%1)</source>
@@ -244,7 +216,7 @@
     <message>
       <source>s</source>
       <comment>Suffix for displaying seconds</comment>
-      <translation type="unfinished">s</translation>
+      <translation>s</translation>
     </message>
     <message>
       <source>m</source>
@@ -331,7 +303,7 @@
     <message numerus="yes">
       <source>seconds</source>
       <comment>Full suffix for displaying seconds</comment>
-      <translation type="unfinished">
+      <translation>
         <numerusform>seconds</numerusform>
         <numerusform>seconds</numerusform>
         <numerusform>seconds</numerusform>
@@ -343,7 +315,7 @@
     <message numerus="yes">
       <source>minutes</source>
       <comment>Full suffix for displaying minutes</comment>
-      <translation type="unfinished">
+      <translation>
         <numerusform>minutes</numerusform>
         <numerusform>minutes</numerusform>
         <numerusform>minutes</numerusform>
