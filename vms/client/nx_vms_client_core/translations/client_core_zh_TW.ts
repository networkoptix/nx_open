--- conflicted
+++ resolved
@@ -6,101 +6,101 @@
     <message numerus="yes">
       <source>Bytes</source>
       <comment>Full suffix for displaying bytes</comment>
-      <translation type="unfinished">
+      <translation>
         <numerusform>Bytes</numerusform>
       </translation>
     </message>
     <message>
       <source>B</source>
       <comment>Suffix for displaying bytes</comment>
-      <translation type="unfinished">B</translation>
+      <translation>B</translation>
     </message>
     <message numerus="yes">
       <source>Kilobytes</source>
       <comment>Full suffix for displaying kilobytes</comment>
-      <translation type="unfinished">
+      <translation>
         <numerusform>Kilobytes</numerusform>
       </translation>
     </message>
     <message>
       <source>KB</source>
       <comment>Suffix for displaying kilobytes</comment>
-      <translation type="unfinished">KB</translation>
+      <translation>KB</translation>
     </message>
     <message numerus="yes">
       <source>Megabytes</source>
       <comment>Full suffix for displaying megabytes</comment>
-      <translation type="unfinished">
+      <translation>
         <numerusform>Megabytes</numerusform>
       </translation>
     </message>
     <message>
       <source>MB</source>
       <comment>Suffix for displaying megabytes</comment>
-      <translation type="unfinished">MB</translation>
+      <translation>MB</translation>
     </message>
     <message numerus="yes">
       <source>Gigabytes</source>
       <comment>Full suffix for displaying gigabytes</comment>
-      <translation type="unfinished">
+      <translation>
         <numerusform>Gigabytes</numerusform>
       </translation>
     </message>
     <message>
       <source>GB</source>
       <comment>Suffix for displaying gigabytes</comment>
-      <translation type="unfinished">GB</translation>
+      <translation>GB</translation>
     </message>
     <message numerus="yes">
       <source>Terabytes</source>
       <comment>Full suffix for displaying terabytes</comment>
-      <translation type="unfinished">
+      <translation>
         <numerusform>Terabytes</numerusform>
       </translation>
     </message>
     <message>
       <source>TB</source>
       <comment>Suffix for displaying terabytes</comment>
-      <translation type="unfinished">TB</translation>
+      <translation>TB</translation>
     </message>
     <message numerus="yes">
       <source>Petabytes</source>
       <comment>Full suffix for displaying petabytes</comment>
-      <translation type="unfinished">
+      <translation>
         <numerusform>Petabytes</numerusform>
       </translation>
     </message>
     <message>
       <source>PB</source>
       <comment>Suffix for displaying petabytes</comment>
-      <translation type="unfinished">PB</translation>
+      <translation>PB</translation>
     </message>
   </context>
   <context>
     <name>QnCloudResultInfo</name>
     <message>
       <source>Successful.</source>
-      <translation type="unfinished">Successful.</translation>
+      <translation>完成.</translation>
     </message>
     <message>
       <source>Invalid login or password.</source>
-      <translation type="unfinished">Invalid login or password.</translation>
+      <translation>無效的帳號或密碼.</translation>
     </message>
     <message>
       <source>Requested operation is not allowed with provided credentials.</source>
-      <translation type="unfinished">Requested operation is not allowed with provided credentials.</translation>
+      <translation>提供的憑証無法完成此操作.</translation>
     </message>
     <message>
       <source>This account is not activated. Please check your email.</source>
-      <translation type="unfinished">This account is not activated. Please check your email.</translation>
+      <translation>本帳號未啟動. 請檢查您的 email.</translation>
     </message>
     <message>
       <source>Credentials are no longer valid.</source>
-      <translation type="unfinished">Credentials are no longer valid.</translation>
+      <translation>憑証不再有效.</translation>
     </message>
     <message>
       <source>Invalid login.</source>
-      <translation type="unfinished">Invalid login.</translation>
+      <translation>無效的登入帳號.</translation>
     </message>
     <message>
       <source>Internal %1 error. Please contact support team.</source>
@@ -126,46 +126,42 @@
     <message>
       <source>Owner: %1</source>
       <comment>%1 is a user name</comment>
-      <translation type="unfinished">Owner: %1</translation>
+      <translation>擁有者: %1</translation>
     </message>
     <message>
       <source>Your System</source>
-      <translation type="unfinished">Your System</translation>
+      <translation>您的系統</translation>
     </message>
   </context>
   <context>
     <name>QnDesktopAudioOnlyDataProvider</name>
     <message>
       <source>Could not find audio encoder &quot;%1&quot;.</source>
-      <translation type="unfinished">Could not find audio encoder &quot;%1&quot;.</translation>
+      <translation>找不到音源編碼器 &quot;%1&quot;.</translation>
     </message>
     <message>
       <source>Could not initialize audio encoder.</source>
-<<<<<<< HEAD
-      <translation type="unfinished">Could not initialize audio encoder.</translation>
-=======
       <translation>無法初始化音源編碼器.</translation>
->>>>>>> ea434ffa
     </message>
     <message>
       <source>Sample format of input device %1 is not supported.</source>
-      <translation type="unfinished">Sample format of input device %1 is not supported.</translation>
+      <translation>輸入裝置的範例格式 %1 未支援.</translation>
     </message>
     <message>
       <source>Primary audio device is not selected.</source>
-      <translation type="unfinished">Primary audio device is not selected.</translation>
+      <translation>未選擇主要的音源裝置.</translation>
     </message>
   </context>
   <context>
     <name>QnDirectSystemsFinder</name>
     <message>
       <source>System</source>
-      <translation type="unfinished">System</translation>
+      <translation>系統</translation>
     </message>
     <message>
       <source>System (%1)</source>
       <comment>%1 is ip and port of system</comment>
-      <translation type="unfinished">System (%1)</translation>
+      <translation>系統 (%1)</translation>
     </message>
   </context>
   <context>
@@ -173,11 +169,11 @@
     <message>
       <source>Owner: %1</source>
       <comment>%1 is a user name</comment>
-      <translation type="unfinished">Owner: %1</translation>
+      <translation>擁有者: %1</translation>
     </message>
     <message>
       <source>Your System</source>
-      <translation type="unfinished">Your System</translation>
+      <translation>您的系統</translation>
     </message>
   </context>
   <context>
@@ -185,137 +181,137 @@
     <message>
       <source>ms</source>
       <comment>Suffix for displaying milliseconds</comment>
-      <translation type="unfinished">ms</translation>
+      <translation>毫秒</translation>
     </message>
     <message>
       <source>s</source>
       <comment>Suffix for displaying seconds</comment>
-      <translation type="unfinished">s</translation>
+      <translation>秒</translation>
     </message>
     <message>
       <source>m</source>
       <comment>Suffix for displaying minutes</comment>
-      <translation type="unfinished">m</translation>
+      <translation>分</translation>
     </message>
     <message>
       <source>h</source>
       <comment>Suffix for displaying hours</comment>
-      <translation type="unfinished">h</translation>
+      <translation>時</translation>
     </message>
     <message>
       <source>d</source>
       <comment>Suffix for displaying days</comment>
-      <translation type="unfinished">d</translation>
+      <translation>日</translation>
     </message>
     <message>
       <source>w</source>
       <comment>Suffix for displaying weeks</comment>
-      <translation type="unfinished">w</translation>
+      <translation>週</translation>
     </message>
     <message>
       <source>M</source>
       <comment>Suffix for displaying months</comment>
-      <translation type="unfinished">M</translation>
+      <translation>月</translation>
     </message>
     <message>
       <source>y</source>
       <comment>Suffix for displaying years</comment>
-      <translation type="unfinished">y</translation>
+      <translation>年</translation>
     </message>
     <message>
       <source>msec</source>
       <comment>Long suffix for displaying milliseconds</comment>
-      <translation type="unfinished">msec</translation>
+      <translation>毫秒</translation>
     </message>
     <message>
       <source>sec</source>
       <comment>Long suffix for displaying seconds</comment>
-      <translation type="unfinished">sec</translation>
+      <translation>秒</translation>
     </message>
     <message>
       <source>min</source>
       <comment>Long suffix for displaying minutes</comment>
-      <translation type="unfinished">min</translation>
+      <translation>分</translation>
     </message>
     <message>
       <source>hrs</source>
       <comment>Long suffix for displaying hours</comment>
-      <translation type="unfinished">hrs</translation>
+      <translation>小時</translation>
     </message>
     <message>
       <source>days</source>
       <comment>Long suffix for displaying days</comment>
-      <translation type="unfinished">days</translation>
+      <translation>日</translation>
     </message>
     <message>
       <source>wks</source>
       <comment>Long suffix for displaying weeks</comment>
-      <translation type="unfinished">wks</translation>
+      <translation>週</translation>
     </message>
     <message>
       <source>mos</source>
       <comment>Long suffix for displaying months</comment>
-      <translation type="unfinished">mos</translation>
+      <translation>月</translation>
     </message>
     <message>
       <source>yrs</source>
       <comment>Long suffix for displaying years</comment>
-      <translation type="unfinished">yrs</translation>
+      <translation>年</translation>
     </message>
     <message numerus="yes">
       <source>milliseconds</source>
       <comment>Full suffix for displaying milliseconds</comment>
-      <translation type="unfinished">
-        <numerusform>milliseconds</numerusform>
+      <translation>
+        <numerusform>毫秒</numerusform>
       </translation>
     </message>
     <message numerus="yes">
       <source>seconds</source>
       <comment>Full suffix for displaying seconds</comment>
-      <translation type="unfinished">
-        <numerusform>seconds</numerusform>
+      <translation>
+        <numerusform>秒</numerusform>
       </translation>
     </message>
     <message numerus="yes">
       <source>minutes</source>
       <comment>Full suffix for displaying minutes</comment>
-      <translation type="unfinished">
-        <numerusform>minutes</numerusform>
+      <translation>
+        <numerusform>分</numerusform>
       </translation>
     </message>
     <message numerus="yes">
       <source>hours</source>
       <comment>Full suffix for displaying hours</comment>
-      <translation type="unfinished">
-        <numerusform>hours</numerusform>
+      <translation>
+        <numerusform>小時</numerusform>
       </translation>
     </message>
     <message numerus="yes">
       <source>days</source>
       <comment>Full suffix for displaying days</comment>
-      <translation type="unfinished">
-        <numerusform>days</numerusform>
+      <translation>
+        <numerusform>日</numerusform>
       </translation>
     </message>
     <message numerus="yes">
       <source>weeks</source>
       <comment>Full suffix for displaying weeks</comment>
-      <translation type="unfinished">
-        <numerusform>weeks</numerusform>
+      <translation>
+        <numerusform>週</numerusform>
       </translation>
     </message>
     <message numerus="yes">
       <source>months</source>
       <comment>Full suffix for displaying months</comment>
-      <translation type="unfinished">
-        <numerusform>months</numerusform>
+      <translation>
+        <numerusform>月</numerusform>
       </translation>
     </message>
     <message numerus="yes">
       <source>years</source>
       <comment>Full suffix for displaying years</comment>
-      <translation type="unfinished">
-        <numerusform>years</numerusform>
+      <translation>
+        <numerusform>年</numerusform>
       </translation>
     </message>
   </context>
