--- conflicted
+++ resolved
@@ -2,81 +2,6 @@
 <!DOCTYPE TS>
 <TS version="2.1" language="zh-TW" sourcelanguage="en">
   <context>
-    <name>QnCloudResultInfo</name>
-    <message>
-      <source>Successful.</source>
-      <translation>完成.</translation>
-    </message>
-    <message>
-      <source>Invalid login or password.</source>
-      <translation>無效的帳號或密碼.</translation>
-    </message>
-    <message>
-      <source>Requested operation is not allowed with provided credentials.</source>
-      <translation>提供的憑証無法完成此操作.</translation>
-    </message>
-    <message>
-      <source>This account is not activated. Please check your email.</source>
-      <translation>本帳號未啟用. 請檢查您的 email.</translation>
-    </message>
-    <message>
-      <source>Credentials are no longer valid.</source>
-      <translation>憑証不再有效.</translation>
-    </message>
-    <message>
-      <source>Invalid login.</source>
-      <translation>無效的登入帳號.</translation>
-    </message>
-    <message>
-      <source>Internal %1 error. Please contact support team.</source>
-      <comment>%1 is the cloud name (like Nx Cloud)</comment>
-      <translation>內部的 %1 錯誤. 請連絡支援團隊.</translation>
-    </message>
-    <message>
-      <source>Too many attempts. Try again in a minute.</source>
-      <translation>嘗試次數過多，請稍後再試。</translation>
-    </message>
-    <message>
-      <source>%1 is temporary unavailable. Please try again later.</source>
-      <comment>%1 is the cloud name (like Nx Cloud)</comment>
-      <translation>%1暫時無法使用，請稍後再試。</translation>
-    </message>
-    <message>
-      <source>Network error. Please check your Internet connection and try again.</source>
-      <translation>網路錯誤. 請檢查您的網際網路連接, 然後重試.</translation>
-    </message>
-  </context>
-  <context>
-    <name>QnCloudSystemInformationWatcher</name>
-    <message>
-      <source>Owner: %1</source>
-      <comment>%1 is a user name</comment>
-      <translation>所有者: %1</translation>
-    </message>
-    <message>
-      <source>Your System</source>
-      <translation>您的系統</translation>
-    </message>
-  </context>
-  <context>
-    <name>QnDesktopAudioOnlyDataProvider</name>
-    <message>
-      <source>Could not find audio encoder &quot;%1&quot;.</source>
-      <translation>找不到音源編碼器 &quot;%1&quot;.</translation>
-    </message>
-    <message>
-      <source>Could not initialize audio encoder.</source>
-      <translation>無法初始化音源編碼器.</translation>
-    </message>
-    <message>
-      <source>Sample format of input device %1 is not supported.</source>
-      <translation>輸入裝置的範例格式 %1 未支援.</translation>
-    </message>
-    <message>
-      <source>Primary audio device is not selected.</source>
-      <translation>未選擇主要的音源裝置.</translation>
-    </message>
-  </context>
   <context>
     <name>QnDirectSystemsFinder</name>
     <message>
@@ -92,18 +17,8 @@
   <context>
     <name>QnLocalSystemDescription</name>
     <message>
-<<<<<<< HEAD
       <source>New Server</source>
       <translation>新的伺服器</translation>
-=======
-      <source>Owner: %1</source>
-      <comment>%1 is a user name</comment>
-      <translation>所有者: %1</translation>
-    </message>
-    <message>
-      <source>Your System</source>
-      <translation>您的系統</translation>
->>>>>>> eef97f43
     </message>
   </context>
   <context>
