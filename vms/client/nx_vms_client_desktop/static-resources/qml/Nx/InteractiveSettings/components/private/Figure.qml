--- conflicted
+++ resolved
@@ -42,133 +42,8 @@
             {
                 id: figureView
 
-<<<<<<< HEAD
-                activeFocusOnTab: true
-
-                readonly property size implicitSize:
-                {
-                    const rotated = Geometry.isRotated90(videoPositioner.videoRotation)
-                    const defaultSize = rotated ? Qt.size(100, 177) : Qt.size(177, 100)
-
-                    if (backgroundImage.status !== Image.Ready)
-                        return defaultSize
-
-                    const maxSize = Qt.size(177, 177)
-                    const imageSize = rotated
-                        ? Qt.size(backgroundImage.implicitHeight, backgroundImage.implicitWidth)
-                        : Qt.size(backgroundImage.implicitWidth, backgroundImage.implicitHeight)
-
-                    return Geometry.bounded(imageSize, maxSize)
-                }
-
-                implicitWidth: implicitSize.width
-                implicitHeight: implicitSize.height
-
-                VideoPositioner
-                {
-                    id: videoPositioner
-
-                    anchors.fill: parent
-                    item: backgroundImage
-                    sourceSize: Qt.size(
-                        backgroundImage.implicitWidth, backgroundImage.implicitHeight)
-
-                    videoRotation: mediaResourceHelper ? mediaResourceHelper.customRotation : 0
-
-                    visible: preview.hasFigure
-
-                    layer.enabled: true
-                    layer.effect: OpacityMask
-                    {
-                        maskSource: Rectangle
-                        {
-                            parent: background
-                            radius: background.radius
-                            visible: false
-                            anchors.fill: parent
-                        }
-                    }
-
-                    Image
-                    {
-                        id: backgroundImage
-
-                        Connections
-                        {
-                            target: thumbnailProvider
-                            ignoreUnknownSignals: true
-
-                            onThumbnailUpdated:
-                            {
-                                if (cameraId === settingsView.resourceId)
-                                    backgroundImage.source = thumbnailUrl
-                            }
-                        }
-
-                        Connections
-                        {
-                            target: settingsView
-                            onResourceIdChanged: backgroundImage.updateThumbnail()
-                        }
-
-                        function updateThumbnail()
-                        {
-                            backgroundImage.source = ""
-
-                            if (!thumbnailProvider)
-                                return
-
-                            if (settingsView.resourceId.isNull())
-                                return
-
-                            thumbnailProvider.refresh(
-                                settingsView.resourceId,
-                                settingsView.currentEngineId)
-                        }
-
-                        Component.onCompleted: updateThumbnail()
-
-                        Rectangle
-                        {
-                            id: dimmer
-
-                            anchors.fill: parent
-                            color: ColorTheme.transparent("black",
-                                mouseArea.containsMouse && !mouseArea.pressed ? 0.4 : 0.5)
-                        }
-                    }
-
-                    FigurePreview
-                    {
-                        id: preview
-
-                        readonly property size size:
-                        {
-                            const rotated = Geometry.isRotated90(videoPositioner.videoRotation)
-                            return rotated
-                                ? Qt.size(parent.height, parent.width)
-                                : Qt.size(parent.width, parent.height)
-                        }
-                        width: size.width
-                        height: size.height
-                        rotation: videoPositioner.videoRotation
-                        anchors.centerIn: parent
-
-                        figure: control.figure
-                        figureType: control.figureType
-                    }
-                }
-
-                Rectangle
-                {
-                    id: background
-
-                    anchors.fill: parent
-                    visible: !preview.hasFigure || backgroundImage.status !== Image.Ready
-=======
                 figure: control.figure
                 figureType: control.figureType
->>>>>>> b504a3d9
 
                 resourceId: settingsView.resourceId
 
