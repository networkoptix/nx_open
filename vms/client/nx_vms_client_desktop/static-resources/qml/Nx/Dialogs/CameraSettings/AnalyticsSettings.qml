import QtQuick 2.11
import QtQuick.Layouts 1.11
import Nx 1.0
import Nx.Utils 1.0
import Nx.Controls 1.0
import Nx.Controls.NavigationMenu 1.0
import Nx.InteractiveSettings 1.0
import nx.vms.client.core 1.0
import Nx.Core 1.0

Item
{
    id: analyticsSettings

    property var store: null

    property var analyticsEngines: []
    property var enabledAnalyticsEngines: []

    property var currentEngineId
    property var currentEngineInfo
    property bool loading: false

    readonly property bool isDeviceDependent: currentEngineInfo !== undefined
        && currentEngineInfo.isDeviceDependent

    Connections
    {
        target: store
        onStateChanged:
        {
            loading = store.analyticsSettingsLoading()
            analyticsEngines = store.analyticsEngines()
            enabledAnalyticsEngines = store.enabledAnalyticsEngines()
            settingsView.resourceId = store.resourceId()
            mediaResourceHelper.resourceId = store.resourceId().toString()
            var engineId = store.currentAnalyticsEngineId()

            if (engineId === currentEngineId)
            {
                settingsView.setValues(store.deviceAgentSettingsValues(currentEngineId))
            }
            else if (analyticsEngines.length > 0)
            {
                var engineInfo = undefined
                for (var i = 0; i < analyticsEngines.length; ++i)
                {
                    var info = analyticsEngines[i]
                    if (info.id === engineId)
                    {
                        engineInfo = info
                        break
                    }
                }

                // Select first engine in the list if nothing selected.
                if (!engineInfo)
                {
                    engineInfo = analyticsEngines[0]
                    engineId = engineInfo.id
                }

                currentEngineId = engineId
                currentEngineInfo = engineInfo
                menu.currentItemId = engineId
                settingsView.loadModel(
                    engineInfo.settingsModel,
                    store.deviceAgentSettingsValues(engineInfo.id))
            }
            else
            {
                currentEngineId = undefined
                currentEngineInfo = undefined
                menu.currentItemId = undefined
                settingsView.loadModel({}, {})
            }

            banner.visible = !store.recordingEnabled() && enabledAnalyticsEngines.length !== 0
        }
    }

    LiveThumbnailProvider
    {
        id: thumbnailProvider
        rotation: 0
<<<<<<< HEAD
=======
        thumbnailsHeight: 80
>>>>>>> 50b72c6e
    }

    MediaResourceHelper
    {
        id: mediaResourceHelper
    }

    NavigationMenu
    {
        id: menu

        width: 240
        height: parent.height - banner.height

        Repeater
        {
            model: analyticsEngines

            MenuItem
            {
                itemId: modelData.id
                text: modelData.name
                active: enabledAnalyticsEngines.indexOf(modelData.id) !== -1
                onClicked: { store.setCurrentAnalyticsEngineId(modelData.id) }
            }
        }
    }

    ColumnLayout
    {
        x: menu.width + 16
        y: 16
        width: parent.width - x - 16
        height: parent.height - 16 - banner.height
        spacing: 16

        enabled: !loading

        RowLayout
        {
            visible: currentEngineId !== undefined && isDeviceDependent
            spacing: 16

            Image
            {
                source: "qrc:/skin/standard_icons/sp_message_box_information.png"
            }

            Text
            {
                wrapMode: Text.WordWrap
                color: ColorTheme.windowText
                font.pixelSize: 13
                font.weight: Font.Bold
                text: qsTr("This is the built-in functionality")
            }
        }

        SwitchButton
        {
            id: enableSwitch
            text: qsTr("Enable")
            Layout.preferredWidth: Math.max(implicitWidth, 120)
            visible: currentEngineId !== undefined && !isDeviceDependent

            Binding
            {
                target: enableSwitch
                property: "checked"
                value: enabledAnalyticsEngines.indexOf(currentEngineId) !== -1
                when: currentEngineId !== undefined
            }

            onClicked:
            {
                var engines = enabledAnalyticsEngines.slice(0)
                if (checked)
                {
                    engines.push(currentEngineId)
                }
                else
                {
                    const index = engines.indexOf(currentEngineId)
                    if (index !== -1)
                        engines.splice(index, 1)
                }
                store.setEnabledAnalyticsEngines(engines)
            }
        }

        SettingsView
        {
            id: settingsView

            Layout.fillHeight: true
            Layout.fillWidth: true

            onValuesEdited: { store.setDeviceAgentSettingsValues(currentEngineId, getValues()) }

            contentEnabled: enableSwitch.checked
            verticalScrollBar: scrollBar
        }
    }

    ScrollBar
    {
        id: scrollBar

        anchors
        {
            top: parent.top
            right: parent.right
            bottom: banner.top
        }
    }

    Banner
    {
        id: banner

        height: visible ? implicitHeight : 0
        visible: false
        anchors.bottom: parent.bottom
        text: qsTr("Camera analytics will work only when camera is being viewed."
            + " Enable recording to make it work all the time.")
    }
}<|MERGE_RESOLUTION|>--- conflicted
+++ resolved
@@ -83,10 +83,7 @@
     {
         id: thumbnailProvider
         rotation: 0
-<<<<<<< HEAD
-=======
         thumbnailsHeight: 80
->>>>>>> 50b72c6e
     }
 
     MediaResourceHelper
