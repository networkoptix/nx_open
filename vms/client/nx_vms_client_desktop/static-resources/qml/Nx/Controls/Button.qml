--- conflicted
+++ resolved
@@ -63,11 +63,7 @@
         }
 
         font: control.font
-<<<<<<< HEAD
-        color: control.isAccentButton ? ColorTheme.colors.brand_contrast : ColorTheme.buttonText
-=======
         color: control.textColor
->>>>>>> 50b72c6e
 
         function nonEmptyIcon(target, base)
         {
