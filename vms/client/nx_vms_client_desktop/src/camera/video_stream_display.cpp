
#include "video_stream_display.h"

extern "C" {
#include <libavutil/imgutils.h>
} // extern "C"

#include <algorithm>
#include <chrono>

#include <client/client_settings.h>
#include <core/resource/param.h>
#include <common/static_common_module.h>
#include <core/resource/security_cam_resource.h>

#include "decoders/video/abstract_video_decoder.h"
#include "utils/math/math.h"
#include "nx/utils/thread/long_runnable.h"
#include "utils/common/adaptive_sleep.h"
#include <nx/utils/log/log.h>

#include "abstract_renderer.h"
#include "gl_renderer.h"
#include "buffered_frame_displayer.h"
#include "ui/graphics/opengl/gl_functions.h"
#include "ui/graphics/items/resource/resource_widget_renderer.h"
#include <decoders/video/ffmpeg_video_decoder.h>
#include <client/client_module.h>
#include <nx/vms/client/desktop/utils/video_cache.h>

using namespace std::chrono;

static const int MAX_REVERSE_QUEUE_SIZE = 1024*1024 * 300; // at bytes
static const double FPS_EPS = 1e-6;

QnVideoStreamDisplay::QnVideoStreamDisplay(
    const QnMediaResourcePtr& resource, bool canDownscale, int channelNumber):
    m_resource(resource),
    m_frameQueueIndex(0),
    m_decodeMode(QnAbstractVideoDecoder::DecodeMode_Full),
    m_canDownscale(canDownscale),
    m_channelNumber(channelNumber),
    m_prevFactor(QnFrameScaler::factor_1),
    m_scaleFactor(QnFrameScaler::factor_1),
    m_previousOnScreenSize(0, 0),
    m_scaleContext(NULL),
    m_outputWidth(0),
    m_outputHeight(0),
    m_enableFrameQueue(false),
    m_queueUsed(false),
    m_needReinitDecoders(false),
    m_reverseMode(false),
    m_prevReverseMode(false),
    m_flushedBeforeReverseStart(false),
    m_reverseSizeInBytes(0),
    m_timeChangeEnabled(true),
    m_bufferedFrameDisplayer(0),
    m_canUseBufferedFrameDisplayer(true),
    m_rawDataSize(0,0),
    m_speed(1.0),
    m_queueWasFilled(false),
    m_needResetDecoder(false),
    m_lastDisplayedFrame(NULL),
    m_prevSrcWidth(0),
    m_prevSrcHeight(0),
    m_lastIgnoreTime(AV_NOPTS_VALUE),
    m_isPaused(false)
{
    for (int i = 0; i < kMaxFrameQueueSize; ++i)
        m_frameQueue[i] = QSharedPointer<CLVideoDecoderOutput>( new CLVideoDecoderOutput() );
}

QnVideoStreamDisplay::~QnVideoStreamDisplay()
{
    foreach(QnAbstractRenderer* renderer, m_renderList)
        renderer->notInUse();

    m_renderList = m_newList;
    m_renderListModified = false;


    delete m_bufferedFrameDisplayer;
    QnMutexLocker _lock( &m_mtx );

    m_decoderData.decoder.reset();
    freeScaleContext();
}

void QnVideoStreamDisplay::pleaseStop()
{
    //foreach(QnAbstractRenderer* render, m_renderList)
    //    render->pleaseStop();
}

int QnVideoStreamDisplay::addRenderer(QnAbstractRenderer* renderer)
{
    {
        QnMutexLocker lock( &m_mtx );
        renderer->setPaused(m_isPaused);
        if (m_lastDisplayedFrame)
            renderer->draw(m_lastDisplayedFrame);
    }

    QnMutexLocker lock( &m_renderListMtx );
    renderer->setScreenshotInterface(this);
    m_newList.insert(renderer);
    m_renderListModified = true;
    return m_newList.size();
}

int QnVideoStreamDisplay::removeRenderer(QnAbstractRenderer* renderer)
{
    QnMutexLocker lock( &m_renderListMtx );
    m_newList.erase(renderer);
    m_renderListModified = true;
    return m_newList.size();
}

QnFrameScaler::DownscaleFactor QnVideoStreamDisplay::getCurrentDownscaleFactor() const
{
    return m_scaleFactor;
}

bool QnVideoStreamDisplay::allocScaleContext( const CLVideoDecoderOutput& outFrame, int newWidth, int newHeight )
{
    m_outputWidth = newWidth;
    m_outputHeight = newHeight;
    m_scaleContext = sws_getContext(outFrame.width, outFrame.height, (AVPixelFormat) outFrame.format,
                                    m_outputWidth, m_outputHeight, AV_PIX_FMT_RGBA,
                                    SWS_POINT, NULL, NULL, NULL);
    if (!m_scaleContext)
        NX_ERROR(this, "Can't get swscale context");
    return m_scaleContext != 0;
}

void QnVideoStreamDisplay::freeScaleContext()
{
    if (m_scaleContext) {
        sws_freeContext(m_scaleContext);
        m_scaleContext = 0;
    }
}

QnFrameScaler::DownscaleFactor QnVideoStreamDisplay::determineScaleFactor(std::set<QnAbstractRenderer*> renderList,
                                                                          int channelNumber,
                                                                          int srcWidth, int srcHeight,
                                                                          QnFrameScaler::DownscaleFactor force_factor)
{
    for (QnAbstractRenderer* render: renderList) {
        if (render->constantDownscaleFactor())
            force_factor = QnFrameScaler::factor_1;
    }

    if (force_factor==QnFrameScaler::factor_any) // if nobody pushing lets peek it
    {
        QSize on_screen;
        for (QnAbstractRenderer* render: renderList) {
            QSize size = render->sizeOnScreen(channelNumber);
            on_screen.setWidth(qMax(on_screen.width(), size.width()));
            on_screen.setHeight(qMax(on_screen.height(), size.height()));
        }
        /* Check if item size is not calculated yet. */
        if (on_screen.isEmpty()) {
            on_screen.setHeight(srcHeight);
            on_screen.setWidth(srcWidth);
        }

        m_scaleFactor = findScaleFactor(srcWidth, srcHeight, on_screen.width(), on_screen.height());

        if (m_scaleFactor < m_prevFactor && m_prevSrcWidth == srcWidth && m_prevSrcHeight == srcHeight)
        {
            // new factor is less than prev one; about to change factor => about to increase resource usage
            if ( qAbs((qreal)on_screen.width() - m_previousOnScreenSize.width())/on_screen.width() < 0.05 &&
                qAbs((qreal)on_screen.height() - m_previousOnScreenSize.height())/on_screen.height() < 0.05)
            {
                m_scaleFactor = m_prevFactor; // hold bigger factor ( smaller image )
            }

            // why?
            // we need to do so ( introduce some histerezis )coz downscaling changes resolution not proportionally some time( cut vertical size a bit )
            // so it may be a loop downscale => changed aspectratio => upscale => changed aspectratio => downscale.
        }
        m_prevSrcWidth = srcWidth;
        m_prevSrcHeight = srcHeight;

        if (m_scaleFactor != m_prevFactor)
        {
            m_previousOnScreenSize = on_screen;
            m_prevFactor = m_scaleFactor;
        }
    }
    else
        m_scaleFactor = force_factor;

    QnFrameScaler::DownscaleFactor rez = m_canDownscale ? qMax(m_scaleFactor, QnFrameScaler::factor_1) : QnFrameScaler::factor_1;
    // If there is no scaling needed check if size is greater than maximum allowed image size (maximum texture size for opengl).
    int newWidth = srcWidth / rez;
    int newHeight = srcHeight / rez;
    int maxTextureSize = QnGlFunctions::estimatedInteger(GL_MAX_TEXTURE_SIZE);
    while ((maxTextureSize > 0 && newWidth > maxTextureSize) || newHeight > maxTextureSize)
    {
        rez = QnFrameScaler::DownscaleFactor ((int)rez * 2);
        newWidth /= 2;
        newHeight /= 2;
    }
    return rez;
}

void QnVideoStreamDisplay::reorderPrevFrames()
{
    if (m_reverseQueue.isEmpty())
        return;
    // find latest GOP (or several GOP. Decoder can add 1-3 (or even more) gops at once as 1 reverse block)
    int i = m_reverseQueue.size()-1;
    for (; i >= 0; --i)
    {
        if (m_reverseQueue[i]->flags & AV_REVERSE_REORDERED)
            break;
        if ((m_reverseQueue[i]->flags & AV_REVERSE_BLOCK_START) || i == 0)
        {
            std::reverse(m_reverseQueue.begin() + i, m_reverseQueue.end());
            for (int j = i; j < m_reverseQueue.size(); ++j)
                m_reverseQueue[j]->flags |= AV_REVERSE_REORDERED;
            return;
        }
    }
    i++;
    if (i < m_reverseQueue.size()) {
        std::reverse(m_reverseQueue.begin() + i, m_reverseQueue.end());
        for (int j = i; j < m_reverseQueue.size(); ++j)
            m_reverseQueue[j]->flags |= AV_REVERSE_REORDERED;
    }
}

void QnVideoStreamDisplay::checkQueueOverflow(QnAbstractVideoDecoder* dec)
{
    Q_UNUSED(dec)
    while (m_reverseSizeInBytes > MAX_REVERSE_QUEUE_SIZE)
    {
        // drop some frame at queue. Find max interval contains non-dropped frames (and drop frame from mid of this interval)
        int maxInterval = -1;
        //int prevIndex = -1;
        int maxStart = 0;

        for (int i = 0; i < m_reverseQueue.size(); ++i)
        {
            if (m_reverseQueue[i]->data[0])
            {
                int start = i;
                for(; i < m_reverseQueue.size() && m_reverseQueue[i]->data[0]; ++i);

                if (i - start > maxInterval) {
                    maxInterval = i - start;
                    maxStart = start;
                }
            }
        }
        int index;
        if (maxInterval == 1)
        {
            // every 2-nd frame already dropped. Change strategy. Increase min hole interval by 1
            int minHole = INT_MAX;
            for (int i = m_reverseQueue.size()-1; i >= 0; --i) {
                if (!m_reverseQueue[i]->data[0])
                {
                    int start = i;
                    for(; i >= 0 && !m_reverseQueue[i]->data[0]; --i);

                    if (start - i < minHole) {
                        minHole = start - i;
                        maxStart = i+1;
                    }
                }
            }
            if (maxStart + minHole < m_reverseQueue.size())
                index = maxStart + minHole; // take right frame from the hole
            else
                index = maxStart-1; // take left frame
        }
        else {
            index = maxStart + maxInterval/2;
        }
        NX_ASSERT( m_reverseQueue[index]->data[0] || m_reverseQueue[index]->picData );
        m_reverseSizeInBytes -= av_image_get_buffer_size((AVPixelFormat) m_reverseQueue[index]->format, m_reverseQueue[index]->width, m_reverseQueue[index]->height, /*align*/ 1);
        m_reverseQueue[index]->reallocate(0,0,0);
    }
}

void QnVideoStreamDisplay::waitForFramesDisplayed()
{
    if (m_bufferedFrameDisplayer) {
        m_bufferedFrameDisplayer->waitForFramesDisplayed();
    }
    else {
        foreach(QnAbstractRenderer* renderer, m_renderList)
            renderer->waitForFrameDisplayed(0); // wait old frame
    }
    m_queueWasFilled = false;
}

qint64 QnVideoStreamDisplay::nextReverseTime() const
{
    for (int i = 0; i < m_reverseQueue.size(); ++i)
    {
        if (m_reverseQueue[i]->pkt_dts != AV_NOPTS_VALUE)
        {
            if (m_reverseQueue[i]->flags & AV_REVERSE_REORDERED)
                return m_reverseQueue[i]->pkt_dts;
            else
                return AV_NOPTS_VALUE;
        }
    }
    return AV_NOPTS_VALUE;
}


QSharedPointer<CLVideoDecoderOutput> QnVideoStreamDisplay::flush(QnFrameScaler::DownscaleFactor force_factor, int channelNum)
{
    foreach(QnAbstractRenderer* render, m_renderList)
        render->finishPostedFramesRender(channelNum);

    QSharedPointer<CLVideoDecoderOutput> tmpFrame(new CLVideoDecoderOutput());
    tmpFrame->setUseExternalData(false);


    const auto dec = m_decoderData.decoder.get();
    if (!dec)
        return QSharedPointer<CLVideoDecoderOutput>();

    QnFrameScaler::DownscaleFactor scaleFactor = determineScaleFactor(m_renderList, channelNum, dec->getWidth(), dec->getHeight(), force_factor);

    QSharedPointer<CLVideoDecoderOutput> outFrame = m_frameQueue[m_frameQueueIndex];
    outFrame->channel = channelNum;

    foreach(QnAbstractRenderer* render, m_renderList)
    {
        if (render->isDisplaying(outFrame))
            render->finishPostedFramesRender(channelNum);
    }

    outFrame->channel = channelNum;

    m_mtx.lock();

    QnWritableCompressedVideoDataPtr emptyData(new QnWritableCompressedVideoData(1,0));
    while (dec->decode(emptyData, &tmpFrame))
    {
        calcSampleAR(outFrame, dec);

        if( !(dec->getDecoderCaps() & QnAbstractVideoDecoder::decodedPictureScaling) )
        {
            AVPixelFormat pixFmt = dec->GetPixelFormat();
            if (!downscaleFrame(tmpFrame, outFrame, scaleFactor, pixFmt))
                continue;
        }
        foreach(QnAbstractRenderer* render, m_renderList)
            render->draw(outFrame);
        foreach(QnAbstractRenderer* render, m_renderList)
            render->finishPostedFramesRender(channelNum);
    }

    if (tmpFrame->width == 0) {
        getLastDecodedFrame( dec, &tmpFrame );
    }

    m_mtx.unlock();

    return tmpFrame;
}

void QnVideoStreamDisplay::updateRenderList()
{
    QnMutexLocker lock( &m_renderListMtx );
    if (m_renderListModified)
    {
        foreach(QnAbstractRenderer* renderer, m_newList)
            renderer->inUse();

        foreach(QnAbstractRenderer* renderer, m_renderList)
            renderer->notInUse();

        m_renderList = m_newList;
        if (m_bufferedFrameDisplayer)
            m_bufferedFrameDisplayer->setRenderList(m_renderList);
        m_renderListModified = false;
    }
};

void QnVideoStreamDisplay::calcSampleAR(QSharedPointer<CLVideoDecoderOutput> outFrame, QnAbstractVideoDecoder* dec)
{
    if (!m_overridenAspectRatio.isValid())
    {
        outFrame->sample_aspect_ratio = dec->getSampleAspectRatio();
    }
    else {
        qreal realAR = outFrame->height > 0 ? (qreal) outFrame->width / (qreal) outFrame->height : 1.0;
        outFrame->sample_aspect_ratio = m_overridenAspectRatio.toFloat() / realAR;
    }
}

MultiThreadDecodePolicy QnVideoStreamDisplay::toEncoderPolicy(bool useMtDecoding) const
{
    if (!qnSettings->allowMtDecoding())
        return MultiThreadDecodePolicy::disabled;
    if (qnSettings->forceMtDecoding())
        return MultiThreadDecodePolicy::enabled;

    if (useMtDecoding)
        return MultiThreadDecodePolicy::enabled;
    return MultiThreadDecodePolicy::autoDetect;
}

QnVideoStreamDisplay::FrameDisplayStatus QnVideoStreamDisplay::display(QnCompressedVideoDataPtr data, bool draw, QnFrameScaler::DownscaleFactor force_factor)
{
    updateRenderList();

    // use only 1 frame for non selected video
    const bool reverseMode = m_reverseMode;

    if (reverseMode)
        m_lastIgnoreTime = AV_NOPTS_VALUE;
    else if (!draw)
        m_lastIgnoreTime = data->timestamp;

    bool enableFrameQueue;
    bool needReinitDecoders;
    {
        QnMutexLocker lock(&m_mtx);
        enableFrameQueue = reverseMode ? true : m_enableFrameQueue;
        needReinitDecoders = m_needReinitDecoders;
        m_needReinitDecoders = false;
    }

    if (enableFrameQueue && qAbs(m_speed - 1.0) < FPS_EPS && m_canUseBufferedFrameDisplayer)
    {
        if (!m_bufferedFrameDisplayer) {
            //QnMutexLocker lock( &m_timeMutex );
            m_bufferedFrameDisplayer = new QnBufferedFrameDisplayer();
            m_bufferedFrameDisplayer->setRenderList(m_renderList);
            m_queueWasFilled = false;
        }
    }
    else
    {
        if (m_bufferedFrameDisplayer)
        {
            m_bufferedFrameDisplayer->waitForFramesDisplayed();
            //overrideTimestampOfNextFrameToRender(m_bufferedFrameDisplayer->getTimestampOfNextFrameToRender());
            //QnMutexLocker lock( &m_timeMutex );
            delete m_bufferedFrameDisplayer;
            m_bufferedFrameDisplayer = 0;
        }
    }

    if (!enableFrameQueue && m_queueUsed)
    {
        foreach(QnAbstractRenderer* render, m_renderList)
            render->waitForFrameDisplayed(data->channelNumber);
        m_frameQueueIndex = 0;
        for (int i = 1; i < kMaxFrameQueueSize; ++i)
        {
            if (!m_frameQueue[i]->isExternalData())
                m_frameQueue[i]->clean();
        }
        m_queueUsed = false;
    }

    if (needReinitDecoders) {
        QnMutexLocker lock(&m_mtx);
        if (m_decoderData.decoder)
            m_decoderData.decoder->setMultiThreadDecodePolicy(toEncoderPolicy(enableFrameQueue));
    }

    QSharedPointer<CLVideoDecoderOutput> m_tmpFrame( new CLVideoDecoderOutput() );
    m_tmpFrame->setUseExternalData(true);   //temp frame will take internal ffmpeg buffer for optimization

    if (data->compressionType == AV_CODEC_ID_NONE)
    {
        NX_ERROR(this, "display: unknown codec type...");
        return Status_Displayed; // true to prevent 100% cpu usage on unknown codec
    }

    auto dec = m_decoderData.decoder.get();
    if (!dec || m_decoderData.compressionType != data->compressionType)
    {
        DecoderConfig config;
        config.mtDecodePolicy = toEncoderPolicy(/*mtDecoding*/ enableFrameQueue);

<<<<<<< HEAD
        dec = new QnFfmpegVideoDecoder(
            config, /*metrics*/ nullptr,
            data->compressionType, data);
=======
        dec = new QnFfmpegVideoDecoder(config, data);
>>>>>>> 9ddbb491
        if (dec == nullptr)
        {
            NX_VERBOSE(this, lit("Can't find create decoder for compression type %1").arg(data->compressionType));
            return Status_Displayed;
        }

        dec->setSpeed(m_speed);
        dec->setLightCpuMode(m_decodeMode);
        m_decoderData.decoder.reset(dec);
        m_decoderData.compressionType = data->compressionType;
    }

    if (reverseMode != m_prevReverseMode || m_needResetDecoder)
    {
        clearReverseQueue();
        QnMutexLocker lock( &m_mtx );
        dec->resetDecoder(data);
        m_prevReverseMode = reverseMode;
        m_needResetDecoder = false;
        //data->flags |= QnAbstractMediaData::MediaFlags_DecodeTwice;
    }

    dec->setOutPictureSize(getMaxScreenSize());

    QnFrameScaler::DownscaleFactor scaleFactor = QnFrameScaler::factor_unknown;
    if (dec->getWidth() > 0)
    {
        scaleFactor = determineScaleFactor(m_renderList, data->channelNumber, dec->getWidth(), dec->getHeight(), force_factor);
    }

    AVPixelFormat pixFmt = dec->GetPixelFormat();

    //if true, decoding to tmp frame which will be later scaled/converted to supported format
    const bool useTmpFrame =
        (dec->targetMemoryType() == QnAbstractPictureDataRef::pstSysMemPic) &&
        (!QnGLRenderer::isPixelFormatSupported(pixFmt) ||
         !CLVideoDecoderOutput::isPixelFormatSupported(pixFmt) ||
         scaleFactor != QnFrameScaler::factor_1);

    QSharedPointer<CLVideoDecoderOutput> outFrame = m_frameQueue[m_frameQueueIndex];

    foreach(QnAbstractRenderer* render, m_renderList) {
        if (render->isDisplaying(outFrame))
            render->waitForFrameDisplayed(data->channelNumber);
    }

    outFrame->channel = data->channelNumber;
    outFrame->flags = 0;

    outFrame->setUseExternalData(!enableFrameQueue && !useTmpFrame);

    m_mtx.lock();

    if (data->flags & QnAbstractMediaData::MediaFlags_AfterEOF)
    {
        foreach(QnAbstractRenderer* render, m_renderList)
            render->waitForFrameDisplayed(0);
        dec->resetDecoder(data);
    }

    if ((data->flags & AV_REVERSE_BLOCK_START) && m_decodeMode != QnAbstractVideoDecoder::DecodeMode_Fastest)
    {
        QnWritableCompressedVideoDataPtr emptyData(new QnWritableCompressedVideoData(1,0));
        while (dec->decode(emptyData, &m_tmpFrame))
        {
            if (scaleFactor == QnFrameScaler::factor_unknown && dec->getWidth() > 0)
            {
                scaleFactor = determineScaleFactor(
                    m_renderList,
                    data->channelNumber,
                    dec->getWidth(),
                    dec->getHeight(),
                    force_factor);
            }

            QSharedPointer<CLVideoDecoderOutput> tmpOutFrame( new CLVideoDecoderOutput() );
            if (!downscaleFrame(m_tmpFrame, tmpOutFrame, scaleFactor, pixFmt))
                continue;

            tmpOutFrame->channel = data->channelNumber;
            tmpOutFrame->flags |= QnAbstractMediaData::MediaFlags_Reverse;
            if (data->flags & QnAbstractMediaData::MediaFlags_LowQuality)
                tmpOutFrame->flags |= QnAbstractMediaData::MediaFlags_LowQuality; // flag unknown. set same flags as input data
            //tmpOutFrame->pkt_dts = AV_NOPTS_VALUE;
            m_reverseQueue.enqueue(tmpOutFrame);
            m_reverseSizeInBytes += av_image_get_buffer_size((AVPixelFormat)tmpOutFrame->format, tmpOutFrame->width, tmpOutFrame->height, /*align*/ 1);
            checkQueueOverflow(dec);
        }
        m_flushedBeforeReverseStart = true;
        reorderPrevFrames();
        if (!m_queueUsed) {
            foreach(QnAbstractRenderer* render, m_renderList)
                render->waitForFrameDisplayed(0); // codec frame may be displayed now
        }
        dec->resetDecoder(data);
    }

    QSharedPointer<CLVideoDecoderOutput> decodeToFrame = useTmpFrame ? m_tmpFrame : outFrame;
    decodeToFrame->flags = 0;
    if (!dec || !dec->decode(data, &decodeToFrame))
    {
        m_mtx.unlock();
        if (m_decodeMode == QnAbstractVideoDecoder::DecodeMode_Fastest)
            return Status_Skipped;
        if (!m_reverseQueue.isEmpty() && (m_reverseQueue.front()->flags & AV_REVERSE_REORDERED)) {
            outFrame = m_reverseQueue.dequeue();
            if (outFrame->data[0])
                m_reverseSizeInBytes -= av_image_get_buffer_size((AVPixelFormat)outFrame->format, outFrame->width, outFrame->height, /*align*/ 1);

            calcSampleAR(outFrame, dec);

            if (processDecodedFrame(dec, outFrame, enableFrameQueue, reverseMode))
                return Status_Displayed;
            else
                return Status_Buffered;
        }
        if (m_bufferedFrameDisplayer)
        {
            dec->setLightCpuMode(QnAbstractVideoDecoder::DecodeMode_Full); // do not skip more 1 frame in a row
            return Status_Buffered;
        }
        else
            return Status_Skipped;
    }
    m_mtx.unlock();
    m_rawDataSize = QSize(decodeToFrame->width,decodeToFrame->height);
    if (decodeToFrame->width) {
        if (!m_overridenAspectRatio.isValid())
        {
            //qreal sampleAr = decodeToFrame->height > 0 ? (qreal)decodeToFrame->width / (qreal)decodeToFrame->height : 1.0;
            QSize imageSize(decodeToFrame->width * dec->getSampleAspectRatio(), decodeToFrame->height);
            QnMutexLocker lock( &m_imageSizeMtx );
            m_imageSize = imageSize;
        }
        else {
            QSize imageSize(decodeToFrame->height*m_overridenAspectRatio.toFloat(),
                decodeToFrame->height);
            QnMutexLocker lock( &m_imageSizeMtx );
            m_imageSize = imageSize;
        }
    }

    /*
    if (qAbs(decodeToFrame->pkt_dts-data->timestamp) > 500*1000) {
        // prevent large difference after seek or EOF
        outFrame->pkt_dts = data->timestamp;
    }
    */


    if (m_flushedBeforeReverseStart) {
        data->flags |= AV_REVERSE_BLOCK_START;
        m_flushedBeforeReverseStart = false;
    }

    pixFmt = dec->GetPixelFormat();
    if (scaleFactor == QnFrameScaler::factor_unknown) {
        // for stiil images decoder parameters are not know before decoding, so recalculate parameters
        // It is got one more data copy from tmpFrame, but for movies we have got valid dst pointer (tmp or not) immediate before decoding
        // It is necessary for new logic with display queue
        scaleFactor = determineScaleFactor(m_renderList, data->channelNumber, dec->getWidth(), dec->getHeight(), force_factor);
    }

    if (!draw || m_renderList.empty())
        return Status_Skipped;
    else if (m_lastIgnoreTime != (qint64)AV_NOPTS_VALUE && decodeToFrame->pkt_dts <= m_lastIgnoreTime)
        return Status_Skipped;

    if (useTmpFrame)
    {
        //checkig once again for need to scale, since previous check could be incorrect due to unknown pixel format (this actual for some images, e.g., jpeg)
        const bool scalingStillNeeded =
            (dec->targetMemoryType() == QnAbstractPictureDataRef::pstSysMemPic) &&
            (!QnGLRenderer::isPixelFormatSupported(pixFmt) ||
             !CLVideoDecoderOutput::isPixelFormatSupported(pixFmt) ||
             scaleFactor != QnFrameScaler::factor_1);

        if( !scalingStillNeeded )
        {
            outFrame->copyFrom(m_tmpFrame.data());
        }
        else if( !(dec->getDecoderCaps() & QnAbstractVideoDecoder::decodedPictureScaling) )
        {
            if (!downscaleFrame(m_tmpFrame, outFrame, scaleFactor, pixFmt))
                return Status_Displayed;
        }
        else
        {
            outFrame = m_tmpFrame;
        }
        outFrame->pkt_dts = m_tmpFrame->pkt_dts;
        outFrame->metadata = m_tmpFrame->metadata;
        outFrame->flags = m_tmpFrame->flags;
        outFrame->channel = data->channelNumber;
    }
    outFrame->flags |= data->flags;
    //outFrame->pts = data->timestamp;
    if (reverseMode)
    {
        if (outFrame->flags & AV_REVERSE_BLOCK_START)
            reorderPrevFrames();
        m_reverseQueue.enqueue(outFrame);
        m_reverseSizeInBytes += av_image_get_buffer_size((AVPixelFormat)outFrame->format, outFrame->width, outFrame->height, /*align*/ 1);
        checkQueueOverflow(dec);
        m_frameQueue[m_frameQueueIndex] = QSharedPointer<CLVideoDecoderOutput>( new CLVideoDecoderOutput() );
        if (!(m_reverseQueue.front()->flags & AV_REVERSE_REORDERED))
            return Status_Buffered; // frame does not ready. need more frames. does not perform wait
        outFrame = m_reverseQueue.dequeue();
        if (outFrame->data[0])
            m_reverseSizeInBytes -= av_image_get_buffer_size((AVPixelFormat)outFrame->format, outFrame->width, outFrame->height, /*align*/ 1);
    }

    calcSampleAR(outFrame, dec);

    if (processDecodedFrame(dec, outFrame, enableFrameQueue, reverseMode))
        return Status_Displayed;
    else
        return Status_Buffered;
}

bool QnVideoStreamDisplay::downscaleFrame(const CLVideoDecoderOutputPtr& src, const CLVideoDecoderOutputPtr& dst, QnFrameScaler::DownscaleFactor scaleFactor, AVPixelFormat pixFmt)
{
    if (QnGLRenderer::isPixelFormatSupported(pixFmt) && CLVideoDecoderOutput::isPixelFormatSupported(pixFmt) && scaleFactor <= QnFrameScaler::factor_8)
        QnFrameScaler::downscale(src.data(), dst.data(), scaleFactor); // fast scaler
    else {
        if (!rescaleFrame(*(src.data()), *dst, src->width / scaleFactor, src->height / scaleFactor)) // universal scaler
            return false;
    }
    dst->pkt_dts = src->pkt_dts;
    dst->pkt_pts = src->pkt_pts;
    dst->metadata = src->metadata;
    dst->flags = src->flags;
    dst->channel = src->channel;

    return true;
}

QnVideoStreamDisplay::FrameDisplayStatus QnVideoStreamDisplay::flushFrame(int channel, QnFrameScaler::DownscaleFactor force_factor)
{
    // use only 1 frame for non selected video
    if (m_reverseMode || !m_decoderData.decoder || m_needResetDecoder)
        return Status_Skipped;

    QSharedPointer<CLVideoDecoderOutput> m_tmpFrame(new CLVideoDecoderOutput());
    m_tmpFrame->setUseExternalData(true);

    QnAbstractVideoDecoder* dec = m_decoderData.decoder.get();


    QnFrameScaler::DownscaleFactor scaleFactor = QnFrameScaler::factor_unknown;
    if (dec->getWidth() > 0) {
        scaleFactor = determineScaleFactor(m_renderList, channel, dec->getWidth(), dec->getHeight(), force_factor);
    }

    QSharedPointer<CLVideoDecoderOutput> outFrame = m_frameQueue[m_frameQueueIndex];

    foreach(QnAbstractRenderer* render, m_renderList)
        render->finishPostedFramesRender(channel);
    outFrame->channel = channel;

    m_mtx.lock();

    if (!dec->decode(QnCompressedVideoDataPtr(), &m_tmpFrame))
    {
        m_mtx.unlock();
        return Status_Skipped;
    }
    m_mtx.unlock();

    if (scaleFactor == QnFrameScaler::factor_unknown) {
        scaleFactor = determineScaleFactor(m_renderList, channel, dec->getWidth(), dec->getHeight(), force_factor);
    }

    AVPixelFormat pixFmt = dec->GetPixelFormat();
    if (!downscaleFrame(m_tmpFrame, outFrame, scaleFactor, pixFmt))
        return Status_Displayed;

    calcSampleAR(outFrame, dec);

    if (processDecodedFrame(dec, outFrame, false, false))
        return Status_Displayed;
    else
        return Status_Buffered;
}

bool QnVideoStreamDisplay::processDecodedFrame(
    QnAbstractVideoDecoder* decoder,
    const QSharedPointer<CLVideoDecoderOutput>& outFrame,
    bool enableFrameQueue,
    bool /*reverseMode*/)
{
    if (!outFrame->data[0] && !outFrame->picData)
        return false;

    qnClientModule->videoCache()->add(m_resource->toResource()->getId(), outFrame);

    if (enableFrameQueue)
    {
        NX_ASSERT(!outFrame->isExternalData());

        if (m_bufferedFrameDisplayer)
        {
            const bool wasWaiting = m_bufferedFrameDisplayer->addFrame(outFrame);
            const qint64 bufferedDuration = m_bufferedFrameDisplayer->bufferedDuration();
            if (wasWaiting)
            {
                decoder->setLightCpuMode(QnAbstractVideoDecoder::DecodeMode_Full);
                m_queueWasFilled = true;
            }
            else
            {
                if (m_queueWasFilled && bufferedDuration <= MAX_QUEUE_TIME / 4)
                    decoder->setLightCpuMode(QnAbstractVideoDecoder::DecodeMode_Fast);
            }
        }
        else
        {
            if (std::abs(static_cast<double>(m_speed)) < 1.0 + FPS_EPS)
            {
                for (const auto render: m_renderList)
                {
                    // Wait for old frame.
                    render->waitForQueueLessThan(outFrame->channel, kMaxFrameQueueSize);
                }
            }
            for (const auto render: m_renderList)
                render->draw(outFrame); //< Send the new one.
        }
        // Allow frame queue for selected video.
        m_frameQueueIndex = (m_frameQueueIndex + 1) % kMaxFrameQueueSize;
        m_queueUsed = true;
    }
    else
    {
        for (const auto render: m_renderList)
            render->draw(outFrame);

        for (const auto render: m_renderList)
            render->waitForFrameDisplayed(outFrame->channel);
    }
    m_lastDisplayedFrame = outFrame;

    return true;
}

bool QnVideoStreamDisplay::selfSyncUsed() const
{
    return m_bufferedFrameDisplayer;
}

QnAspectRatio QnVideoStreamDisplay::overridenAspectRatio() const {
    return m_overridenAspectRatio;
}

void QnVideoStreamDisplay::setOverridenAspectRatio(QnAspectRatio aspectRatio) {
    m_overridenAspectRatio = aspectRatio;
}

void QnVideoStreamDisplay::flushFramesToRenderer()
{
    foreach(QnAbstractRenderer* render, m_renderList)
        render->finishPostedFramesRender( m_channelNumber );
}

bool QnVideoStreamDisplay::rescaleFrame(const CLVideoDecoderOutput& srcFrame, CLVideoDecoderOutput& outFrame, int newWidth, int newHeight)
{
    static const int ROUND_FACTOR = 16;
    // due to openGL requirements chroma MUST be devided by 4, luma MUST be devided by 8
    // due to MMX scaled functions requirements chroma MUST be devided by 8, so luma MUST be devided by 16
    newWidth = qPower2Ceil((unsigned)newWidth, ROUND_FACTOR);

    if (m_scaleContext != 0 && (m_outputWidth != newWidth || m_outputHeight != newHeight))
    {
        freeScaleContext();
        if (!allocScaleContext(srcFrame, newWidth, newHeight))
            return false;
    }
    else if (m_scaleContext == 0)
    {
        if (!allocScaleContext(srcFrame, newWidth, newHeight))
            return false;
    }

    if (outFrame.isExternalData() || outFrame.width != newWidth || outFrame.height != newHeight || outFrame.format != AV_PIX_FMT_RGBA)
        outFrame.reallocate(newWidth, newHeight, AV_PIX_FMT_RGBA);

    sws_scale(m_scaleContext,srcFrame.data, srcFrame.linesize, 0,
        srcFrame.height, outFrame.data, outFrame.linesize);
    return true;
}

void QnVideoStreamDisplay::setLightCPUMode(QnAbstractVideoDecoder::DecodeMode val)
{
    m_decodeMode = val;
    QnMutexLocker mutex( &m_mtx );

    if (m_decoderData.decoder)
        m_decoderData.decoder->setLightCpuMode(val);
}

QnFrameScaler::DownscaleFactor QnVideoStreamDisplay::findScaleFactor(int width, int height, int fitWidth, int fitHeight)
{
    if (fitWidth * 8 <= width  && fitHeight * 8 <= height)
        return QnFrameScaler::factor_8;
    if (fitWidth * 4 <= width  && fitHeight * 4 <= height)
        return QnFrameScaler::factor_4;
    else if (fitWidth * 2 <= width  && fitHeight * 2 <= height)
        return QnFrameScaler::factor_2;
    else
        return QnFrameScaler::factor_1;
}

void QnVideoStreamDisplay::setMTDecoding(bool value)
{
    QnMutexLocker lock(&m_mtx);
    m_enableFrameQueue = value;
    m_needReinitDecoders = true;
}

void QnVideoStreamDisplay::setSpeed(float value)
{
    m_speed = value;
    m_reverseMode = value < 0;
    if (m_reverseMode)
    {
        QnMutexLocker lock(&m_mtx);
        m_enableFrameQueue = true;
    }

    QnMutexLocker lock( &m_mtx );
    if (m_decoderData.decoder)
        m_decoderData.decoder->setSpeed( value );
}

void QnVideoStreamDisplay::overrideTimestampOfNextFrameToRender(qint64 value)
{
    foreach(QnAbstractRenderer* render, m_renderList)
    {
        render->blockTimeValue(m_channelNumber, microseconds(value));
        if (m_bufferedFrameDisplayer)
            m_bufferedFrameDisplayer->clear();
        render->finishPostedFramesRender(m_channelNumber);
        render->unblockTimeValue(m_channelNumber);
    }
}

qint64 QnVideoStreamDisplay::getTimestampOfNextFrameToRender() const
{
    if (m_renderList.empty())
        return AV_NOPTS_VALUE;
    foreach(QnAbstractRenderer* renderer, m_renderList)
    {
        QnResourceWidgetRenderer* r = dynamic_cast<QnResourceWidgetRenderer*>(renderer);
        if (r && r->isEnabled(m_channelNumber))
            return r->getTimestampOfNextFrameToRender(m_channelNumber).count();
    }

    QnAbstractRenderer* renderer = *m_renderList.begin();
    return renderer->getTimestampOfNextFrameToRender(m_channelNumber).count();
}

void QnVideoStreamDisplay::blockTimeValue(qint64 time)
{
    foreach(QnAbstractRenderer* render, m_renderList)
        render->blockTimeValue(m_channelNumber, microseconds(time));
}

void QnVideoStreamDisplay::setPausedSafe(bool value)
{
    QnMutexLocker lock( &m_renderListMtx );
    foreach(QnAbstractRenderer* render, m_renderList)
        render->setPaused(value);
    foreach(QnAbstractRenderer* render, m_newList)
        render->setPaused(value);
    m_isPaused = value;
}

void QnVideoStreamDisplay::blockTimeValueSafe(qint64 time)
{
    QnMutexLocker lock( &m_renderListMtx );
    foreach(QnAbstractRenderer* render, m_renderList)
        render->blockTimeValue(m_channelNumber, microseconds(time));
}

bool QnVideoStreamDisplay::isTimeBlocked() const
{
    QnMutexLocker lock(&m_renderListMtx);
    if (m_renderList.empty())
        return false;
    QnAbstractRenderer* renderer = *m_renderList.begin();
    return renderer->isTimeBlocked(m_channelNumber);
}

void QnVideoStreamDisplay::unblockTimeValue()
{
    /*
    QnMutexLocker lock( &m_timeMutex );
    if (m_bufferedFrameDisplayer)
        m_bufferedFrameDisplayer->overrideTimestampOfNextFrameToRender(m_lastDisplayedTime);
    m_timeChangeEnabled = true;
    */
    foreach(QnAbstractRenderer* render, m_renderList)
        render->unblockTimeValue(m_channelNumber);
}

void QnVideoStreamDisplay::afterJump()
{
    clearReverseQueue();
    if (m_bufferedFrameDisplayer)
        m_bufferedFrameDisplayer->clear();
    foreach(QnAbstractRenderer* render, m_renderList)
        render->finishPostedFramesRender(m_channelNumber);
    m_needResetDecoder = true;
    //qDebug() << "after jump, clear all frames";

    //for (QMap<AVCodecID, CLAbstractVideoDecoder*>::iterator itr = m_decoder.begin(); itr != m_decoder.end(); ++itr)
    //    (*itr)->resetDecoder();
    m_queueWasFilled = false;
    m_lastIgnoreTime = AV_NOPTS_VALUE;
}

void QnVideoStreamDisplay::onNoVideo()
{
    foreach(QnAbstractRenderer* render, m_renderList)
        render->onNoVideo();
}

void QnVideoStreamDisplay::clearReverseQueue()
{
    foreach(QnAbstractRenderer* render, m_renderList)
        render->finishPostedFramesRender(0);

    QnMutexLocker lock( &m_mtx );
    m_reverseQueue.clear();
    m_reverseSizeInBytes = 0;
}

QImage QnVideoStreamDisplay::getGrayscaleScreenshot()
{
    QnMutexLocker mutex( &m_mtx );

    if (!m_decoderData.decoder)
        return QImage();

    const AVFrame* lastFrame = m_decoderData.decoder->lastFrame();
    if (m_reverseMode && m_lastDisplayedFrame && m_lastDisplayedFrame->data[0])
        lastFrame = m_lastDisplayedFrame.data();

    if (!lastFrame || !lastFrame->width || !lastFrame->data[0])
        return QImage();

    QImage tmp(lastFrame->data[0], lastFrame->width, lastFrame->height, lastFrame->linesize[0], QImage::Format_Indexed8);
    QImage rez( lastFrame->width, lastFrame->height, QImage::Format_Indexed8);
    rez = tmp.copy(0,0, lastFrame->width, lastFrame->height);
    return rez;
}


CLVideoDecoderOutputPtr QnVideoStreamDisplay::getScreenshot(bool anyQuality)
{
    QnMutexLocker mutex( &m_mtx );

    if (!m_lastDisplayedFrame || !m_lastDisplayedFrame->data[0] || !m_lastDisplayedFrame->width)
        return CLVideoDecoderOutputPtr();

    // feature #2563
    if (!anyQuality && (m_lastDisplayedFrame->flags & QnAbstractMediaData::MediaFlags_LowQuality))
        return CLVideoDecoderOutputPtr();    //screenshot will be received from the server

#if 0
    /* Do not take local screenshot if displayed frame has different size.
       Checking only height because width can be modified by forced AR. */
    if (!anyQuality && m_lastDisplayedFrame->height != m_imageSize.height())
        return CLVideoDecoderOutputPtr();    //screenshot will be received from the server
#endif

    CLVideoDecoderOutputPtr outFrame(new CLVideoDecoderOutput());
    if (m_decoderData.decoder)
        getLastDecodedFrame(m_decoderData.decoder.get(), &outFrame);
    else
        outFrame->copyFrom(m_lastDisplayedFrame.data());
    outFrame->channel = m_lastDisplayedFrame->channel;
    return outFrame;
}

void QnVideoStreamDisplay::setCurrentTime(qint64 time)
{
    if (m_bufferedFrameDisplayer)
        m_bufferedFrameDisplayer->setCurrentTime(time);
}

void QnVideoStreamDisplay::canUseBufferedFrameDisplayer(bool value)
{
    m_canUseBufferedFrameDisplayer = value;
}

QSize QnVideoStreamDisplay::getImageSize() const
{
    QnMutexLocker lock( &m_imageSizeMtx );
    return m_imageSize;
}

bool QnVideoStreamDisplay::getLastDecodedFrame( QnAbstractVideoDecoder* dec, QSharedPointer<CLVideoDecoderOutput>* const outFrame )
{
    const AVFrame* lastFrame = dec->lastFrame();
    if (!lastFrame || !lastFrame->data[0] || dec->GetPixelFormat() == -1 || dec->getWidth() == 0)
        return false;

    (*outFrame)->setUseExternalData( false );
    (*outFrame)->reallocate( dec->getWidth(), dec->getHeight(), dec->GetPixelFormat(), lastFrame->linesize[0] );

    //TODO/IMPL it is possible to avoid copying in this method and simply return shared pointer to lastFrame, but this will require
        //QnAbstractVideoDecoder::lastFrame() to return QSharedPointer<CLVideoDecoderOutput> and
        //tracking of frame usage in decoder

#if 0
    // todo: ffmpeg-test. deinterlace
    if( lastFrame->interlaced_frame && dec->isMultiThreadedDecoding() )
    {
        avpicture_deinterlace( (AVPicture*) outFrame->data(), (AVPicture*) lastFrame, dec->GetPixelFormat(), dec->getWidth(), dec->getHeight() );
        (*outFrame)->pkt_dts = lastFrame->pkt_dts;
    }
    else
#endif
    {
        if( (*outFrame)->format == AV_PIX_FMT_YUV420P )
        {
            // optimization
            for (int i = 0; i < 3 && lastFrame->data[i]; ++i)
            {
                int h = lastFrame->height >> (i > 0 ? 1 : 0);
                memcpy( (*outFrame)->data[i], lastFrame->data[i], lastFrame->linesize[i]* h );
            }
        }
        else
        {
            av_image_copy(
                outFrame->data()->data,
                outFrame->data()->linesize,
                (const uint8_t **)lastFrame->data,
                lastFrame->linesize,
                dec->GetPixelFormat(),
                dec->getWidth(),
                dec->getHeight());
        }
        (*outFrame)->pkt_dts = lastFrame->pkt_dts;
    }

    (*outFrame)->format = dec->GetPixelFormat();
    return true;
}

QSize QnVideoStreamDisplay::getMaxScreenSize() const
{
    QnMutexLocker lock(&m_renderListMtx);
    int maxW = 0, maxH = 0;
    foreach(QnAbstractRenderer* render, m_renderList)
    {
        QSize sz = render->sizeOnScreen(0);
        maxW = qMax(sz.width(), maxW);
        maxH = qMax(sz.height(), maxH);
    }
    return QSize(maxW, maxH);
}<|MERGE_RESOLUTION|>--- conflicted
+++ resolved
@@ -486,13 +486,10 @@
         DecoderConfig config;
         config.mtDecodePolicy = toEncoderPolicy(/*mtDecoding*/ enableFrameQueue);
 
-<<<<<<< HEAD
         dec = new QnFfmpegVideoDecoder(
-            config, /*metrics*/ nullptr,
-            data->compressionType, data);
-=======
-        dec = new QnFfmpegVideoDecoder(config, data);
->>>>>>> 9ddbb491
+            config, 
+            /*metrics*/ nullptr,
+            data);
         if (dec == nullptr)
         {
             NX_VERBOSE(this, lit("Can't find create decoder for compression type %1").arg(data->compressionType));
