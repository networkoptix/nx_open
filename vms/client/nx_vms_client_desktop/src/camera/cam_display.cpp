#include "cam_display.h"

#include <QtCore/QDateTime>
#include <QtCore/QFileInfo>

#include <nx/vms/client/desktop/ini.h>

#include <nx/utils/log/log.h>
#include <utils/common/util.h>
#include <utils/common/synctime.h>

#include <client/client_settings.h>
#include <client/client_module.h>

#include <nx/vms/client/desktop/radass/radass_controller.h>

#include "core/resource/camera_resource.h"
#include "nx/streaming/media_data_packet.h"
#include <nx/streaming/config.h>
#include <nx/fusion//model_functions.h>

#include "nx/streaming/archive_stream_reader.h"

#include "video_stream_display.h"
#include "audio_stream_display.h"

#if defined(Q_OS_MAC)
#include <CoreServices/CoreServices.h>
#elif defined(Q_OS_WIN)
#include <qt_windows.h>
#include <plugins/resource/desktop_win/desktop_resource.h>
#endif

Q_GLOBAL_STATIC(QnMutex, activityMutex)
static qint64 activityTime = 0;
static const int REDASS_DELAY_INTERVAL = 2 * 1000 * 1000ll; // if archive frame delayed for interval, mark stream as slow
static const int REALTIME_AUDIO_PREBUFFER = 75; // at ms, prebuffer
static const std::chrono::milliseconds kMediaMessageDelay(2500);

static void updateActivity()
{
    QnMutexLocker locker( activityMutex() );

    if (QDateTime::currentMSecsSinceEpoch() >= activityTime)
    {
#ifdef Q_OS_MAC
        UpdateSystemActivity(UsrActivity);
#elif defined(Q_OS_WIN)
        // disable screen saver ### should we enable it back on exit?
        static bool screenSaverDisabled = SystemParametersInfo(SPI_SETSCREENSAVEACTIVE, FALSE, 0, SPIF_SENDWININICHANGE);
        Q_UNUSED(screenSaverDisabled)

        // don't sleep
        if (QSysInfo::windowsVersion() < QSysInfo::WV_VISTA)
            SetThreadExecutionState(ES_USER_PRESENT | ES_CONTINUOUS);
        else
            SetThreadExecutionState(ES_AWAYMODE_REQUIRED | ES_DISPLAY_REQUIRED | ES_SYSTEM_REQUIRED | ES_CONTINUOUS);
#endif
        // Update system activity timer once per 20 seconds
        activityTime = QDateTime::currentMSecsSinceEpoch() + 20000;
    }
}

// a lot of small audio packets in bluray HD audio codecs. So, previous size 7 is not enought
static const int CL_MAX_DISPLAY_QUEUE_SIZE = 20;
static const int CL_MAX_DISPLAY_QUEUE_FOR_SLOW_SOURCE_SIZE = 20;

static const int DEFAULT_AUDIO_BUFF_SIZE = 1000 * 4;

static const int REALTIME_AUDIO_BUFFER_SIZE = 750; // at ms, max buffer

static const qint64 MIN_VIDEO_DETECT_JUMP_INTERVAL = 300 * 1000; // 300ms
//static const qint64 MIN_AUDIO_DETECT_JUMP_INTERVAL = MIN_VIDEO_DETECT_JUMP_INTERVAL + AUDIO_BUFF_SIZE*1000;
//static const int MAX_VALID_SLEEP_TIME = 1000*1000*5;
static const int MAX_VALID_SLEEP_LIVE_TIME = 1000 * 500; // 5 seconds as most long sleep time
static const int SLOW_COUNTER_THRESHOLD = 24;
static const double FPS_EPS = 0.0001;

static const int DEFAULT_DELAY_OVERDRAFT = 5000 * 1000;

QnCamDisplay::QnCamDisplay(QnMediaResourcePtr resource, QnArchiveStreamReader* reader):
    QnAbstractDataConsumer(CL_MAX_DISPLAY_QUEUE_SIZE),
    m_audioDisplay(0),
    m_delay(DEFAULT_DELAY_OVERDRAFT),
    m_speed(1.0),
    m_prevSpeed(1.0),
    m_playAudio(false),
    m_needChangePriority(false),
    m_hadAudio(false),
    m_lastAudioPacketTime(0),
    m_syncAudioTime(AV_NOPTS_VALUE),
    m_totalFrames(0),
    m_iFrames(0),
    m_lastVideoPacketTime(0),
    m_lastDecodedTime(AV_NOPTS_VALUE),
    m_previousVideoTime(0),
    m_lastNonZerroDuration(0),
    m_lastSleepInterval(0),
    m_afterJump(false),
    m_bofReceived(false),
    m_displayLasts(0),
    m_ignoringVideo(false),
    m_isRealTimeSource(true),
    m_videoBufferOverflow(false),
    m_singleShotMode(false),
    m_singleShotQuantProcessed(false),
    m_jumpTime(DATETIME_NOW),
    m_lightCpuMode(QnAbstractVideoDecoder::DecodeMode_Full),
    m_lastFrameDisplayed(QnVideoStreamDisplay::Status_Displayed),
    m_realTimeHurryUp(false),
    m_delayedFrameCount(0),
    m_extTimeSrc(0),
    m_useMtDecoding(false),
    m_buffering(0),
    m_executingJump(0),
    m_skipPrevJumpSignal(0),
    m_processedPackets(0),
    m_emptyPacketCounter(0),
    m_isStillImage(false),
    m_isLongWaiting(false),
    m_skippingFramesTime(AV_NOPTS_VALUE),
    m_executingChangeSpeed(false),
    m_eofSignalSent(false),
    m_videoQueueDuration(0),
    m_useMTRealTimeDecode(false),
    m_forceMtDecoding(false),
    m_timeMutex(QnMutex::Recursive),
    m_resource(resource),
    m_firstAfterJumpTime(AV_NOPTS_VALUE),
    m_receivedInterval(0),
    m_archiveReader(reader),
    m_fullScreen(false),
    m_prevLQ(-1),
    m_doNotChangeDisplayTime(false),
    m_multiView(false),
    m_fisheyeEnabled(false),
    m_channelsCount(0),
    m_lastQueuedVideoTime(AV_NOPTS_VALUE),
    m_liveBufferSizeMkSec(initialLiveBufferMkSecs()),
    m_liveMaxLenReached(false),
    m_hasVideo(true)
{
    nx::vms::client::desktop::ini().reload();

    if (resource && resource->toResource()->hasFlags(Qn::live_cam))
        m_isRealTimeSource = true;
    else
        m_isRealTimeSource = false;

    if (resource && resource->toResource()->hasFlags(Qn::still_image))
        m_isStillImage = true;

    m_storedMaxQueueSize = m_dataQueue.maxSize();
    for (int i = 0; i < CL_MAX_CHANNELS; ++i)
    {
        m_display[i] = 0;
        m_nextReverseTime[i] = AV_NOPTS_VALUE;
    }
    int expectedBufferSize = m_isRealTimeSource ? REALTIME_AUDIO_BUFFER_SIZE : DEFAULT_AUDIO_BUFF_SIZE;
    int expectedPrebuferSize = m_isRealTimeSource ? REALTIME_AUDIO_PREBUFFER : DEFAULT_AUDIO_BUFF_SIZE/2;
    setAudioBufferSize(expectedBufferSize, expectedPrebuferSize);

#ifdef Q_OS_WIN
    QnDesktopResourcePtr desktopResource = resource.dynamicCast<QnDesktopResource>();
    if (desktopResource && desktopResource->isRendererSlow())
        m_forceMtDecoding = true; // not enough speed for desktop camera with aero in single thread mode because of slow rendering
#endif
    QnSecurityCamResourcePtr camera = resource.dynamicCast<QnSecurityCamResource>();
    if (camera && camera->getMaxFps() >= 50)
        m_forceMtDecoding = true; // we can get render speed limit instead. MT decoding and displaying frame queue turn on simultaneously

    if (camera && camera->hasFlags(Qn::wearable_camera))
    {
        auto handler = [this] { playAudio(m_shouldPlayAudio); };
        connect(camera.data(), &QnSecurityCamResource::audioEnabledChanged, this, handler);
    }
}

QnCamDisplay::~QnCamDisplay()
{
    qnClientModule->radassController()->unregisterConsumer(this);

    NX_ASSERT(!isRunning());
    stop();
    for (int i = 0; i < CL_MAX_CHANNELS; ++i)
        delete m_display[i];

    clearVideoQueue();
    delete m_audioDisplay;
}

void QnCamDisplay::setAudioBufferSize(int bufferSize, int prebufferSize)
{
    m_audioBufferSize = bufferSize;
    m_minAudioDetectJumpInterval = MIN_VIDEO_DETECT_JUMP_INTERVAL + m_audioBufferSize*1000;
    QnMutexLocker lock( &m_audioChangeMutex );
    delete m_audioDisplay;
    m_audioDisplay = new QnAudioStreamDisplay(m_audioBufferSize, prebufferSize);

}

void QnCamDisplay::pause()
{
    QnAbstractDataConsumer::pause();
    m_isRealTimeSource = false;
    emit liveMode(false);
    QnMutexLocker lock( &m_audioChangeMutex );
    m_audioDisplay->suspend();
}

void QnCamDisplay::resume()
{
    nx::vms::client::desktop::ini().reload();

    m_delay.afterdelay();
    m_singleShotMode = false;
    {
        QnMutexLocker lock( &m_audioChangeMutex );
        m_audioDisplay->resume();
    }
    m_firstAfterJumpTime = AV_NOPTS_VALUE;
    QnAbstractDataConsumer::resume();
}

void QnCamDisplay::addVideoRenderer(int channelCount, QnAbstractRenderer* vw, bool canDownscale)
{
    NX_ASSERT(channelCount <= CL_MAX_CHANNELS);

    for(int i = 0; i < channelCount; i++)
    {
        if (!m_display[i])
        {
            m_display[i] = new QnVideoStreamDisplay(m_resource, canDownscale, i);
            m_channelsCount++;
            if (m_forceMtDecoding)
                m_display[i]->setMTDecoding(true);
        }
        int rendersCount = m_display[i]->addRenderer(vw);
        m_multiView = rendersCount > 1;
        if (!isRunning())
            m_display[i]->updateRenderList();
    }
}

int QnCamDisplay::channelsCount() const
{
    return m_channelsCount;
}

void QnCamDisplay::removeVideoRenderer(QnAbstractRenderer* vw)
{
    for (int i = 0; i < CL_MAX_CHANNELS; ++i)
    {
        if (m_display[i])
        {
            int rendersCount = m_display[i]->removeRenderer(vw);
            m_multiView = rendersCount > 1;
        }
    }
}

void QnCamDisplay::addMetadataConsumer(
    const nx::media::AbstractMetadataConsumerPtr& metadataConsumer)
{
    QnMutexLocker lock(&m_metadataConsumersHashMutex);
    m_metadataConsumerByType.insert(metadataConsumer->metadataType(), metadataConsumer);
}

void QnCamDisplay::removeMetadataConsumer(
    const nx::media::AbstractMetadataConsumerPtr& metadataConsumer)
{
    QnMutexLocker lock(&m_metadataConsumersHashMutex);
    m_metadataConsumerByType.remove(metadataConsumer->metadataType(), metadataConsumer);
}

QImage QnCamDisplay::getScreenshot(const QnLegacyTranscodingSettings& imageProcessingParams,
    bool anyQuality)
{
    auto filters = QnImageFilterHelper::createFilterChain(imageProcessingParams);
    CLVideoDecoderOutputPtr frame;
    for (int i = 0; i < CL_MAX_CHANNELS; ++i)
    {
        if (m_display[i])
        {
            frame = m_display[i]->getScreenshot(anyQuality);
            if (!frame)
                continue;

            if (!filters.isTranscodingRequired(imageProcessingParams.resource))
                return frame->toImage();

            if (!filters.isReady())
            {
                filters.prepare(imageProcessingParams.resource,
                    QSize(frame->width, frame->height));
            }
            frame = filters.apply(frame);
        }
    }
    return frame ? frame->toImage() : QImage();
}

QImage QnCamDisplay::getGrayscaleScreenshot(int channel)
{
    return m_display[channel]->getGrayscaleScreenshot();
}

QSize QnCamDisplay::getFrameSize(int channel) const {
    return m_display[channel]->getImageSize();
}

void QnCamDisplay::hurryUpCheck(QnCompressedVideoDataPtr vd, float speed, qint64 needToSleep, qint64 realSleepTime)
{
    bool isVideoCamera = vd->dataProvider && qSharedPointerDynamicCast<QnVirtualCameraResource>(m_resource) != 0;
    if (isVideoCamera)
        hurryUpCheckForCamera(vd, speed, needToSleep, realSleepTime);
    else
        hurryUpCheckForLocalFile(vd, speed, needToSleep, realSleepTime);
}

void QnCamDisplay::hurryUpCkeckForCamera2(QnAbstractMediaDataPtr media)
{
    bool isVideoCamera = media->dataProvider && qSharedPointerDynamicCast<QnVirtualCameraResource>(m_resource) != 0;
    if (media->dataType != QnAbstractMediaData::VIDEO && media->dataType != QnAbstractMediaData::AUDIO)
        return;

    if (isVideoCamera)
    {
        //bool isLive = media->flags & QnAbstractMediaData::MediaFlags_LIVE;
        //bool isPrebuffer = media->flags & QnAbstractMediaData::MediaFlags_FCZ;
        if (m_speed < 1.0 || m_singleShotMode)
            return;
        if (m_firstAfterJumpTime == AV_NOPTS_VALUE) {
            m_firstAfterJumpTime = media->timestamp;
            m_receivedInterval = 0;
            m_afterJumpTimer.restart();
            return;
        }

        m_receivedInterval = qMax(m_receivedInterval, media->timestamp - m_firstAfterJumpTime);
        if (m_afterJumpTimer.elapsed()*1000 > REDASS_DELAY_INTERVAL)
        {
            if (m_receivedInterval/1000 < m_afterJumpTimer.elapsed()/2)
            {
                QnArchiveStreamReader* reader = dynamic_cast<QnArchiveStreamReader*> (media->dataProvider);
                qnClientModule->radassController()->onSlowStream(reader);
            }
        }
    }
}

QnArchiveStreamReader* QnCamDisplay::getArchiveReader() const {
    return m_archiveReader;
}

void QnCamDisplay::hurryUpCheckForCamera(QnCompressedVideoDataPtr vd, float speed, qint64 needToSleep, qint64 realSleepTime)
{
    Q_UNUSED(needToSleep)
    Q_UNUSED(speed)

    if (vd->flags & QnAbstractMediaData::MediaFlags_LIVE)
        return;
    if (vd->flags & QnAbstractMediaData::MediaFlags_Ignore)
        return;

    if (m_archiveReader)
    {
        if (realSleepTime <= -REDASS_DELAY_INTERVAL)
        {
            m_delayedFrameCount = qMax(0, m_delayedFrameCount);
            m_delayedFrameCount++;
            if (m_delayedFrameCount > 10 && m_archiveReader->getQuality() != MEDIA_Quality_Low /*&& canSwitchQuality()*/)
            {
                qnClientModule->radassController()->onSlowStream(m_archiveReader);
            }
        }
        else if (realSleepTime >= 0)
        {
            m_delayedFrameCount = qMin(0, m_delayedFrameCount);
            m_delayedFrameCount--;
            if (m_delayedFrameCount < -10 && m_dataQueue.size() >= m_dataQueue.size()*0.75)
            {
                qnClientModule->radassController()->streamBackToNormal(m_archiveReader);
            }
        }
    }
}

void QnCamDisplay::hurryUpCheckForLocalFile(QnCompressedVideoDataPtr vd, float speed, qint64 needToSleep, qint64 realSleepTime)
{
    if (qAbs(speed) > 1.0 + FPS_EPS)
    {
        if (realSleepTime < 0)
        {
            if (realSleepTime > -200*1000 && m_lightCpuMode == QnAbstractVideoDecoder::DecodeMode_Full)
            {
                setLightCPUMode(QnAbstractVideoDecoder::DecodeMode_Fast);
            }

            else if (m_iFrames > 1)
            {
                qint64 avgGopDuration = ((qint64)needToSleep * m_totalFrames)/m_iFrames;
                if (realSleepTime < qMin(-400*1000ll, -avgGopDuration))
                {
                    ; //setLightCPUMode(QnAbstractVideoDecoder::DecodeMode_Fastest);
                }
                else if (vd->flags & AV_PKT_FLAG_KEY)
                    setLightCPUMode(QnAbstractVideoDecoder::DecodeMode_Fast);
            }
        }
        else if (vd->flags & AV_PKT_FLAG_KEY)
        {
            if (m_lightCpuMode == QnAbstractVideoDecoder::DecodeMode_Fastest)
                setLightCPUMode(QnAbstractVideoDecoder::DecodeMode_Fast);
        }
    }
}

int QnCamDisplay::getBufferingMask()
{
    int channelMask = 0;
    for (int i = 0; i < CL_MAX_CHANNELS && m_display[i]; ++i)
        channelMask = channelMask*2  + 1;
    return channelMask;
}

float sign(float value)
{
    if (value == 0)
        return 0;
    return value > 0 ? 1 : -1;
}

qint64 QnCamDisplay::doSmartSleep(const qint64 needToSleep, float speed)
{
    qint64 maxSleepTime = needToSleep * 2;
    if (qAbs(speed) > 1.0)
        maxSleepTime *= speed;
    maxSleepTime = qAbs(maxSleepTime);  // needToSleep OR speed can be negative, but maxSleepTime should always be positive
    if (m_isRealTimeSource)
        return m_delay.terminatedSleep(needToSleep, maxSleepTime);
    else
        return m_delay.sleep(needToSleep, maxSleepTime);
}

int QnCamDisplay::maxDataQueueSize(QueueSizeType type) const
{
    if (type == QueueSizeType::slowStream)
        return CL_MAX_DISPLAY_QUEUE_FOR_SLOW_SOURCE_SIZE;

    return CL_MAX_DISPLAY_QUEUE_SIZE;
}

bool QnCamDisplay::useRealTimeHurryUp() const
{
    auto camera = qSharedPointerDynamicCast<QnVirtualCameraResource>(m_resource);
    return m_isRealTimeSource
        || (camera && camera->getCameraCapabilities().testFlag(Qn::DeviceBasedSync));
}

bool QnCamDisplay::display(QnCompressedVideoDataPtr vd, bool sleep, float speed)
{
    // simple data provider/streamer/streamreader has the same delay, but who cares ?
    // to avoid cpu usage in case of a lot data in queue(zoomed out on the scene, lets add same delays here )
    quint64 currentTime = vd->timestamp;

    m_totalFrames++;
    if (vd->flags & AV_PKT_FLAG_KEY)
        m_iFrames++;
    bool isPrebuffering = vd->flags & QnAbstractMediaData::MediaFlags_FCZ;

    // in ideal world data comes to queue at the same speed as it goes out
    // but timer on the sender side runs at a bit different rate in comparison to the timer here
    // adaptive delay will not solve all problems => need to minus little appendix based on queue size
    qint32 needToSleep;

    if (isPrebuffering)
        m_lastSleepInterval = 0;

    if (vd->flags & AV_REVERSE_BLOCK_START)
    {
        const long frameTimeDiff = abs((long)(currentTime - m_previousVideoTime));
        needToSleep = (m_lastSleepInterval == 0) && (frameTimeDiff < MAX_FRAME_DURATION_MS * 1000)
            ? frameTimeDiff
            : m_lastSleepInterval;
    }
    else
    {
        needToSleep = m_lastSleepInterval = (currentTime - m_previousVideoTime) * 1.0/qAbs(speed);
    }

    //qDebug() << "vd->flags & QnAbstractMediaData::MediaFlags_FCZ" << (vd->flags & QnAbstractMediaData::MediaFlags_FCZ);

    if (!m_forceMtDecoding)
    {
        bool canSwitchToMT = isFullScreen()
            || qnClientModule->radassController()->consumerCount() == 1;

        bool shouldSwitchToMT = (m_isRealTimeSource && m_totalFrames > 100 && m_dataQueue.size() >= m_dataQueue.size()-1) || !m_isRealTimeSource;
        if (canSwitchToMT && shouldSwitchToMT)
        {
            if (!m_useMTRealTimeDecode)
            {
                m_useMTRealTimeDecode = true;
                setMTDecoding(true);
            }
        }
        else
        {
            if (m_useMTRealTimeDecode)
            {
                m_totalFrames = 0;
                m_useMTRealTimeDecode = false;
                setMTDecoding(false);
            }
        }
    }

    if (useRealTimeHurryUp() && vd && !isPrebuffering)
    {
        qint64 queueLen = m_lastQueuedVideoTime - m_lastVideoPacketTime;
        //qDebug() << "queueLen" << queueLen/1000 << "ms";

        if (queueLen <= 0)
        {
		    // This function is used for LIVE mode and archive playback with external synchronization
            // like Hanwha NVR. Don't increase buffer for archive mode to make item synchronization more
            /// precise.
            if (m_liveMaxLenReached && vd->flags.testFlag(QnAbstractMediaData::MediaFlags_LIVE))
                m_liveBufferSizeMkSec = qMin(maximumLiveBufferMkSecs(), m_liveBufferSizeMkSec * 1.2);
            m_liveMaxLenReached = false;
            NX_VERBOSE(this, "Increase live buffer size to %1 ms because of empty input buffer",
                m_liveBufferSizeMkSec / 1000);
            m_delay.afterdelay();
            m_delay.addQuant(m_liveBufferSizeMkSec /2); // realtime buffering for more smooth playback
            m_realTimeHurryUp = false;
        }
        else if (queueLen > m_liveBufferSizeMkSec)
        {
            m_liveMaxLenReached = true;
            if (!m_realTimeHurryUp)
                NX_VERBOSE(this, "Video queue overflow. Turn no-delay mode on");
            m_realTimeHurryUp = true;
        }
        else if (m_realTimeHurryUp
            && queueLen <= m_liveBufferSizeMkSec / 2)
        {
            NX_VERBOSE(this, "Half video buffer again. Turn no-delay mode off");
            m_realTimeHurryUp = false;
            m_delay.afterdelay();
            m_delay.addQuant(-needToSleep);
        }
        if (m_realTimeHurryUp)
            sleep = false;
    }

    m_previousVideoTime = currentTime;

    // ===== to avoid unrelated streams / stop play delays
    if (needToSleep < 0)
        needToSleep = 0;

    if (needToSleep > MAX_VALID_SLEEP_TIME) // in case of key frame only and sliding archive slider forward - would not look good; need to do smth
        needToSleep = 0;
    // =========

    if (sleep && m_lastFrameDisplayed != QnVideoStreamDisplay::Status_Buffered)
    {
        qint64 realSleepTime = AV_NOPTS_VALUE;
        if (useSync(vd))
        {
            qint64 displayedTime = getCurrentTime();
            //bool isSingleShot = vd->flags & QnAbstractMediaData::MediaFlags_SingleShot;
            if (speed != 0  && displayedTime != AV_NOPTS_VALUE && m_lastFrameDisplayed == QnVideoStreamDisplay::Status_Displayed &&
                !(vd->flags & QnAbstractMediaData::MediaFlags_BOF))
            {
                NX_ASSERT(!(vd->flags & QnAbstractMediaData::MediaFlags_Ignore));
                //QTime t;
                //t.start();
                int speedSign = speed >= 0 ? 1 : -1;
                bool firstWait = true;
                QTime sleepTimer;
                sleepTimer.start();
                bool isAudioSuspended = false;
                while (!m_afterJump && !m_buffering && !needToStop() && sign(m_speed) == sign(speed) && useSync(vd) && !m_singleShotMode)
                {
                    qint64 ct = m_extTimeSrc ? m_extTimeSrc->getCurrentTime() : displayedTime;
                    qint64 newDisplayedTime = getCurrentTime();
                    if (newDisplayedTime != displayedTime)
                    {
                        // new VideoStreamDisplay update time async! So, currentTime possible may be changed during waiting (it is was not possible before v1.5)
                        displayedTime = newDisplayedTime;
                        firstWait = true;
                    }
                    bool doDelayForAudio = m_playAudio
                        && m_audioDisplay->isPlaying()
                        && displayedTime > m_audioDisplay->getCurrentTime()
                        && m_audioDisplay->msInBuffer() > 0; //< Audio is ahead video.
                    if ((ct != DATETIME_NOW && speedSign * (displayedTime - ct) > 0)
                        || doDelayForAudio)
                    {
                        if (firstWait)
                        {
                            m_isLongWaiting = speedSign*(displayedTime - ct) > MAX_FRAME_DURATION_MS*1000;
                            if (m_jumpTime != DATETIME_NOW)
                                m_isLongWaiting &= speedSign*(displayedTime - m_jumpTime)  > MAX_FRAME_DURATION_MS*1000;
                            if (m_isLongWaiting && !doDelayForAudio && m_audioDisplay->isPlaying())
                            {
                                isAudioSuspended = true;
                                m_audioDisplay->suspend();
                            }

                            /*
                            qDebug() << "displayedTime=" << QDateTime::fromMSecsSinceEpoch(displayedTime/1000).toString("hh:mm:ss.zzz")
                                     << " currentTime=" << QDateTime::fromMSecsSinceEpoch(ct/1000).toString("hh:mm:ss.zzz")
                                     << " wait=" << (displayedTime - ct)/1000.0;
                            */

                            firstWait = false;
                        }
                        QnSleep::msleep(1);
                    }
                    else
                    {
                        break;
                    }
                }
                if (isAudioSuspended)
                    m_audioDisplay->resume();
                m_isLongWaiting = false;
                /*
                if (sleepTimer.elapsed() > 0)
                    realSleepTime = sleepTimer.elapsed()*1000;
                else
                    realSleepTime = sign * (displayedTime - m_extTimeSrc->expectedTime());
                */
                if (m_extTimeSrc)
                    realSleepTime = speedSign * (displayedTime - m_extTimeSrc->expectedTime());
                else
                    realSleepTime = AV_NOPTS_VALUE;
                //qDebug() << "sleepTimer=" << sleepTimer.elapsed() << "extSleep=" << realSleepTime;
            }
        }
        else if (!m_display[0]->selfSyncUsed())
        {
            if (m_lastFrameDisplayed == QnVideoStreamDisplay::Status_Displayed)
                realSleepTime = doSmartSleep(needToSleep, speed);
            else
                realSleepTime = m_delay.addQuant(needToSleep);
        }
        //qDebug() << "sleep time: " << needToSleep/1000.0 << "  real:" << realSleepTime/1000.0;
        if (realSleepTime != AV_NOPTS_VALUE && !m_buffering)
            hurryUpCheck(vd, speed, needToSleep, realSleepTime);
    }

    m_isLongWaiting = false;
    int channel = vd->channelNumber;

    if (m_singleShotMode && m_singleShotQuantProcessed)
        return false;

    QnFrameScaler::DownscaleFactor scaleFactor = QnFrameScaler::factor_any;
    if (channel > 0 && m_display[0]) // if device has more than one channel
    {
        // this here to avoid situation where different channels have different down scale factor; it might lead to diffrent size
        scaleFactor = m_display[0]->getCurrentDownscaleFactor(); // [0] - master channel
    }
    if (vd->flags & QnAbstractMediaData::MediaFlags_StillImage)
        scaleFactor = QnFrameScaler::factor_1; // do not downscale still images


    bool doProcessPacket = true;
    if (m_display[channel])
    {
        // sometimes draw + decoding takes a lot of time. so to be able always sync video and audio we MUST not draw
        QTime displayTime;
        displayTime.restart();

        int isLQ = vd->flags & QnAbstractMediaData::MediaFlags_LowQuality;
        bool qualityChanged = m_prevLQ != -1 && isLQ != m_prevLQ;
        if (qualityChanged && m_speed >= 0)
        {
            m_lastFrameDisplayed = m_display[channel]->flushFrame(vd->channelNumber, scaleFactor);
            if (m_lastFrameDisplayed == QnVideoStreamDisplay::Status_Displayed)
                doProcessPacket = false;
        }

        if (doProcessPacket)
        {
            m_prevLQ = isLQ;

            bool ignoreVideo = vd->flags & QnAbstractMediaData::MediaFlags_Ignore;

            // Do not draw if computer is very slow and we still wanna sync with audio.
            const bool draw = !ignoreVideo && (sleep || (m_displayLasts * 1000 < needToSleep));

            if (draw)
                updateActivity();

            if (!(vd->flags & QnAbstractMediaData::MediaFlags_Ignore))
            {
                QnMutexLocker lock( &m_timeMutex );
                m_lastDecodedTime = vd->timestamp;
            }

            m_lastFrameDisplayed = m_display[channel]->display(vd, draw, scaleFactor);
            if (m_isStillImage && m_lastFrameDisplayed == QnVideoStreamDisplay::Status_Skipped)
                m_eofSignalSent = true;
        }

        if (m_lastFrameDisplayed == QnVideoStreamDisplay::Status_Displayed)
        {
            if (speed < 0)
                m_nextReverseTime[channel] = m_display[channel]->nextReverseTime();

            m_timeMutex.lock();
            if (m_buffering && m_executingJump == 0 && !m_afterJump &&
                m_skippingFramesTime == qint64(AV_NOPTS_VALUE))
            {
                m_buffering &= ~(1 << vd->channelNumber);
                m_timeMutex.unlock();
                if (m_buffering == 0)
                {
                    unblockTimeValue();
                    waitForFramesDisplayed(); // new videoStreamDisplay displays data async, so ensure that new position actual
                    if (m_extTimeSrc)
                        m_extTimeSrc->onBufferingFinished(this);
                }
            }
            else
                m_timeMutex.unlock();
        }

        //if (!ignoreVideo && m_buffering)
        if (m_buffering)
        {
            // Frame does not displayed for some reason (and it is not ignored frames)
            QnArchiveStreamReader* archive = dynamic_cast<QnArchiveStreamReader*>(vd->dataProvider);
            if (archive && archive->isSingleShotMode())
                archive->needMoreData();
        }

        if (!sleep)
            m_displayLasts = displayTime.elapsed(); // this is how long would i take to draw frame.

        //m_display[channel]->dispay(vd, sleep, scale_factor);
    }
    return doProcessPacket;
}

bool QnCamDisplay::isAudioBuffering() const
{
    return m_playAudio && m_buffering;
}

bool QnCamDisplay::doDelayForAudio(QnConstCompressedAudioDataPtr ad, float speed)
{
    if (ad->flags & QnAbstractMediaData::MediaFlags_LIVE)
        return true; // no delay for audio live is required
    if (isAudioBuffering())
        return true;

    if (m_extTimeSrc && m_extTimeSrc->isEnabled())
    {
        qint64 displayedTime = getCurrentTime();
        if (speed != 0  && displayedTime != AV_NOPTS_VALUE)
        {
            bool firstWait = true;
            QTime sleepTimer;
            sleepTimer.start();
            while (!m_afterJump && !isAudioBuffering() && !needToStop() && sign(m_speed) == sign(speed) && useSync(ad) && !m_singleShotMode)
            {
                qint64 ct = m_extTimeSrc->getCurrentTime();
                qint64 newDisplayedTime = getCurrentTime();
                if (newDisplayedTime != displayedTime)
                {
                    displayedTime = newDisplayedTime;
                    firstWait = true;
                }

                if (ct != DATETIME_NOW && (displayedTime - ct) > 0)
                {
                    if (firstWait)
                    {
                        m_isLongWaiting = (displayedTime - ct) > MAX_FRAME_DURATION_MS*1000;
                        if (m_jumpTime != DATETIME_NOW)
                            m_isLongWaiting &= (displayedTime - m_jumpTime)  > MAX_FRAME_DURATION_MS*1000;
                        firstWait = false;
                        if (m_isLongWaiting)
                            m_audioDisplay->suspend();

                    }
                    QnSleep::msleep(1);
                }
                else
                {
                    break;
                }
            }
            if (m_isLongWaiting)
                m_audioDisplay->resume();
            m_isLongWaiting = false;
        }
    }
    else
    {
        qint32 needToSleep = qMin(MAX_FRAME_DURATION_MS * 1000, ad->timestamp - m_previousVideoTime);
        needToSleep *= 1.0/qAbs(speed);
        doSmartSleep(needToSleep, speed);
        m_previousVideoTime = ad->timestamp;
    }
    m_isLongWaiting = false;

    return true;
}

template <class T>
void QnCamDisplay::markIgnoreBefore(const T& queue, qint64 time)
{
    for (int i = 0; i < queue.size(); ++i)
    {
        QnAbstractMediaDataPtr media = std::dynamic_pointer_cast<QnAbstractMediaData>(queue.at(i));
        if (media)
        {
            if (m_speed >= 0 && media->timestamp < time)
                media->flags |= QnAbstractMediaData::MediaFlags_Ignore;
            else if (m_speed < 0 && media->timestamp > time)
                media->flags |= QnAbstractMediaData::MediaFlags_Ignore;
        }
    }
}

void QnCamDisplay::onSkippingFrames(qint64 time)
{
    if (m_extTimeSrc)
        m_extTimeSrc->onBufferingStarted(this, time);

    {
        auto randomAccess = m_dataQueue.lock();
        markIgnoreBefore(randomAccess, time);
    }
    QnMutexLocker lock( &m_timeMutex );
    m_singleShotQuantProcessed = false;
    m_buffering = getBufferingMask();
    m_skippingFramesTime = time;

    if (m_speed >= 0)
        blockTimeValue(qMax(time, getCurrentTime()));
    else
        blockTimeValue(qMin(time, getCurrentTime()));

    m_emptyPacketCounter = 0;
    if (m_extTimeSrc && m_eofSignalSent)
        notifyExternalTimeSrcAboutEof(false);
}

void QnCamDisplay::blockTimeValue(qint64 time)
{
    if (!m_doNotChangeDisplayTime)
    {
        for (int i = 0; i < CL_MAX_CHANNELS && m_display[i]; ++i)
        {
            m_nextReverseTime[i] = AV_NOPTS_VALUE;
            m_display[i]->blockTimeValue(time);
        }
        QnMutexLocker lock(&m_audioChangeMutex);
        m_audioDisplay->blockTimeValue(time);
    }
}

void QnCamDisplay::blockTimeValueSafe(qint64 time)
{
    if (!m_doNotChangeDisplayTime)
    {
        for (int i = 0; i < CL_MAX_CHANNELS && m_display[i]; ++i)
        {
            m_nextReverseTime[i] = AV_NOPTS_VALUE;
            m_display[i]->blockTimeValueSafe(time);
        }
        QnMutexLocker lock(&m_audioChangeMutex);
        m_audioDisplay->blockTimeValue(time);
    }
}

void QnCamDisplay::waitForFramesDisplayed()
{
    for (int i = 0; i < CL_MAX_CHANNELS && m_display[i]; ++i)
        m_display[i]->waitForFramesDisplayed();
}

void QnCamDisplay::onBeforeJump(qint64 time)
{
    m_lastMediaEventTimeout.invalidate();
    if (m_extTimeSrc)
        m_extTimeSrc->onBufferingStarted(this, m_doNotChangeDisplayTime ? getDisplayedTime() : time);

    QnMutexLocker lock( &m_timeMutex );
    onRealTimeStreamHint(time == DATETIME_NOW && m_speed >= 0);

    m_lastDecodedTime = AV_NOPTS_VALUE;
    blockTimeValueSafe(time);
    m_doNotChangeDisplayTime = false;

    m_emptyPacketCounter = 0;
    if (m_extTimeSrc && m_eofSignalSent && time != DATETIME_NOW)
    {
        /**
         * Function m_extTimeSrc->onEofReached is used for EOF logic.
         * This call is required to prevent unexpected EOF signal after async seek() call.
         * But variable m_eofSignalSended is used to display state in UI only.
         * So, I've introduced this hack. Don't update this variable unless 1-st frame will be received.
         * Otherwise client could get change true -> false -> true state if seek to the same position.
         */

        m_extTimeSrc->onEofReached(this, false);
        //m_eofSignalSended = false;
    }
    clearUnprocessedData();
    {
        QnMutexLocker lock(&m_audioChangeMutex);
        m_audioDisplay->clearAudioBuffer();
    }

    if (m_skipPrevJumpSignal > 0)
    {
        m_skipPrevJumpSignal--;
        return;
    }
    //setSingleShotMode(false);


    m_executingJump++;

    m_buffering = getBufferingMask();

    if (m_executingJump > 1)
        clearUnprocessedData();
    m_processedPackets = 0;
    m_gotKeyDataInfo.clear();
}

void QnCamDisplay::onJumpOccured(qint64 time)
{
    //if (m_extTimeSrc)
    //    m_extTimeSrc->onBufferingStarted(this, time);

    QnMutexLocker lock( &m_timeMutex );
    m_afterJump = true;
    m_bofReceived = false;
    m_buffering = getBufferingMask();
    m_lastDecodedTime = AV_NOPTS_VALUE;
    m_firstAfterJumpTime = AV_NOPTS_VALUE;

    m_singleShotQuantProcessed = false;
    m_jumpTime = time;

    if (m_executingJump > 0)
        m_executingJump--;
    m_processedPackets = 0;
    m_delayedFrameCount = 0;
}

void QnCamDisplay::onJumpCanceled(qint64 /*time*/)
{
    m_skipPrevJumpSignal++;
}

void QnCamDisplay::afterJump(QnAbstractMediaDataPtr media)
{
    QnCompressedVideoDataPtr vd = std::dynamic_pointer_cast<QnCompressedVideoData>(media);

    clearVideoQueue();
    for (int i = 0; i < CL_MAX_CHANNELS && m_display[i]; ++i)
        m_display[i]->afterJump();

    QnMutexLocker lock( &m_timeMutex );
    m_lastAudioPacketTime = media->timestamp;
    m_lastVideoPacketTime = media->timestamp;
    m_previousVideoTime = media->timestamp;
    m_lastFrameDisplayed = QnVideoStreamDisplay::Status_Skipped;
    //m_previousVideoDisplayedTime = 0;
    m_totalFrames = 0;
    m_iFrames = 0;
    m_lastSleepInterval = 0;
    if (!m_afterJump && m_skippingFramesTime == qint64(AV_NOPTS_VALUE)) // if not more (not handled yet) jumps expected
    {
        for (int i = 0; i < CL_MAX_CHANNELS && m_display[i]; ++i)
        {
            if (media && !(media->flags & QnAbstractMediaData::MediaFlags_Ignore))
                m_display[i]->blockTimeValue(media->timestamp);

            m_nextReverseTime[i] = qint64(AV_NOPTS_VALUE);
            m_display[i]->unblockTimeValue();
        }
    }
    {
        QnMutexLocker lock(&m_audioChangeMutex);
        m_audioDisplay->clearAudioBuffer();
    }
    m_firstAfterJumpTime = qint64(AV_NOPTS_VALUE);
    m_prevLQ = -1;
}

void QnCamDisplay::onReaderPaused()
{
    setSingleShotMode(true);
}

void QnCamDisplay::onReaderResumed()
{
    setSingleShotMode(false);
}

void QnCamDisplay::onPrevFrameOccured()
{
    if (getDisplayedTime() != DATETIME_NOW)
        m_doNotChangeDisplayTime = true; // do not move display time to jump position because jump pos given approximatly
    QnMutexLocker lock( &m_audioChangeMutex );
    m_audioDisplay->clearDeviceBuffer();
}

void QnCamDisplay::onNextFrameOccured()
{
    m_singleShotQuantProcessed = false;
    QnMutexLocker lock( &m_audioChangeMutex );
    m_audioDisplay->clearDeviceBuffer();
}

void QnCamDisplay::setSingleShotMode(bool single)
{
    m_singleShotMode = single;
    if (m_singleShotMode)
    {
        m_isRealTimeSource = false;
        emit liveMode(false);
        pauseAudio();
    }
    for (int i = 0; i < CL_MAX_CHANNELS && m_display[i]; ++i)
        m_display[i]->setPausedSafe(single);
}

float QnCamDisplay::getSpeed() const
{
    return m_speed;
}

void QnCamDisplay::setSpeed(float speed)
{
    QnMutexLocker lock( &m_timeMutex );
    if (qAbs(speed-m_speed) > FPS_EPS)
    {
        if ((speed >= 0 && m_prevSpeed < 0) || (speed < 0 && m_prevSpeed >= 0))
        {
            m_afterJumpTimer.restart();
            m_executingChangeSpeed = true; // do not show "No data" while display preparing for new speed.
            qint64 time = getExternalTime();
            if (time != DATETIME_NOW)
                blockTimeValue(time);
        }
        if (speed < 0 && m_speed >= 0)
        {
            for (int i = 0; i < CL_MAX_CHANNELS; ++i)
                m_nextReverseTime[i] = AV_NOPTS_VALUE;
        }
        m_speed = speed;
    }
}

void QnCamDisplay::unblockTimeValue()
{
    for (int i = 0; i < CL_MAX_CHANNELS && m_display[i]; ++i)
        m_display[i]->unblockTimeValue();
    QnMutexLocker lock(&m_audioChangeMutex);
    m_audioDisplay->unblockTimeValue();
}

void QnCamDisplay::notifyExternalTimeSrcAboutEof(bool isEof)
{
    if (m_extTimeSrc)
        m_extTimeSrc->onEofReached(this, isEof);
    m_eofSignalSent = isEof;
}

void QnCamDisplay::processNewSpeed(float speed)
{
    if (qAbs(speed - 1.0) > FPS_EPS && qAbs(speed) > FPS_EPS)
    {
        QnMutexLocker lock(&m_audioChangeMutex);
        m_audioDisplay->clearAudioBuffer();
    }

    if (!m_forceMtDecoding)
    {
        bool mtDecoding = m_useMtDecoding; //< Current recommended value.
        if (qAbs(speed) > 1.0 + FPS_EPS || speed < 0)
            mtDecoding = true; //< Force MT decoding on for fast speed and negative speed.
        else if (speed == 0)
            mtDecoding = false; //< Force MT decoding off for previous/next frame.
        for (int i = 0; i < CL_MAX_CHANNELS && m_display[i]; i++)
            m_display[i]->setMTDecoding(mtDecoding);
    }

    if (speed < 0 && m_prevSpeed >= 0)
        m_buffering = getBufferingMask(); // decode first gop is required some time

    if (m_prevSpeed == 0 && m_extTimeSrc && m_eofSignalSent)
        notifyExternalTimeSrcAboutEof(false);

    // Speed sign was previously changed. Need unblock blocked resources
    if (m_executingChangeSpeed)
    {
        //m_dataQueue.clear();
        clearVideoQueue();
        for (int i = 0; i < CL_MAX_CHANNELS && m_display[i]; ++i)
            m_display[i]->afterJump();
        QnMutexLocker lock( &m_timeMutex );
        m_lastDecodedTime = AV_NOPTS_VALUE;
        for (int i = 0; i < CL_MAX_CHANNELS && m_display[i]; ++i)
            m_nextReverseTime[i] = AV_NOPTS_VALUE;
        unblockTimeValue();
    }
    if (qAbs(speed) > 1.0) {
        m_storedMaxQueueSize = m_dataQueue.maxSize();
        m_dataQueue.setMaxSize(maxDataQueueSize(QueueSizeType::normalStream));
        m_delay.setMaxOverdraft(-1);
    }
    else
    {
        m_dataQueue.setMaxSize(m_storedMaxQueueSize);
        m_delay.setMaxOverdraft(DEFAULT_DELAY_OVERDRAFT);
        m_delay.afterdelay();
    }
    for (int i = 0; i < CL_MAX_CHANNELS; ++i)
    {
        if (m_display[i])
            m_display[i]->setSpeed(speed);
    }
    setLightCPUMode(QnAbstractVideoDecoder::DecodeMode_Full);
    m_executingChangeSpeed = false;
}

bool QnCamDisplay::useSync(QnConstAbstractMediaDataPtr md)
{
    auto camera = qSharedPointerDynamicCast<QnVirtualCameraResource>(m_resource);
    return
        m_extTimeSrc
        && m_extTimeSrc->isEnabled()
        && !(md->flags & (QnAbstractMediaData::MediaFlags_LIVE | QnAbstractMediaData::MediaFlags_PlayUnsync))
        && !(camera && camera->getCameraCapabilities().testFlag(Qn::DeviceBasedSync));
}

void QnCamDisplay::putData(const QnAbstractDataPacketPtr& data)
{
    QnCompressedVideoDataPtr video = std::dynamic_pointer_cast<QnCompressedVideoData>(data);
    if (video)
    {
        m_lastQueuedVideoTime = video->timestamp;

        if (video->flags.testFlag(QnAbstractMediaData::MediaFlags_LIVE)
            && m_dataQueue.size() > 0
            && video->timestamp - m_lastVideoPacketTime > m_liveBufferSizeMkSec)
        {
            m_delay.breakSleep();
        }
    }

    QnAbstractDataConsumer::putData(data);
    if (video && m_dataQueue.size() < 2)
        hurryUpCkeckForCamera2(video); // check if slow network
}

bool QnCamDisplay::canAcceptData() const
{
    if (m_isRealTimeSource)
        return QnAbstractDataConsumer::canAcceptData();
    else if (m_processedPackets < m_dataQueue.maxSize())
        return m_dataQueue.size() <= m_processedPackets; // slowdown slightly to improve a lot of seek perfomance
    else
        return QnAbstractDataConsumer::canAcceptData();
}

bool QnCamDisplay::needBuffering(qint64 vTime) const
{
    QnMutexLocker lock(&m_audioChangeMutex);
    qint64 aTime = m_audioDisplay->startBufferingTime();
    if (aTime == qint64(AV_NOPTS_VALUE))
        return false;

    return vTime > aTime;
    //return m_audioDisplay->isBuffering() && !flushCurrentBuffer;
}

void QnCamDisplay::processSkippingFramesTime()
{
    QnMutexLocker lock( &m_timeMutex );
    if (m_skippingFramesTime != qint64(AV_NOPTS_VALUE))
    {
        for (int i = 0; i < CL_MAX_CHANNELS; ++i)
            markIgnoreBefore(m_videoQueue[i], m_skippingFramesTime);
        m_skippingFramesTime = qint64(AV_NOPTS_VALUE);
    }
}

void QnCamDisplay::moveTimestampTo(qint64 timestampUs)
{
    //performing before locking m_timeMutex. Otherwise we could get dead-lock between this thread and a setSpeed, called from main thread.
    //E.g. overrideTimestampOfNextFrameToRender waits for frames rendered, setSpeed (main thread) waits for m_timeMutex
    for (int i = 0; i < CL_MAX_CHANNELS && m_display[i]; ++i)
        m_display[i]->flushFramesToRenderer();

    m_timeMutex.lock();
    m_lastDecodedTime = AV_NOPTS_VALUE;
    for (int i = 0; i < CL_MAX_CHANNELS && m_display[i]; ++i) {
        if (m_display[i])
            m_display[i]->overrideTimestampOfNextFrameToRender(timestampUs);
        m_nextReverseTime[i] = AV_NOPTS_VALUE;
    }

    if (m_buffering && m_executingJump == 0)
    {
        m_buffering = 0;
        m_timeMutex.unlock();
        if (m_extTimeSrc)
            m_extTimeSrc->onBufferingFinished(this);
        unblockTimeValue();
    }
    else
        m_timeMutex.unlock();
}

bool QnCamDisplay::isNvrFillerPacket(qint64 timestampUs) const
{
    return timestampUs != 0 && timestampUs != DATETIME_NOW;
}

void QnCamDisplay::processFillerPacket(
    qint64 timestampUs,
    QnAbstractStreamDataProvider* dataProvider,
    QnAbstractMediaData::MediaFlags flags)
{
    bool isVideoCamera = qSharedPointerDynamicCast<QnVirtualCameraResource>(m_resource) != 0;
    m_emptyPacketCounter++;
    // empty data signal about EOF, or read/network error. So, check counter before EOF signaling
    //bool playUnsync = (emptyData->flags & QnAbstractMediaData::MediaFlags_PlayUnsync);
<<<<<<< HEAD
    bool isFillerPacket = timestampUs > 0 && timestampUs < DATETIME_NOW;

    if (m_lastMediaEventTimeout.isValid() &&
=======
    bool isFillerPacket = isNvrFillerPacket(timestampUs);
    
    if (m_lastMediaEventTimeout.isValid() && 
>>>>>>> 9c83946f
        m_lastMediaEventTimeout.hasExpired(kMediaMessageDelay) && !m_eofSignalSent)
    {
        notifyExternalTimeSrcAboutEof(true);
        return;
    }

    if (m_emptyPacketCounter >= 3 || isFillerPacket)
    {
        bool isLive = flags & QnAbstractMediaData::MediaFlags_LIVE;
        if (m_extTimeSrc &&
            !isLive &&
            isVideoCamera &&
            !m_eofSignalSent &&
            !isFillerPacket)
        {
            notifyExternalTimeSrcAboutEof(true);
        }

        moveTimestampTo(timestampUs);
    }
    else {
        QnArchiveStreamReader* archive = dynamic_cast<QnArchiveStreamReader*>(dataProvider);
        if (archive && archive->isSingleShotMode())
            archive->needMoreData();
    }
}

void QnCamDisplay::processMetadata(const QnAbstractCompressedMetadataPtr& metadata)
{
    if (metadata->metadataType == MetadataType::MediaStreamEvent)
    {
        QByteArray data = QByteArray::fromRawData(metadata->data(), metadata->dataSize());
        auto mediaEvent = QnLexical::deserialized<Qn::MediaStreamEvent>(
            QString::fromLatin1(data));

        m_lastMediaEvent = mediaEvent;
        if (!m_lastMediaEventTimeout.isValid())
            m_lastMediaEventTimeout.restart();

        processFillerPacket(
            m_speed >= 0 ? DATETIME_NOW : 0,
            metadata->dataProvider,
            QnAbstractMediaData::MediaFlags_None);
    }

    QnMutexLocker lock(&m_metadataConsumersHashMutex);
    const auto consumers = m_metadataConsumerByType;
    lock.unlock();

    int consumersCount = 0;
    for (const auto& value: consumers.values(metadata->metadataType))
    {
        if (auto consumer = value.lock())
        {
            ++consumersCount;
            consumer->processMetadata(metadata);
        }
    }

    NX_VERBOSE(this, "Metadata [%1] processed by %2 consumers",
        (int) metadata->metadataType, consumersCount);
}

bool QnCamDisplay::processData(const QnAbstractDataPacketPtr& data)
{

    QnAbstractMediaDataPtr media = std::dynamic_pointer_cast<QnAbstractMediaData>(data);
    if (!media)
        return true;

    if (const auto& metadata = std::dynamic_pointer_cast<QnAbstractCompressedMetadata>(data))
        processMetadata(metadata);

    QnCompressedVideoDataPtr vd = std::dynamic_pointer_cast<QnCompressedVideoData>(data);

    if (vd && vd->channelNumber <= CL_MAX_CHANNELS)
    {
        QnMutexLocker lock(&m_timeMutex);
        if (vd->flags.testFlag(QnAbstractMediaData::MediaFlags_AVKey))
        {
            if (m_gotKeyDataInfo.size() <= vd->channelNumber)
                m_gotKeyDataInfo.resize(vd->channelNumber + 1);
            m_gotKeyDataInfo[vd->channelNumber] = true;
        }
        else
        {
            if (m_gotKeyDataInfo.size() <= vd->channelNumber ||
                !m_gotKeyDataInfo[vd->channelNumber])
            {
                return true; //< Wait for key frame.
            }
        }
    }


    QnCompressedAudioDataPtr ad = std::dynamic_pointer_cast<QnCompressedAudioData>(data);

    m_processedPackets++;

    m_hasVideo = m_resource->hasVideo(media->dataProvider);

    if (media->dataType == QnAbstractMediaData::VIDEO ||
        media->dataType == QnAbstractMediaData::AUDIO)
    {
        if (m_lastMediaEvent != Qn::MediaStreamEvent::NoEvent && m_extTimeSrc)
        {
            qint64 currentTime = m_extTimeSrc->getCurrentTime();
            if (currentTime != AV_NOPTS_VALUE)
                m_archiveReader->jumpTo(currentTime, currentTime);
        }
        m_lastMediaEvent = Qn::MediaStreamEvent::NoEvent;
    }

    if (media->dataType != QnAbstractMediaData::EMPTY_DATA)
    {
        bool mediaIsLive = media->flags & QnAbstractMediaData::MediaFlags_LIVE;

        m_timeMutex.lock();
        if (mediaIsLive != m_isRealTimeSource && !m_buffering)
            onRealTimeStreamHint(mediaIsLive && !m_singleShotMode && m_speed > 0);
        m_timeMutex.unlock();
    }

    float speed = m_speed;
    if (media->dataType != QnAbstractMediaData::GENERIC_METADATA)
    {
        bool speedIsNegative = speed < 0;
        bool dataIsNegative = media->flags & QnAbstractMediaData::MediaFlags_Reverse;
        if (speedIsNegative != dataIsNegative)
            return true; // skip data
    }

    if (m_prevSpeed != speed || m_executingChangeSpeed)
    {
        processNewSpeed(speed);
        m_prevSpeed = speed;
    }

    processSkippingFramesTime();

    if (vd)
        m_ignoringVideo = vd->flags & QnAbstractMediaData::MediaFlags_Ignore;

    bool oldIsStillImage = m_isStillImage;
    m_isStillImage = media->flags & QnAbstractMediaData::MediaFlags_StillImage;
    if(oldIsStillImage != m_isStillImage)
        emit stillImageChanged();

    if (m_needChangePriority)
    {
        setPriority(m_playAudio ? QThread::HighestPriority : QThread::NormalPriority);
        m_needChangePriority = false;
    }

    if( m_afterJump)
    {
        //if (!(media->flags & QnAbstractMediaData::MediaFlags_BOF)) // jump finished, but old data received)
        //    return true; // jump finished, but old data received
        if (media->flags & QnAbstractMediaData::MediaFlags_BOF)
            m_bofReceived = true;
        else if (m_jumpTime == DATETIME_NOW && (media->flags & QnAbstractMediaData::MediaFlags_LIVE) && (media->flags & AV_PKT_FLAG_KEY))
            m_bofReceived = true;

        if (!m_bofReceived)
            return true; // jump finished, but old data received

        // Some clips has very low key frame rate. This condition protect audio buffer overflowing and improve seeking for such clips
        if (m_jumpTime != DATETIME_NOW && ad && ad->timestamp < m_jumpTime - m_audioBufferSize/2*1000)
            return true; // skip packet
        // clear everything we can
        m_bofReceived = false;
        {
            QnMutexLocker lock( &m_timeMutex );
            if (m_executingJump == 0)
                m_afterJump = false;
        }
        afterJump(media);
    }
    else if (media->flags & QnAbstractMediaData::MediaFlags_NewServer)
    {
        afterJump(media);
        if (m_extTimeSrc)
            m_extTimeSrc->reinitTime(AV_NOPTS_VALUE);
    }

    if (ad)
    {
        if (speed < 0)
        {
            m_lastAudioPacketTime = ad->timestamp;
            if (!m_hasVideo)
            {
                if (m_buffering) {
                    m_buffering = 0;
                    if (m_extTimeSrc)
                        m_extTimeSrc->onBufferingFinished(this);
                    m_lastAudioPacketTime = AV_NOPTS_VALUE;
                    unblockTimeValue();
                }
                return false; // block data stream
            }
            return true; // ignore audio packet to prevent after jump detection
        }
    }
    if (vd)
        m_fpsStat.updateFpsStatistics(vd);


    QnEmptyMediaDataPtr emptyData = std::dynamic_pointer_cast<QnEmptyMediaData>(data);

    bool flushCurrentBuffer = false;
    int expectedBufferSize = m_isRealTimeSource ? REALTIME_AUDIO_BUFFER_SIZE : DEFAULT_AUDIO_BUFF_SIZE;
    QnCodecAudioFormat currentAudioFormat;
    bool audioParamsChanged = false;
    if (ad)
    {
        currentAudioFormat = QnCodecAudioFormat(ad->context);
        audioParamsChanged = m_playingFormat != currentAudioFormat || m_audioDisplay->getAudioBufferSize() != expectedBufferSize;
    }
    if (((media->flags & QnAbstractMediaData::MediaFlags_AfterEOF) || audioParamsChanged) &&
        m_videoQueue[0].size() > 0)
    {
        // skip data (play current buffer
        flushCurrentBuffer = true;
    }
    else if (emptyData && m_videoQueue[0].size() > 0)
    {
        flushCurrentBuffer = true;
    }
    else if (media->flags & QnAbstractMediaData::MediaFlags_AfterEOF)
    {
        if (vd && m_display[vd->channelNumber] )
            m_display[vd->channelNumber]->waitForFramesDisplayed();
        //if (vd || ad)
        //    afterJump(media); // do not reinit time for empty mediaData because there are always 0 or DATE_TIME timing
    }


    if (emptyData && !flushCurrentBuffer)
    {
        bool isVideoCamera = qSharedPointerDynamicCast<QnVirtualCameraResource>(m_resource) != 0;
        if (!emptyData->flags.testFlag(QnAbstractMediaData::MediaFlags_AfterEOF) && isVideoCamera
            && !isNvrFillerPacket(emptyData->timestamp))
        {
            // Local EOF packet could be created on TCP stream reconnect.
            // Ignore such packets for video cameras.
            // Also it could be created when position is out of playback mask,
            // in that case MediaFlags_AfterEOF is set and we should process the packet normally.
            return true;
        }
        processFillerPacket(emptyData->timestamp, emptyData->dataProvider, emptyData->flags);
        return true;
    }
    else
    {
        if (m_extTimeSrc && m_eofSignalSent)
            notifyExternalTimeSrcAboutEof(false);
        m_emptyPacketCounter = 0;
    }

    if (ad && !flushCurrentBuffer)
    {
        if (audioParamsChanged)
        {
            int audioPrebufferSize = m_isRealTimeSource ? REALTIME_AUDIO_PREBUFFER : DEFAULT_AUDIO_BUFF_SIZE/2;
            QnMutexLocker lock( &m_audioChangeMutex );
            delete m_audioDisplay;
            m_audioBufferSize = expectedBufferSize;
            m_audioDisplay = new QnAudioStreamDisplay(m_audioBufferSize, audioPrebufferSize);
            m_playingFormat = currentAudioFormat;
        }

        // after seek, when audio is shifted related video (it is often), first audio packet will be < seek threshold
        // so, second afterJump is generated after several video packet. To prevent it, increase jump detection interval for audio

        if (ad->timestamp && ad->timestamp - m_lastAudioPacketTime < -m_minAudioDetectJumpInterval)
        {
            afterJump(ad);
        }

        m_lastAudioPacketTime = ad->timestamp;

        if (!m_hasVideo)
        {
            if (m_singleShotMode && m_singleShotQuantProcessed)
                return false;

            if (!m_playAudio || m_audioDisplay->isPlaying())
            {
                if (m_buffering) {
                    m_buffering = 0;
                    unblockTimeValue();
                    if (m_extTimeSrc)
                        m_extTimeSrc->onBufferingFinished(this);
                }
            }

            doDelayForAudio(ad, speed);
        }

        // we synch video to the audio; so just put audio in player with out thinking
        if (m_playAudio && qAbs(speed-1.0) < FPS_EPS)
        {
            if (m_audioDisplay->msInBuffer() > m_audioBufferSize)
            {
                bool useSync = m_extTimeSrc && m_extTimeSrc->isEnabled() && m_hasVideo;
                if (m_isRealTimeSource || useSync)
                    return true; // skip data
                else
                    QnSleep::msleep(40); // Audio buffer too large. waiting
            }

            if (m_audioDisplay->putData(ad, nextVideoImageTime(0)))
                m_hadAudio = true;
        }
        else if (m_hadAudio || !m_hasVideo)
        {
            m_audioDisplay->enqueueData(ad, nextVideoImageTime(0));
        }
        if (!m_hasVideo)
            m_singleShotQuantProcessed = true;
    }

    if (vd || flushCurrentBuffer)
    {
        bool result = !flushCurrentBuffer;
        int channel = vd ? vd->channelNumber : 0;
        if (flushCurrentBuffer)
        {
            if (m_singleShotMode && m_singleShotQuantProcessed)
                return false;
            vd = QnCompressedVideoDataPtr();
        }
        else
        {
            if (vd->timestamp - m_lastVideoPacketTime < -MIN_VIDEO_DETECT_JUMP_INTERVAL)
            {
                if (speed < 0)
                {
                    if (!(vd->flags & AV_REVERSE_BLOCK_START) && vd->timestamp - m_lastVideoPacketTime < -MIN_VIDEO_DETECT_JUMP_INTERVAL*3)
                    {
                        // I have found avi file where sometimes 290 ms between frames. At reverse mode, bad afterJump affect file very strong
                        m_buffering = getBufferingMask();
                        afterJump(vd);
                    }
                }
                else {
                    m_buffering = getBufferingMask();
                    afterJump(vd);
                }
            }

            m_lastVideoPacketTime = vd->timestamp;

            if (channel >= CL_MAX_CHANNELS)
                return result;

            // this is the only point to addreff;
            // video data can escape from this object only if displayed or in case of clearVideoQueue
            // so release ref must be in both places

            if (m_singleShotMode && m_singleShotQuantProcessed)
            {
                //enqueueVideo(vd);
                //return result;
                return false;
            }
        }

        // three are 3 possible scenarios:

        //1) we do not have audio playing;
        if (!haveAudio(speed) || isAudioHoleDetected(vd))
        {
            qint64 m_videoDuration = m_videoQueue[0].size() * m_lastNonZerroDuration;
            if (vd && m_videoDuration >  1000 * 1000)
            {
                // skip current video packet, process it latter
                result = false;
                vd = QnCompressedVideoDataPtr();
            }
            QnCompressedVideoDataPtr incoming = vd;
            vd = nextInOutVideodata(vd, channel);
            if (!vd)
                return result; // impossible? incoming vd!=0

            if(m_display[channel] != NULL)
                m_display[channel]->setCurrentTime(AV_NOPTS_VALUE);

            if (!display(vd, !(vd->flags & QnAbstractMediaData::MediaFlags_Ignore), speed)) {
                restoreVideoQueue(incoming, vd, vd->channelNumber);
                return false; // keep frame
            }
            if (m_lastFrameDisplayed == QnVideoStreamDisplay::Status_Displayed && !m_afterJump)
                m_singleShotQuantProcessed = true;
            return result;
        }

        // no more data expected. play as is
        if (flushCurrentBuffer)
            m_audioDisplay->playCurrentBuffer();

        qint64 vTime = nextVideoImageTime(vd, channel);
        //2) we have audio and it's buffering( not playing yet )
        if (!flushCurrentBuffer && needBuffering(vTime))
        //if (m_audioDisplay->isBuffering() || m_audioDisplay->msInBuffer() < m_audioBufferSize / 10)
        {
            // audio is not playinf yet; video must not be played as well
            enqueueVideo(vd);
            return result;
        }
        //3) video and audio playing
        else
        {
            QnCompressedVideoDataPtr incoming;
            if (m_audioDisplay->msInBuffer() < m_audioBufferSize )
                incoming = vd; // process packet
            else {
                result = false;
            }
            vd = nextInOutVideodata(incoming, channel);

            if (vd) {
                if (!m_useMtDecoding && !m_isRealTimeSource)
                    setMTDecoding(true);

                bool ignoreVideo = vd->flags & QnAbstractMediaData::MediaFlags_Ignore;
                if (!ignoreVideo) {
                    QnMutexLocker lock( &m_timeMutex );
                    m_lastDecodedTime = vd->timestamp;
                }
                if (m_lastAudioPacketTime != m_syncAudioTime) {
                    qint64 currentAudioTime = m_lastAudioPacketTime - (quint64)m_audioDisplay->msInBuffer()*1000;
                    if(m_display[channel])
                        m_display[channel]->setCurrentTime(currentAudioTime);
                    m_syncAudioTime = m_lastAudioPacketTime; // sync audio time prevent stopping video, if audio track is disapearred
                }
                if (!display(vd, !ignoreVideo, speed)) {
                    restoreVideoQueue(incoming, vd, vd->channelNumber);
                    return false;  // keep frame
                }
                if (m_lastFrameDisplayed == QnVideoStreamDisplay::Status_Displayed && !m_afterJump)
                    m_singleShotQuantProcessed = true;
            }

        }

        return result;
    }

    return true;
}

void QnCamDisplay::pleaseStop()
{
    QnAbstractDataConsumer::pleaseStop();
    for( int i = 0; i < CL_MAX_CHANNELS; ++i )
        if( m_display[i] )
            m_display[i]->pleaseStop();
}

void QnCamDisplay::setLightCPUMode(QnAbstractVideoDecoder::DecodeMode val)
{
    if (val == m_lightCpuMode)
        return;

    NX_WARNING(this, lit("set CPUMode=%1").arg(val));

    for (int i = 0; i < CL_MAX_CHANNELS; ++i)
    {
        if (m_display[i])
            m_display[i]->setLightCPUMode(val);
    }
    m_lightCpuMode = val;
}

void QnCamDisplay::playAudio(bool play)
{
    if (m_resource->toResourcePtr()->hasFlags(Qn::wearable_camera))
    {
        m_shouldPlayAudio = play;
        QnSecurityCamResourcePtr camera =
            m_resource->toResourcePtr().dynamicCast<QnSecurityCamResource>();
        if (camera && !camera->isAudioEnabled())
            play = false; //< Ignore audio for wearable cameras if it is disabled in UI.
    }

    if (m_playAudio == play)
        return;

    if (m_singleShotMode && play)
        return; // ignore audio playing if camDisplay is paused

    m_needChangePriority = true;
    m_playAudio = play;
    {
        QnMutexLocker lock( &m_audioChangeMutex );
        if (!m_playAudio)
            m_audioDisplay->clearDeviceBuffer();
        else
            m_audioDisplay->resume();
    }

    if (!m_forceMtDecoding)
    {
        if (m_isRealTimeSource)
            setMTDecoding(play && m_useMTRealTimeDecode);
        else
            setMTDecoding(play);
    }
}

void QnCamDisplay::pauseAudio()
{
    m_playAudio = false;
    {
        QnMutexLocker lock( &m_audioChangeMutex );
        m_audioDisplay->suspend();
    }
    if (!m_forceMtDecoding)
        setMTDecoding(false);
}

// ==========================================================================

bool QnCamDisplay::haveAudio(float speed) const
{
    return m_playAudio && m_hadAudio && qAbs(speed-1.0) < FPS_EPS && !m_ignoringVideo && m_audioDisplay->isFormatSupported();
}

QnCompressedVideoDataPtr QnCamDisplay::nextInOutVideodata(QnCompressedVideoDataPtr incoming, int channel)
{
    if (m_videoQueue[channel].isEmpty())
        return incoming;

    if (incoming)
        enqueueVideo(incoming);

    // queue is not empty
    return dequeueVideo(channel);
}

void QnCamDisplay::restoreVideoQueue(QnCompressedVideoDataPtr incoming, QnCompressedVideoDataPtr vd, int channel)
{
    if (!vd || vd == incoming)
        return;
    if (vd)
        m_videoQueue[channel].insert(0, vd);
    if (incoming)
        m_videoQueue->removeAt(m_videoQueue->size()-1);
}


quint64 QnCamDisplay::nextVideoImageTime(QnCompressedVideoDataPtr incoming, int channel) const
{
    if (m_videoQueue[channel].isEmpty())
        return incoming ? incoming->timestamp : 0;

    // queue is not empty
    return m_videoQueue[channel].head()->timestamp;
}

quint64 QnCamDisplay::nextVideoImageTime(int channel) const
{
    if (m_videoQueue[channel].isEmpty())
        return m_lastVideoPacketTime;

    if (m_videoBufferOverflow)
        return 0;

    return m_videoQueue[channel].head()->timestamp;
}

void QnCamDisplay::clearVideoQueue()
{
    for (int i = 0; i < CL_MAX_CHANNELS; ++i)
    {
        while (!m_videoQueue[i].isEmpty())
            m_videoQueue[i].dequeue();
    }
    m_videoBufferOverflow = false;
    m_videoQueueDuration = 0;
}

bool QnCamDisplay::isAudioHoleDetected(QnCompressedVideoDataPtr vd)
{
    if (!vd)
        return false;
    bool isVideoCamera = qSharedPointerDynamicCast<QnVirtualCameraResource>(m_resource) != 0;
    if (!isVideoCamera)
        return false; // do not change behaviour for local files
    if (m_videoQueue->isEmpty())
        return false;
    //return m_videoQueue->last()->timestamp - m_videoQueue->first()->timestamp >= MAX_FRAME_DURATION_MS*1000ll;
    return m_videoQueueDuration > m_audioDisplay->getAudioBufferSize() * 2 * 1000;
}

QnCompressedVideoDataPtr QnCamDisplay::dequeueVideo(int channel)
{
    if (m_videoQueue[channel].size() > 1)
    {
        qint64 timeDiff = m_videoQueue[channel].at(1)->timestamp - m_videoQueue[channel].front()->timestamp;
        if (timeDiff <= MAX_FRAME_DURATION_MS*1000ll) // ignore data holes
            m_videoQueueDuration -= timeDiff;
    }
    return m_videoQueue[channel].dequeue();
}

void QnCamDisplay::enqueueVideo(QnCompressedVideoDataPtr vd)
{
    if (!m_videoQueue[vd->channelNumber].isEmpty())
    {
        qint64 timeDiff = vd->timestamp - m_videoQueue[vd->channelNumber].last()->timestamp;
        if (timeDiff <= MAX_FRAME_DURATION_MS*1000ll) // ignore data holes
            m_videoQueueDuration += timeDiff;
    }
    m_videoQueue[vd->channelNumber].enqueue(vd);
    if (m_videoQueue[vd->channelNumber].size() > 60 * 6) // I assume we are not gonna buffer
    {
        NX_WARNING(this, "Video buffer overflow!");
        dequeueVideo(vd->channelNumber);
        // some protection for very large difference between video and audio tracks. Need to improve sync logic for this case (now a lot of glithces)
        m_videoBufferOverflow = true;
    }
}

void QnCamDisplay::setMTDecoding(bool value)
{
    if (m_useMtDecoding != value)
    {
        m_useMtDecoding = value;
        for (int i = 0; i < CL_MAX_CHANNELS; i++)
        {
            if (m_display[i])
                m_display[i]->setMTDecoding(value);
        }
        //if (value)
        //    setSpeed(m_speed); // decoder now faster. reinit speed statistics
        //m_realTimeHurryUp = true;
    }
}

void QnCamDisplay::onRealTimeStreamHint(bool value)
{
    if (value == m_isRealTimeSource)
        return;
    m_isRealTimeSource = value;
    if (m_isRealTimeSource)
    {
        m_liveBufferSizeMkSec = initialLiveBufferMkSecs();
        m_liveMaxLenReached = false;
        m_realTimeHurryUp = false;
        QnResourceConsumer* archive = dynamic_cast<QnResourceConsumer*>(sender());
        if (archive) {
            QnVirtualCameraResourcePtr camera = qSharedPointerDynamicCast<QnVirtualCameraResource>(archive->getResource());
            if (camera)
                m_hadAudio = camera->isAudioEnabled();
            else
                m_isRealTimeSource = false; // realtime mode allowed for cameras only
        }
        setMTDecoding(m_playAudio && m_useMTRealTimeDecode);
    }
    emit liveMode(m_isRealTimeSource);
    if (m_isRealTimeSource && m_speed > 1)
        m_speed = 1.0f;
}

void QnCamDisplay::onSlowSourceHint()
{
    m_dataQueue.setMaxSize(maxDataQueueSize(QueueSizeType::slowStream));
}

qint64 QnCamDisplay::getDisplayedMax() const
{
    qint64 rez = AV_NOPTS_VALUE;
    for (int i = 0; i < CL_MAX_CHANNELS && m_display[i]; ++i)
    {
        rez = qMax(rez, m_display[i]->getTimestampOfNextFrameToRender());
    }
    return rez;
}

qint64 QnCamDisplay::getDisplayedMin() const
{
    qint64 rez = AV_NOPTS_VALUE;
    for (int i = 0; i < CL_MAX_CHANNELS && m_display[i]; ++i)
    {
        qint64 val = m_display[i]->getTimestampOfNextFrameToRender();
        if (val == AV_NOPTS_VALUE)
            continue;

        if (rez == AV_NOPTS_VALUE)
            rez = val;
        else
            rez = qMin(rez, val);
    }
    return rez;
}

qint64 QnCamDisplay::getCurrentTime() const
{
    if (!m_hasVideo) {
        QnMutexLocker lock(&m_audioChangeMutex);
        if (m_speed < 0)
            return AV_NOPTS_VALUE;
        else
            return m_audioDisplay->getCurrentTime();
    }
    if (m_display[0] && m_display[0]->isTimeBlocked())
        return m_display[0]->getTimestampOfNextFrameToRender();
    else if (m_speed >= 0)
        return getDisplayedMax();
    else
        return getDisplayedMin();
}

qint64 QnCamDisplay::getMinReverseTime() const
{
    qint64 rez = m_nextReverseTime[0];
    for (int i = 1; i < CL_MAX_CHANNELS && m_display[i]; ++i)
    {
        if (m_nextReverseTime[i] != AV_NOPTS_VALUE && m_nextReverseTime[i] < rez)
            rez = m_nextReverseTime[i];
    }
    return rez;
}

qint64 QnCamDisplay::getNextTime() const
{
    if (!m_hasVideo) {
        if (m_speed < 0)
            return AV_NOPTS_VALUE;
        else
            return m_lastAudioPacketTime; //getCurrentTime();
    }
    if( m_display[0] && m_display[0]->isTimeBlocked() )
        return m_display[0]->getTimestampOfNextFrameToRender();

    qint64 rez = m_speed < 0 ? getMinReverseTime() : m_lastDecodedTime;

    if (!m_display[0])
        return rez;

    qint64 lastTime = m_display[0]->getTimestampOfNextFrameToRender();

    if (rez != AV_NOPTS_VALUE)
        return m_speed < 0 ? qMin(rez, lastTime) : qMax(rez, lastTime);
    else
        return lastTime;

}

qint64 QnCamDisplay::getDisplayedTime() const
{
    return getCurrentTime();
}

qint64 QnCamDisplay::getExternalTime() const
{
    if (m_extTimeSrc && m_extTimeSrc->isEnabled())
        return m_extTimeSrc->getDisplayedTime();
    else
        return getCurrentTime();
}


void QnCamDisplay::setExternalTimeSource(QnlTimeSource* value)
{
    m_extTimeSrc = value;
    for (int i = 0; i < CL_MAX_CHANNELS && m_display[i]; ++i) {
        m_display[i]->canUseBufferedFrameDisplayer(m_extTimeSrc == 0);
    }
}

bool QnCamDisplay::isRealTimeSource() const
{
    return m_isRealTimeSource;
}

bool QnCamDisplay::isStillImage() const
{
    return m_isStillImage;
}

bool QnCamDisplay::isEOFReached() const
{
    return m_eofSignalSent == true;
}

bool QnCamDisplay::isLongWaiting() const
{
    if (isRealTimeSource())
        return false;

    if (m_executingJump > 0 || m_executingChangeSpeed || m_buffering)
        return false;

    return m_isLongWaiting || m_emptyPacketCounter >= 3;
}

QSize QnCamDisplay::getMaxScreenSize() const
{
    if (m_display[0])
        return m_display[0]->getMaxScreenSize();
    else
        return QSize();
}

QSize QnCamDisplay::getVideoSize() const
{
    if (m_display[0])
        return m_display[0]->getImageSize();
    else
        return QSize();
}

bool QnCamDisplay::isZoomWindow() const
{
    return m_multiView;
}

bool QnCamDisplay::isFullScreen() const
{
    return m_fullScreen;
}

void QnCamDisplay::setFullScreen(bool fullScreen)
{
    m_fullScreen = fullScreen;
}

bool QnCamDisplay::isFisheyeEnabled() const
{
    return m_fisheyeEnabled;
}

void QnCamDisplay::setFisheyeEnabled(bool fisheyeEnabled)
{
    m_fisheyeEnabled = fisheyeEnabled;
}

int QnCamDisplay::getAvarageFps() const
{
    return m_fpsStat.getFps();
}

bool QnCamDisplay::isBuffering() const
{
    if (m_buffering == 0)
        return false;
    // for offline resource at LIVE position no any data. Check it
    if (!isRealTimeSource())
        return true; // if archive position then buffering mark should be resetted event for offline resource
    return m_resource->toResource()->isOnline();
}

QnAspectRatio QnCamDisplay::overridenAspectRatio() const
{
    if (m_display[0])
        return m_display[0]->overridenAspectRatio();
    return QnAspectRatio();
}

void QnCamDisplay::setOverridenAspectRatio(QnAspectRatio aspectRatio)
{
    for (int i = 0; i < CL_MAX_CHANNELS && m_display[i]; ++i)
        m_display[i]->setOverridenAspectRatio(aspectRatio);
}

QnMediaResourcePtr QnCamDisplay::resource() const
{
    return m_resource;
}

qint64 QnCamDisplay::initialLiveBufferMkSecs()
{
    return qMin(qnSettings->initialLiveBufferMs() * 1000ll, maximumLiveBufferMkSecs());
}

qint64 QnCamDisplay::maximumLiveBufferMkSecs()
{
    return qnSettings->maximumLiveBufferMs() * 1000ll;
}

Qn::MediaStreamEvent QnCamDisplay::lastMediaEvent() const
{
    return m_lastMediaEvent;
}

// -------------------------------- QnFpsStatistics -----------------------

void QnFpsStatistics::updateFpsStatistics(QnCompressedVideoDataPtr vd)
{
    QnMutexLocker lock( &m_mutex );
    if ((vd->flags & QnAbstractMediaData::MediaFlags_BOF) || (vd->flags & QnAbstractMediaData::MediaFlags_AfterDrop)) {
        m_lastTime = AV_NOPTS_VALUE;
        return;
    }
    if (m_lastTime != (qint64)AV_NOPTS_VALUE)
    {
        qint64 diff = qAbs(vd->timestamp - m_lastTime);
        if (m_queue.size() >= MAX_QUEUE_SIZE) {
            qint64 oldVal;
            m_queue.pop(oldVal);
            m_queueSum -= oldVal;
        }
        m_queue.push(diff);
        m_queueSum += diff;
    }
    m_lastTime = vd->timestamp;
}

int QnFpsStatistics::getFps() const
{
    QnMutexLocker lock( &m_mutex );
    if (m_queue.size() > 0)
        return 1000000.0 / (m_queueSum / (qreal) m_queue.size()) + 0.5;
    else
        return 0;
}<|MERGE_RESOLUTION|>--- conflicted
+++ resolved
@@ -1242,15 +1242,9 @@
     m_emptyPacketCounter++;
     // empty data signal about EOF, or read/network error. So, check counter before EOF signaling
     //bool playUnsync = (emptyData->flags & QnAbstractMediaData::MediaFlags_PlayUnsync);
-<<<<<<< HEAD
-    bool isFillerPacket = timestampUs > 0 && timestampUs < DATETIME_NOW;
+    bool isFillerPacket = isNvrFillerPacket(timestampUs);
 
     if (m_lastMediaEventTimeout.isValid() &&
-=======
-    bool isFillerPacket = isNvrFillerPacket(timestampUs);
-    
-    if (m_lastMediaEventTimeout.isValid() && 
->>>>>>> 9c83946f
         m_lastMediaEventTimeout.hasExpired(kMediaMessageDelay) && !m_eofSignalSent)
     {
         notifyExternalTimeSrcAboutEof(true);
