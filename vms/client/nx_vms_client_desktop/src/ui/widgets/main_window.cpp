--- conflicted
+++ resolved
@@ -379,22 +379,13 @@
     if (nx::utils::AppInfo::isMacOsX())
         menu()->newMenu(action::MainScope);
 
-<<<<<<< HEAD
-    if (ini().limitFrameRate)
+    if (ini().limitFrameRate && ini().enableVSyncWorkaround)
     {
         /* VSync workaround must always be enabled to limit fps usage in following cases:
          * * VSync is not supported by drivers
          * * VSync is disabled in drivers
          * * double buffering is disabled in drivers or in our program
          */
-=======
-    if (!qnRuntime->isProfilerMode() && ini().enableVSyncWorkaround)
-    {
-        // VSync workaround must always be enabled to limit fps usage in following cases:
-        // * VSync is not supported by drivers.
-        // * VSync is disabled in drivers.
-        // * Double buffering is disabled in drivers or in our program.
->>>>>>> ac4fd085
         auto vsyncWorkaround = new QnVSyncWorkaround(m_view->viewport(), this);
         Q_UNUSED(vsyncWorkaround);
     }
