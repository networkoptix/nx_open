--- conflicted
+++ resolved
@@ -1,554 +1,546 @@
-#include "workbench_debug_handler.h"
-#include "workbench_debug_handler.h"
-
-#include <QtWidgets/QApplication>
-#include <QtWidgets/QBoxLayout>
-#include <QtWidgets/QLineEdit>
-#include <QtWidgets/QPushButton>
-#include <QtWidgets/QToolButton>
-#include <QtWidgets/QAction>
-
-#include <QtWebKitWidgets/QWebView>
-
-#include <common/common_module.h>
-
-#include <client/client_settings.h>
-#include <client/client_runtime_settings.h>
-
-#include <core/resource_management/resource_pool.h>
-#include <core/resource/media_server_resource.h>
-#include <core/resource/camera_resource.h>
-#include <nx/vms/common/resource/analytics_plugin_resource.h>
-#include <nx/vms/common/resource/analytics_engine_resource.h>
-
-#include <nx/vms/api/analytics/engine_manifest.h>
-
-#include <nx/vms/client/desktop/ui/actions/action_manager.h>
-#include <ui/dialogs/common/dialog.h>
-#include <ui/dialogs/common/message_box.h>
-#include <ui/style/webview_style.h>
-#include <ui/widgets/common/web_page.h>
-#include <ui/widgets/views/resource_list_view.h>
-#include <ui/widgets/main_window.h>
-
-#include <nx/vms/client/desktop/ui/dialogs/debug/animations_control_dialog.h>
-#include <nx/vms/client/desktop/ui/dialogs/debug/applauncher_control_dialog.h>
-#include <nx/vms/client/desktop/custom_settings/dialogs/custom_settings_test_dialog.h>
-#include <nx/vms/client/desktop/interactive_settings/dialogs/interactive_settings_test_dialog.h>
-#include <nx/vms/client/desktop/debug_utils/widgets/palette_widget.h>
-
-#include <finders/test_systems_finder.h>
-#include <finders/system_tiles_test_case.h>
-#include <finders/systems_finder.h>
-
-#include <ui/workbench/workbench_context.h>
-#include <ui/workbench/workbench_welcome_screen.h>
-
-#include <nx/utils/log/log.h>
-#include <nx/utils/log/log_writers.h>
-#include <nx/utils/std/cpp14.h>
-#include <nx/utils/random.h>
-#include <nx/vms/client/desktop/debug_utils/dialogs/credentials_store_dialog.h>
-
-//#if defined(_DEBUG)
-    #define DEBUG_ACTIONS
-//#endif
-
-using namespace nx::vms::client::desktop;
-using namespace nx::vms::client::desktop::ui;
-
-namespace {
-
-class QnWebViewDialog: public QDialog
-{
-    using base_type = QDialog;
-
-public:
-    QnWebViewDialog(QWidget* parent = nullptr):
-        base_type(parent, Qt::Window),
-        m_page(new QnWebPage(this)),
-        m_webView(new QWebView(this)),
-        m_urlLineEdit(new QLineEdit(this))
-    {
-        m_webView->setPage(m_page);
-
-        NxUi::setupWebViewStyle(m_webView);
-
-        QVBoxLayout *layout = new QVBoxLayout(this);
-        layout->setContentsMargins(QMargins());
-        layout->addWidget(m_urlLineEdit);
-        layout->addWidget(m_webView);
-        connect(m_urlLineEdit, &QLineEdit::returnPressed, this, [this]()
-            {
-                m_webView->load(m_urlLineEdit->text());
-            });
-
-        auto paletteWidget = new PaletteWidget(this);
-        paletteWidget->setDisplayPalette(m_webView->palette());
-        layout->addWidget(paletteWidget);
-        connect(paletteWidget, &PaletteWidget::paletteChanged, this,
-            [this, paletteWidget]
-            {
-                m_webView->setPalette(paletteWidget->displayPalette());
-            });
-
-        }
-
-    QString url() const { return m_urlLineEdit->text(); }
-
-    void setUrl(const QString& value)
-    {
-        m_urlLineEdit->setText(value);
-        m_webView->load(QUrl::fromUserInput(value));
-    }
-
-private:
-    QnWebPage* m_page;
-    QWebView* m_webView;
-    QLineEdit* m_urlLineEdit;
-};
-
-//-------------------------------------------------------------------------------------------------
-// QnDebugControlDialog
-
-class QnDebugControlDialog:
-    public QnDialog,
-    public QnWorkbenchContextAware
-{
-    typedef QnDialog base_type;
-
-public:
-    QnDebugControlDialog(QWidget* parent):
-        base_type(parent),
-        QnWorkbenchContextAware(parent)
-    {
-        using namespace nx::vms::client::desktop::ui;
-
-        QVBoxLayout* layout = new QVBoxLayout(this);
-        layout->addWidget(newActionButton(action::DebugDecrementCounterAction));
-        layout->addWidget(newActionButton(action::DebugIncrementCounterAction));
-
-        auto addButton =
-            [this, parent, layout](const QString& name, std::function<void(void)> handler)
-            {
-                auto button = new QPushButton(name, parent);
-                connect(button, &QPushButton::clicked, handler);
-                layout->addWidget(button);
-            };
-
-        addButton("Applaucher control",
-            [this]() { (new QnApplauncherControlDialog(this))->show(); });
-
-        addButton("Animations control",
-            [this]() { (new AnimationsControlDialog(this))->show(); });
-
-        addButton("Credentials",
-            [this]() { (new CredentialsStoreDialog(this))->show(); });
-
-        addButton("Custom Settings Test",
-            [this]() { (new CustomSettingsTestDialog(this))->show(); });
-
-        addButton("Interactive Settings Test",
-            [this]()
-            {
-                const auto dialog = new InteractiveSettingsTestDialog(this);
-                dialog->show();
-            });
-
-        addButton("Web View",
-            [this]()
-            {
-                auto dialog(new QnWebViewDialog(this));
-                //dialog->setUrl("http://localhost:7001");
-                dialog->show();
-            });
-
-        addButton("Toggle default password",
-            [this]()
-            {
-                const auto cameras = resourcePool()->getAllCameras(QnResourcePtr(), true);
-                if (cameras.empty())
-                    return;
-
-                const auto caps = Qn::SetUserPasswordCapability | Qn::IsDefaultPasswordCapability;
-
-                const bool isDefaultPassword = cameras.first()->needsToChangeDefaultPassword();
-
-                for (const auto& camera: cameras)
-                {
-                    // Toggle current option.
-                    if (isDefaultPassword)
-                        camera->setCameraCapabilities(camera->getCameraCapabilities() & ~caps);
-                    else
-                        camera->setCameraCapabilities(camera->getCameraCapabilities() | caps);
-                    camera->savePropertiesAsync();
-                }
-
-            });
-
-        addButton("Palette",
-            [this]()
-            {
-                auto w = new PaletteWidget(this);
-                w->setPalette(qApp->palette());
-                auto messageBox = new QnMessageBox(mainWindowWidget());
-                messageBox->setWindowFlags(Qt::Window);
-                messageBox->addCustomWidget(w);
-                messageBox->addButton(QDialogButtonBox::Ok);
-                messageBox->show();
-            });
-
-        addButton("RandomizePtz",
-            [this]()
-            {
-                QList<Ptz::Capabilities> presets;
-                presets.push_back(Ptz::NoPtzCapabilities);
-                presets.push_back(Ptz::ContinuousZoomCapability);
-                presets.push_back(Ptz::ContinuousZoomCapability | Ptz::ContinuousFocusCapability);
-                presets.push_back(Ptz::ContinuousZoomCapability | Ptz::ContinuousFocusCapability
-                    | Ptz::AuxilaryPtzCapability);
-                presets.push_back(Ptz::ContinuousPanTiltCapabilities);
-                presets.push_back(Ptz::ContinuousPtzCapabilities | Ptz::ContinuousFocusCapability
-                    | Ptz::AuxilaryPtzCapability | Ptz::PresetsPtzCapability);
-
-                for (const auto& camera: resourcePool()->getAllCameras(QnResourcePtr(), true))
-                {
-                    int idx = presets.indexOf(camera->getPtzCapabilities());
-                    if (idx < 0)
-                        idx = 0;
-                    else
-                        idx = (idx + 1) % presets.size();
-
-                    camera->setPtzCapabilities(presets[idx]);
-                }
-            });
-
-        addButton("Resource Pool",
-            [this]()
-            {
-                auto messageBox = new QnMessageBox(mainWindowWidget());
-                messageBox->setWindowFlags(Qt::Window);
-
-                messageBox->addCustomWidget(new QnResourceListView(resourcePool()->getResources(),
-                    QnResourceListView::SortByNameOption,
-                    messageBox));
-                messageBox->addButton(QDialogButtonBox::Ok);
-                messageBox->show();
-            });
-
-        addButton("Tiles tests",
-            [this]()
-            {
-                runTilesTest();
-                close();
-            });
-
-        // ATTENTION: Analytics-related code below is able to compile, but doesn't work properly.
-        // If it is still needed after the change of analytics data storage layout in the database,
-        // it should be reworked.
-        addButton("Generate Analytics Plugins and Engines",
-            [this]()
-            {
-                const QJsonObject kEngineSettingsModel = QJsonDocument::fromJson(R"json(
-                    {
-                        "items": [
-                            {
-                                "type": "GroupBox",
-                                "caption": "General",
-                                "items": [
-                                    {
-                                        "type": "TextField",
-                                        "name": "description",
-                                        "caption": "Description"
-                                    },
-                                    {
-                                        "type": "ComboBox",
-                                        "name": "networkType",
-                                        "caption": "Neural Network Type",
-                                        "defaultValue": "Type 1",
-                                        "range": ["Type 1", "Type 2", "Type 3"]
-                                    }
-                                ]
-                            }
-                        ]
-                    }
-                )json").object();
-
-                const QJsonObject kDeviceAgentSettingsModel = QJsonDocument::fromJson(R"json(
-                    {
-                        "items": [
-                            {
-                                "type": "GroupBox",
-                                "caption": "Detection",
-                                "items": [
-                                    {
-                                        "type": "CheckBox",
-                                        "name": "detectFaces",
-                                        "caption": "Detect Faces",
-                                        "defaultValue": true
-                                    },
-                                    {
-                                        "type": "CheckBox",
-                                        "name": "detectPeople",
-                                        "caption": "Detect People",
-                                        "defaultValue": true
-                                    },
-                                    {
-                                        "type": "CheckBox",
-                                        "name": "detectCars",
-                                        "caption": "Detect Cars",
-                                        "defaultValue": true
-                                    }
-                                ]
-                            }
-                        ]
-                    }
-                )json").object();
-
-                using namespace nx::vms::common;
-                using namespace nx::vms::api::analytics;
-
-                auto addPlugin =
-                    [&](const QnUuid& id, const QString& name)
-                    {
-                        PluginManifest manifest;
-                        manifest.id = id.toString();
-                        manifest.name = name;
-                        manifest.engineSettingsModel = kEngineSettingsModel;
-
-                        AnalyticsPluginResourcePtr plugin{
-                            new AnalyticsPluginResource(commonModule())};
-                        plugin->setId(id);
-                        plugin->setName(name);
-                        plugin->setManifest(manifest);
-
-                        resourcePool()->addResource(plugin);
-                        return plugin;
-                    };
-
-                auto addEngine =
-                    [&](const QnUuid& id, const QString& name, const QnResourcePtr& parent)
-                    {
-                        EngineManifest manifest;
-                        manifest.deviceAgentSettingsModel = kDeviceAgentSettingsModel;
-
-                        AnalyticsEngineResourcePtr engine{
-                            new AnalyticsEngineResource(commonModule())};
-                        engine->setId(id);
-                        engine->setParentId(parent->getId());
-                        engine->setName(name);
-                        engine->setManifest(manifest);
-
-                        resourcePool()->addResource(engine);
-                        return engine;
-                    };
-
-                const auto plugin1 = addPlugin(
-                    QnUuid("{c302e227-3631-4ce4-9acc-ed481661ce4d}"), "Plugin 1");
-                const auto plugin2 = addPlugin(
-                    QnUuid("{fce51681-bc44-4d0c-966b-12f8cf39d2f9}"), "Plugin 2");
-
-                addEngine(QnUuid("{f31e58e7-abc5-4813-ba83-fde0375a98cd}"), "Engine 1", plugin1);
-                addEngine(QnUuid("{f31e58e7-abc5-4813-ba83-fde0375a98ce}"), "Engine 2", plugin1);
-                addEngine(QnUuid("{f31e58e7-abc5-4813-ba83-fde0375a98cf}"), "Engine 3", plugin2);
-            });
-
-        addButton("Generate analytics manifests",
-            [this]()
-            {
-                auto servers = resourcePool()->getAllServers(Qn::AnyStatus);
-                if (servers.empty())
-                    return;
-
-                int serverIndex = 0;
-
-                for (int i = 0; i < 5; ++i)
-                {
-                    nx::vms::api::analytics::EngineManifest manifest;
-                    for (int j = 0; j < 3; ++j)
-                    {
-                        nx::vms::api::analytics::EventType eventType;
-                        eventType.id = "";
-                        eventType.name.value = lm("Event %1").arg(j);
-                        eventType.name.localization["ru_RU"] = lm("Russian %1").arg(j);
-                        manifest.eventTypes.push_back(eventType);
-                    }
-
-                    auto server = servers[serverIndex];
-                    auto manifests = server->analyticsDrivers();
-                    manifests.push_back(manifest);
-                    server->setAnalyticsDrivers(manifests);
-                    server->savePropertiesAsync();
-
-                    serverIndex = (serverIndex + 1) % servers.size();
-                }
-
-                for (auto server: servers)
-                {
-                    // TODO: #sivanov: Get rid of the term "driver".
-                    auto drivers = server->analyticsDrivers();
-
-                    // Some devices will not have an Engine.
-                    drivers.push_back(nx::vms::api::analytics::EngineManifest());
-
-                    for (auto camera: resourcePool()->getAllCameras(server, true))
-                    {
-                        const auto randomDriver = nx::utils::random::choice(drivers);
-                        QSet<QString> eventTypeIds;
-                        for (const auto& eventType: randomDriver.eventTypes)
-                            eventTypeIds.insert(eventType.id);
-
-                        camera->setSupportedAnalyticsEventTypeIds(QnUuid(), eventTypeIds);
-
-                        camera->savePropertiesAsync();
-                    }
-                }
-            });
-
-        addButton("Clear analytics manifests",
-            [this]()
-            {
-                for (auto camera: resourcePool()->getAllCameras({}))
-                {
-                    camera->setSupportedAnalyticsEventTypeIds(QnUuid(), {});
-                    camera->savePropertiesAsync();
-                }
-
-                for (auto server: resourcePool()->getAllServers(Qn::AnyStatus))
-                {
-                    server->setAnalyticsDrivers({});
-                    server->savePropertiesAsync();
-                }
-            });
-<<<<<<< HEAD
-=======
-
->>>>>>> 444e64ba
-    }
-
-private:
-    QToolButton* newActionButton(action::IDType actionId, QWidget* parent = nullptr)
-    {
-        QToolButton* button = new QToolButton(parent);
-        button->setDefaultAction(action(actionId));
-        button->setToolButtonStyle(Qt::ToolButtonTextOnly);
-        return button;
-    }
-
-    static QnSystemTilesTestCase* s_tilesTests;
-
-    void runTilesTest()
-    {
-        if (!qnRuntime->isDesktopMode())
-            return;
-
-        if (!s_tilesTests)
-        {
-            static constexpr auto kSomeFarPriority = 1000;
-            const auto testSystemsFinder = new QnTestSystemsFinder(qnSystemsFinder);
-            qnSystemsFinder->addSystemsFinder(testSystemsFinder, kSomeFarPriority);
-
-            s_tilesTests = new QnSystemTilesTestCase(testSystemsFinder, this);
-
-            const auto welcomeScreen = mainWindow()->welcomeScreen();
-
-            connect(s_tilesTests, &QnSystemTilesTestCase::openTile,
-                welcomeScreen, &QnWorkbenchWelcomeScreen::openTile);
-            connect(s_tilesTests, &QnSystemTilesTestCase::switchPage,
-                welcomeScreen, &QnWorkbenchWelcomeScreen::switchPage);
-            connect(s_tilesTests, &QnSystemTilesTestCase::collapseExpandedTile, this,
-                [welcomeScreen]() { emit welcomeScreen->openTile(QString()); });
-            connect(s_tilesTests, &QnSystemTilesTestCase::restoreApp, this,
-                [this]()
-                {
-                    const auto maximizeAction = action(action::FullscreenAction);
-                    if (maximizeAction->isChecked())
-                        maximizeAction->toggle();
-                });
-            connect(s_tilesTests, &QnSystemTilesTestCase::makeFullscreen, this,
-                [this]()
-                {
-                    const auto maximizeAction = action(action::FullscreenAction);
-                    if (!maximizeAction->isChecked())
-                        maximizeAction->toggle();
-                });
-
-            connect(s_tilesTests, &QnSystemTilesTestCase::messageChanged,
-                welcomeScreen, &QnWorkbenchWelcomeScreen::setMessage);
-        }
-
-        s_tilesTests->runTestSequence(QnTileTest::First);
-    }
-};
-
-<<<<<<< HEAD
-QnSystemTilesTestCase *QnDebugControlDialog::s_tilesTests = nullptr;
-=======
-QnSystemTilesTestCase *QnDebugControlDialog::m_tilesTests = nullptr;
->>>>>>> 444e64ba
-
-} // namespace
-
-//------------------------------------------------------------------------------------------------
-// QnWorkbenchDebugHandler
-
-QnWorkbenchDebugHandler::QnWorkbenchDebugHandler(QObject *parent):
-    base_type(parent),
-    QnWorkbenchContextAware(parent)
-{
-    #if defined(DEBUG_ACTIONS)
-        // TODO: #sivanov #High Remove before release.
-        qDebug() << "------------- Debug actions ARE ACTIVE -------------";
-        connect(action(action::DebugControlPanelAction), &QAction::triggered, this,
-            &QnWorkbenchDebugHandler::at_debugControlPanelAction_triggered);
-        connect(action(action::DebugIncrementCounterAction), &QAction::triggered, this,
-            &QnWorkbenchDebugHandler::at_debugIncrementCounterAction_triggered);
-        connect(action(action::DebugDecrementCounterAction), &QAction::triggered, this,
-            &QnWorkbenchDebugHandler::at_debugDecrementCounterAction_triggered);
-    #endif
-
-    auto supressLog =
-        [](const nx::utils::log::Tag& tag)
-        {
-            nx::utils::log::addLogger(
-                std::make_unique<nx::utils::log::Logger>(
-                    std::set<nx::utils::log::Tag>{tag},
-                    nx::utils::log::Level::none,
-                    std::make_unique<nx::utils::log::StdOut>()));
-        };
-
-    auto consoleLog =
-        [](const nx::utils::log::Tag& tag)
-        {
-            nx::utils::log::addLogger(
-                std::make_unique<nx::utils::log::Logger>(
-                    std::set<nx::utils::log::Tag>{tag},
-                    nx::utils::log::Level::verbose,
-                    std::make_unique<nx::utils::log::StdOut>()));
-        };
-
-    // TODO: Constants kWorkbenchStateTag, kItemMapTag and kFreeSlotTag should be used instead.
-    supressLog(nx::utils::log::Tag(QStringLiteral("__freeSlot")));
-    supressLog(nx::utils::log::Tag(QStringLiteral("__workbenchState")));
-    supressLog(nx::utils::log::Tag(QStringLiteral("__itemMap")));
-    supressLog(QnLog::PERMISSIONS_LOG);
-    //consoleLog("nx::vms::client::desktop::RadassController::Private");
-}
-
-void QnWorkbenchDebugHandler::at_debugControlPanelAction_triggered()
-{
-    QnDebugControlDialog* dialog(new QnDebugControlDialog(mainWindowWidget()));
-    dialog->show();
-}
-
-void QnWorkbenchDebugHandler::at_debugIncrementCounterAction_triggered()
-{
-    qnRuntime->setDebugCounter(qnRuntime->debugCounter() + 1);
-    qDebug() << qnRuntime->debugCounter();
-}
-
-void QnWorkbenchDebugHandler::at_debugDecrementCounterAction_triggered()
-{
-    qnRuntime->setDebugCounter(qnRuntime->debugCounter() - 1);
-    qDebug() << qnRuntime->debugCounter();
-}+#include "workbench_debug_handler.h"
+#include "workbench_debug_handler.h"
+
+#include <QtWidgets/QApplication>
+#include <QtWidgets/QBoxLayout>
+#include <QtWidgets/QLineEdit>
+#include <QtWidgets/QPushButton>
+#include <QtWidgets/QToolButton>
+#include <QtWidgets/QAction>
+
+#include <QtWebKitWidgets/QWebView>
+
+#include <common/common_module.h>
+
+#include <client/client_settings.h>
+#include <client/client_runtime_settings.h>
+
+#include <core/resource_management/resource_pool.h>
+#include <core/resource/media_server_resource.h>
+#include <core/resource/camera_resource.h>
+#include <nx/vms/common/resource/analytics_plugin_resource.h>
+#include <nx/vms/common/resource/analytics_engine_resource.h>
+
+#include <nx/vms/api/analytics/engine_manifest.h>
+
+#include <nx/vms/client/desktop/ui/actions/action_manager.h>
+#include <ui/dialogs/common/dialog.h>
+#include <ui/dialogs/common/message_box.h>
+#include <ui/style/webview_style.h>
+#include <ui/widgets/common/web_page.h>
+#include <ui/widgets/views/resource_list_view.h>
+#include <ui/widgets/main_window.h>
+
+#include <nx/vms/client/desktop/ui/dialogs/debug/animations_control_dialog.h>
+#include <nx/vms/client/desktop/ui/dialogs/debug/applauncher_control_dialog.h>
+#include <nx/vms/client/desktop/custom_settings/dialogs/custom_settings_test_dialog.h>
+#include <nx/vms/client/desktop/interactive_settings/dialogs/interactive_settings_test_dialog.h>
+#include <nx/vms/client/desktop/debug_utils/widgets/palette_widget.h>
+
+#include <finders/test_systems_finder.h>
+#include <finders/system_tiles_test_case.h>
+#include <finders/systems_finder.h>
+
+#include <ui/workbench/workbench_context.h>
+#include <ui/workbench/workbench_welcome_screen.h>
+
+#include <nx/utils/log/log.h>
+#include <nx/utils/log/log_writers.h>
+#include <nx/utils/std/cpp14.h>
+#include <nx/utils/random.h>
+#include <nx/vms/client/desktop/debug_utils/dialogs/credentials_store_dialog.h>
+
+//#if defined(_DEBUG)
+    #define DEBUG_ACTIONS
+//#endif
+
+using namespace nx::vms::client::desktop;
+using namespace nx::vms::client::desktop::ui;
+
+namespace {
+
+class QnWebViewDialog: public QDialog
+{
+    using base_type = QDialog;
+
+public:
+    QnWebViewDialog(QWidget* parent = nullptr):
+        base_type(parent, Qt::Window),
+        m_page(new QnWebPage(this)),
+        m_webView(new QWebView(this)),
+        m_urlLineEdit(new QLineEdit(this))
+    {
+        m_webView->setPage(m_page);
+
+        NxUi::setupWebViewStyle(m_webView);
+
+        QVBoxLayout *layout = new QVBoxLayout(this);
+        layout->setContentsMargins(QMargins());
+        layout->addWidget(m_urlLineEdit);
+        layout->addWidget(m_webView);
+        connect(m_urlLineEdit, &QLineEdit::returnPressed, this, [this]()
+            {
+                m_webView->load(m_urlLineEdit->text());
+            });
+
+        auto paletteWidget = new PaletteWidget(this);
+        paletteWidget->setDisplayPalette(m_webView->palette());
+        layout->addWidget(paletteWidget);
+        connect(paletteWidget, &PaletteWidget::paletteChanged, this,
+            [this, paletteWidget]
+            {
+                m_webView->setPalette(paletteWidget->displayPalette());
+            });
+
+        }
+
+    QString url() const { return m_urlLineEdit->text(); }
+
+    void setUrl(const QString& value)
+    {
+        m_urlLineEdit->setText(value);
+        m_webView->load(QUrl::fromUserInput(value));
+    }
+
+private:
+    QnWebPage* m_page;
+    QWebView* m_webView;
+    QLineEdit* m_urlLineEdit;
+};
+
+//-------------------------------------------------------------------------------------------------
+// QnDebugControlDialog
+
+class QnDebugControlDialog:
+    public QnDialog,
+    public QnWorkbenchContextAware
+{
+    typedef QnDialog base_type;
+
+public:
+    QnDebugControlDialog(QWidget* parent):
+        base_type(parent),
+        QnWorkbenchContextAware(parent)
+    {
+        using namespace nx::vms::client::desktop::ui;
+
+        QVBoxLayout* layout = new QVBoxLayout(this);
+        layout->addWidget(newActionButton(action::DebugDecrementCounterAction));
+        layout->addWidget(newActionButton(action::DebugIncrementCounterAction));
+
+        auto addButton =
+            [this, parent, layout](const QString& name, std::function<void(void)> handler)
+            {
+                auto button = new QPushButton(name, parent);
+                connect(button, &QPushButton::clicked, handler);
+                layout->addWidget(button);
+            };
+
+        addButton("Applaucher control",
+            [this]() { (new QnApplauncherControlDialog(this))->show(); });
+
+        addButton("Animations control",
+            [this]() { (new AnimationsControlDialog(this))->show(); });
+
+        addButton("Credentials",
+            [this]() { (new CredentialsStoreDialog(this))->show(); });
+
+        addButton("Custom Settings Test",
+            [this]() { (new CustomSettingsTestDialog(this))->show(); });
+
+        addButton("Interactive Settings Test",
+            [this]()
+            {
+                const auto dialog = new InteractiveSettingsTestDialog(this);
+                dialog->show();
+            });
+
+        addButton("Web View",
+            [this]()
+            {
+                auto dialog(new QnWebViewDialog(this));
+                //dialog->setUrl("http://localhost:7001");
+                dialog->show();
+            });
+
+        addButton("Toggle default password",
+            [this]()
+            {
+                const auto cameras = resourcePool()->getAllCameras(QnResourcePtr(), true);
+                if (cameras.empty())
+                    return;
+
+                const auto caps = Qn::SetUserPasswordCapability | Qn::IsDefaultPasswordCapability;
+
+                const bool isDefaultPassword = cameras.first()->needsToChangeDefaultPassword();
+
+                for (const auto& camera: cameras)
+                {
+                    // Toggle current option.
+                    if (isDefaultPassword)
+                        camera->setCameraCapabilities(camera->getCameraCapabilities() & ~caps);
+                    else
+                        camera->setCameraCapabilities(camera->getCameraCapabilities() | caps);
+                    camera->savePropertiesAsync();
+                }
+
+            });
+
+        addButton("Palette",
+            [this]()
+            {
+                auto w = new PaletteWidget(this);
+                w->setPalette(qApp->palette());
+                auto messageBox = new QnMessageBox(mainWindowWidget());
+                messageBox->setWindowFlags(Qt::Window);
+                messageBox->addCustomWidget(w);
+                messageBox->addButton(QDialogButtonBox::Ok);
+                messageBox->show();
+            });
+
+        addButton("RandomizePtz",
+            [this]()
+            {
+                QList<Ptz::Capabilities> presets;
+                presets.push_back(Ptz::NoPtzCapabilities);
+                presets.push_back(Ptz::ContinuousZoomCapability);
+                presets.push_back(Ptz::ContinuousZoomCapability | Ptz::ContinuousFocusCapability);
+                presets.push_back(Ptz::ContinuousZoomCapability | Ptz::ContinuousFocusCapability
+                    | Ptz::AuxilaryPtzCapability);
+                presets.push_back(Ptz::ContinuousPanTiltCapabilities);
+                presets.push_back(Ptz::ContinuousPtzCapabilities | Ptz::ContinuousFocusCapability
+                    | Ptz::AuxilaryPtzCapability | Ptz::PresetsPtzCapability);
+
+                for (const auto& camera: resourcePool()->getAllCameras(QnResourcePtr(), true))
+                {
+                    int idx = presets.indexOf(camera->getPtzCapabilities());
+                    if (idx < 0)
+                        idx = 0;
+                    else
+                        idx = (idx + 1) % presets.size();
+
+                    camera->setPtzCapabilities(presets[idx]);
+                }
+            });
+
+        addButton("Resource Pool",
+            [this]()
+            {
+                auto messageBox = new QnMessageBox(mainWindowWidget());
+                messageBox->setWindowFlags(Qt::Window);
+
+                messageBox->addCustomWidget(new QnResourceListView(resourcePool()->getResources(),
+                    QnResourceListView::SortByNameOption,
+                    messageBox));
+                messageBox->addButton(QDialogButtonBox::Ok);
+                messageBox->show();
+            });
+
+        addButton("Tiles tests",
+            [this]()
+            {
+                runTilesTest();
+                close();
+            });
+
+        // ATTENTION: Analytics-related code below is able to compile, but doesn't work properly.
+        // If it is still needed after the change of analytics data storage layout in the database,
+        // it should be reworked.
+        addButton("Generate Analytics Plugins and Engines",
+            [this]()
+            {
+                const QJsonObject kEngineSettingsModel = QJsonDocument::fromJson(R"json(
+                    {
+                        "items": [
+                            {
+                                "type": "GroupBox",
+                                "caption": "General",
+                                "items": [
+                                    {
+                                        "type": "TextField",
+                                        "name": "description",
+                                        "caption": "Description"
+                                    },
+                                    {
+                                        "type": "ComboBox",
+                                        "name": "networkType",
+                                        "caption": "Neural Network Type",
+                                        "defaultValue": "Type 1",
+                                        "range": ["Type 1", "Type 2", "Type 3"]
+                                    }
+                                ]
+                            }
+                        ]
+                    }
+                )json").object();
+
+                const QJsonObject kDeviceAgentSettingsModel = QJsonDocument::fromJson(R"json(
+                    {
+                        "items": [
+                            {
+                                "type": "GroupBox",
+                                "caption": "Detection",
+                                "items": [
+                                    {
+                                        "type": "CheckBox",
+                                        "name": "detectFaces",
+                                        "caption": "Detect Faces",
+                                        "defaultValue": true
+                                    },
+                                    {
+                                        "type": "CheckBox",
+                                        "name": "detectPeople",
+                                        "caption": "Detect People",
+                                        "defaultValue": true
+                                    },
+                                    {
+                                        "type": "CheckBox",
+                                        "name": "detectCars",
+                                        "caption": "Detect Cars",
+                                        "defaultValue": true
+                                    }
+                                ]
+                            }
+                        ]
+                    }
+                )json").object();
+
+                using namespace nx::vms::common;
+                using namespace nx::vms::api::analytics;
+
+                auto addPlugin =
+                    [&](const QnUuid& id, const QString& name)
+                    {
+                        PluginManifest manifest;
+                        manifest.id = id.toString();
+                        manifest.name = name;
+                        manifest.engineSettingsModel = kEngineSettingsModel;
+
+                        AnalyticsPluginResourcePtr plugin{
+                            new AnalyticsPluginResource(commonModule())};
+                        plugin->setId(id);
+                        plugin->setName(name);
+                        plugin->setManifest(manifest);
+
+                        resourcePool()->addResource(plugin);
+                        return plugin;
+                    };
+
+                auto addEngine =
+                    [&](const QnUuid& id, const QString& name, const QnResourcePtr& parent)
+                    {
+                        EngineManifest manifest;
+                        manifest.deviceAgentSettingsModel = kDeviceAgentSettingsModel;
+
+                        AnalyticsEngineResourcePtr engine{
+                            new AnalyticsEngineResource(commonModule())};
+                        engine->setId(id);
+                        engine->setParentId(parent->getId());
+                        engine->setName(name);
+                        engine->setManifest(manifest);
+
+                        resourcePool()->addResource(engine);
+                        return engine;
+                    };
+
+                const auto plugin1 = addPlugin(
+                    QnUuid("{c302e227-3631-4ce4-9acc-ed481661ce4d}"), "Plugin 1");
+                const auto plugin2 = addPlugin(
+                    QnUuid("{fce51681-bc44-4d0c-966b-12f8cf39d2f9}"), "Plugin 2");
+
+                addEngine(QnUuid("{f31e58e7-abc5-4813-ba83-fde0375a98cd}"), "Engine 1", plugin1);
+                addEngine(QnUuid("{f31e58e7-abc5-4813-ba83-fde0375a98ce}"), "Engine 2", plugin1);
+                addEngine(QnUuid("{f31e58e7-abc5-4813-ba83-fde0375a98cf}"), "Engine 3", plugin2);
+            });
+
+        addButton("Generate analytics manifests",
+            [this]()
+            {
+                auto servers = resourcePool()->getAllServers(Qn::AnyStatus);
+                if (servers.empty())
+                    return;
+
+                int serverIndex = 0;
+
+                for (int i = 0; i < 5; ++i)
+                {
+                    nx::vms::api::analytics::EngineManifest manifest;
+                    for (int j = 0; j < 3; ++j)
+                    {
+                        nx::vms::api::analytics::EventType eventType;
+                        eventType.id = "";
+                        eventType.name.value = lm("Event %1").arg(j);
+                        eventType.name.localization["ru_RU"] = lm("Russian %1").arg(j);
+                        manifest.eventTypes.push_back(eventType);
+                    }
+
+                    auto server = servers[serverIndex];
+                    auto manifests = server->analyticsDrivers();
+                    manifests.push_back(manifest);
+                    server->setAnalyticsDrivers(manifests);
+                    server->savePropertiesAsync();
+
+                    serverIndex = (serverIndex + 1) % servers.size();
+                }
+
+                for (auto server: servers)
+                {
+                    // TODO: #sivanov: Get rid of the term "driver".
+                    auto drivers = server->analyticsDrivers();
+
+                    // Some devices will not have an Engine.
+                    drivers.push_back(nx::vms::api::analytics::EngineManifest());
+
+                    for (auto camera: resourcePool()->getAllCameras(server, true))
+                    {
+                        const auto randomDriver = nx::utils::random::choice(drivers);
+                        QSet<QString> eventTypeIds;
+                        for (const auto& eventType: randomDriver.eventTypes)
+                            eventTypeIds.insert(eventType.id);
+
+                        camera->setSupportedAnalyticsEventTypeIds(QnUuid(), eventTypeIds);
+
+                        camera->savePropertiesAsync();
+                    }
+                }
+            });
+
+        addButton("Clear analytics manifests",
+            [this]()
+            {
+                for (auto camera: resourcePool()->getAllCameras({}))
+                {
+                    camera->setSupportedAnalyticsEventTypeIds(QnUuid(), {});
+                    camera->savePropertiesAsync();
+                }
+
+                for (auto server: resourcePool()->getAllServers(Qn::AnyStatus))
+                {
+                    server->setAnalyticsDrivers({});
+                    server->savePropertiesAsync();
+                }
+            });
+    }
+
+private:
+    QToolButton* newActionButton(action::IDType actionId, QWidget* parent = nullptr)
+    {
+        QToolButton* button = new QToolButton(parent);
+        button->setDefaultAction(action(actionId));
+        button->setToolButtonStyle(Qt::ToolButtonTextOnly);
+        return button;
+    }
+
+    static QnSystemTilesTestCase* s_tilesTests;
+
+    void runTilesTest()
+    {
+        if (!qnRuntime->isDesktopMode())
+            return;
+
+        if (!s_tilesTests)
+        {
+            static constexpr auto kSomeFarPriority = 1000;
+            const auto testSystemsFinder = new QnTestSystemsFinder(qnSystemsFinder);
+            qnSystemsFinder->addSystemsFinder(testSystemsFinder, kSomeFarPriority);
+
+            s_tilesTests = new QnSystemTilesTestCase(testSystemsFinder, this);
+
+            const auto welcomeScreen = mainWindow()->welcomeScreen();
+
+            connect(s_tilesTests, &QnSystemTilesTestCase::openTile,
+                welcomeScreen, &QnWorkbenchWelcomeScreen::openTile);
+            connect(s_tilesTests, &QnSystemTilesTestCase::switchPage,
+                welcomeScreen, &QnWorkbenchWelcomeScreen::switchPage);
+            connect(s_tilesTests, &QnSystemTilesTestCase::collapseExpandedTile, this,
+                [welcomeScreen]() { emit welcomeScreen->openTile(QString()); });
+            connect(s_tilesTests, &QnSystemTilesTestCase::restoreApp, this,
+                [this]()
+                {
+                    const auto maximizeAction = action(action::FullscreenAction);
+                    if (maximizeAction->isChecked())
+                        maximizeAction->toggle();
+                });
+            connect(s_tilesTests, &QnSystemTilesTestCase::makeFullscreen, this,
+                [this]()
+                {
+                    const auto maximizeAction = action(action::FullscreenAction);
+                    if (!maximizeAction->isChecked())
+                        maximizeAction->toggle();
+                });
+
+            connect(s_tilesTests, &QnSystemTilesTestCase::messageChanged,
+                welcomeScreen, &QnWorkbenchWelcomeScreen::setMessage);
+        }
+
+        s_tilesTests->runTestSequence(QnTileTest::First);
+    }
+};
+
+QnSystemTilesTestCase *QnDebugControlDialog::s_tilesTests = nullptr;
+
+} // namespace
+
+//------------------------------------------------------------------------------------------------
+// QnWorkbenchDebugHandler
+
+QnWorkbenchDebugHandler::QnWorkbenchDebugHandler(QObject *parent):
+    base_type(parent),
+    QnWorkbenchContextAware(parent)
+{
+    #if defined(DEBUG_ACTIONS)
+        // TODO: #sivanov #High Remove before release.
+        qDebug() << "------------- Debug actions ARE ACTIVE -------------";
+        connect(action(action::DebugControlPanelAction), &QAction::triggered, this,
+            &QnWorkbenchDebugHandler::at_debugControlPanelAction_triggered);
+        connect(action(action::DebugIncrementCounterAction), &QAction::triggered, this,
+            &QnWorkbenchDebugHandler::at_debugIncrementCounterAction_triggered);
+        connect(action(action::DebugDecrementCounterAction), &QAction::triggered, this,
+            &QnWorkbenchDebugHandler::at_debugDecrementCounterAction_triggered);
+    #endif
+
+    auto supressLog =
+        [](const nx::utils::log::Tag& tag)
+        {
+            nx::utils::log::addLogger(
+                std::make_unique<nx::utils::log::Logger>(
+                    std::set<nx::utils::log::Tag>{tag},
+                    nx::utils::log::Level::none,
+                    std::make_unique<nx::utils::log::StdOut>()));
+        };
+
+    auto consoleLog =
+        [](const nx::utils::log::Tag& tag)
+        {
+            nx::utils::log::addLogger(
+                std::make_unique<nx::utils::log::Logger>(
+                    std::set<nx::utils::log::Tag>{tag},
+                    nx::utils::log::Level::verbose,
+                    std::make_unique<nx::utils::log::StdOut>()));
+        };
+
+    // TODO: Constants kWorkbenchStateTag, kItemMapTag and kFreeSlotTag should be used instead.
+    supressLog(nx::utils::log::Tag(QStringLiteral("__freeSlot")));
+    supressLog(nx::utils::log::Tag(QStringLiteral("__workbenchState")));
+    supressLog(nx::utils::log::Tag(QStringLiteral("__itemMap")));
+    supressLog(QnLog::PERMISSIONS_LOG);
+    //consoleLog("nx::vms::client::desktop::RadassController::Private");
+}
+
+void QnWorkbenchDebugHandler::at_debugControlPanelAction_triggered()
+{
+    QnDebugControlDialog* dialog(new QnDebugControlDialog(mainWindowWidget()));
+    dialog->show();
+}
+
+void QnWorkbenchDebugHandler::at_debugIncrementCounterAction_triggered()
+{
+    qnRuntime->setDebugCounter(qnRuntime->debugCounter() + 1);
+    qDebug() << qnRuntime->debugCounter();
+}
+
+void QnWorkbenchDebugHandler::at_debugDecrementCounterAction_triggered()
+{
+    qnRuntime->setDebugCounter(qnRuntime->debugCounter() - 1);
+    qDebug() << qnRuntime->debugCounter();
+}