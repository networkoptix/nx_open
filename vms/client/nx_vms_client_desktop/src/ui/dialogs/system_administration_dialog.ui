<?xml version="1.0" encoding="UTF-8"?>
<ui version="4.0">
 <class>QnSystemAdministrationDialog</class>
 <widget class="QDialog" name="QnSystemAdministrationDialog">
  <property name="geometry">
   <rect>
    <x>0</x>
    <y>0</y>
    <width>800</width>
<<<<<<< HEAD
    <height>750</height>
=======
    <height>720</height>
>>>>>>> bb48e38c
   </rect>
  </property>
  <property name="windowTitle">
   <string>System Administration</string>
  </property>
  <layout class="QVBoxLayout" name="verticalLayout" stretch="1,0,0">
   <property name="spacing">
    <number>0</number>
   </property>
   <property name="leftMargin">
    <number>0</number>
   </property>
   <property name="topMargin">
    <number>0</number>
   </property>
   <property name="rightMargin">
    <number>0</number>
   </property>
   <property name="bottomMargin">
    <number>0</number>
   </property>
   <item>
    <widget class="QTabWidget" name="tabWidget"/>
   </item>
   <item>
    <widget class="Line" name="line">
     <property name="orientation">
      <enum>Qt::Horizontal</enum>
     </property>
    </widget>
   </item>
   <item>
    <widget class="QDialogButtonBox" name="buttonBox">
     <property name="orientation">
      <enum>Qt::Horizontal</enum>
     </property>
     <property name="standardButtons">
      <set>QDialogButtonBox::Apply|QDialogButtonBox::Cancel|QDialogButtonBox::Ok</set>
     </property>
    </widget>
   </item>
  </layout>
 </widget>
 <resources/>
 <connections/>
</ui><|MERGE_RESOLUTION|>--- conflicted
+++ resolved
@@ -7,11 +7,7 @@
     <x>0</x>
     <y>0</y>
     <width>800</width>
-<<<<<<< HEAD
-    <height>750</height>
-=======
     <height>720</height>
->>>>>>> bb48e38c
    </rect>
   </property>
   <property name="windowTitle">
