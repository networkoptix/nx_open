#pragma once

#include <QtCore/QObject>
#include <QtCore/QUrl>
#include <QtCore/QStringList>
#include <QtGui/QColor>

#include <common/common_meta_types.h>
#include <core/resource/resource_display_info.h>
#include <client/client_globals.h>
#include <client/client_model_types.h>
#include <client/client_connection_data.h>
#include <client_core/local_connection_data.h>
#include <health/system_health.h>
#include <ui/workbench/workbench_pane_settings.h>
#include <utils/common/app_info.h>
#include <utils/common/property_storage.h>

#include <nx/vms/client/desktop/export/settings/export_media_persistent_settings.h>
#include <nx/vms/client/desktop/export/settings/export_layout_persistent_settings.h>
#include <nx/utils/singleton.h>
#include <nx/utils/uuid.h>
#include <nx/vms/api/data/software_version.h>
#include <nx/update/update_information.h>

struct QnStartupParameters;
class QSettings;

class QnClientSettings: public QnPropertyStorage, public Singleton<QnClientSettings>
{
    Q_OBJECT
    typedef QnPropertyStorage base_type;

public:
    enum Variable {
        /** Maximum number of items that is allowed on the scene. */
        MAX_SCENE_VIDEO_ITEMS,

        /** Maximum number of items that is allowed during the preview search. */
        MAX_PREVIEW_SEARCH_ITEMS,

        DOWNMIX_AUDIO,
        AUDIO_VOLUME,
        MEDIA_FOLDER,
        EXTRA_MEDIA_FOLDERS,
        WORKBENCH_STATES,
        LICENSE_WARNING_STATES,

        LAST_DATABASE_BACKUP_DIR,
        LAST_SCREENSHOT_DIR,
        LAST_RECORDING_DIR,
        LAST_EXPORT_DIR,
        LAST_DOWNLOAD_DIR,

        LAST_USED_CONNECTION,
        CUSTOM_CONNECTIONS,

        LOCALE,

        /** Url for get to updates.json. */
        UPDATE_FEED_URL,

        /**
         * Url to update combiner.
         * It overrides value in QnAppInfo::updateGeneratorUrl()
         */
        UPDATE_COMBINER_URL,

        /** ??? // TODO: #dklychkov */
        ALTERNATIVE_UPDATE_SERVERS,


        /** Latest known update info. */
        UPDATE_DELIVERY_INFO,

        /** Estimated update delivery date (in msecs since epoch). */
        UPDATE_DELIVERY_DATE,

        /** Do not show update notification for the selected version. */
        IGNORED_UPDATE_VERSION,

        TOUR_CYCLE_TIME,

        /** Show extra information in tree - ip addresses, user name, videowall screen layouts. */
        EXTRA_INFO_IN_TREE,

        TIME_MODE,

        CREATE_FULL_CRASH_DUMP,

        WORKBENCH_PANES,

        POPUP_SYSTEM_HEALTH,

        AUTO_START,

        /** Auto-login to the last connected server. */
        AUTO_LOGIN,

        /** Filter value for network connections in the statistics widget. */
        STATISTICS_NETWORK_FILTER,

        /** Last used value for the 'Keep aspect ratio' flag in the layout settings. */
        LAYOUT_KEEP_ASPECT_RATIO,

        /** Last used path for the layout backgrounds */
        BACKGROUNDS_FOLDER,

        /**
         * When "Info" mode is enabled on cameras, full info will be displayed even without hover.
         */
        SHOW_FULL_INFO,

        /**
         * "Info" mode will be enabled by default on newly opened cameras.
         */
        SHOW_INFO_BY_DEFAULT,

        /** Allow double buffering for openGL context */
        GL_DOUBLE_BUFFER,

        /** Allow blur on video items. */
        GL_BLUR,

        TIMESTAMP_CORNER,

        USER_IDLE_TIMEOUT_MSECS,

        /** Unique id for this PC for videowall construction. */
        PC_UUID,

        /** Full set of background options. */
        BACKGROUND_IMAGE,

        LOG_LEVEL,

        /** Initial and maximal live buffer lengths, in milliseconds. */
        INITIAL_LIVE_BUFFER_MSECS,
        MAXIMUM_LIVE_BUFFER_MSECS,

        LAST_LOCAL_CONNECTION_URL,
        KNOWN_SERVER_URLS,

        // Force client to reconnect only to the same server it was connected to.
        STICKY_RECONNECT,

        EXPORT_MEDIA_SETTINGS,
        EXPORT_LAYOUT_SETTINGS,
        EXPORT_BOOKMARK_SETTINGS,
        LAST_EXPORT_MODE,

        DETECTED_OBJECT_DISPLAY_SETTINGS,

        /** Version of the latest read and accepted EULA. */
        ACCEPTED_EULA_VERSION,
        ALLOW_MT_DECODING,
        FORCE_MT_DECODING,

        ALL_LAYOUTS_SELECTION_DIALOG_MODE, //< Tree mode in MultipleLayoutSelectionDialog.

        // Upload state for ServerUpdateTool.
        SYSTEM_UPDATER_STATE,

        SAVE_CREDENTIALS_ALLOWED,

        // Automatically limit FPS.
        AUTO_FPS_LIMIT,

        SHOW_FISHEYE_CALIBRATION_GRID,

        /** Whether hardware video decoding is used, if available. */
        HARDWARE_DECODING_ENABLED,

<<<<<<< HEAD
        /** Maximux size for hardware decoders. */
        MAX_HARDWARE_DECODERS,
=======
        /** Whether old-style PTZ aim overlay is enabled. */
        PTZ_AIM_OVERLAY_ENABLED,

        /** [Support] Whether "Browse Logs" button is visible on Advanced page of Local Settings. */
        BROWSE_LOGS_VISIBLE,
>>>>>>> 1932d467

        VARIABLE_COUNT
    };

    QnClientSettings(const QnStartupParameters& startupParameters, QObject* parent = nullptr);
    virtual ~QnClientSettings();

    void load();
    bool save();

    /**
     * @brief isWritable    Check if settings storage is available for writing.
     * @returns             True if settings can be saved.
     */
    bool isWritable() const;
    QSettings* rawSettings();

    /**
     * Execute settings migration.
     */
    void migrate();

signals:
    void saved();

protected:
    virtual void updateValuesFromSettings(QSettings *settings, const QList<int> &ids) override;

    virtual QVariant readValueFromSettings(QSettings *settings, int id,
        const QVariant& defaultValue) const override;
    virtual void writeValueToSettings(QSettings *settings, int id,
        const QVariant& value) const override;

    virtual UpdateStatus updateValue(int id, const QVariant &value) override;

private:
    using ExportMediaSettings = nx::vms::client::desktop::ExportMediaPersistentSettings;
    using ExportLayoutSettings = nx::vms::client::desktop::ExportLayoutPersistentSettings;

    QN_BEGIN_PROPERTY_STORAGE(VARIABLE_COUNT)
        QN_DECLARE_RW_PROPERTY(int,                         maxSceneVideoItems,     setMaxSceneVideoItems,      MAX_SCENE_VIDEO_ITEMS,      24)
        QN_DECLARE_RW_PROPERTY(int,                         maxPreviewSearchItems,  setMaxPreviewSearchItems,   MAX_PREVIEW_SEARCH_ITEMS,   16)
        QN_DECLARE_RW_PROPERTY(bool,                        isAudioDownmixed,       setAudioDownmixed,          DOWNMIX_AUDIO,              false)
        QN_DECLARE_RW_PROPERTY(qreal,                       audioVolume,            setAudioVolume,             AUDIO_VOLUME,               1.0)
        QN_DECLARE_RW_PROPERTY(QString,                     mediaFolder,            setMediaFolder,             MEDIA_FOLDER,               QString())
        QN_DECLARE_RW_PROPERTY(QStringList,                 extraMediaFolders,      setExtraMediaFolders,       EXTRA_MEDIA_FOLDERS,        QStringList())
        QN_DECLARE_RW_PROPERTY(QString,                     lastDatabaseBackupDir,  setLastDatabaseBackupDir,   LAST_DATABASE_BACKUP_DIR,   QString())
        QN_DECLARE_RW_PROPERTY(QString,                     lastScreenshotDir,      setLastScreenshotDir,       LAST_SCREENSHOT_DIR,        QString())
        QN_DECLARE_RW_PROPERTY(QString,                     lastRecordingDir,       setLastRecordingDir,        LAST_RECORDING_DIR,         QString())
        QN_DECLARE_RW_PROPERTY(QString,                     lastExportDir,          setLastExportDir,           LAST_EXPORT_DIR,            QString())
        QN_DECLARE_RW_PROPERTY(QString,                     lastDownloadDir,        setLastDownloadDir,         LAST_DOWNLOAD_DIR,          QString())
        QN_DECLARE_RW_PROPERTY(QnWorkbenchStateList,        workbenchStates,        setWorkbenchStates,         WORKBENCH_STATES,           QnWorkbenchStateList())
        QN_DECLARE_RW_PROPERTY(QnLicenseWarningStateHash,   licenseWarningStates,   setLicenseWarningStates,    LICENSE_WARNING_STATES,     QnLicenseWarningStateHash())
        QN_DECLARE_RW_PROPERTY(QnConnectionData,            lastUsedConnection,     setLastUsedConnection,      LAST_USED_CONNECTION,       QnConnectionData())
        QN_DECLARE_RW_PROPERTY(QString,                     lastLocalConnectionUrl, setLastLocalConnectionUrl,  LAST_LOCAL_CONNECTION_URL,  QString())
        QN_DECLARE_RW_PROPERTY(QnConnectionDataList,        customConnections,      setCustomConnections,       CUSTOM_CONNECTIONS,         QnConnectionDataList())
        QN_DECLARE_RW_PROPERTY(QString,                     locale,                 setLocale,                  LOCALE,                     QnAppInfo::defaultLanguage())

        /* Updates-related settings */
        QN_DECLARE_RW_PROPERTY(QVariantList,                alternativeUpdateServers,   setAlternativeUpdateServers,    ALTERNATIVE_UPDATE_SERVERS, QVariantList())
        QN_DECLARE_RW_PROPERTY(nx::vms::api::SoftwareVersion, ignoredUpdateVersion, setIgnoredUpdateVersion,    IGNORED_UPDATE_VERSION,     {})
        QN_DECLARE_RW_PROPERTY(nx::update::UpdateDeliveryInfo, updateDeliveryInfo,       setUpdateDeliveryInfo, UPDATE_DELIVERY_INFO,         nx::update::UpdateDeliveryInfo())
        QN_DECLARE_RW_PROPERTY(qint64,                      updateDeliveryDate,     setUpdateDeliveryDate,      UPDATE_DELIVERY_DATE,       0)

        QN_DECLARE_RW_PROPERTY(int,                         tourCycleTime,          setTourCycleTime,           TOUR_CYCLE_TIME,            4000)
        QN_DECLARE_RW_PROPERTY(Qn::ResourceInfoLevel,       extraInfoInTree,        setExtraInfoInTree,         EXTRA_INFO_IN_TREE,         Qn::RI_NameOnly)
        QN_DECLARE_RW_PROPERTY(Qn::TimeMode,                timeMode,               setTimeMode,                TIME_MODE,                  Qn::ServerTimeMode)
        QN_DECLARE_R_PROPERTY (bool,                        createFullCrashDump,                                CREATE_FULL_CRASH_DUMP,     false)
        // This was renamed in 4.0 to prevent reuse of 3.x settings (WORKBENCH_PANES : paneSettings -> paneStateSettings).
        QN_DECLARE_RW_PROPERTY(QnPaneSettingsMap,           paneStateSettings,      setPaneStateSettings,       WORKBENCH_PANES,            Qn::defaultPaneSettings())
        QN_DECLARE_RW_PROPERTY(QSet<QnSystemHealth::MessageType>, popupSystemHealth, setPopupSystemHealth,      POPUP_SYSTEM_HEALTH,        QnSystemHealth::allVisibleMessageTypes().toSet())
        QN_DECLARE_RW_PROPERTY(bool,                        autoStart,              setAutoStart,               AUTO_START,                 false)
        QN_DECLARE_RW_PROPERTY(bool,                        autoLogin,              setAutoLogin,               AUTO_LOGIN,                 false)
        QN_DECLARE_R_PROPERTY (int,                         statisticsNetworkFilter,                            STATISTICS_NETWORK_FILTER,  1)
        QN_DECLARE_RW_PROPERTY(bool,                        layoutKeepAspectRatio,  setLayoutKeepAspectRatio,   LAYOUT_KEEP_ASPECT_RATIO,   true)
        QN_DECLARE_RW_PROPERTY(QString,                     backgroundsFolder,      setBackgroundsFolder,       BACKGROUNDS_FOLDER,         QString())
        QN_DECLARE_RW_PROPERTY(bool,                        showFullInfo,           setShowFullInfo,            SHOW_FULL_INFO,             false);
        QN_DECLARE_RW_PROPERTY(bool,                        showInfoByDefault,      setShowInfoByDefault,       SHOW_INFO_BY_DEFAULT,       false);
        QN_DECLARE_RW_PROPERTY(bool,                        isGlDoubleBuffer,       setGLDoubleBuffer,          GL_DOUBLE_BUFFER,           true)
        QN_DECLARE_RW_PROPERTY(bool,                        isGlBlurEnabled,        setGlBlurEnabled,           GL_BLUR,                    true)
        QN_DECLARE_RW_PROPERTY(quint64,                     userIdleTimeoutMSecs,   setUserIdleTimeoutMSecs,    USER_IDLE_TIMEOUT_MSECS,    0)
        QN_DECLARE_RW_PROPERTY(ExportMediaSettings,         exportMediaSettings,    setExportMediaSettings,     EXPORT_MEDIA_SETTINGS,      ExportMediaSettings())
        QN_DECLARE_RW_PROPERTY(ExportLayoutSettings,        exportLayoutSettings,   setExportLayoutSettings,    EXPORT_LAYOUT_SETTINGS,     ExportLayoutSettings())
        QN_DECLARE_RW_PROPERTY(ExportMediaSettings,         exportBookmarkSettings, setExportBookmarkSettings,  EXPORT_BOOKMARK_SETTINGS,   ExportMediaSettings({nx::vms::client::desktop::ExportOverlayType::bookmark}))
        QN_DECLARE_RW_PROPERTY(QString,                     lastExportMode,         setLastExportMode,          LAST_EXPORT_MODE,           lit("media"))
        QN_DECLARE_RW_PROPERTY(QnBackgroundImage,           backgroundImage,        setBackgroundImage,         BACKGROUND_IMAGE,           QnBackgroundImage::defaultBackground())
        QN_DECLARE_RW_PROPERTY(QnUuid,                      pcUuid,                 setPcUuid,                  PC_UUID,                    QnUuid())
        QN_DECLARE_R_PROPERTY(bool,                         stickReconnectToServer,                             STICKY_RECONNECT,           false)
        QN_DECLARE_RW_PROPERTY(QString,                     logLevel,               setLogLevel,                LOG_LEVEL,                  QLatin1String("none"))
        QN_DECLARE_RW_PROPERTY(int,                         initialLiveBufferMs,    setInitialLiveBufferMs,     INITIAL_LIVE_BUFFER_MSECS,  50)
        QN_DECLARE_RW_PROPERTY(int,                         maximumLiveBufferMs,    setMaximumLiveBufferMs,     MAXIMUM_LIVE_BUFFER_MSECS,  500)
        QN_DECLARE_RW_PROPERTY(QString,                     detectedObjectDisplaySettings, setDetectedObjectDisplaySettings, DETECTED_OBJECT_DISPLAY_SETTINGS, QString())

        // Was used earlier. Kept to migrate old settings.
        QN_DECLARE_RW_PROPERTY(QList<QUrl>,                 knownServerUrls,        setKnownServerUrls,         KNOWN_SERVER_URLS,          QList<QUrl>())
        QN_DECLARE_RW_PROPERTY(int,                         acceptedEulaVersion,    setAcceptedEulaVersion,     ACCEPTED_EULA_VERSION,      0)

        QN_DECLARE_RW_PROPERTY(bool, allLayoutsSelectionDialogMode, setAllLayoutsSelectionDialogMode, ALL_LAYOUTS_SELECTION_DIALOG_MODE, 0)
        QN_DECLARE_RW_PROPERTY(QString, systemUpdaterState, setSystemUpdaterState, SYSTEM_UPDATER_STATE, 0)

        // Disable mt decoding if false, enable auto select if true
        QN_DECLARE_R_PROPERTY(bool,                         allowMtDecoding,                                    ALLOW_MT_DECODING,          true)

        // Always force MT decoding if true
        QN_DECLARE_R_PROPERTY(bool,                         forceMtDecoding,                                    FORCE_MT_DECODING,          false)

        QN_DECLARE_R_PROPERTY(bool, saveCredentialsAllowed, SAVE_CREDENTIALS_ALLOWED, true)

        QN_DECLARE_RW_PROPERTY(bool, isAutoFpsLimit, setAutoFpsLimit, AUTO_FPS_LIMIT, false)
        QN_DECLARE_RW_PROPERTY(bool, isFisheyeCalibrationGridShown, setFisheyeCalibrationGridShown, SHOW_FISHEYE_CALIBRATION_GRID, false)
        QN_DECLARE_RW_PROPERTY(bool, isHardwareDecodingEnabled, setHardwareDecodingEnabled, HARDWARE_DECODING_ENABLED, false)
<<<<<<< HEAD
        QN_DECLARE_RW_PROPERTY(int, maxHardwareDecoders, setMaxHardwareDecoders, MAX_HARDWARE_DECODERS, 8)
=======
        QN_DECLARE_RW_PROPERTY(bool, isPtzAimOverlayEnabled, setPtzAimOverlatyEnabled, PTZ_AIM_OVERLAY_ENABLED, true)

        QN_DECLARE_R_PROPERTY(bool, isBrowseLogsVisible, BROWSE_LOGS_VISIBLE, true)
>>>>>>> 1932d467

    QN_END_PROPERTY_STORAGE()

    void migrateKnownServerConnections();

private:
    const bool m_readOnly;
    QSettings* m_settings;
    bool m_loading = true;
};


#define qnSettings (QnClientSettings::instance())<|MERGE_RESOLUTION|>--- conflicted
+++ resolved
@@ -171,16 +171,14 @@
         /** Whether hardware video decoding is used, if available. */
         HARDWARE_DECODING_ENABLED,
 
-<<<<<<< HEAD
+        /** Whether old-style PTZ aim overlay is enabled. */
+        PTZ_AIM_OVERLAY_ENABLED,
+
+        /** [Support] Whether "Browse Logs" button is visible on Advanced page of Local Settings. */
+        BROWSE_LOGS_VISIBLE,
+
         /** Maximux size for hardware decoders. */
         MAX_HARDWARE_DECODERS,
-=======
-        /** Whether old-style PTZ aim overlay is enabled. */
-        PTZ_AIM_OVERLAY_ENABLED,
-
-        /** [Support] Whether "Browse Logs" button is visible on Advanced page of Local Settings. */
-        BROWSE_LOGS_VISIBLE,
->>>>>>> 1932d467
 
         VARIABLE_COUNT
     };
@@ -292,13 +290,11 @@
         QN_DECLARE_RW_PROPERTY(bool, isAutoFpsLimit, setAutoFpsLimit, AUTO_FPS_LIMIT, false)
         QN_DECLARE_RW_PROPERTY(bool, isFisheyeCalibrationGridShown, setFisheyeCalibrationGridShown, SHOW_FISHEYE_CALIBRATION_GRID, false)
         QN_DECLARE_RW_PROPERTY(bool, isHardwareDecodingEnabled, setHardwareDecodingEnabled, HARDWARE_DECODING_ENABLED, false)
-<<<<<<< HEAD
+        QN_DECLARE_RW_PROPERTY(bool, isPtzAimOverlayEnabled, setPtzAimOverlatyEnabled, PTZ_AIM_OVERLAY_ENABLED, true)
+
+        QN_DECLARE_R_PROPERTY(bool, isBrowseLogsVisible, BROWSE_LOGS_VISIBLE, true)
+		
         QN_DECLARE_RW_PROPERTY(int, maxHardwareDecoders, setMaxHardwareDecoders, MAX_HARDWARE_DECODERS, 8)
-=======
-        QN_DECLARE_RW_PROPERTY(bool, isPtzAimOverlayEnabled, setPtzAimOverlatyEnabled, PTZ_AIM_OVERLAY_ENABLED, true)
-
-        QN_DECLARE_R_PROPERTY(bool, isBrowseLogsVisible, BROWSE_LOGS_VISIBLE, true)
->>>>>>> 1932d467
 
     QN_END_PROPERTY_STORAGE()
 
