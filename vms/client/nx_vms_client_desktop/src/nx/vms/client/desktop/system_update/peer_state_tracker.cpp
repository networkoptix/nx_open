#include "peer_state_tracker.h"

#include <nx_ec/ec_proto_version.h>
#include <api/global_settings.h>
#include <common/common_module.h>
#include <core/resource_management/resource_pool.h>
#include <core/resource/media_server_resource.h>
#include <network/system_helpers.h>
#include <nx/utils/app_info.h>
#include <nx/utils/log/log.h>
#include <ui/workbench/workbench_context.h>
#include "client_update_tool.h"

namespace nx::vms::client::desktop {

PeerStateTracker::PeerStateTracker(QObject* parent):
    base_type(parent),
    QnWorkbenchContextAware(parent)
{

}

void PeerStateTracker::setResourceFeed(QnResourcePool* pool)
{
    QObject::disconnect(m_onAddedResource);
    QObject::disconnect(m_onRemovedResource);

<<<<<<< HEAD
    for (auto item: m_items)
        emit itemRemoved(item);

    if (m_clientItem)
    {
        emit itemRemoved(m_clientItem);
        m_clientItem.reset();
    }

=======
    /// Reversing item list just to make sure we remove rows from the table from last to first.
    for (auto it = m_items.rbegin(); it != m_items.rend(); ++it)
        emit itemRemoved(*it);
>>>>>>> bf23df1d
    m_items.clear();
    m_activeServers.clear();

    if (!pool)
    {
        NX_DEBUG(this, "setResourceFeed() got nullptr resource pool");
        return;
    }

    auto systemId = helpers::currentSystemLocalId(commonModule());
    if (systemId.isNull())
    {
        NX_DEBUG(this, "setResourceFeed() got null system id");
        return;
    }

    NX_DEBUG(this, "setResourceFeed() attaching to resource pool. Current systemId=%1", systemId);

    addItemForClient();
    const auto allServers = pool->getAllServers(Qn::AnyStatus);
    for (const QnMediaServerResourcePtr& server: allServers)
        atResourceAdded(server);

    m_onAddedResource = connect(pool, &QnResourcePool::resourceAdded,
        this, &PeerStateTracker::atResourceAdded);
    m_onRemovedResource = connect(pool, &QnResourcePool::resourceRemoved,
        this, &PeerStateTracker::atResourceRemoved);
}

UpdateItemPtr PeerStateTracker::findItemById(QnUuid id) const
{
    for (const auto& item: m_items)
    {
        if (item->id == id)
            return item;
    }
    return nullptr;
}

UpdateItemPtr PeerStateTracker::findItemByRow(int row) const
{
    if (row < 0 || row >= m_items.size())
        return nullptr;
    return m_items[row];
}

int PeerStateTracker::peersCount() const
{
    return m_items.size();
}

QnMediaServerResourcePtr PeerStateTracker::getServer(const UpdateItemPtr& item) const
{
    if (!item)
        return QnMediaServerResourcePtr();
    return resourcePool()->getResourceById<QnMediaServerResource>(item->id);
}

QnMediaServerResourcePtr PeerStateTracker::getServer(QnUuid id) const
{
    return getServer(findItemById(id));
}

QnUuid PeerStateTracker::getClientPeerId() const
{
    NX_ASSERT(m_clientItem);
    return m_clientItem->id;
}

nx::utils::SoftwareVersion PeerStateTracker::lowestInstalledVersion()
{
    nx::utils::SoftwareVersion result;
    for (const auto& item: m_items)
    {
        const auto& server = getServer(item);
        if (server)
        {
            const auto status = server->getStatus();
            if (status == Qn::Offline || status == Qn::Unauthorized)
                continue;
        }

        if (item->version.isNull())
            continue;

        if (item->version < result || result.isNull())
            result = item->version;
    }

    return result;
}

void PeerStateTracker::setUpdateTarget(const nx::utils::SoftwareVersion& version)
{
    m_targetVersion = version;
}

void PeerStateTracker::setVerificationError(const QSet<QnUuid>& targets, const QString& message)
{
    for (auto& item: m_items)
    {
        if (!targets.contains(item->id))
            continue;
        item->verificationMessage = message;
    }
}

void PeerStateTracker::setVerificationError(const QMap<QnUuid, QString>& errors)
{
    for (auto& item: m_items)
    {
        if (auto it = errors.find(item->id); it != errors.end())
            item->verificationMessage = it.value();
    }
}

void PeerStateTracker::clearVerificationErrors()
{
    for (auto& item: m_items)
        item->verificationMessage = QString();
}

bool PeerStateTracker::hasVerificationErrors() const
{
    for (auto& item: m_items)
    {
        if (!item->verificationMessage.isEmpty())
            return true;
    }
    return false;
}

void PeerStateTracker::setUpdateStatus(const std::map<QnUuid, nx::update::Status>& statusAll)
{
    for (const auto& status: statusAll)
    {
        if (auto item = findItemById(status.first))
        {
            item->progress = status.second.progress;
            item->statusMessage = status.second.message;
            item->state = status.second.code;
            if (item->state == StatusCode::latestUpdateInstalled && item->installing)
                item->installing = false;
            item->offline = (status.second.code == StatusCode::offline);
            emit itemChanged(item);
        }
    }
}

void PeerStateTracker::setVersionInformation(
    const QList<nx::vms::api::ModuleInformation>& moduleInformation)
{
    for (const auto& info: moduleInformation)
    {
        if (auto item = findItemById(info.id))
        {
            if (info.version != item->version)
            {
                item->version = info.version;

                bool installed = (info.version == m_targetVersion)
                    || item->state == StatusCode::latestUpdateInstalled;

                if (installed != item->installed)
                    item->installed = true;
                emit itemChanged(item);
            }
        }
    }
}

void PeerStateTracker::setPeersInstalling(const QSet<QnUuid>& targets, bool installing)
{
    for (const auto& uid: targets)
    {
        if (auto item = findItemById(uid))
        {
            if (item->installing == installing)
                continue;
            if (item->state == StatusCode::latestUpdateInstalled)
                continue;
            item->installing = installing;
            emit itemChanged(item);
        }
    }
}

void PeerStateTracker::clearState()
{
    for (auto& item: m_items)
    {
        item->state = StatusCode::idle;
        item->progress = 0;
        item->statusMessage = "Waiting for peer data";
        item->verificationMessage = "";
        item->installing = false;
        emit itemChanged(item);
    }
}

std::map<QnUuid, nx::update::Status::Code> PeerStateTracker::getAllPeerStates() const
{
    QnMutexLocker locker(&m_dataLock);
    std::map<QnUuid, nx::update::Status::Code> result;

    for (const auto& item: m_items)
        result.emplace(item->id, item->state);
    return result;
}

std::map<QnUuid, QnMediaServerResourcePtr> PeerStateTracker::getActiveServers() const
{
    QnMutexLocker locker(&m_dataLock);
    return m_activeServers;
}

QList<UpdateItemPtr> PeerStateTracker::getAllItems() const
{
    QnMutexLocker locker(&m_dataLock);
    return m_items;
}

QSet<QnUuid> PeerStateTracker::getAllPeers() const
{
    QnMutexLocker locker(&m_dataLock);
    QSet<QnUuid> result;
    for (const auto& item: m_items)
        result.insert(item->id);
    return result;
}

QSet<QnUuid> PeerStateTracker::getServersInState(StatusCode state) const
{
    QnMutexLocker locker(&m_dataLock);
    QSet<QnUuid> result;
    for (const auto& item: m_items)
    {
        if (item->state == state)
            result.insert(item->id);
    }
    return result;
}

QSet<QnUuid> PeerStateTracker::getOfflineServers() const
{
    QnMutexLocker locker(&m_dataLock);
    QSet<QnUuid> result;
    for (const auto& item: m_items)
        if (item->offline)
            result.insert(item->id);
    return result;
}

QSet<QnUuid> PeerStateTracker::getLegacyServers() const
{
    QnMutexLocker locker(&m_dataLock);
    QSet<QnUuid> result;
    for (const auto& item: m_items)
    {
        if (!getServer(item))
            continue;
        if (item->onlyLegacyUpdate)
            result.insert(item->id);
    }
    return result;
}

QSet<QnUuid> PeerStateTracker::getPeersInstalling() const
{
    QnMutexLocker locker(&m_dataLock);
    QSet<QnUuid> result;
    for (const auto& item: m_items)
        if (item->installing && !item->installed)
            result.insert(item->id);
    return result;
}

QSet<QnUuid> PeerStateTracker::getPeersCompleteInstall() const
{
    QnMutexLocker locker(&m_dataLock);
    QSet<QnUuid> result;
    for (const auto& item: m_items)
        if (item->installed || item->state == StatusCode::latestUpdateInstalled)
            result.insert(item->id);
    return result;
}

QSet<QnUuid> PeerStateTracker::getServersWithChangedProtocol() const
{
    QnMutexLocker locker(&m_dataLock);
    QSet<QnUuid> result;
    for (const auto& item: m_items)
    {
        if (!getServer(item))
            continue;
        if (item->changedProtocol)
            result.insert(item->id);
    }
    return result;
}

void PeerStateTracker::atResourceAdded(const QnResourcePtr& resource)
{
    QnMediaServerResourcePtr server = resource.dynamicCast<QnMediaServerResource>();
    if (!server)
        return;

    if (!helpers::serverBelongsToCurrentSystem(server))
    {
        //auto systemId = helpers::currentSystemLocalId(commonModule());
        //NX_VERBOSE(this, "atResourceAdded(%1) server does not belong to the system %2",
        //     server->getName(), systemId);
        return;
    }

    //NX_VERBOSE(this, "atResourceAdded(%1)", resource->getName());
    const auto status = server->getStatus();
    if (status == Qn::Unauthorized)
    {
        NX_VERBOSE(this, "atResourceAdded(%1) - unauthorized", server->getName());
        return;
    }

    bool fake = server->hasFlags(Qn::fake_server);
    if (fake)
    {
        NX_VERBOSE(this, "atResourceAdded(%1) - server is fake", server->getName());
        return;
    }

    UpdateItemPtr item;
    {
        QnMutexLocker locker(&m_dataLock);
        m_activeServers[server->getId()] = server;
        item = addItemForServer(server);
        updateServerData(server, item);
    }

    updateContentsIndex();
    emit itemAdded(item);
}

void PeerStateTracker::atResourceRemoved(const QnResourcePtr& resource)
{
    QnMediaServerResourcePtr server = resource.dynamicCast<QnMediaServerResource>();
    if (!server)
        return;

    server->disconnect(this);
    auto item = findItemById(server->getId());
    if (!item)
        return;

    // We should emit this event before m_items size is changed
    emit itemRemoved(item);
    {
        QnMutexLocker locker(&m_dataLock);
        m_activeServers.erase(server->getId());
        m_items.removeAt(item->row);
        updateContentsIndex();
    }
}

void PeerStateTracker::atResourceChanged(const QnResourcePtr& resource)
{
    QnMediaServerResourcePtr server = resource.dynamicCast<QnMediaServerResource>();
    if (!server)
        return;

    NX_VERBOSE(this, "atResourceChanged(%1)", resource->getName());
    bool changed = false;

    UpdateItemPtr item;
    {
        QnMutexLocker locker(&m_dataLock);
        item = findItemById(resource->getId());
        if (!item)
            return;
        changed = updateServerData(server, item);
    }
    if (changed)
        emit itemChanged(item);
}

void PeerStateTracker::atClientupdateStateChanged(int state, int percentComplete)
{
    NX_ASSERT(m_clientItem);
    using State = ClientUpdateTool::State;
    NX_VERBOSE(this, "PeerStateTracker::atClientupdateStateChanged(%1, %2)",
        ClientUpdateTool::toString(State(state)), percentComplete);

    m_clientItem->installing = false;
    m_clientItem->installed = false;
    m_clientItem->progress = 0;

    switch (State(state))
    {
        case State::initial:
            m_clientItem->state = StatusCode::idle;
            m_clientItem->statusMessage = "Client has no update task";
            break;
        case State::readyDownload:
            m_clientItem->state = StatusCode::idle;
            m_clientItem->statusMessage = "Client is ready to download update";
            break;
        case State::downloading:
            m_clientItem->state = StatusCode::downloading;
            m_clientItem->progress = percentComplete;
            m_clientItem->statusMessage = "Client is downloading an update";
            break;
        case State::readyInstall:
            m_clientItem->state = StatusCode::readyToInstall;
            m_clientItem->progress = 100;
            m_clientItem->statusMessage = "Client is ready to download update";
            break;
        case State::readyRestart:
            m_clientItem->statusMessage = "Client is ready to install and restart";
            m_clientItem->state = StatusCode::readyToInstall;
            m_clientItem->progress = 100;
            break;
        case State::installing:
            m_clientItem->state = StatusCode::readyToInstall;
            m_clientItem->installing = true;
            m_clientItem->statusMessage = "Client is installing update";
            break;
        case State::complete:
            m_clientItem->state = StatusCode::latestUpdateInstalled;
            m_clientItem->installing = false;
            m_clientItem->installed = true;
            m_clientItem->progress = 100;
            m_clientItem->statusMessage = "Client has installed an update";
            break;
        case State::error:
            m_clientItem->state = StatusCode::error;
            m_clientItem->statusMessage = "Client has failed to download an update";
            break;
        case State::applauncherError:
            m_clientItem->state = StatusCode::error;
            m_clientItem->statusMessage = "Client has failed to install an update";
            break;
        default:
            break;
    }

    emit itemChanged(m_clientItem);
}

UpdateItemPtr PeerStateTracker::addItemForServer(QnMediaServerResourcePtr server)
{
    NX_ASSERT(server);
    if (!server)
        return nullptr;
    NX_VERBOSE(this, "addItemForServer(%1)", server->getName());
    UpdateItemPtr item = std::make_shared<UpdateItem>();
    item->id = server->getId();
    item->component = UpdateItem::Component::server;
    item->version = server->getVersion();
    item->row = m_items.size();
    m_items.push_back(item);
    connect(server.data(), &QnResource::statusChanged,
        this, &PeerStateTracker::atResourceChanged);
    connect(server.data(), &QnMediaServerResource::versionChanged,
        this, &PeerStateTracker::atResourceChanged);
    connect(server.data(), &QnResource::flagsChanged,
        this, &PeerStateTracker::atResourceChanged);
    return item;
}

UpdateItemPtr PeerStateTracker::addItemForClient()
{
    UpdateItemPtr item = std::make_shared<UpdateItem>();
    item->id = commonModule()->globalSettings()->localSystemId();
    item->component = UpdateItem::Component::client;
    item->row = m_items.size();
    NX_VERBOSE(this, "addItemForClient() id=%1", item->id);
    m_clientItem = item;
    m_items.push_back(item);
    updateClientData();
    emit itemAdded(m_clientItem);
    return m_clientItem;
}

bool PeerStateTracker::updateServerData(QnMediaServerResourcePtr server, UpdateItemPtr item)
{
    bool changed = false;
    auto status = server->getStatus();
    // TODO: Right now 'Incompatible' means we should use legacy update system to deal with them
    bool incompatible = status == Qn::ResourceStatus::Incompatible;
    if (incompatible != item->onlyLegacyUpdate)
    {
        item->onlyLegacyUpdate = incompatible;
        changed = true;
    }

    const nx::utils::SoftwareVersion kNewUpdateSupportVersion(4, 0);

    const auto& version = server->getVersion();
    if (version < kNewUpdateSupportVersion && !item->onlyLegacyUpdate)
    {
        item->onlyLegacyUpdate = true;
        changed = true;
    }

    if (version != item->version)
    {
        item->version = version;
        changed = true;
    }

    bool installed = (version == m_targetVersion) || item->state == StatusCode::latestUpdateInstalled;
    if (installed != item->installed)
    {
        item->installed = true;
        changed = true;
    }

    auto moduleInfo = server->getModuleInformation();
    bool changedProtocol = moduleInfo.protoVersion != nx_ec::EC2_PROTO_VERSION;
    if (item->changedProtocol !=  changedProtocol)
    {
        item->changedProtocol = changedProtocol;
        changed = true;
    }

    return changed;
}

bool PeerStateTracker::updateClientData()
{
    bool changed = false;
    auto version = nx::utils::SoftwareVersion(nx::utils::AppInfo::applicationVersion());
    if (m_clientItem->version != version)
    {
        m_clientItem->version = version;
        changed = true;
    }

    return changed;
}

void PeerStateTracker::updateContentsIndex()
{
    for (int i = 0; i < m_items.size(); ++i)
    {
        m_items[i]->row = i;
    }
}

} // namespace nx::vms::client::desktop<|MERGE_RESOLUTION|>--- conflicted
+++ resolved
@@ -25,21 +25,15 @@
     QObject::disconnect(m_onAddedResource);
     QObject::disconnect(m_onRemovedResource);
 
-<<<<<<< HEAD
-    for (auto item: m_items)
-        emit itemRemoved(item);
-
-    if (m_clientItem)
-    {
-        emit itemRemoved(m_clientItem);
-        m_clientItem.reset();
-    }
-
-=======
     /// Reversing item list just to make sure we remove rows from the table from last to first.
     for (auto it = m_items.rbegin(); it != m_items.rend(); ++it)
         emit itemRemoved(*it);
->>>>>>> bf23df1d
+    if (m_clientItem)
+    {
+        emit itemRemoved(m_clientItem);
+        m_clientItem.reset();
+    }
+
     m_items.clear();
     m_activeServers.clear();
 
