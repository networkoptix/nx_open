--- conflicted
+++ resolved
@@ -72,11 +72,7 @@
 constexpr auto kLatestVersionBannerLabelFontSizePixels = 22;
 constexpr auto kLatestVersionBannerLabelFontWeight = QFont::Light;
 
-<<<<<<< HEAD
-const auto kWaitForUpdateCheck = std::chrono::milliseconds(1);
-=======
 const auto kWaitForUpdateCheckFuture = std::chrono::milliseconds(1);
->>>>>>> bb48e38c
 const auto kDelayForCheckingInstallStatus = std::chrono::minutes(1);
 const auto kPeriodForCheckingInstallStatus = std::chrono::seconds(10);
 
@@ -1122,10 +1118,6 @@
 {
     if (m_widgetState == WidgetUpdateState::finishingInstall)
     {
-<<<<<<< HEAD
-        m_clientUpdateTool->resetState();
-        setTargetState(WidgetUpdateState::initial, {});
-=======
         bool shouldRestartClient = m_clientUpdateTool->hasUpdate()
             && m_clientUpdateTool->shouldRestartTo(m_updateInfo.getVersion());
 
@@ -1147,7 +1139,6 @@
         {
             m_clientUpdateTool->resetState();
         }
->>>>>>> bb48e38c
     }
 }
 
@@ -1488,11 +1479,7 @@
         QScopedPointer<QnSessionAwareMessageBox> messageBox(new QnSessionAwareMessageBox(this));
         // 3. All other cases. Some servers have failed
         messageBox->setIcon(QnMessageBoxIcon::Critical);
-<<<<<<< HEAD
-        messageBox->setText(tr("Failed to download update packages to some servers"));
-=======
         messageBox->setText(tr("Failed to download update packages to some components"));
->>>>>>> bb48e38c
 
         // TODO: Client can be here as well, but it would not be displayed.
         // Should we display it somehow?
