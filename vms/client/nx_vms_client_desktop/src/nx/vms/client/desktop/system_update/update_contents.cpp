--- conflicted
+++ resolved
@@ -222,21 +222,10 @@
     if (nx::utils::SoftwareVersion(clientVersionRaw) != contents.getVersion())
         alreadyInstalled = false;
 
-<<<<<<< HEAD
-    auto systemInfo = QnAppInfo::currentSystemInformation();
-    if (nx::update::findPackage(*commonModule, &contents.clientPackage, &errorMessage)
-        != nx::update::FindPackageResult::ok)
-=======
     if (checkClient)
->>>>>>> 37cb03d9
     {
         auto systemInfo = QnAppInfo::currentSystemInformation();
-        if (nx::update::findPackage(
-                commonModule->moduleGUID(),
-                commonModule->engineVersion(),
-                systemInfo,
-                contents.info,
-                true, cloudUrl, boundToCloud, &contents.clientPackage, &errorMessage)
+        if (nx::update::findPackage(*commonModule, &contents.clientPackage, &errorMessage)
             != nx::update::FindPackageResult::ok)
         {
             NX_ERROR(typeid(UpdateContents))
