--- conflicted
+++ resolved
@@ -811,11 +811,7 @@
     m_remoteUpdateStatus = {};
 
     m_timeStartedInstall = qnSyncTime->currentMSecsSinceEpoch();
-<<<<<<< HEAD
-    m_serversAreInstalling = targets;
-=======
     m_serversAreInstalling = servers;
->>>>>>> bb48e38c
 
     auto callback = [tool = QPointer<ServerUpdateTool>(this)](bool success, rest::Handle handle)
         {
@@ -894,11 +890,7 @@
             {
                 if (response.error != QnRestResult::NoError)
                 {
-<<<<<<< HEAD
-                    NX_DEBUG(this,
-=======
                     NX_VERBOSE(this,
->>>>>>> bb48e38c
                         "requestRemoteUpdateStateAsync: An error in response to the /ec2/updateStatus request: code=%1, err=%2",
                         response.error, response.errorString);
                 }
