--- conflicted
+++ resolved
@@ -1226,15 +1226,11 @@
 
     if (!m_animations.empty())
     {
-<<<<<<< HEAD
-        qApp->processEvents();
-=======
         // Sometimes in Mac OS animation has running state but never starts actually.
         // Looks like processEvents() calls gives a chance to start animations actually.
         if (nx::utils::AppInfo::isMacOsX())
             qApp->processEvents();
 
->>>>>>> f48aac94
         qApp->postEvent(m_viewport.get(), new QEvent(QEvent::LayoutRequest));
     }
 }
