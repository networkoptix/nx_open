--- conflicted
+++ resolved
@@ -78,14 +78,11 @@
     return ini().tilePreviewLoadIntervalMs > 0;
 }
 
-<<<<<<< HEAD
-=======
 int maximumThumbnailWidth()
 {
     return ini().rightPanelMaxThumbnailWidth;
 }
 
->>>>>>> fc9f3f0d
 } // namespace
 
 EventRibbon::Private::Private(EventRibbon* q):
@@ -117,18 +114,12 @@
     m_autoCloseTimer->setInterval(1s);
     connect(m_autoCloseTimer.get(), &QTimer::timeout, this, &Private::closeExpiredTiles);
 
-<<<<<<< HEAD
-    m_previewLoad->setIntervalMs(ini().tilePreviewLoadIntervalMs);
-    m_previewLoad->setFlags(nx::utils::PendingOperation::FireImmediately);
-    m_previewLoad->setCallback([this]() { loadNextPreview(); });
-=======
     const auto loadNextPreviewDelayed =
         [this]() { executeLater([this]() { loadNextPreview(); }, this); };
 
     m_previewLoad->setIntervalMs(ini().tilePreviewLoadIntervalMs);
     m_previewLoad->setFlags(nx::utils::PendingOperation::FireImmediately);
     m_previewLoad->setCallback(loadNextPreviewDelayed);
->>>>>>> fc9f3f0d
 }
 
 EventRibbon::Private::~Private()
