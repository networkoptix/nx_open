--- conflicted
+++ resolved
@@ -315,11 +315,7 @@
     const auto motionStreamIndex = camera->motionStreamIndex();
     return motionStreamIndex.isForced
         ? motionStreamIndex.index
-<<<<<<< HEAD
-		: nx::vms::api::StreamIndex::undefined;
-=======
-        : nx::vms::api::MotionStreamType::undefined;
->>>>>>> a58df24a
+        : nx::vms::api::StreamIndex::undefined;
 }
 
 State updateDuplicateLogicalIdInfo(State state)
