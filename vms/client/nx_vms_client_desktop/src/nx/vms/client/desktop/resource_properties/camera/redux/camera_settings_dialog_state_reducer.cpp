#include "camera_settings_dialog_state_reducer.h"

#include <limits>

#include <camera/fps_calculator.h>
#include <client_core/client_core_module.h>
#include <common/common_module.h>
#include <common/static_common_module.h>
#include <core/resource/camera_resource.h>
#include <core/resource/resource_display_info.h>
#include <core/resource_management/resource_pool.h>
#include <core/resource_management/resource_data_pool.h>
#include <utils/camera/camera_bitrate_calculator.h>

#include <nx/fusion/model_functions.h>
#include <nx/utils/algorithm/same.h>
#include <nx/utils/math/fuzzy.h>
#include <nx/vms/api/types/rtp_types.h>
#include <nx/vms/api/types/motion_types.h>

#include "../utils/device_agent_settings_adapter.h"
#include "../watchers/camera_settings_analytics_engines_watcher.h"

namespace nx::vms::client::desktop {

using State = CameraSettingsDialogState;
using RecordingThresholds = State::RecordingSettings::Thresholds;

using Camera = QnVirtualCameraResourcePtr;
using Cameras = QnVirtualCameraResourceList;

namespace {

static constexpr int kMinFps = 1;

static constexpr auto kMinQuality = Qn::StreamQuality::low;
static constexpr auto kMaxQuality = Qn::StreamQuality::highest;

static constexpr int kMinArchiveDaysAlertThreshold = 5;

template<class Data>
void fetchFromCameras(
    UserEditableMultiple<Data>& value,
    const Cameras& cameras,
    std::function<Data(const Camera&)> getter)
{
    Data data;
    value.resetBase();
    if (!cameras.isEmpty() &&
        utils::algorithm::same(cameras.cbegin(), cameras.cend(), getter, &data))
    {
        value.setBase(data);
    }
}

template<class Data, class Intermediate>
void fetchFromCameras(
    UserEditableMultiple<Data>& value,
    const Cameras& cameras,
    std::function<Intermediate(const Camera&)> getter,
    std::function<Data(const Intermediate&)> converter)
{
    Intermediate data;
    value.resetBase();
    if (!cameras.isEmpty() &&
        utils::algorithm::same(cameras.cbegin(), cameras.cend(), getter, &data))
    {
        value.setBase(converter(data));
    }
}

CombinedValue combinedValue(const Cameras& cameras,
    std::function<bool(const Camera&)> predicate)
{
    bool value;
    if (cameras.isEmpty()
        || !utils::algorithm::same(cameras.cbegin(), cameras.cend(), predicate, &value))
    {
        return CombinedValue::Some;
    }

    return value ? CombinedValue::All : CombinedValue::None;
}

QString calculateWebPage(const Camera& camera)
{
    NX_ASSERT(camera);
    if (!camera)
        return QString();

    QString webPageAddress = lit("http://") + camera->getHostAddress();

    const auto url = nx::utils::Url::fromUserInput(camera->getUrl());
    if (url.isValid())
    {
        const QUrlQuery query(url.query());
        int port = query.queryItemValue(lit("http_port")).toInt();
        if (port == 0)
            port = url.port(80);

        if (port != 80 && port > 0)
            webPageAddress += L':' + QString::number(url.port());
    }

    return lit("<a href=\"%1\">%1</a>").arg(webPageAddress);
}

bool isMotionDetectionEnabled(const Camera& camera)
{
    const auto motionType = camera->getMotionType();
    return motionType != Qn::MotionType::MT_NoMotion
        && camera->supportedMotionType().testFlag(motionType);
}

bool calculateRecordingParametersAvailable(const Cameras& cameras)
{
    return std::any_of(
        cameras.cbegin(),
        cameras.cend(),
        [](const Camera& camera)
        {
            return camera->hasVideo()
                && !camera->hasDefaultProperty(ResourcePropertyKey::kNoRecordingParams)
                && !camera->hasCameraCapabilities(Qn::FixedQualityCapability);
        });
}

float calculateBitrateForQualityMbps(const State& state, Qn::StreamQuality quality)
{
    return core::CameraBitrateCalculator::roundKbpsToMbps(
        core::CameraBitrateCalculator::suggestBitrateForQualityKbps(
            quality,
            state.recording.defaultStreamResolution,
            state.recording.brush.fps,
            QString(), //< Calculate bitrate for default codec.
            state.recording.mediaStreamCapability,
            state.recording.useBitratePerGop));
}

Qn::StreamQuality calculateQualityForBitrateMbps(const State& state, float bitrateMbps)
{
    auto current = kMinQuality;
    auto currentBr = calculateBitrateForQualityMbps(state, current);

    for (int i = (int) current + 1; i <= (int) kMaxQuality; ++i)
    {
        const auto next = Qn::StreamQuality(i);
        const auto nextBr = calculateBitrateForQualityMbps(state, next);

        if (bitrateMbps < (currentBr + nextBr) * 0.5)
            break;

        currentBr = nextBr;
        current = next;
    }

    return current;
}

State loadMinMaxCustomBitrate(State state)
{
    state.recording.minBitrateMbps = calculateBitrateForQualityMbps(state,
        Qn::StreamQuality::lowest);
    state.recording.maxBitrateMpbs = calculateBitrateForQualityMbps(state,
        Qn::StreamQuality::highest);

    static const std::array<Qn::StreamQuality, 4> kUserVisibleQualities{{
        Qn::StreamQuality::low,
        Qn::StreamQuality::normal,
        Qn::StreamQuality::high,
        Qn::StreamQuality::highest}};

    state.recording.minRelevantQuality = Qn::StreamQuality::lowest;
    for (const auto quality: kUserVisibleQualities)
    {
        const auto bitrate = calculateBitrateForQualityMbps(state, quality);
        if (bitrate <= state.recording.minBitrateMbps)
            state.recording.minRelevantQuality = quality;
        else
            break;
    }

    return state;
}

State fillBitrateFromFixedQuality(State state)
{
    state.recording.brush.bitrateMbps = ScheduleCellParams::kAutomaticBitrate;
    state.recording.bitrateMbps = calculateBitrateForQualityMbps(
        state,
        state.recording.brush.quality);
    return state;
}

QString settingsUrlPath(const Camera& camera)
{
    const auto resourceData = camera->resourceData();
    if (!resourceData.value<bool>(lit("showUrl"), false))
        return QString();

    QString urlPath = resourceData.value<QString>(lit("urlLocalePath"), QString());
    while (urlPath.startsWith(lit("/"))) //< VMS Gateway does not like slashes at the beginning.
        urlPath = urlPath.mid(1);

    return urlPath;
}

State loadNetworkInfo(State state, const Camera& camera)
{
    NX_ASSERT(camera);
    if (!camera)
        return state;

    state.singleCameraProperties.ipAddress = QnResourceDisplayInfo(camera).host();
    state.singleCameraProperties.webPage = calculateWebPage(camera);
    state.singleCameraProperties.settingsUrlPath = settingsUrlPath(camera);
    state.singleCameraProperties.overrideXmlHttpRequestTimeout =
        camera->resourceData().value<int>("overrideXmlHttpRequestTimeout", 0);
    state.singleCameraProperties.overrideHttpUserAgent =
        camera->resourceData().value<QString>("overrideHttpUserAgent");
    state.singleCameraSettings.primaryStream.setBase(camera->sourceUrl(Qn::CR_LiveVideo));
    state.singleCameraSettings.secondaryStream.setBase(camera->sourceUrl(Qn::CR_SecondaryLiveVideo));

    return state;
}

State::RecordingDays calculateRecordingDays(const Cameras& cameras,
    std::function<int(const Camera&)> getter)
{
    State::RecordingDays result;

    fetchFromCameras<bool>(result.automatic, cameras,
        [getter](const Camera& camera) { return getter(camera) < 0; });

    fetchFromCameras<int>(result.value, cameras,
        [getter](const Camera& camera) { return qMax(qAbs(getter(camera)), 1); });

    return result;
}

State::RecordingDays calculateMinRecordingDays(const Cameras& cameras)
{
    return calculateRecordingDays(cameras, [](const Camera& camera) { return camera->minDays(); });
}

State::RecordingDays calculateMaxRecordingDays(const Cameras& cameras)
{
    return calculateRecordingDays(cameras, [](const Camera& camera) { return camera->maxDays(); });
}

State::ImageControlSettings calculateImageControlSettings(
    const Cameras& cameras)
{
    const bool hasVideo = std::all_of(cameras.cbegin(), cameras.cend(),
        [](const auto& camera) { return camera->hasVideo(); });

    State::ImageControlSettings result;
    result.aspectRatioAvailable = hasVideo && std::all_of(cameras.cbegin(), cameras.cend(),
        [](const auto& camera) { return !camera->hasFlags(Qn::wearable_camera); });

    if (result.aspectRatioAvailable)
    {
        fetchFromCameras<QnAspectRatio>(
            result.aspectRatio,
            cameras,
            [](const auto& camera) { return camera->customAspectRatio(); });
    }

    result.rotationAvailable = hasVideo;

    if (result.rotationAvailable)
    {
        fetchFromCameras<Rotation>(
            result.rotation,
            cameras,
            [](const auto& camera)
            {
                const QString rotationString = camera->getProperty(QnMediaResource::rotationKey());
                return rotationString.isEmpty()
                    ? Rotation()
                    : Rotation::closestStandardRotation(rotationString.toInt());
            });
    }

    return result;
}

QnScheduleTaskList calculateRecordingSchedule(const Camera& camera)
{
    if (camera->isDtsBased())
        return {};

    return camera->getScheduleTasks();
}

int calculateRecordingThresholdBefore(const Camera& camera)
{
    const auto value = camera->recordBeforeMotionSec();
    return value > 0 ? value : vms::api::kDefaultRecordBeforeMotionSec;
}

int calculateRecordingThresholdAfter(const Camera& camera)
{
    const auto value = camera->recordAfterMotionSec();
    return value > 0 ? value : vms::api::kDefaultRecordAfterMotionSec;
}

QnMotionRegion::ErrorCode validateMotionRegionList(const State& state,
    const QList<QnMotionRegion>& regionList)
{
    if (!state.singleCameraProperties.motionConstraints)
        return QnMotionRegion::ErrorCode::Ok;

    for (const auto& region: regionList)
    {
        const auto errorCode = region.isValid(
            state.singleCameraProperties.motionConstraints->maxTotalRects,
            state.singleCameraProperties.motionConstraints->maxMaskRects,
            state.singleCameraProperties.motionConstraints->maxSensitiveRects);

        if (errorCode != QnMotionRegion::ErrorCode::Ok)
            return errorCode;
    }

    return QnMotionRegion::ErrorCode::Ok;
}

vms::api::StreamIndex forcedMotionStreamType(const Camera& camera)
{
    const auto motionStreamIndex = camera->motionStreamIndex();
    return motionStreamIndex.isForced
        ? motionStreamIndex.index
        : nx::vms::api::StreamIndex::undefined;
}

State updateDuplicateLogicalIdInfo(State state)
{
    state.singleCameraSettings.sameLogicalIdCameraNames.clear();

    const QnUuid currentId(state.singleCameraProperties.id);
    const auto currentLogicalId = state.singleCameraSettings.logicalId();

    const auto isSameLogicalId =
        [&currentId, &currentLogicalId](const Camera& camera)
        {
            return camera->logicalId() == currentLogicalId
                && camera->getId() != currentId;
        };

    if (currentLogicalId > 0)
    {
        const auto duplicateCameras = qnClientCoreModule->commonModule()->resourcePool()->
            getAllCameras().filtered(isSameLogicalId);

        for (const auto& camera: duplicateCameras)
            state.singleCameraSettings.sameLogicalIdCameraNames << camera->getName();
    }

    return state;
}

bool isDefaultExpertSettings(const State& state)
{
    if (state.isSingleCamera() && state.singleCameraSettings.logicalId() > 0)
        return false;

    if (state.settingsOptimizationEnabled)
    {
        if ((state.devicesDescription.isArecontCamera == CombinedValue::None
            && state.expert.cameraControlDisabled.valueOr(true))
            || state.expert.useBitratePerGOP.valueOr(true)
            || state.expert.dualStreamingDisabled.valueOr(true))
        {
            return false;
        }
    }

    if (state.expert.primaryRecordingDisabled.valueOr(true)
        || (state.devicesDescription.hasDualStreamingCapability != CombinedValue::None
            && state.expert.secondaryRecordingDisabled.valueOr(true)))
    {
        return false;
    }

    if (state.canSwitchPtzPresetTypes() && (!state.expert.preferredPtzPresetType.hasValue()
        || state.expert.preferredPtzPresetType() != nx::core::ptz::PresetType::undefined))
    {
        return false;
    }


    if (state.canForcePanTiltCapabilities() &&
        state.expert.forcedPtzPanTiltCapability.valueOr(true))
    {
        return false;
    }

    if (state.canForcePanTiltCapabilities() && state.expert.forcedPtzZoomCapability.valueOr(true))
        return false;

    if (state.devicesDescription.supportsMotionStreamOverride == CombinedValue::All
        && state.expert.forcedMotionStreamType() != vms::api::StreamIndex::undefined)
    {
        return false;
    }

    if (state.devicesDescription.hasCustomMediaPortCapability == CombinedValue::All
        && state.expert.customMediaPort() != 0)
    {
        return false;
    }

    if (state.expert.trustCameraTime.valueOr(true))
        return false;

    return state.expert.rtpTransportType.hasValue()
        && state.expert.rtpTransportType() == vms::api::RtpTransportType::automatic;
}

Qn::RecordingType fixupRecordingType(const State& state)
{
    if ((state.recording.brush.recordingType == Qn::RecordingType::motionAndLow
        && !state.supportsMotionPlusLQ())
        || (state.recording.brush.recordingType == Qn::RecordingType::motionOnly
            && !state.isMotionDetectionEnabled()))
    {
        return Qn::RecordingType::always;
    }

    return state.recording.brush.recordingType;
}

std::optional<State::ScheduleAlert> calculateScheduleAlert(const State& state)
{
    if (state.supportsMotionPlusLQ() || state.devicesCount == 0)
        return {};

    const bool hasMotion = state.isMotionDetectionEnabled();
    if (state.recording.schedule.hasValue())
    {
        for (const auto& task: state.recording.schedule())
        {
            switch (task.recordingType)
            {
                case Qn::RecordingType::motionOnly:
                    if (!hasMotion)
                        return State::ScheduleAlert::scheduleChangeDueToNoMotion;
                    break;

                case Qn::RecordingType::motionAndLow:
                    return hasMotion
                        ? State::ScheduleAlert::scheduleChangeDueToNoDualStreaming
                        : State::ScheduleAlert::scheduleChangeDueToNoMotion;

                default:
                    break;
            }
        }

        return {};
    }
    else
    {
        return hasMotion
            ? State::ScheduleAlert::scheduleChangeDueToNoDualStreaming
            : State::ScheduleAlert::scheduleChangeDueToNoMotion;
    }
}

std::optional<State::RecordingAlert> updateArchiveLengthAlert(const State& state)
{
    const bool warning = state.recording.minDays.automatic.hasValue()
        && !state.recording.minDays.automatic()
        && state.recording.minDays.value.hasValue()
        && state.recording.minDays.value() > kMinArchiveDaysAlertThreshold;

    if (warning)
        return State::RecordingAlert::highArchiveLength;

    if (state.recordingAlert && *state.recordingAlert == State::RecordingAlert::highArchiveLength)
        return {};

    return state.recordingAlert;
}

bool canForceZoomCapability(const Camera& camera)
{
    return camera->ptzCapabilitiesUserIsAllowedToModify()
        .testFlag(Ptz::Capability::ContinuousZoomCapability);
};

bool canForcePanTiltCapabilities(const Camera& camera)
{
    return camera->ptzCapabilitiesUserIsAllowedToModify() &
        Ptz::Capability::ContinuousPanTiltCapabilities;
};

bool analyticsEngineIsPresentInList(const QnUuid& id, const State& state)
{
    const auto& engines = state.analytics.engines;
    return std::any_of(engines.cbegin(), engines.cend(),
        [&id](const auto& info) { return info.id == id; });
}

} // namespace

State CameraSettingsDialogStateReducer::setReadOnly(State state, bool value)
{
    state.readOnly = value;
    return state;
}

State CameraSettingsDialogStateReducer::setSettingsOptimizationEnabled(State state, bool value)
{
    state.settingsOptimizationEnabled = value;
    state.recording.brush.recordingType = fixupRecordingType(state);
    state.scheduleAlert = calculateScheduleAlert(state);
    return state;
}

State CameraSettingsDialogStateReducer::setGlobalPermissions(
    State state, GlobalPermissions value)
{
    state.globalPermissions = value;
    return state;
}

State CameraSettingsDialogStateReducer::setSingleWearableState(
    State state, const WearableState& value)
{
    state.singleWearableState = value;
    state.wearableUploaderName = QString();

    if (state.singleWearableState.status == WearableState::LockedByOtherClient)
    {
        if (const auto user = qnClientCoreModule->commonModule()->resourcePool()->getResourceById(
            state.singleWearableState.lockUserId))
        {
            state.wearableUploaderName = user->getName();
        }
    }

    return state;
}

State CameraSettingsDialogStateReducer::loadCameras(
    State state,
    const Cameras& cameras,
    DeviceAgentSettingsAdapter* deviceAgentSettingsAdapter,
    CameraSettingsAnalyticsEnginesWatcher* analyticsEnginesWatcher)
{
    const auto firstCamera = cameras.empty()
        ? Camera()
        : cameras.first();

    // TODO: #vkutin #gdm Separate camera-dependent state from camera-independent state.
    // Reset camera-dependent state with a single call.
    state.hasChanges = false;
    state.singleCameraProperties = {};
    state.singleCameraSettings = {};
    state.singleIoModuleSettings = {};
    state.devicesDescription = {};
    state.credentials = {};
    state.expert = {};
    state.recording = {};
    state.wearableMotion = {};
    state.devicesCount = cameras.size();
    state.audioEnabled = {};
    state.recordingHint = {};
    state.recordingAlert = {};
    state.motionAlert = {};
    state.analytics.enabledEngines = {};
    state.analytics.settingsByEngineId = {};
    state.analytics.streamByEngineId = {};
    state.enableMotionDetection = {};
    state.wearableClientTimeZone = false;

    state.deviceType = firstCamera
        ? QnDeviceDependentStrings::calculateDeviceType(firstCamera->resourcePool(), cameras)
        : QnCameraDeviceType::Mixed;

    state.devicesDescription.isDtsBased = combinedValue(cameras,
        [](const Camera& camera) { return camera->isDtsBased(); });
    state.devicesDescription.supportsRecording = combinedValue(cameras,
        [](const Camera& camera) { return camera->hasVideo() || camera->isAudioSupported(); });

    state.devicesDescription.isWearable = combinedValue(cameras,
        [](const Camera& camera) { return camera->hasFlags(Qn::wearable_camera); });
    state.devicesDescription.isIoModule = combinedValue(cameras,
        [](const Camera& camera) { return camera->isIOModule(); });

    state.devicesDescription.supportsVideo = combinedValue(cameras,
        [](const Camera& camera) { return camera->hasVideo(); });
    state.devicesDescription.supportsAudio = combinedValue(cameras,
        [](const Camera& camera) { return camera->isAudioSupported(); });
    state.devicesDescription.isAudioForced = combinedValue(cameras,
        [](const Camera& camera) { return camera->isAudioForced(); });

    state.devicesDescription.hasMotion = combinedValue(cameras,
        [](const Camera& camera) { return camera->hasMotion(); });
    state.devicesDescription.hasDualStreamingCapability = combinedValue(cameras,
        [](const Camera& camera) { return camera->hasDualStreamingInternal(); });

    state.devicesDescription.isUdpMulticastTransportAllowed = combinedValue(cameras,
        [](const Camera& camera)
        {
            return camera->hasCameraCapabilities(Qn::CameraCapability::MulticastStreamCapability);
        });

    state.devicesDescription.hasRemoteArchiveCapability = combinedValue(cameras,
        [](const Camera& camera)
        {
            return camera->hasCameraCapabilities(Qn::RemoteArchiveCapability);
        });

    state.devicesDescription.isArecontCamera = combinedValue(cameras,
        [](const Camera& camera)
        {
            const auto cameraType = qnResTypePool->getResourceType(camera->getTypeId());
            return cameraType && cameraType->getManufacturer() == lit("ArecontVision");
        });

    state.devicesDescription.canSwitchPtzPresetTypes = combinedValue(cameras,
        [](const Camera& camera) { return camera->canSwitchPtzPresetTypes(); });

    state.devicesDescription.canForcePanTiltCapabilities =
        combinedValue(cameras, canForcePanTiltCapabilities);

    state.devicesDescription.canForceZoomCapability =
        combinedValue(cameras, canForceZoomCapability);

    state.devicesDescription.supportsMotionStreamOverride = combinedValue(cameras,
        [](const Camera& camera)
        {
            return camera->supportedMotionType().testFlag(Qn::MotionType::MT_SoftwareGrid);
        });

    state.devicesDescription.hasCustomMediaPortCapability = combinedValue(cameras,
        [](const Camera& camera)
        {
            return camera->hasCameraCapabilities(Qn::customMediaPortCapability);
        });

    if (firstCamera)
    {
        auto& singleProperties = state.singleCameraProperties;
        singleProperties.name.setBase(firstCamera->getName());
        singleProperties.id = firstCamera->getId().toSimpleString();
        singleProperties.firmware = firstCamera->getFirmware();
        singleProperties.model = firstCamera->getModel();
        singleProperties.vendor = firstCamera->getVendor();
        singleProperties.hasVideo = firstCamera->hasVideo();
        singleProperties.editableStreamUrls = firstCamera->hasCameraCapabilities(
            Qn::CustomMediaUrlCapability);
        singleProperties.networkLink = firstCamera->hasCameraCapabilities(
            {Qn::CustomMediaUrlCapability | Qn::FixedQualityCapability});

        const auto macAddress = firstCamera->getMAC();
        singleProperties.macAddress = macAddress.isNull() ? QString() : macAddress.toString();

        if (firstCamera->getDefaultMotionType() == Qn::MotionType::MT_HardwareGrid)
        {
            singleProperties.motionConstraints = State::MotionConstraints();
            singleProperties.motionConstraints->maxTotalRects = firstCamera->motionWindowCount();
            singleProperties.motionConstraints->maxMaskRects = firstCamera->motionMaskWindowCount();
            singleProperties.motionConstraints->maxSensitiveRects
                = firstCamera->motionSensWindowCount();
        }

        const auto fisheyeParams = firstCamera->getDewarpingParams();
        state.singleCameraSettings.fisheyeDewarping.setBase(fisheyeParams);

        state = loadNetworkInfo(std::move(state), firstCamera);

        singleProperties.usbDevice = singleProperties.vendor == "usb_cam"
            && singleProperties.macAddress.isEmpty()
            && state.singleCameraSettings.primaryStream().isEmpty()
            && state.singleCameraSettings.secondaryStream().isEmpty();

        state.recording.defaultStreamResolution = firstCamera->streamInfo().getResolution();
        state.recording.mediaStreamCapability = firstCamera->cameraMediaCapability().
            streamCapabilities.value(nx::vms::api::StreamIndex::primary);

        state.recording.customBitrateAvailable = true;

        fetchFromCameras<bool>(state.enableMotionDetection, cameras, &isMotionDetectionEnabled);

        auto regionList = firstCamera->getMotionRegionList();
        const int channelCount = firstCamera->getVideoLayout()->channelCount();

        if (regionList.size() > channelCount)
            regionList.erase(regionList.begin() + channelCount, regionList.end());
        else while (regionList.size() < channelCount)
            regionList << QnMotionRegion();

        if (validateMotionRegionList(state, regionList) != QnMotionRegion::ErrorCode::Ok)
        {
            for (auto& region: regionList)
                region = QnMotionRegion(); //< Reset to default.
        }

        state.singleCameraSettings.motionRegionList.setBase(regionList);

        if (firstCamera->isIOModule())
        {
            state.singleIoModuleSettings.visualStyle.setBase(
                QnLexical::deserialized<vms::api::IoModuleVisualStyle>(
                    firstCamera->getProperty(ResourcePropertyKey::kIoOverlayStyle), {}));

            state.singleIoModuleSettings.ioPortsData.setBase(firstCamera->ioPortDescriptions());
        }

        state.singleCameraSettings.logicalId.setBase(firstCamera->logicalId());
        state = updateDuplicateLogicalIdInfo(std::move(state));

        Qn::calculateMaxFps(
            {firstCamera},
            &state.singleCameraProperties.maxFpsWithoutMotion,
            nullptr,
            false);

        if (analyticsEnginesWatcher)
            state = setAnalyticsEngines(std::move(state), analyticsEnginesWatcher->engineInfoList());

        state.analytics.streamByEngineId = {};
        for (const auto& engine: state.analytics.engines)
        {
            state.analytics.streamByEngineId[engine.id].setBase(
                firstCamera->analyzedStreamIndex(engine.id));
        }

        state.analytics.settingsByEngineId = {};
        if (deviceAgentSettingsAdapter)
        {
            for (auto [engineId, deviceAgentData]: deviceAgentSettingsAdapter->dataByEngineId())
                state = resetDeviceAgentData(std::move(state), engineId, deviceAgentData).second;
        }

        state.analytics.enabledEngines.setBase(firstCamera->userEnabledAnalyticsEngines());
        state.analytics.enabledEngines.resetUser();
<<<<<<< HEAD
=======

>>>>>>> d5ac5157
        state.wearableClientTimeZone = firstCamera->isWearableClientTimeZone();
    }

    fetchFromCameras<bool>(state.recording.enabled, cameras,
        [](const auto& camera) { return camera->isLicenseUsed(); });

    state.recording.parametersAvailable = calculateRecordingParametersAvailable(cameras);

    Qn::calculateMaxFps(
            cameras,
            &state.devicesDescription.maxFps,
            &state.devicesDescription.maxDualStreamingFps,
            false);

    state.recording.schedule = {};
    fetchFromCameras<ScheduleTasks>(state.recording.schedule, cameras, calculateRecordingSchedule);
    const auto& schedule = state.recording.schedule;
    if (schedule.hasValue() && !schedule().empty())
    {
        // Setup brush as the highest quality task present.
        const auto tasks = schedule();
        const auto highestQualityTask = std::max_element(tasks.cbegin(), tasks.cend(),
            [](const auto& l, const auto& r) { return l.fps < r.fps; });

        state.recording.brush.fps = highestQualityTask->fps;
        state.recording.brush.quality = highestQualityTask->streamQuality;
        state.recording.brush.recordingType = highestQualityTask->recordingType;
        state.recording.brush.bitrateMbps = core::CameraBitrateCalculator::roundKbpsToMbps(
            highestQualityTask->bitrateKbps);
    }

    // Default brush fps value.
    if (state.recording.brush.fps == 0)
        state.recording.brush.fps = state.maxRecordingBrushFps();

    fetchFromCameras<int>(state.recording.thresholds.beforeSec, cameras,
        calculateRecordingThresholdBefore);
    fetchFromCameras<int>(state.recording.thresholds.afterSec, cameras,
        calculateRecordingThresholdAfter);

    state = loadMinMaxCustomBitrate(std::move(state));
    state = fillBitrateFromFixedQuality(std::move(state));

    state.recording.minDays = calculateMinRecordingDays(cameras);
    state.recording.maxDays = calculateMaxRecordingDays(cameras);

    state.imageControl = calculateImageControlSettings(cameras);

    fetchFromCameras<bool>(state.audioEnabled, cameras,
        [](const Camera& camera) { return camera->isAudioEnabled(); });

    fetchFromCameras<QString>(state.credentials.login, cameras,
        [](const Camera& camera) { return camera->getAuth().user(); });
    fetchFromCameras<QString>(state.credentials.password, cameras,
        [](const Camera& camera) { return camera->getAuth().password(); });

    fetchFromCameras<bool>(state.expert.dualStreamingDisabled, cameras,
        [](const Camera& camera) { return camera->isDualStreamingDisabled(); });
    fetchFromCameras<bool>(state.expert.cameraControlDisabled, cameras,
        [](const Camera& camera) { return camera->isCameraControlDisabledInternal(); });

    fetchFromCameras<bool>(state.expert.useBitratePerGOP, cameras,
        [](const Camera& camera) { return camera->useBitratePerGop(); });

    fetchFromCameras<bool>(state.expert.primaryRecordingDisabled, cameras,
        [](const Camera& camera)
        {
            return camera->getProperty(QnMediaResource::dontRecordPrimaryStreamKey()).toInt() > 0;
        });

    fetchFromCameras<bool>(state.expert.secondaryRecordingDisabled, cameras,
        [](const Camera& camera)
        {
            return camera->getProperty(QnMediaResource::dontRecordSecondaryStreamKey()).toInt() > 0;
        });

    fetchFromCameras<vms::api::RtpTransportType>(state.expert.rtpTransportType, cameras,
        [](const Camera& camera)
        {
            return QnLexical::deserialized<vms::api::RtpTransportType>(
                camera->getProperty(QnMediaResource::rtpTransportKey()),
                vms::api::RtpTransportType::automatic);
        });

    fetchFromCameras<bool>(state.expert.trustCameraTime, cameras,
        [](const Camera& camera)
        {
            return camera->trustCameraTime();
        });

    fetchFromCameras<vms::api::StreamIndex>(state.expert.forcedMotionStreamType, cameras,
        [](const Camera& camera) { return forcedMotionStreamType(camera); });

    fetchFromCameras<bool>(state.expert.remoteMotionDetectionEnabled, cameras,
        [](const Camera& camera) { return camera->isRemoteArchiveMotionDetectionEnabled(); });

    fetchFromCameras<int>(state.expert.customMediaPort, cameras,
        [](const Camera& camera) { return camera->mediaPort(); });
    if (state.expert.customMediaPort.hasValue() && state.expert.customMediaPort() > 0)
        state.expert.customMediaPortDisplayValue = state.expert.customMediaPort();

    state.expert.motionStreamOverridden = combinedValue(cameras,
        [](const Camera& camera)
        {
            return forcedMotionStreamType(camera) != vms::api::StreamIndex::undefined;
        });

    if (state.canSwitchPtzPresetTypes())
    {
        fetchFromCameras<nx::core::ptz::PresetType>(state.expert.preferredPtzPresetType,
            cameras.filtered([](const Camera& camera) { return camera->canSwitchPtzPresetTypes(); }),
            [](const Camera& camera) { return camera->userPreferredPtzPresetType(); });
    }

    if (state.canForcePanTiltCapabilities())
    {
        fetchFromCameras<bool>(state.expert.forcedPtzPanTiltCapability, cameras,
            [](const Camera& camera)
            {
                return camera->ptzCapabilitiesAddedByUser().testFlag(
                    Ptz::ContinuousPanTiltCapabilities);
            });
    }

    if (state.canForceZoomCapability())
    {
        fetchFromCameras<bool>(state.expert.forcedPtzZoomCapability, cameras,
            [](const Camera& camera)
            {
                return camera->ptzCapabilitiesAddedByUser().testFlag(
                    Ptz::ContinuousZoomCapability);
            });
    }

    state.isDefaultExpertSettings = isDefaultExpertSettings(state);

    if (state.devicesDescription.isWearable == CombinedValue::All)
    {
        fetchFromCameras<bool>(state.wearableMotion.enabled, cameras,
            [](const Camera& camera)
            {
                return camera->isRemoteArchiveMotionDetectionEnabled();
            });

        fetchFromCameras<int>(state.wearableMotion.sensitivity, cameras,
            [](const Camera& camera)
            {
                NX_ASSERT(camera->getVideoLayout()->channelCount() == 1);
                QnMotionRegion region = camera->getMotionRegion(0);
                const auto rects = region.getAllMotionRects();
                return rects.empty()
                    ? QnMotionRegion::kDefaultSensitivity
                    : rects.begin().key();
            });
    }

    state.recording.brush.recordingType = fixupRecordingType(state);
    state.scheduleAlert = calculateScheduleAlert(state);
    return state;
}

State CameraSettingsDialogStateReducer::setSingleCameraUserName(State state, const QString& text)
{
    state.hasChanges = true;
    state.singleCameraProperties.name.setUser(text);
    return state;
}

State CameraSettingsDialogStateReducer::setScheduleBrush(
    State state,
    const ScheduleCellParams& brush)
{
    state.recording.brush = brush;
    const auto fps = qBound(
        kMinFps,
        state.recording.brush.fps,
        state.maxRecordingBrushFps());

    if (state.recording.isCustomBitrate())
        state = setRecordingBitrateMbps(std::move(state), brush.bitrateMbps);
    else
        state = fillBitrateFromFixedQuality(std::move(state));

    state = setScheduleBrushFps(std::move(state), fps);
    state.recordingHint = State::RecordingHint::brushChanged;

    return state;
}

State CameraSettingsDialogStateReducer::setScheduleBrushRecordingType(
    State state,
    Qn::RecordingType value)
{
    NX_ASSERT(value != Qn::RecordingType::motionOnly || state.isMotionDetectionEnabled());
    NX_ASSERT(value != Qn::RecordingType::motionAndLow || state.supportsMotionPlusLQ());

    state.recording.brush.recordingType = value;
    if (value == Qn::RecordingType::motionAndLow)
    {
        state.recording.brush.fps = qBound(
            kMinFps,
            state.recording.brush.fps,
            state.maxRecordingBrushFps());
    }
    state.recordingHint = State::RecordingHint::brushChanged;

    return state;
}

State CameraSettingsDialogStateReducer::setScheduleBrushFps(State state, int value)
{
    NX_ASSERT(qBound(kMinFps, value, state.maxRecordingBrushFps()) == value);
    state.recording.brush.fps = value;
    if (state.recording.brush.isAutomaticBitrate() || !state.recording.customBitrateAvailable)
    {
        // Lock quality.
        state = loadMinMaxCustomBitrate(std::move(state));
        state = fillBitrateFromFixedQuality(std::move(state));
    }
    else
    {
        // Lock normalized bitrate.
        const auto normalizedBitrate = state.recording.normalizedCustomBitrateMbps();
        state = loadMinMaxCustomBitrate(std::move(state));
        state = setRecordingBitrateNormalized(std::move(state), normalizedBitrate);
    }
    state.recordingHint = State::RecordingHint::brushChanged;

    return state;
}

State CameraSettingsDialogStateReducer::setScheduleBrushQuality(
    State state,
    Qn::StreamQuality value)
{
    state.recording.brush.quality = value;
    state = fillBitrateFromFixedQuality(std::move(state));
    state.recordingHint = State::RecordingHint::brushChanged;

    return state;
}

State CameraSettingsDialogStateReducer::setSchedule(State state, const ScheduleTasks& schedule)
{
    state.hasChanges = true;

    ScheduleTasks processed = schedule;
    if (!state.recording.customBitrateAvailable)
    {
        for (auto& task: processed)
            task.bitrateKbps = 0;
    }

    state.recording.schedule.setUser(processed);

    if (state.recordingHint != State::RecordingHint::recordingIsNotEnabled)
        state.recordingHint = {};

    return state;
}

State CameraSettingsDialogStateReducer::setRecordingShowFps(State state, bool value)
{
    state.recording.showFps = value;
    return state;
}

State CameraSettingsDialogStateReducer::setRecordingShowQuality(State state, bool value)
{
    state.recording.showQuality = value;
    return state;
}

State CameraSettingsDialogStateReducer::toggleCustomBitrateVisible(State state)
{
    NX_ASSERT(state.recording.customBitrateAvailable);
    state.recording.customBitrateVisible = !state.recording.customBitrateVisible;
    return state;
}

State CameraSettingsDialogStateReducer::setRecordingBitrateMbps(State state, float mbps)
{
    NX_ASSERT(state.recording.customBitrateAvailable && state.recording.customBitrateVisible);
    state.recording.brush.bitrateMbps = mbps;
    state.recording.brush.quality = calculateQualityForBitrateMbps(state, mbps);
    if (qFuzzyEquals(calculateBitrateForQualityMbps(state, state.recording.brush.quality), mbps))
        state.recording.brush.bitrateMbps = 0; //< Standard quality detected.
    state.recording.bitrateMbps = mbps;
    return state;
}

State CameraSettingsDialogStateReducer::setRecordingBitrateNormalized(
    State state, float value)
{
    NX_ASSERT(state.recording.customBitrateAvailable && state.recording.customBitrateVisible);
    const auto spread = state.recording.maxBitrateMpbs - state.recording.minBitrateMbps;
    const auto mbps = state.recording.minBitrateMbps + value * spread;
    return setRecordingBitrateMbps(std::move(state), mbps);
}

State CameraSettingsDialogStateReducer::setMinRecordingDaysAutomatic(State state, bool value)
{
    state.hasChanges = true;
    state.recording.minDays.automatic.setUser(value);

    if (!value)
    {
        if (!state.recording.minDays.value.hasValue())
            state.recording.minDays.value.setUser(nx::vms::api::kDefaultMinArchiveDays);

        const bool maxDaysFixed = !state.recording.maxDays.automatic.valueOr(true)
            && state.recording.maxDays.value.hasValue();

        if (maxDaysFixed)
        {
            state.recording.minDays.value.setUser(
                qMin(state.recording.minDays.value(), state.recording.maxDays.value()));
        }
    }

    state.recordingAlert = updateArchiveLengthAlert(state);
    return state;
}

State CameraSettingsDialogStateReducer::setMinRecordingDaysValue(State state, int value)
{
    NX_ASSERT(!state.recording.minDays.automatic.valueOr(true));

    state.hasChanges = true;
    state.recording.minDays.value.setUser(value);
    state.recordingAlert = updateArchiveLengthAlert(state);

    if (!state.recording.maxDays.automatic.valueOr(true)
        && state.recording.maxDays.value.hasValue()
        && state.recording.maxDays.value() < value)
    {
        state.recording.maxDays.value.setUser(value);
    }

    return state;
}

State CameraSettingsDialogStateReducer::setMaxRecordingDaysAutomatic(State state, bool value)
{
    state.hasChanges = true;
    state.recording.maxDays.automatic.setUser(value);

    if (!value)
    {
        if (!state.recording.maxDays.value.hasValue())
            state.recording.maxDays.value.setUser(nx::vms::api::kDefaultMaxArchiveDays);

        const bool minDaysFixed = !state.recording.minDays.automatic.valueOr(true)
            && state.recording.minDays.value.hasValue();

        if (minDaysFixed)
        {
            state.recording.maxDays.value.setUser(
                qMax(state.recording.minDays.value(), state.recording.maxDays.value()));
        }
    }

    return state;
}

State CameraSettingsDialogStateReducer::setMaxRecordingDaysValue(State state, int value)
{
    NX_ASSERT(!state.recording.maxDays.automatic.valueOr(true));

    state.hasChanges = true;
    state.recording.maxDays.value.setUser(value);

    if (!state.recording.minDays.automatic.valueOr(true)
        && state.recording.minDays.value.hasValue()
        && state.recording.minDays.value() > value)
    {
        state.recording.minDays.value.setUser(value);
    }

    return state;
}

State CameraSettingsDialogStateReducer::setRecordingBeforeThresholdSec(State state, int value)
{
    NX_ASSERT(state.isMotionDetectionEnabled());
    state.hasChanges = true;
    state.recording.thresholds.beforeSec.setUser(value);
    return state;
}

State CameraSettingsDialogStateReducer::setRecordingAfterThresholdSec(State state, int value)
{
    NX_ASSERT(state.isMotionDetectionEnabled());
    state.hasChanges = true;
    state.recording.thresholds.afterSec.setUser(value);
    return state;
}

State CameraSettingsDialogStateReducer::setCustomAspectRatio(
    State state,
    const QnAspectRatio& value)
{
    NX_ASSERT(state.imageControl.aspectRatioAvailable);
    state.hasChanges = true;
    state.imageControl.aspectRatio.setUser(value);
    return state;
}

State CameraSettingsDialogStateReducer::setCustomRotation(State state, const Rotation& value)
{
    NX_ASSERT(state.imageControl.rotationAvailable);
    state.hasChanges = true;
    state.imageControl.rotation.setUser(value);
    return state;
}

State CameraSettingsDialogStateReducer::setRecordingEnabled(State state, bool value)
{
    state.hasChanges = true;
    state.recording.enabled.setUser(value);

    const bool emptyScheduleHintDisplayed = state.recordingHint.has_value()
        && *state.recordingHint == State::RecordingHint::emptySchedule;

    if (value)
    {
        const auto schedule = state.recording.schedule.valueOr({});
        const bool scheduleIsEmpty = schedule.isEmpty()
            || std::all_of(schedule.cbegin(), schedule.cend(),
                [](const QnScheduleTask& task)
                {
                    return task.recordingType == Qn::RecordingType::never;
                });

        if (scheduleIsEmpty)
            state.recordingHint = State::RecordingHint::emptySchedule;
        else if (emptyScheduleHintDisplayed)
            state.recordingHint = {};
    }
    else if (emptyScheduleHintDisplayed)
    {
        state.recordingHint = {};
    }

    return state;
}

State CameraSettingsDialogStateReducer::setAudioEnabled(State state, bool value)
{
    state.hasChanges = true;
    state.audioEnabled.setUser(value);
    return state;
}

State CameraSettingsDialogStateReducer::setMotionDetectionEnabled(State state, bool value)
{
    if (!NX_ASSERT(state.isSingleCamera()))
        return state;

    state.hasChanges = true;
    state.enableMotionDetection.setUser(value);
    state.recording.brush.recordingType = fixupRecordingType(state);
    state.scheduleAlert = calculateScheduleAlert(state);
    return state;
}

State CameraSettingsDialogStateReducer::setMotionRegionList(
    State state, const QList<QnMotionRegion>& value)
{
    const auto errorCode = validateMotionRegionList(state, value);
    if (errorCode != QnMotionRegion::ErrorCode::Ok)
    {
        switch (errorCode)
        {
            case QnMotionRegion::ErrorCode::Windows:
                state.motionAlert = State::MotionAlert::motionDetectionTooManyRectangles;
                break;
            case QnMotionRegion::ErrorCode::Masks:
                state.motionAlert = State::MotionAlert::motionDetectionTooManyMaskRectangles;
                break;
            case QnMotionRegion::ErrorCode::Sens:
                state.motionAlert = State::MotionAlert::motionDetectionTooManySensitivityRectangles;
                break;
        }

        return state; //< Do not update region set.
    }

    state.hasChanges = true;
    state.singleCameraSettings.motionRegionList.setUser(value);
    state.motionAlert = {};
    return state;
}

State CameraSettingsDialogStateReducer::setFisheyeSettings(
    State state, const QnMediaDewarpingParams& value)
{
    state.singleCameraSettings.fisheyeDewarping.setUser(value);
    state.hasChanges = true;
    return state;
}

State CameraSettingsDialogStateReducer::setIoPortDataList(
    State state, const QnIOPortDataList& value)
{
    if (!state.isSingleCamera() || state.devicesDescription.isIoModule != CombinedValue::All)
        return state;

    state.singleIoModuleSettings.ioPortsData.setUser(value);
    state.hasChanges = true;
    return state;
}

State CameraSettingsDialogStateReducer::setIoModuleVisualStyle(
    State state, vms::api::IoModuleVisualStyle value)
{
    if (!state.isSingleCamera() || state.devicesDescription.isIoModule != CombinedValue::All)
        return state;

    state.singleIoModuleSettings.visualStyle.setUser(value);
    state.hasChanges = true;
    return state;
}

State CameraSettingsDialogStateReducer::setCameraControlDisabled(State state, bool value)
{
    const bool hasArecontCameras =
        state.devicesDescription.isArecontCamera != CombinedValue::None;

    if (hasArecontCameras || !state.settingsOptimizationEnabled)
        return state;

    state.expert.cameraControlDisabled.setUser(value);
    state.isDefaultExpertSettings = isDefaultExpertSettings(state);
    state.hasChanges = true;
    return state;
}

State CameraSettingsDialogStateReducer::setDualStreamingDisabled(State state, bool value)
{
    if (!state.settingsOptimizationEnabled)
        return state;

    state.expert.dualStreamingDisabled.setUser(value);
    state.isDefaultExpertSettings = isDefaultExpertSettings(state);
    state.recording.brush.recordingType = fixupRecordingType(state);
    state.scheduleAlert = calculateScheduleAlert(state);
    state.hasChanges = true;
    return state;
}

State CameraSettingsDialogStateReducer::setUseBitratePerGOP(State state, bool value)
{
    if (!state.settingsOptimizationEnabled)
        return state;

    state.expert.useBitratePerGOP.setUser(value);
    state.isDefaultExpertSettings = isDefaultExpertSettings(state);
    state.hasChanges = true;
    return state;
}

State CameraSettingsDialogStateReducer::setPrimaryRecordingDisabled(State state, bool value)
{
    state.expert.primaryRecordingDisabled.setUser(value);
    state.isDefaultExpertSettings = isDefaultExpertSettings(state);
    state.hasChanges = true;
    return state;
}

State CameraSettingsDialogStateReducer::setSecondaryRecordingDisabled(State state, bool value)
{
    if (state.devicesDescription.hasDualStreamingCapability == CombinedValue::None)
        return state;

    state.expert.secondaryRecordingDisabled.setUser(value);
    state.isDefaultExpertSettings = isDefaultExpertSettings(state);
    state.hasChanges = true;
    return state;
}

State CameraSettingsDialogStateReducer::setPreferredPtzPresetType(
    State state, nx::core::ptz::PresetType value)
{
    if (!state.canSwitchPtzPresetTypes())
        return state;

    state.expert.preferredPtzPresetType.setUser(value);
    state.isDefaultExpertSettings = isDefaultExpertSettings(state);
    state.hasChanges = true;
    return state;
}

State CameraSettingsDialogStateReducer::setForcedPtzPanTiltCapability(State state, bool value)
{
    if (state.devicesDescription.canForcePanTiltCapabilities != CombinedValue::All)
        return state;

    state.expert.forcedPtzPanTiltCapability.setUser(value);
    state.isDefaultExpertSettings = isDefaultExpertSettings(state);
    state.hasChanges = true;
    return state;
}

State CameraSettingsDialogStateReducer::setForcedPtzZoomCapability(State state, bool value)
{
    if (state.devicesDescription.canForceZoomCapability != CombinedValue::All)
        return state;

    state.expert.forcedPtzZoomCapability.setUser(value);
    state.isDefaultExpertSettings = isDefaultExpertSettings(state);
    state.hasChanges = true;
    return state;
}

State CameraSettingsDialogStateReducer::setRtpTransportType(
    State state, vms::api::RtpTransportType value)
{
    state.expert.rtpTransportType.setUser(value);
    state.isDefaultExpertSettings = isDefaultExpertSettings(state);
    state.hasChanges = true;
    return state;
}

State CameraSettingsDialogStateReducer::setForcedMotionStreamType(
    State state, vms::api::StreamIndex value)
{
    if (state.devicesDescription.supportsMotionStreamOverride != CombinedValue::All)
        return state;

    state.expert.forcedMotionStreamType.setUser(value);
    state.expert.motionStreamOverridden = value == nx::vms::api::StreamIndex::undefined
        ? CombinedValue::None
        : CombinedValue::All;

    state.isDefaultExpertSettings = isDefaultExpertSettings(state);
    state.recording.brush.recordingType = fixupRecordingType(state);
    state.scheduleAlert = calculateScheduleAlert(state);
    state.hasChanges = true;
    return state;
}

State CameraSettingsDialogStateReducer::setCustomMediaPortUsed(State state, bool value)
{
    if (state.devicesDescription.hasCustomMediaPortCapability != CombinedValue::All)
        return state;

    const int customMediaPortValue = value ? state.expert.customMediaPortDisplayValue : 0;
    state.expert.customMediaPort.setUser(customMediaPortValue);
    state.isDefaultExpertSettings = isDefaultExpertSettings(state);
    state.hasChanges = true;
    return state;
}

State CameraSettingsDialogStateReducer::setCustomMediaPort(State state, int value)
{
    NX_ASSERT(value > 0);
    if (state.devicesDescription.hasCustomMediaPortCapability != CombinedValue::All)
        return state;

    state.expert.customMediaPort.setUser(value);
    state.expert.customMediaPortDisplayValue = value;
    state.isDefaultExpertSettings = isDefaultExpertSettings(state);
    state.hasChanges = true;
    return state;
}

State CameraSettingsDialogStateReducer::setTrustCameraTime(State state, bool value)
{
    state.expert.trustCameraTime.setUser(value);
    state.isDefaultExpertSettings = isDefaultExpertSettings(state);
    state.hasChanges = true;
    return state;
}

State CameraSettingsDialogStateReducer::setLogicalId(State state, int value)
{
    if (!state.isSingleCamera())
        return state;

    state.singleCameraSettings.logicalId.setUser(value);
    state.isDefaultExpertSettings = isDefaultExpertSettings(state);
    state.hasChanges = true;

    return updateDuplicateLogicalIdInfo(std::move(state));
}

State CameraSettingsDialogStateReducer::generateLogicalId(State state)
{
    if (!state.isSingleCamera())
        return state;

    auto cameras = qnClientCoreModule->commonModule()->resourcePool()->getAllCameras();
    std::set<int> usedValues;

    const QnUuid currentId(state.singleCameraProperties.id);
    for (const auto& camera: cameras)
    {
        if (camera->getId() != currentId)
            usedValues.insert(camera->logicalId());
    }

    int previousValue = 0;
    for (auto value: usedValues)
    {
        if (value > previousValue + 1)
            break;

        previousValue = value;
    }

    const auto newLogicalId = previousValue + 1;
    if (newLogicalId == state.singleCameraSettings.logicalId())
        return state;

    return setLogicalId(std::move(state), newLogicalId);
}

State CameraSettingsDialogStateReducer::resetExpertSettings(State state)
{
    if (state.isDefaultExpertSettings)
        return state;

    state = setCameraControlDisabled(std::move(state), false);
    state = setDualStreamingDisabled(std::move(state), false);
    state = setUseBitratePerGOP(std::move(state), false);
    state = setPrimaryRecordingDisabled(std::move(state), false);
    state = setSecondaryRecordingDisabled(std::move(state), false);
    state = setPreferredPtzPresetType(std::move(state), nx::core::ptz::PresetType::undefined);
    state = setForcedPtzPanTiltCapability(std::move(state), false);
    state = setForcedPtzZoomCapability(std::move(state), false);
    state = setRtpTransportType(std::move(state), nx::vms::api::RtpTransportType::automatic);
    state = setForcedMotionStreamType(std::move(state), nx::vms::api::StreamIndex::undefined);
    state = setLogicalId(std::move(state), {});

    state.isDefaultExpertSettings = true;
    return state;
}

State CameraSettingsDialogStateReducer::setAnalyticsEngines(
    State state, const QList<AnalyticsEngineInfo>& value)
{
    // If no engine is currently selected, select the first available.
    state.analytics.engines = value;
    if (value.empty())
        state.analytics.currentEngineId = {};
    else if (!analyticsEngineIsPresentInList(state.analytics.currentEngineId, state))
        state.analytics.currentEngineId = state.analytics.engines[0].id;

    return state;
}

std::pair<bool, State> CameraSettingsDialogStateReducer::setCurrentAnalyticsEngineId(
    State state, const QnUuid& value)
{
    if (state.analytics.currentEngineId == value)
        return {false, std::move(state)};

    if (!analyticsEngineIsPresentInList(value, state))
        return {false, std::move(state)};

    state.analytics.currentEngineId = value;

    return {true, std::move(state)};
}

State CameraSettingsDialogStateReducer::setEnabledAnalyticsEngines(
    State state, const QSet<QnUuid>& value)
{
    // Filter out engines which are not available anymore.
    QSet<QnUuid> actualValue;
    for (const auto& id: value)
    {
        if (analyticsEngineIsPresentInList(id, state))
            actualValue.insert(id);
    }

    state.analytics.enabledEngines.setUser(actualValue);
    state.hasChanges = true;
    return state;
}

State CameraSettingsDialogStateReducer::setAnalyticsStreamIndex(
    State state, const QnUuid& engineId, State::StreamIndex value, ModificationSource source)
{
    if (source == ModificationSource::local)
    {
        state.analytics.streamByEngineId[engineId].setUser(value);
        state.hasChanges = true;
    }
    else if (NX_ASSERT(source == ModificationSource::remote))
    {
        state.analytics.streamByEngineId[engineId].setBase(value);
    }
    return state;
}

std::pair<bool, State> CameraSettingsDialogStateReducer::setDeviceAgentSettingsValues(
    State state, const QnUuid& engineId, const QJsonObject& values)
{
    if (!std::any_of(
        state.analytics.engines.begin(),
        state.analytics.engines.end(),
        [engineId](const auto& engine) { return engine.id == engineId; }))
    {
        return {false, std::move(state)};
    }

    auto& storedValues = state.analytics.settingsByEngineId[engineId].values;
    if (storedValues.get() == values)
        return {false, std::move(state)};

    storedValues.setUser(values);
    state.hasChanges = true;

    return {true, std::move(state)};
}

std::pair<bool, State> CameraSettingsDialogStateReducer::resetDeviceAgentData(
    State state, const QnUuid& engineId, const DeviceAgentData& data)
{
    auto& settings = state.analytics.settingsByEngineId[engineId];
    settings.model = data.model;
    settings.values.setBase(data.values);
    settings.values.resetUser();
    settings.loading = data.status != DeviceAgentData::Status::ok;
    return std::make_pair(true, std::move(state));
}

State CameraSettingsDialogStateReducer::setWearableClientTimeZone(State state, bool value)
{
    state.wearableClientTimeZone = value;
    state.hasChanges = true;
    return state;
}

State CameraSettingsDialogStateReducer::setWearableMotionDetectionEnabled(State state, bool value)
{
    if (state.devicesDescription.isWearable != CombinedValue::All)
        return state;

    state.wearableMotion.enabled.setUser(value);
    state.hasChanges = true;
    return state;
}

State CameraSettingsDialogStateReducer::setWearableMotionSensitivity(State state, int value)
{
    if (state.devicesDescription.isWearable != CombinedValue::All)
        return state;

    state.wearableMotion.sensitivity.setUser(value);
    state.hasChanges = true;
    return state;
}

State CameraSettingsDialogStateReducer::setCredentials(
    State state, const std::optional<QString>& login, const std::optional<QString>& password)
{
    if (!login && !password)
        return state;

    if (login)
        state.credentials.login.setUser(login->trimmed());
    if (password)
        state.credentials.password.setUser(password->trimmed());

    state.hasChanges = true;
    return state;
}

State CameraSettingsDialogStateReducer::setStreamUrls(
    State state, const QString& primary, const QString& secondary, ModificationSource source)
{
    if ((source == ModificationSource::local && !state.singleCameraProperties.editableStreamUrls)
        || !state.isSingleCamera())
    {
        return state;
    }

    if (source == ModificationSource::local)
    {
        state.singleCameraSettings.primaryStream.setUser(primary);
        state.singleCameraSettings.secondaryStream.setUser(secondary);
        state.hasChanges = true;
    }
    else if (NX_ASSERT(source == ModificationSource::remote))
    {

        state.singleCameraSettings.primaryStream.setBase(primary);
        state.singleCameraSettings.secondaryStream.setBase(secondary);
    }

    return state;
}

} // namespace nx::vms::client::desktop<|MERGE_RESOLUTION|>--- conflicted
+++ resolved
@@ -738,10 +738,7 @@
 
         state.analytics.enabledEngines.setBase(firstCamera->userEnabledAnalyticsEngines());
         state.analytics.enabledEngines.resetUser();
-<<<<<<< HEAD
-=======
-
->>>>>>> d5ac5157
+
         state.wearableClientTimeZone = firstCamera->isWearableClientTimeZone();
     }
 
