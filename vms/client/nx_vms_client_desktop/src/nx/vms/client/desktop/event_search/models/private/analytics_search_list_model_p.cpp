#include "analytics_search_list_model_p.h"

#include <algorithm>
#include <chrono>

#include <QtCore/QJsonObject>

#include <QtGui/QPalette>

#include <QtQuickWidgets/QQuickWidget>
#include <QtQuick/QQuickItem>

#include <QtWidgets/QDialogButtonBox>
#include <QtWidgets/QHBoxLayout>
#include <QtWidgets/QMenu>

#include <analytics/common/object_detection_metadata.h>
#include <api/server_rest_connection.h>
#include <common/common_module.h>
#include <core/resource/camera_resource.h>
#include <core/resource/camera_history.h>
#include <core/resource/media_server_resource.h>
#include <core/resource_management/resource_pool.h>
#include <core/resource_management/resource_changes_listener.h>
#include <ui/help/help_topics.h>
#include <ui/style/helper.h>
#include <ui/style/skin.h>
#include <ui/workbench/workbench_access_controller.h>
#include <ui/workbench/workbench_context.h>
#include <ui/workbench/workbench_navigator.h>
#include <nx/client/core/watchers/server_time_watcher.h>
#include <utils/common/delayed.h>
#include <utils/common/synctime.h>

#include <nx/vms/client/desktop/ini.h>
#include <nx/client/core/utils/human_readable.h>
#include <nx/vms/client/desktop/common/dialogs/web_view_dialog.h>
#include <nx/vms/client/desktop/utils/managed_camera_set.h>
#include <nx/utils/datetime.h>
#include <nx/utils/guarded_callback.h>
#include <nx/utils/log/log_message.h>
#include <nx/utils/pending_operation.h>
#include <nx/utils/range_adapters.h>

#include <common/common_module.h>
#include <nx/analytics/descriptor_manager.h>
#include <client_core/client_core_module.h>
#include <QGroupBox>
#include <QScrollArea>

namespace nx::vms::client::desktop {

using namespace analytics::storage;

namespace {

using namespace std::chrono;
using namespace std::chrono_literals;

static constexpr milliseconds kMetadataTimerInterval = 1000ms;
static constexpr milliseconds kDataChangedInterval = 500ms;
static constexpr milliseconds kUpdateWorkbenchFilterDelay = 100ms;

milliseconds startTime(const DetectedObject& object)
{
    return duration_cast<milliseconds>(microseconds(object.firstAppearanceTimeUsec));
}

microseconds objectDuration(const DetectedObject& object)
{
    // TODO: #vkutin Is this duration formula good enough for us?
    //   Or we need to add some "lastAppearanceDurationUsec"?
    return microseconds(object.lastAppearanceTimeUsec - object.firstAppearanceTimeUsec);
}

static const auto lowerBoundPredicate =
    [](const DetectedObject& left, milliseconds right)
    {
        return startTime(left) > right;
    };

static const auto upperBoundPredicate =
    [](milliseconds left, const DetectedObject& right)
    {
        return left > startTime(right);
    };

bool acceptedByTextFilter(const nx::common::metadata::DetectedObject& item, const QString& filter)
{
    if (filter.isEmpty())
        return true;

    const auto checkWord =
        [filter](const QString& word)
        {
            return word.startsWith(filter, Qt::CaseInsensitive);
        };

    return std::any_of(item.labels.cbegin(), item.labels.cend(),
        [checkWord](const nx::common::metadata::Attribute& attribute) -> bool
        {
            if (checkWord(attribute.name))
                return true;

            const auto words = attribute.value.split(QRegularExpression("\\s+"),
                QString::SkipEmptyParts);

            return std::any_of(words.cbegin(), words.cend(), checkWord);
        });
}

} // namespace

AnalyticsSearchListModel::Private::Private(AnalyticsSearchListModel* q):
    base_type(q),
    q(q),
    m_emitDataChanged(new nx::utils::PendingOperation([this] { emitDataChangedIfNeeded(); },
        kDataChangedInterval.count(), this)),
    m_metadataProcessingTimer(new QTimer())
{
    m_emitDataChanged->setFlags(nx::utils::PendingOperation::NoFlags);

    m_metadataProcessingTimer->setInterval(kMetadataTimerInterval.count());
    connect(m_metadataProcessingTimer.data(), &QTimer::timeout, this, &Private::processMetadata);
    m_metadataProcessingTimer->start();

    connect(q, &AbstractSearchListModel::camerasChanged, this, &Private::updateMetadataReceivers);

    auto serverChangesListener = new QnResourceChangesListener(q);
    serverChangesListener->connectToResources<QnVirtualCameraResource>(&QnResource::statusChanged,
        [this](const QnResourcePtr& resource)
        {
            if (!this->q->isOnline())
                return;

            if (isCameraApplicable(resource.dynamicCast<QnVirtualCameraResource>()))
                updateMetadataReceivers();
        });
}

AnalyticsSearchListModel::Private::~Private()
{
}

int AnalyticsSearchListModel::Private::count() const
{
    return int(m_data.size());
}

QVariant AnalyticsSearchListModel::Private::data(const QModelIndex& index, int role,
    bool& handled) const
{
    const auto& object = m_data[index.row()];
    handled = true;

    static const auto kDefaultLocale = QString();
    switch (role)
    {
        case Qt::DisplayRole:
        {
            const auto fallbackTitle =
                [typeId = object.objectTypeId]()
                {
                    return QString("<%1>").arg(typeId.isEmpty() ? tr("Unknown object") : typeId);
                };

            const auto objectCamera = camera(object);
            if (!objectCamera)
                return fallbackTitle();

            nx::analytics::ObjectTypeDescriptorManager objectTypeDescriptorManager(
                objectCamera->commonModule());

            const auto objectTypeDescriptor = objectTypeDescriptorManager.descriptor(
                object.objectTypeId);

            if (!objectTypeDescriptor)
                return fallbackTitle();

            return objectTypeDescriptor->name.isEmpty()
                ? fallbackTitle()
                : objectTypeDescriptor->name;
        }

        case Qt::DecorationRole:
            return QVariant::fromValue(qnSkin->pixmap("text_buttons/analytics.png"));

        case Qn::DescriptionTextRole:
            return description(object);

        case Qn::AdditionalTextRole:
            return attributes(object);

        case Qn::TimestampRole:
            return QVariant::fromValue(std::chrono::microseconds(object.firstAppearanceTimeUsec));

        case Qn::PreviewTimeRole:
            return QVariant::fromValue(previewParams(object).timestamp);

        case Qn::DurationRole:
            return QVariant::fromValue(objectDuration(object));

        case Qn::HelpTopicIdRole:
            return Qn::Empty_Help;

        case Qn::ResourceListRole:
        case Qn::DisplayedResourceListRole:
        {
            if (const auto resource = camera(object))
                return QVariant::fromValue(QnResourceList({resource}));

            if (role == Qn::DisplayedResourceListRole)
                return QVariant::fromValue(QStringList({QString("<%1>").arg(tr("deleted camera"))}));

            return {};
        }

        case Qn::ResourceRole:
            return QVariant::fromValue<QnResourcePtr>(camera(object));

        case Qn::ItemZoomRectRole:
            return QVariant::fromValue(previewParams(object).boundingBox);

        case Qn::ContextMenuRole:
            return QVariant::fromValue(contextMenu(object));

        default:
            handled = false;
            return {};
    }
}

QRectF AnalyticsSearchListModel::Private::filterRect() const
{
    return m_filterRect;
}

void AnalyticsSearchListModel::Private::setFilterRect(const QRectF& relativeRect)
{
    if (m_filterRect == relativeRect)
        return;

    q->clear();
    m_filterRect = relativeRect;
}

QString AnalyticsSearchListModel::Private::filterText() const
{
    return m_filterText;
}

void AnalyticsSearchListModel::Private::setFilterText(const QString& value)
{
    if (m_filterText == value)
        return;

    q->clear();
    m_filterText = value;
}

QString AnalyticsSearchListModel::Private::selectedObjectType() const
{
    return m_selectedObjectType;
}

void AnalyticsSearchListModel::Private::setSelectedObjectType(const QString& value)
{
    if (m_selectedObjectType == value)
        return;

    q->clear();
    m_selectedObjectType = value;
}

void AnalyticsSearchListModel::Private::clearData()
{
    ScopedReset reset(q, !m_data.empty());
    m_data.clear();
    m_prefetch.clear();
    m_objectIdToTimestamp.clear();
}

void AnalyticsSearchListModel::Private::truncateToMaximumCount()
{
    const auto itemCleanup =
        [this](const DetectedObject& object)
        {
            m_objectIdToTimestamp.remove(object.objectAppearanceId);
        };

    q->truncateDataToMaximumCount(m_data, &startTime, itemCleanup);
}

void AnalyticsSearchListModel::Private::truncateToRelevantTimePeriod()
{
    const auto itemCleanup =
        [this](const DetectedObject& object)
        {
            m_objectIdToTimestamp.remove(object.objectAppearanceId);
        };

    q->truncateDataToTimePeriod(
        m_data, &startTime, q->relevantTimePeriod(), itemCleanup);
}

bool AnalyticsSearchListModel::Private::isCameraApplicable(
    const QnVirtualCameraResourcePtr& camera) const
{
    // TODO: #vkutin Implement it when it's possible!
    NX_ASSERT(camera);
    return true;
}

rest::Handle AnalyticsSearchListModel::Private::requestPrefetch(const QnTimePeriod& period)
{
    const auto dataReceived =
        [this](bool success, rest::Handle requestId, LookupResult&& data)
        {
            if (!requestId || requestId != currentRequest().id)
                return;

            QnTimePeriod actuallyFetched;
            m_prefetch = analytics::storage::LookupResult();

            if (success)
            {
                m_prefetch = std::move(data);
                NX_ASSERT(m_prefetch.empty() || !m_prefetch.front().track.empty());

                if (!m_prefetch.empty())
                {
                    actuallyFetched = QnTimePeriod::fromInterval(
                        startTime(m_prefetch.back()), startTime(m_prefetch.front()));
                }
            }

            completePrefetch(actuallyFetched, success, (int)m_prefetch.size());
        };

    return getObjects(period, dataReceived, currentRequest().batchSize);
}

template<typename Iter>
bool AnalyticsSearchListModel::Private::commitInternal(const QnTimePeriod& periodToCommit,
    Iter prefetchBegin, Iter prefetchEnd, int position, bool handleOverlaps)
{
    const auto begin = std::lower_bound(prefetchBegin, prefetchEnd,
        periodToCommit.endTime(), lowerBoundPredicate);

    auto end = std::upper_bound(prefetchBegin, prefetchEnd,
        periodToCommit.startTime(), upperBoundPredicate);

    if (handleOverlaps && !m_data.empty())
    {
        const auto& last = m_data.front();
        const auto lastTimeUs = last.firstAppearanceTimeUsec;

        while (end != begin)
        {
            const auto iter = end - 1;
            const auto timeUs = iter->firstAppearanceTimeUsec;

            if (timeUs > lastTimeUs)
                break;

            end = iter;

            if (timeUs == lastTimeUs && iter->objectAppearanceId == last.objectAppearanceId)
                break;
        }
    }

    const auto count = std::distance(begin, end);
    if (count <= 0)
    {
        NX_VERBOSE(q, "Committing no analytics");
        return false;
    }

    NX_VERBOSE(q, "Committing %1 analytics:\n    from: %2\n    to: %3", count,
        nx::utils::timestampToDebugString(startTime(*(end - 1)).count()),
        nx::utils::timestampToDebugString(startTime(*begin).count()));

    ScopedInsertRows insertRows(q, position, position + count - 1);
    for (auto iter = begin; iter != end; ++iter)
    {
        if (!m_objectIdToTimestamp.contains(iter->objectAppearanceId)) //< Just to be safe.
            m_objectIdToTimestamp[iter->objectAppearanceId] = startTime(*iter);
    }

    m_data.insert(m_data.begin() + position,
        std::make_move_iterator(begin), std::make_move_iterator(end));

    return true;
}

bool AnalyticsSearchListModel::Private::commitPrefetch(const QnTimePeriod& periodToCommit)
{
    const auto clearPrefetch = nx::utils::makeScopeGuard([this]() { m_prefetch.clear(); });

    if (currentRequest().direction == FetchDirection::earlier)
        return commitInternal(periodToCommit, m_prefetch.begin(), m_prefetch.end(), count(), false);

    NX_ASSERT(currentRequest().direction == FetchDirection::later);
    return commitInternal(
        periodToCommit, m_prefetch.rbegin(), m_prefetch.rend(), 0, q->effectiveLiveSupported());
}

rest::Handle AnalyticsSearchListModel::Private::getObjects(const QnTimePeriod& period,
    GetCallback callback, int limit) const
{
    const auto server = q->commonModule()->currentServer();
    if (!NX_ASSERT(callback && server && server->restConnection() && !q->isFilterDegenerate()))
        return {};

    Filter request;
    if (q->cameraSet()->type() != ManagedCameraSet::Type::all)
    {
        const auto cameras = q->cameraSet()->cameras();
        request.deviceIds.reserve(cameras.size());
        std::transform(cameras.cbegin(), cameras.cend(), std::back_inserter(request.deviceIds),
            [](const QnVirtualCameraResourcePtr& camera) { return camera->getId(); });
    }

    request.timePeriod = period;
    request.maxObjectsToSelect = limit;
    request.freeText = m_filterText;

    if (!m_selectedObjectType.isEmpty())
        request.objectTypeId = {m_selectedObjectType};

    request.boundingBox = q->cameraSet()->type() == ManagedCameraSet::Type::single
        ? m_filterRect
        : QRectF();

    request.sortOrder = currentRequest().direction == FetchDirection::earlier
        ? Qt::DescendingOrder
        : Qt::AscendingOrder;

    NX_VERBOSE(q, "Requesting analytics:\n    from: %1\n    to: %2\n"
        "    box: %3\n    text filter: %4\n    sort: %5\n    limit: %6",
        nx::utils::timestampToDebugString(period.startTimeMs),
        nx::utils::timestampToDebugString(period.endTimeMs()),
        request.boundingBox,
        request.freeText,
        QVariant::fromValue(request.sortOrder).toString(),
        request.maxObjectsToSelect);

    return server->restConnection()->lookupDetectedObjects(
        request, false /*isLocal*/, nx::utils::guarded(this, callback), thread());
}

void AnalyticsSearchListModel::Private::updateMetadataReceivers()
{
    if (m_liveReceptionActive)
    {
        auto cameras = q->cameras();
        MetadataReceiverList newMetadataReceivers;

        const auto isOnline =
            [](const QnVirtualCameraResourcePtr& camera)
            {
                const auto status = camera->getStatus();
                return status == Qn::Online || status == Qn::Recording;
            };

        // Preserve existing receivers that are still relevant.
        for (auto& receiver: m_metadataReceivers)
        {
            if (cameras.remove(receiver->camera()) && isOnline(receiver->camera()))
                newMetadataReceivers.emplace_back(receiver.release());
        }

        // Create new receivers if needed.
        for (const auto& camera: cameras)
        {
            if (isOnline(camera))
            {
                newMetadataReceivers.emplace_back(new LiveAnalyticsReceiver(camera));

                connect(newMetadataReceivers.back().get(), &LiveAnalyticsReceiver::dataOverflow,
                    this, &Private::processMetadata);
            }
        }

        NX_VERBOSE(q, "Ensured metadata receivers for %1 cameras", newMetadataReceivers.size());
        m_metadataReceivers = std::move(newMetadataReceivers);
    }
    else
    {
        m_metadataReceivers.clear();
        NX_VERBOSE(q, "Released all metadata receivers");
    }
}

void AnalyticsSearchListModel::Private::setLiveReceptionActive(bool value)
{
    if (m_liveReceptionActive == value)
        return;

    NX_VERBOSE(q, "Setting live reception %1", (value ? "active" : "inactive"));
    m_liveReceptionActive = value;

    updateMetadataReceivers();
}

void AnalyticsSearchListModel::Private::processMetadata()
{
    // Don't start receiving live data until first archive fetch is finished.
    if (m_data.empty() && !m_liveReceptionActive && (fetchInProgress() || q->canFetchMore()))
        return;

    // Completely stop metadata reception if paused.
    if (q->livePaused())
        q->setLive(false);

    setLiveReceptionActive(q->isLive() && q->isOnline() && !q->isFilterDegenerate());

    if (!m_liveReceptionActive)
        return;

    // Fetch all metadata packets from receiver buffers.

    QList<QList<QnAbstractCompressedMetadataPtr>> packetsBySource;
    int totalPackets = 0;

    for (const auto& receiver: m_metadataReceivers)
    {
        auto packets = receiver->takeData();
        if (packets.empty())
            continue;

        packetsBySource.push_back(packets);
        totalPackets += packets.size();
    }

    if (totalPackets == 0)
        return;

    // Process all metadata packets.

    NX_VERBOSE(q, "Processing %1 live metadata packets from %2 sources",
        totalPackets, packetsBySource.size());

    std::vector<DetectedObject> newObjects;
    newObjects.reserve(totalPackets);

    QHash<QnUuid, int> newObjectIndices;

    for (const auto& packets: packetsBySource)
    {
        for (const auto& metadata: packets)
        {
            NX_ASSERT(metadata->metadataType == MetadataType::ObjectDetection);
            const auto compressedMetadata = std::dynamic_pointer_cast<QnCompressedMetadata>(metadata);
            const auto detectionMetadata = nx::common::metadata::fromMetadataPacket(compressedMetadata);

            if (!detectionMetadata || detectionMetadata->objects.empty())
                continue;

<<<<<<< HEAD
            for (const auto& item: detectionMetadata->objects)
=======
            for (auto& item: detectionMetadata->objects)
>>>>>>> d900d6d0
            {
                ObjectPosition pos;
                pos.deviceId = detectionMetadata->deviceId;
                pos.timestampUsec = detectionMetadata->timestampUsec;
                pos.durationUsec = detectionMetadata->durationUsec;
                pos.boundingBox = item.boundingBox;

                auto index = newObjectIndices.value(item.objectId, -1);
                if (index >= 0)
                {
                    pos.attributes = item.labels;
                    advanceObject(newObjects[index], std::move(pos), false);
                    continue;
                }

                index = indexOf(item.objectId);
                if (index >= 0)
                {
                    pos.attributes = item.labels;
                    advanceObject(m_data[index], std::move(pos));
                    continue;
                }

                if ((!m_selectedObjectType.isEmpty() && m_selectedObjectType != item.objectTypeId)
                    || (m_filterRect.isValid() && !m_filterRect.intersects(item.boundingBox))
                    || !acceptedByTextFilter(item, m_filterText))
                {
                    continue;
                }

                DetectedObject newObject;
                newObject.objectAppearanceId = item.objectId;
                newObject.objectTypeId = item.objectTypeId;
                newObject.attributes = item.labels;
                newObject.track.push_back(pos);
                newObject.firstAppearanceTimeUsec = pos.timestampUsec;
                newObject.lastAppearanceTimeUsec = pos.timestampUsec;

<<<<<<< HEAD
                newObjectIndices[item.objectId] = newObjects.size();
                newObjects.push_back(newObject);
=======
                newObjectIndices[item.objectId] = int(newObjects.size());
                newObjects.push_back(std::move(newObject));
>>>>>>> d900d6d0
            }
        }
    }

    if (newObjects.empty())
        return;

    if (packetsBySource.size() > 1)
    {
        std::sort(newObjects.begin(), newObjects.end(),
            [](const DetectedObject& left, const DetectedObject& right)
            {
                return left.firstAppearanceTimeUsec < right.firstAppearanceTimeUsec;
            });
    }

    auto periodToCommit = QnTimePeriod::fromInterval(
        startTime(newObjects.front()), startTime(newObjects.back()));

    q->addToFetchedTimeWindow(periodToCommit);

    NX_VERBOSE(q, "Live update commit");
    commitInternal(periodToCommit, newObjects.rbegin(), newObjects.rend(), 0, true);

    if (count() > q->maximumCount())
    {
        NX_VERBOSE(q, "Truncating to maximum count");
        truncateToMaximumCount();
    }
}

void AnalyticsSearchListModel::Private::emitDataChangedIfNeeded()
{
    if (m_dataChangedObjectIds.empty())
        return;

    for (const auto& id: m_dataChangedObjectIds)
    {
        const auto index = indexOf(id);
        if (index < 0)
            continue;

        const auto modelIndex = q->index(index);
        emit q->dataChanged(modelIndex, modelIndex);
    }

    m_dataChangedObjectIds.clear();
};

void AnalyticsSearchListModel::Private::advanceObject(DetectedObject& object,
    ObjectPosition&& position, bool emitDataChanged)
{
    // Currently there's a mess between object.attributes and object.track[i].attributes.
    // There's no clear understanding what to use and what to show.
    // On GUI side we use just object.attributes for now.

    for (const auto& attribute: position.attributes)
    {
        auto iter = std::find_if(
            object.attributes.begin(),
            object.attributes.end(),
            [&attribute](const nx::common::metadata::Attribute& value)
            {
                return attribute.name == value.name;
            });

        if (iter != object.attributes.end())
            iter->value = attribute.value;
        else
            object.attributes.push_back(attribute);
    }

    object.lastAppearanceTimeUsec = position.timestampUsec;
    m_dataChangedObjectIds.insert(object.objectAppearanceId);

    if (emitDataChanged)
        m_emitDataChanged->requestOperation();
}

int AnalyticsSearchListModel::Private::indexOf(const QnUuid& objectId) const
{
    const auto timestampIter = m_objectIdToTimestamp.find(objectId);
    if (timestampIter == m_objectIdToTimestamp.end())
        return -1;

    const auto range = std::make_pair(
        std::lower_bound(m_data.cbegin(), m_data.cend(), *timestampIter, lowerBoundPredicate),
        std::upper_bound(m_data.cbegin(), m_data.cend(), *timestampIter, upperBoundPredicate));

    const auto iter = std::find_if(range.first, range.second,
        [&objectId](const DetectedObject& item) { return item.objectAppearanceId == objectId; });

    return iter != range.second ? int(std::distance(m_data.cbegin(), iter)) : -1;
}

QString AnalyticsSearchListModel::Private::description(
    const DetectedObject& object) const
{
    if (!ini().showDebugTimeInformationInRibbon)
        return QString();

    const auto timeWatcher = q->context()->instance<nx::vms::client::core::ServerTimeWatcher>();
    const auto start = timeWatcher->displayTime(startTime(object).count());
    const auto duration = objectDuration(object);

    using namespace std::chrono;
    return lm("Timestamp: %1 us<br>%2<br>Duration: %3 us<br>%4").args( //< Not translatable, debug.
        object.firstAppearanceTimeUsec,
        start.toString(Qt::RFC2822Date),
        duration.count(),
        core::HumanReadable::timeSpan(duration_cast<milliseconds>(duration)));
}

QString AnalyticsSearchListModel::Private::attributes(
    const DetectedObject& object) const
{
    if (object.attributes.empty())
        return QString();

    static const auto kCss = QString::fromLatin1(R"(
            <style type = 'text/css'>
                th { color: %1; font-weight: normal; text-align: left; }
            </style>)");

    static const auto kTableTemplate = QString("<table cellpadding='0' cellspacing='0'>%1</table>");
    static const auto kRowTemplate = QString("<tr><th>%1</th>")
        + QString("<td width='%1'/>").arg(style::Metrics::kStandardPadding) //< Spacing.
        + QString("<td>%2</td></tr>");

    QString rows;
    for (const auto& attribute: object.attributes)
    {
        if (!attribute.name.startsWith("nx.sys."))
            rows += kRowTemplate.arg(attribute.name, attribute.value);
    }

    if (rows.isEmpty())
        return QString();

    const auto color = QPalette().color(QPalette::WindowText);
    return kCss.arg(color.name()) + kTableTemplate.arg(rows);
}

QSharedPointer<QMenu> AnalyticsSearchListModel::Private::contextMenu(
    const analytics::storage::DetectedObject& object) const
{
    using nx::vms::api::analytics::ActionTypeDescriptor;
    const auto camera = this->camera(object);
    if (!camera)
        return {};

    nx::analytics::ActionTypeDescriptorManager descriptorManager(q->commonModule());
    auto actionByEngine = descriptorManager.availableObjectActionTypeDescriptors(
        object.objectTypeId,
        camera);

    QSharedPointer<QMenu> menu(new QMenu());
    for (const auto& [engineId, actionById]: actionByEngine)
    {
        if (!menu->isEmpty())
            menu->addSeparator();

        for (const auto&[actionId, actionDescriptor]: actionById)
        {
            const auto name = actionDescriptor.name;
            menu->addAction<std::function<void()>>(name, nx::utils::guarded(this,
                [this, actionDescriptor, object, engineId]()
                {
                    executePluginAction(engineId, actionDescriptor, object);
                }));
        }
    }

    return menu;
}

bool AnalyticsSearchListModel::Private::requestActionSettings(
    const QJsonObject& settingsModel,
    QMap<QString, QString>* values) const
{
    if (!values)
        return false;

    QnMessageBox parametersDialog(q->mainWindowWidget());
    parametersDialog.addButton(QDialogButtonBox::Ok);
    parametersDialog.addButton(QDialogButtonBox::Cancel);
    parametersDialog.setText(tr("Enter parameters"));
    parametersDialog.setInformativeText(tr("Action requires some parameters to be filled."));
    parametersDialog.setIcon(QnMessageBoxIcon::Information);

    auto view = new QQuickWidget(qnClientCoreModule->mainQmlEngine(), &parametersDialog);
    view->setClearColor(parametersDialog.palette().window().color());
    view->setResizeMode(QQuickWidget::SizeRootObjectToView);
    view->setSource(QUrl("Nx/InteractiveSettings/SettingsView.qml"));
    const auto root = view->rootObject();
    NX_ASSERT(root);

    if (!root)
        return false;

    QMetaObject::invokeMethod(
        root,
        "loadModel",
        Qt::DirectConnection,
        Q_ARG(QVariant, settingsModel.toVariantMap()),
        Q_ARG(QVariant, {}));

    auto panel = new QScrollArea(&parametersDialog);
    panel->setFixedHeight(400);
    auto layout = new QHBoxLayout(panel);
    layout->addWidget(view);

    parametersDialog.addCustomWidget(panel, QnMessageBox::Layout::Main);
    if (parametersDialog.exec() != QDialogButtonBox::Ok)
        return false;

    QVariant result;
    QMetaObject::invokeMethod(
        root,
        "getValues",
        Qt::DirectConnection,
        Q_RETURN_ARG(QVariant, result));

    values->clear();
    const auto resultMap = result.value<QVariantMap>();
    for (auto iter = resultMap.cbegin(); iter != resultMap.cend(); ++iter)
        values->insert(iter.key(), iter.value().toString());
    return true;
}

void AnalyticsSearchListModel::Private::executePluginAction(
    const QnUuid& engineId,
    const nx::vms::api::analytics::ActionTypeDescriptor& actionDescriptor,
    const analytics::storage::DetectedObject& object) const
{
    const auto server = q->commonModule()->currentServer();
    NX_ASSERT(server && server->restConnection());
    if (!server || !server->restConnection())
        return;

    const auto resultCallback =
        [this](bool success, rest::Handle /*requestId*/, QnJsonRestResult result)
        {
            if (result.error != QnRestResult::NoError)
            {
                QnMessageBox::warning(q->mainWindowWidget(), tr("Failed to execute plugin action"),
                    result.errorString);
                return;
            }

            if (!success)
                return;

            const auto reply = result.deserialized<AnalyticsActionResult>();
            if (!reply.messageToUser.isEmpty())
                QnMessageBox::success(q->mainWindowWidget(), reply.messageToUser);

            if (!reply.actionUrl.isEmpty())
                WebViewDialog::showUrl(QUrl(reply.actionUrl));
        };

    AnalyticsAction actionData;
    actionData.engineId = engineId;
    actionData.actionId = actionDescriptor.id;
    actionData.objectId = object.objectAppearanceId;

    const auto actionParametersDescription = actionDescriptor.parametersModel;

    const auto map = actionParametersDescription.toVariantMap();

    if (!actionParametersDescription.isEmpty())
    {
        // Show dialog asking to enter required parameters.
        if (!requestActionSettings(actionParametersDescription, &actionData.params))
            return;
    }

    server->restConnection()->executeAnalyticsAction(
        actionData, nx::utils::guarded(this, resultCallback), thread());
}

AnalyticsSearchListModel::Private::PreviewParams AnalyticsSearchListModel::Private::previewParams(
    const analytics::storage::DetectedObject& object)
{
    PreviewParams result;
    result.timestamp = std::chrono::microseconds(object.firstAppearanceTimeUsec);
    result.boundingBox = object.track.empty()
        ? QRectF()
        : object.track.front().boundingBox;

    const auto attribute =
        [&object](const QString& name)
        {
            const auto iter = std::find_if(object.attributes.cbegin(), object.attributes.cend(),
                [&name](const nx::common::metadata::Attribute& attribute)
                {
                    return attribute.name == name;
                });

            return (iter != object.attributes.cend()) ? iter->value : QString();
        };

    const auto getRealAttribute =
        [&attribute](const QString& name, qreal defaultValue)
        {
            bool ok = false;
            QString valueStr = attribute(name);
            if (valueStr.isNull())
                return defaultValue; //< Attribute is missing.

            valueStr.replace(',', '.'); //< Protection against localized decimal point.
            const qreal value = valueStr.toDouble(&ok);
            if (ok)
                return value;

            NX_WARNING(typeid(Private)) << lm("Invalid %1 value: \"%2\"").args(name, valueStr);
            return defaultValue;
        };

    const QString previewTimestampStr = attribute("nx.sys.preview.timestampUs");
    if (!previewTimestampStr.isNull())
    {
        const qint64 previewTimestampUs = previewTimestampStr.toLongLong();
        if (previewTimestampUs > 0)
        {
            result.timestamp = std::chrono::microseconds(previewTimestampUs);
        }
        else
        {
            NX_WARNING(typeid(Private)) << lm("Invalid nx.sys.preview.timestampUs value: \"%1\"")
                .arg(previewTimestampStr);
        }
    }

    result.boundingBox.setLeft(getRealAttribute("nx.sys.preview.boundingBox.x",
        result.boundingBox.left()));

    result.boundingBox.setTop(getRealAttribute("nx.sys.preview.boundingBox.y",
        result.boundingBox.top()));

    result.boundingBox.setWidth(getRealAttribute("nx.sys.preview.boundingBox.width",
        result.boundingBox.width()));

    result.boundingBox.setHeight(getRealAttribute("nx.sys.preview.boundingBox.height",
        result.boundingBox.height()));

    return result;
}

QnVirtualCameraResourcePtr AnalyticsSearchListModel::Private::camera(
    const analytics::storage::DetectedObject& object) const
{
    NX_ASSERT(!object.track.empty());
    if (object.track.empty())
        return {};

    return q->resourcePool()->getResourceById<QnVirtualCameraResource>(object.track[0].deviceId);
}

} // namespace nx::vms::client::desktop<|MERGE_RESOLUTION|>--- conflicted
+++ resolved
@@ -558,11 +558,7 @@
             if (!detectionMetadata || detectionMetadata->objects.empty())
                 continue;
 
-<<<<<<< HEAD
             for (const auto& item: detectionMetadata->objects)
-=======
-            for (auto& item: detectionMetadata->objects)
->>>>>>> d900d6d0
             {
                 ObjectPosition pos;
                 pos.deviceId = detectionMetadata->deviceId;
@@ -601,13 +597,8 @@
                 newObject.firstAppearanceTimeUsec = pos.timestampUsec;
                 newObject.lastAppearanceTimeUsec = pos.timestampUsec;
 
-<<<<<<< HEAD
-                newObjectIndices[item.objectId] = newObjects.size();
+                newObjectIndices[item.objectId] = int(newObjects.size());
                 newObjects.push_back(newObject);
-=======
-                newObjectIndices[item.objectId] = int(newObjects.size());
-                newObjects.push_back(std::move(newObject));
->>>>>>> d900d6d0
             }
         }
     }
