<?xml version="1.0" encoding="utf-8"?>
<!DOCTYPE TS>
<TS version="2.1" language="es-ES" sourcelanguage="en">
  <context>
    <name>AnalyticsSearchWidget::Private</name>
    <message>
      <source>Any type</source>
      <translation>Cualquier tipo</translation>
    </message>
    <message>
      <source>Select area</source>
      <translation>Seleccionar area</translation>
    </message>
    <message>
      <source>Select some area on the video...</source>
      <translation>Seleccione un área en el video...</translation>
    </message>
    <message>
      <source>In selected area</source>
      <translation>En area seleccionada</translation>
    </message>
    <message>
      <source>Failed to execute plugin action</source>
      <translation>No se pudo ejecutar plugin de acción</translation>
    </message>
    <message>
      <source>Enter parameters</source>
      <translation>Introducir parametros</translation>
    </message>
    <message>
      <source>Action requires some parameters to be filled.</source>
      <translation>La acción requiere que algunos parámetros sean llenados.</translation>
    </message>
  </context>
  <context>
    <name>BackupCamerasDialogDelegate</name>
    <message>
      <source>Backup newly added devices</source>
      <translation>Hacer una copia de seguridad de todos los dispositivos recién añadidos</translation>
    </message>
    <message>
      <source>Backup newly added cameras</source>
      <translation>Hacer una copia de seguridad de todas cámaras recién añadidas</translation>
    </message>
    <message>
      <source>Cannot add new devices while backup process is running.</source>
      <translation>No se puede agregar dispositivo recién añadido mientras se está ejecutando el proceso de backup.</translation>
    </message>
    <message>
      <source>Cannot add new cameras while backup process is running.</source>
      <translation>No se puede agregar las cámaras nuevas mientras se está ejecutando el proceso de copida de seguridad.</translation>
    </message>
    <message>
      <source>Cannot add new devices because they store archive on external storage.</source>
      <translation>No se puede añadir nuevos dispositivos ya que almacenan archivos en almacenamiento externo.</translation>
    </message>
    <message>
      <source>Cannot add new cameras because they store archive on external storage.</source>
      <translation>No se puede añadir nuevas cámaras ya que almacenan archivos en almacenamiento externo.</translation>
    </message>
  </context>
  <context>
    <name>BookmarkToolTipFrame</name>
    <message>
      <source>Zoom timeline
to view more bookmarks</source>
      <comment>It is highly recommended to split message in two lines</comment>
      <translation>Zoom de línea de tiempo para ver más marcadores</translation>
    </message>
    <message>
      <source>Play bookmark from the beginning</source>
      <translation>Reproducir marcador desde el principio</translation>
    </message>
    <message>
      <source>Edit bookmark</source>
      <translation>Editar marcador</translation>
    </message>
    <message>
      <source>Delete bookmark</source>
      <translation>Borrar marcador</translation>
    </message>
    <message>
      <source>Export bookmark</source>
      <translation>Exportar marcadores</translation>
    </message>
  </context>
  <context>
    <name>CameraDiagnostics::DiagnoseTool</name>
    <message>
      <source>No connection to Server %1.</source>
      <translation>No hay conexión con el servidor %1.</translation>
    </message>
  </context>
  <context>
    <name>ComboBoxUtils</name>
    <message>
      <source>multiple values</source>
      <translation>valores múltiples</translation>
    </message>
  </context>
  <context>
    <name>CompatibilityVersionInstallationDialog</name>
    <message>
      <source>Installing version %1</source>
      <translation>Instalando la versión%1</translation>
    </message>
    <message>
      <source>Installation failed</source>
      <translation>La Instalación falló</translation>
    </message>
    <message>
      <source>Installation completed</source>
      <translation>Instalación finalizada</translation>
    </message>
    <message>
      <source>Getting update information from the server</source>
      <translation>Obteniendo información de actualización del servidor</translation>
    </message>
    <message>
      <source>Downloading update package</source>
      <translation>Descarga del paquete de actualización</translation>
    </message>
    <message>
      <source>Installing</source>
      <translation>Instalación</translation>
    </message>
  </context>
  <context>
    <name>ContextMenu</name>
    <message>
      <source>Filter...</source>
      <translation>Filtra...</translation>
    </message>
    <message>
      <source>Connect to System</source>
      <translation>Conectarse al sistema</translation>
    </message>
    <message>
      <source>Help</source>
      <translation>Ayuda</translation>
    </message>
    <message>
      <source>Event Log...</source>
      <translation>Registro de eventos...</translation>
    </message>
    <message>
      <source>Cameras to Backup...</source>
      <translation>Cámaras para copia de seguridad...</translation>
    </message>
    <message>
      <source>Control Video Wall</source>
      <translation>Controlar Pared de Video</translation>
    </message>
    <message>
      <source>Push my screen</source>
      <translation>Empujar mi pantalla</translation>
    </message>
    <message>
      <source>Select Time Server</source>
      <translation>Seleccione horario de servidor</translation>
    </message>
    <message>
      <source>Fit in View</source>
      <translation>Ajustar en a la vista</translation>
    </message>
    <message>
      <source>Main Menu</source>
      <translation>Menú Principal</translation>
    </message>
    <message>
      <source>Connect to Server...</source>
      <translation>Conectar al servidor...</translation>
    </message>
    <message>
      <source>Disconnect from Server</source>
      <translation>Desconectado del servidor</translation>
    </message>
    <message>
      <source>Browse Local Files</source>
      <translation>Ver archivos locales</translation>
    </message>
    <message>
      <source>Show Welcome Screen</source>
      <translation>Mostrar la Página de Bienvenida</translation>
    </message>
    <message>
      <source>New...</source>
      <translation>Nueva...</translation>
    </message>
    <message>
      <source>Tab</source>
      <translation>Pestaña</translation>
    </message>
    <message>
      <source>New Tab</source>
      <translation>Nueva Pestaña</translation>
    </message>
    <message>
      <source>Window</source>
      <translation>Ventana</translation>
    </message>
    <message>
      <source>New Window</source>
      <translation>Nueva Ventana</translation>
    </message>
    <message>
      <source>User...</source>
      <translation>Usuario...</translation>
    </message>
    <message>
      <source>New User...</source>
      <translation>Nuevo usuario...</translation>
    </message>
    <message>
      <source>Video Wall...</source>
      <translation>Pared de vídeo...</translation>
    </message>
    <message>
      <source>New Video Wall...</source>
      <translation>Nueva pared de vídeo...</translation>
    </message>
    <message>
      <source>Web Page...</source>
      <translation>Página Web...</translation>
    </message>
    <message>
      <source>New Web Page...</source>
      <translation>Nueva página Web...</translation>
    </message>
    <message>
      <source>New Layout...</source>
      <translation>Nuevo Diseño...</translation>
    </message>
    <message>
      <source>Open Layout...</source>
      <translation>Abrir Diseño...</translation>
    </message>
    <message>
      <source>Open...</source>
      <translation>Abrir...</translation>
    </message>
    <message>
      <source>Folder...</source>
      <translation>Carpeta...</translation>
    </message>
    <message>
      <source>Web Client...</source>
      <translation>Cliente Web...</translation>
    </message>
    <message>
      <source>Open Web Client...</source>
      <translation>Abrir Cliente Web...</translation>
    </message>
    <message>
      <source>Save Current Layout</source>
      <translation>Guardar diseño actual</translation>
    </message>
    <message>
      <source>Save Current Layout As...</source>
      <translation>Guardar diseño actual como...</translation>
    </message>
    <message>
      <source>Save Video Wall View</source>
      <translation>Guardar Vídeo Vista de pared</translation>
    </message>
    <message>
      <source>Start Screen Recording</source>
      <translation>Iniciar la grabación de pantalla</translation>
    </message>
    <message>
      <source>Stop Screen Recording</source>
      <translation>Detener la grabación de pantalla</translation>
    </message>
    <message>
      <source>Stop current action</source>
      <translation>Detener la acción actual</translation>
    </message>
    <message>
      <source>Go to Fullscreen</source>
      <translation>Ir a pantalla completa</translation>
    </message>
    <message>
      <source>Exit Fullscreen</source>
      <translation>Salir de la pantalla completa</translation>
    </message>
    <message>
      <source>Minimize</source>
      <translation>Minimizar</translation>
    </message>
    <message>
      <source>Maximize</source>
      <translation>Maximizar</translation>
    </message>
    <message>
      <source>Restore Down</source>
      <translation>Restaurar</translation>
    </message>
    <message>
      <source>Open in Browser...</source>
      <translation>Abra en el explorador...</translation>
    </message>
    <message>
      <source>System Administration...</source>
      <translation>Administración del sistema...</translation>
    </message>
    <message>
      <source>System Update...</source>
      <translation>Actualización del sistema...</translation>
    </message>
    <message>
      <source>User Management...</source>
      <translation>Gestión de usuarios...</translation>
    </message>
    <message>
      <source>Local Settings...</source>
      <translation>Configuración Local...</translation>
    </message>
    <message>
      <source>Audit Trail...</source>
      <translation>Registro de auditoría...</translation>
    </message>
    <message>
      <source>Log in to %1...</source>
      <comment>Log in to Nx Cloud</comment>
      <translation>Inicie sesión en %1...</translation>
    </message>
    <message>
      <source>Log out from %1</source>
      <comment>Log out from Nx Cloud</comment>
      <translation>Desconectarse de %1</translation>
    </message>
    <message>
      <source>Open %1 Portal...</source>
      <comment>Open Nx Cloud Portal</comment>
      <translation>Portal abierto %1...</translation>
    </message>
    <message>
      <source>Account Settings...</source>
      <translation>Confiugración de cuenta...</translation>
    </message>
    <message>
      <source>Create Account...</source>
      <translation>Crear Cuenta...</translation>
    </message>
    <message>
      <source>Event Rules...</source>
      <translation>Reglas de evento...</translation>
    </message>
    <message>
      <source>Devices List</source>
      <translation>Lista de dispositivos</translation>
    </message>
    <message>
      <source>Cameras List</source>
      <translation>Lista de cámaras</translation>
    </message>
    <message>
      <source>Merge Systems...</source>
      <translation>Combinar Sistemas...</translation>
    </message>
    <message>
      <source>About...</source>
      <translation>Acerca de...</translation>
    </message>
    <message>
      <source>Exit</source>
      <translation>Salida</translation>
    </message>
    <message>
      <source>Mark Selection Start</source>
      <translation>Marcar inicio de selección</translation>
    </message>
    <message>
      <source>Mark Selection End</source>
      <translation>Marcar final de selección</translation>
    </message>
    <message>
      <source>Clear Selection</source>
      <translation>Borrar selección</translation>
    </message>
    <message>
      <source>Zoom to Selection</source>
      <translation>Zoom a la selección</translation>
    </message>
    <message>
      <source>Add Bookmark...</source>
      <translation>Añadir Marcador...</translation>
    </message>
    <message>
      <source>Edit Bookmark...</source>
      <translation>Editar Marcador...</translation>
    </message>
    <message>
      <source>Remove Bookmark...</source>
      <translation>Quitar el Marcador...</translation>
    </message>
    <message>
      <source>Remove Bookmarks...</source>
      <translation>Quitar de marcador...</translation>
    </message>
    <message>
      <source>Preview Search...</source>
      <translation>Búsqueda de Vista Previa...</translation>
    </message>
    <message>
      <source>Server...</source>
      <translation>Servidor...</translation>
    </message>
    <message>
      <source>Open</source>
      <translation>Abrir</translation>
    </message>
    <message>
      <source>Monitor</source>
      <translation>Observar</translation>
    </message>
    <message>
      <source>Open in New Tab</source>
      <translation>Abrir en una nueva pestaña</translation>
    </message>
    <message>
      <source>Monitor in New Tab</source>
      <translation>Observar en una nueva pestaña</translation>
    </message>
    <message>
      <source>Open in Alarm Layout</source>
      <translation>Abrir en el diseño de alarma</translation>
    </message>
    <message>
      <source>Open in New Window</source>
      <translation>Abrir en ventana nueva</translation>
    </message>
    <message>
      <source>Monitor in New Window</source>
      <translation>Observar en nueva ventana</translation>
    </message>
    <message>
      <source>Open Video Wall</source>
      <translation>Abrir Pared de Vídeo</translation>
    </message>
    <message>
      <source>Open Containing Folder</source>
      <translation>Abrir carpeta contenedora</translation>
    </message>
    <message>
      <source>Identify</source>
      <translation>Identificar</translation>
    </message>
    <message>
      <source>Attach to Video Wall...</source>
      <translation>Fijar a pared de vídeo...</translation>
    </message>
    <message>
      <source>Switch to Video Wall mode...</source>
      <translation>Cambiar al modo de pared de vídeo...</translation>
    </message>
    <message>
      <source>Save Video Wall</source>
      <translation>Guardar la pared de video</translation>
    </message>
    <message>
      <source>Save Current Matrix</source>
      <translation>Guardar Matriz Actual</translation>
    </message>
    <message>
      <source>Load Matrix</source>
      <translation>Cargar Matriz</translation>
    </message>
    <message>
      <source>Delete</source>
      <translation>Borrar</translation>
    </message>
    <message>
      <source>Stop Video Wall</source>
      <translation>Detener Pared de Vídeo</translation>
    </message>
    <message>
      <source>Clear Screen</source>
      <translation>Borrar la pantalla</translation>
    </message>
    <message>
      <source>Save Layout</source>
      <translation>Guardar diseño</translation>
    </message>
    <message>
      <source>Save Layout As...</source>
      <translation>Guardar diseño como...</translation>
    </message>
    <message>
      <source>Maximize Item</source>
      <translation>Maximizar el artículo</translation>
    </message>
    <message>
      <source>Restore Item</source>
      <translation>Restaurar elemento</translation>
    </message>
    <message>
      <source>Show Info</source>
      <translation>Mostrar información</translation>
    </message>
    <message>
      <source>Hide Info</source>
      <translation>Ocultar info</translation>
    </message>
    <message>
      <source>PTZ...</source>
      <translation>PTZ...</translation>
    </message>
    <message>
      <source>Save Current Position...</source>
      <translation>Guardar la posición actual...</translation>
    </message>
    <message>
      <source>Manage...</source>
      <translation>Gestionar...</translation>
    </message>
    <message>
      <source>Show Motion/Smart Search</source>
      <translation>Mostrar movimiento/Búsqueda inteligente</translation>
    </message>
    <message>
      <source>Show Motion</source>
      <translation>Mostrar movimiento</translation>
    </message>
    <message>
      <source>Hide Motion/Smart Search</source>
      <translation>Ocultar Movimiento/Búsqueda inteligente</translation>
    </message>
    <message>
      <source>Hide Motion</source>
      <translation>Ocultar Movimiento</translation>
    </message>
    <message>
      <source>Clear Motion Selection</source>
      <translation>Borrar Selección de Movimiento</translation>
    </message>
    <message>
      <source>Check File Watermark</source>
      <translation>Compruebe Marca de Agua en el Archivo</translation>
    </message>
    <message>
      <source>Image Enhancement...</source>
      <translation>Mejora de imagen...</translation>
    </message>
    <message>
      <source>Rotate to...</source>
      <translation>Gire a...</translation>
    </message>
    <message>
      <source>0 degrees</source>
      <translation>0 Grados</translation>
    </message>
    <message>
      <source>90 degrees</source>
      <translation>90 Grados</translation>
    </message>
    <message>
      <source>180 degrees</source>
      <translation>180 Grados</translation>
    </message>
    <message>
      <source>270 degrees</source>
      <translation>270 Grados</translation>
    </message>
    <message>
      <source>Remove from Layout</source>
      <translation>Retirar diseño</translation>
    </message>
    <message>
      <source>Stop Sharing Layout</source>
      <translation>Dejar de compartir el diseño</translation>
    </message>
    <message>
      <source>Edit...</source>
      <translation>Editar...</translation>
    </message>
    <message>
      <source>Rename</source>
      <translation>Renombra</translation>
    </message>
    <message>
      <source>Delete from Disk</source>
      <translation>Eliminar del disco</translation>
    </message>
    <message>
      <source>Set as Layout Background</source>
      <translation>Establecer como fondo del diseño</translation>
    </message>
    <message>
      <source>User Settings...</source>
      <translation>Configuración de usuario...</translation>
    </message>
    <message>
      <source>User Roles...</source>
      <translation>Roles de usuario...</translation>
    </message>
    <message>
      <source>Role Settings...</source>
      <translation>Configuración de rol...</translation>
    </message>
    <message>
      <source>Check Device Issues...</source>
      <translation>Compruebe cuestiones del dispositivo...</translation>
    </message>
    <message>
      <source>Check Devices Issues...</source>
      <translation>Compruebe cuestiones de los dispositivos...</translation>
    </message>
    <message>
      <source>Check Camera Issues...</source>
      <translation>Compruebe cuestiones de la cámara...</translation>
    </message>
    <message>
      <source>Check Cameras Issues...</source>
      <translation>Compruebe cuestiones de las cámaras...</translation>
    </message>
    <message>
      <source>Check I/O Module Issues...</source>
      <translation>Revisar cuestiones del Módulo I/O...</translation>
    </message>
    <message>
      <source>Check I/O Modules Issues...</source>
      <translation>Revisar cuestiones de los Módulos I/O...</translation>
    </message>
    <message>
      <source>Device Rules...</source>
      <translation>Reglas del dispositivo...</translation>
    </message>
    <message>
      <source>Devices Rules...</source>
      <translation>Reglas de los dispositivos...</translation>
    </message>
    <message>
      <source>Camera Rules...</source>
      <translation>Reglas de la cámara...</translation>
    </message>
    <message>
      <source>Cameras Rules...</source>
      <translation>Reglas de las cámaras...</translation>
    </message>
    <message>
      <source>I/O Module Rules...</source>
      <translation>Reglas del Módulo I/O...</translation>
    </message>
    <message>
      <source>I/O Modules Rules...</source>
      <translation>Reglas de los Módulos de I/O...</translation>
    </message>
    <message>
      <source>Device Settings...</source>
      <translation>Ajustes del dispositivo...</translation>
    </message>
    <message>
      <source>Devices Settings...</source>
      <translation>Ajustes de los dispositivos...</translation>
    </message>
    <message>
      <source>Camera Settings...</source>
      <translation>Ajustes de la cámara...</translation>
    </message>
    <message>
      <source>Cameras Settings...</source>
      <translation>Ajustes de las cámaras...</translation>
    </message>
    <message>
      <source>I/O Module Settings...</source>
      <translation>Ajustes del Módulo de I/O...</translation>
    </message>
    <message>
      <source>I/O Modules Settings...</source>
      <translation>Ajustes de los Módulos de I/O...</translation>
    </message>
    <message>
      <source>File Settings...</source>
      <translation>Ajustes del archivo...</translation>
    </message>
    <message>
      <source>Layout Settings...</source>
      <translation>Ajustes de diseño...</translation>
    </message>
    <message>
      <source>Video Wall Settings...</source>
      <translation>Ajustes de Pared de Vídeo...</translation>
    </message>
    <message>
      <source>Add Device...</source>
      <translation>Añadir dispositivo...</translation>
    </message>
    <message>
      <source>Devices List by Server...</source>
      <translation>Lista de dispositivos por servidor...</translation>
    </message>
    <message>
      <source>Cameras List by Server...</source>
      <translation>Lista de cámaras por servidor...</translation>
    </message>
    <message>
      <source>Server Logs...</source>
      <translation>Registros del servidor...</translation>
    </message>
    <message>
      <source>Server Diagnostics...</source>
      <translation>Diagnósticos del servidor...</translation>
    </message>
    <message>
      <source>Server Web Page...</source>
      <translation>Web Page del servidor...</translation>
    </message>
    <message>
      <source>Server Settings...</source>
      <translation>Ajustes del servidor...</translation>
    </message>
    <message>
      <source>Merge to Currently Connected System...</source>
      <translation>Combinar con sistema conectado en ese momento...</translation>
    </message>
    <message>
      <source>None</source>
      <translation>Ninguno</translation>
    </message>
    <message>
      <source>Small</source>
      <translation>Pequeño</translation>
    </message>
    <message>
      <source>Medium</source>
      <translation>Mediano</translation>
    </message>
    <message>
      <source>Large</source>
      <translation>Grande</translation>
    </message>
    <message>
      <source>Settings</source>
      <translation>Ajustes</translation>
    </message>
    <message>
      <source>Close</source>
      <translation>Cerrar</translation>
    </message>
    <message>
      <source>Close All But This</source>
      <translation>Cierre Todas Menos Esta</translation>
    </message>
    <message>
      <source>Play</source>
      <translation>Reproducir</translation>
    </message>
    <message>
      <source>Pause</source>
      <translation>Pausa</translation>
    </message>
    <message>
      <source>Previous Frame</source>
      <translation>Fotograma anterior</translation>
    </message>
    <message>
      <source>Next Frame</source>
      <translation>Siguiente fotograma</translation>
    </message>
    <message>
      <source>To Start</source>
      <translation>Empezar</translation>
    </message>
    <message>
      <source>To End</source>
      <translation>Finalizar</translation>
    </message>
    <message>
      <source>Volume Down</source>
      <translation>Bajar volumen</translation>
    </message>
    <message>
      <source>Volume Up</source>
      <translation>Subir volumen</translation>
    </message>
    <message>
      <source>Toggle Mute</source>
      <translation>Activar silencio</translation>
    </message>
    <message>
      <source>Jump to Live</source>
      <translation>Ir a en vivo</translation>
    </message>
    <message>
      <source>Synchronize Streams</source>
      <translation>Sincronizar Flujos</translation>
    </message>
    <message>
      <source>Disable Stream Synchronization</source>
      <translation>Deshabilitar Sincronización de Flujos</translation>
    </message>
    <message>
      <source>Show Bookmarks</source>
      <translation>Mostrar Marcadores</translation>
    </message>
    <message>
      <source>Hide Bookmarks</source>
      <translation>Ocultar Marcadores</translation>
    </message>
    <message>
      <source>Show Calendar</source>
      <translation>Mostrar Calendario</translation>
    </message>
    <message>
      <source>Hide Calendar</source>
      <translation>Ocultar Calendario</translation>
    </message>
    <message>
      <source>Show Title Bar</source>
      <translation>Mostrar la barra de título</translation>
    </message>
    <message>
      <source>Hide Title Bar</source>
      <translation>Ocultar la barra de título</translation>
    </message>
    <message>
      <source>Pin Tree</source>
      <translation>Prender al árbol</translation>
    </message>
    <message>
      <source>Unpin Tree</source>
      <translation>Desprender del árbol</translation>
    </message>
    <message>
      <source>Show Timeline</source>
      <translation>Mostrar escala de tiempo</translation>
    </message>
    <message>
      <source>Hide Timeline</source>
      <translation>Ocultar escala de tiempo</translation>
    </message>
    <message>
      <source>Bookmark Log...</source>
      <translation>Registro de Marcador...</translation>
    </message>
    <message>
      <source>Showreel...</source>
      <translation>Showreel...</translation>
    </message>
    <message>
      <source>New Showreel...</source>
      <translation>Nuevo Showreel...</translation>
    </message>
    <message>
      <source>Remove from Showreel</source>
      <translation>Eliminar del Showreel</translation>
    </message>
    <message>
      <source>Make Showreel</source>
      <translation>Hacer Showreel</translation>
    </message>
    <message>
      <source>Upload File...</source>
      <translation>Subir archivo...</translation>
    </message>
    <message>
      <source>Upload Folder...</source>
      <translation>Subir Carpeta...</translation>
    </message>
    <message>
      <source>Some cameras require passwords to be set</source>
      <translation>Algunas cámaras requieren que se establezcan contraseñas</translation>
    </message>
    <message>
      <source>Export Video...</source>
      <translation>Exportar Video...</translation>
    </message>
    <message>
      <source>Export Bookmark...</source>
      <translation>Exportar marcadores...</translation>
    </message>
    <message>
      <source>Resolution...</source>
      <translation>Resolución...</translation>
    </message>
    <message>
      <source>Cell Aspect Ratio...</source>
      <translation>Relación de Aspecto de Celda...</translation>
    </message>
    <message>
      <source>Cell Spacing...</source>
      <translation>Espaciado de Celda...</translation>
    </message>
    <message>
      <source>Screen Settings...</source>
      <translation>Configuración de pantalla...</translation>
    </message>
    <message>
      <source>Export Bookmarks...</source>
      <translation>Exportar Marcadores...</translation>
    </message>
    <message>
      <source>Forget password</source>
      <translation>Contraseña olvidada</translation>
    </message>
    <message>
      <source>Cancel Upload...</source>
      <translation>Cancelar subida...</translation>
    </message>
    <message>
      <source>Copy Schedule...</source>
      <translation>Copie Horario...</translation>
    </message>
    <message>
      <source>Analytics Engine Settings...</source>
      <translation>Configuración del motor de análisis...</translation>
    </message>
    <message>
      <source>Show Thumbnails</source>
      <translation>Mostrar miniaturas</translation>
    </message>
    <message>
      <source>Hide Thumbnails</source>
      <translation>Ocultar miniaturas</translation>
    </message>
    <message>
      <source>Pin Panel</source>
      <translation>Fijar Panel</translation>
    </message>
    <message>
      <source>Unpin Panel</source>
      <translation>Desprender Panel</translation>
    </message>
    <message>
      <source>Virtual Camera...</source>
      <translation>Cámara virtual...</translation>
    </message>
    <message>
      <source>New Virtual Camera...</source>
      <translation>Nueva cámara virtual...</translation>
    </message>
    <message>
      <source>Show Tree</source>
      <translation>Mostrar árbol</translation>
    </message>
    <message>
      <source>Hide Tree</source>
      <translation>Ocultar Árbol</translation>
    </message>
    <message>
      <source>Show Notifications</source>
      <translation>Mostrar notificaciones</translation>
    </message>
    <message>
      <source>Hide Notifications</source>
      <translation>Ocultar notificación</translation>
    </message>
    <message>
      <source>Files...</source>
      <translation>Archivos...</translation>
    </message>
    <message>
      <source>Switch to Notifications tab</source>
      <translation>Cambiar a la pestaña de Notificaciones</translation>
    </message>
    <message>
      <source>Switch to Motion tab</source>
      <translation>Cambiar a la pestaña Movimiento</translation>
    </message>
    <message>
      <source>Switch to Bookmarks tab</source>
      <translation>Cambiar a la pestaña Marcadores</translation>
    </message>
    <message>
      <source>Switch to Events tab</source>
      <translation>Cambiar a la pestaña Eventos</translation>
    </message>
    <message>
      <source>Switch to Objects tab</source>
      <translation>Cambiar a la pestaña Objetos</translation>
    </message>
    <message>
      <source>Objects Frames and Info...</source>
      <translation>Objetos Marcos e Información...</translation>
    </message>
    <message>
      <source>Pin Calendar</source>
      <translation>Sujete el Calendario</translation>
    </message>
    <message>
      <source>Unpin Calendar</source>
      <translation>Desprenda el Calendario</translation>
    </message>
    <message>
      <source>Page...</source>
      <translation>Página...</translation>
    </message>
  </context>
  <context>
    <name>Deactivator</name>
    <message>
      <source>Unknown error.</source>
      <translation>Error desconocido.</translation>
    </message>
    <message>
      <source>License does not exist.</source>
      <translation>Licencia inexistente.</translation>
    </message>
    <message>
      <source>License is disabled.</source>
      <translation>La licencia está desactivada.</translation>
    </message>
    <message>
      <source>License is inactive.</source>
      <translation>La licencia está inactiva.</translation>
    </message>
    <message>
      <source>Invalid license.</source>
      <translation>Licencia inválida.</translation>
    </message>
    <message>
      <source>License is trial.</source>
      <translation>Licencia es de prueba.</translation>
    </message>
    <message>
      <source>License is in pending deactivation state, but has not been deactivated yet.</source>
      <translation>La licencia está en estado de desactivación pendiente, pero aún no se ha desactivado.</translation>
    </message>
    <message>
      <source>Number of deactivations exceeded limit for this license.</source>
      <translation>El número de desactivaciones excedió el límite para esta licencia.</translation>
    </message>
    <message>
      <source>Hardware ID of Server with this license does not match Hardware ID on which license was activated.</source>
      <translation>El ID de Hardware del servidor con esta licencia no coincide con el ID de Hardware en el que se activó la licencia.</translation>
    </message>
  </context>
  <context>
    <name>EncryptedLayoutStrings</name>
    <message>
      <source>Please enter a valid password</source>
      <translation>Por favor introduce una contraseña válida</translation>
    </message>
    <message>
      <source>The password is not valid.</source>
      <translation>La contraseña no es válida.</translation>
    </message>
    <message>
      <source>Encrypted layout</source>
      <translation>Diseño encriptado</translation>
    </message>
    <message>
      <source>The file %1 is encrypted. Please enter the password:</source>
      <translation>El archivo %1 está encriptado. Por favor introduzca la contraseña:</translation>
    </message>
    <message>
      <source>Please re-enter password for layout %1:</source>
      <translation>Por favor vuelva a ingresar la contraseña para el diseño %1:</translation>
    </message>
  </context>
  <context>
    <name>EventSearchWidget::Private</name>
    <message>
      <source>Server events</source>
      <translation>Eventos del servidor</translation>
    </message>
    <message>
      <source>Analytics events</source>
      <translation>Eventos analíticos</translation>
    </message>
    <message>
      <source>Any event</source>
      <translation>Cualquier evento</translation>
    </message>
    <message>
      <source>Any device issue</source>
      <translation>Cualquier problema del dispositivo</translation>
    </message>
    <message>
      <source>Any camera issue</source>
      <translation>Cualquier problema con la cámara</translation>
    </message>
    <message>
      <source>Any server event</source>
      <translation>Cualquier evento del servidor</translation>
    </message>
    <message>
      <source>Device issues</source>
      <translation>Problemas con el dispositivo</translation>
    </message>
    <message>
      <source>Camera issues</source>
      <translation>Problemas con la cámara</translation>
    </message>
    <message>
      <source>Any analytics event</source>
      <translation>Cualquier evento analítico</translation>
    </message>
  </context>
  <context>
    <name>ExitFullscreenActionHelper</name>
    <message>
      <source>Select layout...</source>
      <translation>Seleccionar diseño...</translation>
    </message>
    <message numerus="yes">
      <source>%n layouts</source>
      <translation>
        <numerusform>%n diseños</numerusform>
        <numerusform>%n diseños</numerusform>
      </translation>
    </message>
  </context>
  <context>
    <name>FileExtensions</name>
    <message>
      <source>Pictures</source>
      <translation>Imágenes</translation>
    </message>
    <message>
      <source>Video</source>
      <translation>Video</translation>
    </message>
    <message>
      <source>All Files</source>
      <translation>Todos los ficheros</translation>
    </message>
  </context>
  <context>
    <name>FileSystemStrings</name>
    <message>
      <source>Audio Video Interleave</source>
      <translation>Audio y vídeo entrelazado</translation>
    </message>
    <message>
      <source>Matroska</source>
      <translation>Matroska</translation>
    </message>
    <message>
      <source>MPEG-4 Part 14</source>
      <translation>MPEG-4 Parte 14</translation>
    </message>
    <message>
      <source>%1 Media File</source>
      <translation>%1 Archivo multimedia</translation>
    </message>
    <message>
      <source>Executable %1 Media File (x64)</source>
      <translation>Eejecutables %1 Archivo Multimedia (x64)</translation>
    </message>
    <message>
      <source>Executable %1 Media File (x86)</source>
      <translation>Eejecutables %1 Archivo Multimedia (x86)</translation>
    </message>
  </context>
  <context>
    <name>FullscreenActionHelper</name>
    <message>
      <source>Source camera</source>
      <translation>Cámara de origen</translation>
    </message>
    <message>
      <source>Select device...</source>
      <translation>Seleccione el dispositivo...</translation>
    </message>
    <message>
      <source>Select camera...</source>
      <translation>Seleccione cámara...</translation>
    </message>
    <message>
      <source>Select layout...</source>
      <translation>Seleccionar diseño...</translation>
    </message>
    <message numerus="yes">
      <source>%n layouts</source>
      <translation>
        <numerusform>%n diseños</numerusform>
        <numerusform>%n diseños</numerusform>
      </translation>
    </message>
    <message>
      <source>%1 on %2</source>
      <comment>Camera %1 on layout %2</comment>
      <translation>%1 en %2</translation>
    </message>
  </context>
  <context>
    <name>GraphicsScrollBar</name>
    <message>
      <source>Scroll Here</source>
      <translation>Desplazar aquí</translation>
    </message>
    <message>
      <source>Left Edge</source>
      <translation>Borde izquierdo</translation>
    </message>
    <message>
      <source>Top</source>
      <translation>Encima</translation>
    </message>
    <message>
      <source>Right Edge</source>
      <translation>Borde derecho</translation>
    </message>
    <message>
      <source>Bottom</source>
      <translation>Fondo</translation>
    </message>
    <message>
      <source>Page Left</source>
      <translation>Página izquierda</translation>
    </message>
    <message>
      <source>Page Up</source>
      <translation>Página arriba</translation>
    </message>
    <message>
      <source>Page Right</source>
      <translation>Página derecha</translation>
    </message>
    <message>
      <source>Page Down</source>
      <translation>Página hacia abajo</translation>
    </message>
    <message>
      <source>Scroll Left</source>
      <translation>Desplazar a la izquierda</translation>
    </message>
    <message>
      <source>Scroll Up</source>
      <translation>Desplazar hacia arriba</translation>
    </message>
    <message>
      <source>Scroll Right</source>
      <translation>Desplazar a la derecha</translation>
    </message>
    <message>
      <source>Scroll Down</source>
      <translation>Desplazamiento hacia abajo</translation>
    </message>
  </context>
  <context>
    <name>LayoutTourTextFactory</name>
    <message>
      <source>Start Showreel</source>
      <translation>Iniciar Showreel</translation>
    </message>
  </context>
  <context>
    <name>LocalFiles</name>
    <message>
      <source>Path &quot;%1&quot; is invalid. Please try another path.</source>
      <translation>La ruta &quot;%1&quot; no es válida. Prueba con otra ruta.</translation>
    </message>
    <message>
      <source>File &quot;%1&quot; already exists. Please try another name.</source>
      <translation>El archivo &quot;%1&quot; ya existe. Intenta otro nombre.</translation>
    </message>
    <message>
      <source>File &quot;%1&quot; is used by another process.</source>
      <translation>El archivo &quot;%1&quot; es utilizado por otro proceso.</translation>
    </message>
    <message>
      <source>File &quot;%1&quot; cannot be written. Please try another name.</source>
      <translation>El archivo &quot;%1&quot; no puede escribirse. Intenta otro nombre.</translation>
    </message>
    <message>
      <source>File name &quot;%1&quot; is reserved by operating system. Please try another name.</source>
      <translation>El nombre del archivo &quot;%1&quot; está reservado por el sistema operativo. Por favor prueba con otro nombre.</translation>
    </message>
    <message numerus="yes">
      <source>File name must not contain the following reserved characters:</source>
      <comment>Plural relates to the word _characters_ here, not _file name_.</comment>
      <translation>
        <numerusform>El nombre de archivo no debe contener los siguientes caracteres reservados:</numerusform>
        <numerusform>El nombre de archivo no debe contener los siguientes caracteres reservados:</numerusform>
      </translation>
    </message>
  </context>
  <context>
    <name>PasswordInformation</name>
    <message>
      <source>Good</source>
      <translation>Bueno</translation>
    </message>
    <message>
      <source>Fair</source>
      <translation>Justo</translation>
    </message>
    <message>
      <source>Weak</source>
      <translation>Débil</translation>
    </message>
    <message>
      <source>Password should contain different types of symbols.</source>
      <translation>La contraseña debe tener diferentes tipos de símbolos.</translation>
    </message>
    <message numerus="yes">
      <source>Password should contain %n different combinations of either characters, symbols, or digits</source>
      <translation>
        <numerusform>La contraseña debe contener %n combinaciones diferentes de caracteres, símbolos o dígitos</numerusform>
        <numerusform>La contraseña debe contener %n combinaciones diferentes de caracteres, símbolos o dígitos</numerusform>
      </translation>
    </message>
    <message>
      <source>Short</source>
      <translation>Corto</translation>
    </message>
    <message numerus="yes">
      <source>Password must be at least %n characters long.</source>
      <translation>
        <numerusform>La contraseña debe tener al menos %n caracteres de longitud.</numerusform>
        <numerusform>La contraseña debe tener al menos %n caracteres de longitud.</numerusform>
      </translation>
    </message>
    <message>
      <source>Long</source>
      <translation>Largo</translation>
    </message>
    <message numerus="yes">
      <source>Password must be no longer than %n characters.</source>
      <translation>
        <numerusform>La contraseña no debe tener más de %n caracteres.</numerusform>
        <numerusform>La contraseña no debe tener más de %n caracteres.</numerusform>
      </translation>
    </message>
    <message numerus="yes">
      <source>Password should not contain %n or more consecutive characters together.</source>
      <translation>
        <numerusform>La contraseña no debe contener %n o más caracteres consecutivos juntos.</numerusform>
        <numerusform>La contraseña no debe contener %n o más caracteres consecutivos juntos.</numerusform>
      </translation>
    </message>
    <message numerus="yes">
      <source>Password should not contain %n or more repeating characters.</source>
      <translation>
        <numerusform>La contraseña no debe contener %n o más caracteres repetitivos.</numerusform>
        <numerusform>La contraseña no debe contener %n o más caracteres repetitivos.</numerusform>
      </translation>
    </message>
    <message>
      <source>Common</source>
      <translation>Común</translation>
    </message>
    <message>
      <source>This password is in list of the most popular passwords.</source>
      <translation>Esta contraseña está en la lista de las contraseñas más populares.</translation>
    </message>
    <message>
      <source>Incorrect</source>
      <translation>Incorrecto</translation>
    </message>
    <message>
      <source>Only latin letters, numbers and keyboard symbols %1 are allowed.</source>
      <translation>Solo se permiten letras latinas, números y símbolos de teclado %1.</translation>
    </message>
    <message>
      <source>Only latin letters, numbers and keyboard symbols are allowed.</source>
      <translation>Se permiten sólo letras, números y símbolos de teclado.</translation>
    </message>
  </context>
  <context>
    <name>PermissionsInfoTable</name>
    <message>
      <source>Cameras &amp; Resources</source>
      <translation>Cámaras &amp; recursos</translation>
    </message>
    <message>
      <source>Shared Layouts</source>
      <translation>Diseños compartidos</translation>
    </message>
    <message>
      <source>All</source>
      <translation>Todo</translation>
    </message>
    <message>
      <source>Permissions</source>
      <translation>Permisos</translation>
    </message>
  </context>
  <context>
    <name>Ptz</name>
    <message>
      <source>Cannot get the current position from camera &quot;%1&quot;</source>
      <translation>No se puede obtener la posición actual de la cámara &quot;%1&quot;</translation>
    </message>
    <message>
      <source>Please wait for the camera to go online.</source>
      <translation>Por favor espere a que la cámara esté en línea.</translation>
    </message>
    <message>
      <source>Failed to get current position</source>
      <translation>No se pudo obtener la ubicación actual</translation>
    </message>
    <message>
      <source>Cannot set the current position for camera &quot;%1&quot;</source>
      <translation>No se puede establecer la posición actual de la cámara &quot;%1&quot;</translation>
    </message>
    <message>
      <source>Failed to set current position</source>
      <translation>No se pudo obtener la ubicación actual</translation>
    </message>
    <message>
      <source>Preset used by some tours. Delete it anyway?</source>
      <translation>Preset utilizado por algunos recorridos. ¿Borrar de todos modos?</translation>
    </message>
    <message>
      <source>These tours will become invalid.</source>
      <translation>Estos tours se harán inválidos.</translation>
    </message>
  </context>
  <context>
    <name>PtzInstrument</name>
    <message>
      <source>Layout is locked</source>
      <translation>Diseño está bloqueado</translation>
    </message>
  </context>
  <context>
    <name>PtzOverlayWidget</name>
    <message>
      <source>Zoom In</source>
      <translation>Acercar el Zoom</translation>
    </message>
    <message>
      <source>Zoom Out</source>
      <translation>Alejar el Zoom</translation>
    </message>
    <message>
      <source>Focus Far</source>
      <translation>Enfocar lejos</translation>
    </message>
    <message>
      <source>Focus Near</source>
      <translation>Enfocar cerca</translation>
    </message>
    <message>
      <source>Auto Focus</source>
      <translation>Enfoque automático</translation>
    </message>
    <message>
      <source>Change Dewarping Mode</source>
      <translation>Cambiar el modo de Dewarping</translation>
    </message>
  </context>
  <context>
    <name>QObject</name>
    <message>
      <source>Parameter 1 is null.</source>
      <translation>Parámetro 1 es nulo.</translation>
    </message>
    <message>
      <source>Executable %1 Media File (x64) (*.exe)</source>
      <translation>Archivos ejecutables %1 Media (x 64) (*.exe)</translation>
    </message>
    <message>
      <source>Executable %1 Media File (x86) (*.exe)</source>
      <translation>Archivos ejecutables %1 Media (x 86) (*.exe)</translation>
    </message>
  </context>
  <context>
    <name>QPlatformTheme</name>
    <message>
      <source>OK</source>
      <translation>OK</translation>
    </message>
  </context>
  <context>
    <name>QnAboutDialog</name>
    <message>
      <source>%1 uses the following external libraries:</source>
      <translation>%1 Utiliza las siguientes bibliotecas externas:</translation>
    </message>
    <message>
      <source>OpenGL version</source>
      <translation>Versión OpenGL</translation>
    </message>
    <message>
      <source>OpenGL renderer</source>
      <translation>Procesador OpenGL</translation>
    </message>
    <message>
      <source>OpenGL vendor</source>
      <translation>Proveedor OpenGL</translation>
    </message>
    <message>
      <source>OpenGL max texture size</source>
      <translation>Tamaño máximo de textura de OpenGL</translation>
    </message>
    <message>
      <source>%1 version %2 (%3).</source>
      <translation>La %1 versión %2 (%3).</translation>
    </message>
    <message>
      <source>Built for %1-%2 with %3.</source>
      <translation>Construido para %1-%2 con %3.</translation>
    </message>
  </context>
  <context>
    <name>QnAbstractPtzDialog</name>
    <message>
      <source>Loading...</source>
      <translation>Cargando...</translation>
    </message>
    <message>
      <source>Saving...</source>
      <translation>Guardando...</translation>
    </message>
  </context>
  <context>
    <name>QnAccessibleResourcesModel</name>
    <message>
      <source>Access granted by:</source>
      <translation>Acceso concedido por:</translation>
    </message>
    <message numerus="yes">
      <source>...and %n more</source>
      <translation>
        <numerusform>...y %n más</numerusform>
        <numerusform>...y %n más</numerusform>
      </translation>
    </message>
  </context>
  <context>
    <name>QnAccessibleResourcesWidget</name>
    <message>
      <source>Giving access to some layouts you give access to all cameras on them. Also user will get access to all new cameras on these layouts.</source>
      <translation>Dar acceso a algunos diseños dará acceso a todas las cámaras en ellos. Adicionalmente, el usuario obtendrá acceso a todas las nuevas cámaras en estos diseños.</translation>
    </message>
    <message>
      <source>All Cameras &amp; Resources</source>
      <translation>Todas las cámaras y recursos</translation>
    </message>
  </context>
  <context>
    <name>QnAdjustVideoDialog</name>
    <message>
      <source>Image Enhancement</source>
      <translation>Mejora de imagen</translation>
    </message>
    <message>
      <source>Image Enhancement - %1</source>
      <translation>Mejora de imagen - %1</translation>
    </message>
  </context>
  <context>
    <name>QnAdvancedSettingsWidget</name>
    <message>
      <source>Folder not found</source>
      <translation>Carpeta no encontrada</translation>
    </message>
    <message>
      <source>Helps avoid problems with OpenGL drawing which result in 100% CPU load.</source>
      <translation>Ayuda a evitar problemas con el dibujo de OpenGL que da como resultado una carga de CPU del 100%.</translation>
    </message>
    <message>
      <source>Adjust to smallest value that does not degrade live view. Bigger buffer makes playback smoother but increases delay between real time and live view; smaller buffer decreases delay but can cause stutters.</source>
      <translation>Ajuste al valor más pequeño que no degrade la vista en vivo. Un buffer más grande hace que la reproducción sea más fluida, pero aumenta la demora entre el tiempo real y la visualización en vivo; un buffer más pequeño disminuye la demora pero puede causar el video entrecotado.</translation>
    </message>
  </context>
  <context>
    <name>QnAuditItemDelegate</name>
    <message>
      <source>Play</source>
      <translation>Reproducir</translation>
    </message>
    <message>
      <source>User settings...</source>
      <translation>Configuración de usuario...</translation>
    </message>
    <message>
      <source>Server settings...</source>
      <translation>Ajustes del servidor...</translation>
    </message>
    <message>
      <source>Camera settings...</source>
      <translation>Ajustes de la cámara...</translation>
    </message>
  </context>
  <context>
    <name>QnAuditLogDialog</name>
    <message>
      <source>Copy Selection to Clipboard</source>
      <translation>Copiar la selección en el Portapapeles</translation>
    </message>
    <message>
      <source>Export Selection to File...</source>
      <translation>Exporter lo seleccionado a archivo...</translation>
    </message>
    <message>
      <source>Select All</source>
      <translation>Seleccionar todo</translation>
    </message>
    <message>
      <source>Export selected records to a file</source>
      <translation>Exportar los registros seleccionados a un archivo</translation>
    </message>
    <message>
      <source>Devices</source>
      <translation>Dispositivos</translation>
    </message>
    <message>
      <source>Cameras</source>
      <translation>Cámaras</translation>
    </message>
    <message>
      <source>Device actions</source>
      <translation>Acciones de dispositivo</translation>
    </message>
    <message>
      <source>Camera actions</source>
      <translation>Acciones de la cámara</translation>
    </message>
    <message>
      <source>No sessions</source>
      <translation>No hay sesiones</translation>
    </message>
    <message>
      <source>No cameras</source>
      <translation>No hay cámara</translation>
    </message>
    <message>
      <source>Select sessions to see their details</source>
      <translation>Seleccione sesiones para ver sus detalles</translation>
    </message>
    <message>
      <source>Select cameras to see their details</source>
      <translation>Seleccione cámaras para ver sus detalles</translation>
    </message>
    <message>
      <source>No archive for this position</source>
      <translation>Ningún archivo para esta posición</translation>
    </message>
    <message numerus="yes">
      <source>These devices are removed from System</source>
      <translation>
        <numerusform>Estos dispositivos son eliminados del Sistema</numerusform>
        <numerusform>Estos dispositivos son eliminados del Sistema</numerusform>
      </translation>
    </message>
    <message numerus="yes">
      <source>These cameras are removed from System</source>
      <translation>
        <numerusform>Estas cámaras son eliminadas del Sistema</numerusform>
        <numerusform>Estas cámaras son eliminadas del Sistema</numerusform>
      </translation>
    </message>
    <message numerus="yes">
      <source>These servers are removed from System</source>
      <translation>
        <numerusform>Estos servidores son eliminados del sistema</numerusform>
        <numerusform>Estos servidores son eliminados del sistema</numerusform>
      </translation>
    </message>
    <message numerus="yes">
      <source>These users are removed from System</source>
      <translation>
        <numerusform>Estos usuarios son eliminados del sistema</numerusform>
        <numerusform>Estos usuarios son eliminados del sistema</numerusform>
      </translation>
    </message>
    <message numerus="yes">
      <source>These resources are removed from System</source>
      <translation>
        <numerusform>Estos recursos son eliminados del Sistema</numerusform>
        <numerusform>Estos recursos son eliminados del Sistema</numerusform>
      </translation>
    </message>
    <message>
      <source>Audit trail replay</source>
      <translation>Reproducción del registro de auditoría</translation>
    </message>
    <message numerus="yes">
      <source>Details for %n sessions of %1</source>
      <comment>Total number will be substituted as %1</comment>
      <translation>
        <numerusform>Detalles para %n sesiones de %1</numerusform>
        <numerusform>Detalles para %n sesiones de %1</numerusform>
      </translation>
    </message>
    <message numerus="yes">
      <source>Details for %n cameras of %1</source>
      <comment>Total number will be substituted as %1</comment>
      <translation>
        <numerusform>Detalles para %n cámaras de %1</numerusform>
        <numerusform>Detalles para %n cámaras de %1</numerusform>
      </translation>
    </message>
  </context>
  <context>
    <name>QnAuditLogModel</name>
    <message>
      <source>Unknown</source>
      <translation>Desconocido</translation>
    </message>
    <message>
      <source>Unsuccessful login</source>
      <translation>Inicio de sesión sin éxito</translation>
    </message>
    <message>
      <source>Login</source>
      <translation>Iniciar Sesión</translation>
    </message>
    <message>
      <source>User updated</source>
      <translation>Usuario actualizado</translation>
    </message>
    <message>
      <source>Watching live</source>
      <translation>Vista en vivo</translation>
    </message>
    <message>
      <source>Watching archive</source>
      <translation>Viendo archivo</translation>
    </message>
    <message>
      <source>Exporting video</source>
      <translation>Exportando vídeo</translation>
    </message>
    <message>
      <source>System name changed</source>
      <translation>El nombre del sistema cambió</translation>
    </message>
    <message>
      <source>System merge</source>
      <translation>Unión de sistema</translation>
    </message>
    <message>
      <source>General settings updated</source>
      <translation>Configuración general actualizada</translation>
    </message>
    <message>
      <source>Server updated</source>
      <translation>Servidor actualizado</translation>
    </message>
    <message>
      <source>Server removed</source>
      <translation>Servidor eliminado</translation>
    </message>
    <message>
      <source>User removed</source>
      <translation>Usuario eliminado</translation>
    </message>
    <message>
      <source>Database restored</source>
      <translation>Base de datos restaurada</translation>
    </message>
    <message>
      <source>Session begins</source>
      <translation>Sesión comienza</translation>
    </message>
    <message>
      <source>Session ends</source>
      <translation>Sesión termina</translation>
    </message>
    <message>
      <source>Duration</source>
      <translation>Duración</translation>
    </message>
    <message>
      <source>User</source>
      <translation>Usuario</translation>
    </message>
    <message>
      <source>IP</source>
      <translation>IP</translation>
    </message>
    <message>
      <source>Activity</source>
      <translation>Actividad</translation>
    </message>
    <message>
      <source>Date</source>
      <translation>Fecha</translation>
    </message>
    <message>
      <source>Time</source>
      <translation>Hora</translation>
    </message>
    <message>
      <source>Description</source>
      <translation>Descripción</translation>
    </message>
    <message>
      <source>Click to expand</source>
      <translation>Haga clic para expandir</translation>
    </message>
    <message>
      <source>Device updated</source>
      <translation>Dispositivo actualizado</translation>
    </message>
    <message>
      <source>Camera updated</source>
      <translation>Cámara actualizada</translation>
    </message>
    <message>
      <source>Device added</source>
      <translation>Dispositivo añadido</translation>
    </message>
    <message>
      <source>Camera added</source>
      <translation>Cámara añadida</translation>
    </message>
    <message>
      <source>Device removed</source>
      <translation>Dispositivo eliminado</translation>
    </message>
    <message>
      <source>Camera removed</source>
      <translation>Cámara eliminada</translation>
    </message>
    <message>
      <source>Device name</source>
      <translation>Nombre del dispositivo</translation>
    </message>
    <message>
      <source>Camera name</source>
      <translation>Nombre de la cámara</translation>
    </message>
    <message>
      <source>Email settings changed</source>
      <translation>Configuración de correo electrónico ha cambiado</translation>
    </message>
    <message>
      <source>Filled circle mark means the archive is still available</source>
      <translation>La señal del círculo lleno significa que el archivo todavía está disponible</translation>
    </message>
    <message>
      <source>Update installed</source>
      <translation>Actualización instalada</translation>
    </message>
    <message numerus="yes">
      <source>%n actions</source>
      <translation>
        <numerusform>%n acciones</numerusform>
        <numerusform>%n acciones</numerusform>
      </translation>
    </message>
    <message>
      <source>Event rule changed</source>
      <translation>Regla de evento cambiada</translation>
    </message>
    <message>
      <source>Event rule removed</source>
      <translation>Regla de evento eliminada</translation>
    </message>
    <message>
      <source>Event rules reset to default</source>
      <translation>Reglas de eventos restablecidas a las predeterminadas</translation>
    </message>
  </context>
  <context>
    <name>QnBackupCamerasDialog</name>
    <message>
      <source>Select Devices to Backup...</source>
      <translation>Seleccione los dispositivos para copia de seguridad...</translation>
    </message>
    <message>
      <source>Select Cameras to Backup...</source>
      <translation>Seleccione las cámaras para copia de seguridad...</translation>
    </message>
    <message>
      <source>If the backup is not set up on the current server of the cameras, their archive will not be backed up.</source>
      <translation>Si la copia de seguridad no está configurada en el servidor actual de las cámaras, no se realizará una copia de seguridad de su archivo.</translation>
    </message>
  </context>
  <context>
    <name>QnBackupScheduleDialog</name>
    <message>
      <source>Until finished</source>
      <translation>Hasta que termine</translation>
    </message>
  </context>
  <context>
    <name>QnBackupSettingsDialog</name>
    <message>
      <source>By Schedule</source>
      <translation>Por horario</translation>
    </message>
    <message>
      <source>Realtime</source>
      <translation>Tiempo real</translation>
    </message>
    <message>
      <source>On Demand</source>
      <translation>A Petición</translation>
    </message>
    <message>
      <source>Hi-Res Streams</source>
      <comment>Cameras Backup</comment>
      <translation>Secuencia de Alta Resolucion</translation>
    </message>
    <message>
      <source>All Streams</source>
      <comment>Cameras Backup</comment>
      <translation>Todos las Secuencias</translation>
    </message>
    <message>
      <source>Global Settings</source>
      <translation>Configuración global</translation>
    </message>
    <message>
      <source>Lo-Res Streams</source>
      <comment>Cameras Backup</comment>
      <translation>Secuencia de Baja Resolucion</translation>
    </message>
    <message>
      <source>affect all servers in System</source>
      <comment>Relates to &apos;Global Settings&apos; subject</comment>
      <translation>afecta a todos los servidores en el sistema</translation>
    </message>
  </context>
  <context>
    <name>QnBlinkingImageButtonWidget</name>
    <message numerus="yes">
      <source>You have %n notifications</source>
      <translation>
        <numerusform>Tienes %n notificacion</numerusform>
        <numerusform>Tienes %n notificaciones</numerusform>
      </translation>
    </message>
  </context>
  <context>
    <name>QnBookmarkWidget</name>
    <message>
      <source>Do not lock archive</source>
      <translation>No cierre con llave el archivo</translation>
    </message>
    <message>
      <source>1 month</source>
      <translation>1 mes</translation>
    </message>
    <message>
      <source>3 month</source>
      <translation>3 meses</translation>
    </message>
    <message>
      <source>6 month</source>
      <translation>6 meses</translation>
    </message>
    <message>
      <source>year</source>
      <translation>año</translation>
    </message>
    <message>
      <source>Name cannot be empty.</source>
      <translation>El nombre no puede estar vacío.</translation>
    </message>
    <message>
      <source>Description cannot be empty</source>
      <translation>La descripción no puede estar vacía</translation>
    </message>
  </context>
  <context>
    <name>QnBuildNumberDialog</name>
    <message>
      <source>Build Number</source>
      <translation>Número de compilación</translation>
    </message>
    <message>
      <source>Password</source>
      <translation>Contraseña</translation>
    </message>
    <message>
      <source>The password is incorrect.</source>
      <translation>La contraseña es incorrecta.</translation>
    </message>
    <message>
      <source>Select Build</source>
      <translation>Seleccionar compilación</translation>
    </message>
  </context>
  <context>
    <name>QnBusinessResourceValidationStrings</name>
    <message numerus="yes">
      <source>%1 of %n devices</source>
      <translation>
        <numerusform>%1 de %n dispositivo</numerusform>
        <numerusform>%1 de %n dispositivos</numerusform>
      </translation>
    </message>
    <message numerus="yes">
      <source>%1 of %n cameras</source>
      <translation>
        <numerusform>%1 de %n cámara</numerusform>
        <numerusform>%1 de %n cámaras</numerusform>
      </translation>
    </message>
    <message>
      <source>Select at least one device</source>
      <translation>Seleccione al menos un dispositivo</translation>
    </message>
    <message>
      <source>Select at least one camera</source>
      <translation>Seleccione al menos una cámara</translation>
    </message>
    <message numerus="yes">
      <source>%1 of %n I/O modules</source>
      <translation>
        <numerusform>%1 de %n módulo de E/S</numerusform>
        <numerusform>%1 de %n módulos de E/S</numerusform>
      </translation>
    </message>
    <message>
      <source>Any Device</source>
      <translation>Cualquier dispositivo</translation>
    </message>
    <message>
      <source>Any Camera</source>
      <translation>Cualquier cámara</translation>
    </message>
  </context>
  <context>
    <name>QnBusinessRuleItemDelegate</name>
    <message>
      <source>Manage Bookmarks</source>
      <translation>Administrar Marcadores</translation>
    </message>
  </context>
  <context>
    <name>QnBusinessRuleViewModel</name>
    <message>
      <source>Error: %1</source>
      <translation>Error: %1</translation>
    </message>
    <message>
      <source>Instant</source>
      <translation>Instantáneo</translation>
    </message>
    <message>
      <source>Stops</source>
      <translation>Alto</translation>
    </message>
    <message>
      <source>Starts</source>
      <translation>Comienzo</translation>
    </message>
    <message>
      <source>Select at least one device</source>
      <translation>Seleccione al menos un dispositivo</translation>
    </message>
    <message>
      <source>Select at least one camera</source>
      <translation>Seleccione al menos una cámara</translation>
    </message>
    <message>
      <source>Occurs</source>
      <translation>Ocurre</translation>
    </message>
    <message>
      <source>Source camera</source>
      <translation>Cámara de origen</translation>
    </message>
    <message numerus="yes">
      <source>Source and %n more cameras</source>
      <translation>
        <numerusform>Fuente y %n más cámaras</numerusform>
        <numerusform>Fuente y %n más cámaras</numerusform>
      </translation>
    </message>
    <message>
      <source>N/A</source>
      <translation>No aplicable</translation>
    </message>
    <message>
      <source>Every %1</source>
      <translation>Cada %1</translation>
    </message>
    <message>
      <source>System</source>
      <translation>Sistema</translation>
    </message>
    <message>
      <source>Any Server</source>
      <translation>Cualquier servidor</translation>
    </message>
    <message>
      <source>Any Device</source>
      <translation>Cualquier dispositivo</translation>
    </message>
    <message>
      <source>Any Camera</source>
      <translation>Cualquier cámara</translation>
    </message>
    <message numerus="yes">
      <source>%n Servers</source>
      <translation>
        <numerusform>%n Servidores</numerusform>
        <numerusform>%n Servidores</numerusform>
      </translation>
    </message>
  </context>
  <context>
    <name>QnBusinessRuleWidget</name>
    <message>
      <source>to</source>
      <extracomment>&quot;to&quot; is from the sentence &quot;Send email _to_:&quot;</extracomment>
      <translation>a</translation>
    </message>
    <message>
      <source>at</source>
      <extracomment>&quot;at&quot; is from the sentence &quot;Display the text _at_ these cameras&quot;</extracomment>
      <translation>en</translation>
    </message>
    <message>
      <source>Select at least one device</source>
      <translation>Seleccione al menos un dispositivo</translation>
    </message>
    <message>
      <source>Select at least one camera</source>
      <translation>Seleccione al menos una cámara</translation>
    </message>
    <message>
      <source>Devices</source>
      <translation>Dispositivos</translation>
    </message>
    <message>
      <source>Cameras</source>
      <translation>Cámaras</translation>
    </message>
    <message>
      <source>Any Device</source>
      <translation>Cualquier dispositivo</translation>
    </message>
    <message>
      <source>Any Camera</source>
      <translation>Cualquier cámara</translation>
    </message>
    <message>
      <source>Force Acknowledgement will only work for Generic Events if camera identifiers are used in the Generic Event URL</source>
      <translation>Forzar el reconocimiento sólo funcionará para eventos genéricos si los identificadores de cámara se utilizan en la URL del evento genérico</translation>
    </message>
  </context>
  <context>
    <name>QnBusinessRulesDialog</name>
    <message>
      <source>&amp;New...</source>
      <translation>&amp;Nuevo...</translation>
    </message>
    <message>
      <source>&amp;Delete</source>
      <translation>&amp;Eliminar</translation>
    </message>
    <message>
      <source>&amp;Schedule...</source>
      <translation>&amp;Horario...</translation>
    </message>
    <message>
      <source>Restore All Rules to Default</source>
      <translation>Restaurar todas las reglas por defecto</translation>
    </message>
    <message>
      <source>No event rules</source>
      <translation>No hay reglas de evento</translation>
    </message>
    <message>
      <source>Filter by devices...</source>
      <translation>Filtrar por dispositivos...</translation>
    </message>
    <message>
      <source>Filter by cameras...</source>
      <translation>Filtrar por cámaras...</translation>
    </message>
    <message>
      <source>Failed to retrieve rules</source>
      <translation>Error al recuperar las reglas de</translation>
    </message>
    <message>
      <source>Failed to save rule</source>
      <translation>No se pudo guardar la regla</translation>
    </message>
    <message>
      <source>Some rules are not valid. Disable them?</source>
      <translation>Algunas de las reglas no son válidas. ¿Desactivarlas?</translation>
    </message>
    <message>
      <source>Apply changes before exit?</source>
      <translation>¿Aplicar los cambios antes de salir?</translation>
    </message>
    <message>
      <source>This action cannot be undone.</source>
      <translation>Esta acción no se puede deshacer.</translation>
    </message>
    <message>
      <source>Restore all rules to default?</source>
      <translation>¿Restaurar todas las reglas a lo valores predeterminados?</translation>
    </message>
  </context>
  <context>
    <name>QnBusinessRulesViewModel</name>
    <message>
      <source>On</source>
      <translation>Encendido</translation>
    </message>
    <message>
      <source>Event</source>
      <translation>Evento</translation>
    </message>
    <message>
      <source>Source</source>
      <translation>Origen</translation>
    </message>
    <message>
      <source>Action</source>
      <translation>Acción</translation>
    </message>
    <message>
      <source>Target</source>
      <translation>Objetivo</translation>
    </message>
    <message>
      <source>Interval of Action</source>
      <translation>Intervalo de acción</translation>
    </message>
  </context>
  <context>
    <name>QnCameraAnalyticsPolicy</name>
    <message>
      <source>Analytics is not available for %1</source>
      <translation>Analíticas no está disponible para %1</translation>
    </message>
  </context>
  <context>
    <name>QnCameraAudioTransmitPolicy</name>
    <message>
      <source>Select device</source>
      <translation>Seleccione el dispositivo</translation>
    </message>
    <message>
      <source>Select camera</source>
      <translation>Seleccione cámara</translation>
    </message>
    <message numerus="yes">
      <source>%1 does not support two-way audio</source>
      <translation>
        <numerusform>%1 no soporta audio de dos vías</numerusform>
        <numerusform>%1 no soporta audio de dos vías</numerusform>
      </translation>
    </message>
  </context>
  <context>
    <name>QnCameraDiagnosticsDialog</name>
    <message>
      <source>OK</source>
      <translation>OK</translation>
    </message>
    <message>
      <source>FAILED: %1</source>
      <translation>FALLO: %1</translation>
    </message>
    <message>
      <source>Confirming server availability.</source>
      <translation>Comprobando la disponibilidad del servidor.</translation>
    </message>
    <message>
      <source>Evaluating media stream for errors.</source>
      <translation>Evaluando el flujo de medio por errores.</translation>
    </message>
    <message>
      <source>Diagnostics for device %1</source>
      <translation>Diagnóstico para dispositivo %1</translation>
    </message>
    <message>
      <source>Diagnostics for camera %1</source>
      <translation>Diagnóstico para cámara %1</translation>
    </message>
    <message>
      <source>Device Diagnostics</source>
      <translation>Diagnósticos de dispositivo</translation>
    </message>
    <message>
      <source>Camera Diagnostics</source>
      <translation>Diagnóstico de la cámara</translation>
    </message>
    <message>
      <source>Confirming device is accessible.</source>
      <translation>Confirmando que el dispositivo es accesible.</translation>
    </message>
    <message>
      <source>Confirming camera is accessible.</source>
      <translation>Confirmando que de la cámara es accesible.</translation>
    </message>
    <message>
      <source>Confirming target device provides media stream.</source>
      <translation>La confirmando que el dispositivo objetivo provee el flujo de medios.</translation>
    </message>
    <message>
      <source>Confirming target camera provides media stream.</source>
      <translation>La confirmando que la cámara objetivo proporciona el flujo de medios.</translation>
    </message>
    <message>
      <source>Diagnostics for I/O module %1</source>
      <translation>Diagnóstico para módulo de E/S %1</translation>
    </message>
    <message>
      <source>I/O Module Diagnostics</source>
      <translation>Diagnóstico del módulo de E/S</translation>
    </message>
    <message>
      <source>Confirming I/O module is accessible.</source>
      <translation>Confirmando si el Módulo de E/S es accesible.</translation>
    </message>
    <message>
      <source>Confirming target I/O module provides media stream.</source>
      <translation>Confirmando si el Módulo de E/S proporciona el fljujo de medios.</translation>
    </message>
    <message>
      <source>Diagnostics complete</source>
      <translation>Diagnóstico completo</translation>
    </message>
  </context>
  <context>
    <name>QnCameraInputBusinessEventWidget</name>
    <message>
      <source>automatic</source>
      <translation>automático</translation>
    </message>
  </context>
  <context>
    <name>QnCameraInputPolicy</name>
    <message numerus="yes">
      <source>%1 have no input ports</source>
      <translation>
        <numerusform>%1 no tiene puerto de entrada</numerusform>
        <numerusform>%1 no tienen puertos de entrada</numerusform>
      </translation>
    </message>
  </context>
  <context>
    <name>QnCameraListDialog</name>
    <message>
      <source>Copy Selection to Clipboard</source>
      <translation>Copiar selección al Portapapeles</translation>
    </message>
    <message>
      <source>Export Selection to File...</source>
      <translation>Exportación de selección a archivo...</translation>
    </message>
    <message>
      <source>Select All</source>
      <translation>Seleccionar todo</translation>
    </message>
    <message>
      <source>Devices List</source>
      <translation>Lista de dispositivos</translation>
    </message>
    <message>
      <source>Cameras List</source>
      <translation>Lista de cámaras</translation>
    </message>
    <message numerus="yes">
      <source>%n devices found</source>
      <translation>
        <numerusform>%n dispositivos encontrados</numerusform>
        <numerusform>%n dispositivos encontrados</numerusform>
      </translation>
    </message>
    <message numerus="yes">
      <source>%n cameras found</source>
      <translation>
        <numerusform>%n cámaras encontradas</numerusform>
        <numerusform>%n cámaras encontradas</numerusform>
      </translation>
    </message>
    <message>
      <source>Export selected devices to a file.</source>
      <translation>Exportar dispositivos seleccionados a un archivo.</translation>
    </message>
    <message>
      <source>Export selected cameras to a file.</source>
      <translation>Exportar las cámaras seleccionadas a un archivo.</translation>
    </message>
    <message numerus="yes">
      <source>%n I/O modules found</source>
      <translation>
        <numerusform>%n módulo de E/S encontrado</numerusform>
        <numerusform>%n módulos de E/S encontrados</numerusform>
      </translation>
    </message>
    <message>
      <source>No cameras</source>
      <translation>No hay cámaras</translation>
    </message>
    <message>
      <source>Devices List for %1</source>
      <comment>%1 will be substituted with a server name</comment>
      <translation>Lista de dispositivos para %1</translation>
    </message>
    <message>
      <source>Cameras List for %1</source>
      <comment>%1 will be substituted with a server name</comment>
      <translation>Lista de cámaras para %1</translation>
    </message>
  </context>
  <context>
    <name>QnCameraListModel</name>
    <message>
      <source>Recording</source>
      <translation>Grabando</translation>
    </message>
    <message>
      <source>Name</source>
      <translation>Nombre</translation>
    </message>
    <message>
      <source>Vendor</source>
      <translation>Fabricante</translation>
    </message>
    <message>
      <source>Model</source>
      <translation>Modelo</translation>
    </message>
    <message>
      <source>Firmware</source>
      <translation>Firmware</translation>
    </message>
    <message>
      <source>IP/Name</source>
      <translation>IP/Nombre</translation>
    </message>
    <message>
      <source>MAC address</source>
      <translation>Dirección MAC</translation>
    </message>
    <message>
      <source>Server</source>
      <translation>Servidor</translation>
    </message>
    <message>
      <source>ID</source>
      <translation>ID</translation>
    </message>
    <message>
      <source>Logical ID</source>
      <translation>ID Lógico</translation>
    </message>
  </context>
  <context>
    <name>QnCameraMotionPolicy</name>
    <message>
      <source>Recording or motion detection is disabled for %1</source>
      <translation>Detección de movimiento o grabación está desactivada por %1</translation>
    </message>
  </context>
  <context>
    <name>QnCameraOutputBusinessActionWidget</name>
    <message>
      <source>automatic</source>
      <translation>automático</translation>
    </message>
  </context>
  <context>
    <name>QnCameraOutputPolicy</name>
    <message numerus="yes">
      <source>%1 have no output relays</source>
      <translation>
        <numerusform>%1 no tiene relé de salida</numerusform>
        <numerusform>%1 no tienen relés de salida</numerusform>
      </translation>
    </message>
  </context>
  <context>
    <name>QnCameraPasswordChangeDialog</name>
    <message>
      <source>New Password</source>
      <translation>Nueva contraseña</translation>
    </message>
    <message>
      <source>Repeat Password</source>
      <translation>Repetir contraseña</translation>
    </message>
    <message>
      <source>Passwords do not match.</source>
      <translation>Las contraseñas no coinciden.</translation>
    </message>
    <message>
      <source>Password should be at least 8 symbols long and contain different types of characters.</source>
      <translation>La contraseña debe tener al menos 8 símbolos de largo y contener diferentes tipos de caracteres.</translation>
    </message>
    <message>
      <source>Password should not be equal to camera&apos;s user name</source>
      <translation>La contraseña no debe ser igual al nombre de usuario de la cámara&amp;apos</translation>
    </message>
  </context>
  <context>
    <name>QnCameraRecordingPolicy</name>
    <message>
      <source>Recording is disabled for %1</source>
      <translation>Grabación está desactivada por %1</translation>
    </message>
  </context>
  <context>
    <name>QnChangeUserPasswordDialog</name>
    <message>
      <source>New Password</source>
      <translation>Nueva contraseña</translation>
    </message>
    <message>
      <source>Confirm Password</source>
      <translation>Confirmar Contraseña</translation>
    </message>
    <message>
      <source>Passwords do not match.</source>
      <translation>Las contraseñas no coinciden.</translation>
    </message>
    <message>
      <source>Current Password</source>
      <translation>Contraseña actual</translation>
    </message>
    <message>
      <source>To modify your password please enter the existing one.</source>
      <translation>Para modificar su contraseña, ingrese la existente.</translation>
    </message>
    <message>
      <source>Invalid current password.</source>
      <translation>Contraseña actual no es válido.</translation>
    </message>
  </context>
  <context>
    <name>QnClockLabel</name>
    <message>
      <source>Server Time</source>
      <translation>Hora del servidor</translation>
    </message>
    <message>
      <source>Local System Time</source>
      <translation>Hora del sistema local</translation>
    </message>
  </context>
  <context>
    <name>QnCloudManagementWidget</name>
    <message>
      <source>Connect to your Systems
from anywhere with any
devices</source>
      <translation>Conécte a sus Sistemas
desde cualquier lugar con cualquier
dispositivos</translation>
    </message>
    <message>
      <source>Disconnect System from %1</source>
      <comment>%1 is the cloud name (like Nx Cloud)</comment>
      <translation>¿Desconectar el Sistema de %1</translation>
    </message>
    <message>
      <source>Open %1 Portal</source>
      <comment>%1 is the cloud name (like Nx Cloud)</comment>
      <translation>Abrir el %1 Portal</translation>
    </message>
    <message>
      <source>Create %1 Account</source>
      <comment>%1 is the cloud name (like Nx Cloud)</comment>
      <translation>Crear cuenta %1</translation>
    </message>
    <message>
      <source>Connect System to %1...</source>
      <comment>%1 is the cloud name (like Nx Cloud)</comment>
      <translation>Conectar el sistema a %1...</translation>
    </message>
    <message>
      <source>Create %1
account</source>
      <comment>%1 is the cloud name (like Nx Cloud)</comment>
      <translation>Crear %1</translation>
    </message>
    <message>
      <source>Connect System
to %1</source>
      <comment>%1 is the cloud name (like Nx Cloud)</comment>
      <translation>Conectar el sistema
a %1</translation>
    </message>
    <message>
      <source>Learn more about %1</source>
      <comment>%1 is the cloud name (like Nx Cloud)</comment>
      <translation>Más información acerca de %1</translation>
    </message>
  </context>
  <context>
    <name>QnCloudResultMessages</name>
    <message>
      <source>Account not found</source>
      <translation>Cuenta no encontrada</translation>
    </message>
    <message>
      <source>Account is not activated.</source>
      <translation>La cuenta no está activa.</translation>
    </message>
    <message>
      <source>Please log in to %1 and follow the provided instructions.</source>
      <comment>%1 is a cloud site name like &quot;Nx Cloud&quot;</comment>
      <translation>Inicie sesión en %1 y siga las instrucciones proporcionadas.</translation>
    </message>
    <message>
      <source>Invalid password</source>
      <translation>Invalid password</translation>
    </message>
    <message>
      <source>Too many attempts. Try again in a minute.</source>
      <translation>Demasiados intentos. Inténtalo de nuevo en un minuto.</translation>
    </message>
  </context>
  <context>
    <name>QnCloudStatusPanel</name>
    <message>
      <source>Logging in...</source>
      <translation>Iniciando la sesión...</translation>
    </message>
    <message>
      <source>Connect to Server...</source>
      <translation>Conectar al servidor...</translation>
    </message>
    <message>
      <source>Cannot connect to %1</source>
      <comment>%1 is the cloud name (like Nx Cloud)</comment>
      <translation>No se puede conectar a %1</translation>
    </message>
  </context>
  <context>
    <name>QnCloudUserPanelWidget</name>
    <message>
      <source>Account Settings</source>
      <translation>Configuración de cuenta</translation>
    </message>
  </context>
  <context>
    <name>QnConnectToCloudDialog</name>
    <message>
      <source>Email</source>
      <translation>Correo electrónico</translation>
    </message>
    <message>
      <source>Password</source>
      <translation>Contraseña</translation>
    </message>
    <message>
      <source>Create account</source>
      <translation>Crear cuenta</translation>
    </message>
    <message>
      <source>Forgot password?</source>
      <translation>¿Has olvidado tu contraseña?</translation>
    </message>
    <message>
      <source>Connect to %1</source>
      <comment>%1 is the cloud name (like Nx Cloud)</comment>
      <translation>Conectarse a %1</translation>
    </message>
    <message>
      <source>Enter %1 Account</source>
      <comment>%1 is the cloud name (like Nx Cloud)</comment>
      <translation>Ingrese la cuenta %1</translation>
    </message>
  </context>
  <context>
    <name>QnConnectToCloudDialogPrivate</name>
    <message>
      <source>None of your servers is connected to the Internet.</source>
      <translation>Ninguno de los servidores está conectado a Internet.</translation>
    </message>
    <message>
      <source>System connected to %1</source>
      <comment>%1 is the cloud name (like Nx Cloud)</comment>
      <translation>Sistema conectado a %1</translation>
    </message>
    <message>
      <source>Failed to connect System to %1</source>
      <comment>%1 is the cloud name (like Nx Cloud)</comment>
      <translation>Error al conectar el sistema a %1</translation>
    </message>
    <message>
      <source>Internal server error. Please try again later.</source>
      <translation>Error de servidor interno. Por favor, inténtelo de nuevo más tarde.</translation>
    </message>
  </context>
  <context>
    <name>QnConnectionDiagnosticsHelper</name>
    <message>
      <source>You are trying to connect to incompatible Server.</source>
      <translation>Está intentando conectarse a Servidor incompatible.</translation>
    </message>
    <message>
      <source>Connection details that you have entered are incorrect, please try again.</source>
      <translation>Los detalles de conexión en los cuales ha entrado son incorrectos, por favor intente otra vez.</translation>
    </message>
    <message>
      <source>If this error persists, please contact your VMS administrator.</source>
      <translation>Si este error persiste, por favor póngase en contacto con su administrador de VMS.</translation>
    </message>
    <message>
      <source>Compatibility mode for versions lower than %1 is not supported.</source>
      <translation>Modo de compatibilidad con versiones anteriores de %1 no es compatible.</translation>
    </message>
    <message>
      <source>Please close the application and start it again using the shortcut in the start menu.</source>
      <translation>Por favor, cierre la aplicación y empiece otra vez mediante el acceso directo en el menú Inicio.</translation>
    </message>
    <message>
      <source>Server has a different version:</source>
      <translation>El servidor tiene una versión diferente:</translation>
    </message>
    <message>
      <source>You will be asked to restart the client in compatibility mode.</source>
      <translation>Se le pedirá que reinicie el cliente en modo de compatibilidad.</translation>
    </message>
    <message>
      <source>The username or password you have entered is incorrect. Please try again.</source>
      <translation>El usuario o contraseña introducido es incorrecto, por favor inténtelo nuevamente.</translation>
    </message>
    <message>
      <source>Unable to connect to the server</source>
      <translation>No es posible conectar con el servidor</translation>
    </message>
    <message>
      <source>LDAP Server connection timed out.</source>
      <translation>Conexión del servidor LDAP ha excedido el tiempo de espera.</translation>
    </message>
    <message>
      <source>Failed to connect to Server</source>
      <translation>Error al conectar al servidor</translation>
    </message>
    <message>
      <source>Incorrect username or password</source>
      <translation>Nombre de usuario o contraseña incorrecto</translation>
    </message>
    <message>
      <source>Server may be restarting now. Please try again later.</source>
      <translation>El servidor puede estar reiniciando ahora. Por favor, inténtelo de nuevo más tarde.</translation>
    </message>
    <message>
      <source>Please check access credentials and try again.</source>
      <translation>Compruebe los credenciales de acceso y vuelva a intentarlo.</translation>
    </message>
    <message>
      <source>Incompatible Server</source>
      <translation>Servidor incompatible</translation>
    </message>
    <message>
      <source>Client and Server have different versions</source>
      <translation>Cliente y servidor tienen diferentes versiones</translation>
    </message>
    <message>
      <source>Client - %1</source>
      <comment>%1 is version</comment>
      <translation>Cliente- %1</translation>
    </message>
    <message>
      <source>Server - %1</source>
      <comment>%1 is version</comment>
      <translation>Servidor - %1</translation>
    </message>
    <message>
      <source>Download Client version %1?</source>
      <translation>¿Descargar la versión %1 del Cliente?</translation>
    </message>
    <message>
      <source>Restart</source>
      <translation>Reiniciar</translation>
    </message>
    <message>
      <source>Failed to download and launch version %1</source>
      <translation>Error al descargar e iniciar la versión %1</translation>
    </message>
    <message>
      <source>Try Again</source>
      <translation>Intentar de nuevo</translation>
    </message>
    <message>
      <source>Restart %1 in compatibility mode will be required.</source>
      <translation>Deberá reiniciar %1 en modo de compatibilidad.</translation>
    </message>
    <message>
      <source>Failed to restart %1 in compatibility mode</source>
      <translation>No se pudo reiniciar el %1 en modo de compatibilidad</translation>
    </message>
    <message>
      <source>Please close %1 and start it again using the shortcut in the start menu.</source>
      <translation>Cierre %1 y vuelva a iniciar mediante el acceso directo del menú Inicio.</translation>
    </message>
    <message>
      <source>You have to download another version of %1 to connect to this Server.</source>
      <translation>Tiene que descargar otra versión de %1 para conectarse a este servidor.</translation>
    </message>
    <message>
      <source>You have to restart %1 in compatibility mode to connect to this Server.</source>
      <translation>Tiene que reiniciar %1 en modo de compatibilidad para conectarse a este servidor.</translation>
    </message>
    <message>
      <source>Restart %1 in compatibility mode?</source>
      <translation>¿Reiniciar %1 en modo de compatibilidad?</translation>
    </message>
    <message>
      <source>Failed to restart %1</source>
      <translation>No se pudo reiniciar %1</translation>
    </message>
    <message>
      <source>Client version: %1.</source>
      <translation>Versión del cliente: %1.</translation>
    </message>
    <message>
      <source>Server version: %1.</source>
      <translation>Versión del servidor: %1.</translation>
    </message>
    <message>
      <source>Operation is not permitted now. It could happen due to server is restarting now. Please try again later.</source>
      <translation>Operación no se permite ahora. Puede ocurrir debido al reinicio del servidor. Por favor Inténtelo más tarde.</translation>
    </message>
    <message>
      <source>Connection to Server could not be established.</source>
      <translation>Conexión con el servidor no pudo ser establecida.</translation>
    </message>
    <message>
      <source>This user is disabled by system administrator.</source>
      <translation>Este usuario está deshabilitado por el administrador del sistema.</translation>
    </message>
    <message>
      <source>Connection to %1 is not ready yet. Check server Internet connection or try again later.</source>
      <comment>%1 is the cloud name (like Nx Cloud)</comment>
      <translation>La conexión con %1 aún no está lista. Compruebe la conexión a internet del servidor o intente otra vez más tarde.</translation>
    </message>
    <message>
      <source>Too many attempts. Try again in a minute.</source>
      <translation>Demasiados intentos. Inténtalo de nuevo en un minuto.</translation>
    </message>
    <message>
      <source>Download &amp;&amp; Install</source>
      <translation>Descargar &amp; Instalar</translation>
    </message>
    <message>
      <source>Failed to enter compatibility mode for version %1</source>
      <translation>Error al entrar en el modo de compatibilidad para la versión %1</translation>
    </message>
  </context>
  <context>
    <name>QnConnectionTestingDialog</name>
    <message>
      <source>Success</source>
      <translation>Exito</translation>
    </message>
    <message>
      <source>Request timeout</source>
      <translation>Tiempo de espera agotado</translation>
    </message>
    <message>
      <source>Test Failed</source>
      <translation>Prueba falló</translation>
    </message>
    <message>
      <source>Connect</source>
      <translation>Conectar</translation>
    </message>
  </context>
  <context>
    <name>QnCustomBusinessEventWidget</name>
    <message>
      <source>If the field is empty, event will always trigger.</source>
      <translation>Si el campo está vacío, el evento siempre se disparará.</translation>
    </message>
    <message>
      <source>Event will trigger only if there are matches in the source with any of the entered keywords.</source>
      <translation>El evento se activará solo si hay coincidencias en la fuente con cualquiera de las palabras claves ingresadas.</translation>
    </message>
    <message>
      <source>Event will trigger only if there are matches in the caption with any of the entered keywords.</source>
      <translation>El evento se activará solo si hay coincidencias en el título con cualquiera de las palabras clave ingresadas.</translation>
    </message>
    <message>
      <source>Event will trigger only if there are matches in the description with any of the entered keywords.</source>
      <translation>El evento se activará solo si hay coincidencias en la descripción con cualquiera de las palabras clave ingresadas.</translation>
    </message>
    <message>
      <source>Server API</source>
      <translation>Servidor API</translation>
    </message>
    <message>
      <source>To generate Generic Event, please refer to %1.</source>
      <translation>Para generar el evento genérico, consulte %1.</translation>
    </message>
  </context>
  <context>
    <name>QnDatabaseManagementWidget</name>
    <message>
      <source>Save Database Backup...</source>
      <translation>Guardar copia de seguridad de base de datos...</translation>
    </message>
    <message>
      <source>Downloading Database Backup</source>
      <translation>Descargando base de datos</translation>
    </message>
    <message>
      <source>Database backup is being downloaded from the server. Please wait.</source>
      <translation>Copia de seguridad de base de datos está siendo descargado desde el servidor. Espere por favor.</translation>
    </message>
    <message>
      <source>Open Database Backup...</source>
      <translation>Abrir copia de base de datos...</translation>
    </message>
    <message>
      <source>Restoring Database Backup</source>
      <translation>Restaurar copia de seguridad de base de datos</translation>
    </message>
    <message>
      <source>Database backup is being uploaded to the server. Please wait.</source>
      <translation>Subiendo al servidor la base de datos. Por favor, espere.</translation>
    </message>
    <message>
      <source>You need to connect to a server prior to backup start.</source>
      <translation>Necesita conectarse a un servidor antes del inicio de la copia de seguridad.</translation>
    </message>
    <message>
      <source>Failed to back up database</source>
      <translation>Error al hacer copia de seguridad de la base de datos</translation>
    </message>
    <message>
      <source>Database backed up to file</source>
      <translation>Base de datos respaldada al archivo</translation>
    </message>
    <message>
      <source>Failed to open file</source>
      <translation>Fallo al abrir archivo</translation>
    </message>
    <message>
      <source>Restore database?</source>
      <translation>¿Restaurar la base de datos?</translation>
    </message>
    <message>
      <source>Database successfully restored</source>
      <translation>Base de datos restaurada exitosamente</translation>
    </message>
    <message>
      <source>Server application will restart shortly.</source>
      <translation>La aplicación del servidor se reiniciará en breve.</translation>
    </message>
    <message>
      <source>Failed to restore database</source>
      <translation>Error al restaurar la base de datos</translation>
    </message>
    <message>
      <source>System configuration will be restored from backup, Server application will be restarted.</source>
      <translation>La configuración del sistema se restaurará de la copia de seguridad, la aplicación del servidor se reiniciará.</translation>
    </message>
    <message>
      <source>Database Backup Files</source>
      <translation>Archivos de copia de seguridad</translation>
    </message>
  </context>
  <context>
    <name>QnDesktopDataProvider</name>
    <message>
      <source>Could not find video encoder %1.</source>
      <translation>No se pudo encontrar el codificador de vídeo %1.</translation>
    </message>
    <message>
      <source>Could not initialize video encoder.</source>
      <translation>No se pudo inicializar el codificador de vídeo.</translation>
    </message>
    <message>
      <source>Could not initialize audio encoder.</source>
      <translation>No se pudo inicializar el codificador de audio.</translation>
    </message>
    <message>
      <source>Could not start primary audio device.</source>
      <translation>No se pudo iniciar el aparato de audio principal.</translation>
    </message>
    <message>
      <source>Screen width must be a multiple of 8.</source>
      <translation>El ancho de la pantalla debe ser un multiplo de 8.</translation>
    </message>
    <message>
      <source>Could not find audio encoder &quot;%1&quot;.</source>
      <translation>No se pudo encontrar el codificador de audio &quot;%1&quot;.</translation>
    </message>
    <message>
      <source>Could not initialize audio device &quot;%1&quot;.</source>
      <translation>No se pudo inicializar el dispositivo de audio &quot;%1&quot;.</translation>
    </message>
    <message>
      <source>44.1 kHz and 48 kHz audio formats are not supported by the audio capturing device. Please select another audio device or &quot;none&quot; in the Screen Recording settings.</source>
      <translation>Los formatos de audio de 44,1 kHz y 48 kHz no son compatibles con el dispositivo de captura de audio. Seleccione otro dispositivo de audio o &quot;none&quot; en la configuración de Grabación de Pantalla.</translation>
    </message>
    <message>
      <source>Could not detect capturing resolution</source>
      <translation>No se pudo detectar la resolución de captura</translation>
    </message>
  </context>
  <context>
    <name>QnDisconnectFromCloudDialogPrivate</name>
    <message>
      <source>Next</source>
      <translation>Siguiente</translation>
    </message>
    <message>
      <source>Enter password to continue.</source>
      <translation>Introduzca la contraseña para continuar.</translation>
    </message>
    <message>
      <source>Set local owner password</source>
      <translation>Establecer contraseña de propietario local</translation>
    </message>
    <message>
      <source>Login</source>
      <translation>Usuario</translation>
    </message>
    <message>
      <source>Password</source>
      <translation>Contraseña</translation>
    </message>
    <message>
      <source>Internal Error</source>
      <translation>Error Interno</translation>
    </message>
    <message>
      <source>Wrong Password</source>
      <translation>Contraseña Incorrecta</translation>
    </message>
    <message>
      <source>Confirm Password</source>
      <translation>Confirmar Contraseña</translation>
    </message>
    <message>
      <source>Passwords do not match.</source>
      <translation>Las contraseñas no coinciden.</translation>
    </message>
    <message>
      <source>Disconnect</source>
      <translation>Desconectar</translation>
    </message>
    <message>
      <source>You will be disconnected from this System and able to login again through local network with local account</source>
      <translation>Se desconectará del sistema y podrá acceder otra vez a través de red local con cuenta local</translation>
    </message>
    <message>
      <source>Failed to disconnect System from %1</source>
      <comment>%1 is the cloud name (like Nx Cloud)</comment>
      <translation>Error al desconectar el sistema de %1</translation>
    </message>
    <message>
      <source>Disconnect System from %1?</source>
      <comment>%1 is the cloud name (like Nx Cloud)</comment>
      <translation>¿Desconectar el Sistema de %1?</translation>
    </message>
    <message>
      <source>All %1 users will be deleted.</source>
      <comment>%1 is the short cloud name (like Cloud)</comment>
      <translation>Todos los %1 usuarios serán eliminados.</translation>
    </message>
    <message>
      <source>You will not be able to connect to this System with your %1 account after you disconnect this System from %1.</source>
      <comment>%1 is the cloud name (like Nx Cloud)</comment>
      <translation>Usted no será capaz de conectarse a este sistema con su cuenta %1 después de desconectar este sistema de %1.</translation>
    </message>
    <message>
      <source>Too many attempts. Try again in a minute.</source>
      <translation>Demasiados intentos. Inténtalo de nuevo en un minuto.</translation>
    </message>
  </context>
  <context>
    <name>QnEmptyBusinessActionWidget</name>
    <message>
      <source>Panic Recording mode switches recording settings for all cameras to maximum FPS and quality.</source>
      <translation>El modo de grabación de pánico cambia los ajustes de grabación para todas las cámaras al máximo de FPS y calidad.</translation>
    </message>
  </context>
  <context>
    <name>QnEventLogDialog</name>
    <message>
      <source>Filter Similar Rows</source>
      <translation>Filtrar filas similares</translation>
    </message>
    <message>
      <source>Copy Selection to Clipboard</source>
      <translation>Copiar la selección al Portapapeles</translation>
    </message>
    <message>
      <source>Export Selection to File...</source>
      <translation>Exportar la selección al archivo...</translation>
    </message>
    <message>
      <source>Select All</source>
      <translation>Seleccionar todo</translation>
    </message>
    <message>
      <source>Clear Filter</source>
      <translation>Borrar filtro</translation>
    </message>
    <message>
      <source>Export selected events to file</source>
      <translation>Exportar eventos seleccionados en un archivo</translation>
    </message>
    <message>
      <source>Any Action</source>
      <translation>Cualquier acción</translation>
    </message>
    <message>
      <source>No events</source>
      <translation>No hay eventos</translation>
    </message>
    <message numerus="yes">
      <source>Event log for period from %1 to %2 - %n events found</source>
      <comment>Dates are substituted</comment>
      <translation>
        <numerusform>Registro de eventos para el período de %1 a %2 - %n eventos encontrados</numerusform>
        <numerusform>Registro de eventos para el período de %1 a %2: %n eventos encontrados</numerusform>
      </translation>
    </message>
    <message numerus="yes">
      <source>Event log for %1 - %n events found</source>
      <comment>Date is substituted</comment>
      <translation>
        <numerusform>Registro de eventos para %1 - %n eventos encontrados</numerusform>
        <numerusform>Registro de eventos para %1 - %n eventos encontrados</numerusform>
      </translation>
    </message>
  </context>
  <context>
    <name>QnEventLogModel</name>
    <message>
      <source>Motion video</source>
      <translation>Video de movimiento</translation>
    </message>
    <message>
      <source>Date/Time</source>
      <translation>Fecha / Hora</translation>
    </message>
    <message>
      <source>Event</source>
      <translation>Evento</translation>
    </message>
    <message>
      <source>Source</source>
      <translation>Origen</translation>
    </message>
    <message>
      <source>Action</source>
      <translation>Acción</translation>
    </message>
    <message>
      <source>Target</source>
      <translation>Objetivo</translation>
    </message>
    <message>
      <source>Description</source>
      <translation>Descripción</translation>
    </message>
    <message>
      <source>All users</source>
      <translation>Todos los usuarios</translation>
    </message>
    <message numerus="yes">
      <source>%1 (%n times)</source>
      <comment>%1 is description of event. Will be replaced in runtime</comment>
      <translation>
        <numerusform>%1 (%n vez)</numerusform>
        <numerusform>%1 (%n veces)</numerusform>
      </translation>
    </message>
    <message>
      <source>Open camera</source>
      <translation>Abrir cámara</translation>
    </message>
    <message numerus="yes">
      <source>and %n users more...</source>
      <translation>
        <numerusform>y usuario de %n más...</numerusform>
        <numerusform>y usuarios de %n más...</numerusform>
      </translation>
    </message>
    <message numerus="yes">
      <source>and %n more...</source>
      <translation>
        <numerusform>y %n más...</numerusform>
        <numerusform>y %n más...</numerusform>
      </translation>
    </message>
    <message numerus="yes">
      <source>%n Removed subjects</source>
      <translation>
        <numerusform>%n Sujetos eliminados</numerusform>
        <numerusform>%n Sujetos eliminados</numerusform>
      </translation>
    </message>
    <message>
      <source>Subject removed</source>
      <translation>Sujeto eliminado</translation>
    </message>
    <message numerus="yes">
      <source>%1 (%n cameras)</source>
      <comment>%1 is description of event. Will be replaced in runtime</comment>
      <translation>
        <numerusform>%1 (%n cámaras)</numerusform>
        <numerusform>%1 (%n cámaras)</numerusform>
      </translation>
    </message>
  </context>
  <context>
    <name>QnExecHttpRequestActionWidget</name>
    <message>
      <source>Auto</source>
      <translation>Auto</translation>
    </message>
    <message>
      <source>Basic</source>
      <translation>Básico</translation>
    </message>
  </context>
  <context>
    <name>QnExecPtzPresetPolicy</name>
    <message>
      <source>Select exactly one camera</source>
      <translation>Seleccione exactamente una cámara</translation>
    </message>
    <message>
      <source>%1 has no PTZ presets</source>
      <translation>%1 no tiene las preselecciones PTZ</translation>
    </message>
  </context>
  <context>
    <name>QnFailoverPriorityDialog</name>
    <message>
      <source>Failover Priority</source>
      <translation>Prioridad de Conmutación por error</translation>
    </message>
    <message>
      <source>Never</source>
      <comment>Failover priority</comment>
      <translation>Nunca</translation>
    </message>
    <message>
      <source>Low</source>
      <comment>Failover priority</comment>
      <translation>Bajo</translation>
    </message>
    <message>
      <source>Medium</source>
      <comment>Failover priority</comment>
      <translation>Mediano</translation>
    </message>
    <message>
      <source>High</source>
      <comment>Failover priority</comment>
      <translation>Alto</translation>
    </message>
  </context>
  <context>
    <name>QnFailoverPriorityDialogDelegate</name>
    <message>
      <source>Set Priority:</source>
      <translation>Establecer prioridad:</translation>
    </message>
    <message>
      <source>Select devices to setup failover priority</source>
      <translation>Seleccionar los dispositivos para configurar la prioridad de conmutación por error</translation>
    </message>
    <message>
      <source>Select cameras to setup failover priority</source>
      <translation>Seleccionar las cámaras para configurar la prioridad de conmutación por error</translation>
    </message>
  </context>
  <context>
    <name>QnFileMessages</name>
    <message>
      <source>Overwrite existing file?</source>
      <translation>¿Sobreescribir archivo existente?</translation>
    </message>
    <message>
      <source>Failed to overwrite file</source>
      <translation>Error al sobrescribir el archivo</translation>
    </message>
  </context>
  <context>
    <name>QnFullscreenCameraActionWidget</name>
    <message>
      <source>This camera is not currently on the selected layout. Action will work if camera is added before action triggers.</source>
      <translation>Esta cámara no está actualmente en el diseño seleccionado. La acción funcionará si se agrega la cámara antes de que se active la acción.</translation>
    </message>
    <message>
      <source>This camera is not currently on some of the selected layouts. Action will work if camera is added before action triggers.</source>
      <translation>Esta cámara no se encuentra actualmente en algunos de los diseños seleccionados. La acción funcionará si se agrega la cámara antes de que se active la acción.</translation>
    </message>
  </context>
  <context>
    <name>QnFullscreenCameraPolicy</name>
    <message>
      <source>Select exactly one camera</source>
      <translation>Seleccione exactamente una cámara</translation>
    </message>
  </context>
  <context>
    <name>QnGLCheckerInstrument</name>
    <message>
      <source>Video card drivers are outdated or not installed</source>
      <translation>Los controladores de la tarjeta de vídeo están obsoletos o no están instalados</translation>
    </message>
    <message>
      <source>%1 may not work properly.</source>
      <translation>%1 es posible que no funcione correctamente.</translation>
    </message>
  </context>
  <context>
    <name>QnGeneralPreferencesWidget</name>
    <message>
      <source>Select folder...</source>
      <translation>Seleccione carpeta...</translation>
    </message>
    <message>
      <source>Folder already added</source>
      <translation>Carpeta ya agregada</translation>
    </message>
    <message>
      <source>None</source>
      <translation>Ninguno</translation>
    </message>
    <message>
      <source>Auto (%1)</source>
      <translation>Auto (%1)</translation>
    </message>
  </context>
  <context>
    <name>QnGeneralSystemAdministrationWidget</name>
    <message>
      <source>Open Event Log</source>
      <translation>Abrir Registro de Eventos</translation>
    </message>
    <message>
      <source>Open Bookmarks List</source>
      <translation>Abrir Lista de Marcadores</translation>
    </message>
    <message>
      <source>Event Rules</source>
      <translation>Reglas de evento</translation>
    </message>
    <message>
      <source>Event Log</source>
      <translation>Registro de eventos</translation>
    </message>
    <message>
      <source>Audit Trail</source>
      <translation>Registro de auditoría</translation>
    </message>
    <message>
      <source>Health Monitoring</source>
      <translation>Monitoreo de Salud</translation>
    </message>
    <message>
      <source>Bookmarks</source>
      <translation>Marcadores</translation>
    </message>
    <message>
      <source>Device List</source>
      <translation>Lista de dispositivos</translation>
    </message>
    <message>
      <source>Camera List</source>
      <translation>Lista de cámaras</translation>
    </message>
    <message>
      <source>Open Event Rules Management</source>
      <translation>Abrir Alarma/Gestión de Reglas de Eventos</translation>
    </message>
    <message>
      <source>Open Audit Trail Log</source>
      <translation>Abrir el registro de auditoría</translation>
    </message>
    <message>
      <source>Monitor All Servers on a Single Layout</source>
      <translation>Supervisar todos los servidores en un único diseño</translation>
    </message>
    <message>
      <source>Open Device List</source>
      <translation>Abrir Lista de Dispositivos</translation>
    </message>
    <message>
      <source>Open Camera List</source>
      <translation>Abrir Lista de Cámaras</translation>
    </message>
    <message>
      <source>Backup includes servers and cameras settings, users, webpages, event rules, etc. Video is not saved.</source>
      <translation>La copia de seguridad incluye configuraciones de servidores y cámaras, usuarios, páginas web, reglas de eventos, etc. El video no se guarda.</translation>
    </message>
    <message>
      <source>Creates a backup of System configuration that can be restored in case of failure.</source>
      <translation>Crea una copia de seguridad de la configuración del sistema que se puede restaurar en caso de error.</translation>
    </message>
  </context>
  <context>
    <name>QnHistogramWidget</name>
    <message>
      <source>Gamma %1</source>
      <translation>Gamma %1</translation>
    </message>
  </context>
  <context>
    <name>QnIOPortsViewModel</name>
    <message>
      <source>Type</source>
      <translation>Tipo</translation>
    </message>
    <message>
      <source>Default state</source>
      <translation>Estado predeterminado</translation>
    </message>
    <message>
      <source>Name</source>
      <translation>Nombre</translation>
    </message>
    <message>
      <source>Unknown</source>
      <comment>IO Port Type</comment>
      <translation>Desconocido</translation>
    </message>
    <message>
      <source>Disabled</source>
      <comment>IO Port Type</comment>
      <translation>Desactivado</translation>
    </message>
    <message>
      <source>Input</source>
      <comment>IO Port Type</comment>
      <translation>Entrada</translation>
    </message>
    <message>
      <source>Output</source>
      <comment>IO Port Type</comment>
      <translation>Salida</translation>
    </message>
    <message>
      <source>Invalid</source>
      <comment>IO Port Type</comment>
      <translation>No válido</translation>
    </message>
    <message>
      <source>Grounded circuit</source>
      <comment>IO Port State</comment>
      <translation>Circuito a tierra</translation>
    </message>
    <message>
      <source>Invalid state</source>
      <comment>IO Port State</comment>
      <translation>Estado no válido</translation>
    </message>
    <message>
      <source>On click</source>
      <translation>Al hacer clic</translation>
    </message>
    <message>
      <source>Duration</source>
      <translation>Duración</translation>
    </message>
    <message>
      <source>Open circuit</source>
      <comment>IO Port State</comment>
      <translation>Circuito abierto</translation>
    </message>
    <message>
      <source>Toggle state</source>
      <comment>IO Output Port Action</comment>
      <translation>Cambiar estado</translation>
    </message>
    <message>
      <source>Impulse</source>
      <comment>IO Output Port Action</comment>
      <translation>Impulso</translation>
    </message>
    <message>
      <source>ID</source>
      <translation>ID</translation>
    </message>
  </context>
  <context>
    <name>QnInputDialog</name>
    <message>
      <source>Please enter a value.</source>
      <translation>Por favor, introduzca el valor.</translation>
    </message>
  </context>
  <context>
    <name>QnIoModuleOverlayWidgetPrivate</name>
    <message>
      <source>Failed to turn off I/O port %1</source>
      <translation>Error al desactivar el puerto de E/S %1</translation>
    </message>
    <message>
      <source>Failed to turn on I/O port %1</source>
      <translation>Error al desactivar el puerto de E/S %1</translation>
    </message>
  </context>
  <context>
    <name>QnLdapSettingsDialog</name>
    <message>
      <source>Test</source>
      <translation>Prueba</translation>
    </message>
    <message>
      <source>Test failed</source>
      <translation>Prueba falló</translation>
    </message>
    <message numerus="yes">
      <source>Test completed successfully: %n users found.</source>
      <translation>
        <numerusform>Prueba ha completado con éxito: %n usuarios encontrados.</numerusform>
        <numerusform>Prueba ha completado con éxito: %n usuarios encontrados.</numerusform>
      </translation>
    </message>
    <message>
      <source>Changing any LDAP settings other than &quot;Search Filter&quot; will result in connectivity loss for all LDAP fetched users.</source>
      <translation>Cambiar cualquier configuración de LDAP que no sea &quot;Search Filter&quot; dará como resultado la pérdida de conectividad para todos los usuarios de LDAP recuperados.</translation>
    </message>
  </context>
  <context>
    <name>QnLdapSettingsDialogPrivate</name>
    <message>
      <source>The provided settings are not valid.</source>
      <translation>Los valores proporcionados no son válidos.</translation>
    </message>
    <message>
      <source>Could not perform a test.</source>
      <translation>No se pudo realizar una prueba.</translation>
    </message>
    <message>
      <source>Timed Out</source>
      <translation>Tiempo agotado</translation>
    </message>
  </context>
  <context>
    <name>QnLdapUserListModel</name>
    <message>
      <source>Login</source>
      <translation>Iniciar Sesión</translation>
    </message>
    <message>
      <source>Email</source>
      <translation>Correo electrónico</translation>
    </message>
    <message>
      <source>DN</source>
      <translation>DN</translation>
    </message>
    <message>
      <source>Name</source>
      <translation>Nombre</translation>
    </message>
  </context>
  <context>
    <name>QnLdapUsersDialog</name>
    <message>
      <source>The provided settings are not valid.</source>
      <translation>Los valores proporcionados no son válidos.</translation>
    </message>
    <message>
      <source>Could not perform a test.</source>
      <translation>No se pudo realizar una prueba.</translation>
    </message>
    <message>
      <source>Could not load users.</source>
      <translation>No se pudo cargar los usuarios.</translation>
    </message>
    <message>
      <source>Error while loading users.</source>
      <translation>Error al cargar los usuarios.</translation>
    </message>
    <message>
      <source>No new users found.</source>
      <translation>No hay nuevos usuarios encontrados.</translation>
    </message>
    <message>
      <source>Timed Out</source>
      <translation>Tiempo agotado</translation>
    </message>
    <message>
      <source>Import Selected</source>
      <translation>Importar Selección</translation>
    </message>
  </context>
  <context>
    <name>QnLicenseDetailsDialog</name>
    <message>
      <source>Screens Allowed:</source>
      <translation>Pantallas permitidas:</translation>
    </message>
    <message>
      <source>Control Sessions Allowed:</source>
      <translation>Sesiones de control permitidas:</translation>
    </message>
    <message>
      <source>Archive Streams Allowed:</source>
      <translation>Secuencias de archivo permitidos:</translation>
    </message>
    <message>
      <source>Generic:</source>
      <translation>Genérico:</translation>
    </message>
    <message>
      <source>License Type</source>
      <translation>Tipo de licencia</translation>
    </message>
    <message>
      <source>License Key</source>
      <translation>Clave de licencia</translation>
    </message>
    <message>
      <source>Features:</source>
      <translation>Características:</translation>
    </message>
    <message>
      <source>Locked to Hardware ID</source>
      <translation>Enlazado al ID de Hardware</translation>
    </message>
  </context>
  <context>
    <name>QnLicenseListModel</name>
    <message>
      <source>Type</source>
      <translation>Tipo</translation>
    </message>
    <message>
      <source>License Key</source>
      <translation>Clave de licencia</translation>
    </message>
    <message>
      <source>Status</source>
      <translation>Estatus</translation>
    </message>
    <message>
      <source>Server</source>
      <translation>Servidor</translation>
    </message>
    <message>
      <source>Never</source>
      <translation>Nunca</translation>
    </message>
    <message>
      <source>Expired</source>
      <translation>Expiró</translation>
    </message>
    <message>
      <source>OK</source>
      <translation>OK</translation>
    </message>
    <message>
      <source>Error</source>
      <translation>Error</translation>
    </message>
    <message>
      <source>Server not found</source>
      <translation>Servidor no encontrado</translation>
    </message>
    <message>
      <source>Expires</source>
      <translation>Expira</translation>
    </message>
    <message>
      <source>License is active</source>
      <translation>License is active</translation>
    </message>
    <message>
      <source>License is expired</source>
      <translation>Licencia ha caducado</translation>
    </message>
    <message>
      <source>Expires soon</source>
      <translation>Punto de caducar</translation>
    </message>
    <message>
      <source>License expires today</source>
      <translation>La licencia caduca hoy</translation>
    </message>
    <message>
      <source>License expires tomorrow</source>
      <translation>La licencia caduca mañana</translation>
    </message>
    <message numerus="yes">
      <source>License expires in %n days</source>
      <translation>
        <numerusform>La licencia caduca en %n días</numerusform>
        <numerusform>La licencia caduca en %n días</numerusform>
      </translation>
    </message>
    <message>
      <source>Channels</source>
      <translation>Canales</translation>
    </message>
  </context>
  <context>
    <name>QnLicenseManagerWidget</name>
    <message>
      <source>You do not have a valid license installed.</source>
      <translation>No tiene una licencia válida instalada.</translation>
    </message>
    <message>
      <source>Please activate your commercial or trial license.</source>
      <translation>Por favor active su licencia comercial o licencia temporal.</translation>
    </message>
    <message>
      <source>Please activate your commercial license.</source>
      <translation>Por favor, active su licencia comercial.</translation>
    </message>
    <message>
      <source>Export</source>
      <translation>Exportar</translation>
    </message>
    <message>
      <source>Export licenses to a file</source>
      <translation>Exportar licencias a un archivo</translation>
    </message>
    <message>
      <source>Copy To Clipboard</source>
      <translation>Copiar al portapapeles</translation>
    </message>
    <message>
      <source>Incompatible license</source>
      <translation>Licencia incompatible</translation>
    </message>
    <message>
      <source>License you are trying to activate is incompatible with your software.</source>
      <translation>La licencia que está intentando activar es incompatible con su software.</translation>
    </message>
    <message>
      <source>You already activated this license</source>
      <translation>Ya ha activado esta licencia</translation>
    </message>
    <message>
      <source>License activated</source>
      <translation>Licencia activada</translation>
    </message>
    <message>
      <source>Failed to remove license from Server</source>
      <translation>Error al eliminar la licencia del servidor</translation>
    </message>
    <message>
      <source>Invalid activation key file</source>
      <translation>Archivo de clave de activación no válido</translation>
    </message>
    <message>
      <source>Select a valid activation key file to continue.</source>
      <translation>Seleccione un archivo de clave de activación válida para continuar.</translation>
    </message>
    <message>
      <source>Database error occurred.</source>
      <translation>Error de la base de datos.</translation>
    </message>
    <message>
      <source>Invalid data received. Please contact Customer Support to report the issue.</source>
      <translation>Datos no válidos recibidos. Póngase en contacto con el servicio de atención al cliente para informar del problema.</translation>
    </message>
    <message>
      <source>Failed to activate license</source>
      <translation>Error al activar la licencia</translation>
    </message>
    <message>
      <source>Network error</source>
      <translation>Error de red</translation>
    </message>
    <message>
      <source>If the problem persists, please contact Customer Support.</source>
      <translation>Si el problema persiste, póngase en contacto con el servicio de atención al cliente.</translation>
    </message>
    <message>
      <source>License already activated on another server</source>
      <translation>Licencia ya activada en otro servidor</translation>
    </message>
    <message>
      <source>Please make sure it is entered correctly.</source>
      <translation>Asegúrese de que se ha introducido correctamente.</translation>
    </message>
    <message numerus="yes">
      <source>Deactivate licenses?</source>
      <translation>
        <numerusform>¿Deseas desactivar las licencias?</numerusform>
        <numerusform>¿Deseas desactivar las licencias?</numerusform>
      </translation>
    </message>
    <message>
      <source>Failed to deactivate license</source>
      <translation>Error al desactivar la licencia</translation>
    </message>
    <message numerus="yes">
      <source>Failed to deactivate %n licenses</source>
      <translation>
        <numerusform>Error al desactivar %n licencias</numerusform>
        <numerusform>Error al desactivar %n licencias</numerusform>
      </translation>
    </message>
    <message numerus="yes">
      <source>%1 of %n licenses cannot be deactivated</source>
      <translation>
        <numerusform>%1 de %n licencias no se pueden desactivar</numerusform>
        <numerusform>%1 de %n licencias no se pueden desactivar</numerusform>
      </translation>
    </message>
    <message numerus="yes">
      <source>Cannot deactivate licenses</source>
      <translation>
        <numerusform>No se pueden desactivar las licencias</numerusform>
        <numerusform>No se pueden desactivar las licencias</numerusform>
      </translation>
    </message>
    <message>
      <source>Cannot connect to the License Server</source>
      <translation>No se puede conectar al servidor de licencias</translation>
    </message>
    <message>
      <source>Please make sure your server has active Internet connection or check firewall settings.</source>
      <translation>Asegúrese de que su servidor tenga conexión a Internet activo o compruebe la configuración del cortafuegos.</translation>
    </message>
    <message>
      <source>License Server error</source>
      <translation>Error del servidor de licencias</translation>
    </message>
    <message>
      <source>License deactivated</source>
      <translation>Licencia desactivada</translation>
    </message>
    <message numerus="yes">
      <source>%n licenses deactivated</source>
      <translation>
        <numerusform>%n licencias desactivadas</numerusform>
        <numerusform>%n licencias desactivadas</numerusform>
      </translation>
    </message>
    <message>
      <source>Remove</source>
      <translation>Quitar</translation>
    </message>
    <message>
      <source>Deactivate</source>
      <translation>Desactivar</translation>
    </message>
    <message numerus="yes">
      <source>%n channels.</source>
      <translation>
        <numerusform>%n canales.</numerusform>
        <numerusform>%n canales.</numerusform>
      </translation>
    </message>
    <message>
      <source>Please contact Customer Support.</source>
      <translation>Póngase en contacto con el servicio técnico.</translation>
    </message>
    <message numerus="yes">
      <source>Deactivate %n Other</source>
      <translation>
        <numerusform>Desactivar %n Otros</numerusform>
        <numerusform>Desactivar %n Otros</numerusform>
      </translation>
    </message>
    <message>
      <source>Invalid License Key</source>
      <translation>Clave de la licencia es Inválida</translation>
    </message>
    <message>
      <source>Please contact Customer Support to obtain a valid License Key.</source>
      <translation>Póngase en contacto con Servicio al cliente para obtener una Clave de Licencia válida.</translation>
    </message>
    <message>
      <source>Please contact Customer Support to activate License Key manually.</source>
      <translation>Póngase en contacto con Servicio al Cliente para activar la Clave de Licencia manualmente.</translation>
    </message>
    <message>
      <source>Please contact Customer Support to get a valid License Key.</source>
      <translation>Póngase en contacto con Servicio al Cliente para activar la Clave de Licencia manualmente.</translation>
    </message>
    <message>
      <source>If the problem persists please contact Customer Support.</source>
      <translation>Si el problema persiste, póngase en contacto con Servicio al Cliente.</translation>
    </message>
    <message>
      <source>This license is already activated and linked to Hardware ID %1</source>
      <translation>Esta licencia ya está activada y enlazada al ID de Hardware %1</translation>
    </message>
    <message>
      <source>This license is already activated and linked to Hardware ID %1 on %2</source>
      <translation>Esta licencia ya está activada y enlazada al ID de Hardware %1 en %2</translation>
    </message>
    <message>
      <source>Every license can be deactivated only a few times.</source>
      <translation>Cada licencia puede ser desactivada sólo unas pocas veces.</translation>
    </message>
    <message numerus="yes">
      <source>%1 are currently in use</source>
      <comment>Text like &apos;6 Profesional Licenses&apos; will be substituted</comment>
      <translation>
        <numerusform>%1 están actualmente en uso</numerusform>
        <numerusform>%1 están actualmente en uso</numerusform>
      </translation>
    </message>
    <message numerus="yes">
      <source>At least %1 are required</source>
      <comment>Text like &apos;6 Profesional Licenses&apos; will be substituted</comment>
      <translation>
        <numerusform>Se requieren al menos %1</numerusform>
        <numerusform>Se requieren al menos %1</numerusform>
      </translation>
    </message>
  </context>
  <context>
    <name>QnLicenseWidget</name>
    <message>
      <source>Activate Trial License</source>
      <translation>Activar licencia de prueba</translation>
    </message>
    <message>
      <source>Activate Free License</source>
      <translation>Activar licencia gratuita</translation>
    </message>
    <message>
      <source>Open License File</source>
      <translation>Abrir el archivo de licencia</translation>
    </message>
    <message>
      <source>Failed to open file</source>
      <translation>Fallo al abrir el archivo</translation>
    </message>
    <message>
      <source>Please send email with License Key and Hardware ID provided to %1 to obtain an Activation Key file.</source>
      <translation>Envíe un correo electrónico con la clave de licencia y el ID de Hardware proporcionados a %1 para obtener un archivo de Clave de Activación.</translation>
    </message>
    <message>
      <source>Please send License Key and Hardware ID provided to %1 to obtain an Activation Key file.</source>
      <translation>Envíe la Clave de Licencia y el ID de Hardware proporcionados a %1 para obtener un archivo de Clave de Activación.</translation>
    </message>
  </context>
  <context>
    <name>QnLinkToCloudDialogPrivate</name>
    <message>
      <source>Failed to login to %1</source>
      <comment>%1 is the cloud name (like Nx Cloud)</comment>
      <translation>Error al iniciar sesión en %1</translation>
    </message>
  </context>
  <context>
    <name>QnLocalSettingsDialog</name>
    <message>
      <source>General</source>
      <translation>General</translation>
    </message>
    <message>
      <source>Look and Feel</source>
      <translation>Aspecto y tacto</translation>
    </message>
    <message>
      <source>Screen Recording</source>
      <translation>Grabación de pantalla</translation>
    </message>
    <message>
      <source>Notifications</source>
      <translation>Notificaciones</translation>
    </message>
    <message>
      <source>Advanced</source>
      <translation>Avanzado</translation>
    </message>
    <message>
      <source>Settings file is read-only. Please contact your system administrator. All changes will be lost after program exit.</source>
      <translation>El archivo de configuración es de sólo lectura. Por favor, póngase en contacto con el administrador del sistema. Todos los cambios se perderán después de la salida del programa.</translation>
    </message>
    <message>
      <source>Settings cannot be saved. Please contact your system administrator. All changes will be lost after program exit.</source>
      <translation>No se pueden guardar los ajustes. Por favor, póngase en contacto con el administrador del sistema. Todos los cambios se perderán después de la salida del programa.</translation>
    </message>
    <message>
      <source>Restart required</source>
      <translation>Es necesario reiniciar</translation>
    </message>
    <message>
      <source>Restart Now</source>
      <translation>Reiniciar Ahora</translation>
    </message>
    <message>
      <source>Restart Later</source>
      <translation>Reiniciar más tarde</translation>
    </message>
    <message>
      <source>Some changes will take effect only after %1 restart</source>
      <translation>Algunos cambios sólo surtirán efecto después de reiniciar %1</translation>
    </message>
  </context>
  <context>
    <name>QnLoginDialog</name>
    <message>
      <source>Connect to Server...</source>
      <translation>Conectar al servidor...</translation>
    </message>
    <message>
      <source>Version %1</source>
      <translation>Versión %1</translation>
    </message>
    <message>
      <source>Saved Sessions</source>
      <translation>Sesiones guardadas</translation>
    </message>
    <message>
      <source>Auto-Discovered Servers</source>
      <translation>Servidores Auto-Descubiertos</translation>
    </message>
    <message>
      <source>* Last used connection *</source>
      <translation>* Ultima conexión usada *</translation>
    </message>
    <message>
      <source>%1 at %2</source>
      <translation>%1 En %2</translation>
    </message>
    <message>
      <source>Overwrite existing connection?</source>
      <translation>¿Sobreescribir la conexión existente?</translation>
    </message>
    <message>
      <source>Delete connection?</source>
      <translation>¿Eliminar las conexiones?</translation>
    </message>
    <message>
      <source>There is another connection with the same name.</source>
      <translation>Hay otra conexión con el mismo nombre.</translation>
    </message>
    <message>
      <source>none</source>
      <translation>ninguna</translation>
    </message>
  </context>
  <context>
    <name>QnLoginToCloudDialog</name>
    <message>
      <source>Email</source>
      <translation>Correo electrónico</translation>
    </message>
    <message>
      <source>Password</source>
      <translation>Contraseña</translation>
    </message>
    <message>
      <source>Create account</source>
      <translation>Crear Cuenta</translation>
    </message>
    <message>
      <source>Forgot password?</source>
      <translation>¿Has olvidado tu contraseña?</translation>
    </message>
    <message>
      <source>Learn more about</source>
      <translation>Aprenda más acerca de</translation>
    </message>
    <message>
      <source>Log in to %1</source>
      <comment>%1 is the cloud name (like Nx Cloud)</comment>
      <translation>Iniciando sesión en %1</translation>
    </message>
    <message>
      <source>Welcome to %1!</source>
      <comment>%1 is the cloud name (like Nx Cloud)</comment>
      <translation>Bienvenido/a a %1!</translation>
    </message>
  </context>
  <context>
    <name>QnLookAndFeelPreferencesWidget</name>
    <message>
      <source>Preparing Image...</source>
      <translation>Preparando imagen...</translation>
    </message>
    <message>
      <source>Please wait while image is being prepared...</source>
      <translation>Por favor espere mientras se está preparando la imagen...</translation>
    </message>
    <message>
      <source>Server Time</source>
      <translation>Hora del servidor</translation>
    </message>
    <message>
      <source>Client Time</source>
      <translation>Hora del cliente</translation>
    </message>
    <message>
      <source>Stretch</source>
      <translation>Estirar</translation>
    </message>
    <message>
      <source>Fit</source>
      <translation>Ajustar</translation>
    </message>
    <message>
      <source>Crop</source>
      <translation>Recortar</translation>
    </message>
    <message>
      <source>This option will not affect Recording Schedule. Recording Schedule is always based on Server Time.</source>
      <translation>Esta opción no afectará el programa de grabación. Horario de grabación se basa siempre en la hora del servidor.</translation>
    </message>
    <message>
      <source>Select File...</source>
      <translation>Seleccionar archivo...</translation>
    </message>
    <message>
      <source>No image</source>
      <translation>No hay imagen</translation>
    </message>
    <message>
      <source>Sets the time to use in the client (timeline, timestamps, etc.) when client and server machines are in different time zones.</source>
      <translation>Establece el tiempo para usar en el cliente (línea de tiempo, marcas de tiempo, etc.) cuando las máquinas cliente y servidor se encuentran en diferentes zonas horarias.</translation>
    </message>
    <message>
      <source>Displays IP addresses for cameras and servers and roles for users.</source>
      <translation>Muestra direcciones IP para cámaras y servidores y roles para usuarios.</translation>
    </message>
    <message>
      <source>Length of time each camera on layout will be displayed if you start a Tour.</source>
      <translation>Tiempo de duración de cada cámara en el diseño se mostrará si inicia un recorrido.</translation>
    </message>
  </context>
  <context>
    <name>QnMediaResourceWidget</name>
    <message>
      <source>Screenshot</source>
      <translation>Captura de pantalla</translation>
    </message>
    <message>
      <source>Smart Search</source>
      <translation>Búsqueda inteligente</translation>
    </message>
    <message>
      <source>PTZ</source>
      <translation>PTZ</translation>
    </message>
    <message>
      <source>Dewarping</source>
      <translation>Deformación</translation>
    </message>
    <message>
      <source>Create Zoom Window</source>
      <translation>Crear ventana de enfoque</translation>
    </message>
    <message>
      <source>Image Enhancement</source>
      <translation>Mejorar la imagen</translation>
    </message>
    <message>
      <source>Hi-Res</source>
      <translation>Alta resolución</translation>
    </message>
    <message>
      <source>LIVE</source>
      <translation>EN VIVO</translation>
    </message>
    <message>
      <source>%1 (Tour &quot;%2&quot; is active)</source>
      <translation>%1 (Gira &quot;%2&quot; está activo)</translation>
    </message>
    <message>
      <source>Zoom Window</source>
      <translation>Ventana de enfoque</translation>
    </message>
    <message>
      <source>I/O Module</source>
      <translation>Módulo de E/S</translation>
    </message>
    <message>
      <source>Lo-Res</source>
      <translation>Baja resolución</translation>
    </message>
    <message>
      <source>Failed to invoke trigger %1 (%2)</source>
      <translation>Error al invocar el disparador %1 (%2)</translation>
    </message>
    <message>
      <source>press and hold</source>
      <comment>Soft Trigger</comment>
      <translation>presione y mantenga presionado</translation>
    </message>
    <message>
      <source>Disabled by schedule</source>
      <translation>Deshabilitado por horario</translation>
    </message>
    <message numerus="yes">
      <source>Set for all %n Cameras</source>
      <translation>
        <numerusform>Establecer para todas las cámaras %n</numerusform>
        <numerusform>Configurar para todas las Cámaras %n</numerusform>
      </translation>
    </message>
    <message>
      <source>Area Zoom</source>
      <translation>Zoom de área</translation>
    </message>
  </context>
  <context>
    <name>QnMergeSystemsDialog</name>
    <message>
      <source>%1 (current)</source>
      <translation>%1 (actual)</translation>
    </message>
    <message>
      <source>Use a specific hostname or IP address rather than %1.</source>
      <translation>Utilice un nombre de anfitrión específico o dirección IP en lugar de %1.</translation>
    </message>
    <message>
      <source>Merge with %1</source>
      <translation>Combinar con %1</translation>
    </message>
    <message>
      <source>Testing...</source>
      <translation>A prueba...</translation>
    </message>
    <message>
      <source>Merging Systems...</source>
      <translation>Unir systemas...</translation>
    </message>
    <message>
      <source>The login cannot be empty.</source>
      <translation>El login no puede estar vacío.</translation>
    </message>
    <message>
      <source>New Server</source>
      <translation>Nuevo Servidor</translation>
    </message>
    <message>
      <source>Failed to merge Systems</source>
      <translation>No se pudo combinar sistemas</translation>
    </message>
    <message>
      <source>URL is invalid.</source>
      <translation>URL es inválido.</translation>
    </message>
    <message>
      <source>You are about to merge the current System %1 with System</source>
      <translation>Está a punto de combinar el Sistema %1 actual con Sistema</translation>
    </message>
    <message>
      <source>This is the current System URL.</source>
      <translation>Esta es la URL actual del Sistema.</translation>
    </message>
    <message>
      <source>Servers from the other System will appear in the resource tree when the database synchronization is finished.</source>
      <translation>Los servidores del otro Sistema aparecerán en el árbol de recursos cuando finalice la sincronización de la base de datos.</translation>
    </message>
    <message>
      <source>Systems will be merged shortly</source>
      <translation>Los Sistemas serán combinados dentro de poco</translation>
    </message>
    <message>
      <source>You will be reconnected.</source>
      <translation>Usted será reconectado.</translation>
    </message>
  </context>
  <context>
    <name>QnMessageBox</name>
    <message>
      <source>Overwrite</source>
      <translation>Sobrescribir</translation>
    </message>
    <message>
      <source>Delete</source>
      <translation>Borrar</translation>
    </message>
    <message>
      <source>Reset</source>
      <translation>Reiniciar</translation>
    </message>
    <message>
      <source>Skip</source>
      <translation>Siguiente</translation>
    </message>
    <message>
      <source>Close</source>
      <translation>Cerrar</translation>
    </message>
    <message>
      <source>Stop</source>
      <translation>Detener</translation>
    </message>
  </context>
  <context>
    <name>QnNavigationItem</name>
    <message>
      <source>Speed Down</source>
      <translation>Reducir la velocidad</translation>
    </message>
    <message>
      <source>Previous Frame</source>
      <translation>Fotograma anterior</translation>
    </message>
    <message>
      <source>Speed Up</source>
      <translation>Acelerar</translation>
    </message>
    <message>
      <source>Next Frame</source>
      <translation>Siguiente fotograma</translation>
    </message>
    <message>
      <source>To Start</source>
      <translation>Para empezar</translation>
    </message>
    <message>
      <source>Next Chunk</source>
      <translation>Próximo paquete</translation>
    </message>
    <message>
      <source>To End</source>
      <translation>Para finalizar</translation>
    </message>
    <message>
      <source>Previous Chunk</source>
      <translation>Fragmento anterior</translation>
    </message>
    <message>
      <source>NVR cameras do not support not-synchronized playback</source>
      <translation>Las cámaras NVR no son compatibles con la reproducción no sincronizada</translation>
    </message>
  </context>
  <context>
    <name>QnNetworkSpeedStrings</name>
    <message>
      <source>B/s</source>
      <translation>B/s</translation>
    </message>
    <message>
      <source>MB/s</source>
      <translation>MB/s</translation>
    </message>
    <message>
      <source>KB/s</source>
      <translation>KB/s</translation>
    </message>
  </context>
  <context>
    <name>QnNewWearableCameraDialog</name>
    <message>
      <source>Name</source>
      <translation>Nombre</translation>
    </message>
    <message>
      <source>Name cannot be empty</source>
      <translation>El nombre no puede estar vacío</translation>
    </message>
    <message>
      <source>Virtual Camera</source>
      <translation>Cámara Virtual</translation>
    </message>
    <message>
      <source>Virtual Camera %1</source>
      <translation>Camara Virtual %1</translation>
    </message>
    <message>
      <source>&quot;Virtual Camera&quot; is a virtual storage for video files, which could be uploaded to any server on your System and be accessed by any user.</source>
      <translation>&quot;Virtual Camera&quot; es un almacenamiento virtual para archivos de video, que se puede cargar en cualquier servidor de su sistema y que cualquier usuario puede acceder a él.</translation>
    </message>
  </context>
  <context>
    <name>QnNotificationSoundManagerDialog</name>
    <message>
      <source>Clip sound up to %1 seconds</source>
      <translation>Fragmento de sonido hasta %1 segundos</translation>
    </message>
    <message>
      <source>Rename sound</source>
      <translation>Cambiar el nombre de sonido</translation>
    </message>
    <message>
      <source>Custom title:</source>
      <translation>Título personalizado:</translation>
    </message>
    <message>
      <source>Sound Files</source>
      <translation>Los archivos de sonido</translation>
    </message>
    <message>
      <source>Select File...</source>
      <translation>Seleccionar archivo...</translation>
    </message>
    <message>
      <source>Enter New Title:</source>
      <translation>Introduzca el nuevo título:</translation>
    </message>
    <message>
      <source>Failed to add file</source>
      <translation>Error al agregar el archivo</translation>
    </message>
    <message>
      <source>Failed to set new title</source>
      <translation>No se pudo establecer el nuevo título</translation>
    </message>
    <message>
      <source>Delete sound?</source>
      <translation>¿Eliminar sonido?</translation>
    </message>
  </context>
  <context>
    <name>QnNotificationSoundModel</name>
    <message>
      <source>Downloading sound list...</source>
      <translation>Descargar la lista de sonidos...</translation>
    </message>
    <message>
      <source>No Sound</source>
      <translation>Sin sonido</translation>
    </message>
    <message>
      <source>Downloading sound...</source>
      <translation>Descargar los sonidos...</translation>
    </message>
    <message>
      <source>Uploading sound...</source>
      <translation>Subiendo sonido...</translation>
    </message>
  </context>
  <context>
    <name>QnPanTiltRotationCameraAdvancedParamWidget</name>
    <message>
      <source>Rotation</source>
      <translation>Rotación</translation>
    </message>
  </context>
  <context>
    <name>QnPerformanceTest</name>
    <message>
      <source>%1 can work in configuration mode only</source>
      <translation>%1 puede trabajar en modo de configuración solamente</translation>
    </message>
    <message>
      <source>Performance of this computer allows running %1 in configuration mode only.</source>
      <translation>El rendimiento de este equipo permite ejecutar %1 sólo en modo de configuración.</translation>
    </message>
    <message>
      <source>For full-featured mode please use another computer</source>
      <translation>Para el modo con todas las funciones, usa otra computadora</translation>
    </message>
  </context>
  <context>
    <name>QnPermissionsWidget</name>
    <message>
      <source>Edit camera settings</source>
      <translation>Editar ajustes de la cámara</translation>
    </message>
    <message>
      <source>This is also required to create/edit PTZ presets and tours.</source>
      <translation>Esto también es necesario para crear/editar predeterminados de PTZ y giras.</translation>
    </message>
    <message>
      <source>Control video walls</source>
      <translation>Controle las paredes de video</translation>
    </message>
    <message>
      <source>View event log</source>
      <translation>Ver registro de eventos</translation>
    </message>
    <message>
      <source>View archive</source>
      <translation>Ver archivos</translation>
    </message>
    <message>
      <source>Export archive</source>
      <translation>Exportar archivos</translation>
    </message>
    <message>
      <source>View bookmarks</source>
      <translation>Ver marcadores</translation>
    </message>
    <message>
      <source>Modify bookmarks</source>
      <translation>Modificar marcadores</translation>
    </message>
    <message>
      <source>User Input</source>
      <translation>Entrada del usuario</translation>
    </message>
    <message>
      <source>PTZ, Device Output, 2-Way Audio, Soft Triggers.</source>
      <translation>PTZ, salida del dispositivo, audio bidireccional, disparadores suaves.</translation>
    </message>
  </context>
  <context>
    <name>QnPopupBusinessActionWidget</name>
    <message>
      <source>Manage Bookmarks</source>
      <translation>Administrar Marcadores</translation>
    </message>
    <message>
      <source>Notification will be shown until one of the users who see it creates bookmark with event description</source>
      <translation>La notificación se mostrará hasta que uno de los usuarios que lo vea crea un marcador con la descripción del evento</translation>
    </message>
  </context>
  <context>
    <name>QnProgressDialog</name>
    <message>
      <source>Cancel</source>
      <translation>Cancelar</translation>
    </message>
  </context>
  <context>
    <name>QnPtzManageDialog</name>
    <message>
      <source>Manage PTZ for %1...</source>
      <translation>Controlar PTZ para %1...</translation>
    </message>
    <message>
      <source>Apply changes before exit?</source>
      <translation>¿Aplicar los cambios antes de salir?</translation>
    </message>
  </context>
  <context>
    <name>QnPtzManageModel</name>
    <message>
      <source>Name</source>
      <translation>Nombre</translation>
    </message>
    <message>
      <source>Hotkey</source>
      <translation>Teclas de acceso rápido</translation>
    </message>
    <message>
      <source>Home</source>
      <translation>Casa</translation>
    </message>
    <message>
      <source>Details</source>
      <translation>Detalles</translation>
    </message>
    <message>
      <source>Tours</source>
      <translation>Giras</translation>
    </message>
    <message>
      <source>Positions</source>
      <translation>Posición</translation>
    </message>
    <message>
      <source>None</source>
      <translation>Ninguno</translation>
    </message>
    <message numerus="yes">
      <source>This preset will be activated after %n minutes of inactivity</source>
      <translation>
        <numerusform>Esta programación se activará después de %n minutos de inactividad</numerusform>
        <numerusform>Esta programación se activará después de %n minutos de inactividad</numerusform>
      </translation>
    </message>
    <message numerus="yes">
      <source>Tour has %n identical positions</source>
      <translation>
        <numerusform>Gira tiene posiciones idénticas %n</numerusform>
        <numerusform>Gira tiene posiciones idénticas %n</numerusform>
      </translation>
    </message>
    <message>
      <source>less than a minute</source>
      <translation>menos de un minuto</translation>
    </message>
    <message>
      <source>Invalid tour</source>
      <translation>Gira inválida</translation>
    </message>
    <message>
      <source>New Tour %1</source>
      <translation>Nueva gira %1</translation>
    </message>
    <message>
      <source>Saved Position %1</source>
      <translation>Posición guardada %1</translation>
    </message>
    <message>
      <source>Tour should contain at least 2 positions.</source>
      <translation>Gira debe contener por lo menos 2 posiciones.</translation>
    </message>
    <message>
      <source>Tour Time: %1.</source>
      <translation>Tiempo de gira: %1.</translation>
    </message>
    <message numerus="yes">
      <source>about %n minutes</source>
      <translation>
        <numerusform>cerca de %n minutos</numerusform>
        <numerusform>unos %n minutos</numerusform>
      </translation>
    </message>
  </context>
  <context>
    <name>QnPtzPresetDialog</name>
    <message>
      <source>Saved Position %1</source>
      <translation>Posición guardada %1</translation>
    </message>
    <message>
      <source>None</source>
      <translation>Ninguno</translation>
    </message>
  </context>
  <context>
    <name>QnPtzPresetHotkeyItemDelegate</name>
    <message>
      <source>None</source>
      <translation>Ninguno</translation>
    </message>
    <message>
      <source>Reassign</source>
      <translation>Reasignar</translation>
    </message>
    <message>
      <source>Hotkey used by preset &quot;%1&quot;</source>
      <translation>Tecla de acceso directo utilizada por el preset &quot;%1&quot;</translation>
    </message>
    <message>
      <source>Hotkey used by tour &quot;%1&quot;</source>
      <translation>Tecla de acceso directo utilizada por la gira &quot;%1&quot;</translation>
    </message>
  </context>
  <context>
    <name>QnPtzTourSpotsModel</name>
    <message>
      <source>Lowest</source>
      <translation>Menor</translation>
    </message>
    <message>
      <source>Low</source>
      <translation>Bajo</translation>
    </message>
    <message>
      <source>Normal</source>
      <translation>Normal</translation>
    </message>
    <message>
      <source>High</source>
      <translation>Elevado</translation>
    </message>
    <message>
      <source>Highest</source>
      <translation>Mayor</translation>
    </message>
    <message>
      <source>Instant</source>
      <translation>Instantáneo</translation>
    </message>
    <message>
      <source>Position</source>
      <translation>Posición</translation>
    </message>
    <message>
      <source>Stay Time</source>
      <translation>Tiempo de estancia</translation>
    </message>
    <message>
      <source>Speed</source>
      <translation>Velocidad</translation>
    </message>
    <message>
      <source>Invalid</source>
      <translation>No válido</translation>
    </message>
  </context>
  <context>
    <name>QnRecordingSettingsWidget</name>
    <message>
      <source>Screen %1 - %2x%3</source>
      <translation>Pantalla %1 - %2x%3</translation>
    </message>
    <message>
      <source>%1 (Primary)</source>
      <translation>%1 (primaria)</translation>
    </message>
    <message>
      <source>Select folder...</source>
      <translation>Seleccione carpeta...</translation>
    </message>
    <message>
      <source>Best</source>
      <translation>Mejor</translation>
    </message>
    <message>
      <source>Average</source>
      <translation>Promedio</translation>
    </message>
    <message>
      <source>Performance</source>
      <translation>Rendimiento</translation>
    </message>
    <message>
      <source>Native</source>
      <translation>Nativo</translation>
    </message>
    <message>
      <source>Quarter Native</source>
      <translation>Cuarto Nativo</translation>
    </message>
  </context>
  <context>
    <name>QnRecordingStats</name>
    <message>
      <source>Cameras from other servers and removed cameras</source>
      <translation>Cámaras de otros servidores y cámaras quitadas</translation>
    </message>
    <message numerus="yes">
      <source>Total %1 %n devices</source>
      <comment>%1 is long dash, do not replace</comment>
      <translation>
        <numerusform>Total %1 %n dispositivos</numerusform>
        <numerusform>Total %1 %n dispositivos</numerusform>
      </translation>
    </message>
    <message numerus="yes">
      <source>Total %1 %n cameras</source>
      <comment>%1 is long dash, do not replace</comment>
      <translation>
        <numerusform>Total %1 %n cámaras</numerusform>
        <numerusform>Total %1 %n cámaras</numerusform>
      </translation>
    </message>
    <message numerus="yes">
      <source>Total %1 %n I/O modules</source>
      <comment>%1 is long dash, do not replace</comment>
      <translation>
        <numerusform>Total %1 %n E/S módulos</numerusform>
        <numerusform>Total %1 %n E/S módulos</numerusform>
      </translation>
    </message>
  </context>
  <context>
    <name>QnRecordingStatsModel</name>
    <message>
      <source>Space</source>
      <translation>Espacio</translation>
    </message>
    <message>
      <source>Calendar Days</source>
      <translation>Días de calendario</translation>
    </message>
    <message>
      <source>less than an hour</source>
      <translation>menos de una hora</translation>
    </message>
    <message>
      <source>%1 Mbps</source>
      <translation>%1 Mbps</translation>
    </message>
    <message>
      <source>empty</source>
      <translation>vacío</translation>
    </message>
    <message>
      <source>Device</source>
      <translation>Dispositivo</translation>
    </message>
    <message>
      <source>Camera</source>
      <translation>Cámara</translation>
    </message>
    <message>
      <source>%1 TB</source>
      <translation>%1 TB</translation>
    </message>
    <message>
      <source>%1 GB</source>
      <translation>%1 GiB</translation>
    </message>
    <message>
      <source>Current Bitrate</source>
      <translation>Bitrate actual</translation>
    </message>
    <message>
      <source>no data for forecast</source>
      <translation>no hay datos para el pronóstico</translation>
    </message>
  </context>
  <context>
    <name>QnRequiredPermissionSubjectPolicy</name>
    <message>
      <source>Role %1 has no %2 permission</source>
      <comment>%1 is the name of selected role, %2 is permission name</comment>
      <translation>Rol %1 no tiene permiso %2</translation>
    </message>
    <message>
      <source>Selected roles have no %1 permission</source>
      <comment>%1 is permission name</comment>
      <translation>Las funciones seleccionadas no tienen permiso %1</translation>
    </message>
    <message numerus="yes">
      <source>%n of %1 selected roles have no %2 permission</source>
      <comment>%1 is number of selected roles, %2 is permission name</comment>
      <translation>
        <numerusform>%n de %1 las funciones seleccionadas no tienen permiso %2</numerusform>
        <numerusform>%n de %1 las funciones seleccionadas no tienen permiso %2</numerusform>
      </translation>
    </message>
    <message>
      <source>User %1 has no %2 permission</source>
      <comment>%1 is the name of selected user, %2 is permission name</comment>
      <translation>El usuario %1 no tiene permiso %2</translation>
    </message>
    <message>
      <source>Selected users have no %1 permission</source>
      <comment>%1 is permission name</comment>
      <translation>Los usuarios seleccionados no tienen permiso %1</translation>
    </message>
    <message numerus="yes">
      <source>%n of %1 selected users have no %2 permission</source>
      <comment>%1 is number of selected users, %2 is permission name</comment>
      <translation>
        <numerusform>%n de %1 usuarios seleccionados no tienen permiso %2</numerusform>
        <numerusform>%n de %1 usuarios seleccionados no tienen permiso %2</numerusform>
      </translation>
    </message>
  </context>
  <context>
    <name>QnResourceBrowserWidget</name>
    <message>
      <source>Local files</source>
      <translation>Archivos locales</translation>
    </message>
    <message>
      <source>No local files</source>
      <translation>No hay archivos locales</translation>
    </message>
    <message>
      <source>Nothing found</source>
      <translation>No hubo resultado</translation>
    </message>
    <message>
      <source>add to current layout</source>
      <translation>añadir al diseño actual</translation>
    </message>
    <message>
      <source>open all at a new layout</source>
      <translation>abrir todo en un nuevo diseño</translation>
    </message>
    <message>
      <source>open all</source>
      <translation>abrir todo</translation>
    </message>
    <message>
      <source>All types</source>
      <translation>Todos los tipos</translation>
    </message>
    <message>
      <source>Servers</source>
      <translation>Servidores</translation>
    </message>
    <message>
      <source>Layouts</source>
      <translation>Diseños</translation>
    </message>
    <message>
      <source>Showreels</source>
      <translation>Showreels</translation>
    </message>
    <message>
      <source>Video Walls</source>
      <translation>Paredes de video</translation>
    </message>
    <message>
      <source>Web Pages</source>
      <translation>Páginas Web</translation>
    </message>
    <message>
      <source>Users</source>
      <translation>Usuarios</translation>
    </message>
    <message>
      <source>Local Files</source>
      <translation>Archivos locales</translation>
    </message>
    <message>
      <source>Search</source>
      <translation>Búsqueda</translation>
    </message>
    <message>
      <source>Cameras &amp; Devices</source>
      <translation>Cámaras y dispositivos</translation>
    </message>
  </context>
  <context>
    <name>QnResourceItemDelegate</name>
    <message>
      <source>Health Monitor</source>
      <translation>Monitor de Salud</translation>
    </message>
  </context>
  <context>
    <name>QnResourceSelectionDialog</name>
    <message>
      <source>Select Devices...</source>
      <translation>Seleccione los dispositivos...</translation>
    </message>
    <message>
      <source>Select Cameras...</source>
      <translation>Seleccione las cámaras...</translation>
    </message>
  </context>
  <context>
    <name>QnResourceTreeModelNode</name>
    <message>
      <source>Servers</source>
      <translation>Servidores</translation>
    </message>
    <message>
      <source>Other Systems</source>
      <translation>Otros sistemas</translation>
    </message>
    <message>
      <source>Users</source>
      <translation>Usuarios</translation>
    </message>
    <message>
      <source>Web Pages</source>
      <translation>Páginas Web</translation>
    </message>
    <message>
      <source>Cameras &amp; Resources</source>
      <translation>Cámaras &amp; recursos</translation>
    </message>
    <message>
      <source>Layouts</source>
      <translation>Diseños</translation>
    </message>
    <message>
      <source>All Cameras &amp; Resources</source>
      <translation>Todas las cámaras y recursos</translation>
    </message>
    <message>
      <source>All Shared Layouts</source>
      <translation>Todos los diseños compartidos</translation>
    </message>
    <message>
      <source>Shared Layouts</source>
      <translation>Diseños compartidos</translation>
    </message>
    <message>
      <source>Local Files</source>
      <translation>Archivos locales</translation>
    </message>
    <message>
      <source>Showreels</source>
      <translation>Showreels</translation>
    </message>
    <message>
      <source>Showreel</source>
      <translation>Showreel</translation>
    </message>
    <message>
      <source>Cameras &amp; Devices</source>
      <translation>Cámaras y dispositivos</translation>
    </message>
    <message>
      <source>Videowalls</source>
      <translation>Paredes de video</translation>
    </message>
    <message>
      <source>Analytics Engines</source>
      <translation>Motores de Analítica</translation>
    </message>
  </context>
  <context>
    <name>QnResourceTreeModelOtherSystemsNode</name>
    <message>
      <source>New System</source>
      <translation>Nuevo Sistema</translation>
    </message>
  </context>
  <context>
    <name>QnResourceWidget</name>
    <message>
      <source>Close</source>
      <translation>Cerrar</translation>
    </message>
    <message>
      <source>Information</source>
      <translation>Información</translation>
    </message>
    <message>
      <source>Rotate</source>
      <translation>Girar</translation>
    </message>
  </context>
  <context>
    <name>QnRoutingManagementWidget</name>
    <message>
      <source>Enter URL</source>
      <translation>Introducir URL</translation>
    </message>
    <message>
      <source>URL</source>
      <translation>URL</translation>
    </message>
    <message>
      <source>Server</source>
      <translation>Servidor</translation>
    </message>
    <message>
      <source>Invalid URL</source>
      <translation>URL inválida</translation>
    </message>
    <message>
      <source>URL already added</source>
      <translation>URL ya agregada</translation>
    </message>
  </context>
  <context>
    <name>QnSearchBookmarksDialogPrivate</name>
    <message>
      <source>Export Bookmark...</source>
      <translation>Exportar marcadores...</translation>
    </message>
    <message>
      <source>No bookmarks</source>
      <translation>No hay marcadores</translation>
    </message>
    <message>
      <source>Search</source>
      <translation>Búsqueda</translation>
    </message>
    <message>
      <source>Export Bookmarks...</source>
      <translation>Exportar Marcadores...</translation>
    </message>
  </context>
  <context>
    <name>QnSearchBookmarksModel</name>
    <message>
      <source>Name</source>
      <translation>Nombre</translation>
    </message>
    <message>
      <source>Start time</source>
      <translation>Hora de inicio</translation>
    </message>
    <message>
      <source>Length</source>
      <translation>Duración</translation>
    </message>
    <message>
      <source>Tags</source>
      <translation>Etiqueta</translation>
    </message>
    <message>
      <source>Camera</source>
      <translation>Cámara</translation>
    </message>
    <message>
      <source>Created</source>
      <translation>Creado</translation>
    </message>
    <message>
      <source>Creator</source>
      <translation>Creador</translation>
    </message>
  </context>
  <context>
    <name>QnSelectDevicesButton</name>
    <message>
      <source>Any Device</source>
      <translation>Cualquier dispositivo</translation>
    </message>
    <message>
      <source>Any Camera</source>
      <translation>Cualquier cámara</translation>
    </message>
    <message>
      <source>All Devices</source>
      <translation>Todos los dispositivos</translation>
    </message>
    <message>
      <source>All Cameras</source>
      <translation>Todas las cámaras</translation>
    </message>
    <message>
      <source>Select devices...</source>
      <translation>Seleccione los dispositivos...</translation>
    </message>
    <message>
      <source>Select cameras...</source>
      <translation>Seleccione las cámaras...</translation>
    </message>
  </context>
  <context>
    <name>QnSelectServersButton</name>
    <message>
      <source>Any Server</source>
      <translation>Cualquier servidor</translation>
    </message>
    <message>
      <source>All Servers</source>
      <translation>Todos los servidores</translation>
    </message>
    <message>
      <source>Select Servers...</source>
      <translation>Seleccione Servidores...</translation>
    </message>
    <message numerus="yes">
      <source>%n Servers</source>
      <translation>
        <numerusform>%n Servidores</numerusform>
        <numerusform>%n Servidores</numerusform>
      </translation>
    </message>
  </context>
  <context>
    <name>QnSelectUsersButton</name>
    <message>
      <source>Any User</source>
      <translation>Cualquier Usuario</translation>
    </message>
    <message>
      <source>All Users</source>
      <translation>Todos Los Usuarios</translation>
    </message>
    <message>
      <source>Select Users...</source>
      <translation>Seleccione los usuarios...</translation>
    </message>
    <message numerus="yes">
      <source>%n Users</source>
      <translation>
        <numerusform>%n Usuarios</numerusform>
        <numerusform>%n Usuarios</numerusform>
      </translation>
    </message>
  </context>
  <context>
    <name>QnSendEmailActionDelegate</name>
    <message numerus="yes">
      <source>%n additional</source>
      <translation>
        <numerusform>%n adicionales</numerusform>
        <numerusform>%n adicionales</numerusform>
      </translation>
    </message>
    <message>
      <source>User %1 has invalid email address</source>
      <translation>El usuario %1 tiene uan dirección de correo inválida</translation>
    </message>
    <message numerus="yes">
      <source>%n of %1 users have invalid email address</source>
      <translation>
        <numerusform>%n de %1 usuarios tienen una dirección de correo inválida</numerusform>
        <numerusform>%n de %1 usuarios tienen una dirección de correo inválida</numerusform>
      </translation>
    </message>
    <message>
      <source>Invalid email address %1</source>
      <translation>La dirección de correo no es válida %1</translation>
    </message>
    <message numerus="yes">
      <source>%n of %1 additional email addresses are invalid</source>
      <translation>
        <numerusform>%n de %1 direcciones de correo adicionales no son válidas</numerusform>
        <numerusform>%n de %1 direcciones de correo adicionales no son válidas</numerusform>
      </translation>
    </message>
    <message>
      <source>Send email to %1</source>
      <translation>Enviar correo a %1</translation>
    </message>
  </context>
  <context>
    <name>QnServerAddressesModel</name>
    <message>
      <source>Address</source>
      <translation>Dirección</translation>
    </message>
  </context>
  <context>
    <name>QnServerResourceWidget</name>
    <message>
      <source>Show Log</source>
      <translation>Mostrar registro</translation>
    </message>
    <message>
      <source>Check Issues</source>
      <translation>Compruebe Cuestiones</translation>
    </message>
    <message>
      <source>%1 (up %2)</source>
      <translation>%1 (arriba %2)</translation>
    </message>
  </context>
  <context>
    <name>QnServerSettingsDialog</name>
    <message>
      <source>General</source>
      <translation>General</translation>
    </message>
    <message>
      <source>Storage Analytics</source>
      <translation>Análisis de Almacenamiento</translation>
    </message>
    <message>
      <source>Server Settings - %1 (readonly)</source>
      <translation>Ajustes del servidor - %1 (archivo de sólo lectura)</translation>
    </message>
    <message>
      <source>Server Settings - %1</source>
      <translation>Ajustes del servidor - %1</translation>
    </message>
    <message>
      <source>Server Settings</source>
      <translation>Ajustes del servidor</translation>
    </message>
    <message>
      <source>Storage Management</source>
      <translation>Administración de Almacenamiento</translation>
    </message>
    <message>
      <source>Apply changes before switching to another server?</source>
      <translation>¿Aplicar los cambios antes de cambiar a otro servidor?</translation>
    </message>
    <message>
      <source>Server Web Page</source>
      <translation>Página Web de servidor</translation>
    </message>
    <message>
      <source>Plugins</source>
      <translation>Plugins</translation>
    </message>
  </context>
  <context>
    <name>QnServerSettingsWidget</name>
    <message>
      <source>At least two servers are required for this feature.</source>
      <translation>Por lo menos dos servidores son necesarios para esta función.</translation>
    </message>
    <message>
      <source>Max devices on this server:</source>
      <translation>Dispositivos máximos en este servidor:</translation>
    </message>
    <message>
      <source>Max cameras on this server:</source>
      <translation>Cámaras máximas en este servidor:</translation>
    </message>
    <message>
      <source>This server already has more than max devices</source>
      <translation>Este servidor ya cuenta con más de dispositivos máximo</translation>
    </message>
    <message>
      <source>This server already has more than max cameras</source>
      <translation>Este servidor ya cuenta con más de cámaras máximo</translation>
    </message>
    <message>
      <source>To avoid issues adjust max number of devices</source>
      <translation>Para evitar problemas, ajusten el número máximo de dispositivos</translation>
    </message>
    <message>
      <source>To avoid issues adjust max number of cameras</source>
      <translation>Para evitar problemas, ajusten el número máximo de cámaras</translation>
    </message>
    <message>
      <source>Failover</source>
      <translation>Conmutación por error</translation>
    </message>
    <message>
      <source>Servers with failover enabled will automatically take cameras from offline servers.</source>
      <translation>Los servidores con conmutación por error habilitados tomarán automáticamente las cámaras de los servidores fuera de línea.</translation>
    </message>
  </context>
  <context>
    <name>QnSessionAwareTabbedDialog</name>
    <message>
      <source>Unsaved changes:</source>
      <translation>Cambios no guardados:</translation>
    </message>
    <message>
      <source>Save changes before exit?</source>
      <translation>¿Guardar cambios antes de salir?</translation>
    </message>
  </context>
  <context>
    <name>QnShowTextOverlayActionWidget</name>
    <message>
      <source>Html tags could be used within custom text:
&lt;h4&gt;Headers (h1-h6)&lt;/h4&gt;Also different &lt;font color=&quot;red&quot;&gt;colors&lt;/font&gt; and &lt;font size=&quot;18&quot;&gt;sizes&lt;/font&gt; could be applied. Text could be &lt;s&gt;stricken&lt;/s&gt;, &lt;u&gt;underlined&lt;/u&gt;, &lt;b&gt;bold&lt;/b&gt; or &lt;i&gt;italic&lt;/i&gt;</source>
      <comment>Do not translate tags (text between &apos;&lt;&apos; and &apos;&gt;&apos; symbols. Do not remove &apos;
&apos; sequence</comment>
      <translation>Se pueden usar etiquetas Html en el texto personalizado: &lt;h4&gt;Headers (h1-h6) &lt;/h4&gt;También diferentes &lt;font color=&quot;red&quot;&gt;colors&lt;/font&gt; y &lt;font size=&quot;18&quot;&gt;sizes&lt;/font&gt;. El texto podría ser &lt;s&gt;stricken&lt;/s&gt;, &lt;u&gt;underlined&lt;/u&gt;, &lt;b&gt;bold&lt;/b&gt; o &lt;i&gt;italic&lt;/i&gt;</translation>
    </message>
  </context>
  <context>
    <name>QnSignInfo</name>
    <message>
      <source>Analyzing: %1%</source>
      <translation>Análisis: %1%</translation>
    </message>
    <message>
      <source>Invalid watermark</source>
      <translation>Marca de agua no es válida</translation>
    </message>
    <message>
      <source>Watermark Not Found</source>
      <translation>Marca de agua no encontrada</translation>
    </message>
    <message>
      <source>Watermark Matched</source>
      <translation>Marca de agua emparejado</translation>
    </message>
  </context>
  <context>
    <name>QnSmtpAdvancedSettingsWidget</name>
    <message>
      <source>Auto</source>
      <translation>Auto</translation>
    </message>
    <message>
      <source>Email</source>
      <translation>Correo electrónico</translation>
    </message>
    <message>
      <source>SMTP Server</source>
      <translation>Servidor SMTP</translation>
    </message>
    <message>
      <source>Server cannot be empty.</source>
      <translation>El servidor no puede estar vacío.</translation>
    </message>
    <message>
      <source>User</source>
      <translation>Usuario</translation>
    </message>
    <message>
      <source>Password</source>
      <translation>Contraseña</translation>
    </message>
    <message>
      <source>System Signature</source>
      <translation>Firma del sistema</translation>
    </message>
    <message>
      <source>Support Signature</source>
      <translation>Firma de soporte</translation>
    </message>
    <message>
      <source>Enter a short System description here.</source>
      <translation>Introduzca una breve descripción del sistema aquí.</translation>
    </message>
  </context>
  <context>
    <name>QnSmtpSimpleSettingsWidget</name>
    <message>
      <source>Email</source>
      <translation>Correo electrónico</translation>
    </message>
    <message>
      <source>Email is not valid.</source>
      <translation>Correo electrónico no es válido.</translation>
    </message>
    <message>
      <source>Password</source>
      <translation>Contraseña</translation>
    </message>
    <message>
      <source>Password cannot be empty.</source>
      <translation>La contraseña no puede estar vacía.</translation>
    </message>
    <message>
      <source>System Signature</source>
      <translation>Firma del sistema</translation>
    </message>
    <message>
      <source>Support Signature</source>
      <translation>Firma de soporte</translation>
    </message>
    <message>
      <source>No preset found. Use &quot;Advanced&quot; option.</source>
      <translation>Ningún valor predeterminado. Utilice la opción &quot;Avanzado&quot; opción.</translation>
    </message>
    <message>
      <source>Enter a short System description here.</source>
      <translation>Introduzca una breve descripción del sistema aquí.</translation>
    </message>
  </context>
  <context>
    <name>QnSmtpTestConnectionWidget</name>
    <message>
      <source>Timed Out</source>
      <translation>Tiempo agotado</translation>
    </message>
    <message>
      <source>TLS</source>
      <translation>TLS</translation>
    </message>
    <message>
      <source>SSL</source>
      <translation>SSL</translation>
    </message>
    <message>
      <source>Unsecured</source>
      <translation>Sin respaldo</translation>
    </message>
    <message>
      <source>In Progress...</source>
      <translation>En Curso...</translation>
    </message>
    <message>
      <source>Success</source>
      <translation>­Éxito</translation>
    </message>
    <message>
      <source>Connection timed out</source>
      <translation>Tiempo de espera agotado</translation>
    </message>
    <message>
      <source>Authentication failed</source>
      <translation>Error en la autenticación</translation>
    </message>
    <message>
      <source>SMTP Error %1</source>
      <translation>SMTP Error %1</translation>
    </message>
    <message>
      <source>Network error</source>
      <translation>Error de red</translation>
    </message>
    <message>
      <source>Invalid parameters</source>
      <translation>Parámetros no válidos</translation>
    </message>
    <message>
      <source>Cannot perform the test.</source>
      <translation>No se puede realizar la prueba.</translation>
    </message>
    <message>
      <source>No Servers connected to Internet</source>
      <translation>No hay servidores conectados a Internet</translation>
    </message>
  </context>
  <context>
    <name>QnSoftwareTriggerBusinessEventWidget</name>
    <message>
      <source>User Input</source>
      <translation>Entrada del usuario</translation>
    </message>
  </context>
  <context>
    <name>QnSpeedSlider</name>
    <message>
      <source>%1x</source>
      <translation>%1x</translation>
    </message>
    <message>
      <source>Paused</source>
      <translation>En pausa</translation>
    </message>
  </context>
  <context>
    <name>QnStatusOverlayController</name>
    <message>
      <source>NO DATA</source>
      <translation>NO HAY DATOS</translation>
    </message>
    <message>
      <source>UNAUTHORIZED</source>
      <translation>NO AUTORIZADO</translation>
    </message>
    <message>
      <source>NO SIGNAL</source>
      <translation>NO HAY SEÑAL</translation>
    </message>
    <message>
      <source>SERVER UNAVAILABLE</source>
      <translation>SERVIDOR NO DISPONIBLE</translation>
    </message>
    <message>
      <source>NO ACCESS</source>
      <translation>SIN ACCESO</translation>
    </message>
    <message>
      <source>DEVICE DISABLED</source>
      <translation>DISPOSITIVO DESACTIVADO</translation>
    </message>
    <message>
      <source>Device Settings</source>
      <translation>Ajustes del dispositivo</translation>
    </message>
    <message>
      <source>Camera Settings</source>
      <translation>Ajustes de la cámara</translation>
    </message>
    <message>
      <source>I/O Module Settings</source>
      <translation>Configuración del módulo de E/S</translation>
    </message>
    <message>
      <source>Diagnostics</source>
      <translation>Diagnósticos</translation>
    </message>
    <message>
      <source>Enable</source>
      <translation>Habilitar</translation>
    </message>
    <message>
      <source>Activate License</source>
      <translation>Activar la licencia</translation>
    </message>
    <message>
      <source>Please check authentication information</source>
      <translation>Compruebe la información de autenticación</translation>
    </message>
    <message>
      <source>NO LIVE STREAM</source>
      <translation>NO HAY VISTA EN VIVO</translation>
    </message>
    <message>
      <source>TOO MANY CONNECTIONS</source>
      <translation>DEMASIADAS CONEXIONES</translation>
    </message>
    <message>
      <source>PASSWORD REQUIRED</source>
      <translation>SE REQUIERE CONTRASEÑA</translation>
    </message>
    <message>
      <source>Set for this Camera</source>
      <translation>Establecer para esta cámara</translation>
    </message>
    <message>
      <source>UNSUPPORTED FIRMWARE VERSION</source>
      <translation>VERSIÓN DE FIRMWARE NO COMPATIBLE</translation>
    </message>
    <message>
      <source>NOT ENOUGH LICENSES</source>
      <translation>NO HAY SUFICIENTES LICENCIAS</translation>
    </message>
  </context>
  <context>
    <name>QnStorageAnalyticsWidget</name>
    <message>
      <source>Select All</source>
      <translation>Seleccionar todo</translation>
    </message>
    <message>
      <source>Export Selection to File...</source>
      <translation>Exportar selección a archivo...</translation>
    </message>
    <message>
      <source>Copy Selection to Clipboard</source>
      <translation>Copiar selección al Portapapeles</translation>
    </message>
    <message>
      <source>Refresh</source>
      <translation>Refrescar</translation>
    </message>
    <message>
      <source>Export selected events to file</source>
      <translation>Exportar eventos seleccionados en un archivo</translation>
    </message>
    <message numerus="yes">
      <source>%n TB</source>
      <comment>TB - terabytes</comment>
      <translation>
        <numerusform>%n TB</numerusform>
        <numerusform>%n TB</numerusform>
      </translation>
    </message>
    <message>
      <source>TB</source>
      <comment>TB - terabytes</comment>
      <translation>TB</translation>
    </message>
    <message>
      <source>Last 5 minutes</source>
      <translation>Últimos 5 minutos</translation>
    </message>
    <message>
      <source>Last 60 minutes</source>
      <translation>Últimos 60 minutos</translation>
    </message>
    <message>
      <source>Last 24 hours</source>
      <translation>Últimas 24 horas</translation>
    </message>
    <message>
      <source>Longest period available</source>
      <translation>Período más largo disponible</translation>
    </message>
    <message>
      <source>Forecast available only for cameras with enabled recording.</source>
      <translation>Pronóstico disponible solo para cámaras con grabación habilitada.</translation>
    </message>
  </context>
  <context>
    <name>QnStorageConfigWidget</name>
    <message>
      <source>Backup is already in progress.</source>
      <translation>Copia de seguridad ya está en progreso.</translation>
    </message>
    <message>
      <source>Cannot start backup while archive index rebuild is in progress.</source>
      <translation>No se puede iniciar copia de seguridad durante la reconstrucción de archivo del índice.</translation>
    </message>
    <message>
      <source>Backup is in progress...</source>
      <translation>Copia de seguridad en curso...</translation>
    </message>
    <message>
      <source>Main</source>
      <translation>Principal</translation>
    </message>
    <message>
      <source>Backup</source>
      <translation>Respaldar</translation>
    </message>
    <message>
      <source>Add more drives to use them as backup storage.</source>
      <translation>Agregue más unidades para usarlas como almacenamiento de copia de seguridad.</translation>
    </message>
    <message>
      <source>Change &quot;Main&quot; to &quot;Backup&quot; for some of the storage above to enable backup.</source>
      <translation>Cambie &quot;Principal&quot; a &quot;Respaldo&quot; para parte del almacenamiento anterior habilitar el respaldo de seguridad.</translation>
    </message>
    <message>
      <source>Apply changes to start backup.</source>
      <translation>Aplique los cambios para iniciar la copia de seguridad.</translation>
    </message>
    <message>
      <source>in %1</source>
      <translation>en %1</translation>
    </message>
    <message>
      <source>%1 before now</source>
      <translation>%1 antes de ahora</translation>
    </message>
    <message>
      <source>Realtime backup is active...</source>
      <translation>Copia de seguridad en tiempo real esta activada...</translation>
    </message>
    <message>
      <source>Realtime backup is set up.</source>
      <translation>Copia de seguridad en tiempo real está arreglado.</translation>
    </message>
    <message>
      <source>There is no backup yet.</source>
      <translation>Todavía no hay copia de seguridad.</translation>
    </message>
    <message>
      <source>Archive backup is completed up to &lt;b&gt;%1&lt;/b&gt;</source>
      <translation>La copia de seguridad de archivos se ha completado hasta &lt;b&gt;%1&lt;/b&gt;</translation>
    </message>
    <message>
      <source>Next backup is scheduled for &lt;b&gt;%1&lt;/b&gt;</source>
      <translation>La siguiente copia de seguridad está programada para &lt;b&gt;%1&lt;/b&gt;</translation>
    </message>
    <message>
      <source>Next backup is not scheduled.</source>
      <translation>La siguiente copia de seguridad no está programada.</translation>
    </message>
    <message>
      <source>Depending on the total size of the archive, reindexing can take up to several hours.</source>
      <translation>Dependiendo del tamaño total del archivo, la reindexación puede tardar varias horas.</translation>
    </message>
    <message>
      <source>Reindexing is only necessary if your archive folders have been moved, renamed or deleted.</source>
      <translation>La reindexión sólo es necesaria si las carpetas de archivo han sido movidas, cambiadas de nombre o eliminadas.</translation>
    </message>
    <message>
      <source>You can cancel this operation at any moment without data loss.</source>
      <translation>Puede cancelar esta operación en cualquier momento sin pérdida de datos.</translation>
    </message>
    <message>
      <source>Continue anyway?</source>
      <translation>¿Continuar de todos modos?</translation>
    </message>
    <message>
      <source>Hard disk load will increase significantly</source>
      <translation>La carga del disco duro aumentará significativamente</translation>
    </message>
    <message>
      <source>Select at least one device in the Backup Settings to start backup.</source>
      <translation>Seleccione al menos un dispositivo en la configuración de copia de seguridad para iniciar la copia de seguridad.</translation>
    </message>
    <message>
      <source>Select at least one camera in the Backup Settings to start backup.</source>
      <translation>Seleccione al menos un dispositivo en la configuración de copia de seguridad para iniciar la copia de seguridad.</translation>
    </message>
    <message>
      <source>Archive reindexing completed</source>
      <translation>Archivo de reindexación completado</translation>
    </message>
    <message>
      <source>Backup reindexing completed</source>
      <translation>Completada la reindexación de la copia de seguridad</translation>
    </message>
    <message>
      <source>Backup completed</source>
      <translation>Copia de seguridad terminada</translation>
    </message>
    <message>
      <source>Reindexing can fix problems with archive or backup if they have been lost or damaged, or if some hardware has been replaced.</source>
      <translation>Reindexar puede solucionar problemas con el archivo o la copia de seguridad si se han perdido o dañado, o si se ha reemplazado algún hardware.</translation>
    </message>
    <message>
      <source>What to do with current analytics data?</source>
      <translation>¿Qué hacer con los datos analíticos actuales?</translation>
    </message>
    <message>
      <source>Delete</source>
      <translation>Borrar</translation>
    </message>
    <message>
      <source>Keep</source>
      <translation>Guardar</translation>
    </message>
    <message>
      <source>Cancel</source>
      <translation>Cancelar</translation>
    </message>
    <message>
      <source>Current analytics data will not be automatically moved to another location and will become inaccessible. You can keep it and manually move later, or delete permanently.
If you intended to move analytics data to another storage location, please contact support before proceeding.</source>
      <translation>Los datos analíticos actuales no se moverán automáticamente a otra ubicación y serán inaccesibles. Puede conservarlo y moverlo manualmente más tarde, o eliminarlo permanentemente.
Si tenía la intención de mover los datos analíticos a otra ubicación de almacenamiento, póngase en contacto con el soporte antes de continuar.</translation>
    </message>
  </context>
  <context>
    <name>QnStorageListModel</name>
    <message>
      <source>Invalid storage</source>
      <translation>Almacenamiento no válido</translation>
    </message>
    <message>
      <source>Remove</source>
      <translation>Quitar</translation>
    </message>
    <message>
      <source>Inaccessible</source>
      <translation>Inaccesible</translation>
    </message>
    <message>
      <source>%1 (Checking...)</source>
      <translation>%1 (Comprobando...)</translation>
    </message>
    <message>
      <source>%1 (Scanning... %2%)</source>
      <translation>%1 (escaneando... %2%)</translation>
    </message>
    <message>
      <source>%1 (Rebuilding... %2%)</source>
      <translation>%1 (reconstruyendo... %2%)</translation>
    </message>
    <message>
      <source>Loading...</source>
      <translation>Cargando...</translation>
    </message>
    <message>
      <source>Backup</source>
      <translation>Respaldar</translation>
    </message>
    <message>
      <source>Main</source>
      <translation>Principal</translation>
    </message>
    <message>
      <source>%1 GB</source>
      <translation>%1 GB</translation>
    </message>
    <message>
      <source>Too small and system partitions are reserved and not used for writing if there is enough other storage space available.</source>
      <translation>Las particiones demasiado pequeñas y de sistema se reservan y no se utilizan para escribir si hay suficiente espacio de almacenamiento disponible.</translation>
    </message>
    <message>
      <source>Use to store analytics data</source>
      <translation>Usar para almacenar datos de análisis</translation>
    </message>
    <message>
      <source>Stores analytics data</source>
      <translation>Almacena datos de análisis</translation>
    </message>
    <message>
      <source>Reserved</source>
      <translation type="unfinished">Reserved</translation>
    </message>
    <message>
      <source>local</source>
      <translation>local</translation>
    </message>
    <message>
      <source>ram</source>
      <translation>ram</translation>
    </message>
    <message>
      <source>optical</source>
      <translation>óptico</translation>
    </message>
    <message>
      <source>swap</source>
      <translation>intercambiar</translation>
    </message>
    <message>
      <source>network</source>
      <translation>red</translation>
    </message>
    <message>
      <source>usb</source>
      <translation>usb</translation>
    </message>
    <message>
      <source>unknown</source>
      <translation>desconocido</translation>
    </message>
    <message>
      <source>%1 TB</source>
      <translation type="unfinished">%1 TB</translation>
    </message>
  </context>
  <context>
    <name>QnStorageRebuildWidget</name>
    <message>
      <source>Fast Backup Scan...</source>
      <translation>Escaneo de copia de seguridad rápida...</translation>
    </message>
    <message>
      <source>Fast Archive Scan...</source>
      <translation>Escaneo rápido de archivos...</translation>
    </message>
    <message>
      <source>Reindexing Backup...</source>
      <translation>Reindexando copia de seguridad...</translation>
    </message>
    <message>
      <source>Reindexing Archive...</source>
      <translation>Reindexando Archivo...</translation>
    </message>
  </context>
  <context>
    <name>QnStorageUrlDialog</name>
    <message>
      <source>\\&lt;Computer Name&gt;\&lt;Folder&gt;</source>
      <translation>\\ &lt;Nombre de Computadora&gt; \ &lt;Folder&gt;</translation>
    </message>
    <message>
      <source>Network Shared Resource</source>
      <translation>Recursos compartidos de la red</translation>
    </message>
    <message>
      <source>Invalid credentials for external storage</source>
      <translation>Credenciales no válidas para almacenamiento externo</translation>
    </message>
    <message>
      <source>Invalid storage path</source>
      <translation>Ruta de almacenamiento no válida</translation>
    </message>
    <message>
      <source>Add this storage anyway?</source>
      <translation>¿Añadir este almacenamiento de todos modos?</translation>
    </message>
    <message>
      <source>Storage path used by another server</source>
      <translation>Ruta de almacenamiento utilizada por otro servidor</translation>
    </message>
    <message>
      <source>Add Storage</source>
      <translation>Añadir almacenamiento</translation>
    </message>
    <message>
      <source>It is not recommended to use one recording location for different servers.</source>
      <translation>No se recomienda usar una ubicación de grabación para diferentes servidores.</translation>
    </message>
  </context>
  <context>
    <name>QnSystemAdministrationDialog</name>
    <message>
      <source>General</source>
      <translation>General</translation>
    </message>
    <message>
      <source>Licenses</source>
      <translation>Licencias</translation>
    </message>
    <message>
      <source>Email</source>
      <translation>Correo electrónico</translation>
    </message>
    <message>
      <source>Updates</source>
      <translation>Actualizaciones</translation>
    </message>
    <message>
      <source>Routing Management</source>
      <translation>Administración de enrutamiento</translation>
    </message>
    <message>
      <source>Time Synchronization</source>
      <translation>Sincronización de tiempo</translation>
    </message>
    <message>
      <source>Users</source>
      <translation>Usuarios</translation>
    </message>
    <message>
      <source>Plugins</source>
      <translation>Plugins</translation>
    </message>
  </context>
  <context>
    <name>QnSystemHealthStringsHelper</name>
    <message>
      <source>Email address is not set</source>
      <translation>Dirección de correo electrónico no está configurado</translation>
    </message>
    <message>
      <source>No licenses</source>
      <translation>No hay licencias</translation>
    </message>
    <message>
      <source>Email server is not set</source>
      <translation>Servidor de correo electrónico no está configurado</translation>
    </message>
    <message>
      <source>Storage is not configured</source>
      <translation>Almacenamiento no está configurado</translation>
    </message>
    <message>
      <source>Rebuilding archive index is completed</source>
      <translation>Reconstrucción de índice de archivo se ha completado</translation>
    </message>
    <message>
      <source>Rebuilding archive index is canceled by user</source>
      <translation>Reconstrucción de índice archivo es cancelado por el usuario</translation>
    </message>
    <message>
      <source>Email address is not set for user %1</source>
      <translation>Dirección de correo electrónico no se ha establecido para el usuario %1</translation>
    </message>
    <message>
      <source>Email address is not set.</source>
      <translation>Dirección de correo electrónico no está configurada.</translation>
    </message>
    <message>
      <source>Email server is not set.</source>
      <translation>Servidor de correo electrónico no está configurado.</translation>
    </message>
    <message>
      <source>Any configuration changes except license activation are impossible.</source>
      <translation>Cualquier cambio de configuración excepto activación de licencias son imposibles.</translation>
    </message>
    <message>
      <source>You have no licenses.</source>
      <translation>No tiene licencias.</translation>
    </message>
    <message>
      <source>You cannot record video from cameras.</source>
      <translation>No puede grabar vídeo de las cámaras.</translation>
    </message>
    <message>
      <source>Rebuilding archive index is completed on the following Server:</source>
      <translation>Reconstrucción de índice de archivo se completa en el siguiente servidor:</translation>
    </message>
    <message>
      <source>Rebuilding archive index is canceled by user on the following Server:</source>
      <translation>Reconstrucción de índice archivo es cancelado por el usuario en el siguiente servidor:</translation>
    </message>
    <message>
      <source>Storage is not configured on the following Server:</source>
      <translation>Almacenamiento no está configurado en el servidor siguiente:</translation>
    </message>
    <message>
      <source>Learn more</source>
      <translation>Aprenda más</translation>
    </message>
    <message>
      <source>Connect</source>
      <translation>Conexión</translation>
    </message>
    <message>
      <source>Some users have not set their email addresses</source>
      <translation>Algunos usuarios no han establecido sus direcciones de correo</translation>
    </message>
    <message>
      <source>You cannot receive System notifications by email.</source>
      <translation>No puede recibir notificaciones del Sistema por correo.</translation>
    </message>
    <message>
      <source>Some users have not set their email addresses.</source>
      <translation>Algunos usuarios no han establecido sus direcciones de correo.</translation>
    </message>
    <message>
      <source>They cannot receive System notifications by email.</source>
      <translation>No pueden recibir notificaciones del sistema por correo electrónico.</translation>
    </message>
    <message>
      <source>Error while sending email</source>
      <translation>Error al enviar correo electrónico</translation>
    </message>
    <message>
      <source>Remote archive synchronization has been started</source>
      <translation>Se ha iniciado la sincronización de archivos remotos</translation>
    </message>
    <message>
      <source>Remote archive synchronization has been finished</source>
      <translation>Se ha finalizado la sincronización de archivos remotos</translation>
    </message>
    <message>
      <source>Remote archive synchronization is in progress</source>
      <translation>La sincronización de archivos remotos está en curso</translation>
    </message>
    <message>
      <source>Remote archive synchronization has been started for the following device:</source>
      <translation>Se ha iniciado la sincronización del archivo remoto para el siguiente dispositivo:</translation>
    </message>
    <message>
      <source>Remote archive synchronization has been finished for the following device:</source>
      <translation>Se ha terminado la sincronización de archivos remotos para el siguiente dispositivo:</translation>
    </message>
    <message>
      <source>Remote archive synchronization</source>
      <translation>Remote archive synchronization</translation>
    </message>
    <message>
      <source>Archive integrity problem detected</source>
      <translation>Problema de integridad del archivo</translation>
    </message>
    <message>
      <source>Connect your System to %1 &amp;mdash; make it accessible from anywhere!</source>
      <comment>%1 is the cloud name (like Nx Cloud)</comment>
      <translation>Conecta tu sistema a %1 &amp;mdash; ¡hazlo accesible desde cualquier lugar!</translation>
    </message>
    <message>
      <source>Check out %1 &amp;mdash; connect to your System from anywhere!</source>
      <comment>%1 is the cloud name (like Nx Cloud)</comment>
      <translation>Echa un vistazo a %1 &amp;mdash; !Conecte su sistema desde cualquier lugar!</translation>
    </message>
    <message>
      <source>Some cameras require passwords to be set</source>
      <translation>Algunas cámaras requieren que se establezcan contraseñas</translation>
    </message>
    <message>
      <source>No server has internet access for time synchronization</source>
      <translation>Ningún servidor tiene acceso a internet para sincronización de tiempo</translation>
    </message>
    <message>
      <source>The System is in safe mode</source>
      <translation>El Sistema está en modo seguro</translation>
    </message>
    <message>
      <source>The System has no internet access for time synchronization</source>
      <translation>El Sistema no tiene acceso a internet para la sincronización horaria</translation>
    </message>
    <message>
      <source>No online server in the System has internet access for time synchronization.</source>
      <translation>Ningún servidor en línea en el Sistema tiene acceso a Internet para sincronización de hora.</translation>
    </message>
    <message>
      <source>The System is running in safe mode.</source>
      <translation>El Sistema se está ejecutando en modo seguro.</translation>
    </message>
    <message>
      <source>Error occurred during remote archive synchronization</source>
      <translation>Se produjo un error durante la sincronización remota de archivos</translation>
    </message>
  </context>
  <context>
    <name>QnSystemSettingsWidget</name>
    <message>
      <source>Allow System to optimize device settings</source>
      <translation>Permitir el sistema optimizar la configuración de dispositivos</translation>
    </message>
    <message>
      <source>Allow System to optimize camera settings</source>
      <translation>Permitir el sistema optimizar la configuración de las cámaras</translation>
    </message>
    <message>
      <source>Includes information about system, such as cameras models and firmware versions, number of servers, etc.</source>
      <translation>Incluye información sobre el sistema, como modelos de cámaras y versiones de firmware, cantidad de servidores, etc.</translation>
    </message>
    <message>
      <source>Does not include any personal information and is completely anonymous.</source>
      <translation>No incluye información personal y es completamente anónimo.</translation>
    </message>
    <message>
      <source>Enable devices and servers autodiscovery and automated device status check</source>
      <translation>Habilitar el autodescubrimiento de dispositivos y servidores y la comprobación automática del estado del dispositivo</translation>
    </message>
    <message>
      <source>Enable cameras and servers autodiscovery and automated camera status check</source>
      <translation>Habilitar detección automática de cámaras y servidores y chequeo de estado automatizado de la cámara</translation>
    </message>
    <message>
      <source>When enabled, the system continuously discovers new cameras and servers, and sends discovery requests to cameras for status update.</source>
      <translation>Cuando está habilitado, el sistema descubre continuamente nuevas cámaras y servidores, y envía peticiones de descubrimiento a cámaras para actualizar el estado.</translation>
    </message>
    <message>
      <source>If Failover is enabled, server may still request camera status updates regardless of this setting.</source>
      <translation>Si Failover está activado, el servidor puede solicitar actualizaciones de estado de la cámara independientemente de esta configuración.</translation>
    </message>
  </context>
  <context>
    <name>QnTableExportHelper</name>
    <message>
      <source>Close all programs which may use this file and try again</source>
      <translation>Cierre todos los programas que pueden utilizar este archivo e inténtelo de nuevo</translation>
    </message>
    <message>
      <source>File used by another process</source>
      <translation>Archivo utilizado por otro proceso</translation>
    </message>
    <message>
      <source>HTML file</source>
      <translation>Archivo HTML</translation>
    </message>
    <message>
      <source>Spread Sheet (CSV) File</source>
      <translation>Archivo de hoja de cálculo (CSV)</translation>
    </message>
  </context>
  <context>
    <name>QnTimeSlider</name>
    <message>
      <source>No thumbnails available</source>
      <translation>No hay miniaturas disponibles</translation>
    </message>
  </context>
  <context>
    <name>QnTwoWayAudioWidget::Private</name>
    <message>
      <source>Input device is not selected</source>
      <translation>El dispositivo de entrada no está seleccionada</translation>
    </message>
    <message>
      <source>Streaming is not ready yet</source>
      <translation>La transmisión no está lista todavía</translation>
    </message>
    <message>
      <source>Network error</source>
      <translation>Error de red</translation>
    </message>
    <message>
      <source>Hold to Speak</source>
      <translation>Mantenga presionado para hablar</translation>
    </message>
  </context>
  <context>
    <name>QnUserListModel</name>
    <message>
      <source>LDAP user</source>
      <translation>Usuario LDAP</translation>
    </message>
    <message>
      <source>Enabled</source>
      <translation>Habilitado</translation>
    </message>
    <message>
      <source>Disabled</source>
      <translation>Desactivado</translation>
    </message>
    <message>
      <source>Name</source>
      <translation>Nombre</translation>
    </message>
    <message>
      <source>Local user</source>
      <translation>Usuario local</translation>
    </message>
    <message>
      <source>Login</source>
      <translation>Iniciar Sesión</translation>
    </message>
    <message>
      <source>Role</source>
      <translation>Role</translation>
    </message>
    <message>
      <source>%1 user</source>
      <comment>%1 is the short cloud name (like Cloud)</comment>
      <translation>%1 usuario</translation>
    </message>
  </context>
  <context>
    <name>QnUserListModelPrivate</name>
    <message>
      <source>Owner</source>
      <translation>Dueño</translation>
    </message>
    <message>
      <source>Administrator</source>
      <translation>Administrador</translation>
    </message>
    <message>
      <source>View live video</source>
      <translation>Ver video en vivo</translation>
    </message>
    <message>
      <source>Use PTZ controls</source>
      <translation>Utilizar controles de PTZ</translation>
    </message>
    <message>
      <source>View video archives</source>
      <translation>Ver archivos de video</translation>
    </message>
    <message>
      <source>Export video</source>
      <translation>Exportar vídeo</translation>
    </message>
    <message>
      <source>Adjust device settings</source>
      <translation>Ajustar la configuración de dispositivos</translation>
    </message>
    <message>
      <source>Adjust camera settings</source>
      <translation>Ajustar la configuración de las cámaras</translation>
    </message>
    <message>
      <source>Control Video Walls</source>
      <translation>Controla Pared de Video</translation>
    </message>
  </context>
  <context>
    <name>QnUserManagementWidget</name>
    <message>
      <source>Edit</source>
      <translation>Editar</translation>
    </message>
    <message>
      <source>Users can be imported from an LDAP server. They will be able to log in only if LDAP server is online and their accounts are active on it.</source>
      <translation>Los usuarios pueden importarse desde un servidor LDAP. Podrán iniciar sesión solo si el servidor LDAP está en línea y sus cuentas están activas en él.</translation>
    </message>
  </context>
  <context>
    <name>QnUserProfileWidget</name>
    <message>
      <source>Login</source>
      <translation>Iniciar Sesión</translation>
    </message>
    <message>
      <source>Name</source>
      <translation>Nombre</translation>
    </message>
    <message>
      <source>Role</source>
      <translation>Rol</translation>
    </message>
    <message>
      <source>Email</source>
      <translation>Correo electrónico</translation>
    </message>
  </context>
  <context>
    <name>QnUserRoleSettingsWidget</name>
    <message>
      <source>Role name cannot be empty.</source>
      <translation>El nombre del rol no puede estar vacío.</translation>
    </message>
    <message>
      <source>Role with same name already exists.</source>
      <translation>Ya existe un archivo con el mismo nombre.</translation>
    </message>
  </context>
  <context>
    <name>QnUserRoleSettingsWidgetPrivate</name>
    <message>
      <source>No users have this role</source>
      <translation>Ningún usuario tiene este rol</translation>
    </message>
    <message>
      <source>Custom with no permissions</source>
      <translation>Personalizado sin permisos</translation>
    </message>
    <message>
      <source>Users will have no permissions unless changed later.</source>
      <translation>Los usuarios no tendrán permisos a menos que se modifiquen posteriormente.</translation>
    </message>
    <message>
      <source>Assign a new role</source>
      <translation>Asignar una nuevo rol</translation>
    </message>
    <message>
      <source>Delete such users</source>
      <translation>Eliminar dichos usuarios</translation>
    </message>
    <message numerus="yes">
      <source>Please select an action to perform on %n users with this role</source>
      <translation>
        <numerusform>Seleccione una acción para realizar en %n usuarios con esta función</numerusform>
        <numerusform>Seleccione una acción para realizar en %n usuarios con esta función</numerusform>
      </translation>
    </message>
  </context>
  <context>
    <name>QnUserRolesDialog</name>
    <message>
      <source>Role Info</source>
      <translation>Información del rol</translation>
    </message>
    <message>
      <source>Permissions</source>
      <translation>Permisos</translation>
    </message>
    <message>
      <source>Cameras &amp;&amp; Resources</source>
      <translation>Cámaras &amp; recursos</translation>
    </message>
    <message>
      <source>Layouts</source>
      <translation>Diseños</translation>
    </message>
    <message>
      <source>New Role</source>
      <translation>Nuevo Rol</translation>
    </message>
    <message>
      <source>New Role %1</source>
      <translation>Nueva Rol %1</translation>
    </message>
  </context>
  <context>
    <name>QnUserSettingsDialog</name>
    <message>
      <source>User Information</source>
      <translation>Información del usuario</translation>
    </message>
    <message>
      <source>Permissions</source>
      <translation>Permisos</translation>
    </message>
    <message>
      <source>Cameras &amp;&amp; Resources</source>
      <translation>Cámaras &amp; recursos</translation>
    </message>
    <message>
      <source>Layouts</source>
      <translation>Diseños</translation>
    </message>
    <message>
      <source>Send Invite</source>
      <translation>Enviar invitación</translation>
    </message>
    <message>
      <source>New User...</source>
      <translation>Nuevo usuario...</translation>
    </message>
    <message>
      <source>User Settings - %1 (readonly)</source>
      <translation>Configuraciónes de Usuarios - %1 (solo lectura)</translation>
    </message>
    <message>
      <source>User Settings - %1</source>
      <translation>Configuraciónes de Usuarios - %1</translation>
    </message>
    <message>
      <source>Enabled</source>
      <translation>Habilitado</translation>
    </message>
    <message>
      <source>User is disabled</source>
      <translation>Usuario está deshabilitado</translation>
    </message>
    <message>
      <source>Apply changes before switching to another user?</source>
      <translation>¿Aplicar los cambios antes de cambiar a otro servidor?</translation>
    </message>
    <message>
      <source>This user has not yet signed up for %1</source>
      <comment>%1 is the cloud name (like Nx Cloud)</comment>
      <translation>Este usuario aún no está registrado en %1</translation>
    </message>
  </context>
  <context>
    <name>QnUserSettingsWidget</name>
    <message>
      <source>Local</source>
      <translation>Local</translation>
    </message>
    <message>
      <source>Login</source>
      <translation>Usuario</translation>
    </message>
    <message>
      <source>Login cannot be empty.</source>
      <translation>Usuario no puede estar vacío.</translation>
    </message>
    <message>
      <source>User with specified login already exists.</source>
      <translation>Usuario con acceso especificado ya existe.</translation>
    </message>
    <message>
      <source>User has been renamed. Password must be updated.</source>
      <translation>El usuario fue renombrado. La contraseña debe ser actualizada.</translation>
    </message>
    <message>
      <source>Name</source>
      <translation>Nombre</translation>
    </message>
    <message>
      <source>Email</source>
      <translation>Correo electrónico</translation>
    </message>
    <message>
      <source>Email cannot be empty.</source>
      <translation>Correo electrónico no puede estar vacío.</translation>
    </message>
    <message>
      <source>Password</source>
      <translation>Contraseña</translation>
    </message>
    <message>
      <source>Confirm Password</source>
      <translation>Confirmar Contraseña</translation>
    </message>
    <message>
      <source>Passwords do not match.</source>
      <translation>Las contraseñas no coinciden.</translation>
    </message>
    <message>
      <source>%1 user with specified email already exists.</source>
      <comment>%1 is the short cloud name (like Cloud)</comment>
      <translation>%1 usuario con el correo electrónico especificado ya existe.</translation>
    </message>
    <message>
      <source>Local users</source>
      <translation>Usuarios locales</translation>
    </message>
    <message>
      <source>%1 users</source>
      <comment>%1 is the short cloud name (like Cloud)</comment>
      <translation>%1 usuarios</translation>
    </message>
    <message>
      <source>%1 belong to this system only and are fully managed by system administrators.</source>
      <comment>%1 is local users definition, e.g. &apos;Local users&apos;</comment>
      <translation>%1 pertenecen solo a este sistema y los administradores del sistema los administran completamente.</translation>
    </message>
    <message>
      <source>%1 can have access to many Systems. Administrators can manage their rights only.</source>
      <comment>%1 is cloud users definition, e.g. &apos;Cloud users&apos;</comment>
      <translation>%1 puede tener acceso a muchos sistemas. Los administradores solo pueden administrar sus derechos.</translation>
    </message>
  </context>
  <context>
    <name>QnValidatorStrings</name>
    <message>
      <source>Email cannot be empty.</source>
      <translation>Correo electrónico no puede estar vacío.</translation>
    </message>
    <message>
      <source>Email is not valid.</source>
      <translation>Correo electrónico no es válido.</translation>
    </message>
    <message>
      <source>Password cannot be empty.</source>
      <translation>La contraseña no puede estar vacía.</translation>
    </message>
    <message>
      <source>Avoid leading and trailing spaces.</source>
      <translation>Evite espacios iniciales y finales.</translation>
    </message>
  </context>
  <context>
    <name>QnVideowallManageWidgetPrivate</name>
    <message>
      <source>Screen</source>
      <translation>Pantalla</translation>
    </message>
    <message>
      <source>Screen %1</source>
      <translation>Pantalla %1</translation>
    </message>
    <message>
      <source>New Item</source>
      <translation>Nuevo artículo</translation>
    </message>
    <message>
      <source>Display %1</source>
      <translation>Pantalla %1</translation>
    </message>
    <message>
      <source>Delete &quot;%1&quot;?</source>
      <translation>Eliminar &quot;%1&quot;?</translation>
    </message>
  </context>
  <context>
    <name>QnVideowallScreenWidget</name>
    <message>
      <source>PC %1</source>
      <translation>PC %1</translation>
    </message>
    <message>
      <source>PC %1 - Display %2</source>
      <translation>PC %1 -Pantalla %2</translation>
    </message>
    <message numerus="yes">
      <source>PC %1 - Displays %2</source>
      <comment>%2 will be substituted by _list_ of displays</comment>
      <translation>
        <numerusform>PC %1 -Pantallas %2</numerusform>
        <numerusform>PC %1 -Pantallas %2</numerusform>
      </translation>
    </message>
  </context>
  <context>
    <name>QnVolumeSlider</name>
    <message>
      <source>Muted</source>
      <translation>Apagado</translation>
    </message>
  </context>
  <context>
    <name>QnWebPage</name>
    <message>
      <source>DOWNLOADING&lt;br&gt;STARTED</source>
      <translation>DESCARGANDO&lt;br&gt;INICIADO</translation>
    </message>
  </context>
  <context>
    <name>QnWebResourceWidget</name>
    <message>
      <source>Fullscreen mode</source>
      <translation>Modo de pantalla completa</translation>
    </message>
  </context>
  <context>
    <name>QnWebpageDialog</name>
    <message>
      <source>Name</source>
      <translation>Nombre</translation>
    </message>
    <message>
      <source>URL</source>
      <translation>URL</translation>
    </message>
    <message>
      <source>URL cannot be empty.</source>
      <translation>URL no puede estar vacío.</translation>
    </message>
    <message>
      <source>Wrong URL format.</source>
      <translation>Formato de URL incorrecto.</translation>
    </message>
    <message>
      <source>Web Page</source>
      <translation>Página Web</translation>
    </message>
  </context>
  <context>
    <name>QnWorkbenchAlarmLayoutHandler</name>
    <message>
      <source>Alarms</source>
      <translation>Alarmas</translation>
    </message>
  </context>
  <context>
    <name>QnWorkbenchBookmarksHandler</name>
    <message>
      <source>Bookmark</source>
      <translation>Marcador</translation>
    </message>
    <message>
      <source>Bookmarks can only be added to an online server.</source>
      <translation>Los marcadores sólo se pueden añadir a un servidor en línea.</translation>
    </message>
    <message>
      <source>Server offline</source>
      <translation>Servidor desconectado</translation>
    </message>
    <message>
      <source>Bookmarks can only be edited on an online Server.</source>
      <translation>Los marcadores sólo se pueden editar en un servidor en línea.</translation>
    </message>
    <message>
      <source>Delete bookmark?</source>
      <translation>¿Eliminar marcador?</translation>
    </message>
    <message numerus="yes">
      <source>Delete %n bookmarks?</source>
      <translation>
        <numerusform>¿Eliminar %n marcador?</numerusform>
        <numerusform>¿Eliminar %n marcadores?</numerusform>
      </translation>
    </message>
  </context>
  <context>
    <name>QnWorkbenchConnectHandler</name>
    <message>
      <source>Connect to Another Server...</source>
      <translation>Conectarse a otro servidor...</translation>
    </message>
    <message>
      <source>Connect to Server...</source>
      <translation>Conectar al servidor...</translation>
    </message>
    <message>
      <source>Could not connect to server. Video Wall will be closed.</source>
      <translation>No se pudo conectar al servidor. La pared de vídeo se cerrará.</translation>
    </message>
    <message>
      <source>Video Wall is removed on the server and will be closed.</source>
      <translation>Video Wall se elimina en el servidor y se cerrará.</translation>
    </message>
  </context>
  <context>
    <name>QnWorkbenchIncompatibleServersActionHandler</name>
    <message>
      <source>Systems will be merged shortly</source>
      <translation>Los sistemas serán combinados dentro de poco</translation>
    </message>
    <message>
      <source>Servers from the other System will appear in the resource tree.</source>
      <translation>Los servidores del otro Sistema aparecerán en el árbol del recurso.</translation>
    </message>
    <message>
      <source>Total amount of licenses will decrease</source>
      <translation>El monto total de licencias disminuirá</translation>
    </message>
    <message>
      <source>Connecting to the current System...</source>
      <translation>Conectando al Sistema actual...</translation>
    </message>
    <message>
      <source>It will appear in the resource tree when the database synchronization is finished.</source>
      <translation>Aparecerá en el árbol de recursos cuando finalice la sincronización de la base de datos.</translation>
    </message>
    <message>
      <source>Server will be connected to System shortly</source>
      <translation>El servidor se conectará al Sistema en breve</translation>
    </message>
    <message>
      <source>Enter password...</source>
      <translation>Introduzca la contraseña...</translation>
    </message>
    <message>
      <source>Administrator password</source>
      <translation>Contraseña de administrador</translation>
    </message>
    <message>
      <source>%1 Systems cannot be merged</source>
      <comment>%1 is the short cloud name (like Cloud)</comment>
      <translation>%1 Sistemas no se pueden fusionar</translation>
    </message>
    <message>
      <source>%1 has been successfully configured.</source>
      <translation>%1 ha sido configurado con éxito.</translation>
    </message>
    <message>
      <source>To complete the process, please connect to it with Client and update to version %1.</source>
      <translation>Para completar el proceso, conéctese con el Cliente y actualice a la versión %1.</translation>
    </message>
    <message>
      <source>Failed to merge %1 to our system.</source>
      <translation>Error al fusionar %1 a nuestro sistema.</translation>
    </message>
  </context>
  <context>
    <name>QnWorkbenchNotificationsHandler</name>
    <message>
      <source>Unable to acknowledge event on removed camera.</source>
      <translation>No se puede reconocer el evento en la cámara eliminada.</translation>
    </message>
  </context>
  <context>
    <name>QnWorkbenchResourcesChangesWatcher</name>
    <message numerus="yes">
      <source>The following %n items are not saved:</source>
      <translation>
        <numerusform>Los siguientes %n elementos no se guardan:</numerusform>
        <numerusform>Los siguientes %n elementos no se guardan:</numerusform>
      </translation>
    </message>
    <message>
      <source>Changing System configuration not allowed in Safe Mode</source>
      <translation>No se permite cambiar la configuración del sistema en modo a prueba de errores</translation>
    </message>
    <message>
      <source>Failed to save changes</source>
      <translation>Error al guardar los cambios</translation>
    </message>
    <message numerus="yes">
      <source>The following %n items are not deleted:</source>
      <translation>
        <numerusform>Los siguientes %n elementos no son eliminados:</numerusform>
        <numerusform>Los siguientes %n elementos no son eliminados:</numerusform>
      </translation>
    </message>
    <message>
      <source>Deleting objects not allowed in Safe Mode</source>
      <translation>Eliminación de objetos no permitidos en Modo a prueba de errores</translation>
    </message>
    <message numerus="yes">
      <source>Failed to delete %n items:</source>
      <translation>
        <numerusform>Error al eliminar %n elementos:</numerusform>
        <numerusform>Error al eliminar %n elementos:</numerusform>
      </translation>
    </message>
    <message>
      <source>System is in Safe Mode. It is not allowed to make any changes except license activation.</source>
      <translation>El sistema está en modo seguro. No se permite realizar cambios, excepto la activación de la licencia.</translation>
    </message>
  </context>
  <context>
    <name>QnWorkbenchSafeModeWatcher</name>
    <message>
      <source>System is in safe mode</source>
      <translation>Sistema está en modo seguro</translation>
    </message>
  </context>
  <context>
    <name>QnWorkbenchScreenRecordingHandler</name>
    <message>
      <source>Screen capturing subsystem is not initialized yet. Please try again later.</source>
      <translation>Capturas de Pantalla subsistema no se ha inicializado. Por favor, inténtelo de nuevo más tarde.</translation>
    </message>
    <message>
      <source>Recording in %1...</source>
      <translation>Grabando en %1...</translation>
    </message>
    <message>
      <source>Recorded Video</source>
      <translation>Video grabado</translation>
    </message>
    <message>
      <source>Save Recording As...</source>
      <translation>Guardar la grabación como...</translation>
    </message>
    <message>
      <source>Failed to start recording</source>
      <translation>No se pudo iniciar grabación</translation>
    </message>
    <message>
      <source>AVI (Audio/Video Interleaved)</source>
      <translation>AVI (Audio / Video Interleaved)</translation>
    </message>
  </context>
  <context>
    <name>QnWorkbenchScreenshotHandler</name>
    <message>
      <source>Save Screenshot As...</source>
      <translation>Guardar captura de pantalla como...</translation>
    </message>
    <message>
      <source>Timestamp:</source>
      <translation>Marcas de tiempo:</translation>
    </message>
    <message>
      <source>Saving %1</source>
      <translation>Guardando %1</translation>
    </message>
    <message>
      <source>Saving Screenshot...</source>
      <translation>Guardando captura de pantalla...</translation>
    </message>
    <message>
      <source>No Timestamp</source>
      <translation>Sin marca de tiempo</translation>
    </message>
    <message>
      <source>Top Left Corner</source>
      <translation>Esquina superior izquierda</translation>
    </message>
    <message>
      <source>Top Right Corner</source>
      <translation>Esquina superior derecha</translation>
    </message>
    <message>
      <source>Bottom Left Corner</source>
      <translation>Esquina inferior izquierda</translation>
    </message>
    <message>
      <source>Bottom Right Corner</source>
      <translation>Esquina inferior derecha</translation>
    </message>
    <message>
      <source>Failed to save screenshot</source>
      <translation>No se pudo guardar la captura de pantalla</translation>
    </message>
    <message>
      <source>Failed to take screenshot</source>
      <translation>No se pudo tomar la captura de pantalla</translation>
    </message>
    <message>
      <source>PNG Image</source>
      <translation>Imagen PNG</translation>
    </message>
    <message>
      <source>JPEG Image</source>
      <translation>Imagen JPEG</translation>
    </message>
  </context>
  <context>
    <name>QnWorkbenchVideoWallHandler</name>
    <message>
      <source>Video Wall</source>
      <translation>Pared de vídeo</translation>
    </message>
    <message>
      <source>Video Wall %1</source>
      <translation>Pared de vídeo %1</translation>
    </message>
    <message>
      <source>New Video Wall...</source>
      <translation>Nueva pared de vídeo...</translation>
    </message>
    <message>
      <source>New Matrix %1</source>
      <translation>Nueva matriz %1</translation>
    </message>
    <message>
      <source>Video Wall license required</source>
      <translation>Licencias para pared de vídeo requerida</translation>
    </message>
    <message>
      <source>To enable this feature, please activate a Video Wall license.</source>
      <translation>Para activar esta función, active una Licencias para pared de vídeo.</translation>
    </message>
    <message>
      <source>Failed to apply changes</source>
      <translation>Error al aplicar cambios</translation>
    </message>
    <message>
      <source>To enable Video Wall, please activate a Video Wall license.</source>
      <translation>Para habilitar Pared de vídeo, activa una Licencia para pared de vídeo.</translation>
    </message>
    <message numerus="yes">
      <source>Delete %n items?</source>
      <translation>
        <numerusform>¿Borrar %n archivos?</numerusform>
        <numerusform>¿Borrar %n archivos?</numerusform>
      </translation>
    </message>
    <message>
      <source>Stop Video Wall?</source>
      <translation>Detener Pared de Vídeo?</translation>
    </message>
    <message>
      <source>To start it again, you should have physical access to its computer.</source>
      <translation>Para iniciarlo de nuevo, debe tener acceso físico a su equipo.</translation>
    </message>
    <message>
      <source>Stop</source>
      <translation>Detener</translation>
    </message>
    <message numerus="yes">
      <source>Delete %n matrices?</source>
      <translation>
        <numerusform>Eliminar %n matrices?</numerusform>
        <numerusform>Eliminar %n matrices?</numerusform>
      </translation>
    </message>
    <message>
      <source>More Video Wall licenses required</source>
      <translation>Se necesitan más Licencias para pared de vídeo</translation>
    </message>
    <message>
      <source>Control session cannot be started.</source>
      <translation>No se puede iniciar la sesión de control.</translation>
    </message>
    <message>
      <source>Cannot save empty matrix</source>
      <translation>No se puede guardar la matriz vacía</translation>
    </message>
    <message>
      <source>Screen is being controlled by another user</source>
      <translation>La pantalla está siendo controlada por otro usuario</translation>
    </message>
    <message>
      <source>Activate one more license to start Video Wall control session.</source>
      <translation>Active una licencia más para iniciar la Sesión de control de Pared de vídeo.</translation>
    </message>
    <message>
      <source>Enter the name of Video Wall to create:</source>
      <translation>Introduzca el nombre de la pared de vídeo para crear:</translation>
    </message>
    <message>
      <source>Activate one more license to start Video Wall.</source>
      <translation>Activar una licencia más para iniciar Pared de vídeo.</translation>
    </message>
  </context>
  <context>
    <name>QnWorkbenchWearableHandler</name>
    <message>
      <source>Only video files with correct timestamp are supported.</source>
      <translation>Solo se admiten archivos de video con la marca de tiempo correcta.</translation>
    </message>
    <message>
      <source>Could not start upload as user &quot;%1&quot; is currently uploading footage to this camera.</source>
      <translation>No se pudo iniciar la carga como usuario &quot;%1&quot; está cargando filmaciones a esta cámara.</translation>
    </message>
    <message>
      <source>Could not start upload as another user is currently uploading footage to this camera.</source>
      <translation>No se pudo iniciar la carga ya que otro usuario está cargando imágenes a esta cámara.</translation>
    </message>
    <message>
      <source>No video files found in selected folder</source>
      <translation>No se encontraron archivos de video en la carpeta seleccionada</translation>
    </message>
    <message numerus="yes">
      <source>Selected file formats are not supported</source>
      <translation>
        <numerusform>Los formatos de archivo seleccionados no son compatibles</numerusform>
        <numerusform>Los formatos de archivo seleccionados no son compatibles</numerusform>
      </translation>
    </message>
    <message>
      <source>Use .MKV, .AVI, .MP4 or other video files.</source>
      <translation>Use .MKV, .AVI, .MP4 u otros archivos de video.</translation>
    </message>
    <message numerus="yes">
      <source>Selected files do not have timestamps</source>
      <translation>
        <numerusform>Los archivos seleccionados no tienen marcas de tiempo</numerusform>
        <numerusform>Los archivos seleccionados no tienen marcas de tiempo</numerusform>
      </translation>
    </message>
    <message numerus="yes">
      <source>Selected files cover periods for which videos are already being uploaded</source>
      <translation>
        <numerusform>Los archivos seleccionados cubren períodos para los cuales ya se están cargando videos</numerusform>
        <numerusform>Los archivos seleccionados cubren períodos para los cuales ya se están cargando videos</numerusform>
      </translation>
    </message>
    <message numerus="yes">
      <source>Selected files cover periods for which videos have already been uploaded</source>
      <translation>
        <numerusform>Los archivos seleccionados cubren períodos para los cuales ya se han subido videos</numerusform>
        <numerusform>Los archivos seleccionados cubren períodos para los cuales ya se han subido videos</numerusform>
      </translation>
    </message>
    <message>
      <source>Selected files will not be uploaded</source>
      <translation>Los archivos seleccionados no se subirán</translation>
    </message>
    <message>
      <source>Some files will not be uploaded</source>
      <translation>Algunos archivos no se subirán</translation>
    </message>
    <message>
      <source>No new files to upload in selected folder</source>
      <translation>No se encontraron archivos de video en la carpeta seleccionada</translation>
    </message>
    <message numerus="yes">
      <source>Selected files are too old</source>
      <translation>
        <numerusform>Los archivos seleccionados son demasiado viejos</numerusform>
        <numerusform>Los archivos seleccionados son demasiado viejos</numerusform>
      </translation>
    </message>
    <message numerus="yes">
      <source>Selected file was recorded on %1, but only files that were recorded in the last %n days can be uploaded. You can change this in camera archive settings.</source>
      <translation>
        <numerusform>El archivo seleccionado se grabó en %1, pero solo se pueden cargar los archivos que se grabaron en los últimos %n días. Puede cambiar esto en la configuración de archivo de la cámara.</numerusform>
        <numerusform>El archivo seleccionado se grabó en %1, pero solo se pueden cargar los archivos que se grabaron en los últimos %n días. Puede cambiar esto en la configuración de archivo de la cámara.</numerusform>
      </translation>
    </message>
    <message numerus="yes">
      <source>Selected files were recorded between %1 and %2, but only files that were recorded in the last %n days can be uploaded. You can change this in camera archive settings.</source>
      <translation>
        <numerusform>Los archivos seleccionados se grabaron entre %1 y %2, pero solo se pueden cargar los archivos que se grabaron en los últimos %n días. Puede cambiar esto en la configuración de archivo de la cámara.</numerusform>
        <numerusform>Los archivos seleccionados se grabaron entre %1 y %2, pero solo se pueden cargar los archivos que se grabaron en los últimos %n días. Puede cambiar esto en la configuración de archivo de la cámara.</numerusform>
      </translation>
    </message>
    <message numerus="yes">
      <source>Some footage may be deleted after uploading these files</source>
      <translation>
        <numerusform>Algunas imágenes se podrían ser eliminados después de cargar estos archivos</numerusform>
        <numerusform>Algunas imágenes se podrían ser eliminados después de cargar estos archivos</numerusform>
      </translation>
    </message>
    <message numerus="yes">
      <source>There is not much free space left on server storage. Some old footage may be deleted to free up space. Note that if selected files happen to be the oldest on the server, they will be deleted right after being uploaded.</source>
      <translation>
        <numerusform>No queda mucho espacio libre en el almacenamiento del servidor. Algunas imágenes viejas pueden eliminarse para liberar espacio. Tenga en cuenta que si los archivos seleccionados resultan ser los más antiguos en el servidor, se eliminarán inmediatamente después de ser cargados.</numerusform>
        <numerusform>No queda mucho espacio libre en el almacenamiento del servidor. Algunas imágenes viejas pueden eliminarse para liberar espacio. Tenga en cuenta que si los archivos seleccionados resultan ser los más antiguos en el servidor, se eliminarán inmediatamente después de ser cargados.</numerusform>
      </translation>
    </message>
    <message>
      <source>To prevent this you can add additional storage. You can also control which footage will be deleted first by changing archive keep time in camera settings.</source>
      <translation>Para evitar esto, puede agregar almacenamiento adicional. También puede controlar qué material se eliminará primero cambiando el tiempo de mantenimiento de archivo en la configuración de la cámara.</translation>
    </message>
    <message>
      <source>Upload anyway?</source>
      <translation>¿Subir de todos modos?</translation>
    </message>
    <message>
      <source>Could not finish upload to %1</source>
      <translation>No se pudo finalizar la carga en %1</translation>
    </message>
    <message>
      <source>Make sure there is enough space on server storage.</source>
      <translation>Asegúrese de que haya suficiente espacio en el almacenamiento del servidor.</translation>
    </message>
    <message>
      <source>Not enough space on server storage</source>
      <translation>No hay espacio suficiente en el almacenamiento del servidor</translation>
    </message>
    <message>
      <source>Stop uploading?</source>
      <translation>Detener la subida?</translation>
    </message>
    <message>
      <source>Already uploaded files will be kept.</source>
      <translation>Se mantendrán los archivos ya subidos.</translation>
    </message>
    <message>
      <source>Uploading footage</source>
      <translation>Subiendo imágenes</translation>
    </message>
    <message>
      <source>Failed to add virtual camera</source>
      <translation>Error al agregar la cámara virtual</translation>
    </message>
    <message>
      <source>Open Virtual Camera Recordings...</source>
      <translation>Abrir grabaciones de cámara virtual...</translation>
    </message>
    <message numerus="yes">
      <source>You can upload these files to a different instance of a Virtual Camera.</source>
      <translation>
        <numerusform>Puede cargar estos archivos en una instancia diferente de una cámara virtual.</numerusform>
        <numerusform>Puede cargar estos archivos en una instancia diferente de una cámara virtual.</numerusform>
      </translation>
    </message>
    <message>
      <source>%1 has unsupported format.</source>
      <comment>Filename will be substituted</comment>
      <translation>%1 tiene formato no compatible.</translation>
    </message>
    <message>
      <source>%1 does not have timestamp.</source>
      <comment>Filename will be substituted</comment>
      <translation>%1 no tiene marca de tiempo.</translation>
    </message>
    <message>
      <source>%1 is older than allowed in camera archive settings.</source>
      <comment>Filename will be substituted</comment>
      <translation>%1 es anterior a la permitida en la configuración del archivo de la cámara.</translation>
    </message>
    <message>
      <source>%1 covers period for which video has already been uploaded.</source>
      <comment>Filename will be substituted</comment>
      <translation>%1 cubre el período para el cual el video ya se ha subido.</translation>
    </message>
    <message>
      <source>%1 covers period for which video is being uploaded.</source>
      <comment>Filename will be substituted</comment>
      <translation>%1 cubre el período durante el cual se sube el video.</translation>
    </message>
  </context>
  <context>
    <name>QnWorkbenchWebPageHandler</name>
    <message>
      <source>New Web Page</source>
      <translation>Nueva página web</translation>
    </message>
    <message>
      <source>Edit Web Page</source>
      <translation>Editar Página Web</translation>
    </message>
  </context>
  <context>
    <name>Resources</name>
    <message>
      <source>There is another layout with the same name</source>
      <translation>Hay otro diseño con el mismo nombre</translation>
    </message>
    <message>
      <source>You do not have permission to overwrite it.</source>
      <translation>No tiene permiso para sobrescribirlo.</translation>
    </message>
    <message>
      <source>Overwrite existing layout?</source>
      <translation>¿Sobreescribir el diseño existente?</translation>
    </message>
    <message>
      <source>There is another layout with the same name.</source>
      <translation>Hay otro diseño con el mismo nombre.</translation>
    </message>
    <message numerus="yes">
      <source>User will still have access to %n removed resources:</source>
      <translation>
        <numerusform>El usuario todavía tendrá acceso a %n recursos eliminados:</numerusform>
        <numerusform>El usuario todavía tendrá acceso a %n recursos eliminados:</numerusform>
      </translation>
    </message>
    <message>
      <source>To remove access, please go to User Settings.</source>
      <translation>Para eliminar el acceso, vaya a Configuración del usuario.</translation>
    </message>
    <message numerus="yes">
      <source>All users with this role will get access to %n resources:</source>
      <translation>
        <numerusform>Todos los usuarios con esta función tendrán acceso a %n recursos:</numerusform>
        <numerusform>Todos los usuarios con esta función tendrán acceso a %n recursos:</numerusform>
      </translation>
    </message>
    <message>
      <source>To remove access, please go to Role Settings.</source>
      <translation>Para eliminar el acceso, vaya a Configuración del usuario.</translation>
    </message>
    <message numerus="yes">
      <source>All users with this role will still have access to %n removed resources:</source>
      <translation>
        <numerusform>Todos los usuarios con esta función todavía tendrán acceso a %n recursos eliminados:</numerusform>
        <numerusform>Todos los usuarios con esta función todavía tendrán acceso a %n recursos eliminados:</numerusform>
      </translation>
    </message>
    <message>
      <source>Changes will affect other users</source>
      <translation>Los cambios afectarán a otros usuarios</translation>
    </message>
    <message>
      <source>This layout is shared with other users, so you change it for them too.</source>
      <translation>Este diseño se comparte con otros usuarios, por lo que también lo cambias por ellos.</translation>
    </message>
    <message numerus="yes">
      <source>User will lose access to %n resources:</source>
      <translation>
        <numerusform>El usuario perderá el acceso a %n recursos:</numerusform>
        <numerusform>El usuario perderá el acceso a %n recursos:</numerusform>
      </translation>
    </message>
    <message numerus="yes">
      <source>All users with this role will lose access to %n resources:</source>
      <translation>
        <numerusform>Todos los usuarios con esta función perderán el acceso a %n recursos:</numerusform>
        <numerusform>Todos los usuarios con esta función perderán el acceso a %n recursos:</numerusform>
      </translation>
    </message>
    <message numerus="yes">
      <source>Delete %n shared layouts?</source>
      <translation>
        <numerusform>¿Eliminar %n diseños compartidos?</numerusform>
        <numerusform>¿Eliminar %n diseños compartidos?</numerusform>
      </translation>
    </message>
    <message numerus="yes">
      <source>These %n layouts are shared with other users, so you delete it for them too.</source>
      <translation>
        <numerusform>Estos %n diseños se comparten con otros usuarios, por lo que también se eliminan para ellos.</numerusform>
        <numerusform>Estos %n diseños se comparten con otros usuarios, por lo que también se eliminan para ellos.</numerusform>
      </translation>
    </message>
    <message numerus="yes">
      <source>Remove %n items from layout?</source>
      <translation>
        <numerusform>¿Quitar %n elementos del diseño?</numerusform>
        <numerusform>¿Quitar %n elementos del diseño?</numerusform>
      </translation>
    </message>
    <message>
      <source>Remove</source>
      <translation>Eliminar</translation>
    </message>
    <message>
      <source>You are going to delete some resources to which you have access from Video Wall only. You will not see them in your resource list after it and will not be able to add them to Video Wall again.</source>
      <translation>Va a eliminar algunos recursos a los que tiene acceso sólo desde Pared de vídeo. No los verás en tu lista de recursos después de él y no podrás agregarlos a Pared de vídeo de nuevo.</translation>
    </message>
    <message>
      <source>You will lose access to following resources:</source>
      <translation>Perderá el acceso a los siguientes recursos:</translation>
    </message>
    <message numerus="yes">
      <source>Delete %n users?</source>
      <translation>
        <numerusform>¿Eliminar %n usuarios?</numerusform>
        <numerusform>¿Eliminar %n usuarios?</numerusform>
      </translation>
    </message>
    <message numerus="yes">
      <source>Delete %n devices?</source>
      <translation>
        <numerusform>¿Eliminar %n dispositivos?</numerusform>
        <numerusform>¿Eliminar %n dispositivos?</numerusform>
      </translation>
    </message>
    <message numerus="yes">
      <source>Delete %n cameras?</source>
      <translation>
        <numerusform>¿Eliminar %n camaras?</numerusform>
        <numerusform>¿Eliminar %n camaras?</numerusform>
      </translation>
    </message>
    <message numerus="yes">
      <source>Delete %n I/O Modules?</source>
      <translation>
        <numerusform>¿Eliminar %n E/S Modulos?</numerusform>
        <numerusform>¿Eliminar %n E/S Modulos?</numerusform>
      </translation>
    </message>
    <message numerus="yes">
      <source>Delete %n items?</source>
      <translation>
        <numerusform>¿Eliminar %n artículos?</numerusform>
        <numerusform>¿Eliminar %n artículos?</numerusform>
      </translation>
    </message>
    <message numerus="yes">
      <source>%n of them are auto-discovered.</source>
      <translation>
        <numerusform>%n de ellos son auto-descubiertos.</numerusform>
        <numerusform>%n de ellos son auto-descubiertos.</numerusform>
      </translation>
    </message>
    <message numerus="yes">
      <source>%n cameras are auto-discovered.</source>
      <translation>
        <numerusform>%n cámaras son auto-descubiertas.</numerusform>
        <numerusform>%n cámaras son auto-descubiertas.</numerusform>
      </translation>
    </message>
    <message numerus="yes">
      <source>%n I/O modules are auto-discovered.</source>
      <translation>
        <numerusform>%n E/S Modulos son auto-descubiertas.</numerusform>
        <numerusform>%n E/S Modulos son auto-descubiertas.</numerusform>
      </translation>
    </message>
    <message>
      <source>They may be auto-discovered again after removing.</source>
      <translation>Pueden ser auto-descubiertos de nuevo después de la eliminación.</translation>
    </message>
    <message>
      <source>Overwrite existing showreel?</source>
      <translation>¿Sobreescribir showreel existente?</translation>
    </message>
    <message>
      <source>There is another showreel with the same name.</source>
      <translation>Hay otro showreel con el mismo nombre.</translation>
    </message>
    <message numerus="yes">
      <source>Remove %n items from showreel?</source>
      <translation>
        <numerusform>Quitar %n elemenos del showreel?</numerusform>
        <numerusform>Quitar %n elemenos del showreel?</numerusform>
      </translation>
    </message>
    <message>
      <source>Stop uploading?</source>
      <translation>Detener la subida?</translation>
    </message>
    <message>
      <source>Stop</source>
      <translation>Detener</translation>
    </message>
    <message numerus="yes">
      <source>Some video files are still being uploaded to %n virtual cameras:</source>
      <translation>
        <numerusform>Algunos archivos de video todavía se están cargando en %n cámaras virtuales:</numerusform>
        <numerusform>Algunos archivos de video todavía se están cargando en %n cámaras virtuales:</numerusform>
      </translation>
    </message>
  </context>
  <context>
    <name>SessionExpiredDialog</name>
    <message>
      <source>Your session has expired</source>
      <translation>Su sesión ha expirado</translation>
    </message>
    <message>
      <source>Session duration limit can be changed by the system administrators</source>
      <translation>El límite de duración de la sesión puede ser cambiado por los administradores del sistema</translation>
    </message>
  </context>
  <context>
    <name>SimpleMotionSearchWidget::Private</name>
    <message>
      <source>Select area on the video to filter results</source>
      <translation>Seleccione el área en el video para filtrar los resultados</translation>
    </message>
    <message>
      <source>In selected area</source>
      <translation type="unfinished">In selected area</translation>
    </message>
    <message>
      <source>Selected camera</source>
      <translation type="unfinished">Selected camera</translation>
    </message>
    <message>
      <source>Selected device</source>
      <translation type="unfinished">Selected device</translation>
    </message>
    <message>
      <source>Selected media</source>
      <translation>Medios seleccionados</translation>
    </message>
    <message>
      <source>none</source>
      <comment>No currently selected camera</comment>
<<<<<<< HEAD
      <translation type="unfinished">none</translation>
=======
      <translation>ninguno</translation>
>>>>>>> ea434ffa
    </message>
  </context>
  <context>
    <name>StreamQualityStrings</name>
    <message>
      <source>Lowest</source>
      <translation>Menor</translation>
    </message>
    <message>
      <source>Low</source>
      <translation>Bajo</translation>
    </message>
    <message>
      <source>Medium</source>
      <translation>Mediano</translation>
    </message>
    <message>
      <source>High</source>
      <translation>Alto</translation>
    </message>
    <message>
      <source>Best</source>
      <translation>Mejor</translation>
    </message>
    <message>
      <source>Preset</source>
      <translation>Predefinido</translation>
    </message>
    <message>
      <source>Undefined</source>
      <translation>Indefinido</translation>
    </message>
    <message>
      <source>Lst</source>
      <extracomment>Short for &apos;Lowest&apos;</extracomment>
      <translation>Lst</translation>
    </message>
    <message>
      <source>Lo</source>
      <extracomment>Short for &apos;Low&apos;</extracomment>
      <translation>Ba</translation>
    </message>
    <message>
      <source>Me</source>
      <extracomment>Short for &apos;Medium&apos;</extracomment>
      <translation>Me</translation>
    </message>
    <message>
      <source>Hi</source>
      <extracomment>Short for &apos;High&apos;</extracomment>
      <translation>Hi</translation>
    </message>
    <message>
      <source>Bst</source>
      <extracomment>Short for &apos;Best&apos;</extracomment>
      <translation>Mjr</translation>
    </message>
    <message>
      <source>Ps</source>
      <extracomment>Short for &apos;Preset&apos;</extracomment>
      <translation>Ps</translation>
    </message>
  </context>
  <context>
    <name>SubjectSelectionDialog::RoleListDelegate</name>
    <message numerus="yes">
      <source>%n users</source>
      <translation>
        <numerusform>%n usuarios</numerusform>
        <numerusform>%n usuarios</numerusform>
      </translation>
    </message>
  </context>
  <context>
    <name>TimelineCursorLayout</name>
    <message>
      <source>Live</source>
      <translation>EN VIVO</translation>
    </message>
  </context>
  <context>
    <name>UpdateStrings</name>
    <message>
      <source>This Linux platform is no longer supported</source>
      <translation>Esta plataforma Linux ya no es compatible</translation>
    </message>
    <message>
      <source>This OS version is no longer supported</source>
      <translation>Esta versión del sistema operativo ya no es compatible</translation>
    </message>
    <message>
      <source>This %1 version is no longer supported</source>
      <comment>%1 is OS name, e.g. Windows</comment>
      <translation>Esta versión %1 ya no es compatible</translation>
    </message>
    <message>
      <source>%1 %2 is no longer supported</source>
      <comment>%1 %2 are OS name and version, e.g. Windows 7</comment>
      <translation>%1 %2 ya no es compatible</translation>
    </message>
  </context>
  <context>
    <name>Videowall</name>
    <message>
      <source>There is another video wall with the same name</source>
      <translation>Hay otra pared de video con el mismo nombre</translation>
    </message>
    <message>
      <source>Close %1 before starting Video Wall?</source>
      <translation>Cerrar %1 antes de iniciar Pared de vídeo?</translation>
    </message>
    <message>
      <source>Close</source>
      <translation>Cerrar</translation>
    </message>
    <message>
      <source>Keep</source>
      <translation>Guardar</translation>
    </message>
    <message>
      <source>Local files cannot be placed on Video Wall Screen attached to another computer</source>
      <translation>Los archivos locales no se pueden colocar en la pantalla de pared de vídeo conectada a otra computadora</translation>
    </message>
    <message>
      <source>To display local files on Video Wall, please attach them using computer where Video Wall is hosted.</source>
      <translation>Los archivos locales no se pueden colocar en la pantalla de pared de vídeo conectada a otra computadora.</translation>
    </message>
  </context>
  <context>
    <name>nx::vms::client::desktop::AbstractSearchWidget::Private</name>
    <message>
      <source>Hide information</source>
      <translation>Ocultar informacion</translation>
    </message>
    <message>
      <source>Show information</source>
      <translation>Mostrar información</translation>
    </message>
    <message>
      <source>Hide thumbnails</source>
      <translation>Ocultar miniaturas</translation>
    </message>
    <message>
      <source>Show thumbnails</source>
      <translation>Mostrar miniaturas</translation>
    </message>
    <message>
      <source>Last day</source>
      <translation>Último día</translation>
    </message>
    <message>
      <source>Last 7 days</source>
      <translation>Últimos 7 días</translation>
    </message>
    <message>
      <source>Last 30 days</source>
      <translation>Últimos 30 días</translation>
    </message>
    <message>
      <source>Selected on Timeline</source>
      <translation>Seleccionado en línea de tiempo</translation>
    </message>
    <message>
      <source>Any time</source>
      <translation>Cualquier momento</translation>
    </message>
    <message>
      <source>none</source>
      <comment>No currently selected camera</comment>
      <translation>ninguna</translation>
    </message>
    <message>
      <source>Devices on layout</source>
      <translation>Dispositivos en diseño</translation>
    </message>
    <message>
      <source>Cameras on layout</source>
      <translation>Cámara en el diseño</translation>
    </message>
    <message>
      <source>Any device</source>
      <translation>Cualquier dispositivo</translation>
    </message>
    <message>
      <source>Any camera</source>
      <translation>Cualquier camara</translation>
    </message>
    <message>
      <source>Selected device</source>
      <translation>Dispositivo seleccionado</translation>
    </message>
    <message>
      <source>Selected camera</source>
      <translation>Cámara seleccionada</translation>
    </message>
  </context>
  <context>
    <name>nx::vms::client::desktop::AnalyticsMenuActionFactory</name>
    <message>
      <source>Show Always</source>
      <translation>Mostrar siempre</translation>
    </message>
    <message>
      <source>Show Only with &quot;Objects&quot; Tab</source>
      <translation>Mostrar solo con &quot;objetos&quot; pestaña</translation>
    </message>
    <message>
      <source>Show</source>
      <translation>Mostrar</translation>
    </message>
    <message>
      <source>Do Not Show</source>
      <translation>Ocultar</translation>
    </message>
  </context>
  <context>
    <name>nx::vms::client::desktop::AnalyticsSearchListModel::Private</name>
    <message>
      <source>deleted camera</source>
      <translation>cámara eliminada</translation>
    </message>
    <message>
      <source>Unknown track</source>
      <translation>Pista desconocida</translation>
    </message>
  </context>
  <context>
    <name>nx::vms::client::desktop::AnalyticsSearchWidget</name>
    <message>
      <source>No objects</source>
      <translation>Sin objetos</translation>
    </message>
    <message>
      <source>No objects detected</source>
      <translation>No se detectaron objetos</translation>
    </message>
    <message numerus="yes">
      <source>%n objects</source>
      <translation>
        <numerusform>%n objetos</numerusform>
        <numerusform>%n objetos</numerusform>
      </translation>
    </message>
  </context>
  <context>
    <name>nx::vms::client::desktop::AsyncImageWidget</name>
    <message>
      <source>NO DATA</source>
      <translation>NO HAY DATOS</translation>
    </message>
  </context>
  <context>
    <name>nx::vms::client::desktop::BookmarkSearchListModel::Private</name>
    <message>
      <source>deleted camera</source>
      <translation>cámara eliminada</translation>
    </message>
  </context>
  <context>
    <name>nx::vms::client::desktop::BookmarkSearchWidget</name>
    <message>
      <source>No bookmarks</source>
      <translation>No hay marcadores</translation>
    </message>
    <message>
      <source>Select some period on timeline and click with right mouse button on it to create a bookmark.</source>
      <translation>Seleccione un período en la línea de tiempo y haga clic con el botón derecho del ratón en él para crear un marcador.</translation>
    </message>
    <message numerus="yes">
      <source>%n bookmarks</source>
      <translation>
        <numerusform>%n marcadores</numerusform>
        <numerusform>%n marcadores</numerusform>
      </translation>
    </message>
  </context>
  <context>
    <name>nx::vms::client::desktop::CameraAdvancedParamsWidget</name>
    <message>
      <source>Loading values...</source>
      <translation>Cargando los valores...</translation>
    </message>
    <message>
      <source>Applying changes...</source>
      <translation>Aplicando los cambios...</translation>
    </message>
  </context>
  <context>
    <name>nx::vms::client::desktop::CameraCredentialsDialog</name>
    <message>
      <source>Login</source>
      <translation>Iniciar Sesión</translation>
    </message>
    <message>
      <source>Password</source>
      <translation>Contraseña</translation>
    </message>
  </context>
  <context>
    <name>nx::vms::client::desktop::CameraExpertSettingsWidget</name>
    <message>
      <source>Auto</source>
      <comment>Automatic RTP transport type</comment>
      <translation>Auto</translation>
    </message>
    <message>
      <source>Auto</source>
      <comment>Automatic PTZ preset type</comment>
      <translation>Auto</translation>
    </message>
    <message>
      <source>System</source>
      <comment>System PTZ preset type</comment>
      <translation>Sistema</translation>
    </message>
    <message>
      <source>Native</source>
      <comment>Native PTZ preset type</comment>
      <translation>Nativo</translation>
    </message>
    <message>
      <source>Helps fix image quality issues on some cameras; for others will cause significant bitrate increase.</source>
      <translation>Ayuda a solucionar problemas de calidad de imagen en algunas cámaras; para otros causará un aumento significativo en la velocidad de bits.</translation>
    </message>
    <message>
      <source>Custom number that can be assigned to a camera for quick identification and access</source>
      <translation>Número personalizado que se puede asignar a una cámara para una rápida identificación y acceso</translation>
    </message>
    <message>
      <source>Primary</source>
      <comment>Primary stream for motion detection</comment>
      <translation>Primaria</translation>
    </message>
    <message>
      <source>Secondary</source>
      <comment>Secondary stream for motion detection</comment>
      <translation>Secundaria</translation>
    </message>
    <message numerus="yes">
      <source>This ID is already used on the following %n cameras:</source>
      <translation>
        <numerusform>Este ID ya se utiliza en las siguientes %n cámaras:</numerusform>
        <numerusform>Este ID ya se utiliza en las siguientes %n cámaras:</numerusform>
      </translation>
    </message>
    <message>
      <source>Server will not change any cameras settings, it will receive and use camera stream as-is.</source>
      <translation>El servidor no cambiará las configuraciones de las cámaras, recibirá y usará la transmisión de la cámara tal como está.</translation>
    </message>
    <message>
      <source>Multicast</source>
      <translation>Multidifusión</translation>
    </message>
  </context>
  <context>
    <name>nx::vms::client::desktop::CameraInfoWidget</name>
    <message>
      <source>Device Rules</source>
      <translation>Reglas del dispositivo</translation>
    </message>
    <message>
      <source>Camera Rules</source>
      <translation>Reglas de la cámara</translation>
    </message>
    <message>
      <source>I/O Module Rules</source>
      <translation>Reglas de los módulos de E/S</translation>
    </message>
    <message>
      <source>More Info</source>
      <translation>Más Información</translation>
    </message>
    <message>
      <source>Less Info</source>
      <translation>Menos información</translation>
    </message>
  </context>
  <context>
    <name>nx::vms::client::desktop::CameraLicensePanelWidget</name>
    <message numerus="yes">
      <source>Use License</source>
      <translation>
        <numerusform>Utilizar Licencia</numerusform>
        <numerusform>Utilizar Licencia</numerusform>
      </translation>
    </message>
  </context>
  <context>
    <name>nx::vms::client::desktop::CameraMotionSettingsWidget</name>
    <message>
      <source>Motion detection will work only when camera is being viewed. Enable recording to make it work all the time.</source>
      <translation>La detección de movimiento funcionará sólo cuando se esté viendo la cámara. Habilite la grabación para que funcione todo el tiempo.</translation>
    </message>
    <message>
      <source>Maximum number of motion detection rectangles for current camera is reached</source>
      <translation>Se ha llegado al número máximo de rectángulos de detección de movimiento para la cámara actual</translation>
    </message>
    <message>
      <source>Maximum number of ignore motion rectangles for current camera is reached</source>
      <translation>Se ha llegado al número máximo de rectángulos de ignorar movimiento para la cámara actual</translation>
    </message>
    <message>
      <source>Maximum number of detect motion rectangles for current camera is reached</source>
      <translation>Se ha llegado al número máximo de rectángulos de detección de movimiento para la cámara actual</translation>
    </message>
    <message>
      <source>Reset motion regions to default?</source>
      <translation>¿Restablecer regiones de movimiento a predeterminado?</translation>
    </message>
    <message>
      <source>This action cannot be undone.</source>
      <translation>Esta acción no se puede deshacer.</translation>
    </message>
    <message>
      <source>Motion detection stream is disabled</source>
      <translation>El flujo de detección de movimiento está deshabilitado</translation>
    </message>
  </context>
  <context>
    <name>nx::vms::client::desktop::CameraScheduleWidget</name>
    <message>
      <source>License limit exceeded, recording will not be enabled.</source>
      <translation>Límite de licencia excedió, grabación no se activará.</translation>
    </message>
    <message>
      <source>Recording Schedule</source>
      <translation>Horario de grabación</translation>
    </message>
    <message>
      <source>based on server time</source>
      <translation>basado en la hora del servidor</translation>
    </message>
    <message>
      <source>Select areas on the schedule to apply chosen parameters to.</source>
      <translation>Seleccione las áreas de la programación para aplicar los parámetros seleccionados.</translation>
    </message>
    <message>
      <source>Set recording parameters and select areas on the schedule grid to apply them to.</source>
      <translation>Establezca los parámetros de grabación y seleccione las áreas en la cuadrícula de programación para aplicarlas.</translation>
    </message>
    <message>
      <source>Turn on selector at the top of the window to enable recording.</source>
      <translation>Encienda el selector en la parte superior de la ventana para activar la grabación.</translation>
    </message>
    <message>
      <source>High minimum value can lead to archive length decrease on other devices.</source>
      <translation>Alto valor mínimo puede llevar a archivo longitud disminución en otros dispositivos.</translation>
    </message>
    <message>
      <source>High minimum value can lead to archive length decrease on other cameras.</source>
      <translation>Alto valor mínimo puede llevar a archivo longitud disminución en otros dispositivos.</translation>
    </message>
  </context>
  <context>
    <name>nx::vms::client::desktop::CameraSelectionDialog</name>
    <message numerus="yes">
      <source>%n cameras</source>
      <translation>
        <numerusform>%n camaras</numerusform>
        <numerusform>%n camaras</numerusform>
      </translation>
    </message>
    <message>
      <source>You do not have any cameras</source>
      <translation>No tienes camaras</translation>
    </message>
  </context>
  <context>
    <name>nx::vms::client::desktop::CameraSettingsDialog</name>
    <message>
      <source>General</source>
      <translation>General</translation>
    </message>
    <message>
      <source>Recording</source>
      <translation>Grabando</translation>
    </message>
    <message>
      <source>I/O Ports</source>
      <translation>Puertos de E/S</translation>
    </message>
    <message>
      <source>Motion</source>
      <translation>Movimiento</translation>
    </message>
    <message>
      <source>Fisheye</source>
      <translation>Fisheye</translation>
    </message>
    <message>
      <source>Advanced</source>
      <translation>Avanzado</translation>
    </message>
    <message>
      <source>Web Page</source>
      <translation>Página Web</translation>
    </message>
    <message>
      <source>Expert</source>
      <translation>Experto</translation>
    </message>
    <message numerus="yes">
      <source>Changes to the following %n devices are not saved:</source>
      <translation>
        <numerusform>No se guardan los cambios en el siguiente dispositivo de %n:</numerusform>
        <numerusform>No se guardan los cambios en los siguientes dispositivos de %n:</numerusform>
      </translation>
    </message>
    <message numerus="yes">
      <source>Changes to the following %n cameras are not saved:</source>
      <translation>
        <numerusform>No se guardan los cambios en las siguientes cámaras de %n:</numerusform>
        <numerusform>No se guardan los cambios en las siguientes cámaras de %n:</numerusform>
      </translation>
    </message>
    <message numerus="yes">
      <source>Changes to the following %n I/O Modules are not saved:</source>
      <translation>
        <numerusform>Los cambios en los siguientes %n Módulos de E / S no se guardan:</numerusform>
        <numerusform>Los cambios en los siguientes %n Módulos de E / S no se guardan:</numerusform>
      </translation>
    </message>
    <message>
      <source>Apply changes before switching to another camera?</source>
      <translation>¿Aplicar los cambios antes de cambiar a otra cámara?</translation>
    </message>
    <message>
      <source>Device Settings</source>
      <translation>Ajustes del dispositivo</translation>
    </message>
    <message>
      <source>Devices Settings</source>
      <translation>Ajustes de los dispositivos</translation>
    </message>
    <message>
      <source>Camera Settings</source>
      <translation>Ajustes de la cámara</translation>
    </message>
    <message>
      <source>Cameras Settings</source>
      <translation>Ajustes de las cámaras</translation>
    </message>
    <message>
      <source>I/O Module Settings</source>
      <translation>Ajustes del Módulo de E/S</translation>
    </message>
    <message>
      <source>I/O Modules Settings</source>
      <translation>Ajustes de los Módulos de E/S</translation>
    </message>
    <message>
      <source>Plugins</source>
      <translation>Plugins</translation>
    </message>
    <message>
      <source>Motion detection is disabled, all schedule records &quot;Motion&quot; and &quot;Motion + Lo-Res&quot; will be changed to &quot;Always&quot;</source>
      <translation>Detección de movimiento desactivada, todos los registros de programación &quot;Motion&quot; y &quot;Motion + Lo-Res&quot; se cambiarán a &quot;Siempre&quot;</translation>
    </message>
    <message>
      <source>Dual streaming is disabled, all schedule records &quot;Motion + Lo-Res&quot; will be changed to &quot;Always&quot;</source>
      <translation>La transmisión dual está desactivada, todos los registros de programación &quot;Motion + Lo-Res&quot; se cambiarán a &quot;Siempre&quot;</translation>
    </message>
  </context>
  <context>
    <name>nx::vms::client::desktop::CameraSettingsLicenseWatcher</name>
    <message numerus="yes">
      <source>%1 are used</source>
      <comment>Text like &apos;5/10 Professional Licenses&apos; will be substituted</comment>
      <translation>
        <numerusform>se utilizan %1</numerusform>
        <numerusform>%1 se utilizan</numerusform>
      </translation>
    </message>
    <message numerus="yes">
      <source>%n more required</source>
      <translation>
        <numerusform>%n más es requerido</numerusform>
        <numerusform>%n más es requerido</numerusform>
      </translation>
    </message>
  </context>
  <context>
    <name>nx::vms::client::desktop::CameraStreamsDialog</name>
    <message>
      <source>Primary Stream</source>
      <translation>Corriente primaria</translation>
    </message>
    <message>
      <source>Secondary Stream</source>
      <translation>Corriente secundaria</translation>
    </message>
    <message>
      <source>No secondary stream</source>
      <translation>No hay flujo secundario</translation>
    </message>
  </context>
  <context>
    <name>nx::vms::client::desktop::ClientUpdateTool</name>
    <message>
      <source>Update file is not found</source>
      <translation>No se encontró el archivo de actualización</translation>
    </message>
    <message>
      <source>Update package is corrupted</source>
      <translation>El paquete de actualización está dañado</translation>
    </message>
    <message>
      <source>Failed to download update package: %1</source>
      <translation>Error al descargar el paquete de actualización: %1</translation>
    </message>
    <message>
      <source>Update package is corrupted: %1</source>
      <translation>El paquete de actualización está dañado: %1</translation>
    </message>
    <message>
      <source>This update is already installed.</source>
      <translation>Esta actualización ya está instalada.</translation>
    </message>
    <message>
      <source>This version is not installed.</source>
      <translation>Esta versión no está instalada.</translation>
    </message>
    <message>
      <source>Invalid version format.</source>
      <translation>Formato de versión no válido.</translation>
    </message>
    <message>
      <source>Broken update package.</source>
      <translation>Paquete de actualización roto.</translation>
    </message>
    <message>
      <source>Internal error.</source>
      <translation>Error interno.</translation>
    </message>
    <message>
      <source>Not enough space on disk to install the client update.</source>
      <translation>No hay suficiente espacio en el disco para instalar la actualización del cliente.</translation>
    </message>
    <message>
      <source>Installation package has been lost.</source>
      <translation>El paquete de instalación se ha perdido.</translation>
    </message>
  </context>
  <context>
    <name>nx::vms::client::desktop::ClipboardButton</name>
    <message>
      <source>Copy</source>
      <comment>to Clipboard</comment>
      <translation>Copiar</translation>
    </message>
    <message>
      <source>Copy to Clipboard</source>
      <translation>Copiar al portapapeles</translation>
    </message>
    <message>
      <source>Paste</source>
      <comment>from Clipboard</comment>
      <translation>Pegar</translation>
    </message>
    <message>
      <source>Paste from Clipboard</source>
      <translation>Pegar desde el portapapeles</translation>
    </message>
    <message>
      <source>Copied</source>
      <comment>to Clipboard</comment>
      <translation>Copiado</translation>
    </message>
    <message>
      <source>Pasted</source>
      <comment>from Clipboard</comment>
      <translation>Pegado</translation>
    </message>
  </context>
  <context>
    <name>nx::vms::client::desktop::ConnectToCurrentSystemTool</name>
    <message>
      <source>Configuring Server</source>
      <translation>Configuración de servidores</translation>
    </message>
    <message>
      <source>Updating Server</source>
      <translation>Actualización de servidores</translation>
    </message>
  </context>
  <context>
    <name>nx::vms::client::desktop::DefaultPasswordAlertBar</name>
    <message>
      <source>This camera requires password to be set up.</source>
      <translation>Esta cámara requiere contraseña para ser configurada.</translation>
    </message>
    <message>
      <source>Some of selected cameras require password to be set up.</source>
      <translation>Algunas de las cámaras seleccionadas requieren una contraseña para ser configuradas.</translation>
    </message>
    <message>
      <source>Ask your system administrator to do it.</source>
      <translation>Consulte a su administrador de sistema para hacerlo.</translation>
    </message>
    <message>
      <source>Set Password</source>
      <translation>Configurar contraseña</translation>
    </message>
  </context>
  <context>
    <name>nx::vms::client::desktop::DeviceAdditionDialog</name>
    <message>
      <source>Start address</source>
      <translation>Dirección inicial</translation>
    </message>
    <message>
      <source>End address</source>
      <translation>Dirección final</translation>
    </message>
    <message>
      <source>IP / Hostname / RTSP link / UDP link</source>
      <translation>IP / nombre de host / enlace RTSP / enlace UDP</translation>
    </message>
    <message>
      <source>Examples:</source>
      <translation>Ejemplos:</translation>
    </message>
    <message>
      <source>Server offline</source>
      <translation>Servidor desconectado</translation>
    </message>
    <message>
      <source>Device search failed</source>
      <translation>La búsqueda de dispositivo ha fallado</translation>
    </message>
    <message numerus="yes">
      <source>Failed to add %n devices</source>
      <translation>
        <numerusform>Error al agregar dispositivos de %n</numerusform>
        <numerusform>Error al agregar dispositivos de %n</numerusform>
      </translation>
    </message>
    <message>
      <source>Scan</source>
      <translation>Escanear</translation>
    </message>
    <message>
      <source>Search</source>
      <translation>Búsqueda</translation>
    </message>
    <message>
      <source>Initializing scan...</source>
      <translation>Iniciando la exploración...</translation>
    </message>
    <message>
      <source>Scanning online hosts...</source>
      <translation>Escaneo de los servidores en línea...</translation>
    </message>
    <message>
      <source>Checking host...</source>
      <translation>Verificando host...</translation>
    </message>
    <message>
      <source>Finished</source>
      <translation>Finalizado</translation>
    </message>
    <message>
      <source>Aborted</source>
      <translation>Abortado</translation>
    </message>
    <message>
      <source>Searching...</source>
      <translation>Buscando...</translation>
    </message>
    <message>
      <source>No devices found</source>
      <translation>No se encontró el dispositivo</translation>
    </message>
    <message>
      <source>All devices are already added</source>
      <translation>Todos los dispositivos ya están agregados</translation>
    </message>
    <message numerus="yes">
      <source>%n devices are being added. You can close this dialog or start a new search</source>
      <translation>
        <numerusform>Se están agregando %n dispositivos. Puedes cerrar este diálogo o iniciar una nueva búsqueda</numerusform>
        <numerusform>Se están agregando %n dispositivos. Puedes cerrar este diálogo o iniciar una nueva búsqueda</numerusform>
      </translation>
    </message>
    <message>
      <source>Add all Devices</source>
      <translation>Agregar todos los dispositivos</translation>
    </message>
    <message numerus="yes">
      <source>Add %n Devices</source>
      <translation>
        <numerusform>Añadir %n dispositivos</numerusform>
        <numerusform>Añadir %n dispositivos</numerusform>
      </translation>
    </message>
    <message>
      <source>Address field cannot be empty</source>
      <translation>El campo de dirección no puede estar vacío</translation>
    </message>
  </context>
  <context>
    <name>nx::vms::client::desktop::EulaDialog</name>
    <message>
      <source>Please review and agree to the %1 in order to proceed</source>
      <translation>Por favor revise y acepte el %1 para proceder</translation>
    </message>
    <message>
      <source>To use the software you must agree with the end user license agreement</source>
      <translation>Para utilizar el software, debe aceptar el acuerdo de licencia del usuario final</translation>
    </message>
  </context>
  <context>
    <name>nx::vms::client::desktop::EventPanel::Private</name>
    <message>
      <source>Notifications</source>
      <comment>Notifications tab title</comment>
      <translation>Notificaciones</translation>
    </message>
    <message>
      <source>Motion</source>
      <comment>Motion tab title</comment>
      <translation>Movimiento</translation>
    </message>
    <message>
      <source>Bookmarks</source>
      <comment>Bookmarks tab title</comment>
      <translation>Marcadores</translation>
    </message>
    <message>
      <source>Events</source>
      <comment>Events tab title</comment>
      <translation>Eventos</translation>
    </message>
    <message>
      <source>Objects</source>
      <comment>Analytics tab title</comment>
      <translation>Objetos</translation>
    </message>
  </context>
  <context>
    <name>nx::vms::client::desktop::EventSearchWidget</name>
    <message>
      <source>No events</source>
      <translation>No hay eventos</translation>
    </message>
    <message numerus="yes">
      <source>%n events</source>
      <translation>
        <numerusform>%n eventos</numerusform>
        <numerusform>%n eventos</numerusform>
      </translation>
    </message>
    <message>
      <source>No events occurred</source>
      <translation>No ocurrieron eventos</translation>
    </message>
  </context>
  <context>
    <name>nx::vms::client::desktop::EventTile</name>
    <message numerus="yes">
      <source>...and %n more</source>
      <translation>
        <numerusform>...y %n más</numerusform>
        <numerusform>...y %n más</numerusform>
      </translation>
    </message>
  </context>
  <context>
    <name>nx::vms::client::desktop::ExportPasswordWidget</name>
    <message>
      <source>Please enter the password.</source>
      <translation>Por favor introduzca la contraseña.</translation>
    </message>
  </context>
  <context>
    <name>nx::vms::client::desktop::ExportProcess</name>
    <message>
      <source>Unsupported media for data export.</source>
      <translation>Medios no compatibles para la exportación de datos.</translation>
    </message>
    <message>
      <source>Selected format is not supported by FFMPEG library.</source>
      <translation>El formato seleccionado no es compatible con la biblioteca FFMPEG.</translation>
    </message>
    <message>
      <source>FFMPEG library error.</source>
      <translation>Error de biblioteca FFMPEG.</translation>
    </message>
    <message>
      <source>Video or audio codec is incompatible with selected format.</source>
      <translation>El códec de video o audio no es compatible con el formato seleccionado.</translation>
    </message>
    <message>
      <source>File write error.</source>
      <translation>Error al escribir archivo.</translation>
    </message>
    <message>
      <source>No data exported.</source>
      <translation>No se exportaron datos.</translation>
    </message>
    <message>
      <source>Internal error</source>
      <translation>Error interno</translation>
    </message>
  </context>
  <context>
    <name>nx::vms::client::desktop::ExportScheduleResourceSelectionDialogDelegate</name>
    <message>
      <source>Copy archive length settings</source>
      <translation>Copiar ajustes de longitud de archivo</translation>
    </message>
    <message>
      <source>Schedule motion type is not supported by some cameras.</source>
      <translation>El tipo movimiento por horario no es soportado por algunas cámaras.</translation>
    </message>
    <message>
      <source>Recording cannot be enabled for some cameras.</source>
      <translation>Grabación no se puede habilitar para algunas cámaras.</translation>
    </message>
    <message>
      <source>Schedule settings are not compatible with some devices.</source>
      <translation>Los ajustes del horario no son compatibles con algunos dispositivos.</translation>
    </message>
  </context>
  <context>
    <name>nx::vms::client::desktop::ExportSettingsDialog</name>
    <message>
      <source>Export</source>
      <translation>Exportar</translation>
    </message>
    <message>
      <source>Rapid Review</source>
      <translation>Revisión Rápida</translation>
    </message>
    <message>
      <source>Export Settings</source>
      <translation>Exportar Ajustes</translation>
    </message>
    <message>
      <source>Add Timestamp</source>
      <translation>Añadir marca de tiempo</translation>
    </message>
    <message>
      <source>Delete Timestamp</source>
      <translation>Eliminar marca de tiempo</translation>
    </message>
    <message>
      <source>Timestamp</source>
      <translation>Marcas de tiempo</translation>
    </message>
    <message>
      <source>Add Image</source>
      <translation>Añadir imagen</translation>
    </message>
    <message>
      <source>Delete Image</source>
      <translation>Borrar imagen</translation>
    </message>
    <message>
      <source>Image</source>
      <translation>Imagen</translation>
    </message>
    <message>
      <source>Add Text</source>
      <translation>Añadir texto</translation>
    </message>
    <message>
      <source>Delete Text</source>
      <translation>Eliminar texto</translation>
    </message>
    <message>
      <source>Text</source>
      <translation>Texto</translation>
    </message>
    <message>
      <source>Reset Speed</source>
      <translation>Restablecer velocidad</translation>
    </message>
    <message>
      <source>Add Bookmark Info</source>
      <translation>Añadir información de marcador</translation>
    </message>
    <message>
      <source>Delete Bookmark Info</source>
      <translation>Eliminar la información de marcador</translation>
    </message>
    <message>
      <source>Bookmark Info</source>
      <translation>Información de marcadores</translation>
    </message>
    <message>
      <source>exported</source>
      <translation>exportado</translation>
    </message>
    <message>
      <source>Chosen settings require transcoding. It will increase CPU usage and may take significant time.</source>
      <translation>Los ajustes elegidos requieren transcodificación. Aumentará el uso de la CPU y puede tomar un tiempo significativo.</translation>
    </message>
    <message>
      <source>AVI format is not recommended to export a non-continuous recording with audio track.</source>
      <translation>No se recomienda el formato AVI para exportar una grabación no continua con pista de audio.</translation>
    </message>
    <message>
      <source>We recommend to export video from this camera as &quot;Multi Video&quot; to avoid downscaling.</source>
      <translation>Recomendamos exportar video desde esta cámara como &quot;Multi Video&quot; para evitar la reducción de escala.</translation>
    </message>
    <message>
      <source>Exported .EXE file will have size over 4 GB and cannot be opened by double-click in Windows. It can be played only in %1 Client.</source>
      <translation>El archivo exportado .EXE tendrá un tamaño superior a 4 GB y no se podrá abrir haciendo doble clic en Windows. Solo se puede abrir en el Cliente %1.</translation>
    </message>
    <message>
      <source>Settings are not available for .NOV and .EXE files.</source>
      <translation>La configuración no está disponible para los archivos .NOV y .EXE.</translation>
    </message>
    <message>
      <source>Local files, server monitor widgets and webpages will not be exported.</source>
      <translation>Los archivos locales, los widgets del monitor del servidor y las páginas web no se exportarán.</translation>
    </message>
    <message>
      <source>You are about to export a long video. It may require a lot of storage space and take significant time.</source>
      <translation>Estás a punto de exportar un video largo. Puede requerir una gran cantidad de espacio de almacenamiento y tomar mucho tiempo.</translation>
    </message>
  </context>
  <context>
    <name>nx::vms::client::desktop::FilenamePanel</name>
    <message>
      <source>Folder</source>
      <translation>Carpeta</translation>
    </message>
    <message>
      <source>Name</source>
      <translation>Nombre</translation>
    </message>
    <message>
      <source>Name cannot be empty.</source>
      <translation>El nombre no puede estar vacío.</translation>
    </message>
    <message>
      <source>Select folder...</source>
      <translation>Seleccione carpeta...</translation>
    </message>
  </context>
  <context>
    <name>nx::vms::client::desktop::FisheyeCalibrationWidget</name>
    <message>
      <source>Loading preview, please wait...</source>
      <translation>Cargando vista previa, por favor, espere...</translation>
    </message>
    <message>
      <source>Auto calibration failed</source>
      <translation>Error de calibración automática</translation>
    </message>
    <message>
      <source>Image is not round</source>
      <translation>La imagen no es redonda</translation>
    </message>
    <message>
      <source>Image might be too dim</source>
      <translation>La imagen puede ser demasiado tenue</translation>
    </message>
    <message>
      <source>Invalid input image</source>
      <translation>Imagen de entrada no válida</translation>
    </message>
    <message>
      <source>Internal error</source>
      <translation>Error interno</translation>
    </message>
  </context>
  <context>
    <name>nx::vms::client::desktop::FisheyeSettingsWidget</name>
    <message>
      <source>Use this setting to compensate for distortion if camera is not mounted exactly vertically or horizontally.</source>
      <translation>Utilice esta configuración para compensar la distorsión si la cámara no está montada exactamente vertical u horizontalmente.</translation>
    </message>
  </context>
  <context>
    <name>nx::vms::client::desktop::FoundDevicesModel</name>
    <message>
      <source>Brand</source>
      <translation>Marca</translation>
    </message>
    <message>
      <source>Model</source>
      <translation>Modelo</translation>
    </message>
    <message>
      <source>Address</source>
      <translation>Dirección</translation>
    </message>
    <message numerus="yes">
      <source>%n new</source>
      <translation>
        <numerusform>%n nuevo</numerusform>
        <numerusform>%n nuevo</numerusform>
      </translation>
    </message>
    <message numerus="yes">
      <source>%n devices total</source>
      <translation>
        <numerusform>%n dispositivos en total</numerusform>
        <numerusform>%n dispositivos en total</numerusform>
      </translation>
    </message>
  </context>
  <context>
    <name>nx::vms::client::desktop::HintButton</name>
    <message>
      <source>Click to read more</source>
      <translation>Haga clic para leer más</translation>
    </message>
  </context>
  <context>
    <name>nx::vms::client::desktop::ImageControlWidget</name>
    <message>
      <source>Auto</source>
      <translation>Auto</translation>
    </message>
    <message>
      <source>%1 degrees</source>
      <translation>%1 grados</translation>
    </message>
  </context>
  <context>
    <name>nx::vms::client::desktop::ImageOverlaySettingsWidget</name>
    <message>
      <source>Select file...</source>
      <translation>Seleccione el archivo...</translation>
    </message>
    <message>
      <source>Error</source>
      <translation>Error</translation>
    </message>
    <message>
      <source>Image cannot be loaded.</source>
      <translation>La imagen no puede ser cargada.</translation>
    </message>
  </context>
  <context>
    <name>nx::vms::client::desktop::LabelSelectionManager</name>
    <message>
      <source>Copy</source>
      <translation>Copiar</translation>
    </message>
    <message>
      <source>Copy Link Location</source>
      <translation>Copiar ubicación del link</translation>
    </message>
  </context>
  <context>
    <name>nx::vms::client::desktop::LayoutBackgroundSettingsWidget</name>
    <message>
      <source>cells</source>
      <translation>celda</translation>
    </message>
    <message>
      <source>No picture</source>
      <translation>Sin imagen</translation>
    </message>
    <message>
      <source>Error while loading picture</source>
      <translation>Error al cargar la imagen</translation>
    </message>
    <message>
      <source>Error while uploading picture</source>
      <translation>Error al cargar la imagen</translation>
    </message>
    <message>
      <source>Select file...</source>
      <translation>Seleccione el archivo...</translation>
    </message>
    <message>
      <source>Picture cannot be read</source>
      <translation>No se puede leer la imagen</translation>
    </message>
    <message>
      <source>Picture is too big. Maximum size is %1 MB</source>
      <translation>La imagen es demasiado grande. El tamaño máximo es %1 MB</translation>
    </message>
    <message>
      <source>Picture cannot be loaded</source>
      <translation>No se puede cargar la imagen</translation>
    </message>
  </context>
  <context>
    <name>nx::vms::client::desktop::LayoutGeneralSettingsWidget</name>
    <message>
      <source>cells</source>
      <translation>celda</translation>
    </message>
    <message>
      <source>Custom number that can be assigned to a layout for quick identification and access</source>
      <translation>Número personalizado que se puede asignar a un diseño para una rápida identificación y acceso</translation>
    </message>
  </context>
  <context>
    <name>nx::vms::client::desktop::LayoutSettingsDialog</name>
    <message>
      <source>General</source>
      <translation>General</translation>
    </message>
    <message>
      <source>Background</source>
      <translation>Imagen de fondo</translation>
    </message>
  </context>
  <context>
    <name>nx::vms::client::desktop::LayoutThumbnailLoader</name>
    <message>
      <source>NO DATA</source>
      <translation>NO HAY DATOS</translation>
    </message>
    <message>
      <source>NOT A CAMERA</source>
      <translation>NO ES UNA CÁMARA</translation>
    </message>
  </context>
  <context>
    <name>nx::vms::client::desktop::ManualDeviceSearcher</name>
    <message>
      <source>Server is not specified</source>
      <translation>El servidor no esta especificado</translation>
    </message>
    <message>
      <source>Server offline</source>
      <translation>Servidor desconectado</translation>
    </message>
    <message>
      <source>Device address field must contain a valid URL, IP address, or RTSP link.</source>
      <translation>El campo de la dirección del dispositivo debe contener URL válido, Dirección IP o enlace de RTSP.</translation>
    </message>
    <message>
      <source>First address in range is greater than the last one.</source>
      <translation>Primera dirección en rango es mayor que el último.</translation>
    </message>
    <message>
      <source>The specified IP address range has more than 255 addresses.</source>
      <translation>Rango de direcciones IP especificado contiene más de 255 direcciones.</translation>
    </message>
    <message>
      <source>Can not start the search process</source>
      <translation>No se puede iniciar el proceso de búsqueda</translation>
    </message>
  </context>
  <context>
    <name>nx::vms::client::desktop::MotionSearchListModel::Private</name>
    <message>
      <source>Motion</source>
      <translation>Movimiento</translation>
    </message>
    <message>
      <source>deleted camera</source>
      <translation>cámara eliminada</translation>
    </message>
    <message>
      <source>Bookmark it...</source>
      <translation>Añadir marcador...</translation>
    </message>
  </context>
  <context>
    <name>nx::vms::client::desktop::MultiServerUpdatesWidget</name>
    <message>
      <source>Release notes</source>
      <translation>Notas de la versión</translation>
    </message>
    <message>
      <source>Checking for updates automatically</source>
      <translation>Buscando actualizaciones automáticamente</translation>
    </message>
    <message>
      <source>Check for updates</source>
      <translation>Buscar actualizaciones</translation>
    </message>
    <message>
      <source>Force check</source>
      <translation>Forzar verificación</translation>
    </message>
    <message>
      <source>Disable Automatically Checking</source>
      <translation>Desactivar la comprobación automática</translation>
    </message>
    <message>
      <source>Check Once</source>
      <translation>Comprobar una vez</translation>
    </message>
    <message>
      <source>Check Automatically</source>
      <translation>Comprobar automáticamente</translation>
    </message>
    <message>
      <source>Download in External Browser</source>
      <translation>Descargar en el explorador externo</translation>
    </message>
    <message>
      <source>Copy Link to Clipboard</source>
      <translation>Copiar enlace al portapapeles</translation>
    </message>
    <message>
      <source>You have already installed this version.</source>
      <translation>Ya has instalado esta versión.</translation>
    </message>
    <message>
      <source>Unable to check updates on the internet</source>
      <translation>No se pueden consultar las actualizaciones en internet</translation>
    </message>
    <message>
      <source>Build not found</source>
      <translation>Build no encontrado</translation>
    </message>
    <message>
      <source>Cannot update from the selected file</source>
      <translation>No se puede actualizar desde el archivo seleccionado</translation>
    </message>
    <message>
      <source>Invalid update information</source>
      <translation>Información de actualización inválida</translation>
    </message>
    <message>
      <source>Downgrade to earlier versions is not possible</source>
      <translation>No es posible bajar a versiones anteriores</translation>
    </message>
    <message>
      <source>Update file is not found</source>
      <translation>No se encontró el archivo de actualización</translation>
    </message>
    <message>
      <source>Upgrade package is broken</source>
      <translation>Paquete de actualización está roto</translation>
    </message>
    <message>
      <source>Missing update package for some servers</source>
      <translation>Falta el paquete de actualización para algunos servidores</translation>
    </message>
    <message>
      <source>Incompatible %1 instance. To update disconnect System from %1 first.</source>
      <comment>%1 here will be substituted with cloud name e.g. &apos;Nx Cloud&apos;.</comment>
      <translation>Instancia %1 incompatible. Para actualizar, desconecte primero el sistema de %1.</translation>
    </message>
    <message>
      <source>No update package available</source>
      <translation>No hay paquete de actualización disponible</translation>
    </message>
    <message>
      <source>Select Update File...</source>
      <translation>Seleccione Archivo de actualización...</translation>
    </message>
    <message>
      <source>Update Files</source>
      <translation>Actualizar archivos</translation>
    </message>
    <message>
      <source>Some servers are offline and will not be updated. Skip them?</source>
      <translation>Algunos servidores están fuera de línea y no se actualizarán. Omitirlos?</translation>
    </message>
    <message numerus="yes">
      <source>Missing update package for the client and %n servers</source>
      <translation>
        <numerusform>Falta el paquete de actualización para el cliente y %n servidores</numerusform>
        <numerusform>Falta el paquete de actualización para el cliente y %n servidores</numerusform>
      </translation>
    </message>
    <message>
      <source>Missing update package for the client</source>
      <translation>Falta el paquete de actualización para el cliente</translation>
    </message>
    <message>
      <source>There are no online servers to update.</source>
      <translation>No hay servidores en línea para actualizar.</translation>
    </message>
    <message>
      <source>Cancel update and delete all downloaded data?</source>
      <translation>¿Cancelar actualización y eliminar todos los datos descargados?</translation>
    </message>
    <message>
      <source>OS versions of some components are no longer supported. Please remove them from the System or update their OS to a supported version.</source>
      <translation>Las versiones del sistema operativo de algunos componentes ya no son compatibles. Por favor, eliminarlos del sistema o actualizar su sistema operativo a una versión compatible.</translation>
    </message>
    <message>
      <source>OS version of the client is no longer supported. Please update its OS to a supported version.</source>
      <translation>La versión del sistema operativo del cliente ya no es compatible. Por favor, actualice su sistema operativo a una versión compatible.</translation>
    </message>
    <message>
      <source>Failed to start update</source>
      <translation>Error al iniciar la actualización</translation>
    </message>
    <message>
      <source>Failed to cancel update</source>
      <translation>Error al cancelar la actualización</translation>
    </message>
    <message>
      <source>Failed to start installation</source>
      <translation>Error al iniciar la instalación</translation>
    </message>
    <message>
      <source>Some servers have not completed the update process. Finish it anyway?</source>
      <translation>Algunos servidores no han completado el proceso de actualización. ¿Terminar de todos modos?</translation>
    </message>
    <message>
      <source>Failed to download update packages to some components</source>
      <translation>Error al descargar los paquetes a algunos componentes</translation>
    </message>
    <message>
      <source>If the problem persists, please contact Customer Support.</source>
      <translation>Si el problema persiste, póngase en contacto con el servicio de atención al cliente.</translation>
    </message>
    <message>
      <source>Try again</source>
      <translation>Volver a intentar</translation>
    </message>
    <message>
      <source>Cancel Update</source>
      <translation>Cancelar actualización</translation>
    </message>
    <message>
      <source>Update completed</source>
      <translation>Actualización completada</translation>
    </message>
    <message>
      <source>Update completed, but some components have failed an update</source>
      <translation>Actualización finalizada, pero algunos componentes han fallado en una actualización</translation>
    </message>
    <message>
      <source>Please update %1 manually using an installation package.</source>
      <translation>Actualice %1 manualmente utilizando un paquete de instalación.</translation>
    </message>
    <message>
      <source>%1 will be restarted to the updated version.</source>
      <translation>%1 se reiniciará a la versión actualizada.</translation>
    </message>
    <message>
      <source>OK</source>
      <translation>OK</translation>
    </message>
    <message>
      <source>There was an error while installing updates:</source>
      <translation>Se ha producido un error al instalar las actualizaciones:</translation>
    </message>
    <message>
      <source>Downloading updates...</source>
      <translation>Descargando Actualización...</translation>
    </message>
    <message>
      <source>Finish Update</source>
      <translation>Finalizar actualización</translation>
    </message>
    <message>
      <source>Cancel</source>
      <translation>Cancelar</translation>
    </message>
    <message>
      <source>The latest version is already installed</source>
      <translation>La última versión ya está instalada</translation>
    </message>
    <message>
      <source>This version is already installed</source>
      <translation>Esta versión ya está instalada</translation>
    </message>
    <message>
      <source>Install update</source>
      <translation>Instalar actualización</translation>
    </message>
    <message>
      <source>Upload</source>
      <translation>Subir</translation>
    </message>
    <message>
      <source>Upload &amp;&amp; Install</source>
      <translation>Subir &amp; Instalar</translation>
    </message>
    <message>
      <source>Download</source>
      <translation>Descargar</translation>
    </message>
    <message>
      <source>Download &amp;&amp; Install</source>
      <translation>Descargar &amp; Instalar</translation>
    </message>
    <message>
      <source>Browse for Another File...</source>
      <translation>Buscar otro archivo...</translation>
    </message>
    <message>
      <source>Select Another Build</source>
      <translation>Seleccione otro Build</translation>
    </message>
    <message>
      <source>Update to Specific Build</source>
      <translation>Actualización a Compilación específica</translation>
    </message>
    <message>
      <source>Uploading updates...</source>
      <translation>Cargando actualizaciones...</translation>
    </message>
    <message>
      <source>Downloading client package...</source>
      <translation>Descargando el paquete de cliente...</translation>
    </message>
    <message>
      <source>Installing updates...</source>
      <translation>Instalando las actualizaciones...</translation>
    </message>
    <message>
      <source>Installing client updates...</source>
      <translation>Instalando actualizaciones de cliente...</translation>
    </message>
    <message>
      <source>Starting update to ...</source>
      <translation>Iniciando actualización a ...</translation>
    </message>
    <message>
      <source>Updating to ...</source>
      <translation>Actualizando a ...</translation>
    </message>
    <message>
      <source>Ready to update to</source>
      <translation>Listo para actualizar a</translation>
    </message>
    <message>
      <source>System updated to</source>
      <translation>Sistema actualizado a</translation>
    </message>
    <message>
      <source>Some servers have no update packages available.</source>
      <translation>Algunos servidores no tienen paquetes de actualización disponibles.</translation>
    </message>
    <message>
      <source>Some servers have encountered an internal error.</source>
      <translation>Algunos servidores han encontrado un error interno.</translation>
    </message>
    <message>
      <source>Please contact Customer Support.</source>
      <translation type="unfinished">Please contact Customer Support.</translation>
    </message>
    <message>
      <source>Some servers have gone offline. Please wait until they become online to continue.</source>
      <translation>Algunos servidores se han desconectado. Por favor, espere hasta que estén en línea para continuar.</translation>
    </message>
    <message>
      <source>System update in process</source>
      <translation>Actualización del sistema en proceso</translation>
    </message>
    <message>
      <source>Continue in Background</source>
      <translation>Continuar en el fondo</translation>
    </message>
    <message>
      <source>Latest Available Update</source>
      <translation>La última Actualización disponible</translation>
    </message>
    <message>
      <source>Specific Build</source>
      <translation>Compilación específica</translation>
    </message>
    <message>
      <source>Browse for Update File</source>
      <translation>Buscar archivo de Actualización</translation>
    </message>
    <message>
      <source>Update from mediaservers</source>
      <translation>Actualizar desde servidores</translation>
    </message>
  </context>
  <context>
    <name>nx::vms::client::desktop::MultipleLayoutSelectionDialog</name>
    <message numerus="yes">
      <source>%n layouts</source>
      <translation>
        <numerusform>%n diseños</numerusform>
        <numerusform>%n diseños</numerusform>
      </translation>
    </message>
    <message>
      <source>You do not have any layouts</source>
      <translation>No tienes ningún diseño</translation>
    </message>
  </context>
  <context>
    <name>nx::vms::client::desktop::NotificationListModel::Private</name>
    <message>
      <source>Alarm: %1</source>
      <translation>Alarma: %1</translation>
    </message>
    <message>
      <source>Acknowledge</source>
      <translation>Reconocer</translation>
    </message>
    <message>
      <source>Generic Event</source>
      <translation>Evento genérico</translation>
    </message>
    <message>
      <source>Device was disconnected</source>
      <translation>Dispositivo fue desconectado</translation>
    </message>
    <message>
      <source>Camera was disconnected</source>
      <translation>La cámara fue desconectada</translation>
    </message>
    <message>
      <source>I/O Module was disconnected</source>
      <translation>El módulo de E/S fue desconectado</translation>
    </message>
    <message>
      <source>Unknown Plugin Diagnostic Event</source>
      <translation>Evento de diagnóstico de plugin desconocido</translation>
    </message>
  </context>
  <context>
    <name>nx::vms::client::desktop::NotificationListWidget::Private</name>
    <message>
      <source>No new notifications</source>
      <translation>No hay notificaciones nuevas</translation>
    </message>
  </context>
  <context>
    <name>nx::vms::client::desktop::OpenLayoutActionWidget</name>
    <message>
      <source>None of selected users have access to the selected layout. Action will not work.</source>
      <translation>Ninguno de los usuarios seleccionados tiene acceso al diseño seleccionado. La acción no funcionará.</translation>
    </message>
    <message>
      <source>Select layout...</source>
      <translation>Seleccionar diseño...</translation>
    </message>
    <message>
      <source>Select some single user in &quot;Show to&quot; line to display his local layouts in this list</source>
      <translation>Seleccione algún usuario individual en &quot;Mostrar a&quot; línea para mostrar sus diseños locales en esta lista</translation>
    </message>
    <message>
      <source>Local layouts can only be shown to their owners.</source>
      <translation>Los diseños locales solo se pueden mostrar a sus propietarios.</translation>
    </message>
    <message>
      <source>None of selected user roles contain users. Action will not work.</source>
      <translation>Ninguno de los roles de usuario seleccionados contiene usuarios. La acción no funcionará.</translation>
    </message>
    <message>
      <source>Some users do not have access to the selected layout. Action will not work for them.</source>
      <translation>Algunos usuarios no tienen acceso al diseño seleccionado. La acción no funcionará para ellos.</translation>
    </message>
  </context>
  <context>
    <name>nx::vms::client::desktop::PeerStateTracker</name>
    <message>
      <source>The server is taking too long to respond</source>
      <translation>El servidor está tardando demasiado en responder</translation>
    </message>
    <message>
      <source>No update task</source>
      <translation>No hay tarea de actualización</translation>
    </message>
    <message>
      <source>Ready to download update</source>
      <translation>Listo para descargar actualización</translation>
    </message>
    <message>
      <source>Downloading update</source>
      <translation>Descargando actualización</translation>
    </message>
    <message>
      <source>Ready to restart to the new version</source>
      <translation>Listo para reiniciar a la nueva versión</translation>
    </message>
    <message>
      <source>Installing update</source>
      <translation>Instalando actualización</translation>
    </message>
    <message>
      <source>Installed</source>
      <translation>Instalado</translation>
    </message>
    <message>
      <source>Failed to download update</source>
      <translation>Error al descargar la actualización</translation>
    </message>
    <message>
      <source>Waiting for peer data</source>
      <translation>Esperando datos de pares</translation>
    </message>
    <message>
      <source>There is not enough space to download update files.</source>
      <translation>No hay suficiente espacio para descargar los archivos de actualización.</translation>
    </message>
    <message>
      <source>There is not enough space to extract update files.</source>
      <translation>No hay suficiente espacio para extraer los archivos de actualización.</translation>
    </message>
    <message>
      <source>Failed to download update packages.</source>
      <translation>Error al descargar los paquetes de actualización.</translation>
    </message>
    <message>
      <source>Update contents are invalid.</source>
      <translation>Los contenidos de actualización no son válidos.</translation>
    </message>
    <message>
      <source>Update archive is corrupted.</source>
      <translation>El archivo de actualización está corrupto.</translation>
    </message>
    <message>
      <source>Update files cannot be extracted.</source>
      <translation>Los archivos de actualización no se pueden extraer.</translation>
    </message>
    <message>
      <source>Internal downloader error.</source>
      <translation>Error interno del descargador.</translation>
    </message>
    <message>
      <source>Internal client error.</source>
      <translation>Error interno del cliente.</translation>
    </message>
    <message>
      <source>Unknown error.</source>
      <translation>Error desconocido.</translation>
    </message>
    <message>
      <source>Unexpected error code.</source>
      <translation>Código de error inesperado.</translation>
    </message>
    <message>
      <source>Ready to install update</source>
      <translation>Listo para instalar la actualización</translation>
    </message>
    <message>
      <source>Update package is not found.</source>
      <translation>No se encuentró el paquete de actualización.</translation>
    </message>
    <message>
      <source>There is not enough space to install update.</source>
      <translation>No hay suficiente espacio para instalar la actualización.</translation>
    </message>
    <message>
      <source>Internal server error.</source>
      <translation>Error de servidor interno.</translation>
    </message>
    <message>
      <source>This OS version is no longer supported.</source>
      <translation>Esta versión del sistema operativo ya no es compatible.</translation>
    </message>
  </context>
  <context>
    <name>nx::vms::client::desktop::PresentedStateDelegate</name>
    <message>
      <source>Added</source>
      <translation>Añadido</translation>
    </message>
    <message>
      <source>Adding</source>
      <translation>Añadiendo</translation>
    </message>
  </context>
  <context>
    <name>nx::vms::client::desktop::RadassActionFactory</name>
    <message>
      <source>Auto</source>
      <translation>Auto</translation>
    </message>
    <message>
      <source>Low</source>
      <translation>Bajo</translation>
    </message>
    <message>
      <source>High</source>
      <translation>Alto</translation>
    </message>
    <message>
      <source>Custom</source>
      <translation>Personalizado</translation>
    </message>
  </context>
  <context>
    <name>nx::vms::client::desktop::RadassActionHandler</name>
    <message>
      <source>Set layout resolution to &quot;Auto&quot; to increase performance.</source>
      <translation>Establezca la resolución del diseño en &quot;Auto&quot; para aumentar el rendimiento.</translation>
    </message>
  </context>
  <context>
    <name>nx::vms::client::desktop::RapidReviewSettingsWidget</name>
    <message numerus="yes">
      <source>For exporting as Rapid Review video length should be at least %n seconds.</source>
      <translation>
        <numerusform>Para exportar, la duración del video de la Revisión Rápida debe ser de al menos %n segundos.</numerusform>
        <numerusform>Para exportar, la duración del video de la Revisión Rápida debe ser de al menos %n segundos.</numerusform>
      </translation>
    </message>
  </context>
  <context>
    <name>nx::vms::client::desktop::RecordingStatusHelper</name>
    <message>
      <source>Not recording</source>
      <translation>No esta grabando</translation>
    </message>
    <message>
      <source>Recording everything</source>
      <translation>Grabando todo</translation>
    </message>
    <message>
      <source>Recording motion only</source>
      <translation>Grabación sólo con movimiento</translation>
    </message>
    <message>
      <source>Recording motion and low quality</source>
      <translation>Grabación movimiento y baja calidad</translation>
    </message>
    <message>
      <source>Continuous</source>
      <translation>Continuo</translation>
    </message>
    <message>
      <source>Motion only</source>
      <translation>Sólo movimiento</translation>
    </message>
    <message>
      <source>Motion + Low-Res</source>
      <translation>Movimiento + Bajo-Res</translation>
    </message>
  </context>
  <context>
    <name>nx::vms::client::desktop::ScheduleGridWidget</name>
    <message>
      <source>All</source>
      <translation>Todo</translation>
    </message>
  </context>
  <context>
    <name>nx::vms::client::desktop::ScheduleSettingsWidget</name>
    <message>
      <source>Quality setting determines the compression rate only, and does not affect resolution. Low, Medium, High and Best are preset bitrate values.</source>
      <translation>La configuración de calidad determina la tasa de compresión solamente y no afecta la resolución. Bajo, Medio, Alto y Mejor son valores preestablecidos de tasa de bits.</translation>
    </message>
    <message>
      <source>Mbit/s</source>
      <translation>Mbit/s</translation>
    </message>
    <message>
      <source>Less Settings</source>
      <translation>Menos configuraciones</translation>
    </message>
    <message>
      <source>More Settings</source>
      <translation>Más configuraciones</translation>
    </message>
    <message>
      <source>Motion detection is disabled or not supported</source>
      <translation>La detección de movimiento está deshabilitada o no es compatible</translation>
    </message>
    <message>
      <source>Dual-streaming is disabled or not supported</source>
      <translation>El streaming dual está desactivado o no es compatible</translation>
    </message>
  </context>
  <context>
    <name>nx::vms::client::desktop::SearchLineEdit</name>
    <message>
      <source>Search</source>
      <translation>Búsqueda</translation>
    </message>
  </context>
  <context>
    <name>nx::vms::client::desktop::SecuritySettingsWidget</name>
    <message>
      <source>Tracks and logs all user actions.</source>
      <translation>Rastrea y registra todas las acciones del usuario.</translation>
    </message>
    <message>
      <source>minutes</source>
      <translation>minutos</translation>
    </message>
    <message>
      <source>hours</source>
      <translation>horas</translation>
    </message>
    <message>
      <source>Users will be automatically logged out if their session exceeds the specified duration.</source>
      <translation>Los usuarios se desconectarán automáticamente si su sesión excede la duración especificada.</translation>
    </message>
    <message>
      <source>Watermarks will be displayed over live, archive and exported videos for non-admin users only. You and other administrators will not see them.</source>
      <translation>Las marcas de agua se mostrarán a través de videos en vivo, archivados y exportados para usuarios no administradores. Usted y otros administradores no las verán.</translation>
    </message>
  </context>
  <context>
    <name>nx::vms::client::desktop::ServerSettingsDialogStore</name>
    <message>
      <source>Library</source>
      <translation>Biblioteca</translation>
    </message>
    <message>
      <source>Version</source>
      <translation>Versión</translation>
    </message>
    <message>
      <source>Vendor</source>
      <translation>Fabricante</translation>
    </message>
    <message>
      <source>no error</source>
      <translation>no hay error</translation>
    </message>
    <message>
      <source>library file cannot be loaded</source>
      <translation>el archivo de la biblioteca no se puede cargar</translation>
    </message>
    <message>
      <source>invalid or incompatible plugin library</source>
      <translation>biblioteca de plugins inválido o incompatible</translation>
    </message>
    <message>
      <source>plugin library failed to initialize</source>
      <translation>la biblioteca de plugin no se pudo inicializar</translation>
    </message>
    <message>
      <source>plugin returned bad manifest</source>
      <translation>plugin ha devuelto un mal manifiesto</translation>
    </message>
    <message>
      <source>plugin API version is no longer supported</source>
      <translation>la versión API del plugin ya no es compatible</translation>
    </message>
    <message>
      <source>unknown error</source>
      <translation>error desconocido</translation>
    </message>
    <message>
      <source>Not loaded</source>
      <translation>No se ha cargado</translation>
    </message>
    <message>
      <source>Loaded</source>
      <translation>Cargado</translation>
    </message>
    <message>
      <source>plugin is in the black list</source>
      <translation>el plugin está en la lista negra</translation>
    </message>
    <message>
      <source>Status</source>
      <translation>Estado</translation>
    </message>
    <message>
      <source>plugin is optional and is not in the white list</source>
      <translation>el plugin es opcional y no está en la lista blanca</translation>
    </message>
    <message>
      <source>internal error</source>
      <translation>error interno</translation>
    </message>
  </context>
  <context>
    <name>nx::vms::client::desktop::ServerStatusItemDelegate</name>
    <message>
      <source>Skipped</source>
      <translation>Omitido</translation>
    </message>
    <message>
      <source>Installed</source>
      <translation>Instalado</translation>
    </message>
    <message>
      <source>Installing...</source>
      <translation>Instalando...</translation>
    </message>
    <message>
      <source>Downloaded</source>
      <translation>Descargada</translation>
    </message>
    <message>
      <source>Waiting for server to respond...</source>
      <translation>Esperando a que el servidor responda...</translation>
    </message>
  </context>
  <context>
    <name>nx::vms::client::desktop::ServerUpdateTool</name>
    <message>
      <source>No connection to the server.</source>
      <translation>No hay conexión con el servidor.</translation>
    </message>
    <message>
      <source>Network error.</source>
      <translation>Error de red.</translation>
    </message>
    <message>
      <source>Server error.</source>
      <translation>Error del servidor.</translation>
    </message>
  </context>
  <context>
    <name>nx::vms::client::desktop::ServerUpdatesModel</name>
    <message>
      <source>Status</source>
      <translation>Estatus</translation>
    </message>
    <message>
      <source>Message</source>
      <translation>Mensaje</translation>
    </message>
    <message>
      <source>Store Update Files</source>
      <translation>Almacenar archivos de actualización</translation>
    </message>
    <message>
      <source>Client</source>
      <translation>Cliente</translation>
    </message>
    <message>
      <source>Component</source>
      <translation>Componente</translation>
    </message>
    <message>
      <source>Installed Version</source>
      <translation>Versión instalada</translation>
    </message>
  </context>
  <context>
    <name>nx::vms::client::desktop::SimpleMotionSearchListModel</name>
    <message>
      <source>Motion</source>
      <translation>Movimiento</translation>
    </message>
    <message>
      <source>Bookmark it...</source>
      <translation>Añadir marcador...</translation>
    </message>
  </context>
  <context>
    <name>nx::vms::client::desktop::SimpleMotionSearchWidget</name>
    <message>
      <source>No motion</source>
      <translation>Sin movimiento</translation>
    </message>
    <message>
      <source>No motion detected</source>
      <translation>No se ha detectado movimiento</translation>
    </message>
    <message numerus="yes">
      <source>%n motion events</source>
      <translation>
        <numerusform>%n eventos de movimiento</numerusform>
        <numerusform>%n eventos de movimiento</numerusform>
      </translation>
    </message>
  </context>
  <context>
    <name>nx::vms::client::desktop::SoftwareTriggerButton</name>
    <message>
      <source>Go to Live</source>
      <translation>Ir a vista en vivo</translation>
    </message>
  </context>
  <context>
    <name>nx::vms::client::desktop::SystemHealthListModel::Private</name>
    <message numerus="yes">
      <source>Email address is not set for %n users</source>
      <translation>
        <numerusform>La dirección de correo electrónico no está configurada para %n usuarios</numerusform>
        <numerusform>La dirección de correo electrónico no está configurada para %n usuarios</numerusform>
      </translation>
    </message>
    <message>
      <source>Set Passwords</source>
      <translation>Configurar Contraseña</translation>
    </message>
  </context>
  <context>
    <name>nx::vms::client::desktop::TileInteractionHandler</name>
    <message numerus="yes">
      <source>... and %n more</source>
      <translation>
        <numerusform>... y %n más</numerusform>
        <numerusform>... y %n más</numerusform>
      </translation>
    </message>
    <message numerus="yes">
      <source>Double click to add cameras to the current layout or ctrl+click to open in a new tab</source>
      <translation>
        <numerusform>Haga doble clic para agregar cámaras al diseño actual o presione ctrl + clic para abrir en una nueva pestaña</numerusform>
        <numerusform>Haga doble clic para agregar cámaras al diseño actual o presione ctrl + clic para abrir en una nueva pestaña</numerusform>
      </translation>
    </message>
    <message>
      <source>No available archive</source>
      <translation>No hay archivo disponible</translation>
    </message>
  </context>
  <context>
    <name>nx::vms::client::desktop::TimeSynchronizationServersModel</name>
    <message>
      <source>Server</source>
      <translation>Servidor</translation>
    </message>
    <message>
      <source>Time Zone</source>
      <translation>Zona horaria</translation>
    </message>
    <message>
      <source>Date</source>
      <translation>Fecha</translation>
    </message>
    <message>
      <source>Server OS Time</source>
      <translation>Hora del servidor OS</translation>
    </message>
    <message>
      <source>VMS Time</source>
      <translation>Tiempo del VMS</translation>
    </message>
  </context>
  <context>
    <name>nx::vms::client::desktop::TimeSynchronizationWidget</name>
    <message>
      <source>Time, common and synchronized between all servers. Can be different with OS time on any particular server.</source>
      <translation>Tiempo, común y sincronizado entre todos los servidores. Puede ser diferente con el tiempo del sistema operativo en cualquier servidor en particular.</translation>
    </message>
    <message>
      <source>Synchronized with the Internet</source>
      <translation>Sincronizado con internet</translation>
    </message>
    <message>
      <source>Synchronized with the local time at the selected server</source>
      <translation>Sincronizado con la hora local en el servidor seleccionado</translation>
    </message>
    <message>
      <source>Not synchronized. Each server uses its own local time.</source>
      <translation>No sincronizado. Cada servidor utiliza su propia hora local.</translation>
    </message>
    <message>
      <source>Equal to the server local time</source>
      <translation>Igual a la hora local del servidor</translation>
    </message>
    <message>
      <source>No Internet connection. Time is not being synchronized.</source>
      <translation>Sin conexión a Internet. El tiempo no se está sincronizando.</translation>
    </message>
    <message>
      <source>Time Server is offline. Time is not being synchronized.</source>
      <translation>Time Server está fuera de línea. El tiempo no se está sincronizando.</translation>
    </message>
  </context>
  <context>
    <name>nx::vms::client::desktop::TimestampOverlaySettingsWidget</name>
    <message>
      <source>Long</source>
      <translation>Largo</translation>
    </message>
    <message>
      <source>Short</source>
      <translation>Corto</translation>
    </message>
  </context>
  <context>
    <name>nx::vms::client::desktop::UploadWorker</name>
    <message>
      <source>Could not open file &quot;%1&quot;</source>
      <translation>No se pudo abrir el archivo &quot;%1&quot;</translation>
    </message>
    <message>
      <source>Could not calculate md5 for file &quot;%1&quot;</source>
      <translation>No se pudo calcular md5 para el archivo &quot;%1&quot;</translation>
    </message>
    <message>
      <source>Could not create upload on the server side: %1</source>
      <translation>No se pudo crear la carga en el lado del servidor: %1</translation>
    </message>
    <message>
      <source>Could not upload file chunk to the server</source>
      <translation>No se pudo subir el fragmento de archivo al servidor</translation>
    </message>
    <message>
      <source>Could not check uploaded file on the server</source>
      <translation>No se pudo verificar el archivo cargado en el servidor</translation>
    </message>
    <message>
      <source>File was corrupted while being uploaded to the server</source>
      <translation>El archivo se corrompió mientras se cargaba en el servidor</translation>
    </message>
    <message>
      <source>Remote file &quot;%1&quot; is corrupted</source>
      <translation>El archivo remoto &quot;%1&quot; está dañado</translation>
    </message>
    <message>
      <source>Server already has this file &quot;%1&quot;</source>
      <translation>El servidor ya tiene este archivo &quot;%1&quot;</translation>
    </message>
  </context>
  <context>
    <name>nx::vms::client::desktop::WearableCameraMotionWidget</name>
    <message>
      <source>Motion is being detected only during video uploading.</source>
      <translation>El movimiento se está detectando sólo durante la subida de vídeo.</translation>
    </message>
    <message>
      <source>Enabling or disabling this setting does not change anything in the existing archive.</source>
      <translation>Habilitar o deshabilitar esta configuración no cambia nada en el archivo existente.</translation>
    </message>
  </context>
  <context>
    <name>nx::vms::client::desktop::WearableCameraUploadWidget</name>
    <message>
      <source>Another user is currently uploading footage to this camera.</source>
      <translation>Usuario está cargando filmaciones a esta cámara.</translation>
    </message>
    <message>
      <source>User %1 is currently uploading footage to this camera.</source>
      <translation>El usuario %1 está cargando imágenes en esta cámara.</translation>
    </message>
    <message>
      <source>(%1 of %2)</source>
      <comment>Uploaded and total number of files will be substituted</comment>
      <translation>(%1 de %2)</translation>
    </message>
    <message>
      <source>Finalizing %1...</source>
      <comment>Filename will be substituted</comment>
      <translation>Finalizando %1...</translation>
    </message>
    <message>
      <source>Uploading %1...</source>
      <comment>Filename will be substituted</comment>
      <translation>Subiendo %1...</translation>
    </message>
  </context>
  <context>
    <name>nx::vms::client::desktop::WearableWorker</name>
    <message>
      <source>Failed to send request to the server.</source>
      <translation>Error al enviar la solicitud al servidor.</translation>
    </message>
  </context>
  <context>
    <name>nx::vms::client::desktop::WebWidget</name>
    <message>
      <source>Failed to load page</source>
      <translation>Error al cargar la página</translation>
    </message>
  </context>
  <context>
    <name>nx::vms::client::desktop::WorkbenchExportHandler</name>
    <message numerus="yes">
      <source>%n bookmarks</source>
      <translation>
        <numerusform>%n marcadores</numerusform>
        <numerusform>%n marcadores</numerusform>
      </translation>
    </message>
    <message>
      <source>Exporting video</source>
      <translation>Exportando vídeo</translation>
    </message>
    <message>
      <source>Stop Export</source>
      <translation>Detener exportación</translation>
    </message>
    <message>
      <source>Minimize</source>
      <translation>Minimizar</translation>
    </message>
    <message>
      <source>Cannot write file</source>
      <translation>No se puede escribir archivo</translation>
    </message>
    <message>
      <source>%1 is in use by another export.</source>
      <comment>%1 is file name</comment>
      <translation>%1 está en uso por otra exportación.</translation>
    </message>
    <message>
      <source>Export completed</source>
      <translation>Exportación completada</translation>
    </message>
    <message>
      <source>Export failed</source>
      <translation>Error de exportación</translation>
    </message>
    <message>
      <source>Selected period cannot be exported for the current camera.</source>
      <translation>El período seleccionado no se puede exportar para la cámara actual.</translation>
    </message>
    <message>
      <source>Several bookmarks can be exported as layout only.</source>
      <translation>Varios marcadores se pueden exportar solo como diseño.</translation>
    </message>
    <message>
      <source>Local files not allowed for Multi-Video export</source>
      <translation>No se permiten archivos locales para exportar Multi-Video</translation>
    </message>
    <message>
      <source>Please remove all local files from the layout and try again.</source>
      <translation>Elimine todos los archivos locales del diseño y vuelva a intentarlo.</translation>
    </message>
    <message>
      <source>Starting export...</source>
      <translation>Iniciando exportación...</translation>
    </message>
    <message>
      <source>Saving layout</source>
      <translation>Guardando diseño</translation>
    </message>
    <message>
      <source>Stop Saving</source>
      <translation>Dejar de guardar</translation>
    </message>
    <message>
      <source>Saving failed</source>
      <translation>Error al guardar</translation>
    </message>
    <message>
      <source>Starting saving...</source>
      <translation>Empezando a guardar...</translation>
    </message>
    <message>
      <source>We are preparing files for the export process. Please wait for a few seconds.</source>
      <translation>Estamos preparando archivos para el proceso de exportación. Por favor espere unos segundos.</translation>
    </message>
  </context>
  <context>
    <name>nx::vms::client::desktop::WorkbenchUpdateWatcher</name>
    <message>
      <source>%1 version available</source>
      <translation>%1 versión disponible</translation>
    </message>
    <message>
      <source>Release Notes</source>
      <translation>Notas de la versión</translation>
    </message>
    <message>
      <source>Major issues have been fixed. Update is strongly recommended.</source>
      <translation>Se han solucionado los principales problemas. Se recomienda la actualización.</translation>
    </message>
    <message>
      <source>Update...</source>
      <translation>Actualizar...</translation>
    </message>
    <message>
      <source>Do not notify again about this update</source>
      <translation>No volver a notificar acerca de esta actualización</translation>
    </message>
  </context>
  <context>
    <name>nx::vms::client::desktop::detail::BaseInputField</name>
    <message>
      <source>multiple values</source>
      <translation>valores múltiples</translation>
    </message>
  </context>
  <context>
    <name>nx::vms::client::desktop::integrations::entropix::ReconstructResolutionIntegration</name>
    <message>
      <source>Reconstruct Resolution</source>
      <translation>Reconstruir la resolución</translation>
    </message>
  </context>
  <context>
    <name>nx::vms::client::desktop::ui::AnalyticsSdkEventWidget</name>
    <message>
      <source>Analytics events can be set up on a certain cameras.</source>
      <translation>Los eventos de Analytics se pueden configurar en ciertas cámaras.</translation>
    </message>
    <message>
      <source>Choose cameras using the button above to see the list of supported events.</source>
      <translation>Elija cámaras usando el botón de arriba para ver la lista de eventos compatibles.</translation>
    </message>
    <message>
      <source>Event will trigger only if there are matches in the caption with any of the entered keywords.</source>
      <translation>El evento se activará solo si hay coincidencias en el título con cualquiera de las palabras clave ingresadas.</translation>
    </message>
    <message>
      <source>If the field is empty, event will always trigger.</source>
      <translation>Si el campo está vacío, el evento siempre se disparará.</translation>
    </message>
    <message>
      <source>This field is case sensitive.</source>
      <translation>Este campo es sensible a mayúsculas y minúsculas.</translation>
    </message>
    <message>
      <source>Event will trigger only if there are matches in the description field with any of the entered keywords.</source>
      <translation>El evento se activará solo si hay coincidencias en el campo de descripción con cualquiera de las palabras clave ingresadas.</translation>
    </message>
  </context>
  <context>
    <name>nx::vms::client::desktop::ui::LayoutTourDropPlaceholder</name>
    <message>
      <source>Drag layout or camera here to add it to the showreel</source>
      <translation>Arrastra el diseño o la cámara aquí para añadirlo al showreel</translation>
    </message>
  </context>
  <context>
    <name>nx::vms::client::desktop::ui::PluginDiagnosticEventModel</name>
    <message>
      <source>Any Plugin</source>
      <translation>Cualquier plugin</translation>
    </message>
  </context>
  <context>
    <name>nx::vms::client::desktop::ui::PluginDiagnosticEventWidget</name>
    <message>
      <source>Event will trigger only if there are matches in the caption with any of the entered keywords.</source>
      <translation>El evento se activará solo si hay coincidencias en el título con cualquiera de las palabras clave ingresadas.</translation>
    </message>
    <message>
      <source>If the field is empty, event will always trigger.</source>
      <translation>Si el campo está vacío, el evento siempre se activará.</translation>
    </message>
    <message>
      <source>This field is case sensitive.</source>
      <translation>Este campo distingue entre mayúsculas y minúsculas.</translation>
    </message>
    <message>
      <source>Event will trigger only if there are matches in the description field with any of the entered keywords.</source>
      <translation>El evento se activará solo si hay coincidencias en el campo de descripción con cualquiera de las palabras clave ingresadas.</translation>
    </message>
  </context>
  <context>
    <name>nx::vms::client::desktop::ui::SubjectSelectionDialog</name>
    <message>
      <source>All Users</source>
      <translation>Todos Los Usuarios</translation>
    </message>
    <message>
      <source>Users</source>
      <translation>Usuarios</translation>
    </message>
    <message>
      <source>Custom Users</source>
      <translation>Usuarios personalizados</translation>
    </message>
  </context>
  <context>
    <name>nx::vms::client::desktop::ui::action::LayoutTourSettingsFactory</name>
    <message>
      <source>Switch with Hotkeys</source>
      <translation>Cambiar con teclas de acceso rápido</translation>
    </message>
    <message>
      <source>Switch on Timer</source>
      <translation>Cambiar con el temporizador</translation>
    </message>
  </context>
  <context>
    <name>nx::vms::client::desktop::ui::action::LayoutTourTextFactory</name>
    <message>
      <source>Stop Tour</source>
      <translation>Detener Gira</translation>
    </message>
    <message>
      <source>Stop Showreel</source>
      <translation>Detener Showreel</translation>
    </message>
    <message>
      <source>Start Tour</source>
      <translation>Empezar Gira</translation>
    </message>
    <message>
      <source>Start Showreel</source>
      <translation>Iniciar Showreel</translation>
    </message>
  </context>
  <context>
    <name>nx::vms::client::desktop::ui::action::PtzPresetsToursFactory</name>
    <message>
      <source>%1 (active)</source>
      <comment>Template for active PTZ preset</comment>
      <translation>%1 (activo)</translation>
    </message>
    <message>
      <source>%1 (active)</source>
      <comment>Template for active PTZ tour</comment>
      <translation>%1 (activo)</translation>
    </message>
  </context>
  <context>
    <name>nx::vms::client::desktop::ui::dialogs::LicenseDeactivationReason</name>
    <message>
      <source>Please fill up information about yourself and reason for license deactivation</source>
      <translation>Complete la información sobre usted y justifique la desactivación de la licencia</translation>
    </message>
    <message>
      <source>Next</source>
      <translation>Siguiente</translation>
    </message>
    <message>
      <source>Name is necessary</source>
      <translation>Nombre es necesario</translation>
    </message>
    <message>
      <source>Reason is necessary</source>
      <translation>La razón es necesaria</translation>
    </message>
    <message>
      <source>Name</source>
      <translation>Nombre</translation>
    </message>
    <message>
      <source>Email</source>
      <translation>Correo electrónico</translation>
    </message>
    <message>
      <source>Reason for deactivation</source>
      <translation>Motivo de la desactivación</translation>
    </message>
    <message>
      <source>- Choose one -</source>
      <translation>- Elige uno -</translation>
    </message>
    <message>
      <source>I am upgrading my machine</source>
      <translation>Estoy actualizando mi máquina</translation>
    </message>
    <message>
      <source>I accidentally assigned the license to a wrong machine</source>
      <translation>He asignado accidentalmente la licencia a una máquina equivocada</translation>
    </message>
    <message>
      <source>Other Reason</source>
      <translation>Otra Razón</translation>
    </message>
  </context>
  <context>
    <name>nx::vms::client::desktop::ui::workbench::ActionHandler</name>
    <message>
      <source>Layout is full</source>
      <translation>Diseño está lleno</translation>
    </message>
    <message>
      <source>Failed to change password</source>
      <translation>Error al cambiar la contraseña</translation>
    </message>
    <message numerus="yes">
      <source>Failed to move %n devices</source>
      <translation>
        <numerusform>Error al mover %n dispositivos</numerusform>
        <numerusform>Error al mover %n dispositivos</numerusform>
      </translation>
    </message>
    <message numerus="yes">
      <source>Failed to move %n cameras</source>
      <translation>
        <numerusform>Error al mover %n camaras</numerusform>
        <numerusform>Error al mover %n camaras</numerusform>
      </translation>
    </message>
    <message numerus="yes">
      <source>Failed to move %n I/O Modules</source>
      <translation>
        <numerusform>Error al mover %n Modulos E/S</numerusform>
        <numerusform>Error al mover %n Modulos E/S</numerusform>
      </translation>
    </message>
    <message>
      <source>Server &quot;%1&quot; is not responding.</source>
      <translation>El servidor &quot;%1&quot; no responde.</translation>
    </message>
    <message numerus="yes">
      <source>Server &quot;%1&quot; cannot access %n devices. Move them anyway?</source>
      <translation>
        <numerusform>El servidor &quot;%1&quot; no puede tener acceso a los dispositivos %n. ¿Moverlos de todos modos?</numerusform>
        <numerusform>El servidor &quot;%1&quot; no puede tener acceso a los dispositivos %n. ¿Moverlos de todos modos?</numerusform>
      </translation>
    </message>
    <message numerus="yes">
      <source>Server &quot;%1&quot; cannot access %n cameras. Move them anyway?</source>
      <translation>
        <numerusform>El servidor &quot;%1&quot; no puede acceder a las %n cámaras. ¿Moverlos de todos modos?</numerusform>
        <numerusform>El servidor &quot;%1&quot; no puede acceder a las %n cámaras. ¿Moverlos de todos modos?</numerusform>
      </translation>
    </message>
    <message numerus="yes">
      <source>Server &quot;%1&quot; cannot access %n I/O modules. Move them anyway?</source>
      <translation>
        <numerusform>El servidor &quot;%1&quot; no puede acceder a los módulos de E/S %n. ¿Moverlos de todos modos?</numerusform>
        <numerusform>El servidor &quot;%1&quot; no puede acceder a los módulos de E/S %n. ¿Moverlos de todos modos?</numerusform>
      </translation>
    </message>
    <message>
      <source>Move</source>
      <translation>Mover</translation>
    </message>
    <message>
      <source>Virtual Cameras cannot be moved between servers</source>
      <translation>Las cámaras virtuales no se pueden mover entre servidores</translation>
    </message>
    <message>
      <source>Layout is locked and cannot be changed</source>
      <translation>Diseño está bloqueada y no se puede cambiar</translation>
    </message>
    <message>
      <source>Open File</source>
      <translation>Abrir el archivo</translation>
    </message>
    <message>
      <source>All Supported</source>
      <translation>Todo compatible</translation>
    </message>
    <message>
      <source>Select folder...</source>
      <translation>Seleccione carpeta...</translation>
    </message>
    <message>
      <source>Too short period selected</source>
      <translation>Se seleccionó un período demasiado corto</translation>
    </message>
    <message>
      <source>Cannot perform Preview Search. Please select a period of 15 seconds or longer.</source>
      <translation>No se puede realizar la búsqueda preliminar. Seleccione un período de 15 segundos o más.</translation>
    </message>
    <message>
      <source>Preview Search for %1</source>
      <translation>Búsqueda de vista previa para %1</translation>
    </message>
    <message>
      <source>Confirm files deleting</source>
      <translation>Confirmar la eliminación de archivos</translation>
    </message>
    <message numerus="yes">
      <source>Are you sure you want to permanently delete these %n files?</source>
      <translation>
        <numerusform>¿Está seguro de que desea eliminar permanentemente estos %n archivos?</numerusform>
        <numerusform>¿Está seguro de que desea eliminar permanentemente estos %n archivos?</numerusform>
      </translation>
    </message>
    <message>
      <source>There is another user with the same name</source>
      <translation>Hay otro usuario con el mismo nombre</translation>
    </message>
    <message>
      <source>Rename</source>
      <translation>Renombra</translation>
    </message>
    <message>
      <source>Enter new name for the selected item:</source>
      <translation>Introduzca nuevo nombre para el elemento seleccionado:</translation>
    </message>
    <message>
      <source>Updating Background...</source>
      <translation>Actualizando fondo...</translation>
    </message>
    <message>
      <source>Image processing may take a few moments. Please be patient.</source>
      <translation>El procesamiento de imágenes puede tomar mucho tiempo. Por favor, sea paciente.</translation>
    </message>
    <message>
      <source>Image too big</source>
      <translation>Imagen demasiado grande</translation>
    </message>
    <message>
      <source>Maximum size is %1 MB.</source>
      <translation>El tamaño máximo es %1 MB.</translation>
    </message>
    <message>
      <source>Failed to upload image</source>
      <translation>No fue posible cargar la imagen</translation>
    </message>
    <message>
      <source>Components of System have different versions:</source>
      <translation>Los componentes del sistema tienen diferentes versiones:</translation>
    </message>
    <message>
      <source>Please update all components to the version %1</source>
      <translation>Actualice todos los componentes a la versión %1</translation>
    </message>
    <message>
      <source>Update...</source>
      <translation>Actualizar...</translation>
    </message>
    <message>
      <source>Skip</source>
      <translation>Siguiente</translation>
    </message>
    <message>
      <source>Beta version %1</source>
      <translation>Versión Beta %1</translation>
    </message>
    <message>
      <source>Please upgrade to a next available patch or release version once available.</source>
      <translation>Actualice al siguiente parche o versión una vez que esté disponible.</translation>
    </message>
    <message>
      <source>System sends anonymous usage statistics</source>
      <translation>El sistema envía anónimamente estadísticas de uso</translation>
    </message>
    <message>
      <source>It will be used by software development team to improve your user experience.</source>
      <translation>Será utilizado por el equipo de desarrollo de software para mejorar su experiencia de usuario.</translation>
    </message>
    <message>
      <source>To disable it, go to System Administration dialog.</source>
      <translation>Para desactivarlo, vaya al cuadro de diálogo Administración del sistema.</translation>
    </message>
    <message>
      <source>Failed to open server web page</source>
      <translation>Error al abrir la página web del servidor</translation>
    </message>
    <message numerus="yes">
      <source>Failed to change password on %n cameras of %1</source>
      <comment>Total number of cameras will be substituted as %1</comment>
      <translation>
        <numerusform>Error al cambiar la contraseña en %n cámaras de %1</numerusform>
        <numerusform>Error al cambiar la contraseña en %n cámaras de %1</numerusform>
      </translation>
    </message>
    <message>
      <source>This build is for testing purposes only.</source>
      <translation>Esta compilación es sólo para fines de prueba.</translation>
    </message>
    <message>
      <source>Open Server Settings</source>
      <translation>Abrir configuración del servidor</translation>
    </message>
    <message>
      <source>OK</source>
      <translation>OK</translation>
    </message>
    <message>
      <source>Confirm storage location for the analytics data on &quot;%1&quot;</source>
      <translation>Confirme la ubicación de almacenamiento para los datos analíticos en &quot;%1&quot;</translation>
    </message>
    <message>
      <source>the largest available partition</source>
      <translation>la partición más grande disponible</translation>
    </message>
    <message>
      <source>The analytics database should only be stored on a local drive and can take up large amounts of space.
Once a location to store analytics data is selected, it cannot be easily changed without losing existing data. We recommend to choose the location carefully and to avoid using the system partition as it may cause severe system malfunction.
By default analytics data will be stored on %1.
You can select another storage location in the &quot;Storage Management&quot; tab of the Server Settings dialog.</source>
      <translation>La base de datos de analíticossólo debe almacenarse en una unidad local y puede tomar grandes cantidades de espacio.
Una vez que se selecciona una ubicación para almacenar datos analíticos, no se puede cambiar fácilmente sin perder datos existentes. Recomendamos elegir la ubicación cuidadosamente y evitar usar la partición del sistema ya que puede causar una mala función del sistema.
Por defecto los datos analíticos se almacenarán en %1.
Puede seleccionar otra ubicación de almacenamiento en la pestaña &quot;Administración de Almacenamiento&quot; de la ventana de Configuración del servidor.</translation>
    </message>
  </context>
  <context>
    <name>nx::vms::client::desktop::ui::workbench::LayoutTourExecutor</name>
    <message>
      <source>Use keyboard arrows to switch layouts. To exit the showreel press Esc.</source>
      <translation>Utilice las flechas del teclado para cambiar los diseños. Para salir del showreel pulse Esc.</translation>
    </message>
    <message>
      <source>Press any key to stop the tour.</source>
      <translation>Pulse cualquier tecla para detener la gira.</translation>
    </message>
  </context>
  <context>
    <name>nx::vms::client::desktop::ui::workbench::LayoutTourItemWidget</name>
    <message>
      <source>Switch by</source>
      <comment>Arrows will follow</comment>
      <translation>Cambiar por</translation>
    </message>
    <message>
      <source>Display for</source>
      <comment>Time selector will follow</comment>
      <translation>Pantalla para</translation>
    </message>
    <message>
      <source>Display selected for</source>
      <comment>Time will follow</comment>
      <translation>Pantalla seleccionada para</translation>
    </message>
  </context>
  <context>
    <name>nx::vms::client::desktop::ui::workbench::LayoutToursHandler</name>
    <message>
      <source>Showreel</source>
      <translation>Showreel</translation>
    </message>
    <message>
      <source>Showreel %1</source>
      <translation>Showreel %1</translation>
    </message>
    <message>
      <source>Delete Showreel %1?</source>
      <translation>Delete Showreel %1?</translation>
    </message>
  </context>
  <context>
    <name>nx::vms::client::desktop::ui::workbench::LayoutsHandler</name>
    <message>
      <source>Save Layout As</source>
      <translation>Guardar diseño como</translation>
    </message>
    <message>
      <source>Enter Layout Name:</source>
      <translation>Introduzca el nombre del diseño:</translation>
    </message>
    <message>
      <source>New Layout</source>
      <translation>Nuevo diseño</translation>
    </message>
    <message>
      <source>Enter the name of the layout to create:</source>
      <translation>Introduzca el nombre del diseño a crear:</translation>
    </message>
    <message>
      <source>New Layout %1</source>
      <translation>Nuevo Diseño %1</translation>
    </message>
  </context>
  <context>
    <name>nx::vms::client::desktop::utils::WebDownloader</name>
    <message>
      <source>Save File As...</source>
      <translation>Guardar archivo como...</translation>
    </message>
    <message>
      <source>Failed to overwrite file</source>
      <translation type="unfinished">Failed to overwrite file</translation>
    </message>
    <message>
      <source>Failed to save file</source>
      <translation>Error al guardar el archivo</translation>
    </message>
    <message>
      <source>%1 folder is blocked for writing.</source>
      <translation>La carpeta %1 está bloqueada para escritura.</translation>
    </message>
    <message>
      <source>Downloading file...</source>
      <translation>Descargando archivo...</translation>
    </message>
    <message>
      <source>Open Containing Folder</source>
      <translation type="unfinished">Open Containing Folder</translation>
    </message>
    <message>
      <source>Stop file downloading?</source>
      <translation>¿Parar la descarga del archivo?</translation>
    </message>
    <message>
      <source>File downloaded</source>
      <translation>Archivo descargado</translation>
    </message>
    <message>
      <source>File downloading failed</source>
      <translation>Falló la descarga del archivo</translation>
    </message>
  </context>
</TS><|MERGE_RESOLUTION|>--- conflicted
+++ resolved
@@ -5748,7 +5748,7 @@
     </message>
     <message>
       <source>Reserved</source>
-      <translation type="unfinished">Reserved</translation>
+      <translation>Reservado</translation>
     </message>
     <message>
       <source>local</source>
@@ -5780,7 +5780,7 @@
     </message>
     <message>
       <source>%1 TB</source>
-      <translation type="unfinished">%1 TB</translation>
+      <translation>%1 TB</translation>
     </message>
   </context>
   <context>
@@ -7236,15 +7236,15 @@
     </message>
     <message>
       <source>In selected area</source>
-      <translation type="unfinished">In selected area</translation>
+      <translation>En area seleccionada</translation>
     </message>
     <message>
       <source>Selected camera</source>
-      <translation type="unfinished">Selected camera</translation>
+      <translation>Cámara seleccionada</translation>
     </message>
     <message>
       <source>Selected device</source>
-      <translation type="unfinished">Selected device</translation>
+      <translation>Dispositivo seleccionado</translation>
     </message>
     <message>
       <source>Selected media</source>
@@ -7253,11 +7253,7 @@
     <message>
       <source>none</source>
       <comment>No currently selected camera</comment>
-<<<<<<< HEAD
-      <translation type="unfinished">none</translation>
-=======
       <translation>ninguno</translation>
->>>>>>> ea434ffa
     </message>
   </context>
   <context>
@@ -8789,7 +8785,7 @@
     </message>
     <message>
       <source>Please contact Customer Support.</source>
-      <translation type="unfinished">Please contact Customer Support.</translation>
+      <translation>Póngase en contacto con el servicio técnico.</translation>
     </message>
     <message>
       <source>Some servers have gone offline. Please wait until they become online to continue.</source>
@@ -10064,7 +10060,7 @@
     </message>
     <message>
       <source>Failed to overwrite file</source>
-      <translation type="unfinished">Failed to overwrite file</translation>
+      <translation>Error al sobrescribir el archivo</translation>
     </message>
     <message>
       <source>Failed to save file</source>
@@ -10080,7 +10076,7 @@
     </message>
     <message>
       <source>Open Containing Folder</source>
-      <translation type="unfinished">Open Containing Folder</translation>
+      <translation>Abrir carpeta contenedora</translation>
     </message>
     <message>
       <source>Stop file downloading?</source>
