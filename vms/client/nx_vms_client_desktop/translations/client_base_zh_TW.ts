--- conflicted
+++ resolved
@@ -5689,7 +5689,7 @@
     </message>
     <message>
       <source>Reserved</source>
-      <translation type="unfinished">Reserved</translation>
+      <translation>保留</translation>
     </message>
     <message>
       <source>local</source>
@@ -5721,7 +5721,7 @@
     </message>
     <message>
       <source>%1 TB</source>
-      <translation type="unfinished">%1 TB</translation>
+      <translation>%1 TB</translation>
     </message>
   </context>
   <context>
@@ -7141,23 +7141,15 @@
     </message>
     <message>
       <source>In selected area</source>
-      <translation type="unfinished">In selected area</translation>
+      <translation>在選定區域</translation>
     </message>
     <message>
       <source>Selected camera</source>
-<<<<<<< HEAD
-      <translation type="unfinished">Selected camera</translation>
-    </message>
-    <message>
-      <source>Selected device</source>
-      <translation type="unfinished">Selected device</translation>
-=======
       <translation>被選定之攝影機</translation>
     </message>
     <message>
       <source>Selected device</source>
       <translation>被選定之裝置</translation>
->>>>>>> ea434ffa
     </message>
     <message>
       <source>Selected media</source>
@@ -7166,7 +7158,7 @@
     <message>
       <source>none</source>
       <comment>No currently selected camera</comment>
-      <translation type="unfinished">none</translation>
+      <translation>無</translation>
     </message>
   </context>
   <context>
@@ -8679,11 +8671,7 @@
     </message>
     <message>
       <source>Please contact Customer Support.</source>
-<<<<<<< HEAD
-      <translation type="unfinished">Please contact Customer Support.</translation>
-=======
       <translation>請連絡客服</translation>
->>>>>>> ea434ffa
     </message>
     <message>
       <source>Some servers have gone offline. Please wait until they become online to continue.</source>
@@ -9943,7 +9931,7 @@
     </message>
     <message>
       <source>Failed to overwrite file</source>
-      <translation type="unfinished">Failed to overwrite file</translation>
+      <translation>覆寫檔案失敗</translation>
     </message>
     <message>
       <source>Failed to save file</source>
@@ -9959,7 +9947,7 @@
     </message>
     <message>
       <source>Open Containing Folder</source>
-      <translation type="unfinished">Open Containing Folder</translation>
+      <translation>開啟檔案所在目錄</translation>
     </message>
     <message>
       <source>Stop file downloading?</source>
