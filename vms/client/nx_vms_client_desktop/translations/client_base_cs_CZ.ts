--- conflicted
+++ resolved
@@ -7558,13 +7558,6 @@
       <translation>Ve vybrané oblasti</translation>
     </message>
     <message>
-<<<<<<< HEAD
-      <source>unnamed analytics engine</source>
-      <translation>nepojmenovaný analytický modul</translation>
-    </message>
-    <message>
-=======
->>>>>>> bfdd2447
       <source>Failed to execute plugin action</source>
       <translation>Nepodařilo se spustit plugin</translation>
     </message>
