--- conflicted
+++ resolved
@@ -6597,13 +6597,10 @@
     <message>
       <source>Video Wall is removed on the server and will be closed.</source>
       <translation>将在服务器上删除大屏, 并将其关闭</translation>
-<<<<<<< HEAD
     </message>
     <message>
       <source>Failed to connect to the selected server</source>
       <translation>无法连接到指定的服务器。</translation>
-=======
->>>>>>> 2a70ccb5
     </message>
   </context>
   <context>
@@ -10178,4 +10175,5 @@
       <translation>文件下载失败</translation>
     </message>
   </context>
-</TS>+</TS>
+    <message>