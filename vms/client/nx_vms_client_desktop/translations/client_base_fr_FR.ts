<?xml version="1.0" encoding="utf-8"?>
<!DOCTYPE TS>
<TS version="2.1" language="fr" sourcelanguage="en">
  <context>
    <name>AnalyticsSearchWidget::Private</name>
    <message>
      <source>Any type</source>
      <translation>Tous Types</translation>
    </message>
    <message>
      <source>Select area</source>
      <translation>Sélectionner zone</translation>
    </message>
    <message>
      <source>Select some area on the video...</source>
      <translation>Sélectionner une zone sur la vidéo...</translation>
    </message>
    <message>
      <source>In selected area</source>
      <translation>Dans la zone sélectionnée</translation>
    </message>
    <message>
      <source>Failed to execute plugin action</source>
      <translation>Échec d’exécution d'action plugin</translation>
    </message>
    <message>
      <source>Enter parameters</source>
      <translation>Entrer paramètres</translation>
    </message>
    <message>
      <source>Action requires some parameters to be filled.</source>
      <translation>Action nécessite que certains paramètres soient remplis.</translation>
    </message>
  </context>
  <context>
    <name>BackupCamerasDialogDelegate</name>
    <message>
      <source>Backup newly added devices</source>
      <translation>Sauvegarder les périphériques récemments ajoutés</translation>
    </message>
    <message>
      <source>Backup newly added cameras</source>
      <translation>Sauvegarder les caméras récemments ajoutées</translation>
    </message>
    <message>
      <source>Cannot add new devices while backup process is running.</source>
      <translation>Ne peut pas ajouter de nouveaux périphériques pendant qu'une sauvegarde est en cours d'exécution.</translation>
    </message>
    <message>
      <source>Cannot add new cameras while backup process is running.</source>
      <translation>Ne peut pas ajouter de nouvelles caméras pendant qu'une sauvegarde est en cours d'exécution.</translation>
    </message>
    <message>
      <source>Cannot add new devices because they store archive on external storage.</source>
      <translation>Ne peut pas ajouter de nouveaux périphériques parce que les archives sont sur stockage externe.</translation>
    </message>
    <message>
      <source>Cannot add new cameras because they store archive on external storage.</source>
      <translation>Ne peut pas ajouter de nouveles caméras parce que les archives sont sur stockage externe.</translation>
    </message>
  </context>
  <context>
    <name>BookmarkToolTipFrame</name>
    <message>
      <source>Zoom timeline
to view more bookmarks</source>
      <comment>It is highly recommended to split message in two lines</comment>
      <translation>Zoom sur chronologie 
pour afficher plus de signets</translation>
    </message>
    <message>
      <source>Play bookmark from the beginning</source>
      <translation>Jouer signet depuis le début</translation>
    </message>
    <message>
      <source>Edit bookmark</source>
      <translation>Modifier signet</translation>
    </message>
    <message>
      <source>Delete bookmark</source>
      <translation>Supprimer signet</translation>
    </message>
    <message>
      <source>Export bookmark</source>
      <translation>Exporter signet</translation>
    </message>
  </context>
  <context>
    <name>CameraDiagnostics::DiagnoseTool</name>
    <message>
      <source>No connection to Server %1.</source>
      <translation>Aucune connexion sur Serveur %1.</translation>
    </message>
  </context>
  <context>
    <name>ComboBoxUtils</name>
    <message>
      <source>multiple values</source>
      <translation>valeurs multiples</translation>
    </message>
  </context>
  <context>
    <name>CompatibilityVersionInstallationDialog</name>
    <message>
      <source>Installing version %1</source>
      <translation>Installation version %1</translation>
    </message>
    <message>
      <source>Installation failed</source>
      <translation>Échec de l'installation</translation>
    </message>
    <message>
      <source>Installation completed</source>
      <translation>Installation terminée</translation>
    </message>
    <message>
      <source>Getting update information from the server</source>
      <translation>Obtenir les informations de mise à jour serveur</translation>
    </message>
    <message>
      <source>Downloading update package</source>
      <translation>Téléchargement du paquet de mise à jour</translation>
    </message>
    <message>
      <source>Installing</source>
      <translation>Installation</translation>
    </message>
  </context>
  <context>
    <name>ContextMenu</name>
    <message>
      <source>Filter...</source>
      <translation>Filtre...</translation>
    </message>
    <message>
      <source>Connect to System</source>
      <translation>Connecter au système</translation>
    </message>
    <message>
      <source>Help</source>
      <translation>Aide</translation>
    </message>
    <message>
      <source>Event Log...</source>
      <translation>Journal d'événement...</translation>
    </message>
    <message>
      <source>Cameras to Backup...</source>
      <translation>Caméras à sauvegarder...</translation>
    </message>
    <message>
      <source>Control Video Wall</source>
      <translation>Contrôle Mur Vidéo</translation>
    </message>
    <message>
      <source>Push my screen</source>
      <translation>Poussez mon écran</translation>
    </message>
    <message>
      <source>Select Time Server</source>
      <translation>Sélectionner l'heure serveur</translation>
    </message>
    <message>
      <source>Fit in View</source>
      <translation>Ajustement de vue</translation>
    </message>
    <message>
      <source>Main Menu</source>
      <translation>Menu principal</translation>
    </message>
    <message>
      <source>Connect to Server...</source>
      <translation>Connexion au serveur...</translation>
    </message>
    <message>
      <source>Disconnect from Server</source>
      <translation>Déconnecter du serveur</translation>
    </message>
    <message>
      <source>Browse Local Files</source>
      <translation>Parcourir les fichiers locaux</translation>
    </message>
    <message>
      <source>Show Welcome Screen</source>
      <translation>Afficher l’écran d’accueil</translation>
    </message>
    <message>
      <source>New...</source>
      <translation>Nouveau...</translation>
    </message>
    <message>
      <source>Tab</source>
      <translation>Onglet</translation>
    </message>
    <message>
      <source>New Tab</source>
      <translation>Nouvel Onglet</translation>
    </message>
    <message>
      <source>Window</source>
      <translation>Fenêtre</translation>
    </message>
    <message>
      <source>New Window</source>
      <translation>Nouvelle Fenêtre</translation>
    </message>
    <message>
      <source>User...</source>
      <translation>Usager...</translation>
    </message>
    <message>
      <source>New User...</source>
      <translation>Nouveau Usager...</translation>
    </message>
    <message>
      <source>Video Wall...</source>
      <translation>Mur Vidéo...</translation>
    </message>
    <message>
      <source>New Video Wall...</source>
      <translation>Nouveau Mur Vidéo...</translation>
    </message>
    <message>
      <source>Web Page...</source>
      <translation>Page Web...</translation>
    </message>
    <message>
      <source>New Web Page...</source>
      <translation>Nouvelle Page Web...</translation>
    </message>
    <message>
      <source>New Layout...</source>
      <translation>Nouvelle mise en page...</translation>
    </message>
    <message>
      <source>Open Layout...</source>
      <translation>Ouvrir la mise en page...</translation>
    </message>
    <message>
      <source>Open...</source>
      <translation>Ouvrir...</translation>
    </message>
    <message>
      <source>Folder...</source>
      <translation>Dossier...</translation>
    </message>
    <message>
      <source>Web Client...</source>
      <translation>Client Web...</translation>
    </message>
    <message>
      <source>Open Web Client...</source>
      <translation>Ouvrir le client web...</translation>
    </message>
    <message>
      <source>Save Current Layout</source>
      <translation>Sauvegarder la mise en page actuelle</translation>
    </message>
    <message>
      <source>Save Current Layout As...</source>
      <translation>Sauvegarder la mise en page sous...</translation>
    </message>
    <message>
      <source>Save Video Wall View</source>
      <translation>Sauv. Vue Mur Vidéo</translation>
    </message>
    <message>
      <source>Start Screen Recording</source>
      <translation>Démarrer l'enregistrement d'écran</translation>
    </message>
    <message>
      <source>Stop Screen Recording</source>
      <translation>Arrêter l'enregistrement d'écran</translation>
    </message>
    <message>
      <source>Stop current action</source>
      <translation>Arrêter l'action en cours</translation>
    </message>
    <message>
      <source>Go to Fullscreen</source>
      <translation>Aller en plein écran</translation>
    </message>
    <message>
      <source>Exit Fullscreen</source>
      <translation>Quitter plein écran</translation>
    </message>
    <message>
      <source>Minimize</source>
      <translation>Minimiser</translation>
    </message>
    <message>
      <source>Maximize</source>
      <translation>Maximiser</translation>
    </message>
    <message>
      <source>Restore Down</source>
      <translation>Rétablir le bas</translation>
    </message>
    <message>
      <source>Open in Browser...</source>
      <translation>Ouvrir dans le navigateur...</translation>
    </message>
    <message>
      <source>System Administration...</source>
      <translation>Administration Système...</translation>
    </message>
    <message>
      <source>System Update...</source>
      <translation>MàJ Système...</translation>
    </message>
    <message>
      <source>User Management...</source>
      <translation>Gestion Utilisateur...</translation>
    </message>
    <message>
      <source>Local Settings...</source>
      <translation>Paramètres locaux...</translation>
    </message>
    <message>
      <source>Audit Trail...</source>
      <translation>Piste de vérification...</translation>
    </message>
    <message>
      <source>Log in to %1...</source>
      <comment>Log in to Nx Cloud</comment>
      <translation>Connecter à %1...</translation>
    </message>
    <message>
      <source>Log out from %1</source>
      <comment>Log out from Nx Cloud</comment>
      <translation>Deconnecter de %1</translation>
    </message>
    <message>
      <source>Open %1 Portal...</source>
      <comment>Open Nx Cloud Portal</comment>
      <translation>Ouvrir Portail %1...</translation>
    </message>
    <message>
      <source>Account Settings...</source>
      <translation>Paramètres compte...</translation>
    </message>
    <message>
      <source>Create Account...</source>
      <translation>Créer Compte...</translation>
    </message>
    <message>
      <source>Event Rules...</source>
      <translation>Règles d'événement...</translation>
    </message>
    <message>
      <source>Devices List</source>
      <translation>Liste Périphériques</translation>
    </message>
    <message>
      <source>Cameras List</source>
      <translation>Liste Caméras</translation>
    </message>
    <message>
      <source>Merge Systems...</source>
      <translation>Unifier Systèmes...</translation>
    </message>
    <message>
      <source>About...</source>
      <translation>À propos...</translation>
    </message>
    <message>
      <source>Exit</source>
      <translation>Quitter</translation>
    </message>
    <message>
      <source>Mark Selection Start</source>
      <translation>Marquer la sélection de début</translation>
    </message>
    <message>
      <source>Mark Selection End</source>
      <translation>Marquer la sélection de fin</translation>
    </message>
    <message>
      <source>Clear Selection</source>
      <translation>Effacer la sélection</translation>
    </message>
    <message>
      <source>Zoom to Selection</source>
      <translation>Zoom sur la sélection</translation>
    </message>
    <message>
      <source>Add Bookmark...</source>
      <translation>Ajouter Signet...</translation>
    </message>
    <message>
      <source>Edit Bookmark...</source>
      <translation>Éditer Signet...</translation>
    </message>
    <message>
      <source>Remove Bookmark...</source>
      <translation>Enlever Signet...</translation>
    </message>
    <message>
      <source>Remove Bookmarks...</source>
      <translation>Enlever Signets...</translation>
    </message>
    <message>
      <source>Preview Search...</source>
      <translation>Recherche d'aperçu...</translation>
    </message>
    <message>
      <source>Server...</source>
      <translation>Serveur...</translation>
    </message>
    <message>
      <source>Open</source>
      <translation>Ouvrir</translation>
    </message>
    <message>
      <source>Monitor</source>
      <translation>Surveiller</translation>
    </message>
    <message>
      <source>Open in New Tab</source>
      <translation>Ouvrir dans un nouvel onglet</translation>
    </message>
    <message>
      <source>Monitor in New Tab</source>
      <translation>Surveiller dans un nouveau onglet</translation>
    </message>
    <message>
      <source>Open in Alarm Layout</source>
      <translation>Ouvrir mise en page alarme</translation>
    </message>
    <message>
      <source>Open in New Window</source>
      <translation>Ouvrir dans une nouvelle fenêtre</translation>
    </message>
    <message>
      <source>Monitor in New Window</source>
      <translation>Surveiller dans une nouvelle fenêtre</translation>
    </message>
    <message>
      <source>Open Video Wall</source>
      <translation>Ouvrir Mur Vidéo</translation>
    </message>
    <message>
      <source>Open Containing Folder</source>
      <translation>Ouvrir le dossier contenant</translation>
    </message>
    <message>
      <source>Identify</source>
      <translation>Identifier</translation>
    </message>
    <message>
      <source>Attach to Video Wall...</source>
      <translation>Joindre au Mur Vidéo...</translation>
    </message>
    <message>
      <source>Switch to Video Wall mode...</source>
      <translation>Changer sur mode Mur Vidéo...</translation>
    </message>
    <message>
      <source>Save Video Wall</source>
      <translation>Enregistrer Mur Vidéo</translation>
    </message>
    <message>
      <source>Save Current Matrix</source>
      <translation>Sauv. Matrice actuelle</translation>
    </message>
    <message>
      <source>Load Matrix</source>
      <translation>Charger Matrice</translation>
    </message>
    <message>
      <source>Delete</source>
      <translation>Supprimer</translation>
    </message>
    <message>
      <source>Stop Video Wall</source>
      <translation>Arrêter Mur Vidéo</translation>
    </message>
    <message>
      <source>Clear Screen</source>
      <translation>Efface l’écran</translation>
    </message>
    <message>
      <source>Save Layout</source>
      <translation>Sauvegarder la mise en page</translation>
    </message>
    <message>
      <source>Save Layout As...</source>
      <translation>Sauvegarder la mise en page sous...</translation>
    </message>
    <message>
      <source>Maximize Item</source>
      <translation>Maximiser l'élément</translation>
    </message>
    <message>
      <source>Restore Item</source>
      <translation>Restaurer l'élément</translation>
    </message>
    <message>
      <source>Show Info</source>
      <translation>Afficher les infos</translation>
    </message>
    <message>
      <source>Hide Info</source>
      <translation>Cacher les infos</translation>
    </message>
    <message>
      <source>PTZ...</source>
      <translation>PTZ...</translation>
    </message>
    <message>
      <source>Save Current Position...</source>
      <translation>Enregistrer la position actuelle...</translation>
    </message>
    <message>
      <source>Manage...</source>
      <translation>Gérer...</translation>
    </message>
    <message>
      <source>Show Motion/Smart Search</source>
      <translation>Afficher la recherche Mouvement/Intelligente</translation>
    </message>
    <message>
      <source>Show Motion</source>
      <translation>Afficher les mouvements</translation>
    </message>
    <message>
      <source>Hide Motion/Smart Search</source>
      <translation>Cacher la recherche Mouvement/Intelligente</translation>
    </message>
    <message>
      <source>Hide Motion</source>
      <translation>Cacher les mouvements</translation>
    </message>
    <message>
      <source>Clear Motion Selection</source>
      <translation>Effacer la sélection Mouvement</translation>
    </message>
    <message>
      <source>Check File Watermark</source>
      <translation>Vérifiez le filigrane du fichier</translation>
    </message>
    <message>
      <source>Image Enhancement...</source>
      <translation>Amélioration de l'image...</translation>
    </message>
    <message>
      <source>Rotate to...</source>
      <translation>Rotation à...</translation>
    </message>
    <message>
      <source>0 degrees</source>
      <translation>0 degrés</translation>
    </message>
    <message>
      <source>90 degrees</source>
      <translation>90 degrés</translation>
    </message>
    <message>
      <source>180 degrees</source>
      <translation>180 degrés</translation>
    </message>
    <message>
      <source>270 degrees</source>
      <translation>270 degrés</translation>
    </message>
    <message>
      <source>Remove from Layout</source>
      <translation>Retirer de la mise en page</translation>
    </message>
    <message>
      <source>Stop Sharing Layout</source>
      <translation>Arrêter partage de mise en page</translation>
    </message>
    <message>
      <source>Edit...</source>
      <translation>Modifier...</translation>
    </message>
    <message>
      <source>Rename</source>
      <translation>Renommer</translation>
    </message>
    <message>
      <source>Delete from Disk</source>
      <translation>Supprimer du disque</translation>
    </message>
    <message>
      <source>Set as Layout Background</source>
      <translation>Définir comme mise en page d'arrière plan</translation>
    </message>
    <message>
      <source>User Settings...</source>
      <translation>Paramètres Usager...</translation>
    </message>
    <message>
      <source>User Roles...</source>
      <translation>Rôles Usager...</translation>
    </message>
    <message>
      <source>Role Settings...</source>
      <translation>Paramètres Rôle...</translation>
    </message>
    <message>
      <source>Check Device Issues...</source>
      <translation>Vérifier Problèmes Périphérique...</translation>
    </message>
    <message>
      <source>Check Devices Issues...</source>
      <translation>Vérifier Problèmes Périphériques...</translation>
    </message>
    <message>
      <source>Check Camera Issues...</source>
      <translation>Vérifier Problèmes Caméra...</translation>
    </message>
    <message>
      <source>Check Cameras Issues...</source>
      <translation>Vérifier Problèmes Caméras...</translation>
    </message>
    <message>
      <source>Check I/O Module Issues...</source>
      <translation>Vérifier Problèmes Module I/O...</translation>
    </message>
    <message>
      <source>Check I/O Modules Issues...</source>
      <translation>Vérifier Problèmes Modules I/O...</translation>
    </message>
    <message>
      <source>Device Rules...</source>
      <translation>Règles Périphérique...</translation>
    </message>
    <message>
      <source>Devices Rules...</source>
      <translation>Règles Périphériques...</translation>
    </message>
    <message>
      <source>Camera Rules...</source>
      <translation>Règles Caméra...</translation>
    </message>
    <message>
      <source>Cameras Rules...</source>
      <translation>Règles Caméras...</translation>
    </message>
    <message>
      <source>I/O Module Rules...</source>
      <translation>Règles Module I/O...</translation>
    </message>
    <message>
      <source>I/O Modules Rules...</source>
      <translation>Règles Modules I/O...</translation>
    </message>
    <message>
      <source>Device Settings...</source>
      <translation>Paramètres Périphérique...</translation>
    </message>
    <message>
      <source>Devices Settings...</source>
      <translation>Paramètres Périphériques...</translation>
    </message>
    <message>
      <source>Camera Settings...</source>
      <translation>Paramètres Caméra...</translation>
    </message>
    <message>
      <source>Cameras Settings...</source>
      <translation>Paramètres Caméras...</translation>
    </message>
    <message>
      <source>I/O Module Settings...</source>
      <translation>Paramètres Module I/O...</translation>
    </message>
    <message>
      <source>I/O Modules Settings...</source>
      <translation>Paramètres Modules I/O...</translation>
    </message>
    <message>
      <source>File Settings...</source>
      <translation>Paramètres Fichier...</translation>
    </message>
    <message>
      <source>Layout Settings...</source>
      <translation>Paramètres de la mise en page...</translation>
    </message>
    <message>
      <source>Video Wall Settings...</source>
      <translation>Paramètres Mur Vidéo...</translation>
    </message>
    <message>
      <source>Add Device...</source>
      <translation>Ajouter Périphérique...</translation>
    </message>
    <message>
      <source>Devices List by Server...</source>
      <translation>Liste Périphériques par Serveur...</translation>
    </message>
    <message>
      <source>Cameras List by Server...</source>
      <translation>Liste Caméras par Serveur...</translation>
    </message>
    <message>
      <source>Server Logs...</source>
      <translation>Journals Serveur...</translation>
    </message>
    <message>
      <source>Server Diagnostics...</source>
      <translation>Diagnostics Serveur...</translation>
    </message>
    <message>
      <source>Server Web Page...</source>
      <translation>Page Web du serveur...</translation>
    </message>
    <message>
      <source>Server Settings...</source>
      <translation>Paramètres Serveur...</translation>
    </message>
    <message>
      <source>Merge to Currently Connected System...</source>
      <translation>Unifier au Système Actuellement Connecté...</translation>
    </message>
    <message>
      <source>None</source>
      <translation>Aucun</translation>
    </message>
    <message>
      <source>Small</source>
      <translation>Petit</translation>
    </message>
    <message>
      <source>Medium</source>
      <translation>Moyen</translation>
    </message>
    <message>
      <source>Large</source>
      <translation>Grand</translation>
    </message>
    <message>
      <source>Settings</source>
      <translation>Paramètres</translation>
    </message>
    <message>
      <source>Close</source>
      <translation>Fermer</translation>
    </message>
    <message>
      <source>Close All But This</source>
      <translation>Fermer tous sauf ceci</translation>
    </message>
    <message>
      <source>Play</source>
      <translation>Lecture</translation>
    </message>
    <message>
      <source>Pause</source>
      <translation>Pause</translation>
    </message>
    <message>
      <source>Previous Frame</source>
      <translation>Image précédente</translation>
    </message>
    <message>
      <source>Next Frame</source>
      <translation>Image suivante</translation>
    </message>
    <message>
      <source>To Start</source>
      <translation>Pour Démarrer</translation>
    </message>
    <message>
      <source>To End</source>
      <translation>Pour Terminer</translation>
    </message>
    <message>
      <source>Volume Down</source>
      <translation>Baisser le volume</translation>
    </message>
    <message>
      <source>Volume Up</source>
      <translation>Monter le volume</translation>
    </message>
    <message>
      <source>Toggle Mute</source>
      <translation>Basculer Sourdine</translation>
    </message>
    <message>
      <source>Jump to Live</source>
      <translation>Aller en direct</translation>
    </message>
    <message>
      <source>Synchronize Streams</source>
      <translation>Synchroniser les flux</translation>
    </message>
    <message>
      <source>Disable Stream Synchronization</source>
      <translation>Désactiver la synchronisation de flux</translation>
    </message>
    <message>
      <source>Show Bookmarks</source>
      <translation>Afficher Signets</translation>
    </message>
    <message>
      <source>Hide Bookmarks</source>
      <translation>Cacher Signets</translation>
    </message>
    <message>
      <source>Show Calendar</source>
      <translation>Afficher le Calendrier</translation>
    </message>
    <message>
      <source>Hide Calendar</source>
      <translation>Cacher le Calendrier</translation>
    </message>
    <message>
      <source>Show Title Bar</source>
      <translation>Afficher la barre de titre</translation>
    </message>
    <message>
      <source>Hide Title Bar</source>
      <translation>Cacher la barre de titre</translation>
    </message>
    <message>
      <source>Pin Tree</source>
      <translation>Attacher l'arborescence</translation>
    </message>
    <message>
      <source>Unpin Tree</source>
      <translation>Détacher l'arborescence</translation>
    </message>
    <message>
      <source>Show Timeline</source>
      <translation>Afficher la chronologie</translation>
    </message>
    <message>
      <source>Hide Timeline</source>
      <translation>Cacher la chronologie</translation>
    </message>
    <message>
      <source>Bookmark Log...</source>
      <translation>Journal Signet...</translation>
    </message>
    <message>
      <source>Showreel...</source>
      <translation>Showreel...</translation>
    </message>
    <message>
      <source>New Showreel...</source>
      <translation>Nouveau Showreel...</translation>
    </message>
    <message>
      <source>Remove from Showreel</source>
      <translation>Retirer du Showreel</translation>
    </message>
    <message>
      <source>Make Showreel</source>
      <translation>Faire Showreel</translation>
    </message>
    <message>
      <source>Upload File...</source>
      <translation>Envoyer Fichier...</translation>
    </message>
    <message>
      <source>Upload Folder...</source>
      <translation>Envoyer Dossier...</translation>
    </message>
    <message>
      <source>Some cameras require passwords to be set</source>
      <translation>Certaines caméras nécessitent des mots de passe à définir</translation>
    </message>
    <message>
      <source>Export Video...</source>
      <translation>Exporter vidéo...</translation>
    </message>
    <message>
      <source>Export Bookmark...</source>
      <translation>Exporter Signet...</translation>
    </message>
    <message>
      <source>Resolution...</source>
      <translation>Résolution...</translation>
    </message>
    <message>
      <source>Cell Aspect Ratio...</source>
      <translation>Format de la cellule...</translation>
    </message>
    <message>
      <source>Cell Spacing...</source>
      <translation>Espacement cellules...</translation>
    </message>
    <message>
      <source>Screen Settings...</source>
      <translation>Paramètres d'écran...</translation>
    </message>
    <message>
      <source>Export Bookmarks...</source>
      <translation>Exporter Signet...</translation>
    </message>
    <message>
      <source>Forget password</source>
      <translation>Mot de passe oublié</translation>
    </message>
    <message>
      <source>Cancel Upload...</source>
      <translation>Annuler l'envoie...</translation>
    </message>
    <message>
      <source>Copy Schedule...</source>
      <translation>Copier l'horaire...</translation>
    </message>
    <message>
      <source>Analytics Engine Settings...</source>
      <translation>Paramètres du moteur d'analyse...</translation>
    </message>
    <message>
      <source>Show Thumbnails</source>
      <translation>Afficher les miniatures</translation>
    </message>
    <message>
      <source>Hide Thumbnails</source>
      <translation>Cacher les miniatures</translation>
    </message>
    <message>
      <source>Pin Panel</source>
      <translation>Épingler Panneau</translation>
    </message>
    <message>
      <source>Unpin Panel</source>
      <translation>Détacher Panneau</translation>
    </message>
    <message>
      <source>Virtual Camera...</source>
      <translation>Caméra virtuelle...</translation>
    </message>
    <message>
      <source>New Virtual Camera...</source>
      <translation>Nouvelle caméra virtuelle...</translation>
    </message>
    <message>
      <source>Show Tree</source>
      <translation>Afficher l'arborescence</translation>
    </message>
    <message>
      <source>Hide Tree</source>
      <translation>Cacher l'arborescence</translation>
    </message>
    <message>
      <source>Show Notifications</source>
      <translation>Afficher notifications</translation>
    </message>
    <message>
      <source>Hide Notifications</source>
      <translation>Cacher Notifications</translation>
    </message>
    <message>
      <source>Files...</source>
      <translation>Fichiers...</translation>
    </message>
    <message>
      <source>Switch to Notifications tab</source>
      <translation>Basculer vers l'onglet Notifications</translation>
    </message>
    <message>
      <source>Switch to Motion tab</source>
      <translation>Basculer vers l'onglet Motion</translation>
    </message>
    <message>
      <source>Switch to Bookmarks tab</source>
      <translation>Basculer vers l'onglet Signets</translation>
    </message>
    <message>
      <source>Switch to Events tab</source>
      <translation>Basculer vers l'onglet Événements</translation>
    </message>
    <message>
      <source>Switch to Objects tab</source>
      <translation>Basculer vers l'onglet objets</translation>
    </message>
    <message>
      <source>Objects Frames and Info...</source>
      <translation>Cadres et infos objets...</translation>
    </message>
    <message>
      <source>Pin Calendar</source>
      <translation>Épingler Calendrier</translation>
    </message>
    <message>
      <source>Unpin Calendar</source>
      <translation>Désépingler Calendrier</translation>
    </message>
    <message>
      <source>Page...</source>
      <translation>Page...</translation>
    </message>
  </context>
  <context>
    <name>Deactivator</name>
    <message>
      <source>Unknown error.</source>
      <translation>Erreur inconnue.</translation>
    </message>
    <message>
      <source>License does not exist.</source>
      <translation>Licence n’existe pas.</translation>
    </message>
    <message>
      <source>License is disabled.</source>
      <translation>Licence désactivée.</translation>
    </message>
    <message>
      <source>License is inactive.</source>
      <translation>Licence inactive.</translation>
    </message>
    <message>
      <source>Invalid license.</source>
      <translation>Licence invalide.</translation>
    </message>
    <message>
      <source>License is trial.</source>
      <translation>Licence d'essaie.</translation>
    </message>
    <message>
      <source>License is in pending deactivation state, but has not been deactivated yet.</source>
      <translation>Licence en cours de désactivation, mais n'a pas encore été désactivée.</translation>
    </message>
    <message>
      <source>Number of deactivations exceeded limit for this license.</source>
      <translation>Nombre de désactivations a dépassé la limite pour cette licence.</translation>
    </message>
    <message>
      <source>Hardware ID of Server with this license does not match Hardware ID on which license was activated.</source>
      <translation>ID Matériel du Server avec cette licence ne correspond pas à l'ID Matériel sur lequel la licence a été activée.</translation>
    </message>
  </context>
  <context>
    <name>EncryptedLayoutStrings</name>
    <message>
      <source>Please enter a valid password</source>
      <translation>Veuillez entrer un mot de passe valide</translation>
    </message>
    <message>
      <source>The password is not valid.</source>
      <translation>Mot de passe invalide.</translation>
    </message>
    <message>
      <source>Encrypted layout</source>
      <translation>Mise en page cryptée</translation>
    </message>
    <message>
      <source>The file %1 is encrypted. Please enter the password:</source>
      <translation>Le fichier %1 est crypté. S.V.P.entrer le mot de passe:</translation>
    </message>
    <message>
      <source>Please re-enter password for layout %1:</source>
      <translation>Veuillez saisir le mot de passe pour la mise en page %1:</translation>
    </message>
  </context>
  <context>
    <name>EventSearchWidget::Private</name>
    <message>
      <source>Server events</source>
      <translation>Événements serveur</translation>
    </message>
    <message>
      <source>Analytics events</source>
      <translation>Événements analytiques</translation>
    </message>
    <message>
      <source>Any event</source>
      <translation>Tout événement</translation>
    </message>
    <message>
      <source>Any device issue</source>
      <translation>Tout problème périphérique</translation>
    </message>
    <message>
      <source>Any camera issue</source>
      <translation>Tout problème caméra</translation>
    </message>
    <message>
      <source>Any server event</source>
      <translation>Tout événement serveur</translation>
    </message>
    <message>
      <source>Device issues</source>
      <translation>Problèmes périphérique</translation>
    </message>
    <message>
      <source>Camera issues</source>
      <translation>Problèmes caméra</translation>
    </message>
    <message>
      <source>Any analytics event</source>
      <translation>Tout événement d'analyse</translation>
    </message>
  </context>
  <context>
    <name>ExitFullscreenActionHelper</name>
    <message>
      <source>Select layout...</source>
      <translation>Sélectionner mise en page...</translation>
    </message>
    <message numerus="yes">
      <source>%n layouts</source>
      <translation>
        <numerusform>%n mises en page</numerusform>
        <numerusform>%n mises en page</numerusform>
      </translation>
    </message>
  </context>
  <context>
    <name>FileExtensions</name>
    <message>
      <source>Pictures</source>
      <translation>Images</translation>
    </message>
    <message>
      <source>Video</source>
      <translation>Vidéo</translation>
    </message>
    <message>
      <source>All Files</source>
      <translation>Tous les fichiers</translation>
    </message>
  </context>
  <context>
    <name>FileSystemStrings</name>
    <message>
      <source>Audio Video Interleave</source>
      <translation>Interleave Audio Vidéo</translation>
    </message>
    <message>
      <source>Matroska</source>
      <translation>Matroska</translation>
    </message>
    <message>
      <source>MPEG-4 Part 14</source>
      <translation>MPEG-4 Part 14</translation>
    </message>
    <message>
      <source>%1 Media File</source>
      <translation>%1 Fichier multimédia</translation>
    </message>
    <message>
      <source>Executable %1 Media File (x64)</source>
      <translation>Fichier Média %1 exécutable (x64)</translation>
    </message>
    <message>
      <source>Executable %1 Media File (x86)</source>
      <translation>Fichier Média %1 exécutable (x86)</translation>
    </message>
  </context>
  <context>
    <name>FullscreenActionHelper</name>
    <message>
      <source>Source camera</source>
      <translation>Source Caméra</translation>
    </message>
    <message>
      <source>Select device...</source>
      <translation>Sélectionner Périphérique...</translation>
    </message>
    <message>
      <source>Select camera...</source>
      <translation>Sélectionner caméra...</translation>
    </message>
    <message>
      <source>Select layout...</source>
      <translation>Sélectionner mise en page...</translation>
    </message>
    <message numerus="yes">
      <source>%n layouts</source>
      <translation>
        <numerusform>%n mises en page</numerusform>
        <numerusform>%n mises en page</numerusform>
      </translation>
    </message>
    <message>
      <source>%1 on %2</source>
      <comment>Camera %1 on layout %2</comment>
      <translation>%1 sur %2</translation>
    </message>
  </context>
  <context>
    <name>GraphicsScrollBar</name>
    <message>
      <source>Scroll Here</source>
      <translation>Défilez ici</translation>
    </message>
    <message>
      <source>Left Edge</source>
      <translation>Bordure Gauche</translation>
    </message>
    <message>
      <source>Top</source>
      <translation>Haut</translation>
    </message>
    <message>
      <source>Right Edge</source>
      <translation>Bordure Droite</translation>
    </message>
    <message>
      <source>Bottom</source>
      <translation>Bas</translation>
    </message>
    <message>
      <source>Page Left</source>
      <translation>Page Gauche</translation>
    </message>
    <message>
      <source>Page Up</source>
      <translation>Page Haut</translation>
    </message>
    <message>
      <source>Page Right</source>
      <translation>Page Droite</translation>
    </message>
    <message>
      <source>Page Down</source>
      <translation>Page Bas</translation>
    </message>
    <message>
      <source>Scroll Left</source>
      <translation>Défilement Gauche</translation>
    </message>
    <message>
      <source>Scroll Up</source>
      <translation>Défilement Haut</translation>
    </message>
    <message>
      <source>Scroll Right</source>
      <translation>Défilement Droite</translation>
    </message>
    <message>
      <source>Scroll Down</source>
      <translation>Défilement Bas</translation>
    </message>
  </context>
  <context>
    <name>LayoutTourTextFactory</name>
    <message>
      <source>Start Showreel</source>
      <translation>Démarrer Showreel</translation>
    </message>
  </context>
  <context>
    <name>LocalFiles</name>
    <message>
      <source>Path &quot;%1&quot; is invalid. Please try another path.</source>
      <translation>Le chemin &quot;%1&quot; n'est pas valide. S.V.P. essayer un autre chemin.</translation>
    </message>
    <message>
      <source>File &quot;%1&quot; already exists. Please try another name.</source>
      <translation>Fichier &quot;%1&quot; existe déjà. S.V.P essayer un autre nom.</translation>
    </message>
    <message>
      <source>File &quot;%1&quot; is used by another process.</source>
      <translation>Fichier &quot;%1&quot; est utilisé par un autre processus.</translation>
    </message>
    <message>
      <source>File &quot;%1&quot; cannot be written. Please try another name.</source>
      <translation>Fichier &quot;%1&quot; ne peut pas être écrit. Veuillez essayer un autre nom.</translation>
    </message>
    <message>
      <source>File name &quot;%1&quot; is reserved by operating system. Please try another name.</source>
      <translation>Nom de fichier &quot;%1&quot; est réservé par le système d'exploitation. Veuillez essayer un autre nom.</translation>
    </message>
    <message numerus="yes">
      <source>File name must not contain the following reserved characters:</source>
      <comment>Plural relates to the word _characters_ here, not _file name_.</comment>
      <translation>
        <numerusform>Nom du fichier ne doit pas contenir les caractères réservés suivants:</numerusform>
        <numerusform>Nom du fichier ne doit pas contenir les caractères réservés suivants:</numerusform>
      </translation>
    </message>
  </context>
  <context>
    <name>PasswordInformation</name>
    <message>
      <source>Good</source>
      <translation>Bon</translation>
    </message>
    <message>
      <source>Fair</source>
      <translation>Juste</translation>
    </message>
    <message>
      <source>Weak</source>
      <translation>Faible</translation>
    </message>
    <message>
      <source>Password should contain different types of symbols.</source>
      <translation>Mot de passe doit contenir différents types de symboles.</translation>
    </message>
    <message numerus="yes">
      <source>Password should contain %n different combinations of either characters, symbols, or digits</source>
      <translation>
        <numerusform>Mot de passe doit contenir %n combinaisons différentes de caractères, de symboles ou de chiffres</numerusform>
        <numerusform>Mot de passe doit contenir %n combinaisons différentes de caractères, de symboles ou de chiffres</numerusform>
      </translation>
    </message>
    <message>
      <source>Short</source>
      <translation>Court</translation>
    </message>
    <message numerus="yes">
      <source>Password must be at least %n characters long.</source>
      <translation>
        <numerusform>Mot de passe doit contenir au moins %n caractères.</numerusform>
        <numerusform>Mot de passe doit contenir au moins %n caractères.</numerusform>
      </translation>
    </message>
    <message>
      <source>Long</source>
      <translation>Long</translation>
    </message>
    <message numerus="yes">
      <source>Password must be no longer than %n characters.</source>
      <translation>
        <numerusform>Mot de passe ne doit pas dépasser %n caractères.</numerusform>
        <numerusform>Mot de passe ne doit pas dépasser %n caractères.</numerusform>
      </translation>
    </message>
    <message numerus="yes">
      <source>Password should not contain %n or more consecutive characters together.</source>
      <translation>
        <numerusform>Mot de passe ne doit pas contenir %n ou plus caractères consécutifs ensemble.</numerusform>
        <numerusform>Mot de passe ne doit pas contenir %n ou plus caractères consécutifs ensemble.</numerusform>
      </translation>
    </message>
    <message numerus="yes">
      <source>Password should not contain %n or more repeating characters.</source>
      <translation>
        <numerusform>Mot de passe ne doit pas contenir %n ou plusieurs caractères répétitifs.</numerusform>
        <numerusform>Mot de passe ne doit pas contenir %n ou plusieurs caractères répétitifs.</numerusform>
      </translation>
    </message>
    <message>
      <source>Common</source>
      <translation>Commune</translation>
    </message>
    <message>
      <source>This password is in list of the most popular passwords.</source>
      <translation>Ce mot de passe est dans la liste des mots de passe plus populaires.</translation>
    </message>
    <message>
      <source>Incorrect</source>
      <translation>Incorrecte</translation>
    </message>
    <message>
      <source>Only latin letters, numbers and keyboard symbols %1 are allowed.</source>
      <translation>Uniquement lettres latines, chiffres et symboles clavier %1 sont autorisés.</translation>
    </message>
    <message>
      <source>Only latin letters, numbers and keyboard symbols are allowed.</source>
      <translation>Uniquement lettres latin, chiffres et symboles clavier sont autorisés.</translation>
    </message>
  </context>
  <context>
    <name>PermissionsInfoTable</name>
    <message>
      <source>Cameras &amp; Resources</source>
      <translation>Caméras &amp; ressources</translation>
    </message>
    <message>
      <source>Shared Layouts</source>
      <translation>Mises en page partagées</translation>
    </message>
    <message>
      <source>All</source>
      <translation>Tous</translation>
    </message>
    <message>
      <source>Permissions</source>
      <translation>Autorisations</translation>
    </message>
  </context>
  <context>
    <name>Ptz</name>
    <message>
      <source>Cannot get the current position from camera &quot;%1&quot;</source>
      <translation>Impossible d’obtenir la position actuelle de la caméra &quot;%1&quot;</translation>
    </message>
    <message>
      <source>Please wait for the camera to go online.</source>
      <translation>S.V.P. attendez que la caméra soit en ligne.</translation>
    </message>
    <message>
      <source>Failed to get current position</source>
      <translation>Impossible d’obtenir la position actuelle</translation>
    </message>
    <message>
      <source>Cannot set the current position for camera &quot;%1&quot;</source>
      <translation>Impossible de définir la position actuelle de la caméra &quot;%1&quot;</translation>
    </message>
    <message>
      <source>Failed to set current position</source>
      <translation>Impossible de définir la position actuelle</translation>
    </message>
    <message>
      <source>Preset used by some tours. Delete it anyway?</source>
      <translation>Préréglage utilisé par quelques tours. Supprimer quand même ?</translation>
    </message>
    <message>
      <source>These tours will become invalid.</source>
      <translation>Ces tours deviendront invalides.</translation>
    </message>
  </context>
  <context>
    <name>PtzInstrument</name>
    <message>
      <source>Layout is locked</source>
      <translation>Mise en page Verrouillée</translation>
    </message>
  </context>
  <context>
    <name>PtzOverlayWidget</name>
    <message>
      <source>Zoom In</source>
      <translation>Zoom Avant</translation>
    </message>
    <message>
      <source>Zoom Out</source>
      <translation>Zoom Arrière</translation>
    </message>
    <message>
      <source>Focus Far</source>
      <translation>Focus Loin</translation>
    </message>
    <message>
      <source>Focus Near</source>
      <translation>Focus Près</translation>
    </message>
    <message>
      <source>Auto Focus</source>
      <translation>Auto Focus</translation>
    </message>
    <message>
      <source>Change Dewarping Mode</source>
      <translation>Changer Mode Dérouler</translation>
    </message>
  </context>
  <context>
    <name>QObject</name>
    <message>
      <source>Parameter 1 is null.</source>
      <translation>Paramètre 1 est nul.</translation>
    </message>
    <message>
      <source>Executable %1 Media File (x64) (*.exe)</source>
      <translation>Fichier Média %1 exécutable (x64) (*.exe)</translation>
    </message>
    <message>
      <source>Executable %1 Media File (x86) (*.exe)</source>
      <translation>Fichier Média %1 exécutable (x86) (*.exe)</translation>
    </message>
  </context>
  <context>
    <name>QPlatformTheme</name>
    <message>
      <source>OK</source>
      <translation>OK</translation>
    </message>
  </context>
  <context>
    <name>QnAboutDialog</name>
    <message>
      <source>%1 uses the following external libraries:</source>
      <translation>%1 utilise les librairies externes suivantes:</translation>
    </message>
    <message>
      <source>OpenGL version</source>
      <translation>Version OpenGL</translation>
    </message>
    <message>
      <source>OpenGL renderer</source>
      <translation>Rendu OpenGL</translation>
    </message>
    <message>
      <source>OpenGL vendor</source>
      <translation>Vendeur OpenGL</translation>
    </message>
    <message>
      <source>OpenGL max texture size</source>
      <translation>Taille Texture Max OpenGL</translation>
    </message>
    <message>
      <source>%1 version %2 (%3).</source>
      <translation>%1 version %2 (%3).</translation>
    </message>
    <message>
      <source>Built for %1-%2 with %3.</source>
      <translation>Construit pour %1-%2 avec %3.</translation>
    </message>
  </context>
  <context>
    <name>QnAbstractPtzDialog</name>
    <message>
      <source>Loading...</source>
      <translation>Chargement...</translation>
    </message>
    <message>
      <source>Saving...</source>
      <translation>Sauvegarde en cours...</translation>
    </message>
  </context>
  <context>
    <name>QnAccessibleResourcesModel</name>
    <message>
      <source>Access granted by:</source>
      <translation>Accès accordé par:</translation>
    </message>
    <message numerus="yes">
      <source>...and %n more</source>
      <translation>
        <numerusform>...et %n de plus</numerusform>
        <numerusform>...et %n de plus</numerusform>
      </translation>
    </message>
  </context>
  <context>
    <name>QnAccessibleResourcesWidget</name>
    <message>
      <source>Giving access to some layouts you give access to all cameras on them. Also user will get access to all new cameras on these layouts.</source>
      <translation>Donner accès à certaines mises en page, vous donnez accès à toutes les caméras sur elles. Aussi, l'usager aura accès à toutes nouvelles caméra sur ces mises en page.</translation>
    </message>
    <message>
      <source>All Cameras &amp; Resources</source>
      <translation>Toutes caméras &amp; ressources</translation>
    </message>
  </context>
  <context>
    <name>QnAdjustVideoDialog</name>
    <message>
      <source>Image Enhancement</source>
      <translation>Amélioration de l'image</translation>
    </message>
    <message>
      <source>Image Enhancement - %1</source>
      <translation>Amélioration de l'image - %1</translation>
    </message>
  </context>
  <context>
    <name>QnAdvancedSettingsWidget</name>
    <message>
      <source>Folder not found</source>
      <translation>Dossier non trouvé</translation>
    </message>
    <message>
      <source>Helps avoid problems with OpenGL drawing which result in 100% CPU load.</source>
      <translation>Permet d’éviter des problèmes avec OpenGL dessin qui entraînent une charge CPU de 100 %.</translation>
    </message>
    <message>
      <source>Adjust to smallest value that does not degrade live view. Bigger buffer makes playback smoother but increases delay between real time and live view; smaller buffer decreases delay but can cause stutters.</source>
      <translation>Ajuster à la plus petite valeur qui ne dégrade pas la vue en direct. Un plus grand tampon rend la lecture plus fluide, mais augmente le délai entre temps réel et la visualisation en direct ; Un petits tampons diminue le délai mais peut provoquer des saccades.</translation>
    </message>
  </context>
  <context>
    <name>QnAuditItemDelegate</name>
    <message>
      <source>Play</source>
      <translation>Lecture</translation>
    </message>
    <message>
      <source>User settings...</source>
      <translation>Paramètres Usager...</translation>
    </message>
    <message>
      <source>Server settings...</source>
      <translation>Paramètres Serveur...</translation>
    </message>
    <message>
      <source>Camera settings...</source>
      <translation>Paramètres Caméra...</translation>
    </message>
  </context>
  <context>
    <name>QnAuditLogDialog</name>
    <message>
      <source>Copy Selection to Clipboard</source>
      <translation>Copier la sélection dans le presse-papier</translation>
    </message>
    <message>
      <source>Export Selection to File...</source>
      <translation>Exporter la sélection vers un fichier...</translation>
    </message>
    <message>
      <source>Select All</source>
      <translation>Sélectionner tous</translation>
    </message>
    <message>
      <source>Export selected records to a file</source>
      <translation>Exporter les enregistrements sélectionnés vers un fichier</translation>
    </message>
    <message>
      <source>Devices</source>
      <translation>Périphériques</translation>
    </message>
    <message>
      <source>Cameras</source>
      <translation>Caméras</translation>
    </message>
    <message>
      <source>Device actions</source>
      <translation>Actions Périphérique</translation>
    </message>
    <message>
      <source>Camera actions</source>
      <translation>Actions Caméra</translation>
    </message>
    <message>
      <source>No sessions</source>
      <translation>Aucune session</translation>
    </message>
    <message>
      <source>No cameras</source>
      <translation>Aucune caméra</translation>
    </message>
    <message>
      <source>Select sessions to see their details</source>
      <translation>Sélectionner les sessions pour les détails</translation>
    </message>
    <message>
      <source>Select cameras to see their details</source>
      <translation>Sélectionner les caméras pour les détails</translation>
    </message>
    <message>
      <source>No archive for this position</source>
      <translation>Aucune archive pour cette position</translation>
    </message>
    <message numerus="yes">
      <source>These devices are removed from System</source>
      <translation>
        <numerusform>Ce périphérique est retiré du système</numerusform>
        <numerusform>Ces périphériques sont retirés du système</numerusform>
      </translation>
    </message>
    <message numerus="yes">
      <source>These cameras are removed from System</source>
      <translation>
        <numerusform>Cette caméra est retirée du système</numerusform>
        <numerusform>Ces caméras sont retirées du système</numerusform>
      </translation>
    </message>
    <message numerus="yes">
      <source>These servers are removed from System</source>
      <translation>
        <numerusform>Ce serveur est retiré du système</numerusform>
        <numerusform>Ces serveurs sont retirés du système</numerusform>
      </translation>
    </message>
    <message numerus="yes">
      <source>These users are removed from System</source>
      <translation>
        <numerusform>Cet usager est retiré du système</numerusform>
        <numerusform>Ces usagers sont retirés du système</numerusform>
      </translation>
    </message>
    <message numerus="yes">
      <source>These resources are removed from System</source>
      <translation>
        <numerusform>Cette ressource est retiré du système</numerusform>
        <numerusform>Ces ressources sont retirés du système</numerusform>
      </translation>
    </message>
    <message>
      <source>Audit trail replay</source>
      <translation>Relecture piste de vérification</translation>
    </message>
    <message numerus="yes">
      <source>Details for %n sessions of %1</source>
      <comment>Total number will be substituted as %1</comment>
      <translation>
        <numerusform>Détails pour %n session de %1</numerusform>
        <numerusform>Détails pour %n sessions de %1</numerusform>
      </translation>
    </message>
    <message numerus="yes">
      <source>Details for %n cameras of %1</source>
      <comment>Total number will be substituted as %1</comment>
      <translation>
        <numerusform>Détails pour %n caméra de %1</numerusform>
        <numerusform>Détails pour %n caméras de %1</numerusform>
      </translation>
    </message>
  </context>
  <context>
    <name>QnAuditLogModel</name>
    <message>
      <source>Unknown</source>
      <translation>Inconnue</translation>
    </message>
    <message>
      <source>Unsuccessful login</source>
      <translation>Échec de connexion</translation>
    </message>
    <message>
      <source>Login</source>
      <translation>Identifiant</translation>
    </message>
    <message>
      <source>User updated</source>
      <translation>Usager mis à jour</translation>
    </message>
    <message>
      <source>Watching live</source>
      <translation>Visionnement en direct</translation>
    </message>
    <message>
      <source>Watching archive</source>
      <translation>Visionnement d'archive</translation>
    </message>
    <message>
      <source>Exporting video</source>
      <translation>Exportation vidéo</translation>
    </message>
    <message>
      <source>System name changed</source>
      <translation>Nom Système changé</translation>
    </message>
    <message>
      <source>System merge</source>
      <translation>Système Unifié</translation>
    </message>
    <message>
      <source>General settings updated</source>
      <translation>Paramètres Généraux mis à jour</translation>
    </message>
    <message>
      <source>Server updated</source>
      <translation>Serveur mis à jour</translation>
    </message>
    <message>
      <source>Server removed</source>
      <translation>Serveur retiré</translation>
    </message>
    <message>
      <source>User removed</source>
      <translation>Usager retiré</translation>
    </message>
    <message>
      <source>Database restored</source>
      <translation>Base de données restaurée</translation>
    </message>
    <message>
      <source>Session begins</source>
      <translation>Début de session</translation>
    </message>
    <message>
      <source>Session ends</source>
      <translation>Fin de session</translation>
    </message>
    <message>
      <source>Duration</source>
      <translation>Durée</translation>
    </message>
    <message>
      <source>User</source>
      <translation>Usager</translation>
    </message>
    <message>
      <source>IP</source>
      <translation>IP</translation>
    </message>
    <message>
      <source>Activity</source>
      <translation>Activité</translation>
    </message>
    <message>
      <source>Date</source>
      <translation>Date</translation>
    </message>
    <message>
      <source>Time</source>
      <translation>Temps</translation>
    </message>
    <message>
      <source>Description</source>
      <translation>Description</translation>
    </message>
    <message>
      <source>Click to expand</source>
      <translation>Cliquez pour développer</translation>
    </message>
    <message>
      <source>Device updated</source>
      <translation>Mise à jour Périphérique</translation>
    </message>
    <message>
      <source>Camera updated</source>
      <translation>Mise à jour Caméra</translation>
    </message>
    <message>
      <source>Device added</source>
      <translation>Périphériques Ajouté</translation>
    </message>
    <message>
      <source>Camera added</source>
      <translation>Caméra Ajouté</translation>
    </message>
    <message>
      <source>Device removed</source>
      <translation>Périphérique retiré</translation>
    </message>
    <message>
      <source>Camera removed</source>
      <translation>Caméra retiré</translation>
    </message>
    <message>
      <source>Device name</source>
      <translation>Nom Périphérique</translation>
    </message>
    <message>
      <source>Camera name</source>
      <translation>Nom caméra</translation>
    </message>
    <message>
      <source>Email settings changed</source>
      <translation>Paramètres courriel changé</translation>
    </message>
    <message>
      <source>Filled circle mark means the archive is still available</source>
      <translation>Marque cercle plein signifie que l’archive est toujours disponible</translation>
    </message>
    <message>
      <source>Update installed</source>
      <translation>Mise à jour installée</translation>
    </message>
    <message numerus="yes">
      <source>%n actions</source>
      <translation>
        <numerusform>%n action</numerusform>
        <numerusform>%n actions</numerusform>
      </translation>
    </message>
    <message>
      <source>Event rule changed</source>
      <translation>Règle d'événement modifiée</translation>
    </message>
    <message>
      <source>Event rule removed</source>
      <translation>Règle d'événement supprimée</translation>
    </message>
    <message>
      <source>Event rules reset to default</source>
      <translation>Règles d'évènement réinitialisées par défaut</translation>
    </message>
  </context>
  <context>
    <name>QnBackupCamerasDialog</name>
    <message>
      <source>Select Devices to Backup...</source>
      <translation>Sélectionner les périphériques à sauvegarder...</translation>
    </message>
    <message>
      <source>Select Cameras to Backup...</source>
      <translation>Sélectionner les caméras à sauvegarder...</translation>
    </message>
    <message>
      <source>If the backup is not set up on the current server of the cameras, their archive will not be backed up.</source>
      <translation>Si la sauvegarde n'est pas configurée sur l'actuel serveur de caméras, leurs archives ne sera pas sauvegardées.</translation>
    </message>
  </context>
  <context>
    <name>QnBackupScheduleDialog</name>
    <message>
      <source>Until finished</source>
      <translation>Jusqu'à la fin</translation>
    </message>
  </context>
  <context>
    <name>QnBackupSettingsDialog</name>
    <message>
      <source>By Schedule</source>
      <translation>Par Horaire</translation>
    </message>
    <message>
      <source>Realtime</source>
      <translation>Temps réel</translation>
    </message>
    <message>
      <source>On Demand</source>
      <translation>Sur demande</translation>
    </message>
    <message>
      <source>Hi-Res Streams</source>
      <comment>Cameras Backup</comment>
      <translation>Flux Haute-Res</translation>
    </message>
    <message>
      <source>All Streams</source>
      <comment>Cameras Backup</comment>
      <translation>Tous les flux</translation>
    </message>
    <message>
      <source>Global Settings</source>
      <translation>Paramètres globaux</translation>
    </message>
    <message>
      <source>Lo-Res Streams</source>
      <comment>Cameras Backup</comment>
      <translation>Flux Basse-Res</translation>
    </message>
    <message>
      <source>affect all servers in System</source>
      <comment>Relates to &apos;Global Settings&apos; subject</comment>
      <translation>affecte tous les serveurs dans le système</translation>
    </message>
  </context>
  <context>
    <name>QnBlinkingImageButtonWidget</name>
    <message numerus="yes">
      <source>You have %n notifications</source>
      <translation>
        <numerusform>Vous avez %n notification</numerusform>
        <numerusform>Vous avez %n notifications</numerusform>
      </translation>
    </message>
  </context>
  <context>
    <name>QnBookmarkWidget</name>
    <message>
      <source>Do not lock archive</source>
      <translation>Ne pas verrouiller l'archive</translation>
    </message>
    <message>
      <source>1 month</source>
      <translation>1 mois</translation>
    </message>
    <message>
      <source>3 month</source>
      <translation>3 mois</translation>
    </message>
    <message>
      <source>6 month</source>
      <translation>6 mois</translation>
    </message>
    <message>
      <source>year</source>
      <translation>année</translation>
    </message>
    <message>
      <source>Name cannot be empty.</source>
      <translation>Nom ne peut pas être vide.</translation>
    </message>
    <message>
      <source>Description cannot be empty</source>
      <translation>Description ne peut pas être vide</translation>
    </message>
  </context>
  <context>
    <name>QnBuildNumberDialog</name>
    <message>
      <source>Build Number</source>
      <translation>Numéro de version</translation>
    </message>
    <message>
      <source>Password</source>
      <translation>Mot de passe</translation>
    </message>
    <message>
      <source>The password is incorrect.</source>
      <translation>Mot de passe incorrect.</translation>
    </message>
    <message>
      <source>Select Build</source>
      <translation>Sélectionner Version</translation>
    </message>
  </context>
  <context>
    <name>QnBusinessResourceValidationStrings</name>
    <message numerus="yes">
      <source>%1 of %n devices</source>
      <translation>
        <numerusform>%1 de %n périphérique</numerusform>
        <numerusform>%1 de %n périphériques</numerusform>
      </translation>
    </message>
    <message numerus="yes">
      <source>%1 of %n cameras</source>
      <translation>
        <numerusform>%1 de %n caméra</numerusform>
        <numerusform>%1 de %n caméras</numerusform>
      </translation>
    </message>
    <message>
      <source>Select at least one device</source>
      <translation>Sélectionner au moins un périphérique</translation>
    </message>
    <message>
      <source>Select at least one camera</source>
      <translation>Sélectionner au moins une caméra</translation>
    </message>
    <message numerus="yes">
      <source>%1 of %n I/O modules</source>
      <translation>
        <numerusform>%1 de %n module I/O</numerusform>
        <numerusform>%1 de %n modules I/O</numerusform>
      </translation>
    </message>
    <message>
      <source>Any Device</source>
      <translation>N’importe quel périphérique</translation>
    </message>
    <message>
      <source>Any Camera</source>
      <translation>N’importe quelle caméra</translation>
    </message>
  </context>
  <context>
    <name>QnBusinessRuleItemDelegate</name>
    <message>
      <source>Manage Bookmarks</source>
      <translation>Gérer Signets</translation>
    </message>
  </context>
  <context>
    <name>QnBusinessRuleViewModel</name>
    <message>
      <source>Error: %1</source>
      <translation>Erreur: %1</translation>
    </message>
    <message>
      <source>Instant</source>
      <translation>Immédiat</translation>
    </message>
    <message>
      <source>Stops</source>
      <translation>Arrêts</translation>
    </message>
    <message>
      <source>Starts</source>
      <translation>Démarrages</translation>
    </message>
    <message>
      <source>Select at least one device</source>
      <translation>Sélectionner au moins un périphérique</translation>
    </message>
    <message>
      <source>Select at least one camera</source>
      <translation>Sélectionner au moins une caméra</translation>
    </message>
    <message>
      <source>Occurs</source>
      <translation>Survients</translation>
    </message>
    <message>
      <source>Source camera</source>
      <translation>Source Caméra</translation>
    </message>
    <message numerus="yes">
      <source>Source and %n more cameras</source>
      <translation>
        <numerusform>Source et %n caméra</numerusform>
        <numerusform>Source et %n caméras</numerusform>
      </translation>
    </message>
    <message>
      <source>N/A</source>
      <translation>N/A</translation>
    </message>
    <message>
      <source>Every %1</source>
      <translation>Tout %1</translation>
    </message>
    <message>
      <source>System</source>
      <translation>Système</translation>
    </message>
    <message>
      <source>Any Server</source>
      <translation>N’importe quel serveur</translation>
    </message>
    <message>
      <source>Any Device</source>
      <translation>N’importe quel périphérique</translation>
    </message>
    <message>
      <source>Any Camera</source>
      <translation>N’importe quelle caméra</translation>
    </message>
    <message numerus="yes">
      <source>%n Servers</source>
      <translation>
        <numerusform>%n Serveur</numerusform>
        <numerusform>%n Serveurs</numerusform>
      </translation>
    </message>
  </context>
  <context>
    <name>QnBusinessRuleWidget</name>
    <message>
      <source>to</source>
      <extracomment>&quot;to&quot; is from the sentence &quot;Send email _to_:&quot;</extracomment>
      <translation>à</translation>
    </message>
    <message>
      <source>at</source>
      <extracomment>&quot;at&quot; is from the sentence &quot;Display the text _at_ these cameras&quot;</extracomment>
      <translation>à</translation>
    </message>
    <message>
      <source>Select at least one device</source>
      <translation>Sélectionner au moins un périphérique</translation>
    </message>
    <message>
      <source>Select at least one camera</source>
      <translation>Sélectionner au moins une caméra</translation>
    </message>
    <message>
      <source>Devices</source>
      <translation>Périphériques</translation>
    </message>
    <message>
      <source>Cameras</source>
      <translation>Caméras</translation>
    </message>
    <message>
      <source>Any Device</source>
      <translation>N’importe quel périphérique</translation>
    </message>
    <message>
      <source>Any Camera</source>
      <translation>N’importe quelle caméra</translation>
    </message>
    <message>
      <source>Force Acknowledgement will only work for Generic Events if camera identifiers are used in the Generic Event URL</source>
      <translation>Reconnaissance forcé ne fonctionnera que pour les événements génériques si les identifiants de caméra sont utilisés dans l'URL de l'événement générique</translation>
    </message>
  </context>
  <context>
    <name>QnBusinessRulesDialog</name>
    <message>
      <source>&amp;New...</source>
      <translation>&amp;Nouveau...</translation>
    </message>
    <message>
      <source>&amp;Delete</source>
      <translation>&amp;Supprimer</translation>
    </message>
    <message>
      <source>&amp;Schedule...</source>
      <translation>&amp;Horaire...</translation>
    </message>
    <message>
      <source>Restore All Rules to Default</source>
      <translation>Restaurer toutes les règles par défaut</translation>
    </message>
    <message>
      <source>No event rules</source>
      <translation>Aucune règle d’événement</translation>
    </message>
    <message>
      <source>Filter by devices...</source>
      <translation>Filtrer par périphérique...</translation>
    </message>
    <message>
      <source>Filter by cameras...</source>
      <translation>Filtrer par caméra...</translation>
    </message>
    <message>
      <source>Failed to retrieve rules</source>
      <translation>Impossible de récupérer les règles</translation>
    </message>
    <message>
      <source>Failed to save rule</source>
      <translation>Échec d’enregistrer de règle</translation>
    </message>
    <message>
      <source>Some rules are not valid. Disable them?</source>
      <translation>Certaines règles ne sont pas valides. Les désactiver ?</translation>
    </message>
    <message>
      <source>Apply changes before exit?</source>
      <translation>Appliquer modifications avant la sortie?</translation>
    </message>
    <message>
      <source>This action cannot be undone.</source>
      <translation>Cette action est irréversible.</translation>
    </message>
    <message>
      <source>Restore all rules to default?</source>
      <translation>Restaurer toutes les règles par défaut?</translation>
    </message>
  </context>
  <context>
    <name>QnBusinessRulesViewModel</name>
    <message>
      <source>On</source>
      <translation>Sur</translation>
    </message>
    <message>
      <source>Event</source>
      <translation>Événement</translation>
    </message>
    <message>
      <source>Source</source>
      <translation>Source</translation>
    </message>
    <message>
      <source>Action</source>
      <translation>Action</translation>
    </message>
    <message>
      <source>Target</source>
      <translation>Cible</translation>
    </message>
    <message>
      <source>Interval of Action</source>
      <translation>Intervalle d'actions</translation>
    </message>
  </context>
  <context>
    <name>QnCameraAnalyticsPolicy</name>
    <message>
      <source>Analytics is not available for %1</source>
      <translation>Analytique n’est pas disponible pour %1</translation>
    </message>
  </context>
  <context>
    <name>QnCameraAudioTransmitPolicy</name>
    <message>
      <source>Select device</source>
      <translation>Sélectionner Périphérique</translation>
    </message>
    <message>
      <source>Select camera</source>
      <translation>Sélectionner caméra</translation>
    </message>
    <message numerus="yes">
      <source>%1 does not support two-way audio</source>
      <translation>
        <numerusform>%1 ne supporte pas l'audio bidirectionnelle</numerusform>
        <numerusform>%1 ne supporte pas l'audio bidirectionnelle</numerusform>
      </translation>
    </message>
  </context>
  <context>
    <name>QnCameraDiagnosticsDialog</name>
    <message>
      <source>OK</source>
      <translation>OK</translation>
    </message>
    <message>
      <source>FAILED: %1</source>
      <translation>ÉCHEC: %1</translation>
    </message>
    <message>
      <source>Confirming server availability.</source>
      <translation>Confirmation disponibilité serveur.</translation>
    </message>
    <message>
      <source>Evaluating media stream for errors.</source>
      <translation>Évaluation d'erreurs du flux média.</translation>
    </message>
    <message>
      <source>Diagnostics for device %1</source>
      <translation>Diagnostics pour périphérique %1</translation>
    </message>
    <message>
      <source>Diagnostics for camera %1</source>
      <translation>Diagnostics pour caméra %1</translation>
    </message>
    <message>
      <source>Device Diagnostics</source>
      <translation>Diagnostics Périphérique</translation>
    </message>
    <message>
      <source>Camera Diagnostics</source>
      <translation>Diagnostics Caméra</translation>
    </message>
    <message>
      <source>Confirming device is accessible.</source>
      <translation>Confirmation que le périphérique est accessible.</translation>
    </message>
    <message>
      <source>Confirming camera is accessible.</source>
      <translation>Confirmation que la caméra est accessible.</translation>
    </message>
    <message>
      <source>Confirming target device provides media stream.</source>
      <translation>Confirmation que le périphérique cible fournit un flux média.</translation>
    </message>
    <message>
      <source>Confirming target camera provides media stream.</source>
      <translation>Confirmation que la caméra cible fournit un flux média.</translation>
    </message>
    <message>
      <source>Diagnostics for I/O module %1</source>
      <translation>Diagnostics pour module I/O %1</translation>
    </message>
    <message>
      <source>I/O Module Diagnostics</source>
      <translation>Diagnostics Module I/O</translation>
    </message>
    <message>
      <source>Confirming I/O module is accessible.</source>
      <translation>Confirmation que le module I/O est accessible.</translation>
    </message>
    <message>
      <source>Confirming target I/O module provides media stream.</source>
      <translation>Confirmation que le module I/O cible fournit un flux média.</translation>
    </message>
    <message>
      <source>Diagnostics complete</source>
      <translation>Diagnostic complet</translation>
    </message>
  </context>
  <context>
    <name>QnCameraInputBusinessEventWidget</name>
    <message>
      <source>automatic</source>
      <translation>automatique</translation>
    </message>
  </context>
  <context>
    <name>QnCameraInputPolicy</name>
    <message numerus="yes">
      <source>%1 have no input ports</source>
      <translation>
        <numerusform>%1 n'a auncun port d'entrée</numerusform>
        <numerusform>%1 n'a aucun ports d'entrées</numerusform>
      </translation>
    </message>
  </context>
  <context>
    <name>QnCameraListDialog</name>
    <message>
      <source>Copy Selection to Clipboard</source>
      <translation>Copier la sélection dans le presse-papier</translation>
    </message>
    <message>
      <source>Export Selection to File...</source>
      <translation>Exporter la sélection vers un fichier...</translation>
    </message>
    <message>
      <source>Select All</source>
      <translation>Sélectionner tous</translation>
    </message>
    <message>
      <source>Devices List</source>
      <translation>Liste Périphériques</translation>
    </message>
    <message>
      <source>Cameras List</source>
      <translation>Liste Caméras</translation>
    </message>
    <message numerus="yes">
      <source>%n devices found</source>
      <translation>
        <numerusform>%n périphérique trouvé</numerusform>
        <numerusform>%n périphériques trouvés</numerusform>
      </translation>
    </message>
    <message numerus="yes">
      <source>%n cameras found</source>
      <translation>
        <numerusform>%n caméra trouvée</numerusform>
        <numerusform>%n caméras trouvées</numerusform>
      </translation>
    </message>
    <message>
      <source>Export selected devices to a file.</source>
      <translation>Exporter les périhpériques sélectionnés vers un fichier.</translation>
    </message>
    <message>
      <source>Export selected cameras to a file.</source>
      <translation>Exporter les caméras sélectionnées vers un fichier.</translation>
    </message>
    <message numerus="yes">
      <source>%n I/O modules found</source>
      <translation>
        <numerusform>%n module I/O trouvé</numerusform>
        <numerusform>%n modules I/O trouvés</numerusform>
      </translation>
    </message>
    <message>
      <source>No cameras</source>
      <translation>Aucune caméra</translation>
    </message>
    <message>
      <source>Devices List for %1</source>
      <comment>%1 will be substituted with a server name</comment>
      <translation>Liste Périphériques pour %1</translation>
    </message>
    <message>
      <source>Cameras List for %1</source>
      <comment>%1 will be substituted with a server name</comment>
      <translation>Liste Caméras pour %1</translation>
    </message>
  </context>
  <context>
    <name>QnCameraListModel</name>
    <message>
      <source>Recording</source>
      <translation>Enregistrement</translation>
    </message>
    <message>
      <source>Name</source>
      <translation>Nom</translation>
    </message>
    <message>
      <source>Vendor</source>
      <translation>Vendeur</translation>
    </message>
    <message>
      <source>Model</source>
      <translation>Modèle</translation>
    </message>
    <message>
      <source>Firmware</source>
      <translation>Micrologiciel</translation>
    </message>
    <message>
      <source>IP/Name</source>
      <translation>IP/Nom</translation>
    </message>
    <message>
      <source>MAC address</source>
      <translation>Adresse MAC</translation>
    </message>
    <message>
      <source>Server</source>
      <translation>Serveur</translation>
    </message>
    <message>
      <source>ID</source>
      <translation>ID</translation>
    </message>
    <message>
      <source>Logical ID</source>
      <translation>ID logique</translation>
    </message>
  </context>
  <context>
    <name>QnCameraMotionPolicy</name>
    <message>
      <source>Recording or motion detection is disabled for %1</source>
      <translation>L'enreg. ou la détection de mouv. sont désactivés pour %1</translation>
    </message>
  </context>
  <context>
    <name>QnCameraOutputBusinessActionWidget</name>
    <message>
      <source>automatic</source>
      <translation>automatique</translation>
    </message>
  </context>
  <context>
    <name>QnCameraOutputPolicy</name>
    <message numerus="yes">
      <source>%1 have no output relays</source>
      <translation>
        <numerusform>%1 n'a auncun relais de sortie</numerusform>
        <numerusform>%1 n'a auncun relais de sortie</numerusform>
      </translation>
    </message>
  </context>
  <context>
    <name>QnCameraPasswordChangeDialog</name>
    <message>
      <source>New Password</source>
      <translation>Nouveau mot de passe</translation>
    </message>
    <message>
      <source>Repeat Password</source>
      <translation>Répéter mot de passe</translation>
    </message>
    <message>
      <source>Passwords do not match.</source>
      <translation>Le mot de passe ne correspond pas.</translation>
    </message>
    <message>
      <source>Password should be at least 8 symbols long and contain different types of characters.</source>
      <translation>Mot de passe doit comporter au moins 8 symboles et contenir différents types de caractères.</translation>
    </message>
    <message>
      <source>Password should not be equal to camera&apos;s user name</source>
      <translation>Mot de passe ne peut être le nom d'utilisateur de la caméra</translation>
    </message>
  </context>
  <context>
    <name>QnCameraRecordingPolicy</name>
    <message>
      <source>Recording is disabled for %1</source>
      <translation>L'enreg.est désactivé pour %1</translation>
    </message>
  </context>
  <context>
    <name>QnChangeUserPasswordDialog</name>
    <message>
      <source>New Password</source>
      <translation>Nouveau mot de passe</translation>
    </message>
    <message>
      <source>Confirm Password</source>
      <translation>Confirmer mot de passe</translation>
    </message>
    <message>
      <source>Passwords do not match.</source>
      <translation>Le mot de passe ne correspond pas.</translation>
    </message>
    <message>
      <source>Current Password</source>
      <translation>Mot de passe actuel</translation>
    </message>
    <message>
      <source>To modify your password please enter the existing one.</source>
      <translation>Pour modifier votre mot de passe, veuillez entrer l’existant.</translation>
    </message>
    <message>
      <source>Invalid current password.</source>
      <translation>Mot de passe actuel invalide.</translation>
    </message>
  </context>
  <context>
    <name>QnClockLabel</name>
    <message>
      <source>Server Time</source>
      <translation>Heure Serveur</translation>
    </message>
    <message>
      <source>Local System Time</source>
      <translation>Heure Système local</translation>
    </message>
  </context>
  <context>
    <name>QnCloudManagementWidget</name>
    <message>
      <source>Connect to your Systems
from anywhere with any
devices</source>
      <translation>Connecter à vos systèmes 
de n’importe où avec tout
périphériques</translation>
    </message>
    <message>
      <source>Disconnect System from %1</source>
      <comment>%1 is the cloud name (like Nx Cloud)</comment>
      <translation>Déconnecter le système de %1</translation>
    </message>
    <message>
      <source>Open %1 Portal</source>
      <comment>%1 is the cloud name (like Nx Cloud)</comment>
      <translation>Ouvrir Portail %1</translation>
    </message>
    <message>
      <source>Create %1 Account</source>
      <comment>%1 is the cloud name (like Nx Cloud)</comment>
      <translation>Créer compte %1</translation>
    </message>
    <message>
      <source>Connect System to %1...</source>
      <comment>%1 is the cloud name (like Nx Cloud)</comment>
      <translation>Connecter système à %1...</translation>
    </message>
    <message>
      <source>Create %1
account</source>
      <comment>%1 is the cloud name (like Nx Cloud)</comment>
      <translation>Créer %1
compte</translation>
    </message>
    <message>
      <source>Connect System
to %1</source>
      <comment>%1 is the cloud name (like Nx Cloud)</comment>
      <translation>Connecter Système 
à %1</translation>
    </message>
    <message>
      <source>Learn more about %1</source>
      <comment>%1 is the cloud name (like Nx Cloud)</comment>
      <translation>En savoir plus sur %1</translation>
    </message>
  </context>
  <context>
    <name>QnCloudResultMessages</name>
    <message>
      <source>Account not found</source>
      <translation>Compte non trouvé</translation>
    </message>
    <message>
      <source>Account is not activated.</source>
      <translation>Compte non activé.</translation>
    </message>
    <message>
      <source>Please log in to %1 and follow the provided instructions.</source>
      <comment>%1 is a cloud site name like &quot;Nx Cloud&quot;</comment>
      <translation>Veuillez vous connecter à %1 et suivez les instructions fournies.</translation>
    </message>
    <message>
      <source>Invalid password</source>
      <translation>Mot de passe invalide</translation>
    </message>
    <message>
      <source>Too many attempts. Try again in a minute.</source>
      <translation>Trop de tentatives. Réessayez dans une minute.</translation>
    </message>
  </context>
  <context>
    <name>QnCloudStatusPanel</name>
    <message>
      <source>Logging in...</source>
      <translation>Connexion...</translation>
    </message>
    <message>
      <source>Connect to Server...</source>
      <translation>Connexion au serveur...</translation>
    </message>
    <message>
      <source>Cannot connect to %1</source>
      <comment>%1 is the cloud name (like Nx Cloud)</comment>
      <translation>Impossible de connecter à %1</translation>
    </message>
  </context>
  <context>
    <name>QnCloudUserPanelWidget</name>
    <message>
      <source>Account Settings</source>
      <translation>Paramètres compte</translation>
    </message>
  </context>
  <context>
    <name>QnConnectToCloudDialog</name>
    <message>
      <source>Email</source>
      <translation>Courriel</translation>
    </message>
    <message>
      <source>Password</source>
      <translation>Mot de passe</translation>
    </message>
    <message>
      <source>Create account</source>
      <translation>Créer compte</translation>
    </message>
    <message>
      <source>Forgot password?</source>
      <translation>Mot de passe oublié ?</translation>
    </message>
    <message>
      <source>Connect to %1</source>
      <comment>%1 is the cloud name (like Nx Cloud)</comment>
      <translation>Connecter à %1</translation>
    </message>
    <message>
      <source>Enter %1 Account</source>
      <comment>%1 is the cloud name (like Nx Cloud)</comment>
      <translation>Entrer compte %1</translation>
    </message>
  </context>
  <context>
    <name>QnConnectToCloudDialogPrivate</name>
    <message>
      <source>None of your servers is connected to the Internet.</source>
      <translation>Aucun de vos serveurs est connecté à Internet.</translation>
    </message>
    <message>
      <source>System connected to %1</source>
      <comment>%1 is the cloud name (like Nx Cloud)</comment>
      <translation>Système connecté à %1</translation>
    </message>
    <message>
      <source>Failed to connect System to %1</source>
      <comment>%1 is the cloud name (like Nx Cloud)</comment>
      <translation>Impossible de connecter le système à %1</translation>
    </message>
    <message>
      <source>Internal server error. Please try again later.</source>
      <translation>Erreur interne du serveur. Veuillez réessayer plus tard.</translation>
    </message>
  </context>
  <context>
    <name>QnConnectionDiagnosticsHelper</name>
    <message>
      <source>You are trying to connect to incompatible Server.</source>
      <translation>Vous essayez de vous connecter sur un serveur incompatible.</translation>
    </message>
    <message>
      <source>Connection details that you have entered are incorrect, please try again.</source>
      <translation>Les détails de connexion entrés sont incorrects, S.V.P. essayez à nouveau.</translation>
    </message>
    <message>
      <source>If this error persists, please contact your VMS administrator.</source>
      <translation>Si l'erreur persiste, S.V.P. contactez votre administrateur VMS.</translation>
    </message>
    <message>
      <source>Compatibility mode for versions lower than %1 is not supported.</source>
      <translation>Mode compatible pour les versions inférieures à %1 ne sont pas supportés.</translation>
    </message>
    <message>
      <source>Please close the application and start it again using the shortcut in the start menu.</source>
      <translation>S.V.P. fermer l'application et démarrer à nouveau avec le raccourci du menu démarrer.</translation>
    </message>
    <message>
      <source>Server has a different version:</source>
      <translation>Serveur a une version différente:</translation>
    </message>
    <message>
      <source>You will be asked to restart the client in compatibility mode.</source>
      <translation>Vous serez invité à redémarrer le client en mode compatibilité.</translation>
    </message>
    <message>
      <source>The username or password you have entered is incorrect. Please try again.</source>
      <translation>L'Id ou le mot de passe que vous avez entré est incorrect, S.V.P. réessayez.</translation>
    </message>
    <message>
      <source>Unable to connect to the server</source>
      <translation>Ne peut pas se connecter au serveur</translation>
    </message>
    <message>
      <source>LDAP Server connection timed out.</source>
      <translation>Connexion au serveur LDAP a expiré.</translation>
    </message>
    <message>
      <source>Failed to connect to Server</source>
      <translation>Échec de connexion au Serveur</translation>
    </message>
    <message>
      <source>Incorrect username or password</source>
      <translation>Nom d'usager ou mot de passe incorrect</translation>
    </message>
    <message>
      <source>Server may be restarting now. Please try again later.</source>
      <translation>Serveur redémarre peut être maintenant. Veuillez réessayer plus tard.</translation>
    </message>
    <message>
      <source>Please check access credentials and try again.</source>
      <translation>Veuillez vérifier les informations d’accès puis réessayez.</translation>
    </message>
    <message>
      <source>Incompatible Server</source>
      <translation>Serveur incompatible</translation>
    </message>
    <message>
      <source>Client and Server have different versions</source>
      <translation>Client et Serveur ont des versions différentes</translation>
    </message>
    <message>
      <source>Client - %1</source>
      <comment>%1 is version</comment>
      <translation>Client - %1</translation>
    </message>
    <message>
      <source>Server - %1</source>
      <comment>%1 is version</comment>
      <translation>Serveur - %1</translation>
    </message>
    <message>
      <source>Download Client version %1?</source>
      <translation>Télécharger Client version %1 ?</translation>
    </message>
    <message>
      <source>Restart</source>
      <translation>Redémarrer</translation>
    </message>
    <message>
      <source>Failed to download and launch version %1</source>
      <translation>Impossible de télécharger et de lancer la version %1</translation>
    </message>
    <message>
      <source>Try Again</source>
      <translation>Réessayer</translation>
    </message>
    <message>
      <source>Restart %1 in compatibility mode will be required.</source>
      <translation>Redémarrer %1 en mode compatible va être requis.</translation>
    </message>
    <message>
      <source>Failed to restart %1 in compatibility mode</source>
      <translation>Échec de redémarrage %1 en mode compatible</translation>
    </message>
    <message>
      <source>Please close %1 and start it again using the shortcut in the start menu.</source>
      <translation>S.V.P. fermer %1 et démarrer à nouveau avec le raccourci du menu démarrer.</translation>
    </message>
    <message>
      <source>You have to download another version of %1 to connect to this Server.</source>
      <translation>Vous devez télécharger une autre version de %1 pour se connecter à ce serveur.</translation>
    </message>
    <message>
      <source>You have to restart %1 in compatibility mode to connect to this Server.</source>
      <translation>Vous devrez redémarrer %1 en mode de compatibilite pour connecter à ce serveur.</translation>
    </message>
    <message>
      <source>Restart %1 in compatibility mode?</source>
      <translation>Redémarrer %1 en mode compatibilite?</translation>
    </message>
    <message>
      <source>Failed to restart %1</source>
      <translation>Échec redémarrage %1</translation>
    </message>
    <message>
      <source>Client version: %1.</source>
      <translation>Version Client : %1.</translation>
    </message>
    <message>
      <source>Server version: %1.</source>
      <translation>Version Serveur : %1.</translation>
    </message>
    <message>
      <source>Operation is not permitted now. It could happen due to server is restarting now. Please try again later.</source>
      <translation>Opération non autorisée présentement. Cela peut arriver si le serveur redémarre. Veuillez réessayer plus tard.</translation>
    </message>
    <message>
      <source>Connection to Server could not be established.</source>
      <translation>Connexion au serveur n’a pu être établie.</translation>
    </message>
    <message>
      <source>This user is disabled by system administrator.</source>
      <translation>Utilisateur désactivé par l'administrateur système.</translation>
    </message>
    <message>
      <source>Connection to %1 is not ready yet. Check server Internet connection or try again later.</source>
      <comment>%1 is the cloud name (like Nx Cloud)</comment>
      <translation>Connexion à %1 n’est pas prête. Vérifiez la connexion au serveur Internet ou réessayez plus tard.</translation>
    </message>
    <message>
      <source>Too many attempts. Try again in a minute.</source>
      <translation>Trop de tentatives. Réessayez dans une minute.</translation>
    </message>
    <message>
      <source>Download &amp;&amp; Install</source>
      <translation>Télécharger et installer</translation>
    </message>
    <message>
      <source>Failed to enter compatibility mode for version %1</source>
      <translation>Échec du mode de compatibilité pour la version %1</translation>
    </message>
  </context>
  <context>
    <name>QnConnectionTestingDialog</name>
    <message>
      <source>Success</source>
      <translation>Succès</translation>
    </message>
    <message>
      <source>Request timeout</source>
      <translation>Demande dépassée</translation>
    </message>
    <message>
      <source>Test Failed</source>
      <translation>Échec du Test</translation>
    </message>
    <message>
      <source>Connect</source>
      <translation>Connecter</translation>
    </message>
  </context>
  <context>
    <name>QnCustomBusinessEventWidget</name>
    <message>
      <source>If the field is empty, event will always trigger.</source>
      <translation>Si le champ est vide, l'événement sera toujours déclenché.</translation>
    </message>
    <message>
      <source>Event will trigger only if there are matches in the source with any of the entered keywords.</source>
      <translation>Événement se déclenchera uniquement s'il y a des correspondances dans la source avec l'un des mots clés saisis.</translation>
    </message>
    <message>
      <source>Event will trigger only if there are matches in the caption with any of the entered keywords.</source>
      <translation>Événement se déclenchera uniquement s'il y a des correspondances dans la légende avec l'un des mots clés saisis.</translation>
    </message>
    <message>
      <source>Event will trigger only if there are matches in the description with any of the entered keywords.</source>
      <translation>Événement se déclenchera uniquement s'il y a des correspondances dans la description avec l'un des mots clés saisis.</translation>
    </message>
    <message>
      <source>Server API</source>
      <translation>API Serveur</translation>
    </message>
    <message>
      <source>To generate Generic Event, please refer to %1.</source>
      <translation>Pour générer un'événement générique, S.V.P. se référer à %1.</translation>
    </message>
  </context>
  <context>
    <name>QnDatabaseManagementWidget</name>
    <message>
      <source>Save Database Backup...</source>
      <translation>Enregistrer la sauvegarde de la base de données...</translation>
    </message>
    <message>
      <source>Downloading Database Backup</source>
      <translation>Téléchargement de la sauvegarde de la base de données</translation>
    </message>
    <message>
      <source>Database backup is being downloaded from the server. Please wait.</source>
      <translation>La sauvegarde de la base de données est en téléchargements depuis le serveur. Patientez s’il vous plait.</translation>
    </message>
    <message>
      <source>Open Database Backup...</source>
      <translation>Ouvrir la sauvegarde de la base de données...</translation>
    </message>
    <message>
      <source>Restoring Database Backup</source>
      <translation>Restaurer la sauvegarde de la base de données</translation>
    </message>
    <message>
      <source>Database backup is being uploaded to the server. Please wait.</source>
      <translation>La sauvegarde de la base de données est en cours d'envoi sur le serveur. Patientez s’il vous plait.</translation>
    </message>
    <message>
      <source>You need to connect to a server prior to backup start.</source>
      <translation>Vous devez être connecté sur une serveur avant la sauvegarde.</translation>
    </message>
    <message>
      <source>Failed to back up database</source>
      <translation>Échec sauvegarde Base de données</translation>
    </message>
    <message>
      <source>Database backed up to file</source>
      <translation>Base de données sauvegardée sur fichier</translation>
    </message>
    <message>
      <source>Failed to open file</source>
      <translation>Échec d'ouverture du fichier</translation>
    </message>
    <message>
      <source>Restore database?</source>
      <translation>Restaurer base de données?</translation>
    </message>
    <message>
      <source>Database successfully restored</source>
      <translation>Base de données restaurée avec succès</translation>
    </message>
    <message>
      <source>Server application will restart shortly.</source>
      <translation>Application serveur va redémarrer bientôt.</translation>
    </message>
    <message>
      <source>Failed to restore database</source>
      <translation>Échec restauration Base de données</translation>
    </message>
    <message>
      <source>System configuration will be restored from backup, Server application will be restarted.</source>
      <translation>Configuration système va être restaurée à partir de la sauvegarde, application serveur sera redémarrée.</translation>
    </message>
    <message>
      <source>Database Backup Files</source>
      <translation>Fichier de sauvegarde de la base de données</translation>
    </message>
  </context>
  <context>
    <name>QnDesktopDataProvider</name>
    <message>
      <source>Could not find video encoder %1.</source>
      <translation>Ne peut pas trouver l'encodeur vidéo %1.</translation>
    </message>
    <message>
      <source>Could not initialize video encoder.</source>
      <translation>Ne peut pas initialiser l'encodeur vidéo.</translation>
    </message>
    <message>
      <source>Could not initialize audio encoder.</source>
      <translation>Ne peut pas initialiser l'encodeur audio.</translation>
    </message>
    <message>
      <source>Could not start primary audio device.</source>
      <translation>Ne peut pas démarrer le périphérique audio principal.</translation>
    </message>
    <message>
      <source>Screen width must be a multiple of 8.</source>
      <translation>La largeur de l'écran doit être un multiplicateur de 8.</translation>
    </message>
    <message>
      <source>Could not find audio encoder &quot;%1&quot;.</source>
      <translation>Encodeur audio &quot;%1&quot; introuvable.</translation>
    </message>
    <message>
      <source>Could not initialize audio device &quot;%1&quot;.</source>
      <translation>Impossible d'initialiser l'encodeur audio &quot;%1&quot;.</translation>
    </message>
    <message>
      <source>44.1 kHz and 48 kHz audio formats are not supported by the audio capturing device. Please select another audio device or &quot;none&quot; in the Screen Recording settings.</source>
      <translation>Formats audio de 44,1kHz et 48kHz non pris en charge par le périphérique de capture audio. S.V.P, choisir un autre appareil audio ou &quot;aucun&quot; dans les paramètres d’enregistrement d’écran.</translation>
    </message>
    <message>
      <source>Could not detect capturing resolution</source>
      <translation>Impossible de détecter la résolution de capture</translation>
    </message>
  </context>
  <context>
    <name>QnDisconnectFromCloudDialogPrivate</name>
    <message>
      <source>Next</source>
      <translation>Suivant</translation>
    </message>
    <message>
      <source>Enter password to continue.</source>
      <translation>Entrez mot de passe pour continuer.</translation>
    </message>
    <message>
      <source>Set local owner password</source>
      <translation>Configurer mot de passe du propriétaire local</translation>
    </message>
    <message>
      <source>Login</source>
      <translation>Identifiant</translation>
    </message>
    <message>
      <source>Password</source>
      <translation>Mot de passe</translation>
    </message>
    <message>
      <source>Internal Error</source>
      <translation>Erreur interne</translation>
    </message>
    <message>
      <source>Wrong Password</source>
      <translation>Mauvais mot de passe</translation>
    </message>
    <message>
      <source>Confirm Password</source>
      <translation>Confirmer mot de passe</translation>
    </message>
    <message>
      <source>Passwords do not match.</source>
      <translation>Le mot de passe ne correspond pas.</translation>
    </message>
    <message>
      <source>Disconnect</source>
      <translation>Déconnecter</translation>
    </message>
    <message>
      <source>You will be disconnected from this System and able to login again through local network with local account</source>
      <translation>Vous serez déconnecté de ce système et capable de connecter à nouveau sur un réseau local avec le compte local</translation>
    </message>
    <message>
      <source>Failed to disconnect System from %1</source>
      <comment>%1 is the cloud name (like Nx Cloud)</comment>
      <translation>Impossible de déconnecter le système de %1</translation>
    </message>
    <message>
      <source>Disconnect System from %1?</source>
      <comment>%1 is the cloud name (like Nx Cloud)</comment>
      <translation>Déconnecter le système de %1 ?</translation>
    </message>
    <message>
      <source>All %1 users will be deleted.</source>
      <comment>%1 is the short cloud name (like Cloud)</comment>
      <translation>Tous les usagers %1 seront supprimés.</translation>
    </message>
    <message>
      <source>You will not be able to connect to this System with your %1 account after you disconnect this System from %1.</source>
      <comment>%1 is the cloud name (like Nx Cloud)</comment>
      <translation>Vous ne serez pas capable de connecter à ce système avec votre compte %1 , après que vous déconnectez ce système de %1.</translation>
    </message>
    <message>
      <source>Too many attempts. Try again in a minute.</source>
      <translation>Trop de tentatives. Réessayez dans une minute.</translation>
    </message>
  </context>
  <context>
    <name>QnEmptyBusinessActionWidget</name>
    <message>
      <source>Panic Recording mode switches recording settings for all cameras to maximum FPS and quality.</source>
      <translation>Mode d'enregistrement panique bascule les paramètres d'enregistrement pour toutes les caméras au maximum FPS et qualité.</translation>
    </message>
  </context>
  <context>
    <name>QnEventLogDialog</name>
    <message>
      <source>Filter Similar Rows</source>
      <translation>Filtrer les rangées similaires</translation>
    </message>
    <message>
      <source>Copy Selection to Clipboard</source>
      <translation>Copier la sélection dans le presse-papier</translation>
    </message>
    <message>
      <source>Export Selection to File...</source>
      <translation>Exporter la sélection vers un fichier...</translation>
    </message>
    <message>
      <source>Select All</source>
      <translation>Sélectionner tous</translation>
    </message>
    <message>
      <source>Clear Filter</source>
      <translation>Effacer le filtre</translation>
    </message>
    <message>
      <source>Export selected events to file</source>
      <translation>Exporter les événements sélectionnés vers un fichier</translation>
    </message>
    <message>
      <source>Any Action</source>
      <translation>N'importe quel action</translation>
    </message>
    <message>
      <source>No events</source>
      <translation>Aucun événement</translation>
    </message>
    <message numerus="yes">
      <source>Event log for period from %1 to %2 - %n events found</source>
      <comment>Dates are substituted</comment>
      <translation>
        <numerusform>Le journal d'événement pour la période de %1 à %2 - %n événement trouvé</numerusform>
        <numerusform>Le journal d'événement pour la période de %1 à %2 - %n événements trouvés</numerusform>
      </translation>
    </message>
    <message numerus="yes">
      <source>Event log for %1 - %n events found</source>
      <comment>Date is substituted</comment>
      <translation>
        <numerusform>Journal d'événement pour %1 - %n événement trouvé</numerusform>
        <numerusform>Journal d'événement pour %1 - %n événements trouvés</numerusform>
      </translation>
    </message>
  </context>
  <context>
    <name>QnEventLogModel</name>
    <message>
      <source>Motion video</source>
      <translation>Mouvement Vidéo</translation>
    </message>
    <message>
      <source>Date/Time</source>
      <translation>Date/Heure</translation>
    </message>
    <message>
      <source>Event</source>
      <translation>Événement</translation>
    </message>
    <message>
      <source>Source</source>
      <translation>Source</translation>
    </message>
    <message>
      <source>Action</source>
      <translation>Action</translation>
    </message>
    <message>
      <source>Target</source>
      <translation>Cible</translation>
    </message>
    <message>
      <source>Description</source>
      <translation>Description</translation>
    </message>
    <message>
      <source>All users</source>
      <translation>Tous les usagers</translation>
    </message>
    <message numerus="yes">
      <source>%1 (%n times)</source>
      <comment>%1 is description of event. Will be replaced in runtime</comment>
      <translation>
        <numerusform>%1 (%n fois)</numerusform>
        <numerusform>%1 (%n fois)</numerusform>
      </translation>
    </message>
    <message>
      <source>Open camera</source>
      <translation>Ouvrir caméra</translation>
    </message>
    <message numerus="yes">
      <source>and %n users more...</source>
      <translation>
        <numerusform>et %n usager de plus...</numerusform>
        <numerusform>et %n usagers de plus...</numerusform>
      </translation>
    </message>
    <message numerus="yes">
      <source>and %n more...</source>
      <translation>
        <numerusform>et %n de plus...</numerusform>
        <numerusform>et %n de plus...</numerusform>
      </translation>
    </message>
    <message numerus="yes">
      <source>%n Removed subjects</source>
      <translation>
        <numerusform>%n Sujets supprimés</numerusform>
        <numerusform>%n Sujets supprimés</numerusform>
      </translation>
    </message>
    <message>
      <source>Subject removed</source>
      <translation>Sujet supprimé</translation>
    </message>
    <message numerus="yes">
      <source>%1 (%n cameras)</source>
      <comment>%1 is description of event. Will be replaced in runtime</comment>
      <translation>
        <numerusform>%1 (%n caméra)</numerusform>
        <numerusform>%1 (%n caméras)</numerusform>
      </translation>
    </message>
  </context>
  <context>
    <name>QnExecHttpRequestActionWidget</name>
    <message>
      <source>Auto</source>
      <translation>Auto</translation>
    </message>
    <message>
      <source>Basic</source>
      <translation>De base</translation>
    </message>
  </context>
  <context>
    <name>QnExecPtzPresetPolicy</name>
    <message>
      <source>Select exactly one camera</source>
      <translation>Sélectionner exactement une caméra</translation>
    </message>
    <message>
      <source>%1 has no PTZ presets</source>
      <translation>%1 n’a aucun préréglages PTZ</translation>
    </message>
  </context>
  <context>
    <name>QnFailoverPriorityDialog</name>
    <message>
      <source>Failover Priority</source>
      <translation>Priorité Basculement</translation>
    </message>
    <message>
      <source>Never</source>
      <comment>Failover priority</comment>
      <translation>Jamais</translation>
    </message>
    <message>
      <source>Low</source>
      <comment>Failover priority</comment>
      <translation>Bas</translation>
    </message>
    <message>
      <source>Medium</source>
      <comment>Failover priority</comment>
      <translation>Moyen</translation>
    </message>
    <message>
      <source>High</source>
      <comment>Failover priority</comment>
      <translation>Haut</translation>
    </message>
  </context>
  <context>
    <name>QnFailoverPriorityDialogDelegate</name>
    <message>
      <source>Set Priority:</source>
      <translation>Définir Priorité:</translation>
    </message>
    <message>
      <source>Select devices to setup failover priority</source>
      <translation>Sélectionner les périphériques pour la configuration de priorité basculement</translation>
    </message>
    <message>
      <source>Select cameras to setup failover priority</source>
      <translation>Sélectionner les caméras pour la configuration de priorité basculement</translation>
    </message>
  </context>
  <context>
    <name>QnFileMessages</name>
    <message>
      <source>Overwrite existing file?</source>
      <translation>Remplacer le fichier existant?</translation>
    </message>
    <message>
      <source>Failed to overwrite file</source>
      <translation>Échec du remplacement de fichier</translation>
    </message>
  </context>
  <context>
    <name>QnFullscreenCameraActionWidget</name>
    <message>
      <source>This camera is not currently on the selected layout. Action will work if camera is added before action triggers.</source>
      <translation>Cette caméra ne figure pas sur la mise en page sélectionnée. L'action fonctionnera si la caméra est ajoutée avant les déclencheurs d'action.</translation>
    </message>
    <message>
      <source>This camera is not currently on some of the selected layouts. Action will work if camera is added before action triggers.</source>
      <translation>Cette caméra ne figure pas sur certaines des mises en page sélectionnées. L'action fonctionnera si la caméra est ajoutée avant les déclencheurs d'action.</translation>
    </message>
  </context>
  <context>
    <name>QnFullscreenCameraPolicy</name>
    <message>
      <source>Select exactly one camera</source>
      <translation>Sélectionner exactement une caméra</translation>
    </message>
  </context>
  <context>
    <name>QnGLCheckerInstrument</name>
    <message>
      <source>Video card drivers are outdated or not installed</source>
      <translation>Pilotes de carte vidéo sont obsolètes ou non installés</translation>
    </message>
    <message>
      <source>%1 may not work properly.</source>
      <translation>%1 peut ne pas fonctionner correctement.</translation>
    </message>
  </context>
  <context>
    <name>QnGeneralPreferencesWidget</name>
    <message>
      <source>Select folder...</source>
      <translation>Sélectionner Dossier...</translation>
    </message>
    <message>
      <source>Folder already added</source>
      <translation>Dossier déjà ajouté</translation>
    </message>
    <message>
      <source>None</source>
      <translation>Aucun</translation>
    </message>
    <message>
      <source>Auto (%1)</source>
      <translation>Auto (%1)</translation>
    </message>
  </context>
  <context>
    <name>QnGeneralSystemAdministrationWidget</name>
    <message>
      <source>Open Event Log</source>
      <translation>OurvrirJournal d'événement</translation>
    </message>
    <message>
      <source>Open Bookmarks List</source>
      <translation>Ouvrir Liste Signets</translation>
    </message>
    <message>
      <source>Event Rules</source>
      <translation>Règles d'événement</translation>
    </message>
    <message>
      <source>Event Log</source>
      <translation>Journal d'événement</translation>
    </message>
    <message>
      <source>Audit Trail</source>
      <translation>Piste d’audit</translation>
    </message>
    <message>
      <source>Health Monitoring</source>
      <translation>Moniteur de santé</translation>
    </message>
    <message>
      <source>Bookmarks</source>
      <translation>Signets</translation>
    </message>
    <message>
      <source>Device List</source>
      <translation>Liste Périphérique</translation>
    </message>
    <message>
      <source>Camera List</source>
      <translation>Liste Caméra</translation>
    </message>
    <message>
      <source>Open Event Rules Management</source>
      <translation>Ouvrir Règles de Gestion Alarme/Événement</translation>
    </message>
    <message>
      <source>Open Audit Trail Log</source>
      <translation>Ouvrir journal de trace d'audit</translation>
    </message>
    <message>
      <source>Monitor All Servers on a Single Layout</source>
      <translation>Surveiller tous les serveurs sur même mise en page</translation>
    </message>
    <message>
      <source>Open Device List</source>
      <translation>Ouvrir Liste Périphériques</translation>
    </message>
    <message>
      <source>Open Camera List</source>
      <translation>Ouvrir Liste Caméras</translation>
    </message>
    <message>
      <source>Backup includes servers and cameras settings, users, webpages, event rules, etc. Video is not saved.</source>
      <translation>Sauvegarde inclut les paramètres des serveurs et des caméras, les utilisateurs, les pages Web, les règles d'événement, etc. La vidéo n'est pas enregistrée.</translation>
    </message>
    <message>
      <source>Creates a backup of System configuration that can be restored in case of failure.</source>
      <translation>Crée une sauvegarde de la configuration du système qui peut être restaurée en cas d'échec.</translation>
    </message>
  </context>
  <context>
    <name>QnHistogramWidget</name>
    <message>
      <source>Gamma %1</source>
      <translation>Gamma %1</translation>
    </message>
  </context>
  <context>
    <name>QnIOPortsViewModel</name>
    <message>
      <source>Type</source>
      <translation>Type</translation>
    </message>
    <message>
      <source>Default state</source>
      <translation>État par défaut</translation>
    </message>
    <message>
      <source>Name</source>
      <translation>Nom</translation>
    </message>
    <message>
      <source>Unknown</source>
      <comment>IO Port Type</comment>
      <translation>Inconnue</translation>
    </message>
    <message>
      <source>Disabled</source>
      <comment>IO Port Type</comment>
      <translation>Désactivé</translation>
    </message>
    <message>
      <source>Input</source>
      <comment>IO Port Type</comment>
      <translation>Entrée</translation>
    </message>
    <message>
      <source>Output</source>
      <comment>IO Port Type</comment>
      <translation>Sortie</translation>
    </message>
    <message>
      <source>Invalid</source>
      <comment>IO Port Type</comment>
      <translation>Invalide</translation>
    </message>
    <message>
      <source>Grounded circuit</source>
      <comment>IO Port State</comment>
      <translation>Circuit à la terre</translation>
    </message>
    <message>
      <source>Invalid state</source>
      <comment>IO Port State</comment>
      <translation>État invalide</translation>
    </message>
    <message>
      <source>On click</source>
      <translation>Sur clic</translation>
    </message>
    <message>
      <source>Duration</source>
      <translation>Durée</translation>
    </message>
    <message>
      <source>Open circuit</source>
      <comment>IO Port State</comment>
      <translation>Circuit ouvert</translation>
    </message>
    <message>
      <source>Toggle state</source>
      <comment>IO Output Port Action</comment>
      <translation>Bascule État</translation>
    </message>
    <message>
      <source>Impulse</source>
      <comment>IO Output Port Action</comment>
      <translation>Impulsion</translation>
    </message>
    <message>
      <source>ID</source>
      <translation>ID</translation>
    </message>
  </context>
  <context>
    <name>QnInputDialog</name>
    <message>
      <source>Please enter a value.</source>
      <translation>Veuillez saisir une valeur.</translation>
    </message>
  </context>
  <context>
    <name>QnIoModuleOverlayWidgetPrivate</name>
    <message>
      <source>Failed to turn off I/O port %1</source>
      <translation>Impossible d’éteindre port I/O %1</translation>
    </message>
    <message>
      <source>Failed to turn on I/O port %1</source>
      <translation>Impossible d’activer port I/O %1</translation>
    </message>
  </context>
  <context>
    <name>QnLdapSettingsDialog</name>
    <message>
      <source>Test</source>
      <translation>Test</translation>
    </message>
    <message>
      <source>Test failed</source>
      <translation>Échec du Test</translation>
    </message>
    <message numerus="yes">
      <source>Test completed successfully: %n users found.</source>
      <translation>
        <numerusform>Test complété avec succes: %n usager trouvé.</numerusform>
        <numerusform>Test complété avec succes: %n usagers trouvés.</numerusform>
      </translation>
    </message>
    <message>
      <source>Changing any LDAP settings other than &quot;Search Filter&quot; will result in connectivity loss for all LDAP fetched users.</source>
      <translation>Modifier les paramètres LDAP autre que &quot;filtre de recherche&quot; entraînera une perte de connectivité pour tous les usagers LDAP récupérés.</translation>
    </message>
  </context>
  <context>
    <name>QnLdapSettingsDialogPrivate</name>
    <message>
      <source>The provided settings are not valid.</source>
      <translation>Les paramètres fournis ne sont pas valides.</translation>
    </message>
    <message>
      <source>Could not perform a test.</source>
      <translation>Ne peut pas effectuer un test.</translation>
    </message>
    <message>
      <source>Timed Out</source>
      <translation>Délai expiré</translation>
    </message>
  </context>
  <context>
    <name>QnLdapUserListModel</name>
    <message>
      <source>Login</source>
      <translation>Identifiant</translation>
    </message>
    <message>
      <source>Email</source>
      <translation>Courriel</translation>
    </message>
    <message>
      <source>DN</source>
      <translation>DN</translation>
    </message>
    <message>
      <source>Name</source>
      <translation>Nom</translation>
    </message>
  </context>
  <context>
    <name>QnLdapUsersDialog</name>
    <message>
      <source>The provided settings are not valid.</source>
      <translation>Les paramètres fournis ne sont pas valides.</translation>
    </message>
    <message>
      <source>Could not perform a test.</source>
      <translation>Ne peut pas effectuer un test.</translation>
    </message>
    <message>
      <source>Could not load users.</source>
      <translation>Ne peut pas charger les usagers.</translation>
    </message>
    <message>
      <source>Error while loading users.</source>
      <translation>Erreur lors du chargement d'usagers.</translation>
    </message>
    <message>
      <source>No new users found.</source>
      <translation>Aucun nouveau usager trouvé.</translation>
    </message>
    <message>
      <source>Timed Out</source>
      <translation>Délai expiré</translation>
    </message>
    <message>
      <source>Import Selected</source>
      <translation>Importer la sélection</translation>
    </message>
  </context>
  <context>
    <name>QnLicenseDetailsDialog</name>
    <message>
      <source>Screens Allowed:</source>
      <translation>Écrans Autorisés:</translation>
    </message>
    <message>
      <source>Control Sessions Allowed:</source>
      <translation>Contrôle Sessions Autorisés:</translation>
    </message>
    <message>
      <source>Archive Streams Allowed:</source>
      <translation>Flux Archive Autorisés:</translation>
    </message>
    <message>
      <source>Generic:</source>
      <translation>Générique:</translation>
    </message>
    <message>
      <source>License Type</source>
      <translation>Type Licence</translation>
    </message>
    <message>
      <source>License Key</source>
      <translation>Clé Licence</translation>
    </message>
    <message>
      <source>Features:</source>
      <translation>Fonctionnalités:</translation>
    </message>
    <message>
      <source>Locked to Hardware ID</source>
      <translation>Verrouillé sur ID Matériel</translation>
    </message>
  </context>
  <context>
    <name>QnLicenseListModel</name>
    <message>
      <source>Type</source>
      <translation>Type</translation>
    </message>
    <message>
      <source>License Key</source>
      <translation>Clé de licence</translation>
    </message>
    <message>
      <source>Status</source>
      <translation>État</translation>
    </message>
    <message>
      <source>Server</source>
      <translation>Serveur</translation>
    </message>
    <message>
      <source>Never</source>
      <translation>Jamais</translation>
    </message>
    <message>
      <source>Expired</source>
      <translation>Expiré</translation>
    </message>
    <message>
      <source>OK</source>
      <translation>OK</translation>
    </message>
    <message>
      <source>Error</source>
      <translation>Erreur</translation>
    </message>
    <message>
      <source>Server not found</source>
      <translation>Serveur introuvable</translation>
    </message>
    <message>
      <source>Expires</source>
      <translation>Expire</translation>
    </message>
    <message>
      <source>License is active</source>
      <translation>Licence active</translation>
    </message>
    <message>
      <source>License is expired</source>
      <translation>Licence expirée</translation>
    </message>
    <message>
      <source>Expires soon</source>
      <translation>Expire bientôt</translation>
    </message>
    <message>
      <source>License expires today</source>
      <translation>Licence expire aujourd'hui</translation>
    </message>
    <message>
      <source>License expires tomorrow</source>
      <translation>Licence expire demain</translation>
    </message>
    <message numerus="yes">
      <source>License expires in %n days</source>
      <translation>
        <numerusform>Licence expire dans %n jour</numerusform>
        <numerusform>Licence expire dans %n jours</numerusform>
      </translation>
    </message>
    <message>
      <source>Channels</source>
      <translation>Canaux</translation>
    </message>
  </context>
  <context>
    <name>QnLicenseManagerWidget</name>
    <message>
      <source>You do not have a valid license installed.</source>
      <translation>Vous n'avez pas de licence valide installée.</translation>
    </message>
    <message>
      <source>Please activate your commercial or trial license.</source>
      <translation>S.V.P. activez votre licence commerciale ou d'essai.</translation>
    </message>
    <message>
      <source>Please activate your commercial license.</source>
      <translation>S.V.P. activez votre licence commerciale.</translation>
    </message>
    <message>
      <source>Export</source>
      <translation>Exporter</translation>
    </message>
    <message>
      <source>Export licenses to a file</source>
      <translation>Exporter licence vers un fichier</translation>
    </message>
    <message>
      <source>Copy To Clipboard</source>
      <translation>Copier vers Presse-Papier</translation>
    </message>
    <message>
      <source>Incompatible license</source>
      <translation>Licence incompatible</translation>
    </message>
    <message>
      <source>License you are trying to activate is incompatible with your software.</source>
      <translation>Licence que vous tentez d’activer est incompatible avec votre logiciel.</translation>
    </message>
    <message>
      <source>You already activated this license</source>
      <translation>Vous avez déjà activé cette licence</translation>
    </message>
    <message>
      <source>License activated</source>
      <translation>Licence activée</translation>
    </message>
    <message>
      <source>Failed to remove license from Server</source>
      <translation>Échec de suppression de licence du serveur</translation>
    </message>
    <message>
      <source>Invalid activation key file</source>
      <translation>Fichier clé d’activation invalide</translation>
    </message>
    <message>
      <source>Select a valid activation key file to continue.</source>
      <translation>Sélectionnez un fichier de clé d’activation valide pour continuer.</translation>
    </message>
    <message>
      <source>Database error occurred.</source>
      <translation>Erreur de base de données s’est produite.</translation>
    </message>
    <message>
      <source>Invalid data received. Please contact Customer Support to report the issue.</source>
      <translation>Données invalides reçues. Veuillez contacter le Support client pour signaler le problème.</translation>
    </message>
    <message>
      <source>Failed to activate license</source>
      <translation>Échec d’activation de la licence</translation>
    </message>
    <message>
      <source>Network error</source>
      <translation>Erreur Réseau</translation>
    </message>
    <message>
      <source>If the problem persists, please contact Customer Support.</source>
      <translation>Si le problème persiste, contactez le support client.</translation>
    </message>
    <message>
      <source>License already activated on another server</source>
      <translation>Licence déjà activé sur un autre serveur</translation>
    </message>
    <message>
      <source>Please make sure it is entered correctly.</source>
      <translation>S.V.P, assurez-vous qu'elle soit entrée correctement.</translation>
    </message>
    <message numerus="yes">
      <source>Deactivate licenses?</source>
      <translation>
        <numerusform>Désactiver licences?</numerusform>
        <numerusform>Désactiver licences?</numerusform>
      </translation>
    </message>
    <message>
      <source>Failed to deactivate license</source>
      <translation>Échec désactivation de licence</translation>
    </message>
    <message numerus="yes">
      <source>Failed to deactivate %n licenses</source>
      <translation>
        <numerusform>Échec désactivation de %n licences</numerusform>
        <numerusform>Échec désactivation de %n licences</numerusform>
      </translation>
    </message>
    <message numerus="yes">
      <source>%1 of %n licenses cannot be deactivated</source>
      <translation>
        <numerusform>%1 des licences %n ne peuvent pas être désactivées</numerusform>
        <numerusform>%1 des licences %n ne peuvent pas être désactivées</numerusform>
      </translation>
    </message>
    <message numerus="yes">
      <source>Cannot deactivate licenses</source>
      <translation>
        <numerusform>Ne peut pas désactiver licenses</numerusform>
        <numerusform>Ne peut pas désactiver licenses</numerusform>
      </translation>
    </message>
    <message>
      <source>Cannot connect to the License Server</source>
      <translation>Impossible de se connecter au serveur de licences</translation>
    </message>
    <message>
      <source>Please make sure your server has active Internet connection or check firewall settings.</source>
      <translation>Assurez-vous que votre serveur possède une connexion Internet active ou vérifiez les paramètres du pare-feu.</translation>
    </message>
    <message>
      <source>License Server error</source>
      <translation>Erreur de serveur de licence</translation>
    </message>
    <message>
      <source>License deactivated</source>
      <translation>Licence désactivée</translation>
    </message>
    <message numerus="yes">
      <source>%n licenses deactivated</source>
      <translation>
        <numerusform>%n licences désactivées</numerusform>
        <numerusform>%n licences désactivées</numerusform>
      </translation>
    </message>
    <message>
      <source>Remove</source>
      <translation>Supprimer</translation>
    </message>
    <message>
      <source>Deactivate</source>
      <translation>Désactiver</translation>
    </message>
    <message numerus="yes">
      <source>%n channels.</source>
      <translation>
        <numerusform>%n canal.</numerusform>
        <numerusform>%n canaux.</numerusform>
      </translation>
    </message>
    <message>
      <source>Please contact Customer Support.</source>
      <translation>Veuillez contacter le Support Client.</translation>
    </message>
    <message numerus="yes">
      <source>Deactivate %n Other</source>
      <translation>
        <numerusform>Désactiver %n autre</numerusform>
        <numerusform>Désactiver %n autre</numerusform>
      </translation>
    </message>
    <message>
      <source>Invalid License Key</source>
      <translation>Clé de licence invalide</translation>
    </message>
    <message>
      <source>Please contact Customer Support to obtain a valid License Key.</source>
      <translation>S.V.P contacter le Support client pour obtenir une clé de licence valide.</translation>
    </message>
    <message>
      <source>Please contact Customer Support to activate License Key manually.</source>
      <translation>S.V.P contacter le Support client pour activer la clé de licence manuellement.</translation>
    </message>
    <message>
      <source>Please contact Customer Support to get a valid License Key.</source>
      <translation>S.V.P contacter le Support client pour obtenir une clé de licence valide.</translation>
    </message>
    <message>
      <source>If the problem persists please contact Customer Support.</source>
      <translation>Si le problème persiste, contactez le support client.</translation>
    </message>
    <message>
      <source>This license is already activated and linked to Hardware ID %1</source>
      <translation>Cette licence est déjà activée et liée au ID Matériel %1</translation>
    </message>
    <message>
      <source>This license is already activated and linked to Hardware ID %1 on %2</source>
      <translation>Cette licence est déjà activée et liée au ID Matériel %1 sur %2</translation>
    </message>
    <message>
      <source>Every license can be deactivated only a few times.</source>
      <translation>Chaque licence peut être désactivé que quelques fois.</translation>
    </message>
    <message numerus="yes">
      <source>%1 are currently in use</source>
      <comment>Text like &apos;6 Profesional Licenses&apos; will be substituted</comment>
      <translation>
        <numerusform>%1 est actuellement en cours d’utilisation</numerusform>
        <numerusform>%1 sont actuellement en cours d’utilisation</numerusform>
      </translation>
    </message>
    <message numerus="yes">
      <source>At least %1 are required</source>
      <comment>Text like &apos;6 Profesional Licenses&apos; will be substituted</comment>
      <translation>
        <numerusform>Au moins %1 est nécessaires</numerusform>
        <numerusform>Au moins %1 est nécessaires</numerusform>
      </translation>
    </message>
  </context>
  <context>
    <name>QnLicenseWidget</name>
    <message>
      <source>Activate Trial License</source>
      <translation>Activer une licence d'essai</translation>
    </message>
    <message>
      <source>Activate Free License</source>
      <translation>Activer une licence gratuite</translation>
    </message>
    <message>
      <source>Open License File</source>
      <translation>Ouvrir Fichier de licence</translation>
    </message>
    <message>
      <source>Failed to open file</source>
      <translation>Échec d'ouverture du fichier</translation>
    </message>
    <message>
      <source>Please send email with License Key and Hardware ID provided to %1 to obtain an Activation Key file.</source>
      <translation>S.V.P. envoyer courriel avec clé de licence et ID Matériel fourni à %1 pour obtenir un fichier de clé d’activation.</translation>
    </message>
    <message>
      <source>Please send License Key and Hardware ID provided to %1 to obtain an Activation Key file.</source>
      <translation>S.V.P. envoyer courriel avec clé de licence et ID Matériel fourni à %1 pour obtenir un fichier de clé d’activation.</translation>
    </message>
  </context>
  <context>
    <name>QnLinkToCloudDialogPrivate</name>
    <message>
      <source>Failed to login to %1</source>
      <comment>%1 is the cloud name (like Nx Cloud)</comment>
      <translation>Impossible de connecter à %1</translation>
    </message>
  </context>
  <context>
    <name>QnLocalSettingsDialog</name>
    <message>
      <source>General</source>
      <translation>Général</translation>
    </message>
    <message>
      <source>Look and Feel</source>
      <translation>Affichage</translation>
    </message>
    <message>
      <source>Screen Recording</source>
      <translation>Enregistrement d'écran</translation>
    </message>
    <message>
      <source>Notifications</source>
      <translation>Notifications</translation>
    </message>
    <message>
      <source>Advanced</source>
      <translation>Avancée</translation>
    </message>
    <message>
      <source>Settings file is read-only. Please contact your system administrator. All changes will be lost after program exit.</source>
      <translation>Fichier de paramètres est en lecture seule. S.V.P contactez votre administrateur système. Toutes les modifications seront perdues après la sortie du programme.</translation>
    </message>
    <message>
      <source>Settings cannot be saved. Please contact your system administrator. All changes will be lost after program exit.</source>
      <translation>Paramètres ne peuvent être sauvegardés. S.V.P contactez votre administrateur système. Toutes les modifications seront perdues après la sortie du programme.</translation>
    </message>
    <message>
      <source>Restart required</source>
      <translation>Redémarrage requis</translation>
    </message>
    <message>
      <source>Restart Now</source>
      <translation>Redémarrer maintenant</translation>
    </message>
    <message>
      <source>Restart Later</source>
      <translation>Redémarrer plus tard</translation>
    </message>
    <message>
      <source>Some changes will take effect only after %1 restart</source>
      <translation>Certaines modifications prendront effet qu’après le redémarrage de %1</translation>
    </message>
  </context>
  <context>
    <name>QnLoginDialog</name>
    <message>
      <source>Connect to Server...</source>
      <translation>Connexion au serveur...</translation>
    </message>
    <message>
      <source>Version %1</source>
      <translation>Version %1</translation>
    </message>
    <message>
      <source>Saved Sessions</source>
      <translation>Sessions sauvegardées</translation>
    </message>
    <message>
      <source>Auto-Discovered Servers</source>
      <translation>Auto-Découverte Serveurs</translation>
    </message>
    <message>
      <source>* Last used connection *</source>
      <translation>* Dernière connexion utilisée *</translation>
    </message>
    <message>
      <source>%1 at %2</source>
      <translation>%1 à %2</translation>
    </message>
    <message>
      <source>Overwrite existing connection?</source>
      <translation>Remplacer la connexion existante?</translation>
    </message>
    <message>
      <source>Delete connection?</source>
      <translation>Effacer Connexion?</translation>
    </message>
    <message>
      <source>There is another connection with the same name.</source>
      <translation>Il existe une autre connexion du même nom.</translation>
    </message>
    <message>
      <source>none</source>
      <translation>aucun</translation>
    </message>
  </context>
  <context>
    <name>QnLoginToCloudDialog</name>
    <message>
      <source>Email</source>
      <translation>Courriel</translation>
    </message>
    <message>
      <source>Password</source>
      <translation>Mot de passe</translation>
    </message>
    <message>
      <source>Create account</source>
      <translation>Créer compte</translation>
    </message>
    <message>
      <source>Forgot password?</source>
      <translation>Mot de passe oublié ?</translation>
    </message>
    <message>
      <source>Learn more about</source>
      <translation>En savoir plus</translation>
    </message>
    <message>
      <source>Log in to %1</source>
      <comment>%1 is the cloud name (like Nx Cloud)</comment>
      <translation>Connexion à %1</translation>
    </message>
    <message>
      <source>Welcome to %1!</source>
      <comment>%1 is the cloud name (like Nx Cloud)</comment>
      <translation>Bienvenue sur %1!</translation>
    </message>
  </context>
  <context>
    <name>QnLookAndFeelPreferencesWidget</name>
    <message>
      <source>Preparing Image...</source>
      <translation>Préparation de l'image...</translation>
    </message>
    <message>
      <source>Please wait while image is being prepared...</source>
      <translation>S.V.P. patientez pendant que l'image est préparée...</translation>
    </message>
    <message>
      <source>Server Time</source>
      <translation>Heure Serveur</translation>
    </message>
    <message>
      <source>Client Time</source>
      <translation>Heure Client</translation>
    </message>
    <message>
      <source>Stretch</source>
      <translation>Étirer</translation>
    </message>
    <message>
      <source>Fit</source>
      <translation>Ajuster</translation>
    </message>
    <message>
      <source>Crop</source>
      <translation>Rogner</translation>
    </message>
    <message>
      <source>This option will not affect Recording Schedule. Recording Schedule is always based on Server Time.</source>
      <translation>Cette option n'affecte pas l'horaire d'enregistrement. L'horaire est toujours basé sur l'heure du Serveur.</translation>
    </message>
    <message>
      <source>Select File...</source>
      <translation>Sélectionner fichier...</translation>
    </message>
    <message>
      <source>No image</source>
      <translation>Aucune image</translation>
    </message>
    <message>
      <source>Sets the time to use in the client (timeline, timestamps, etc.) when client and server machines are in different time zones.</source>
      <translation>Définit l'heure à utiliser dans le client (chronologie, horodatages, etc.) lorsque les machines client et serveur se trouvent dans des fuseaux horaires différents.</translation>
    </message>
    <message>
      <source>Displays IP addresses for cameras and servers and roles for users.</source>
      <translation>Affiche les adresses IP pour les caméras, les serveurs et les rôles d'utilisateurs.</translation>
    </message>
    <message>
      <source>Length of time each camera on layout will be displayed if you start a Tour.</source>
      <translation>Durée d'affichage de chaque caméra sur la mise en page, si vous démarrez un tour.</translation>
    </message>
  </context>
  <context>
    <name>QnMediaResourceWidget</name>
    <message>
      <source>Screenshot</source>
      <translation>Prendre une capture d'écran</translation>
    </message>
    <message>
      <source>Smart Search</source>
      <translation>Recherche intelligente</translation>
    </message>
    <message>
      <source>PTZ</source>
      <translation>PTZ</translation>
    </message>
    <message>
      <source>Dewarping</source>
      <translation>Dérouler</translation>
    </message>
    <message>
      <source>Create Zoom Window</source>
      <translation>Créer une fenêtre de zoom</translation>
    </message>
    <message>
      <source>Image Enhancement</source>
      <translation>Amélioration de l'image</translation>
    </message>
    <message>
      <source>Hi-Res</source>
      <translation>Haute-Res</translation>
    </message>
    <message>
      <source>LIVE</source>
      <translation>DIRECT</translation>
    </message>
    <message>
      <source>%1 (Tour &quot;%2&quot; is active)</source>
      <translation>%1 (Tour &quot;%2&quot; est actif)</translation>
    </message>
    <message>
      <source>Zoom Window</source>
      <translation>Fenêtre de zoom</translation>
    </message>
    <message>
      <source>I/O Module</source>
      <translation>Module I/O</translation>
    </message>
    <message>
      <source>Lo-Res</source>
      <translation>Basse-Res</translation>
    </message>
    <message>
      <source>Failed to invoke trigger %1 (%2)</source>
      <translation>Impossible d’appeler le déclencheur %1 (%2)</translation>
    </message>
    <message>
      <source>press and hold</source>
      <comment>Soft Trigger</comment>
      <translation>appuyez et maintenez</translation>
    </message>
    <message>
      <source>Disabled by schedule</source>
      <translation>Désactivé selon l'horaire</translation>
    </message>
    <message numerus="yes">
      <source>Set for all %n Cameras</source>
      <translation>
        <numerusform>Définir pour toutes les %n Caméras</numerusform>
        <numerusform>Définir pour toutes les %n Caméras</numerusform>
      </translation>
    </message>
    <message>
      <source>Area Zoom</source>
      <translation>Zone Zoom</translation>
    </message>
  </context>
  <context>
    <name>QnMergeSystemsDialog</name>
    <message>
      <source>%1 (current)</source>
      <translation>%1 (actuel)</translation>
    </message>
    <message>
      <source>Use a specific hostname or IP address rather than %1.</source>
      <translation>Utiliser un nom d'hôte précis ou l'adresse IP plutôt que %1.</translation>
    </message>
    <message>
      <source>Merge with %1</source>
      <translation>Unifier avec %1</translation>
    </message>
    <message>
      <source>Testing...</source>
      <translation>En test...</translation>
    </message>
    <message>
      <source>Merging Systems...</source>
      <translation>Union systèmes...</translation>
    </message>
    <message>
      <source>The login cannot be empty.</source>
      <translation>L’identifiant ne peut pas être vide.</translation>
    </message>
    <message>
      <source>New Server</source>
      <translation>Nouveau serveur</translation>
    </message>
    <message>
      <source>Failed to merge Systems</source>
      <translation>Impossible de fusionner les systèmes</translation>
    </message>
    <message>
      <source>URL is invalid.</source>
      <translation>URL invalide.</translation>
    </message>
    <message>
      <source>You are about to merge the current System %1 with System</source>
      <translation>Vous êtes sur le point d'unir le système actuel %1 avec le système</translation>
    </message>
    <message>
      <source>This is the current System URL.</source>
      <translation>Ceci est l'URL actuelle du système.</translation>
    </message>
    <message>
      <source>Servers from the other System will appear in the resource tree when the database synchronization is finished.</source>
      <translation>Serveurs de l'autre système apparaissent dans l'arborescence des ressources lorsque la synchronisation de la base de données sera terminée.</translation>
    </message>
    <message>
      <source>Systems will be merged shortly</source>
      <translation>Les systèmes seront fusionnées sous peu</translation>
    </message>
    <message>
      <source>You will be reconnected.</source>
      <translation>Vous serez reconnecté.</translation>
    </message>
  </context>
  <context>
    <name>QnMessageBox</name>
    <message>
      <source>Overwrite</source>
      <translation>Remplacer</translation>
    </message>
    <message>
      <source>Delete</source>
      <translation>Supprimer</translation>
    </message>
    <message>
      <source>Reset</source>
      <translation>Réinitialiser</translation>
    </message>
    <message>
      <source>Skip</source>
      <translation>Passer</translation>
    </message>
    <message>
      <source>Close</source>
      <translation>Fermer</translation>
    </message>
    <message>
      <source>Stop</source>
      <translation>Arrêt</translation>
    </message>
  </context>
  <context>
    <name>QnNavigationItem</name>
    <message>
      <source>Speed Down</source>
      <translation>Décélération</translation>
    </message>
    <message>
      <source>Previous Frame</source>
      <translation>Image précédente</translation>
    </message>
    <message>
      <source>Speed Up</source>
      <translation>Accélérer</translation>
    </message>
    <message>
      <source>Next Frame</source>
      <translation>Image suivante</translation>
    </message>
    <message>
      <source>To Start</source>
      <translation>Pour Démarrer</translation>
    </message>
    <message>
      <source>Next Chunk</source>
      <translation>Morceau suivante</translation>
    </message>
    <message>
      <source>To End</source>
      <translation>Pour Terminer</translation>
    </message>
    <message>
      <source>Previous Chunk</source>
      <translation>Morceau précédent</translation>
    </message>
    <message>
      <source>NVR cameras do not support not-synchronized playback</source>
      <translation>Caméras NVR ne prennent pas en charge la lecture non synchronisée</translation>
    </message>
  </context>
  <context>
    <name>QnNetworkSpeedStrings</name>
    <message>
      <source>B/s</source>
      <translation>B/s</translation>
    </message>
    <message>
      <source>MB/s</source>
      <translation>MB/s</translation>
    </message>
    <message>
      <source>KB/s</source>
      <translation>KB/s</translation>
    </message>
  </context>
  <context>
    <name>QnNewWearableCameraDialog</name>
    <message>
      <source>Name</source>
      <translation>Nom</translation>
    </message>
    <message>
      <source>Name cannot be empty</source>
      <translation>Nom ne peut pas être vide</translation>
    </message>
    <message>
      <source>Virtual Camera</source>
      <translation>Caméra virtuelle</translation>
    </message>
    <message>
      <source>Virtual Camera %1</source>
      <translation>Caméra virtuelle %1</translation>
    </message>
    <message>
      <source>&quot;Virtual Camera&quot; is a virtual storage for video files, which could be uploaded to any server on your System and be accessed by any user.</source>
      <translation>&quot;Caméra Virtuelle&quot; est un stockage virtuel pour les fichiers vidéo, qui peut être envoyer sur n'importe quel serveur de votre Système et accessible à tout utilisateur.</translation>
    </message>
  </context>
  <context>
    <name>QnNotificationSoundManagerDialog</name>
    <message>
      <source>Clip sound up to %1 seconds</source>
      <translation>Le Clip de son jusqu'à %1 secondes</translation>
    </message>
    <message>
      <source>Rename sound</source>
      <translation>Renommer le son</translation>
    </message>
    <message>
      <source>Custom title:</source>
      <translation>Titre Personnalisé:</translation>
    </message>
    <message>
      <source>Sound Files</source>
      <translation>Fichiers de son</translation>
    </message>
    <message>
      <source>Select File...</source>
      <translation>Sélectionner fichier...</translation>
    </message>
    <message>
      <source>Enter New Title:</source>
      <translation>Entrer nouveau titre:</translation>
    </message>
    <message>
      <source>Failed to add file</source>
      <translation>Impossible d’ajouter le fichier</translation>
    </message>
    <message>
      <source>Failed to set new title</source>
      <translation>Impossible de définir le nouveau titre</translation>
    </message>
    <message>
      <source>Delete sound?</source>
      <translation>Supprimer son?</translation>
    </message>
  </context>
  <context>
    <name>QnNotificationSoundModel</name>
    <message>
      <source>Downloading sound list...</source>
      <translation>Téléchargement liste son...</translation>
    </message>
    <message>
      <source>No Sound</source>
      <translation>Aucun son</translation>
    </message>
    <message>
      <source>Downloading sound...</source>
      <translation>Téléchargement son...</translation>
    </message>
    <message>
      <source>Uploading sound...</source>
      <translation>Envoie son...</translation>
    </message>
  </context>
  <context>
    <name>QnPanTiltRotationCameraAdvancedParamWidget</name>
    <message>
      <source>Rotation</source>
      <translation>Rotation</translation>
    </message>
  </context>
  <context>
    <name>QnPerformanceTest</name>
    <message>
      <source>%1 can work in configuration mode only</source>
      <translation>%1 peut seulement fonctionner en mode de configuration</translation>
    </message>
    <message>
      <source>Performance of this computer allows running %1 in configuration mode only.</source>
      <translation>Performances de cet ordinateur permet seulement de lancer %1 en mode de configuration.</translation>
    </message>
    <message>
      <source>For full-featured mode please use another computer</source>
      <translation>Pour le mode complet, S.V.P. utilisez un autre ordinateur</translation>
    </message>
  </context>
  <context>
    <name>QnPermissionsWidget</name>
    <message>
      <source>Edit camera settings</source>
      <translation>Éditer paramètres caméra</translation>
    </message>
    <message>
      <source>This is also required to create/edit PTZ presets and tours.</source>
      <translation>Aussi pour créer/modifier des préréglages PTZ et tours.</translation>
    </message>
    <message>
      <source>Control video walls</source>
      <translation>Contrôle Mur Vidéo</translation>
    </message>
    <message>
      <source>View event log</source>
      <translation>Afficher le journal d’événement</translation>
    </message>
    <message>
      <source>View archive</source>
      <translation>Voir Archive</translation>
    </message>
    <message>
      <source>Export archive</source>
      <translation>Exporter archive</translation>
    </message>
    <message>
      <source>View bookmarks</source>
      <translation>Affichage signets</translation>
    </message>
    <message>
      <source>Modify bookmarks</source>
      <translation>Modifier signets</translation>
    </message>
    <message>
      <source>User Input</source>
      <translation>Entrée usager</translation>
    </message>
    <message>
      <source>PTZ, Device Output, 2-Way Audio, Soft Triggers.</source>
      <translation>PTZ, sortie périphérique, audio bidirectionnel, déclencheurs.</translation>
    </message>
  </context>
  <context>
    <name>QnPopupBusinessActionWidget</name>
    <message>
      <source>Manage Bookmarks</source>
      <translation>Gérer Signets</translation>
    </message>
    <message>
      <source>Notification will be shown until one of the users who see it creates bookmark with event description</source>
      <translation>La notification s'affiche jusqu'à ce que l'un des utilisateurs qui le voient crée un signet avec la description de l'événement</translation>
    </message>
  </context>
  <context>
    <name>QnProgressDialog</name>
    <message>
      <source>Cancel</source>
      <translation>Annuler</translation>
    </message>
  </context>
  <context>
    <name>QnPtzManageDialog</name>
    <message>
      <source>Manage PTZ for %1...</source>
      <translation>Gestion de PTZ pour %1...</translation>
    </message>
    <message>
      <source>Apply changes before exit?</source>
      <translation>Appliquer modifications avant la sortie?</translation>
    </message>
  </context>
  <context>
    <name>QnPtzManageModel</name>
    <message>
      <source>Name</source>
      <translation>Nom</translation>
    </message>
    <message>
      <source>Hotkey</source>
      <translation>Raccourci</translation>
    </message>
    <message>
      <source>Home</source>
      <translation>Accueil</translation>
    </message>
    <message>
      <source>Details</source>
      <translation>Détails</translation>
    </message>
    <message>
      <source>Tours</source>
      <translation>Tours</translation>
    </message>
    <message>
      <source>Positions</source>
      <translation>Positions</translation>
    </message>
    <message>
      <source>None</source>
      <translation>Aucun</translation>
    </message>
    <message numerus="yes">
      <source>This preset will be activated after %n minutes of inactivity</source>
      <translation>
        <numerusform>Le préréglage sera activé après %n minute d'inactivité</numerusform>
        <numerusform>Le préréglage sera activé après %n minutes d'inactivités</numerusform>
      </translation>
    </message>
    <message numerus="yes">
      <source>Tour has %n identical positions</source>
      <translation>
        <numerusform>Le Tour a %n position identique</numerusform>
        <numerusform>Le Tour a %n positions identiques</numerusform>
      </translation>
    </message>
    <message>
      <source>less than a minute</source>
      <translation>moins d'une minute</translation>
    </message>
    <message>
      <source>Invalid tour</source>
      <translation>Tour invalide</translation>
    </message>
    <message>
      <source>New Tour %1</source>
      <translation>Nouveau tour %1</translation>
    </message>
    <message>
      <source>Saved Position %1</source>
      <translation>Enregistrer Position %1</translation>
    </message>
    <message>
      <source>Tour should contain at least 2 positions.</source>
      <translation>Le Tour devrait contenir au moins 2 positions.</translation>
    </message>
    <message>
      <source>Tour Time: %1.</source>
      <translation>Temps du Tour: %1.</translation>
    </message>
    <message numerus="yes">
      <source>about %n minutes</source>
      <translation>
        <numerusform>environ %n minute</numerusform>
        <numerusform>environ %n minutes</numerusform>
      </translation>
    </message>
  </context>
  <context>
    <name>QnPtzPresetDialog</name>
    <message>
      <source>Saved Position %1</source>
      <translation>Enregistrer la position %1</translation>
    </message>
    <message>
      <source>None</source>
      <translation>Aucun</translation>
    </message>
  </context>
  <context>
    <name>QnPtzPresetHotkeyItemDelegate</name>
    <message>
      <source>None</source>
      <translation>Aucun</translation>
    </message>
    <message>
      <source>Reassign</source>
      <translation>Réassigner</translation>
    </message>
    <message>
      <source>Hotkey used by preset &quot;%1&quot;</source>
      <translation>Touche raccourci utilisée par le préréglage &quot;%1&quot;</translation>
    </message>
    <message>
      <source>Hotkey used by tour &quot;%1&quot;</source>
      <translation>Touche raccourci utilisée par tour &quot;%1&quot;</translation>
    </message>
  </context>
  <context>
    <name>QnPtzTourSpotsModel</name>
    <message>
      <source>Lowest</source>
      <translation>Plus Bas</translation>
    </message>
    <message>
      <source>Low</source>
      <translation>Bas</translation>
    </message>
    <message>
      <source>Normal</source>
      <translation>Normal</translation>
    </message>
    <message>
      <source>High</source>
      <translation>Haut</translation>
    </message>
    <message>
      <source>Highest</source>
      <translation>Trés Haut</translation>
    </message>
    <message>
      <source>Instant</source>
      <translation>Immédiat</translation>
    </message>
    <message>
      <source>Position</source>
      <translation>Position</translation>
    </message>
    <message>
      <source>Stay Time</source>
      <translation>Temps en attente</translation>
    </message>
    <message>
      <source>Speed</source>
      <translation>Vitesse</translation>
    </message>
    <message>
      <source>Invalid</source>
      <translation>Invalide</translation>
    </message>
  </context>
  <context>
    <name>QnRecordingSettingsWidget</name>
    <message>
      <source>Screen %1 - %2x%3</source>
      <translation>Écran %1 - %2x%3</translation>
    </message>
    <message>
      <source>%1 (Primary)</source>
      <translation>%1(Primaire)</translation>
    </message>
    <message>
      <source>Select folder...</source>
      <translation>Sélectionner Dossier...</translation>
    </message>
    <message>
      <source>Best</source>
      <translation>Meilleure</translation>
    </message>
    <message>
      <source>Average</source>
      <translation>Moyenne</translation>
    </message>
    <message>
      <source>Performance</source>
      <translation>Performance</translation>
    </message>
    <message>
      <source>Native</source>
      <translation>Native</translation>
    </message>
    <message>
      <source>Quarter Native</source>
      <translation>Quart Natif</translation>
    </message>
  </context>
  <context>
    <name>QnRecordingStats</name>
    <message>
      <source>Cameras from other servers and removed cameras</source>
      <translation>Cameras des autres serveurs et caméras retirées</translation>
    </message>
    <message numerus="yes">
      <source>Total %1 %n devices</source>
      <comment>%1 is long dash, do not replace</comment>
      <translation>
        <numerusform>Périphériques %1 %n total</numerusform>
        <numerusform>Périphériques %1 %n total</numerusform>
      </translation>
    </message>
    <message numerus="yes">
      <source>Total %1 %n cameras</source>
      <comment>%1 is long dash, do not replace</comment>
      <translation>
        <numerusform>Caméras %1 %n total</numerusform>
        <numerusform>Caméras %1 %n total</numerusform>
      </translation>
    </message>
    <message numerus="yes">
      <source>Total %1 %n I/O modules</source>
      <comment>%1 is long dash, do not replace</comment>
      <translation>
        <numerusform>Modules I/O %1 %n total</numerusform>
        <numerusform>Modules I/O %1 %n total</numerusform>
      </translation>
    </message>
  </context>
  <context>
    <name>QnRecordingStatsModel</name>
    <message>
      <source>Space</source>
      <translation>Espace</translation>
    </message>
    <message>
      <source>Calendar Days</source>
      <translation>Jours Calendrier</translation>
    </message>
    <message>
      <source>less than an hour</source>
      <translation>moins d'une heure</translation>
    </message>
    <message>
      <source>%1 Mbps</source>
      <translation>%1 Mbps</translation>
    </message>
    <message>
      <source>empty</source>
      <translation>vide</translation>
    </message>
    <message>
      <source>Device</source>
      <translation>Périphérique</translation>
    </message>
    <message>
      <source>Camera</source>
      <translation>Caméra</translation>
    </message>
    <message>
      <source>%1 TB</source>
      <translation>%1 TB</translation>
    </message>
    <message>
      <source>%1 GB</source>
      <translation>%1 GB</translation>
    </message>
    <message>
      <source>Current Bitrate</source>
      <translation>Débit actuel</translation>
    </message>
    <message>
      <source>no data for forecast</source>
      <translation>aucune donnée pour prévision</translation>
    </message>
  </context>
  <context>
    <name>QnRequiredPermissionSubjectPolicy</name>
    <message>
      <source>Role %1 has no %2 permission</source>
      <comment>%1 is the name of selected role, %2 is permission name</comment>
      <translation>Rôle %1 n'a pas d'autorisation %2</translation>
    </message>
    <message>
      <source>Selected roles have no %1 permission</source>
      <comment>%1 is permission name</comment>
      <translation>Rôles sélectionnés n'ont pas d'autorisation %1</translation>
    </message>
    <message numerus="yes">
      <source>%n of %1 selected roles have no %2 permission</source>
      <comment>%1 is number of selected roles, %2 is permission name</comment>
      <translation>
        <numerusform>%n de %1 Rôles sélectionnés n'ont pas d'autorisation %2</numerusform>
        <numerusform>%n de %1 Rôles sélectionnés n'ont pas d'autorisation %2</numerusform>
      </translation>
    </message>
    <message>
      <source>User %1 has no %2 permission</source>
      <comment>%1 is the name of selected user, %2 is permission name</comment>
      <translation>Usager %1 n'a pas d'autorisation %2</translation>
    </message>
    <message>
      <source>Selected users have no %1 permission</source>
      <comment>%1 is permission name</comment>
      <translation>Usagers sélectionnés n'ont pas d'autorisation %1</translation>
    </message>
    <message numerus="yes">
      <source>%n of %1 selected users have no %2 permission</source>
      <comment>%1 is number of selected users, %2 is permission name</comment>
      <translation>
        <numerusform>%n de %1 Usagers sélectionnés n'ont pas d'autorisation %2</numerusform>
        <numerusform>%n de %1 Usagers sélectionnés n'ont pas d'autorisation %2</numerusform>
      </translation>
    </message>
  </context>
  <context>
    <name>QnResourceBrowserWidget</name>
    <message>
      <source>Local files</source>
      <translation>Fichiers locaux</translation>
    </message>
    <message>
      <source>No local files</source>
      <translation>Aucun fichier local</translation>
    </message>
    <message>
      <source>Nothing found</source>
      <translation>Rien trouvé</translation>
    </message>
    <message>
      <source>add to current layout</source>
      <translation>ajouter à la mise en page actuelle</translation>
    </message>
    <message>
      <source>open all at a new layout</source>
      <translation>ouvrir tout dans nouvelle mise en page</translation>
    </message>
    <message>
      <source>open all</source>
      <translation>tout ouvrir</translation>
    </message>
    <message>
      <source>All types</source>
      <translation>Tous les types</translation>
    </message>
    <message>
      <source>Servers</source>
      <translation>Serveurs</translation>
    </message>
    <message>
      <source>Layouts</source>
      <translation>Mises en page</translation>
    </message>
    <message>
      <source>Showreels</source>
      <translation>Showreels</translation>
    </message>
    <message>
      <source>Video Walls</source>
      <translation>Murs Vidéo</translation>
    </message>
    <message>
      <source>Web Pages</source>
      <translation>Pages Web</translation>
    </message>
    <message>
      <source>Users</source>
      <translation>Usagers</translation>
    </message>
    <message>
      <source>Local Files</source>
      <translation>Fichiers locaux</translation>
    </message>
    <message>
      <source>Search</source>
      <translation>Recherche</translation>
    </message>
    <message>
      <source>Cameras &amp; Devices</source>
      <translation>Caméras &amp; Périphériques</translation>
    </message>
  </context>
  <context>
    <name>QnResourceItemDelegate</name>
    <message>
      <source>Health Monitor</source>
      <translation>Moniteur de santé</translation>
    </message>
  </context>
  <context>
    <name>QnResourceSelectionDialog</name>
    <message>
      <source>Select Devices...</source>
      <translation>Sélectionner Périphériques...</translation>
    </message>
    <message>
      <source>Select Cameras...</source>
      <translation>Sélectionner Caméras...</translation>
    </message>
  </context>
  <context>
    <name>QnResourceTreeModelNode</name>
    <message>
      <source>Servers</source>
      <translation>Serveurs</translation>
    </message>
    <message>
      <source>Other Systems</source>
      <translation>Autre Systèmes</translation>
    </message>
    <message>
      <source>Users</source>
      <translation>Usagers</translation>
    </message>
    <message>
      <source>Web Pages</source>
      <translation>Pages Web</translation>
    </message>
    <message>
      <source>Cameras &amp; Resources</source>
      <translation>Caméras &amp; ressources</translation>
    </message>
    <message>
      <source>Layouts</source>
      <translation>Mises en page</translation>
    </message>
    <message>
      <source>All Cameras &amp; Resources</source>
      <translation>Toutes caméras &amp; ressources</translation>
    </message>
    <message>
      <source>All Shared Layouts</source>
      <translation>Toutes mises en page partagées</translation>
    </message>
    <message>
      <source>Shared Layouts</source>
      <translation>Mises en page partagées</translation>
    </message>
    <message>
      <source>Local Files</source>
      <translation>Fichiers locaux</translation>
    </message>
    <message>
      <source>Showreels</source>
      <translation>Showreels</translation>
    </message>
    <message>
      <source>Showreel</source>
      <translation>Showreel</translation>
    </message>
    <message>
      <source>Cameras &amp; Devices</source>
      <translation>Caméras &amp; Périphériques</translation>
    </message>
    <message>
      <source>Videowalls</source>
      <translation>Murs Vidéo</translation>
    </message>
    <message>
      <source>Analytics Engines</source>
      <translation>Moteurs d'analyse</translation>
    </message>
  </context>
  <context>
    <name>QnResourceTreeModelOtherSystemsNode</name>
    <message>
      <source>New System</source>
      <translation>Nouveau Système</translation>
    </message>
  </context>
  <context>
    <name>QnResourceWidget</name>
    <message>
      <source>Close</source>
      <translation>Fermer</translation>
    </message>
    <message>
      <source>Information</source>
      <translation>Informations</translation>
    </message>
    <message>
      <source>Rotate</source>
      <translation>Rotation</translation>
    </message>
  </context>
  <context>
    <name>QnRoutingManagementWidget</name>
    <message>
      <source>Enter URL</source>
      <translation>Entrer URL</translation>
    </message>
    <message>
      <source>URL</source>
      <translation>URL</translation>
    </message>
    <message>
      <source>Server</source>
      <translation>Serveur</translation>
    </message>
    <message>
      <source>Invalid URL</source>
      <translation>URL invalide</translation>
    </message>
    <message>
      <source>URL already added</source>
      <translation>URL déjà ajouté</translation>
    </message>
  </context>
  <context>
    <name>QnSearchBookmarksDialogPrivate</name>
    <message>
      <source>Export Bookmark...</source>
      <translation>Exporter Signet...</translation>
    </message>
    <message>
      <source>No bookmarks</source>
      <translation>Aucun signet</translation>
    </message>
    <message>
      <source>Search</source>
      <translation>Recherche</translation>
    </message>
    <message>
      <source>Export Bookmarks...</source>
      <translation>Exporter Signet...</translation>
    </message>
  </context>
  <context>
    <name>QnSearchBookmarksModel</name>
    <message>
      <source>Name</source>
      <translation>Nom</translation>
    </message>
    <message>
      <source>Start time</source>
      <translation>Heure de début</translation>
    </message>
    <message>
      <source>Length</source>
      <translation>Durée</translation>
    </message>
    <message>
      <source>Tags</source>
      <translation>Mots clés</translation>
    </message>
    <message>
      <source>Camera</source>
      <translation>Caméra</translation>
    </message>
    <message>
      <source>Created</source>
      <translation>Créé</translation>
    </message>
    <message>
      <source>Creator</source>
      <translation>Créateur</translation>
    </message>
  </context>
  <context>
    <name>QnSelectDevicesButton</name>
    <message>
      <source>Any Device</source>
      <translation>N’importe quel périphérique</translation>
    </message>
    <message>
      <source>Any Camera</source>
      <translation>N’importe quelle caméra</translation>
    </message>
    <message>
      <source>All Devices</source>
      <translation>Tous Périphériques</translation>
    </message>
    <message>
      <source>All Cameras</source>
      <translation>Toutes Caméras</translation>
    </message>
    <message>
      <source>Select devices...</source>
      <translation>Sélectionner Périphériques...</translation>
    </message>
    <message>
      <source>Select cameras...</source>
      <translation>Sélectionner Caméras...</translation>
    </message>
  </context>
  <context>
    <name>QnSelectServersButton</name>
    <message>
      <source>Any Server</source>
      <translation>N’importe quel serveur</translation>
    </message>
    <message>
      <source>All Servers</source>
      <translation>Tous serveurs</translation>
    </message>
    <message>
      <source>Select Servers...</source>
      <translation>Sélectionner Serveurs...</translation>
    </message>
    <message numerus="yes">
      <source>%n Servers</source>
      <translation>
        <numerusform>%n Serveur</numerusform>
        <numerusform>%n Serveurs</numerusform>
      </translation>
    </message>
  </context>
  <context>
    <name>QnSelectUsersButton</name>
    <message>
      <source>Any User</source>
      <translation>N’importe quel usager</translation>
    </message>
    <message>
      <source>All Users</source>
      <translation>Tous les usagers</translation>
    </message>
    <message>
      <source>Select Users...</source>
      <translation>Sélectionner Utlisateurs...</translation>
    </message>
    <message numerus="yes">
      <source>%n Users</source>
      <translation>
        <numerusform>%n usager</numerusform>
        <numerusform>%n usagers</numerusform>
      </translation>
    </message>
  </context>
  <context>
    <name>QnSendEmailActionDelegate</name>
    <message numerus="yes">
      <source>%n additional</source>
      <translation>
        <numerusform>%n additionnel</numerusform>
        <numerusform>%n additionnels</numerusform>
      </translation>
    </message>
    <message>
      <source>User %1 has invalid email address</source>
      <translation>Usager %1 a un courriel invalide</translation>
    </message>
    <message numerus="yes">
      <source>%n of %1 users have invalid email address</source>
      <translation>
        <numerusform>%n de %1 usagers ont un courriel invalide</numerusform>
        <numerusform>%n de %1 usagers ont un courriel invalide</numerusform>
      </translation>
    </message>
    <message>
      <source>Invalid email address %1</source>
      <translation>Adresse courriel invalide %1</translation>
    </message>
    <message numerus="yes">
      <source>%n of %1 additional email addresses are invalid</source>
      <translation>
        <numerusform>%n de %1 des courriels supplémentaires sont invalides</numerusform>
        <numerusform>%n de %1 des courriels supplémentaires sont invalides</numerusform>
      </translation>
    </message>
    <message>
      <source>Send email to %1</source>
      <translation>Envoyer courriel à %1</translation>
    </message>
  </context>
  <context>
    <name>QnServerAddressesModel</name>
    <message>
      <source>Address</source>
      <translation>Adresse</translation>
    </message>
  </context>
  <context>
    <name>QnServerResourceWidget</name>
    <message>
      <source>Show Log</source>
      <translation>Afficher le journal</translation>
    </message>
    <message>
      <source>Check Issues</source>
      <translation>Vérifier les problèmes</translation>
    </message>
    <message>
      <source>%1 (up %2)</source>
      <translation>%1 (up %2)</translation>
    </message>
  </context>
  <context>
    <name>QnServerSettingsDialog</name>
    <message>
      <source>General</source>
      <translation>Général</translation>
    </message>
    <message>
      <source>Storage Analytics</source>
      <translation>Stockage Analytics</translation>
    </message>
    <message>
      <source>Server Settings - %1 (readonly)</source>
      <translation>Paramètres Serveur - %1 (Lecteur Seul.)</translation>
    </message>
    <message>
      <source>Server Settings - %1</source>
      <translation>Paramètres Serveur - %1</translation>
    </message>
    <message>
      <source>Server Settings</source>
      <translation>Paramètres Serveur</translation>
    </message>
    <message>
      <source>Storage Management</source>
      <translation>Gestion Stockage</translation>
    </message>
    <message>
      <source>Apply changes before switching to another server?</source>
      <translation>Appliquer les changements avant d'aller à un autre serveur?</translation>
    </message>
    <message>
      <source>Server Web Page</source>
      <translation>Page Web Serveur</translation>
    </message>
    <message>
      <source>Plugins</source>
      <translation>Plugins</translation>
    </message>
  </context>
  <context>
    <name>QnServerSettingsWidget</name>
    <message>
      <source>At least two servers are required for this feature.</source>
      <translation>Au moins deux serveurs sont nécessaires pour cette fonction.</translation>
    </message>
    <message>
      <source>Max devices on this server:</source>
      <translation>Périphériques max sur ce serveur:</translation>
    </message>
    <message>
      <source>Max cameras on this server:</source>
      <translation>Caméras max sur ce serveur:</translation>
    </message>
    <message>
      <source>This server already has more than max devices</source>
      <translation>Le serveur à déjà plus que le max de périphérique</translation>
    </message>
    <message>
      <source>This server already has more than max cameras</source>
      <translation>Le serveur à déjà plus que le max de caméras</translation>
    </message>
    <message>
      <source>To avoid issues adjust max number of devices</source>
      <translation>Pour éviter tous problème, ajuster le nombre max de périphériques</translation>
    </message>
    <message>
      <source>To avoid issues adjust max number of cameras</source>
      <translation>Pour éviter tous problème, ajuster le nombre max de caméras</translation>
    </message>
    <message>
      <source>Failover</source>
      <translation>Basculement</translation>
    </message>
    <message>
      <source>Servers with failover enabled will automatically take cameras from offline servers.</source>
      <translation>Les serveurs avec basculement activés prennent automatiquement les caméras des serveurs hors ligne.</translation>
    </message>
  </context>
  <context>
    <name>QnSessionAwareTabbedDialog</name>
    <message>
      <source>Unsaved changes:</source>
      <translation>Changements non enregistrés:</translation>
    </message>
    <message>
      <source>Save changes before exit?</source>
      <translation>Enregistrer les changements avant la sortie ?</translation>
    </message>
  </context>
  <context>
    <name>QnShowTextOverlayActionWidget</name>
    <message>
      <source>Html tags could be used within custom text:
&lt;h4&gt;Headers (h1-h6)&lt;/h4&gt;Also different &lt;font color=&quot;red&quot;&gt;colors&lt;/font&gt; and &lt;font size=&quot;18&quot;&gt;sizes&lt;/font&gt; could be applied. Text could be &lt;s&gt;stricken&lt;/s&gt;, &lt;u&gt;underlined&lt;/u&gt;, &lt;b&gt;bold&lt;/b&gt; or &lt;i&gt;italic&lt;/i&gt;</source>
      <comment>Do not translate tags (text between &apos;&lt;&apos; and &apos;&gt;&apos; symbols. Do not remove &apos;
&apos; sequence</comment>
      <translation>Mots clés HTML peuvent être utilisées dans le texte personnalisé:
&lt;h4&gt;En-têtes (h1-h6)&lt;/h4&gt;Aussi différentes &lt;font color=&quot;red&quot;&gt;couleurs&lt;/font&gt; et &lt;font size=&quot;18&quot;&gt;tailles&lt;/font&gt; peuvent être appliquées. Le texte peut &lt;s&gt;barré&lt;/s&gt;, &lt;u&gt;souligné&lt;/u&gt;, &lt;b&gt;gras&lt;/b&gt; ou &lt;i&gt;italique&lt;/i&gt;</translation>
    </message>
  </context>
  <context>
    <name>QnSignInfo</name>
    <message>
      <source>Analyzing: %1%</source>
      <translation>Analyse: %1%</translation>
    </message>
    <message>
      <source>Invalid watermark</source>
      <translation>Filigrane invalide</translation>
    </message>
    <message>
      <source>Watermark Not Found</source>
      <translation>Filigrane introuvable</translation>
    </message>
    <message>
      <source>Watermark Matched</source>
      <translation>Le filigrane correspond</translation>
    </message>
  </context>
  <context>
    <name>QnSmtpAdvancedSettingsWidget</name>
    <message>
      <source>Auto</source>
      <translation>Auto</translation>
    </message>
    <message>
      <source>Email</source>
      <translation>Courriel</translation>
    </message>
    <message>
      <source>SMTP Server</source>
      <translation>Serveur SMTP</translation>
    </message>
    <message>
      <source>Server cannot be empty.</source>
      <translation>Serveur ne peut pas être vide.</translation>
    </message>
    <message>
      <source>User</source>
      <translation>Usager</translation>
    </message>
    <message>
      <source>Password</source>
      <translation>Mot de passe</translation>
    </message>
    <message>
      <source>System Signature</source>
      <translation>Signature Système</translation>
    </message>
    <message>
      <source>Support Signature</source>
      <translation>Signature Support</translation>
    </message>
    <message>
      <source>Enter a short System description here.</source>
      <translation>Entrez une courte description du système ici.</translation>
    </message>
  </context>
  <context>
    <name>QnSmtpSimpleSettingsWidget</name>
    <message>
      <source>Email</source>
      <translation>Courriel</translation>
    </message>
    <message>
      <source>Email is not valid.</source>
      <translation>Courriel invalide.</translation>
    </message>
    <message>
      <source>Password</source>
      <translation>Mot de passe</translation>
    </message>
    <message>
      <source>Password cannot be empty.</source>
      <translation>Le mot de passe ne peut pas être vide.</translation>
    </message>
    <message>
      <source>System Signature</source>
      <translation>Signature Système</translation>
    </message>
    <message>
      <source>Support Signature</source>
      <translation>Signature Support</translation>
    </message>
    <message>
      <source>No preset found. Use &quot;Advanced&quot; option.</source>
      <translation>Aucune préréglage trouvée. Utilisez l’option &quot;Avancée&quot;</translation>
    </message>
    <message>
      <source>Enter a short System description here.</source>
      <translation>Entrez une courte description du système ici.</translation>
    </message>
  </context>
  <context>
    <name>QnSmtpTestConnectionWidget</name>
    <message>
      <source>Timed Out</source>
      <translation>Délai expiré</translation>
    </message>
    <message>
      <source>TLS</source>
      <translation>TLS</translation>
    </message>
    <message>
      <source>SSL</source>
      <translation>SSL</translation>
    </message>
    <message>
      <source>Unsecured</source>
      <translation>Non sécurisée</translation>
    </message>
    <message>
      <source>In Progress...</source>
      <translation>En cours...</translation>
    </message>
    <message>
      <source>Success</source>
      <translation>Succès</translation>
    </message>
    <message>
      <source>Connection timed out</source>
      <translation>Connexion expirée</translation>
    </message>
    <message>
      <source>Authentication failed</source>
      <translation>Échec d'authentification</translation>
    </message>
    <message>
      <source>SMTP Error %1</source>
      <translation>Erreur SMTP %1</translation>
    </message>
    <message>
      <source>Network error</source>
      <translation>Erreur Réseau</translation>
    </message>
    <message>
      <source>Invalid parameters</source>
      <translation>Paramètres invalides</translation>
    </message>
    <message>
      <source>Cannot perform the test.</source>
      <translation>Impossible d’effectuer le test.</translation>
    </message>
    <message>
      <source>No Servers connected to Internet</source>
      <translation>Aucun serveur connecté à Internet</translation>
    </message>
  </context>
  <context>
    <name>QnSoftwareTriggerBusinessEventWidget</name>
    <message>
      <source>User Input</source>
      <translation>Entrée usager</translation>
    </message>
  </context>
  <context>
    <name>QnSpeedSlider</name>
    <message>
      <source>%1x</source>
      <translation>%1x</translation>
    </message>
    <message>
      <source>Paused</source>
      <translation>Pause</translation>
    </message>
  </context>
  <context>
    <name>QnStatusOverlayController</name>
    <message>
      <source>NO DATA</source>
      <translation>AUCUNE DONNÉE</translation>
    </message>
    <message>
      <source>UNAUTHORIZED</source>
      <translation>NON AUTORISÉ</translation>
    </message>
    <message>
      <source>NO SIGNAL</source>
      <translation>AUCUN SIGNAL</translation>
    </message>
    <message>
      <source>SERVER UNAVAILABLE</source>
      <translation>SERVEUR NON DISPONIBLE</translation>
    </message>
    <message>
      <source>NO ACCESS</source>
      <translation>AUCUN ACCÈS</translation>
    </message>
    <message>
      <source>DEVICE DISABLED</source>
      <translation>PÉRIPHÉRIQUE DÉSACTIVÉ</translation>
    </message>
    <message>
      <source>Device Settings</source>
      <translation>Paramètres Périphérique</translation>
    </message>
    <message>
      <source>Camera Settings</source>
      <translation>Paramètres Caméra</translation>
    </message>
    <message>
      <source>I/O Module Settings</source>
      <translation>Paramètres Module I/O</translation>
    </message>
    <message>
      <source>Diagnostics</source>
      <translation>Diagnostics</translation>
    </message>
    <message>
      <source>Enable</source>
      <translation>Activer</translation>
    </message>
    <message>
      <source>Activate License</source>
      <translation>Activer Licence</translation>
    </message>
    <message>
      <source>Please check authentication information</source>
      <translation>S.V.P vérifier les informations d’authentification</translation>
    </message>
    <message>
      <source>NO LIVE STREAM</source>
      <translation>AUCUN FLUX EN DIRECT</translation>
    </message>
    <message>
      <source>TOO MANY CONNECTIONS</source>
      <translation>TROP DE CONNECTIONS</translation>
    </message>
    <message>
      <source>PASSWORD REQUIRED</source>
      <translation>MOT DE PASSE REQUIS</translation>
    </message>
    <message>
      <source>Set for this Camera</source>
      <translation>Définir pour cette Сaméra</translation>
    </message>
    <message>
      <source>UNSUPPORTED FIRMWARE VERSION</source>
      <translation>VERSION DU FIRMWARE INCOMPATIBLE</translation>
    </message>
    <message>
      <source>NOT ENOUGH LICENSES</source>
      <translation>PAS ASSEZ DE LICENCES</translation>
    </message>
  </context>
  <context>
    <name>QnStorageAnalyticsWidget</name>
    <message>
      <source>Select All</source>
      <translation>Sélectionner tous</translation>
    </message>
    <message>
      <source>Export Selection to File...</source>
      <translation>Exporter la sélection vers un fichier...</translation>
    </message>
    <message>
      <source>Copy Selection to Clipboard</source>
      <translation>Copier la sélection dans le presse-papier</translation>
    </message>
    <message>
      <source>Refresh</source>
      <translation>Actualiser</translation>
    </message>
    <message>
      <source>Export selected events to file</source>
      <translation>Exporter les événements sélectionnés vers un fichier</translation>
    </message>
    <message numerus="yes">
      <source>%n TB</source>
      <comment>TB - terabytes</comment>
      <translation>
        <numerusform>%n TB</numerusform>
        <numerusform>%n TB</numerusform>
      </translation>
    </message>
    <message>
      <source>TB</source>
      <comment>TB - terabytes</comment>
      <translation>TB</translation>
    </message>
    <message>
      <source>Last 5 minutes</source>
      <translation>5 dernières minutes</translation>
    </message>
    <message>
      <source>Last 60 minutes</source>
      <translation>60 dernières minutes</translation>
    </message>
    <message>
      <source>Last 24 hours</source>
      <translation>Dernières 24 heures</translation>
    </message>
    <message>
      <source>Longest period available</source>
      <translation>Période la plus longue disponible</translation>
    </message>
    <message>
      <source>Forecast available only for cameras with enabled recording.</source>
      <translation>Prévision disponible uniquement pour les caméras avec enregistrement activé.</translation>
    </message>
  </context>
  <context>
    <name>QnStorageConfigWidget</name>
    <message>
      <source>Backup is already in progress.</source>
      <translation>Sauvegarde déjà en progression.</translation>
    </message>
    <message>
      <source>Cannot start backup while archive index rebuild is in progress.</source>
      <translation>Ne peut pas faire une sauvegarde pendant la reconstruction de l'index d'archive.</translation>
    </message>
    <message>
      <source>Backup is in progress...</source>
      <translation>Sauvegarde en cours...</translation>
    </message>
    <message>
      <source>Main</source>
      <translation>Principal</translation>
    </message>
    <message>
      <source>Backup</source>
      <translation>Sauvegarde</translation>
    </message>
    <message>
      <source>Add more drives to use them as backup storage.</source>
      <translation>Ajouter plus de disques pour les utilisers comme stockage de sauvegarde.</translation>
    </message>
    <message>
      <source>Change &quot;Main&quot; to &quot;Backup&quot; for some of the storage above to enable backup.</source>
      <translation>Changer &quot;Principal&quot; pour &quot;Sauvegarde&quot; pour certains stockage ci-dessus pour activer la sauvegarde.</translation>
    </message>
    <message>
      <source>Apply changes to start backup.</source>
      <translation>Appliquer les changements pour démarrer la sauvegarde.</translation>
    </message>
    <message>
      <source>in %1</source>
      <translation>dans %1</translation>
    </message>
    <message>
      <source>%1 before now</source>
      <translation>%1 avant maintenant</translation>
    </message>
    <message>
      <source>Realtime backup is active...</source>
      <translation>Sauvegarde en temps réel actif...</translation>
    </message>
    <message>
      <source>Realtime backup is set up.</source>
      <translation>Sauvegarde en temps réel mis en place.</translation>
    </message>
    <message>
      <source>There is no backup yet.</source>
      <translation>Il n’existe aucune sauvegarde.</translation>
    </message>
    <message>
      <source>Archive backup is completed up to &lt;b&gt;%1&lt;/b&gt;</source>
      <translation>Sauvegarde d’archive est terminé jusqu'à &lt;b&gt;%1&lt;/b&gt;</translation>
    </message>
    <message>
      <source>Next backup is scheduled for &lt;b&gt;%1&lt;/b&gt;</source>
      <translation>Sauvegarde suivante prévue pour &lt;b&gt;%1&lt;/b&gt;</translation>
    </message>
    <message>
      <source>Next backup is not scheduled.</source>
      <translation>Sauvegarde suivante n’est pas prévue.</translation>
    </message>
    <message>
      <source>Depending on the total size of the archive, reindexing can take up to several hours.</source>
      <translation>Selon la taille totale de l’archive, la réindexation peut prendre plusieurs heures.</translation>
    </message>
    <message>
      <source>Reindexing is only necessary if your archive folders have been moved, renamed or deleted.</source>
      <translation>Réindexation n’est nécessaire que si votre dossiers d’archivage ont été déplacés, renommés ou supprimés.</translation>
    </message>
    <message>
      <source>You can cancel this operation at any moment without data loss.</source>
      <translation>Vous pouvez annuler cette opération à tout moment sans perte de données.</translation>
    </message>
    <message>
      <source>Continue anyway?</source>
      <translation>Continuer quand même?</translation>
    </message>
    <message>
      <source>Hard disk load will increase significantly</source>
      <translation>L'utilisation du disque dur augmentera de manière significative</translation>
    </message>
    <message>
      <source>Select at least one device in the Backup Settings to start backup.</source>
      <translation>Sélectionnez au moins un périphérique dans les paramètres de sauvegarde pour démarrer la sauvegarde.</translation>
    </message>
    <message>
      <source>Select at least one camera in the Backup Settings to start backup.</source>
      <translation>Sélectionnez au moins une caméra dans les paramètres de sauvegarde pour démarrer la sauvegarde.</translation>
    </message>
    <message>
      <source>Archive reindexing completed</source>
      <translation>Réindexation d'archive terminée</translation>
    </message>
    <message>
      <source>Backup reindexing completed</source>
      <translation>Réindexation de sauvegarde terminée</translation>
    </message>
    <message>
      <source>Backup completed</source>
      <translation>Sauvegarde terminée</translation>
    </message>
    <message>
      <source>Reindexing can fix problems with archive or backup if they have been lost or damaged, or if some hardware has been replaced.</source>
      <translation>Réindexation peut résoudre les problèmes d'archivage ou de sauvegarde, s'ils ont été perdus ou endommagés, ou si le matériel a été remplacé.</translation>
    </message>
    <message>
      <source>What to do with current analytics data?</source>
      <translation>Que faire avec les données d'analyse actuelles?</translation>
    </message>
    <message>
      <source>Delete</source>
      <translation>Supprimer</translation>
    </message>
    <message>
      <source>Keep</source>
      <translation>Garder</translation>
    </message>
    <message>
      <source>Cancel</source>
      <translation>Annuler</translation>
    </message>
    <message>
      <source>Current analytics data will not be automatically moved to another location and will become inaccessible. You can keep it and manually move later, or delete permanently.
If you intended to move analytics data to another storage location, please contact support before proceeding.</source>
      <translation>Les données d'analyse actuelles ne seront pas automatiquement déplacées vers un autre emplacement et deviendront inaccessibles. Vous pouvez le conserver et le déplacer manuellement ultérieurement ou le supprimer définitivement.
Si vous avez l'intention de déplacer les données d'analyse vers un autre emplacement de stockage, contactez le support avant de continuer.</translation>
    </message>
  </context>
  <context>
    <name>QnStorageListModel</name>
    <message>
      <source>Invalid storage</source>
      <translation>Stockage invalide</translation>
    </message>
    <message>
      <source>Remove</source>
      <translation>Supprimer</translation>
    </message>
    <message>
      <source>Inaccessible</source>
      <translation>Inaccessible</translation>
    </message>
    <message>
      <source>%1 (Checking...)</source>
      <translation>%1 (Vérification...)</translation>
    </message>
    <message>
      <source>%1 (Scanning... %2%)</source>
      <translation>%1 (Balayage... %2%)</translation>
    </message>
    <message>
      <source>%1 (Rebuilding... %2%)</source>
      <translation>%1 (Reconstruction... %2%)</translation>
    </message>
    <message>
      <source>Loading...</source>
      <translation>Chargement...</translation>
    </message>
    <message>
      <source>Backup</source>
      <translation>Sauvegarde</translation>
    </message>
    <message>
      <source>Main</source>
      <translation>Principal</translation>
    </message>
    <message>
      <source>%1 GB</source>
      <translation>%1 GB</translation>
    </message>
    <message>
      <source>Too small and system partitions are reserved and not used for writing if there is enough other storage space available.</source>
      <translation>Les partitions trop petites et système sont réservées, elles ne sont pas utilisées pour l'écriture s'il existe suffisamment d'espace de stockage disponible.</translation>
    </message>
    <message>
      <source>Use to store analytics data</source>
      <translation>Utiliser pour stocker les données d'analyse</translation>
    </message>
    <message>
      <source>Stores analytics data</source>
      <translation>Conserver les données d'analyse</translation>
    </message>
    <message>
      <source>Reserved</source>
<<<<<<< HEAD
      <translation type="unfinished">Reserved</translation>
=======
      <translation>Réservé</translation>
>>>>>>> ea434ffa
    </message>
    <message>
      <source>local</source>
      <translation>local</translation>
    </message>
    <message>
      <source>ram</source>
      <translation>ram</translation>
    </message>
    <message>
      <source>optical</source>
      <translation>optique</translation>
    </message>
    <message>
      <source>swap</source>
      <translation>swap</translation>
    </message>
    <message>
      <source>network</source>
      <translation>réseau</translation>
    </message>
    <message>
      <source>usb</source>
      <translation>usb</translation>
    </message>
    <message>
      <source>unknown</source>
      <translation>inconnu</translation>
    </message>
    <message>
      <source>%1 TB</source>
      <translation type="unfinished">%1 TB</translation>
    </message>
  </context>
  <context>
    <name>QnStorageRebuildWidget</name>
    <message>
      <source>Fast Backup Scan...</source>
      <translation>Balayage rapide de sauvegarde...</translation>
    </message>
    <message>
      <source>Fast Archive Scan...</source>
      <translation>Balayage rapide d'archive...</translation>
    </message>
    <message>
      <source>Reindexing Backup...</source>
      <translation>Réindexation de sauvegarde...</translation>
    </message>
    <message>
      <source>Reindexing Archive...</source>
      <translation>Réindexation d'archive...</translation>
    </message>
  </context>
  <context>
    <name>QnStorageUrlDialog</name>
    <message>
      <source>\\&lt;Computer Name&gt;\&lt;Folder&gt;</source>
      <translation>\\&lt;Nom Ordinateur&gt;\&lt;Dossier&gt;</translation>
    </message>
    <message>
      <source>Network Shared Resource</source>
      <translation>Réseau de partage ressouce</translation>
    </message>
    <message>
      <source>Invalid credentials for external storage</source>
      <translation>Informations d’identification invalides pour le stockage externe</translation>
    </message>
    <message>
      <source>Invalid storage path</source>
      <translation>Chemin de stockage invalide</translation>
    </message>
    <message>
      <source>Add this storage anyway?</source>
      <translation>Ajouter ce stockage quand même?</translation>
    </message>
    <message>
      <source>Storage path used by another server</source>
      <translation>Chemin de stockage utilisé par un autre serveur</translation>
    </message>
    <message>
      <source>Add Storage</source>
      <translation>Ajouter Stockage</translation>
    </message>
    <message>
      <source>It is not recommended to use one recording location for different servers.</source>
      <translation>Il n’est pas recommandé d’utiliser un seul emplacement d’enregistrement pour les différents serveurs.</translation>
    </message>
  </context>
  <context>
    <name>QnSystemAdministrationDialog</name>
    <message>
      <source>General</source>
      <translation>Général</translation>
    </message>
    <message>
      <source>Licenses</source>
      <translation>Licences</translation>
    </message>
    <message>
      <source>Email</source>
      <translation>Courriel</translation>
    </message>
    <message>
      <source>Updates</source>
      <translation>Mises à jour</translation>
    </message>
    <message>
      <source>Routing Management</source>
      <translation>Gestion Routage</translation>
    </message>
    <message>
      <source>Time Synchronization</source>
      <translation>Synchronisation de l'Heure</translation>
    </message>
    <message>
      <source>Users</source>
      <translation>Usagers</translation>
    </message>
    <message>
      <source>Plugins</source>
      <translation>Plugins</translation>
    </message>
  </context>
  <context>
    <name>QnSystemHealthStringsHelper</name>
    <message>
      <source>Email address is not set</source>
      <translation>Adresse courriel non configuré</translation>
    </message>
    <message>
      <source>No licenses</source>
      <translation>Auncune Licences</translation>
    </message>
    <message>
      <source>Email server is not set</source>
      <translation>Serveur courriel non configuré</translation>
    </message>
    <message>
      <source>Storage is not configured</source>
      <translation>Stockage non configuré</translation>
    </message>
    <message>
      <source>Rebuilding archive index is completed</source>
      <translation>Reconstruction de l'index d'archive terminée</translation>
    </message>
    <message>
      <source>Rebuilding archive index is canceled by user</source>
      <translation>Reconstruction de l'index d'archive annulé par l'usager</translation>
    </message>
    <message>
      <source>Email address is not set for user %1</source>
      <translation>Adresse courriel non configuré pour usager %1</translation>
    </message>
    <message>
      <source>Email address is not set.</source>
      <translation>Adresse courriel non configuré.</translation>
    </message>
    <message>
      <source>Email server is not set.</source>
      <translation>Serveur courriel non configuré.</translation>
    </message>
    <message>
      <source>Any configuration changes except license activation are impossible.</source>
      <translation>Aucun changement de configuration possible sauf un activation de licence.</translation>
    </message>
    <message>
      <source>You have no licenses.</source>
      <translation>Vous n'avez pas de licenses.</translation>
    </message>
    <message>
      <source>You cannot record video from cameras.</source>
      <translation>Vous ne pouvez pas enregistrer du vidéo de la caméra.</translation>
    </message>
    <message>
      <source>Rebuilding archive index is completed on the following Server:</source>
      <translation>Reconstruction de l'index d'archive non terminée sur le serveur suivant:</translation>
    </message>
    <message>
      <source>Rebuilding archive index is canceled by user on the following Server:</source>
      <translation>Reconstruction de l'index d'archive annulée par l'usager sur le serveur suivant:</translation>
    </message>
    <message>
      <source>Storage is not configured on the following Server:</source>
      <translation>Stockage non configuré sur serveur suivant:</translation>
    </message>
    <message>
      <source>Learn more</source>
      <translation>En savoir plus</translation>
    </message>
    <message>
      <source>Connect</source>
      <translation>Connexion</translation>
    </message>
    <message>
      <source>Some users have not set their email addresses</source>
      <translation>Certains usagers n’ont pas mis leurs courriel</translation>
    </message>
    <message>
      <source>You cannot receive System notifications by email.</source>
      <translation>Vous ne pouvez pas recevoir les notifications système par courriel.</translation>
    </message>
    <message>
      <source>Some users have not set their email addresses.</source>
      <translation>Certains usagers n’ont pas mis leurs courriel.</translation>
    </message>
    <message>
      <source>They cannot receive System notifications by email.</source>
      <translation>Ils ne peuvent pas recevoir les notifications système par courriel.</translation>
    </message>
    <message>
      <source>Error while sending email</source>
      <translation>Erreur lors de l’envoi courriel</translation>
    </message>
    <message>
      <source>Remote archive synchronization has been started</source>
      <translation>Synchronisation d'archives à distance a été démarré</translation>
    </message>
    <message>
      <source>Remote archive synchronization has been finished</source>
      <translation>Synchronisation d'archives à distance a été terminée</translation>
    </message>
    <message>
      <source>Remote archive synchronization is in progress</source>
      <translation>Synchronisation d'archives à distance est en cours</translation>
    </message>
    <message>
      <source>Remote archive synchronization has been started for the following device:</source>
      <translation>Synchronisation d'archive à distance a été lancée pour le périphérique suivant:</translation>
    </message>
    <message>
      <source>Remote archive synchronization has been finished for the following device:</source>
      <translation>Synchronisation d'archive à distance a été terminée pour le périphérique suivant:</translation>
    </message>
    <message>
      <source>Remote archive synchronization</source>
      <translation>Remote archive synchronization</translation>
    </message>
    <message>
      <source>Archive integrity problem detected</source>
      <translation>Problème d'intégrité d'archive détecté</translation>
    </message>
    <message>
      <source>Connect your System to %1 &amp;mdash; make it accessible from anywhere!</source>
      <comment>%1 is the cloud name (like Nx Cloud)</comment>
      <translation>Connectez votre système à %1 &amp;mdash; Rends-le accessible depuis n'importe où!</translation>
    </message>
    <message>
      <source>Check out %1 &amp;mdash; connect to your System from anywhere!</source>
      <comment>%1 is the cloud name (like Nx Cloud)</comment>
      <translation>Découvrez %1 &amp;mdash; connecter à votre système de n’importe où!</translation>
    </message>
    <message>
      <source>Some cameras require passwords to be set</source>
      <translation>Certaines caméras nécessitent des mots de passe à définir</translation>
    </message>
    <message>
      <source>No server has internet access for time synchronization</source>
      <translation>Aucun serveur n'a accès à Internet pour la synchronisation de l'heure</translation>
    </message>
    <message>
      <source>The System is in safe mode</source>
      <translation>Système est en mode sans échec</translation>
    </message>
    <message>
      <source>The System has no internet access for time synchronization</source>
      <translation>Système n'a pas d'accès Internet pour la synchronisation de l'heure</translation>
    </message>
    <message>
      <source>No online server in the System has internet access for time synchronization.</source>
      <translation>Aucun serveur en ligne dans le système n'a accès à Internet pour la synchronisation du temps.</translation>
    </message>
    <message>
      <source>The System is running in safe mode.</source>
      <translation>Système fonctionne en mode sans échec.</translation>
    </message>
    <message>
      <source>Error occurred during remote archive synchronization</source>
      <translation>Une erreur s'est produite lors de la synchronisation d'archives à distance</translation>
    </message>
  </context>
  <context>
    <name>QnSystemSettingsWidget</name>
    <message>
      <source>Allow System to optimize device settings</source>
      <translation>Laisser le système optimiser les paramètres périphérique</translation>
    </message>
    <message>
      <source>Allow System to optimize camera settings</source>
      <translation>Laisser le système optimiser les paramètres caméra</translation>
    </message>
    <message>
      <source>Includes information about system, such as cameras models and firmware versions, number of servers, etc.</source>
      <translation>Inclut des informations sur le système, telles que les modèles de caméras et les versions de firmware, le nombre de serveurs, etc.</translation>
    </message>
    <message>
      <source>Does not include any personal information and is completely anonymous.</source>
      <translation>N'inclut aucune information personnelle et est complètement anonyme.</translation>
    </message>
    <message>
      <source>Enable devices and servers autodiscovery and automated device status check</source>
      <translation>Activer la découverte automatique des périphériques, serveurs et la vérification automatisée de l'état des périphériques</translation>
    </message>
    <message>
      <source>Enable cameras and servers autodiscovery and automated camera status check</source>
      <translation>Activer la découverte automatique des caméras, serveurs et la vérification automatisée du statut de la caméra</translation>
    </message>
    <message>
      <source>When enabled, the system continuously discovers new cameras and servers, and sends discovery requests to cameras for status update.</source>
      <translation>Lorsqu'il est activé, le système découvre en permanence de nouvelles caméras et serveurs, et envoie des demandes de découverte aux caméras pour la mise à jour du statut.</translation>
    </message>
    <message>
      <source>If Failover is enabled, server may still request camera status updates regardless of this setting.</source>
      <translation>Si le basculement est activé, le serveur peut toujours demander des mises à jour de l'état de la caméra, indépendamment de ce paramètre.</translation>
    </message>
  </context>
  <context>
    <name>QnTableExportHelper</name>
    <message>
      <source>Close all programs which may use this file and try again</source>
      <translation>Fermez tous les programmes qui peuvent utiliser ce fichier et essayez à nouveau</translation>
    </message>
    <message>
      <source>File used by another process</source>
      <translation>Fichier utilisé par un autre processus</translation>
    </message>
    <message>
      <source>HTML file</source>
      <translation>Fichier HTML</translation>
    </message>
    <message>
      <source>Spread Sheet (CSV) File</source>
      <translation>Fichier Tableur (CSV)</translation>
    </message>
  </context>
  <context>
    <name>QnTimeSlider</name>
    <message>
      <source>No thumbnails available</source>
      <translation>Aucune miniature disponible</translation>
    </message>
  </context>
  <context>
    <name>QnTwoWayAudioWidget::Private</name>
    <message>
      <source>Input device is not selected</source>
      <translation>Périphérique d'entré non sélectionné</translation>
    </message>
    <message>
      <source>Streaming is not ready yet</source>
      <translation>La diffusion n’est pas encore prêt</translation>
    </message>
    <message>
      <source>Network error</source>
      <translation>Erreur Réseau</translation>
    </message>
    <message>
      <source>Hold to Speak</source>
      <translation>Tenir pour parler</translation>
    </message>
  </context>
  <context>
    <name>QnUserListModel</name>
    <message>
      <source>LDAP user</source>
      <translation>Usager LDAP</translation>
    </message>
    <message>
      <source>Enabled</source>
      <translation>Activé</translation>
    </message>
    <message>
      <source>Disabled</source>
      <translation>Désactivé</translation>
    </message>
    <message>
      <source>Name</source>
      <translation>Nom</translation>
    </message>
    <message>
      <source>Local user</source>
      <translation>Usager local</translation>
    </message>
    <message>
      <source>Login</source>
      <translation>Identifiant</translation>
    </message>
    <message>
      <source>Role</source>
      <translation>Rôle</translation>
    </message>
    <message>
      <source>%1 user</source>
      <comment>%1 is the short cloud name (like Cloud)</comment>
      <translation>%1 usager</translation>
    </message>
  </context>
  <context>
    <name>QnUserListModelPrivate</name>
    <message>
      <source>Owner</source>
      <translation>Propriétaire</translation>
    </message>
    <message>
      <source>Administrator</source>
      <translation>Administrateur</translation>
    </message>
    <message>
      <source>View live video</source>
      <translation>Visualisation vidéo en direct</translation>
    </message>
    <message>
      <source>Use PTZ controls</source>
      <translation>Utiliser les contrôles PTZ</translation>
    </message>
    <message>
      <source>View video archives</source>
      <translation>Visualisation vidéo en archives</translation>
    </message>
    <message>
      <source>Export video</source>
      <translation>Exporter vidéo</translation>
    </message>
    <message>
      <source>Adjust device settings</source>
      <translation>Ajuster paramètres périphérique</translation>
    </message>
    <message>
      <source>Adjust camera settings</source>
      <translation>Ajuster paramètres caméra</translation>
    </message>
    <message>
      <source>Control Video Walls</source>
      <translation>Contrôle Mur Vidéo</translation>
    </message>
  </context>
  <context>
    <name>QnUserManagementWidget</name>
    <message>
      <source>Edit</source>
      <translation>Modifier</translation>
    </message>
    <message>
      <source>Users can be imported from an LDAP server. They will be able to log in only if LDAP server is online and their accounts are active on it.</source>
      <translation>Les utilisateurs peuvent être importés depuis un serveur LDAP. Ils ne pourront se connecter que si le serveur LDAP est en ligne et que leurs comptes sont actifs sur celui-ci.</translation>
    </message>
  </context>
  <context>
    <name>QnUserProfileWidget</name>
    <message>
      <source>Login</source>
      <translation>Identifiant</translation>
    </message>
    <message>
      <source>Name</source>
      <translation>Nom</translation>
    </message>
    <message>
      <source>Role</source>
      <translation>Rôle</translation>
    </message>
    <message>
      <source>Email</source>
      <translation>Courriel</translation>
    </message>
  </context>
  <context>
    <name>QnUserRoleSettingsWidget</name>
    <message>
      <source>Role name cannot be empty.</source>
      <translation>Nom de rôle ne peut pas être vide.</translation>
    </message>
    <message>
      <source>Role with same name already exists.</source>
      <translation>Rôle avec le même nom existe déjà.</translation>
    </message>
  </context>
  <context>
    <name>QnUserRoleSettingsWidgetPrivate</name>
    <message>
      <source>No users have this role</source>
      <translation>Aucun usager n’a ce rôle</translation>
    </message>
    <message>
      <source>Custom with no permissions</source>
      <translation>Personaliser avec aucune autorisation</translation>
    </message>
    <message>
      <source>Users will have no permissions unless changed later.</source>
      <translation>Usagers n’auront aucune autorisation sauf si changé plus tard.</translation>
    </message>
    <message>
      <source>Assign a new role</source>
      <translation>Assigner un nouveau rôle</translation>
    </message>
    <message>
      <source>Delete such users</source>
      <translation>Supprimer ces usagers</translation>
    </message>
    <message numerus="yes">
      <source>Please select an action to perform on %n users with this role</source>
      <translation>
        <numerusform>Veuillez sélectionner une action à exécuter sur %n usager avec ce rôle</numerusform>
        <numerusform>Veuillez sélectionner une action à exécuter sur %n usagers avec ce rôle</numerusform>
      </translation>
    </message>
  </context>
  <context>
    <name>QnUserRolesDialog</name>
    <message>
      <source>Role Info</source>
      <translation>Info Rôle</translation>
    </message>
    <message>
      <source>Permissions</source>
      <translation>Autorisations</translation>
    </message>
    <message>
      <source>Cameras &amp;&amp; Resources</source>
      <translation>Caméras &amp;&amp; Ressources</translation>
    </message>
    <message>
      <source>Layouts</source>
      <translation>Mises en page</translation>
    </message>
    <message>
      <source>New Role</source>
      <translation>Nouveau rôle</translation>
    </message>
    <message>
      <source>New Role %1</source>
      <translation>Nouveau rôle %1</translation>
    </message>
  </context>
  <context>
    <name>QnUserSettingsDialog</name>
    <message>
      <source>User Information</source>
      <translation>Information usager</translation>
    </message>
    <message>
      <source>Permissions</source>
      <translation>Autorisations</translation>
    </message>
    <message>
      <source>Cameras &amp;&amp; Resources</source>
      <translation>Caméras &amp;&amp; Ressources</translation>
    </message>
    <message>
      <source>Layouts</source>
      <translation>Mises en page</translation>
    </message>
    <message>
      <source>Send Invite</source>
      <translation>Envoyer invitation</translation>
    </message>
    <message>
      <source>New User...</source>
      <translation>Nouveau Usager...</translation>
    </message>
    <message>
      <source>User Settings - %1 (readonly)</source>
      <translation>Paramètres usager - %1 (lecture seule.)</translation>
    </message>
    <message>
      <source>User Settings - %1</source>
      <translation>Paramètres Usager - %1</translation>
    </message>
    <message>
      <source>Enabled</source>
      <translation>Activé</translation>
    </message>
    <message>
      <source>User is disabled</source>
      <translation>Usager désactivé</translation>
    </message>
    <message>
      <source>Apply changes before switching to another user?</source>
      <translation>Appliquer les changements avant d'aller à un autre usager?</translation>
    </message>
    <message>
      <source>This user has not yet signed up for %1</source>
      <comment>%1 is the cloud name (like Nx Cloud)</comment>
      <translation>Cet usager n'est pas encore inscrit pour %1</translation>
    </message>
  </context>
  <context>
    <name>QnUserSettingsWidget</name>
    <message>
      <source>Local</source>
      <translation>Locale</translation>
    </message>
    <message>
      <source>Login</source>
      <translation>Identifiant</translation>
    </message>
    <message>
      <source>Login cannot be empty.</source>
      <translation>L’identifiant ne peut pas être vide.</translation>
    </message>
    <message>
      <source>User with specified login already exists.</source>
      <translation>Un usager avec l'identifiant spécifié existe déjà.</translation>
    </message>
    <message>
      <source>User has been renamed. Password must be updated.</source>
      <translation>Usager renommé. Mot de passe doit être MàJ.</translation>
    </message>
    <message>
      <source>Name</source>
      <translation>Nom</translation>
    </message>
    <message>
      <source>Email</source>
      <translation>Courriel</translation>
    </message>
    <message>
      <source>Email cannot be empty.</source>
      <translation>Courriel ne peut pas être vide.</translation>
    </message>
    <message>
      <source>Password</source>
      <translation>Mot de passe</translation>
    </message>
    <message>
      <source>Confirm Password</source>
      <translation>Confirmer mot de passe</translation>
    </message>
    <message>
      <source>Passwords do not match.</source>
      <translation>Le mot de passe ne correspond pas.</translation>
    </message>
    <message>
      <source>%1 user with specified email already exists.</source>
      <comment>%1 is the short cloud name (like Cloud)</comment>
      <translation>%1 Usager avec courriel spécifié existe déjà.</translation>
    </message>
    <message>
      <source>Local users</source>
      <translation>Usager local</translation>
    </message>
    <message>
      <source>%1 users</source>
      <comment>%1 is the short cloud name (like Cloud)</comment>
      <translation>%1 usagers</translation>
    </message>
    <message>
      <source>%1 belong to this system only and are fully managed by system administrators.</source>
      <comment>%1 is local users definition, e.g. &apos;Local users&apos;</comment>
      <translation>%1 appartiennent à ce système uniquement et sont entièrement gérés par les administrateurs système.</translation>
    </message>
    <message>
      <source>%1 can have access to many Systems. Administrators can manage their rights only.</source>
      <comment>%1 is cloud users definition, e.g. &apos;Cloud users&apos;</comment>
      <translation>%1 peut avoir accès à de nombreux systèmes. Les administrateurs peuvent uniquement gérer leurs droits.</translation>
    </message>
  </context>
  <context>
    <name>QnValidatorStrings</name>
    <message>
      <source>Email cannot be empty.</source>
      <translation>Courriel ne peut pas être vide.</translation>
    </message>
    <message>
      <source>Email is not valid.</source>
      <translation>Courriel invalide.</translation>
    </message>
    <message>
      <source>Password cannot be empty.</source>
      <translation>Le mot de passe ne peut pas être vide.</translation>
    </message>
    <message>
      <source>Avoid leading and trailing spaces.</source>
      <translation>Éviter les espaces de début et de fin.</translation>
    </message>
  </context>
  <context>
    <name>QnVideowallManageWidgetPrivate</name>
    <message>
      <source>Screen</source>
      <translation>Écran</translation>
    </message>
    <message>
      <source>Screen %1</source>
      <translation>Écran %1</translation>
    </message>
    <message>
      <source>New Item</source>
      <translation>Nouvel Objet</translation>
    </message>
    <message>
      <source>Display %1</source>
      <translation>Affichage %1</translation>
    </message>
    <message>
      <source>Delete &quot;%1&quot;?</source>
      <translation>Supprimer &quot;%1&quot;?</translation>
    </message>
  </context>
  <context>
    <name>QnVideowallScreenWidget</name>
    <message>
      <source>PC %1</source>
      <translation>PC %1</translation>
    </message>
    <message>
      <source>PC %1 - Display %2</source>
      <translation>PC %1 - Affichage %2</translation>
    </message>
    <message numerus="yes">
      <source>PC %1 - Displays %2</source>
      <comment>%2 will be substituted by _list_ of displays</comment>
      <translation>
        <numerusform>PC %1 - Affichage %2</numerusform>
        <numerusform>PC %1 - Affichage %2</numerusform>
      </translation>
    </message>
  </context>
  <context>
    <name>QnVolumeSlider</name>
    <message>
      <source>Muted</source>
      <translation>En sourdine</translation>
    </message>
  </context>
  <context>
    <name>QnWebPage</name>
    <message>
      <source>DOWNLOADING&lt;br&gt;STARTED</source>
      <translation>TÉLÉCHARGEMENT&lt;br&gt;COMMENCÉ</translation>
    </message>
  </context>
  <context>
    <name>QnWebResourceWidget</name>
    <message>
      <source>Fullscreen mode</source>
      <translation>Mode plein écran</translation>
    </message>
  </context>
  <context>
    <name>QnWebpageDialog</name>
    <message>
      <source>Name</source>
      <translation>Nom</translation>
    </message>
    <message>
      <source>URL</source>
      <translation>URL</translation>
    </message>
    <message>
      <source>URL cannot be empty.</source>
      <translation>URL ne peut être vide.</translation>
    </message>
    <message>
      <source>Wrong URL format.</source>
      <translation>Mauvais format URL.</translation>
    </message>
    <message>
      <source>Web Page</source>
      <translation>Page Web</translation>
    </message>
  </context>
  <context>
    <name>QnWorkbenchAlarmLayoutHandler</name>
    <message>
      <source>Alarms</source>
      <translation>Alarmes</translation>
    </message>
  </context>
  <context>
    <name>QnWorkbenchBookmarksHandler</name>
    <message>
      <source>Bookmark</source>
      <translation>Signet</translation>
    </message>
    <message>
      <source>Bookmarks can only be added to an online server.</source>
      <translation>Les signets peuvent seulement être ajoutés sur un serveur en ligne.</translation>
    </message>
    <message>
      <source>Server offline</source>
      <translation>Serveur Hors ligne</translation>
    </message>
    <message>
      <source>Bookmarks can only be edited on an online Server.</source>
      <translation>Les signets peuvent seulement être éditées sur un serveur en ligne.</translation>
    </message>
    <message>
      <source>Delete bookmark?</source>
      <translation>Supprimer signet?</translation>
    </message>
    <message numerus="yes">
      <source>Delete %n bookmarks?</source>
      <translation>
        <numerusform>Supprimer %n signet?</numerusform>
        <numerusform>Supprimer %n signets?</numerusform>
      </translation>
    </message>
  </context>
  <context>
    <name>QnWorkbenchConnectHandler</name>
    <message>
      <source>Connect to Another Server...</source>
      <translation>Connecter à un autre Serveur...</translation>
    </message>
    <message>
      <source>Connect to Server...</source>
      <translation>Connexion au serveur...</translation>
    </message>
    <message>
      <source>Could not connect to server. Video Wall will be closed.</source>
      <translation>Impossible de se connecter au serveur. Mur vidéo sera fermé.</translation>
    </message>
    <message>
      <source>Video Wall is removed on the server and will be closed.</source>
      <translation>Mur vidéo est supprimé sur le serveur et sera fermé.</translation>
    </message>
  </context>
  <context>
    <name>QnWorkbenchIncompatibleServersActionHandler</name>
    <message>
      <source>Systems will be merged shortly</source>
      <translation>Les systèmes seront fusionnées sous peu</translation>
    </message>
    <message>
      <source>Servers from the other System will appear in the resource tree.</source>
      <translation>Serveurs de l’autre système apparaîtra dans l’arborescence des ressources.</translation>
    </message>
    <message>
      <source>Total amount of licenses will decrease</source>
      <translation>Montant total de licences diminuera</translation>
    </message>
    <message>
      <source>Connecting to the current System...</source>
      <translation>Connexion sur le système actuel...</translation>
    </message>
    <message>
      <source>It will appear in the resource tree when the database synchronization is finished.</source>
      <translation>Il apparaîtra dans l'arborescence des ressources lorsque la synchronisation de la base de données sera terminée.</translation>
    </message>
    <message>
      <source>Server will be connected to System shortly</source>
      <translation>Le serveur sera bientôt connecté au système</translation>
    </message>
    <message>
      <source>Enter password...</source>
      <translation>Entrer mot de passe...</translation>
    </message>
    <message>
      <source>Administrator password</source>
      <translation>Mot de passe Administrateur</translation>
    </message>
    <message>
      <source>%1 Systems cannot be merged</source>
      <comment>%1 is the short cloud name (like Cloud)</comment>
      <translation>%1 Systèmes ne peuvent pas être fusionnées</translation>
    </message>
    <message>
      <source>%1 has been successfully configured.</source>
      <translation>%1 configuré avec succès.</translation>
    </message>
    <message>
      <source>To complete the process, please connect to it with Client and update to version %1.</source>
      <translation>Pour terminer le processus, veuillez vous connecter avec le client et mettre à jour vers la version %1.</translation>
    </message>
    <message>
      <source>Failed to merge %1 to our system.</source>
      <translation>Échec de la fusion de %1 avec notre système.</translation>
    </message>
  </context>
  <context>
    <name>QnWorkbenchNotificationsHandler</name>
    <message>
      <source>Unable to acknowledge event on removed camera.</source>
      <translation>Impossible de reconnaître l'événement sur la caméra retirée.</translation>
    </message>
  </context>
  <context>
    <name>QnWorkbenchResourcesChangesWatcher</name>
    <message numerus="yes">
      <source>The following %n items are not saved:</source>
      <translation>
        <numerusform>Les %n objets suivants ne sont pas sauvegardés:</numerusform>
        <numerusform>Les %n objets suivants ne sont pas sauvegardés:</numerusform>
      </translation>
    </message>
    <message>
      <source>Changing System configuration not allowed in Safe Mode</source>
      <translation>Changement de configuration système n'est autorisée en mode sans échec</translation>
    </message>
    <message>
      <source>Failed to save changes</source>
      <translation>Échec d’enregistrer des changements</translation>
    </message>
    <message numerus="yes">
      <source>The following %n items are not deleted:</source>
      <translation>
        <numerusform>Les %n objets suivants ne sont supprimés:</numerusform>
        <numerusform>Les %n objets suivants ne sont supprimés:</numerusform>
      </translation>
    </message>
    <message>
      <source>Deleting objects not allowed in Safe Mode</source>
      <translation>Suppression d’objets interdits en mode sans échec</translation>
    </message>
    <message numerus="yes">
      <source>Failed to delete %n items:</source>
      <translation>
        <numerusform>Échec de suppression de %n objet:</numerusform>
        <numerusform>Échec de suppression de %n objets:</numerusform>
      </translation>
    </message>
    <message>
      <source>System is in Safe Mode. It is not allowed to make any changes except license activation.</source>
      <translation>Système en Mode sans échec. Il n’est pas permis d’apporter des modifications à l’exception d’activation de licence.</translation>
    </message>
  </context>
  <context>
    <name>QnWorkbenchSafeModeWatcher</name>
    <message>
      <source>System is in safe mode</source>
      <translation>Système est en mode sans échec</translation>
    </message>
  </context>
  <context>
    <name>QnWorkbenchScreenRecordingHandler</name>
    <message>
      <source>Screen capturing subsystem is not initialized yet. Please try again later.</source>
      <translation>Le sous-système de capture d'écran n'est pas encore initialisé. S.V.P, essayez plus tard.</translation>
    </message>
    <message>
      <source>Recording in %1...</source>
      <translation>Enregistrement en %1...</translation>
    </message>
    <message>
      <source>Recorded Video</source>
      <translation>Vidéo enregistrée</translation>
    </message>
    <message>
      <source>Save Recording As...</source>
      <translation>Sauvegarder la l'enregistrement sous...</translation>
    </message>
    <message>
      <source>Failed to start recording</source>
      <translation>Échec démarrage d'enregistrement</translation>
    </message>
    <message>
      <source>AVI (Audio/Video Interleaved)</source>
      <translation>AVI (Audio/Video intercalé)</translation>
    </message>
  </context>
  <context>
    <name>QnWorkbenchScreenshotHandler</name>
    <message>
      <source>Save Screenshot As...</source>
      <translation>Sauvegarder la capture d'écran sous...</translation>
    </message>
    <message>
      <source>Timestamp:</source>
      <translation>Horodatage:</translation>
    </message>
    <message>
      <source>Saving %1</source>
      <translation>Sauvegarde %1</translation>
    </message>
    <message>
      <source>Saving Screenshot...</source>
      <translation>Sauvegarde capture d'écran...</translation>
    </message>
    <message>
      <source>No Timestamp</source>
      <translation>Aucun Horodatage</translation>
    </message>
    <message>
      <source>Top Left Corner</source>
      <translation>Coin supérieur gauche</translation>
    </message>
    <message>
      <source>Top Right Corner</source>
      <translation>Coin supérieur droit</translation>
    </message>
    <message>
      <source>Bottom Left Corner</source>
      <translation>Coin inférieur gauche</translation>
    </message>
    <message>
      <source>Bottom Right Corner</source>
      <translation>Coin inférieur droit</translation>
    </message>
    <message>
      <source>Failed to save screenshot</source>
      <translation>Échec de sauvegarde de capture d'écran</translation>
    </message>
    <message>
      <source>Failed to take screenshot</source>
      <translation>Échec de prise de capture d'écran</translation>
    </message>
    <message>
      <source>PNG Image</source>
      <translation>Image PNG</translation>
    </message>
    <message>
      <source>JPEG Image</source>
      <translation>Image JPEG</translation>
    </message>
  </context>
  <context>
    <name>QnWorkbenchVideoWallHandler</name>
    <message>
      <source>Video Wall</source>
      <translation>Mur Vidéo</translation>
    </message>
    <message>
      <source>Video Wall %1</source>
      <translation>Mur Vidéo %1</translation>
    </message>
    <message>
      <source>New Video Wall...</source>
      <translation>Nouveau Mur Vidéo...</translation>
    </message>
    <message>
      <source>New Matrix %1</source>
      <translation>Nouvelle Matrice %1</translation>
    </message>
    <message>
      <source>Video Wall license required</source>
      <translation>Licence de mur vidéo nécessaire</translation>
    </message>
    <message>
      <source>To enable this feature, please activate a Video Wall license.</source>
      <translation>Pour activer cette fonctionnalité, il faut activer une licence mur viédo.</translation>
    </message>
    <message>
      <source>Failed to apply changes</source>
      <translation>Impossible d’appliquer les changements</translation>
    </message>
    <message>
      <source>To enable Video Wall, please activate a Video Wall license.</source>
      <translation>Pour activer Mur vidéo, S.V.P activer une licence Mur vidéo.</translation>
    </message>
    <message numerus="yes">
      <source>Delete %n items?</source>
      <translation>
        <numerusform>Supprimer %n objet?</numerusform>
        <numerusform>Supprimer %n objets?</numerusform>
      </translation>
    </message>
    <message>
      <source>Stop Video Wall?</source>
      <translation>Arrêter le mur vidéo?</translation>
    </message>
    <message>
      <source>To start it again, you should have physical access to its computer.</source>
      <translation>Pour le lancer encore une fois, vous devez avoir un accès physique à cet ordinateur.</translation>
    </message>
    <message>
      <source>Stop</source>
      <translation>Arrêt</translation>
    </message>
    <message numerus="yes">
      <source>Delete %n matrices?</source>
      <translation>
        <numerusform>Supprimer %n matrice?</numerusform>
        <numerusform>Supprimer %n matrices?</numerusform>
      </translation>
    </message>
    <message>
      <source>More Video Wall licenses required</source>
      <translation>Autre licence de mur vidéo nécessaire</translation>
    </message>
    <message>
      <source>Control session cannot be started.</source>
      <translation>Session de contrôle ne peut pas être démarrée.</translation>
    </message>
    <message>
      <source>Cannot save empty matrix</source>
      <translation>Impossible d’enregistrer une matrice vide</translation>
    </message>
    <message>
      <source>Screen is being controlled by another user</source>
      <translation>Écran contrôlé par un autre usager</translation>
    </message>
    <message>
      <source>Activate one more license to start Video Wall control session.</source>
      <translation>Activer une licence de plus pour démarrer la session de contrôle Mur Vidéo.</translation>
    </message>
    <message>
      <source>Enter the name of Video Wall to create:</source>
      <translation>Entrez le nom de mur vidéo à créer:</translation>
    </message>
    <message>
      <source>Activate one more license to start Video Wall.</source>
      <translation>Activer une licence de plus pour démarrer le Mur Vidéo.</translation>
    </message>
  </context>
  <context>
    <name>QnWorkbenchWearableHandler</name>
    <message>
      <source>Only video files with correct timestamp are supported.</source>
      <translation>Seuls les fichiers vidéo avec horodatage correct sont pris en charge.</translation>
    </message>
    <message>
      <source>Could not start upload as user &quot;%1&quot; is currently uploading footage to this camera.</source>
      <translation>Ne peut pas démarrer l'envoie car usager &quot;%1&quot; est en train d'envoyer des vidéos sur cette caméra.</translation>
    </message>
    <message>
      <source>Could not start upload as another user is currently uploading footage to this camera.</source>
      <translation>Ne peut pas démarrer l'envoie car un autre usager est en train d'envoyer des vidéos sur cette caméra.</translation>
    </message>
    <message>
      <source>No video files found in selected folder</source>
      <translation>Aucun fichier vidéo trouvé dans le dossier sélectionné</translation>
    </message>
    <message numerus="yes">
      <source>Selected file formats are not supported</source>
      <translation>
        <numerusform>Formats de fichier sélectionnés ne sont pas pris en charge</numerusform>
        <numerusform>Formats de fichier sélectionnés ne sont pas pris en charge</numerusform>
      </translation>
    </message>
    <message>
      <source>Use .MKV, .AVI, .MP4 or other video files.</source>
      <translation>Utiliser .MKV, .AVI, .MP4 ou autres fichiers vidéo.</translation>
    </message>
    <message numerus="yes">
      <source>Selected files do not have timestamps</source>
      <translation>
        <numerusform>Fichiers sélectionnés n'ont pas d'horodatage</numerusform>
        <numerusform>Fichiers sélectionnés n'ont pas d'horodatage</numerusform>
      </translation>
    </message>
    <message numerus="yes">
      <source>Selected files cover periods for which videos are already being uploaded</source>
      <translation>
        <numerusform>Fichiers sélectionnés couvrent les périodes pour lesquelles des vidéos sont en train d'envoyer</numerusform>
        <numerusform>Fichiers sélectionnés couvrent les périodes pour lesquelles des vidéos sont en train d'envoyer</numerusform>
      </translation>
    </message>
    <message numerus="yes">
      <source>Selected files cover periods for which videos have already been uploaded</source>
      <translation>
        <numerusform>Fichiers sélectionnés couvrent les périodes pour lesquelles des vidéos sont déjà envoyer</numerusform>
        <numerusform>Fichiers sélectionnés couvrent les périodes pour lesquelles des vidéos sont déjà envoyer</numerusform>
      </translation>
    </message>
    <message>
      <source>Selected files will not be uploaded</source>
      <translation>Fichiers sélectionnés ne seront pas envoyés</translation>
    </message>
    <message>
      <source>Some files will not be uploaded</source>
      <translation>Certain fichiers ne seront pas envoyés</translation>
    </message>
    <message>
      <source>No new files to upload in selected folder</source>
      <translation>Aucun nouveau fichier à envoyer dans le dossier sélectionné</translation>
    </message>
    <message numerus="yes">
      <source>Selected files are too old</source>
      <translation>
        <numerusform>Les fichiers sélectionnés sont trop vieux</numerusform>
        <numerusform>Les fichiers sélectionnés sont trop vieux</numerusform>
      </translation>
    </message>
    <message numerus="yes">
      <source>Selected file was recorded on %1, but only files that were recorded in the last %n days can be uploaded. You can change this in camera archive settings.</source>
      <translation>
        <numerusform>Le fichier sélectionné a été enregistré sur %1, mais seulement les fichiers enregistrés au cours des %n derniers jours peuvent être téléchargés. Vous pouvez le modifier dans les paramètres d'archivage de la caméra.</numerusform>
        <numerusform>Le fichier sélectionné a été enregistré sur %1, mais seulement les fichiers enregistrés au cours des %n derniers jours peuvent être téléchargés. Vous pouvez le modifier dans les paramètres d'archivage de la caméra.</numerusform>
      </translation>
    </message>
    <message numerus="yes">
      <source>Selected files were recorded between %1 and %2, but only files that were recorded in the last %n days can be uploaded. You can change this in camera archive settings.</source>
      <translation>
        <numerusform>Les fichiers sélectionnés ont été enregistrés entre %1 et %2, mais seulement les fichiers enregistrés au cours des %n derniers jours peuvent être téléchargés. Vous pouvez le modifier dans les paramètres d'archivage de la caméra.</numerusform>
        <numerusform>Les fichiers sélectionnés ont été enregistrés entre %1 et %2, mais seulement les fichiers enregistrés au cours des %n derniers jours peuvent être téléchargés. Vous pouvez le modifier dans les paramètres d'archivage de la caméra.</numerusform>
      </translation>
    </message>
    <message numerus="yes">
      <source>Some footage may be deleted after uploading these files</source>
      <translation>
        <numerusform>Certaines séquences peuvent être supprimées après le téléchargement de ces fichiers</numerusform>
        <numerusform>Certaines séquences peuvent être supprimées après le téléchargement de ces fichiers</numerusform>
      </translation>
    </message>
    <message numerus="yes">
      <source>There is not much free space left on server storage. Some old footage may be deleted to free up space. Note that if selected files happen to be the oldest on the server, they will be deleted right after being uploaded.</source>
      <translation>
        <numerusform>Il n'y a pas beaucoup d'espace libre sur le stockage du serveur. Certaines anciennes séquences peuvent être supprimées pour libérer de l'espace. Notez que si les fichiers sélectionnés sont les plus anciens sur le serveur, ils seront supprimés juste après leur téléchargement.</numerusform>
        <numerusform>Il n'y a pas beaucoup d'espace libre sur le stockage du serveur. Certaines anciennes séquences peuvent être supprimées pour libérer de l'espace. Notez que si les fichiers sélectionnés sont les plus anciens sur le serveur, ils seront supprimés juste après leur téléchargement.</numerusform>
      </translation>
    </message>
    <message>
      <source>To prevent this you can add additional storage. You can also control which footage will be deleted first by changing archive keep time in camera settings.</source>
      <translation>Pour éviter cela, vous pouvez ajouter du stockage supplémentaire. Vous pouvez également contrôler quelle séquence sera supprimé en premier en changeant l'heure d'archivage dans les paramètres de caméra.</translation>
    </message>
    <message>
      <source>Upload anyway?</source>
      <translation>Envoyer quand même?</translation>
    </message>
    <message>
      <source>Could not finish upload to %1</source>
      <translation>Impossible de terminer l'envoie vers %1</translation>
    </message>
    <message>
      <source>Make sure there is enough space on server storage.</source>
      <translation>Assurez-vous qu'il y a suffisamment d'espace sur le stockage du serveur.</translation>
    </message>
    <message>
      <source>Not enough space on server storage</source>
      <translation>Espace insuffisant sur le stockage du serveur</translation>
    </message>
    <message>
      <source>Stop uploading?</source>
      <translation>Arrêter l'envoie?</translation>
    </message>
    <message>
      <source>Already uploaded files will be kept.</source>
      <translation>Fichiers déjà envoyés seront conservés.</translation>
    </message>
    <message>
      <source>Uploading footage</source>
      <translation>Envoie de clip</translation>
    </message>
    <message>
      <source>Failed to add virtual camera</source>
      <translation>Échec d'ajout de caméra virtuelle</translation>
    </message>
    <message>
      <source>Open Virtual Camera Recordings...</source>
      <translation>Ouvrir enregistrements de caméra virtuelle...</translation>
    </message>
    <message numerus="yes">
      <source>You can upload these files to a different instance of a Virtual Camera.</source>
      <translation>
        <numerusform>Vous pouvez envoyer ce fichier sur une instance différente d'une caméra virtuelle.</numerusform>
        <numerusform>Vous pouvez envoyer ces fichiers sur une instance différente d'une caméra virtuelle.</numerusform>
      </translation>
    </message>
    <message>
      <source>%1 has unsupported format.</source>
      <comment>Filename will be substituted</comment>
      <translation>%1 a un format non supporté.</translation>
    </message>
    <message>
      <source>%1 does not have timestamp.</source>
      <comment>Filename will be substituted</comment>
      <translation>%1 n'a pas d'horodatage.</translation>
    </message>
    <message>
      <source>%1 is older than allowed in camera archive settings.</source>
      <comment>Filename will be substituted</comment>
      <translation>%1 est plus ancien que les paramètres d'archivage de caméra autorisés.</translation>
    </message>
    <message>
      <source>%1 covers period for which video has already been uploaded.</source>
      <comment>Filename will be substituted</comment>
      <translation>%1 couvre la période pour laquelle la vidéo a déjà été envoyer.</translation>
    </message>
    <message>
      <source>%1 covers period for which video is being uploaded.</source>
      <comment>Filename will be substituted</comment>
      <translation>%1 couvre la période pour laquelle la vidéo est envoyer.</translation>
    </message>
  </context>
  <context>
    <name>QnWorkbenchWebPageHandler</name>
    <message>
      <source>New Web Page</source>
      <translation>Nouvelle Page Web</translation>
    </message>
    <message>
      <source>Edit Web Page</source>
      <translation>Modifier page Web</translation>
    </message>
  </context>
  <context>
    <name>Resources</name>
    <message>
      <source>There is another layout with the same name</source>
      <translation>Il y a une autre mise en page du même nom</translation>
    </message>
    <message>
      <source>You do not have permission to overwrite it.</source>
      <translation>Vous n’êtes pas autorisé à l’écraser.</translation>
    </message>
    <message>
      <source>Overwrite existing layout?</source>
      <translation>Remplacer mise en page existante?</translation>
    </message>
    <message>
      <source>There is another layout with the same name.</source>
      <translation>Il y a une autre mise en page du même nom.</translation>
    </message>
    <message numerus="yes">
      <source>User will still have access to %n removed resources:</source>
      <translation>
        <numerusform>L'usager aura toujours accès aux %n ressources supprimées:</numerusform>
        <numerusform>L'usager aura toujours accès aux %n ressources supprimées:</numerusform>
      </translation>
    </message>
    <message>
      <source>To remove access, please go to User Settings.</source>
      <translation>Pour supprimer l’accès, S.V.P allez dans paramètres de l'usager.</translation>
    </message>
    <message numerus="yes">
      <source>All users with this role will get access to %n resources:</source>
      <translation>
        <numerusform>Tous les usagers avec ce rôle auront accès aux %n ressources:</numerusform>
        <numerusform>Tous les usagers avec ce rôle auront accès aux %n ressources:</numerusform>
      </translation>
    </message>
    <message>
      <source>To remove access, please go to Role Settings.</source>
      <translation>Pour retirer l’accès, S.V.P aller aux paramètres de rôle.</translation>
    </message>
    <message numerus="yes">
      <source>All users with this role will still have access to %n removed resources:</source>
      <translation>
        <numerusform>Tous les usagers avec ce rôle auront accès à %n ressource retirée:</numerusform>
        <numerusform>Tous les usagers avec ce rôle auront accès à %n ressource retirée:</numerusform>
      </translation>
    </message>
    <message>
      <source>Changes will affect other users</source>
      <translation>Changements affecteront d'autres utilisateurs</translation>
    </message>
    <message>
      <source>This layout is shared with other users, so you change it for them too.</source>
      <translation>Cet mise en page est partagée avec d’autres usagers, vous le changer pour eux aussi.</translation>
    </message>
    <message numerus="yes">
      <source>User will lose access to %n resources:</source>
      <translation>
        <numerusform>L'Usager perdra l’accès à %n ressources:</numerusform>
        <numerusform>L'Usager perdra l’accès à %n ressources:</numerusform>
      </translation>
    </message>
    <message numerus="yes">
      <source>All users with this role will lose access to %n resources:</source>
      <translation>
        <numerusform>Tous les usagers avec ce rôle perdront l'accès aux %n ressources:</numerusform>
        <numerusform>Tous les usagers avec ce rôle perdront l'accès aux %n ressources:</numerusform>
      </translation>
    </message>
    <message numerus="yes">
      <source>Delete %n shared layouts?</source>
      <translation>
        <numerusform>Supprimer %n mise en page partagée?</numerusform>
        <numerusform>Supprimer %n mise en page partagée?</numerusform>
      </translation>
    </message>
    <message numerus="yes">
      <source>These %n layouts are shared with other users, so you delete it for them too.</source>
      <translation>
        <numerusform>Ces %n mises en page sont partagées avec d’autres usagers, vous les supprimer pour eux aussi.</numerusform>
        <numerusform>Ces %n mises en page sont partagées avec d’autres usagers, vous les supprimer pour eux aussi.</numerusform>
      </translation>
    </message>
    <message numerus="yes">
      <source>Remove %n items from layout?</source>
      <translation>
        <numerusform>Supprimer %n objets de la mise en page?</numerusform>
        <numerusform>Supprimer %n objets de la mise en page?</numerusform>
      </translation>
    </message>
    <message>
      <source>Remove</source>
      <translation>Enlever</translation>
    </message>
    <message>
      <source>You are going to delete some resources to which you have access from Video Wall only. You will not see them in your resource list after it and will not be able to add them to Video Wall again.</source>
      <translation>Vous allez supprimer certaines ressources auxquelles vous avez accès à partir de mur vidéo uniquement. Vous ne les verrez pas dans votre liste de ressources et ne serez pas en mesure de les ajouter au mur vidéo à nouveau.</translation>
    </message>
    <message>
      <source>You will lose access to following resources:</source>
      <translation>Vous perdrez l’accès aux ressources suivantes:</translation>
    </message>
    <message numerus="yes">
      <source>Delete %n users?</source>
      <translation>
        <numerusform>Supprimer %n usagers?</numerusform>
        <numerusform>Supprimer %n usagers?</numerusform>
      </translation>
    </message>
    <message numerus="yes">
      <source>Delete %n devices?</source>
      <translation>
        <numerusform>Supprimer %n périphériques?</numerusform>
        <numerusform>Supprimer %n périphériques?</numerusform>
      </translation>
    </message>
    <message numerus="yes">
      <source>Delete %n cameras?</source>
      <translation>
        <numerusform>Supprimer %n caméras?</numerusform>
        <numerusform>Supprimer %n caméras?</numerusform>
      </translation>
    </message>
    <message numerus="yes">
      <source>Delete %n I/O Modules?</source>
      <translation>
        <numerusform>Supprimer %n Modules I/O?</numerusform>
        <numerusform>Supprimer %n Modules I/O?</numerusform>
      </translation>
    </message>
    <message numerus="yes">
      <source>Delete %n items?</source>
      <translation>
        <numerusform>Supprimer %n objet?</numerusform>
        <numerusform>Supprimer %n objet?</numerusform>
      </translation>
    </message>
    <message numerus="yes">
      <source>%n of them are auto-discovered.</source>
      <translation>
        <numerusform>%n d'entre eux sont auto-découverts.</numerusform>
        <numerusform>%n d'entre eux sont auto-découverts.</numerusform>
      </translation>
    </message>
    <message numerus="yes">
      <source>%n cameras are auto-discovered.</source>
      <translation>
        <numerusform>%n caméras est auto-découverte.</numerusform>
        <numerusform>%n caméras est auto-découverte.</numerusform>
      </translation>
    </message>
    <message numerus="yes">
      <source>%n I/O modules are auto-discovered.</source>
      <translation>
        <numerusform>%n Modules I/O sont auto-découverts.</numerusform>
        <numerusform>%n Modules I/O sont auto-découverts.</numerusform>
      </translation>
    </message>
    <message>
      <source>They may be auto-discovered again after removing.</source>
      <translation>Ils peuvent être auto-découvert à nouveau après avoir été enlevé.</translation>
    </message>
    <message>
      <source>Overwrite existing showreel?</source>
      <translation>Ecraser le showreel existant?</translation>
    </message>
    <message>
      <source>There is another showreel with the same name.</source>
      <translation>Il y a un autre showreel du même nom.</translation>
    </message>
    <message numerus="yes">
      <source>Remove %n items from showreel?</source>
      <translation>
        <numerusform>Supprimer %n objets du showreel?</numerusform>
        <numerusform>Supprimer %n objets du showreel?</numerusform>
      </translation>
    </message>
    <message>
      <source>Stop uploading?</source>
      <translation>Arrêter l'envoie?</translation>
    </message>
    <message>
      <source>Stop</source>
      <translation>Arrêt</translation>
    </message>
    <message numerus="yes">
      <source>Some video files are still being uploaded to %n virtual cameras:</source>
      <translation>
        <numerusform>Certains fichiers vidéo sont encore en envoie sur %n caméras portables:</numerusform>
        <numerusform>Certains fichiers vidéo sont encore en envoie sur %n caméras portables:</numerusform>
      </translation>
    </message>
  </context>
  <context>
    <name>SessionExpiredDialog</name>
    <message>
      <source>Your session has expired</source>
      <translation>Votre session a expiré</translation>
    </message>
    <message>
      <source>Session duration limit can be changed by the system administrators</source>
      <translation>Limite de durée de session peut être modifiée par les administrateurs système</translation>
    </message>
  </context>
  <context>
    <name>SimpleMotionSearchWidget::Private</name>
    <message>
      <source>Select area on the video to filter results</source>
      <translation>Sélectionnez une zone sur la vidéo pour filtrer les résultats</translation>
    </message>
    <message>
      <source>In selected area</source>
      <translation type="unfinished">In selected area</translation>
    </message>
    <message>
      <source>Selected camera</source>
      <translation type="unfinished">Selected camera</translation>
    </message>
    <message>
      <source>Selected device</source>
      <translation type="unfinished">Selected device</translation>
    </message>
    <message>
      <source>Selected media</source>
      <translation>Média sélectionné</translation>
    </message>
    <message>
      <source>none</source>
      <comment>No currently selected camera</comment>
<<<<<<< HEAD
      <translation type="unfinished">none</translation>
=======
      <translation>aucune</translation>
>>>>>>> ea434ffa
    </message>
  </context>
  <context>
    <name>StreamQualityStrings</name>
    <message>
      <source>Lowest</source>
      <translation>Plus Bas</translation>
    </message>
    <message>
      <source>Low</source>
      <translation>Bas</translation>
    </message>
    <message>
      <source>Medium</source>
      <translation>Moyen</translation>
    </message>
    <message>
      <source>High</source>
      <translation>Haut</translation>
    </message>
    <message>
      <source>Best</source>
      <translation>Meilleure</translation>
    </message>
    <message>
      <source>Preset</source>
      <translation>Préréglage</translation>
    </message>
    <message>
      <source>Undefined</source>
      <translation>Indéfini</translation>
    </message>
    <message>
      <source>Lst</source>
      <extracomment>Short for &apos;Lowest&apos;</extracomment>
      <translation>Lst</translation>
    </message>
    <message>
      <source>Lo</source>
      <extracomment>Short for &apos;Low&apos;</extracomment>
      <translation>B</translation>
    </message>
    <message>
      <source>Me</source>
      <extracomment>Short for &apos;Medium&apos;</extracomment>
      <translation>Mo</translation>
    </message>
    <message>
      <source>Hi</source>
      <extracomment>Short for &apos;High&apos;</extracomment>
      <translation>H</translation>
    </message>
    <message>
      <source>Bst</source>
      <extracomment>Short for &apos;Best&apos;</extracomment>
      <translation>Me</translation>
    </message>
    <message>
      <source>Ps</source>
      <extracomment>Short for &apos;Preset&apos;</extracomment>
      <translation>Pr</translation>
    </message>
  </context>
  <context>
    <name>SubjectSelectionDialog::RoleListDelegate</name>
    <message numerus="yes">
      <source>%n users</source>
      <translation>
        <numerusform>%n usager</numerusform>
        <numerusform>%n usagers</numerusform>
      </translation>
    </message>
  </context>
  <context>
    <name>TimelineCursorLayout</name>
    <message>
      <source>Live</source>
      <translation>Direct</translation>
    </message>
  </context>
  <context>
    <name>UpdateStrings</name>
    <message>
      <source>This Linux platform is no longer supported</source>
      <translation>Cette plate-forme Linux n'est plus supportée</translation>
    </message>
    <message>
      <source>This OS version is no longer supported</source>
      <translation>Cette version de SE n'est plus supportée</translation>
    </message>
    <message>
      <source>This %1 version is no longer supported</source>
      <comment>%1 is OS name, e.g. Windows</comment>
      <translation>Cette version %1 n'est plus supportée</translation>
    </message>
    <message>
      <source>%1 %2 is no longer supported</source>
      <comment>%1 %2 are OS name and version, e.g. Windows 7</comment>
      <translation>%1 %2 n'est plus supporté</translation>
    </message>
  </context>
  <context>
    <name>Videowall</name>
    <message>
      <source>There is another video wall with the same name</source>
      <translation>Il y a un autre mur vidéo du même nom</translation>
    </message>
    <message>
      <source>Close %1 before starting Video Wall?</source>
      <translation>Fermer %1 avant de commencer le mur vidéo?</translation>
    </message>
    <message>
      <source>Close</source>
      <translation>Fermer</translation>
    </message>
    <message>
      <source>Keep</source>
      <translation>Garder</translation>
    </message>
    <message>
      <source>Local files cannot be placed on Video Wall Screen attached to another computer</source>
      <translation>Fichiers locaux ne peuvent être placés sur l’écran de mur vidéo connecté à un autre ordinateur</translation>
    </message>
    <message>
      <source>To display local files on Video Wall, please attach them using computer where Video Wall is hosted.</source>
      <translation>Pour afficher les fichiers locaux sur le mur de la vidéo, veuillez les attacher sur d’ordinateur où le mur vidéo est hébergé.</translation>
    </message>
  </context>
  <context>
    <name>nx::vms::client::desktop::AbstractSearchWidget::Private</name>
    <message>
      <source>Hide information</source>
      <translation>Masquer l'informations</translation>
    </message>
    <message>
      <source>Show information</source>
      <translation>Afficher l'informations</translation>
    </message>
    <message>
      <source>Hide thumbnails</source>
      <translation>Cacher les miniatures</translation>
    </message>
    <message>
      <source>Show thumbnails</source>
      <translation>Afficher les miniatures</translation>
    </message>
    <message>
      <source>Last day</source>
      <translation>Dernier jour</translation>
    </message>
    <message>
      <source>Last 7 days</source>
      <translation>7 derniers jours</translation>
    </message>
    <message>
      <source>Last 30 days</source>
      <translation>30 derniers jours</translation>
    </message>
    <message>
      <source>Selected on Timeline</source>
      <translation>Sélectionné sur chronologie</translation>
    </message>
    <message>
      <source>Any time</source>
      <translation>À tout moment</translation>
    </message>
    <message>
      <source>none</source>
      <comment>No currently selected camera</comment>
      <translation>aucun</translation>
    </message>
    <message>
      <source>Devices on layout</source>
      <translation>Périphériques sur mise en page</translation>
    </message>
    <message>
      <source>Cameras on layout</source>
      <translation>Caméras sur mise en page</translation>
    </message>
    <message>
      <source>Any device</source>
      <translation>N’importe quel périphérique</translation>
    </message>
    <message>
      <source>Any camera</source>
      <translation>N’importe quelle caméra</translation>
    </message>
    <message>
      <source>Selected device</source>
      <translation>Périphérique sélectionné</translation>
    </message>
    <message>
      <source>Selected camera</source>
      <translation>Caméra sélectionnée</translation>
    </message>
  </context>
  <context>
    <name>nx::vms::client::desktop::AnalyticsMenuActionFactory</name>
    <message>
      <source>Show Always</source>
      <translation>Toujours afficher</translation>
    </message>
    <message>
      <source>Show Only with &quot;Objects&quot; Tab</source>
      <translation>Afficher uniquement avec l'onglet &quot;Objets&quot;</translation>
    </message>
    <message>
      <source>Show</source>
      <translation>Afficher</translation>
    </message>
    <message>
      <source>Do Not Show</source>
      <translation>Ne pas afficher</translation>
    </message>
  </context>
  <context>
    <name>nx::vms::client::desktop::AnalyticsSearchListModel::Private</name>
    <message>
      <source>deleted camera</source>
      <translation>caméra supprimée</translation>
    </message>
    <message>
      <source>Unknown track</source>
      <translation>Piste inconnue</translation>
    </message>
  </context>
  <context>
    <name>nx::vms::client::desktop::AnalyticsSearchWidget</name>
    <message>
      <source>No objects</source>
      <translation>Aucun objet</translation>
    </message>
    <message>
      <source>No objects detected</source>
      <translation>Aucun objet détecté</translation>
    </message>
    <message numerus="yes">
      <source>%n objects</source>
      <translation>
        <numerusform>%n objet</numerusform>
        <numerusform>%n objets</numerusform>
      </translation>
    </message>
  </context>
  <context>
    <name>nx::vms::client::desktop::AsyncImageWidget</name>
    <message>
      <source>NO DATA</source>
      <translation>AUCUNE DONNÉE</translation>
    </message>
  </context>
  <context>
    <name>nx::vms::client::desktop::BookmarkSearchListModel::Private</name>
    <message>
      <source>deleted camera</source>
      <translation>caméra supprimée</translation>
    </message>
  </context>
  <context>
    <name>nx::vms::client::desktop::BookmarkSearchWidget</name>
    <message>
      <source>No bookmarks</source>
      <translation>Aucun signet</translation>
    </message>
    <message>
      <source>Select some period on timeline and click with right mouse button on it to create a bookmark.</source>
      <translation>Sélectionnez une période sur la chronologie et avec le bouton droit de la souris cliquez dessus pour créer un signet.</translation>
    </message>
    <message numerus="yes">
      <source>%n bookmarks</source>
      <translation>
        <numerusform>%n signet</numerusform>
        <numerusform>%n signets</numerusform>
      </translation>
    </message>
  </context>
  <context>
    <name>nx::vms::client::desktop::CameraAdvancedParamsWidget</name>
    <message>
      <source>Loading values...</source>
      <translation>Chargements des valeurs...</translation>
    </message>
    <message>
      <source>Applying changes...</source>
      <translation>Application des modifications...</translation>
    </message>
  </context>
  <context>
    <name>nx::vms::client::desktop::CameraCredentialsDialog</name>
    <message>
      <source>Login</source>
      <translation>Identifiant</translation>
    </message>
    <message>
      <source>Password</source>
      <translation>Mot de passe</translation>
    </message>
  </context>
  <context>
    <name>nx::vms::client::desktop::CameraExpertSettingsWidget</name>
    <message>
      <source>Auto</source>
      <comment>Automatic RTP transport type</comment>
      <translation>Auto</translation>
    </message>
    <message>
      <source>Auto</source>
      <comment>Automatic PTZ preset type</comment>
      <translation>Auto</translation>
    </message>
    <message>
      <source>System</source>
      <comment>System PTZ preset type</comment>
      <translation>Système</translation>
    </message>
    <message>
      <source>Native</source>
      <comment>Native PTZ preset type</comment>
      <translation>Native</translation>
    </message>
    <message>
      <source>Helps fix image quality issues on some cameras; for others will cause significant bitrate increase.</source>
      <translation>Aide à corriger les problèmes de qualité d'image sur certaines caméras. Pour les autres, cela entraînera une augmentation significative du débit.</translation>
    </message>
    <message>
      <source>Custom number that can be assigned to a camera for quick identification and access</source>
      <translation>Numéro personnalisé peut être attribué à une caméra pour une identification et accès rapides</translation>
    </message>
    <message>
      <source>Primary</source>
      <comment>Primary stream for motion detection</comment>
      <translation>Primaire</translation>
    </message>
    <message>
      <source>Secondary</source>
      <comment>Secondary stream for motion detection</comment>
      <translation>Secondaire</translation>
    </message>
    <message numerus="yes">
      <source>This ID is already used on the following %n cameras:</source>
      <translation>
        <numerusform>Ce ID est déjà utilisé sur les %n caméras:</numerusform>
        <numerusform>Ce ID est déjà utilisé sur les %n caméras:</numerusform>
      </translation>
    </message>
    <message>
      <source>Server will not change any cameras settings, it will receive and use camera stream as-is.</source>
      <translation>Le serveur ne modifiera aucun paramètre de caméra, il recevra et utilisera le flux de caméra tel quel.</translation>
    </message>
    <message>
      <source>Multicast</source>
      <translation>Multicast</translation>
    </message>
  </context>
  <context>
    <name>nx::vms::client::desktop::CameraInfoWidget</name>
    <message>
      <source>Device Rules</source>
      <translation>Règles Périphérique</translation>
    </message>
    <message>
      <source>Camera Rules</source>
      <translation>Règles Caméra</translation>
    </message>
    <message>
      <source>I/O Module Rules</source>
      <translation>Règles Module I/O</translation>
    </message>
    <message>
      <source>More Info</source>
      <translation>Plus d'Info</translation>
    </message>
    <message>
      <source>Less Info</source>
      <translation>Moins d'info</translation>
    </message>
  </context>
  <context>
    <name>nx::vms::client::desktop::CameraLicensePanelWidget</name>
    <message numerus="yes">
      <source>Use License</source>
      <translation>
        <numerusform>Utilise Licence</numerusform>
        <numerusform>Utilise Licence</numerusform>
      </translation>
    </message>
  </context>
  <context>
    <name>nx::vms::client::desktop::CameraMotionSettingsWidget</name>
    <message>
      <source>Motion detection will work only when camera is being viewed. Enable recording to make it work all the time.</source>
      <translation>Détection de mouvement fonctionne uniquement lorsque la caméra est visualiser. Activer l’enregistrement pour la faire fonctionner en tout le temps.</translation>
    </message>
    <message>
      <source>Maximum number of motion detection rectangles for current camera is reached</source>
      <translation>Nombre maximal de rectangles de détection de mouvement pour caméra actuelle atteint</translation>
    </message>
    <message>
      <source>Maximum number of ignore motion rectangles for current camera is reached</source>
      <translation>Nombre maximal de rectangles mouvement ignoré pour caméra actuelle atteint</translation>
    </message>
    <message>
      <source>Maximum number of detect motion rectangles for current camera is reached</source>
      <translation>Nombre maximal de rectangles mouvement détecté pour caméra actuelle atteint</translation>
    </message>
    <message>
      <source>Reset motion regions to default?</source>
      <translation>Réinitialiser les régions de mouvement par défaut?</translation>
    </message>
    <message>
      <source>This action cannot be undone.</source>
      <translation>Cette action est irréversible.</translation>
    </message>
    <message>
      <source>Motion detection stream is disabled</source>
      <translation>Flux détection de mouvement désactivé</translation>
    </message>
  </context>
  <context>
    <name>nx::vms::client::desktop::CameraScheduleWidget</name>
    <message>
      <source>License limit exceeded, recording will not be enabled.</source>
      <translation>Limite de licence dépassée, l'enregistrement ne sera pas activée.</translation>
    </message>
    <message>
      <source>Recording Schedule</source>
      <translation>Horaire d'enregistrement</translation>
    </message>
    <message>
      <source>based on server time</source>
      <translation>basé sur l’heure serveur</translation>
    </message>
    <message>
      <source>Select areas on the schedule to apply chosen parameters to.</source>
      <translation>Sélectionnez les zones sur l'horaire pour appliquer les paramètres choisis.</translation>
    </message>
    <message>
      <source>Set recording parameters and select areas on the schedule grid to apply them to.</source>
      <translation>Définir les paramètres d’enregistrement et sélectionner zones sur l'horaire pour les appliquer.</translation>
    </message>
    <message>
      <source>Turn on selector at the top of the window to enable recording.</source>
      <translation>Tournez le sélecteur en haut de la fenêtre pour activer l’enregistrement.</translation>
    </message>
    <message>
      <source>High minimum value can lead to archive length decrease on other devices.</source>
      <translation>Haute valeur minimale peut conduire à la diminution de la longueur d'archive sur d'autre périphériques.</translation>
    </message>
    <message>
      <source>High minimum value can lead to archive length decrease on other cameras.</source>
      <translation>Haute valeur minimale peut conduire à la diminution de la longueur d'archive sur d'autre caméras.</translation>
    </message>
  </context>
  <context>
    <name>nx::vms::client::desktop::CameraSelectionDialog</name>
    <message numerus="yes">
      <source>%n cameras</source>
      <translation>
        <numerusform>%n caméra</numerusform>
        <numerusform>%n caméras</numerusform>
      </translation>
    </message>
    <message>
      <source>You do not have any cameras</source>
      <translation>Vous n'avez pas de caméras</translation>
    </message>
  </context>
  <context>
    <name>nx::vms::client::desktop::CameraSettingsDialog</name>
    <message>
      <source>General</source>
      <translation>Général</translation>
    </message>
    <message>
      <source>Recording</source>
      <translation>Enregistrement</translation>
    </message>
    <message>
      <source>I/O Ports</source>
      <translation>Ports I/O</translation>
    </message>
    <message>
      <source>Motion</source>
      <translation>Mouvement</translation>
    </message>
    <message>
      <source>Fisheye</source>
      <translation>Fisheye</translation>
    </message>
    <message>
      <source>Advanced</source>
      <translation>Avancée</translation>
    </message>
    <message>
      <source>Web Page</source>
      <translation>Page Web</translation>
    </message>
    <message>
      <source>Expert</source>
      <translation>Expert</translation>
    </message>
    <message numerus="yes">
      <source>Changes to the following %n devices are not saved:</source>
      <translation>
        <numerusform>Changements sur les périphériques %n ne sont pas enregistrés:</numerusform>
        <numerusform>Changements sur les périphériques %n ne sont pas enregistrés:</numerusform>
      </translation>
    </message>
    <message numerus="yes">
      <source>Changes to the following %n cameras are not saved:</source>
      <translation>
        <numerusform>Changements sur les caméras %n ne sont pas enregistrés:</numerusform>
        <numerusform>Changements sur les caméras %n ne sont pas enregistrés:</numerusform>
      </translation>
    </message>
    <message numerus="yes">
      <source>Changes to the following %n I/O Modules are not saved:</source>
      <translation>
        <numerusform>Changements sur les modules I/O %n ne sont pas enregistrés:</numerusform>
        <numerusform>Changements sur les modules I/O %n ne sont pas enregistrés:</numerusform>
      </translation>
    </message>
    <message>
      <source>Apply changes before switching to another camera?</source>
      <translation>Appliquer les changements avant d'aller à une autre caméra?</translation>
    </message>
    <message>
      <source>Device Settings</source>
      <translation>Paramètres Périphérique</translation>
    </message>
    <message>
      <source>Devices Settings</source>
      <translation>Paramètres Périphériques</translation>
    </message>
    <message>
      <source>Camera Settings</source>
      <translation>Paramètres Caméra</translation>
    </message>
    <message>
      <source>Cameras Settings</source>
      <translation>Paramètres Caméras</translation>
    </message>
    <message>
      <source>I/O Module Settings</source>
      <translation>Paramètres Module I/O</translation>
    </message>
    <message>
      <source>I/O Modules Settings</source>
      <translation>Paramètres Modules I/O</translation>
    </message>
    <message>
      <source>Plugins</source>
      <translation>Plugins</translation>
    </message>
    <message>
      <source>Motion detection is disabled, all schedule records &quot;Motion&quot; and &quot;Motion + Lo-Res&quot; will be changed to &quot;Always&quot;</source>
      <translation>La détection de mouvement est désactivée, tous les enregistrements programmés &quot;Motion&quot; et &quot;Motion + Lo-Res&quot; seront remplacés par &quot;Always&quot;</translation>
    </message>
    <message>
      <source>Dual streaming is disabled, all schedule records &quot;Motion + Lo-Res&quot; will be changed to &quot;Always&quot;</source>
      <translation>Flux double désactivée, tous les enregistrements de calendrier &quot;Motion + Lo-Res&quot; sera changé en &quot;Always&quot;</translation>
    </message>
  </context>
  <context>
    <name>nx::vms::client::desktop::CameraSettingsLicenseWatcher</name>
    <message numerus="yes">
      <source>%1 are used</source>
      <comment>Text like &apos;5/10 Professional Licenses&apos; will be substituted</comment>
      <translation>
        <numerusform>%1 est utilisé</numerusform>
        <numerusform>%1 sont utilisés</numerusform>
      </translation>
    </message>
    <message numerus="yes">
      <source>%n more required</source>
      <translation>
        <numerusform>%n de plus requis</numerusform>
        <numerusform>%n de plus requis</numerusform>
      </translation>
    </message>
  </context>
  <context>
    <name>nx::vms::client::desktop::CameraStreamsDialog</name>
    <message>
      <source>Primary Stream</source>
      <translation>Flux primaire</translation>
    </message>
    <message>
      <source>Secondary Stream</source>
      <translation>Flux secondaire</translation>
    </message>
    <message>
      <source>No secondary stream</source>
      <translation>Pas de flux secondaire</translation>
    </message>
  </context>
  <context>
    <name>nx::vms::client::desktop::ClientUpdateTool</name>
    <message>
      <source>Update file is not found</source>
      <translation>Fichier de mise à jour est introuvable</translation>
    </message>
    <message>
      <source>Update package is corrupted</source>
      <translation>Mise à jour du paquet corrompu</translation>
    </message>
    <message>
      <source>Failed to download update package: %1</source>
      <translation>Échec du téléchargement des paquets de mise à jour: %1</translation>
    </message>
    <message>
      <source>Update package is corrupted: %1</source>
      <translation>Mise à jour du paquet corrompu: %1</translation>
    </message>
    <message>
      <source>This update is already installed.</source>
      <translation>Cette mise à jour est déjà installée.</translation>
    </message>
    <message>
      <source>This version is not installed.</source>
      <translation>Cette version n'est pas installée.</translation>
    </message>
    <message>
      <source>Invalid version format.</source>
      <translation>Format de version invalide.</translation>
    </message>
    <message>
      <source>Broken update package.</source>
      <translation>Paquet de mise à jour brisé.</translation>
    </message>
    <message>
      <source>Internal error.</source>
      <translation>Erreur interne.</translation>
    </message>
    <message>
      <source>Not enough space on disk to install the client update.</source>
      <translation>Espace disque insuffisant pour installer la mise à jour client.</translation>
    </message>
    <message>
      <source>Installation package has been lost.</source>
      <translation>Paquet d'installation perdu.</translation>
    </message>
  </context>
  <context>
    <name>nx::vms::client::desktop::ClipboardButton</name>
    <message>
      <source>Copy</source>
      <comment>to Clipboard</comment>
      <translation>Copier</translation>
    </message>
    <message>
      <source>Copy to Clipboard</source>
      <translation>Copier vers Presse-Papier</translation>
    </message>
    <message>
      <source>Paste</source>
      <comment>from Clipboard</comment>
      <translation>Coller</translation>
    </message>
    <message>
      <source>Paste from Clipboard</source>
      <translation>Coller du Presse-Papier</translation>
    </message>
    <message>
      <source>Copied</source>
      <comment>to Clipboard</comment>
      <translation>Copié</translation>
    </message>
    <message>
      <source>Pasted</source>
      <comment>from Clipboard</comment>
      <translation>Collé</translation>
    </message>
  </context>
  <context>
    <name>nx::vms::client::desktop::ConnectToCurrentSystemTool</name>
    <message>
      <source>Configuring Server</source>
      <translation>Configuration Serveur</translation>
    </message>
    <message>
      <source>Updating Server</source>
      <translation>Mise à jour Serveur</translation>
    </message>
  </context>
  <context>
    <name>nx::vms::client::desktop::DefaultPasswordAlertBar</name>
    <message>
      <source>This camera requires password to be set up.</source>
      <translation>Cette caméra nécessite un mot de passe à définir.</translation>
    </message>
    <message>
      <source>Some of selected cameras require password to be set up.</source>
      <translation>Certaines caméras sélectionnées nécessitent un mot de passe à définir.</translation>
    </message>
    <message>
      <source>Ask your system administrator to do it.</source>
      <translation>Demandez à votre administrateur système de le faire.</translation>
    </message>
    <message>
      <source>Set Password</source>
      <translation>Définir mot de passe</translation>
    </message>
  </context>
  <context>
    <name>nx::vms::client::desktop::DeviceAdditionDialog</name>
    <message>
      <source>Start address</source>
      <translation>Adresse de départ</translation>
    </message>
    <message>
      <source>End address</source>
      <translation>Adresse de fin</translation>
    </message>
    <message>
      <source>IP / Hostname / RTSP link / UDP link</source>
      <translation>IP / Nom d'hôte / lien RTSP / lien UDP</translation>
    </message>
    <message>
      <source>Examples:</source>
      <translation>Exemples:</translation>
    </message>
    <message>
      <source>Server offline</source>
      <translation>Serveur Hors ligne</translation>
    </message>
    <message>
      <source>Device search failed</source>
      <translation>Recherche périphérique échoué</translation>
    </message>
    <message numerus="yes">
      <source>Failed to add %n devices</source>
      <translation>
        <numerusform>Échec d'ajout de %n périphérique</numerusform>
        <numerusform>Échec d'ajout de %n périphériques</numerusform>
      </translation>
    </message>
    <message>
      <source>Scan</source>
      <translation>Scan</translation>
    </message>
    <message>
      <source>Search</source>
      <translation>Recherche</translation>
    </message>
    <message>
      <source>Initializing scan...</source>
      <translation>Initialisation de balayage ...</translation>
    </message>
    <message>
      <source>Scanning online hosts...</source>
      <translation>Balayage des hôtes en ligne...</translation>
    </message>
    <message>
      <source>Checking host...</source>
      <translation>Vérification d'hôte...</translation>
    </message>
    <message>
      <source>Finished</source>
      <translation>Terminé</translation>
    </message>
    <message>
      <source>Aborted</source>
      <translation>Abandonné</translation>
    </message>
    <message>
      <source>Searching...</source>
      <translation>Recherche...</translation>
    </message>
    <message>
      <source>No devices found</source>
      <translation>Aucun périphérique trouvé</translation>
    </message>
    <message>
      <source>All devices are already added</source>
      <translation>Tous périphériques déjà ajoutés</translation>
    </message>
    <message numerus="yes">
      <source>%n devices are being added. You can close this dialog or start a new search</source>
      <translation>
        <numerusform>%n appareil en cours d'ajout. Vous pouvez fermer cette boîte de dialogue ou lancer une nouvelle recherche</numerusform>
        <numerusform>%n appareils en cours d'ajout. Vous pouvez fermer cette boîte de dialogue ou lancer une nouvelle recherche</numerusform>
      </translation>
    </message>
    <message>
      <source>Add all Devices</source>
      <translation>Ajouter tous les périphériques</translation>
    </message>
    <message numerus="yes">
      <source>Add %n Devices</source>
      <translation>
        <numerusform>Ajouter %n périphérique</numerusform>
        <numerusform>Ajouter %n périphériques</numerusform>
      </translation>
    </message>
    <message>
      <source>Address field cannot be empty</source>
      <translation>Champ d'adresse ne peut pas être vide</translation>
    </message>
  </context>
  <context>
    <name>nx::vms::client::desktop::EulaDialog</name>
    <message>
      <source>Please review and agree to the %1 in order to proceed</source>
      <translation>S.V.P. examiner et accepter le %1 afin de procéder</translation>
    </message>
    <message>
      <source>To use the software you must agree with the end user license agreement</source>
      <translation>Pour utiliser le logiciel, vous devez accepter le contrat de licence d'utilisateur</translation>
    </message>
  </context>
  <context>
    <name>nx::vms::client::desktop::EventPanel::Private</name>
    <message>
      <source>Notifications</source>
      <comment>Notifications tab title</comment>
      <translation>Notifications</translation>
    </message>
    <message>
      <source>Motion</source>
      <comment>Motion tab title</comment>
      <translation>Mouvement</translation>
    </message>
    <message>
      <source>Bookmarks</source>
      <comment>Bookmarks tab title</comment>
      <translation>Signets</translation>
    </message>
    <message>
      <source>Events</source>
      <comment>Events tab title</comment>
      <translation>Événements</translation>
    </message>
    <message>
      <source>Objects</source>
      <comment>Analytics tab title</comment>
      <translation>Objets</translation>
    </message>
  </context>
  <context>
    <name>nx::vms::client::desktop::EventSearchWidget</name>
    <message>
      <source>No events</source>
      <translation>Aucun événement</translation>
    </message>
    <message numerus="yes">
      <source>%n events</source>
      <translation>
        <numerusform>%n événement</numerusform>
        <numerusform>%n événements</numerusform>
      </translation>
    </message>
    <message>
      <source>No events occurred</source>
      <translation>Aucun événement survenu</translation>
    </message>
  </context>
  <context>
    <name>nx::vms::client::desktop::EventTile</name>
    <message numerus="yes">
      <source>...and %n more</source>
      <translation>
        <numerusform>...et %n de plus</numerusform>
        <numerusform>...et %n de plus</numerusform>
      </translation>
    </message>
  </context>
  <context>
    <name>nx::vms::client::desktop::ExportPasswordWidget</name>
    <message>
      <source>Please enter the password.</source>
      <translation>Veuillez entrer le mot de passe.</translation>
    </message>
  </context>
  <context>
    <name>nx::vms::client::desktop::ExportProcess</name>
    <message>
      <source>Unsupported media for data export.</source>
      <translation>Médias non supporté pour l’exportation de données.</translation>
    </message>
    <message>
      <source>Selected format is not supported by FFMPEG library.</source>
      <translation>Format sélectionné non pris en charge par la librairie FFMPEG.</translation>
    </message>
    <message>
      <source>FFMPEG library error.</source>
      <translation>Erreur Librairie FFMPEG.</translation>
    </message>
    <message>
      <source>Video or audio codec is incompatible with selected format.</source>
      <translation>Codec vidéo ou audio est incompatible avec le format sélectionné.</translation>
    </message>
    <message>
      <source>File write error.</source>
      <translation>Erreur d'écriture de fichier.</translation>
    </message>
    <message>
      <source>No data exported.</source>
      <translation>Aucune donnée exportée.</translation>
    </message>
    <message>
      <source>Internal error</source>
      <translation>Erreur interne</translation>
    </message>
  </context>
  <context>
    <name>nx::vms::client::desktop::ExportScheduleResourceSelectionDialogDelegate</name>
    <message>
      <source>Copy archive length settings</source>
      <translation>Copier paramètres longeur d'archive</translation>
    </message>
    <message>
      <source>Schedule motion type is not supported by some cameras.</source>
      <translation>Type d'horaire mouvement n'est pas supporté par certaines caméras.</translation>
    </message>
    <message>
      <source>Recording cannot be enabled for some cameras.</source>
      <translation>Enregistrement ne peut pas être activé sur certaines caméras.</translation>
    </message>
    <message>
      <source>Schedule settings are not compatible with some devices.</source>
      <translation>Paramètres d'horaire ne sont pas compatible avec certain périphériques.</translation>
    </message>
  </context>
  <context>
    <name>nx::vms::client::desktop::ExportSettingsDialog</name>
    <message>
      <source>Export</source>
      <translation>Exporter</translation>
    </message>
    <message>
      <source>Rapid Review</source>
      <translation>Revise Rapide</translation>
    </message>
    <message>
      <source>Export Settings</source>
      <translation>Paramètres d'exportation</translation>
    </message>
    <message>
      <source>Add Timestamp</source>
      <translation>Ajouter horodatage</translation>
    </message>
    <message>
      <source>Delete Timestamp</source>
      <translation>Supprimer l'horodatage</translation>
    </message>
    <message>
      <source>Timestamp</source>
      <translation>Horodatage</translation>
    </message>
    <message>
      <source>Add Image</source>
      <translation>Ajouter image</translation>
    </message>
    <message>
      <source>Delete Image</source>
      <translation>Supprimer image</translation>
    </message>
    <message>
      <source>Image</source>
      <translation>Image</translation>
    </message>
    <message>
      <source>Add Text</source>
      <translation>Ajouter texte</translation>
    </message>
    <message>
      <source>Delete Text</source>
      <translation>Supprimer texte</translation>
    </message>
    <message>
      <source>Text</source>
      <translation>Texte</translation>
    </message>
    <message>
      <source>Reset Speed</source>
      <translation>Réinitialiser vitesse</translation>
    </message>
    <message>
      <source>Add Bookmark Info</source>
      <translation>Ajouter info signet</translation>
    </message>
    <message>
      <source>Delete Bookmark Info</source>
      <translation>Supprimer info signet</translation>
    </message>
    <message>
      <source>Bookmark Info</source>
      <translation>Info signet</translation>
    </message>
    <message>
      <source>exported</source>
      <translation>exporté</translation>
    </message>
    <message>
      <source>Chosen settings require transcoding. It will increase CPU usage and may take significant time.</source>
      <translation>Les paramètres choisis nécessitent un transcodage. Cela augmentera l'utilisation du processeur et peut prendre beaucoup de temps.</translation>
    </message>
    <message>
      <source>AVI format is not recommended to export a non-continuous recording with audio track.</source>
      <translation>Format AVI n'est pas recommandé pour exporter un enregistrement non continu avec une piste audio.</translation>
    </message>
    <message>
      <source>We recommend to export video from this camera as &quot;Multi Video&quot; to avoid downscaling.</source>
      <translation>Nous recommandons d'exporter la vidéo de cette caméra en tant que &quot;Multi Video&quot; pour éviter la réduction d'échelle.</translation>
    </message>
    <message>
      <source>Exported .EXE file will have size over 4 GB and cannot be opened by double-click in Windows. It can be played only in %1 Client.</source>
      <translation>Le fichier .EXE exporté aura une taille supérieure à 4 Go et ne pourra pas être ouvert en double-cliquant par Windows. Il peut être joué que dans %1 Client.</translation>
    </message>
    <message>
      <source>Settings are not available for .NOV and .EXE files.</source>
      <translation>Paramètres non disponibles pour les fichiers .EXE et .NOV.</translation>
    </message>
    <message>
      <source>Local files, server monitor widgets and webpages will not be exported.</source>
      <translation>Les fichiers locaux, les widgets du moniteur de serveur et les pages Web ne seront pas exportés.</translation>
    </message>
    <message>
      <source>You are about to export a long video. It may require a lot of storage space and take significant time.</source>
      <translation>Vous êtes sur le point d'exporter une longue vidéo. Cela peut nécessiter beaucoup d'espace de disque et prendre beaucoup de temps.</translation>
    </message>
  </context>
  <context>
    <name>nx::vms::client::desktop::FilenamePanel</name>
    <message>
      <source>Folder</source>
      <translation>Dossier</translation>
    </message>
    <message>
      <source>Name</source>
      <translation>Nom</translation>
    </message>
    <message>
      <source>Name cannot be empty.</source>
      <translation>Nom ne peut pas être vide.</translation>
    </message>
    <message>
      <source>Select folder...</source>
      <translation>Sélectionner Dossier...</translation>
    </message>
  </context>
  <context>
    <name>nx::vms::client::desktop::FisheyeCalibrationWidget</name>
    <message>
      <source>Loading preview, please wait...</source>
      <translation>Chargement d'apercu, S.V.P. patientez...</translation>
    </message>
    <message>
      <source>Auto calibration failed</source>
      <translation>Échec calibrage auto</translation>
    </message>
    <message>
      <source>Image is not round</source>
      <translation>L'image n’est pas rond</translation>
    </message>
    <message>
      <source>Image might be too dim</source>
      <translation>Image peut être trop sombre</translation>
    </message>
    <message>
      <source>Invalid input image</source>
      <translation>Image d'entrée invalide</translation>
    </message>
    <message>
      <source>Internal error</source>
      <translation>Erreur interne</translation>
    </message>
  </context>
  <context>
    <name>nx::vms::client::desktop::FisheyeSettingsWidget</name>
    <message>
      <source>Use this setting to compensate for distortion if camera is not mounted exactly vertically or horizontally.</source>
      <translation>Utilisez ce réglage pour compenser la distorsion si la caméra n'est pas monté exactement verticalement ou horizontalement.</translation>
    </message>
  </context>
  <context>
    <name>nx::vms::client::desktop::FoundDevicesModel</name>
    <message>
      <source>Brand</source>
      <translation>Marque</translation>
    </message>
    <message>
      <source>Model</source>
      <translation>Modèle</translation>
    </message>
    <message>
      <source>Address</source>
      <translation>Adresse</translation>
    </message>
    <message numerus="yes">
      <source>%n new</source>
      <translation>
        <numerusform>%n nouveau</numerusform>
        <numerusform>%n nouveaux</numerusform>
      </translation>
    </message>
    <message numerus="yes">
      <source>%n devices total</source>
      <translation>
        <numerusform>%n appareil total</numerusform>
        <numerusform>%n appareils totaux</numerusform>
      </translation>
    </message>
  </context>
  <context>
    <name>nx::vms::client::desktop::HintButton</name>
    <message>
      <source>Click to read more</source>
      <translation>Cliquez pour lire plus</translation>
    </message>
  </context>
  <context>
    <name>nx::vms::client::desktop::ImageControlWidget</name>
    <message>
      <source>Auto</source>
      <translation>Auto</translation>
    </message>
    <message>
      <source>%1 degrees</source>
      <translation>%1 degrés</translation>
    </message>
  </context>
  <context>
    <name>nx::vms::client::desktop::ImageOverlaySettingsWidget</name>
    <message>
      <source>Select file...</source>
      <translation>Sélectionner fichier...</translation>
    </message>
    <message>
      <source>Error</source>
      <translation>Erreur</translation>
    </message>
    <message>
      <source>Image cannot be loaded.</source>
      <translation>Image ne peut pas être chargée.</translation>
    </message>
  </context>
  <context>
    <name>nx::vms::client::desktop::LabelSelectionManager</name>
    <message>
      <source>Copy</source>
      <translation>Copier</translation>
    </message>
    <message>
      <source>Copy Link Location</source>
      <translation>Copier l'adresse du lien</translation>
    </message>
  </context>
  <context>
    <name>nx::vms::client::desktop::LayoutBackgroundSettingsWidget</name>
    <message>
      <source>cells</source>
      <translation>cellules</translation>
    </message>
    <message>
      <source>No picture</source>
      <translation>Aucune image</translation>
    </message>
    <message>
      <source>Error while loading picture</source>
      <translation>Erreur lors du chargement d’image</translation>
    </message>
    <message>
      <source>Error while uploading picture</source>
      <translation>Erreur lors d'envoie d'image</translation>
    </message>
    <message>
      <source>Select file...</source>
      <translation>Sélectionner fichier...</translation>
    </message>
    <message>
      <source>Picture cannot be read</source>
      <translation>Image ne peut pas être lu</translation>
    </message>
    <message>
      <source>Picture is too big. Maximum size is %1 MB</source>
      <translation>Image trop grande. Taille maximale est de %1 MB</translation>
    </message>
    <message>
      <source>Picture cannot be loaded</source>
      <translation>Impossible de charger l’image</translation>
    </message>
  </context>
  <context>
    <name>nx::vms::client::desktop::LayoutGeneralSettingsWidget</name>
    <message>
      <source>cells</source>
      <translation>cellules</translation>
    </message>
    <message>
      <source>Custom number that can be assigned to a layout for quick identification and access</source>
      <translation>Numéro personnalisé peut être attribué à une mise en page pour une identification et accès rapides</translation>
    </message>
  </context>
  <context>
    <name>nx::vms::client::desktop::LayoutSettingsDialog</name>
    <message>
      <source>General</source>
      <translation>Général</translation>
    </message>
    <message>
      <source>Background</source>
      <translation>Arrière plan</translation>
    </message>
  </context>
  <context>
    <name>nx::vms::client::desktop::LayoutThumbnailLoader</name>
    <message>
      <source>NO DATA</source>
      <translation>AUCUNE DONNÉE</translation>
    </message>
    <message>
      <source>NOT A CAMERA</source>
      <translation>PAS UNE CAMÉRA</translation>
    </message>
  </context>
  <context>
    <name>nx::vms::client::desktop::ManualDeviceSearcher</name>
    <message>
      <source>Server is not specified</source>
      <translation>Serveur non spécifié</translation>
    </message>
    <message>
      <source>Server offline</source>
      <translation>Serveur Hors ligne</translation>
    </message>
    <message>
      <source>Device address field must contain a valid URL, IP address, or RTSP link.</source>
      <translation>Le champ d'adresse doit contenir un URL, Adresse IP ou lien RTSP valide.</translation>
    </message>
    <message>
      <source>First address in range is greater than the last one.</source>
      <translation>La première adresse de la plage est plus grande que la dernière.</translation>
    </message>
    <message>
      <source>The specified IP address range has more than 255 addresses.</source>
      <translation>La plage d'adresse spécifiée contient plus de 255 dans les adresses.</translation>
    </message>
    <message>
      <source>Can not start the search process</source>
      <translation>Impossible de lancer le processus de recherche</translation>
    </message>
  </context>
  <context>
    <name>nx::vms::client::desktop::MotionSearchListModel::Private</name>
    <message>
      <source>Motion</source>
      <translation>Mouvement</translation>
    </message>
    <message>
      <source>deleted camera</source>
      <translation>caméra supprimée</translation>
    </message>
    <message>
      <source>Bookmark it...</source>
      <translation>Ajouter signet...</translation>
    </message>
  </context>
  <context>
    <name>nx::vms::client::desktop::MultiServerUpdatesWidget</name>
    <message>
      <source>Release notes</source>
      <translation>Notes de Version</translation>
    </message>
    <message>
      <source>Checking for updates automatically</source>
      <translation>Vérifier les MàJ automatiquement</translation>
    </message>
    <message>
      <source>Check for updates</source>
      <translation>Vérifier les mises à jour</translation>
    </message>
    <message>
      <source>Force check</source>
      <translation>Forcer vérification</translation>
    </message>
    <message>
      <source>Disable Automatically Checking</source>
      <translation>Désactiver vérification automatique</translation>
    </message>
    <message>
      <source>Check Once</source>
      <translation>Vérifier une fois</translation>
    </message>
    <message>
      <source>Check Automatically</source>
      <translation>Vérifier automatiquement</translation>
    </message>
    <message>
      <source>Download in External Browser</source>
      <translation>Télécharger dans un navigateur externe</translation>
    </message>
    <message>
      <source>Copy Link to Clipboard</source>
      <translation>Copier lien dans presse-papier</translation>
    </message>
    <message>
      <source>You have already installed this version.</source>
      <translation>Vous avez déjà installé cette version.</translation>
    </message>
    <message>
      <source>Unable to check updates on the internet</source>
      <translation>Impossible de vérifier les mises à jour sur Internet</translation>
    </message>
    <message>
      <source>Build not found</source>
      <translation>Version introuvable</translation>
    </message>
    <message>
      <source>Cannot update from the selected file</source>
      <translation>MàJ impossible depuis le fichier sélectionné</translation>
    </message>
    <message>
      <source>Invalid update information</source>
      <translation>Information de mise à jour invalide</translation>
    </message>
    <message>
      <source>Downgrade to earlier versions is not possible</source>
      <translation>Rétrogradation vers une version antérieure n'est pas possible</translation>
    </message>
    <message>
      <source>Update file is not found</source>
      <translation>Fichier de mise à jour est introuvable</translation>
    </message>
    <message>
      <source>Upgrade package is broken</source>
      <translation>Paquet de mise à niveau brisé</translation>
    </message>
    <message>
      <source>Missing update package for some servers</source>
      <translation>Paquet de mise à jour manquant pour certains serveurs</translation>
    </message>
    <message>
      <source>Incompatible %1 instance. To update disconnect System from %1 first.</source>
      <comment>%1 here will be substituted with cloud name e.g. &apos;Nx Cloud&apos;.</comment>
      <translation>Instance %1 incompatibles. Pour mettre à jour, d'abord débranchez le système de %1.</translation>
    </message>
    <message>
      <source>No update package available</source>
      <translation>Aucun paquet de mise à jour disponible</translation>
    </message>
    <message>
      <source>Select Update File...</source>
      <translation>Choisir Fichier MàJ...</translation>
    </message>
    <message>
      <source>Update Files</source>
      <translation>Mise à jour de fichiers</translation>
    </message>
    <message>
      <source>Some servers are offline and will not be updated. Skip them?</source>
      <translation>Certains serveurs sont hors ligne et ne seront pas mis à jour. Les ignorer?</translation>
    </message>
    <message numerus="yes">
      <source>Missing update package for the client and %n servers</source>
      <translation>
        <numerusform>Paquet de mise à jour manquant pour le client et %n serveur</numerusform>
        <numerusform>Paquet de mise à jour manquant pour le client et %n serveurs</numerusform>
      </translation>
    </message>
    <message>
      <source>Missing update package for the client</source>
      <translation>Paquet de mise à jour manquant pour le client</translation>
    </message>
    <message>
      <source>There are no online servers to update.</source>
      <translation>Il n'y a pas de serveurs en ligne à mettre à jour.</translation>
    </message>
    <message>
      <source>Cancel update and delete all downloaded data?</source>
      <translation>Annuler la mise à jour et supprimer toutes les données téléchargées?</translation>
    </message>
    <message>
      <source>OS versions of some components are no longer supported. Please remove them from the System or update their OS to a supported version.</source>
      <translation>Versions d'OS de certains composants ne sont plus prises en charge. Veuillez les supprimer du système ou mettre à jour leur OS vers une version prise en charge.</translation>
    </message>
    <message>
      <source>OS version of the client is no longer supported. Please update its OS to a supported version.</source>
      <translation>Version OS du client n'est plus prise en charge. Veuillez mettre à jour son OS avec une version prise en charge.</translation>
    </message>
    <message>
      <source>Failed to start update</source>
      <translation>Échec du démarrage de la mise à jour</translation>
    </message>
    <message>
      <source>Failed to cancel update</source>
      <translation>Échec de l'annulation de la mise à jour</translation>
    </message>
    <message>
      <source>Failed to start installation</source>
      <translation>Échec du démarrage de l'installation</translation>
    </message>
    <message>
      <source>Some servers have not completed the update process. Finish it anyway?</source>
      <translation>Certains serveurs n'ont pas terminé le processus de mise à jour. Terminer quand même?</translation>
    </message>
    <message>
      <source>Failed to download update packages to some components</source>
      <translation>Échec du téléchargement de paquets de mise à jour pour certains composants</translation>
    </message>
    <message>
      <source>If the problem persists, please contact Customer Support.</source>
      <translation>Si le problème persiste, contactez le support client.</translation>
    </message>
    <message>
      <source>Try again</source>
      <translation>Réessayer</translation>
    </message>
    <message>
      <source>Cancel Update</source>
      <translation>Annuler la mise à jour</translation>
    </message>
    <message>
      <source>Update completed</source>
      <translation>Mise à jour terminée</translation>
    </message>
    <message>
      <source>Update completed, but some components have failed an update</source>
      <translation>Mise à jour terminée, mais certains composants ont échoué</translation>
    </message>
    <message>
      <source>Please update %1 manually using an installation package.</source>
      <translation>Veuillez mettre à jour %1 manuellement à l’aide d’un paquet d'installation.</translation>
    </message>
    <message>
      <source>%1 will be restarted to the updated version.</source>
      <translation>%1 sera redémarré à la version mise à jour.</translation>
    </message>
    <message>
      <source>OK</source>
      <translation>OK</translation>
    </message>
    <message>
      <source>There was an error while installing updates:</source>
      <translation>Une erreur s'est produite lors de l'installation des mises à jour:</translation>
    </message>
    <message>
      <source>Downloading updates...</source>
      <translation>Téléchargement des mises à jour...</translation>
    </message>
    <message>
      <source>Finish Update</source>
      <translation>Terminer mise à jour</translation>
    </message>
    <message>
      <source>Cancel</source>
      <translation>Annuler</translation>
    </message>
    <message>
      <source>The latest version is already installed</source>
      <translation>La dernière version est déjà installée</translation>
    </message>
    <message>
      <source>This version is already installed</source>
      <translation>Cette version est déjà installée</translation>
    </message>
    <message>
      <source>Install update</source>
      <translation>Installer mise à jour</translation>
    </message>
    <message>
      <source>Upload</source>
      <translation>Envoyer</translation>
    </message>
    <message>
      <source>Upload &amp;&amp; Install</source>
      <translation>Envoyer et Installer</translation>
    </message>
    <message>
      <source>Download</source>
      <translation>Télécharger</translation>
    </message>
    <message>
      <source>Download &amp;&amp; Install</source>
      <translation>Télécharger et installer</translation>
    </message>
    <message>
      <source>Browse for Another File...</source>
      <translation>Parcourir pour un autre fichier...</translation>
    </message>
    <message>
      <source>Select Another Build</source>
      <translation>Sélectionnez une autre version</translation>
    </message>
    <message>
      <source>Update to Specific Build</source>
      <translation>Mise à jour vers version spécifique</translation>
    </message>
    <message>
      <source>Uploading updates...</source>
      <translation>Envoie de mise à jour...</translation>
    </message>
    <message>
      <source>Downloading client package...</source>
      <translation>Téléchargement du paquet client...</translation>
    </message>
    <message>
      <source>Installing updates...</source>
      <translation>Installation des mises à jour...</translation>
    </message>
    <message>
      <source>Installing client updates...</source>
      <translation>Installation des mises à jour client...</translation>
    </message>
    <message>
      <source>Starting update to ...</source>
      <translation>Démarrage de la mise à jour à ...</translation>
    </message>
    <message>
      <source>Updating to ...</source>
      <translation>Mise à jour vers ...</translation>
    </message>
    <message>
      <source>Ready to update to</source>
      <translation>Prêt à mettre à jour vers</translation>
    </message>
    <message>
      <source>System updated to</source>
      <translation>Système mis à jour à</translation>
    </message>
    <message>
      <source>Some servers have no update packages available.</source>
      <translation>Certains serveurs n'ont pas de paquets de mise à jour disponibles.</translation>
    </message>
    <message>
      <source>Some servers have encountered an internal error.</source>
      <translation>Certains serveurs ont rencontré une erreur interne.</translation>
    </message>
    <message>
      <source>Please contact Customer Support.</source>
      <translation type="unfinished">Please contact Customer Support.</translation>
    </message>
    <message>
      <source>Some servers have gone offline. Please wait until they become online to continue.</source>
      <translation>Certains serveurs sont hors ligne. S.V.P. attendez jusqu'à ce qu'ils revient en ligne pour continuer.</translation>
    </message>
    <message>
      <source>System update in process</source>
      <translation>Mise à jour système en progression</translation>
    </message>
    <message>
      <source>Continue in Background</source>
      <translation>Continuer en arrière-plan</translation>
    </message>
    <message>
      <source>Latest Available Update</source>
      <translation>Dernière mise à jour disponible</translation>
    </message>
    <message>
      <source>Specific Build</source>
      <translation>Version spécifique</translation>
    </message>
    <message>
      <source>Browse for Update File</source>
      <translation>Parcourir pour fichier de MaJ</translation>
    </message>
    <message>
      <source>Update from mediaservers</source>
      <translation>Mise à jour de mediaservers</translation>
    </message>
  </context>
  <context>
    <name>nx::vms::client::desktop::MultipleLayoutSelectionDialog</name>
    <message numerus="yes">
      <source>%n layouts</source>
      <translation>
        <numerusform>%n mises en page</numerusform>
        <numerusform>%n mises en page</numerusform>
      </translation>
    </message>
    <message>
      <source>You do not have any layouts</source>
      <translation>Vous n'avez aucune mise en page</translation>
    </message>
  </context>
  <context>
    <name>nx::vms::client::desktop::NotificationListModel::Private</name>
    <message>
      <source>Alarm: %1</source>
      <translation>Alarme: %1</translation>
    </message>
    <message>
      <source>Acknowledge</source>
      <translation>Reconnaître</translation>
    </message>
    <message>
      <source>Generic Event</source>
      <translation>Événement Générique</translation>
    </message>
    <message>
      <source>Device was disconnected</source>
      <translation>Périphérique a été déconnecté</translation>
    </message>
    <message>
      <source>Camera was disconnected</source>
      <translation>Caméra a été déconnectée</translation>
    </message>
    <message>
      <source>I/O Module was disconnected</source>
      <translation>Module E/S a été déconnecté</translation>
    </message>
    <message>
      <source>Unknown Plugin Diagnostic Event</source>
      <translation>Evénement de diagnostic de plugin inconnu</translation>
    </message>
  </context>
  <context>
    <name>nx::vms::client::desktop::NotificationListWidget::Private</name>
    <message>
      <source>No new notifications</source>
      <translation>Aucune nouvelle notification</translation>
    </message>
  </context>
  <context>
    <name>nx::vms::client::desktop::OpenLayoutActionWidget</name>
    <message>
      <source>None of selected users have access to the selected layout. Action will not work.</source>
      <translation>Aucun des utilisateurs sélectionnés n'ont accès à la mise en page sélectionnée. L'action ne fonctionnera pas.</translation>
    </message>
    <message>
      <source>Select layout...</source>
      <translation>Sélectionner mise en page...</translation>
    </message>
    <message>
      <source>Select some single user in &quot;Show to&quot; line to display his local layouts in this list</source>
      <translation>Sélectionnez un seul usager dans &quot;Afficher sur&quot; ligne pour afficher ses mises en page locale dans cette liste</translation>
    </message>
    <message>
      <source>Local layouts can only be shown to their owners.</source>
      <translation>Mises en page locales ne peuvent être montrées qu'à leurs propriétaires.</translation>
    </message>
    <message>
      <source>None of selected user roles contain users. Action will not work.</source>
      <translation>Aucun des rôles d'usager sélectionnés ne contient d'usagers. L'action ne fonctionnera pas.</translation>
    </message>
    <message>
      <source>Some users do not have access to the selected layout. Action will not work for them.</source>
      <translation>Certains utilisateurs n'ont pas accès à la mise en page sélectionnée. L'action ne fonctionnera pas pour eux.</translation>
    </message>
  </context>
  <context>
    <name>nx::vms::client::desktop::PeerStateTracker</name>
    <message>
      <source>The server is taking too long to respond</source>
      <translation>Le serveur prend trop de temps à répondre</translation>
    </message>
    <message>
      <source>No update task</source>
      <translation>Aucune tâche de mise à jour</translation>
    </message>
    <message>
      <source>Ready to download update</source>
      <translation>Prêt à télécharger la mise à jour</translation>
    </message>
    <message>
      <source>Downloading update</source>
      <translation>Téléchargement de la mise à jour</translation>
    </message>
    <message>
      <source>Ready to restart to the new version</source>
      <translation>Prêt à redémarrer vers la nouvelle version</translation>
    </message>
    <message>
      <source>Installing update</source>
      <translation>Installation de mise à jour</translation>
    </message>
    <message>
      <source>Installed</source>
      <translation>Installée</translation>
    </message>
    <message>
      <source>Failed to download update</source>
      <translation>Échec du téléchargement de la mise à jour</translation>
    </message>
    <message>
      <source>Waiting for peer data</source>
      <translation>En attente de données homologues</translation>
    </message>
    <message>
      <source>There is not enough space to download update files.</source>
      <translation>Il n'y a pas assez d'espace pour télécharger les fichiers de mise à jour.</translation>
    </message>
    <message>
      <source>There is not enough space to extract update files.</source>
      <translation>Il n'y a pas assez d'espace pour extraire les fichiers de mise à jour.</translation>
    </message>
    <message>
      <source>Failed to download update packages.</source>
      <translation>Échec du téléchargement des paquets de mise à jour.</translation>
    </message>
    <message>
      <source>Update contents are invalid.</source>
      <translation>Contenu de la mise à jour invalide.</translation>
    </message>
    <message>
      <source>Update archive is corrupted.</source>
      <translation>Archive de mise à jour corrompue.</translation>
    </message>
    <message>
      <source>Update files cannot be extracted.</source>
      <translation>Fichiers de mise à jour ne peuvent pas être extraits.</translation>
    </message>
    <message>
      <source>Internal downloader error.</source>
      <translation>Erreur interne du téléchargeur.</translation>
    </message>
    <message>
      <source>Internal client error.</source>
      <translation>Erreur client interne.</translation>
    </message>
    <message>
      <source>Unknown error.</source>
      <translation>Erreur inconnue.</translation>
    </message>
    <message>
      <source>Unexpected error code.</source>
      <translation>Code d'erreur inattendu.</translation>
    </message>
    <message>
      <source>Ready to install update</source>
      <translation>Prêt à installer la mise à jour</translation>
    </message>
    <message>
      <source>Update package is not found.</source>
      <translation>Paquet de mise à jour introuvable.</translation>
    </message>
    <message>
      <source>There is not enough space to install update.</source>
      <translation>Il n'y a pas assez d'espace pour installer la mise à jour.</translation>
    </message>
    <message>
      <source>Internal server error.</source>
      <translation>Erreur Interne du Serveur.</translation>
    </message>
    <message>
      <source>This OS version is no longer supported.</source>
      <translation>Cette version de OS n'est plus supportée.</translation>
    </message>
  </context>
  <context>
    <name>nx::vms::client::desktop::PresentedStateDelegate</name>
    <message>
      <source>Added</source>
      <translation>Ajouté</translation>
    </message>
    <message>
      <source>Adding</source>
      <translation>Ajouter</translation>
    </message>
  </context>
  <context>
    <name>nx::vms::client::desktop::RadassActionFactory</name>
    <message>
      <source>Auto</source>
      <translation>Auto</translation>
    </message>
    <message>
      <source>Low</source>
      <translation>Bas</translation>
    </message>
    <message>
      <source>High</source>
      <translation>Haut</translation>
    </message>
    <message>
      <source>Custom</source>
      <translation>Personnalisé</translation>
    </message>
  </context>
  <context>
    <name>nx::vms::client::desktop::RadassActionHandler</name>
    <message>
      <source>Set layout resolution to &quot;Auto&quot; to increase performance.</source>
      <translation>Définissez la résolution de mise en page sur &quot;Auto&quot; pour augmenter les performances.</translation>
    </message>
  </context>
  <context>
    <name>nx::vms::client::desktop::RapidReviewSettingsWidget</name>
    <message numerus="yes">
      <source>For exporting as Rapid Review video length should be at least %n seconds.</source>
      <translation>
        <numerusform>Pour l’exportation révision rapide, la longueur vidéo doit être d'au moins %n secondes.</numerusform>
        <numerusform>Pour l’exportation révision rapide, la longueur vidéo doit être d'au moins %n secondes.</numerusform>
      </translation>
    </message>
  </context>
  <context>
    <name>nx::vms::client::desktop::RecordingStatusHelper</name>
    <message>
      <source>Not recording</source>
      <translation>N'enregistre pas</translation>
    </message>
    <message>
      <source>Recording everything</source>
      <translation>Enregistre tous</translation>
    </message>
    <message>
      <source>Recording motion only</source>
      <translation>Enregistrement sur mouvement seulement</translation>
    </message>
    <message>
      <source>Recording motion and low quality</source>
      <translation>Enregistrement sur mouvement et basse qualité</translation>
    </message>
    <message>
      <source>Continuous</source>
      <translation>Continu</translation>
    </message>
    <message>
      <source>Motion only</source>
      <translation>Mouvement seulement</translation>
    </message>
    <message>
      <source>Motion + Low-Res</source>
      <translation>Mouv. + Basse réso</translation>
    </message>
  </context>
  <context>
    <name>nx::vms::client::desktop::ScheduleGridWidget</name>
    <message>
      <source>All</source>
      <translation>Tous</translation>
    </message>
  </context>
  <context>
    <name>nx::vms::client::desktop::ScheduleSettingsWidget</name>
    <message>
      <source>Quality setting determines the compression rate only, and does not affect resolution. Low, Medium, High and Best are preset bitrate values.</source>
      <translation>Le paramètre de qualité détermine uniquement le taux de compression et n'affecte pas la résolution. Faible, moyen, haute et meilleur sont des valeurs de débit prédéfinies.</translation>
    </message>
    <message>
      <source>Mbit/s</source>
      <translation>Mbit/s</translation>
    </message>
    <message>
      <source>Less Settings</source>
      <translation>Moins de paramètres</translation>
    </message>
    <message>
      <source>More Settings</source>
      <translation>Plus de paramètres</translation>
    </message>
    <message>
      <source>Motion detection is disabled or not supported</source>
      <translation>Détection de mouvement désactivé ou non pris en charge</translation>
    </message>
    <message>
      <source>Dual-streaming is disabled or not supported</source>
      <translation>Flux double est désactivée ou non prise en charge</translation>
    </message>
  </context>
  <context>
    <name>nx::vms::client::desktop::SearchLineEdit</name>
    <message>
      <source>Search</source>
      <translation>Recherche</translation>
    </message>
  </context>
  <context>
    <name>nx::vms::client::desktop::SecuritySettingsWidget</name>
    <message>
      <source>Tracks and logs all user actions.</source>
      <translation>Suit et log toutes les actions de l'utilisateur.</translation>
    </message>
    <message>
      <source>minutes</source>
      <translation>minute</translation>
    </message>
    <message>
      <source>hours</source>
      <translation>heure</translation>
    </message>
    <message>
      <source>Users will be automatically logged out if their session exceeds the specified duration.</source>
      <translation>Les utilisateurs seront automatiquement déconnectés si leur session dépasse la durée spécifiée.</translation>
    </message>
    <message>
      <source>Watermarks will be displayed over live, archive and exported videos for non-admin users only. You and other administrators will not see them.</source>
      <translation>Les filigranes seront affichés sur des vidéos en direct, archivées et exportées pour les utilisateurs non-administrateurs uniquement. Vous et les autres administrateurs ne les verrons pas.</translation>
    </message>
  </context>
  <context>
    <name>nx::vms::client::desktop::ServerSettingsDialogStore</name>
    <message>
      <source>Library</source>
      <translation>Bibliothèque</translation>
    </message>
    <message>
      <source>Version</source>
      <translation>Version</translation>
    </message>
    <message>
      <source>Vendor</source>
      <translation>Vendeur</translation>
    </message>
    <message>
      <source>no error</source>
      <translation>aucune erreur</translation>
    </message>
    <message>
      <source>library file cannot be loaded</source>
      <translation>fichier de bibliothèque ne peut pas être chargé</translation>
    </message>
    <message>
      <source>invalid or incompatible plugin library</source>
      <translation>bibliothèque de plugin invalide ou incompatible</translation>
    </message>
    <message>
      <source>plugin library failed to initialize</source>
      <translation>bibliothèque plugin n'a pas pu initialiser</translation>
    </message>
    <message>
      <source>plugin returned bad manifest</source>
      <translation>plugin retourné mauvais manifeste</translation>
    </message>
    <message>
      <source>plugin API version is no longer supported</source>
      <translation>version API du plugin n'est plus supportée</translation>
    </message>
    <message>
      <source>unknown error</source>
      <translation>erreur inconnue</translation>
    </message>
    <message>
      <source>Not loaded</source>
      <translation>Non chargé</translation>
    </message>
    <message>
      <source>Loaded</source>
      <translation>Chargé</translation>
    </message>
    <message>
      <source>plugin is in the black list</source>
      <translation>plugin dans la liste noire</translation>
    </message>
    <message>
      <source>Status</source>
      <translation>État</translation>
    </message>
    <message>
      <source>plugin is optional and is not in the white list</source>
      <translation>plugin optionnel et n'est pas dans la liste blanche</translation>
    </message>
    <message>
      <source>internal error</source>
      <translation>erreur interne</translation>
    </message>
  </context>
  <context>
    <name>nx::vms::client::desktop::ServerStatusItemDelegate</name>
    <message>
      <source>Skipped</source>
      <translation>Ignoré</translation>
    </message>
    <message>
      <source>Installed</source>
      <translation>Installée</translation>
    </message>
    <message>
      <source>Installing...</source>
      <translation>Installation...</translation>
    </message>
    <message>
      <source>Downloaded</source>
      <translation>Téléchargé</translation>
    </message>
    <message>
      <source>Waiting for server to respond...</source>
      <translation>En attente de réponse du serveur...</translation>
    </message>
  </context>
  <context>
    <name>nx::vms::client::desktop::ServerUpdateTool</name>
    <message>
      <source>No connection to the server.</source>
      <translation>Aucune connexion au serveur.</translation>
    </message>
    <message>
      <source>Network error.</source>
      <translation>Erreur Réseau.</translation>
    </message>
    <message>
      <source>Server error.</source>
      <translation>Erreur serveur.</translation>
    </message>
  </context>
  <context>
    <name>nx::vms::client::desktop::ServerUpdatesModel</name>
    <message>
      <source>Status</source>
      <translation>État</translation>
    </message>
    <message>
      <source>Message</source>
      <translation>Message</translation>
    </message>
    <message>
      <source>Store Update Files</source>
      <translation>Conserver fichiers de mise à jour</translation>
    </message>
    <message>
      <source>Client</source>
      <translation>Client</translation>
    </message>
    <message>
      <source>Component</source>
      <translation>Composant</translation>
    </message>
    <message>
      <source>Installed Version</source>
      <translation>Version installée</translation>
    </message>
  </context>
  <context>
    <name>nx::vms::client::desktop::SimpleMotionSearchListModel</name>
    <message>
      <source>Motion</source>
      <translation>Mouvement</translation>
    </message>
    <message>
      <source>Bookmark it...</source>
      <translation>Ajouter signet...</translation>
    </message>
  </context>
  <context>
    <name>nx::vms::client::desktop::SimpleMotionSearchWidget</name>
    <message>
      <source>No motion</source>
      <translation>Auncun mouvement</translation>
    </message>
    <message>
      <source>No motion detected</source>
      <translation>Aucun mouvement détecté</translation>
    </message>
    <message numerus="yes">
      <source>%n motion events</source>
      <translation>
        <numerusform>%n Événement mouvement</numerusform>
        <numerusform>%n Événements mouvement</numerusform>
      </translation>
    </message>
  </context>
  <context>
    <name>nx::vms::client::desktop::SoftwareTriggerButton</name>
    <message>
      <source>Go to Live</source>
      <translation>Aller en direct</translation>
    </message>
  </context>
  <context>
    <name>nx::vms::client::desktop::SystemHealthListModel::Private</name>
    <message numerus="yes">
      <source>Email address is not set for %n users</source>
      <translation>
        <numerusform>Adresse courriel non configuré pour %n usager</numerusform>
        <numerusform>Adresse courriel non configuré pour %n usagers</numerusform>
      </translation>
    </message>
    <message>
      <source>Set Passwords</source>
      <translation>Définir mot de passe</translation>
    </message>
  </context>
  <context>
    <name>nx::vms::client::desktop::TileInteractionHandler</name>
    <message numerus="yes">
      <source>... and %n more</source>
      <translation>
        <numerusform>... et %n de plus</numerusform>
        <numerusform>... et %n de plus</numerusform>
      </translation>
    </message>
    <message numerus="yes">
      <source>Double click to add cameras to the current layout or ctrl+click to open in a new tab</source>
      <translation>
        <numerusform>Double-cliquez pour ajouter des caméras à la mise en page actuelle ou ctrl + clic pour ouvrir un nouvel onglet</numerusform>
        <numerusform>Double-cliquez pour ajouter des caméras à la mise en page actuelle ou ctrl + clic pour ouvrir un nouvel onglet</numerusform>
      </translation>
    </message>
    <message>
      <source>No available archive</source>
      <translation>Aucune archive disponible</translation>
    </message>
  </context>
  <context>
    <name>nx::vms::client::desktop::TimeSynchronizationServersModel</name>
    <message>
      <source>Server</source>
      <translation>Serveur</translation>
    </message>
    <message>
      <source>Time Zone</source>
      <translation>Fuseau horaire</translation>
    </message>
    <message>
      <source>Date</source>
      <translation>Date</translation>
    </message>
    <message>
      <source>Server OS Time</source>
      <translation>Heure SE serveur</translation>
    </message>
    <message>
      <source>VMS Time</source>
      <translation>Temps VMS</translation>
    </message>
  </context>
  <context>
    <name>nx::vms::client::desktop::TimeSynchronizationWidget</name>
    <message>
      <source>Time, common and synchronized between all servers. Can be different with OS time on any particular server.</source>
      <translation>Temps, commun et synchronisé entre tous les serveurs. Peut être différent avec l'heure du système d'exploitation sur un serveur particulier.</translation>
    </message>
    <message>
      <source>Synchronized with the Internet</source>
      <translation>Synchronisé avec Internet</translation>
    </message>
    <message>
      <source>Synchronized with the local time at the selected server</source>
      <translation>Synchronisé avec l'heure locale sur le serveur sélectionné</translation>
    </message>
    <message>
      <source>Not synchronized. Each server uses its own local time.</source>
      <translation>Non synchronisé. Chaque serveur utilise sa propre heure locale.</translation>
    </message>
    <message>
      <source>Equal to the server local time</source>
      <translation>Égal à l'heure locale du serveur</translation>
    </message>
    <message>
      <source>No Internet connection. Time is not being synchronized.</source>
      <translation>Aucune connexion Internet. L'heure n'est pas synchronisée.</translation>
    </message>
    <message>
      <source>Time Server is offline. Time is not being synchronized.</source>
      <translation>Le serveur de temps est hors ligne. L'heure n'est pas synchronisée.</translation>
    </message>
  </context>
  <context>
    <name>nx::vms::client::desktop::TimestampOverlaySettingsWidget</name>
    <message>
      <source>Long</source>
      <translation>Long</translation>
    </message>
    <message>
      <source>Short</source>
      <translation>Court</translation>
    </message>
  </context>
  <context>
    <name>nx::vms::client::desktop::UploadWorker</name>
    <message>
      <source>Could not open file &quot;%1&quot;</source>
      <translation>Impossible d'ouvrir le fichier &quot;%1&quot;</translation>
    </message>
    <message>
      <source>Could not calculate md5 for file &quot;%1&quot;</source>
      <translation>Impossible de calculer md5 pour le fichier &quot;%1&quot;</translation>
    </message>
    <message>
      <source>Could not create upload on the server side: %1</source>
      <translation>Impossible de créer l'envoie côté serveur: %1</translation>
    </message>
    <message>
      <source>Could not upload file chunk to the server</source>
      <translation>Impossible d"envoyer le fragment de fichier sur le serveur</translation>
    </message>
    <message>
      <source>Could not check uploaded file on the server</source>
      <translation>Impossible de vérifier le fichier envoyer sur le serveur</translation>
    </message>
    <message>
      <source>File was corrupted while being uploaded to the server</source>
      <translation>Fichier a été corrompu pendant son envoie sur le serveur</translation>
    </message>
    <message>
      <source>Remote file &quot;%1&quot; is corrupted</source>
      <translation>Fichier distant &quot;%1&quot; corrompu</translation>
    </message>
    <message>
      <source>Server already has this file &quot;%1&quot;</source>
      <translation>Le serveur a déjà ce fichier &quot;%1&quot;</translation>
    </message>
  </context>
  <context>
    <name>nx::vms::client::desktop::WearableCameraMotionWidget</name>
    <message>
      <source>Motion is being detected only during video uploading.</source>
      <translation>Le mouvement est détecté uniquement pendant le téléchargement vidéo.</translation>
    </message>
    <message>
      <source>Enabling or disabling this setting does not change anything in the existing archive.</source>
      <translation>Activer ou désactiver ce paramètre ne modifie rien dans l'archive existante.</translation>
    </message>
  </context>
  <context>
    <name>nx::vms::client::desktop::WearableCameraUploadWidget</name>
    <message>
      <source>Another user is currently uploading footage to this camera.</source>
      <translation>Un autre usager est en train d'envoyer des vidéos sur cette caméra.</translation>
    </message>
    <message>
      <source>User %1 is currently uploading footage to this camera.</source>
      <translation>Usager %1 est en train d'envoyer des vidéos sur cette caméra.</translation>
    </message>
    <message>
      <source>(%1 of %2)</source>
      <comment>Uploaded and total number of files will be substituted</comment>
      <translation>(%1 sur %2)</translation>
    </message>
    <message>
      <source>Finalizing %1...</source>
      <comment>Filename will be substituted</comment>
      <translation>Finalisation %1...</translation>
    </message>
    <message>
      <source>Uploading %1...</source>
      <comment>Filename will be substituted</comment>
      <translation>Envoie %1...</translation>
    </message>
  </context>
  <context>
    <name>nx::vms::client::desktop::WearableWorker</name>
    <message>
      <source>Failed to send request to the server.</source>
      <translation>Impossible d'envoyer la requête au serveur.</translation>
    </message>
  </context>
  <context>
    <name>nx::vms::client::desktop::WebWidget</name>
    <message>
      <source>Failed to load page</source>
      <translation>Échec de chargement de page</translation>
    </message>
  </context>
  <context>
    <name>nx::vms::client::desktop::WorkbenchExportHandler</name>
    <message numerus="yes">
      <source>%n bookmarks</source>
      <translation>
        <numerusform>%n signet</numerusform>
        <numerusform>%n signets</numerusform>
      </translation>
    </message>
    <message>
      <source>Exporting video</source>
      <translation>Exportation vidéo</translation>
    </message>
    <message>
      <source>Stop Export</source>
      <translation>Arrêter l'exportation</translation>
    </message>
    <message>
      <source>Minimize</source>
      <translation>Minimiser</translation>
    </message>
    <message>
      <source>Cannot write file</source>
      <translation>Impossible d'écrire le fichier</translation>
    </message>
    <message>
      <source>%1 is in use by another export.</source>
      <comment>%1 is file name</comment>
      <translation>%1 est utilisé par une autre exportation.</translation>
    </message>
    <message>
      <source>Export completed</source>
      <translation>Exportation terminée</translation>
    </message>
    <message>
      <source>Export failed</source>
      <translation>Exporation échoué</translation>
    </message>
    <message>
      <source>Selected period cannot be exported for the current camera.</source>
      <translation>Période sélectionnée ne peut pas être exportée pour la caméra actuelle.</translation>
    </message>
    <message>
      <source>Several bookmarks can be exported as layout only.</source>
      <translation>Plusieurs signets peuvent être exportés en tant que mise en page uniquement.</translation>
    </message>
    <message>
      <source>Local files not allowed for Multi-Video export</source>
      <translation>Exportation de fichiers locaux non autorisés pour multi-vidéo</translation>
    </message>
    <message>
      <source>Please remove all local files from the layout and try again.</source>
      <translation>S.V.P supprimer tous les fichiers locaux de la mise en page et réessayez.</translation>
    </message>
    <message>
      <source>Starting export...</source>
      <translation>Démarrer l'export...</translation>
    </message>
    <message>
      <source>Saving layout</source>
      <translation>Enregistrer la mise en page</translation>
    </message>
    <message>
      <source>Stop Saving</source>
      <translation>Arrêter la sauvegarde</translation>
    </message>
    <message>
      <source>Saving failed</source>
      <translation>Échec de sauvegarde</translation>
    </message>
    <message>
      <source>Starting saving...</source>
      <translation>Démarrer la sauvegarde...</translation>
    </message>
    <message>
      <source>We are preparing files for the export process. Please wait for a few seconds.</source>
      <translation>Nous préparons des fichiers pour le processus d'exportation. S.V.P. patienter quelques secondes.</translation>
    </message>
  </context>
  <context>
    <name>nx::vms::client::desktop::WorkbenchUpdateWatcher</name>
    <message>
      <source>%1 version available</source>
      <translation>%1 version disponible</translation>
    </message>
    <message>
      <source>Release Notes</source>
      <translation>Notes de Version</translation>
    </message>
    <message>
      <source>Major issues have been fixed. Update is strongly recommended.</source>
      <translation>Principaux problèmes ont été corrigés. Mise à jour fortement recommandée.</translation>
    </message>
    <message>
      <source>Update...</source>
      <translation>Mise à jour...</translation>
    </message>
    <message>
      <source>Do not notify again about this update</source>
      <translation>N’avertisser plus pour cette mise à jour</translation>
    </message>
  </context>
  <context>
    <name>nx::vms::client::desktop::detail::BaseInputField</name>
    <message>
      <source>multiple values</source>
      <translation>valeurs multiples</translation>
    </message>
  </context>
  <context>
    <name>nx::vms::client::desktop::integrations::entropix::ReconstructResolutionIntegration</name>
    <message>
      <source>Reconstruct Resolution</source>
      <translation>Reconstruire résolution</translation>
    </message>
  </context>
  <context>
    <name>nx::vms::client::desktop::ui::AnalyticsSdkEventWidget</name>
    <message>
      <source>Analytics events can be set up on a certain cameras.</source>
      <translation>Événements Analytics peuvent être configurés sur certaines caméras.</translation>
    </message>
    <message>
      <source>Choose cameras using the button above to see the list of supported events.</source>
      <translation>Choisissez les caméras en utilisant le bouton ci-dessus pour voir la liste des événements supportés.</translation>
    </message>
    <message>
      <source>Event will trigger only if there are matches in the caption with any of the entered keywords.</source>
      <translation>Événement se déclenchera uniquement s'il y a des correspondances dans la légende avec l'un des mots clés saisis.</translation>
    </message>
    <message>
      <source>If the field is empty, event will always trigger.</source>
      <translation>Si le champ est vide, l'événement sera toujours déclenché.</translation>
    </message>
    <message>
      <source>This field is case sensitive.</source>
      <translation>Ce champ est sensible à la casse.</translation>
    </message>
    <message>
      <source>Event will trigger only if there are matches in the description field with any of the entered keywords.</source>
      <translation>Événement ne se déclenchera que s'il y a des correspondances dans le champ de description avec l'un des mots-clés saisis.</translation>
    </message>
  </context>
  <context>
    <name>nx::vms::client::desktop::ui::LayoutTourDropPlaceholder</name>
    <message>
      <source>Drag layout or camera here to add it to the showreel</source>
      <translation>Faites glisser la mise en page ou caméra ici pour l’ajouter au showreel</translation>
    </message>
  </context>
  <context>
    <name>nx::vms::client::desktop::ui::PluginDiagnosticEventModel</name>
    <message>
      <source>Any Plugin</source>
      <translation>N'importe quel plugin</translation>
    </message>
  </context>
  <context>
    <name>nx::vms::client::desktop::ui::PluginDiagnosticEventWidget</name>
    <message>
      <source>Event will trigger only if there are matches in the caption with any of the entered keywords.</source>
      <translation>Événement se déclenchera uniquement s'il y a des correspondances dans la légende avec l'un des mots clés saisis.</translation>
    </message>
    <message>
      <source>If the field is empty, event will always trigger.</source>
      <translation>Si le champ est vide, l'événement sera toujours déclenché.</translation>
    </message>
    <message>
      <source>This field is case sensitive.</source>
      <translation>Ce champ est sensible à la casse.</translation>
    </message>
    <message>
      <source>Event will trigger only if there are matches in the description field with any of the entered keywords.</source>
      <translation>Événement ne se déclenchera que s'il y a des correspondances dans le champ de description avec l'un des mots-clés saisis.</translation>
    </message>
  </context>
  <context>
    <name>nx::vms::client::desktop::ui::SubjectSelectionDialog</name>
    <message>
      <source>All Users</source>
      <translation>Tous les usagers</translation>
    </message>
    <message>
      <source>Users</source>
      <translation>Usagers</translation>
    </message>
    <message>
      <source>Custom Users</source>
      <translation>Utilisateurs personnalisés</translation>
    </message>
  </context>
  <context>
    <name>nx::vms::client::desktop::ui::action::LayoutTourSettingsFactory</name>
    <message>
      <source>Switch with Hotkeys</source>
      <translation>Changer avec raccourci clavier</translation>
    </message>
    <message>
      <source>Switch on Timer</source>
      <translation>Changer sur minuterie</translation>
    </message>
  </context>
  <context>
    <name>nx::vms::client::desktop::ui::action::LayoutTourTextFactory</name>
    <message>
      <source>Stop Tour</source>
      <translation>Arrêter le tour</translation>
    </message>
    <message>
      <source>Stop Showreel</source>
      <translation>Arrêter Showreel</translation>
    </message>
    <message>
      <source>Start Tour</source>
      <translation>Démarrer le tour</translation>
    </message>
    <message>
      <source>Start Showreel</source>
      <translation>Démarrer Showreel</translation>
    </message>
  </context>
  <context>
    <name>nx::vms::client::desktop::ui::action::PtzPresetsToursFactory</name>
    <message>
      <source>%1 (active)</source>
      <comment>Template for active PTZ preset</comment>
      <translation>%1 (actif)</translation>
    </message>
    <message>
      <source>%1 (active)</source>
      <comment>Template for active PTZ tour</comment>
      <translation>%1 (actif)</translation>
    </message>
  </context>
  <context>
    <name>nx::vms::client::desktop::ui::dialogs::LicenseDeactivationReason</name>
    <message>
      <source>Please fill up information about yourself and reason for license deactivation</source>
      <translation>Remplissez les informations à propos de vous et la raison de la désactivation de licence</translation>
    </message>
    <message>
      <source>Next</source>
      <translation>Suivant</translation>
    </message>
    <message>
      <source>Name is necessary</source>
      <translation>Nom est nécessaire</translation>
    </message>
    <message>
      <source>Reason is necessary</source>
      <translation>Raison est nécessaire</translation>
    </message>
    <message>
      <source>Name</source>
      <translation>Nom</translation>
    </message>
    <message>
      <source>Email</source>
      <translation>Courriel</translation>
    </message>
    <message>
      <source>Reason for deactivation</source>
      <translation>Raison de la désactivation</translation>
    </message>
    <message>
      <source>- Choose one -</source>
      <translation>- Choisir un -</translation>
    </message>
    <message>
      <source>I am upgrading my machine</source>
      <translation>Mise à niveau de ma machine</translation>
    </message>
    <message>
      <source>I accidentally assigned the license to a wrong machine</source>
      <translation>Accidentellement assigné la licence à une mauvaise machine</translation>
    </message>
    <message>
      <source>Other Reason</source>
      <translation>Autre raison</translation>
    </message>
  </context>
  <context>
    <name>nx::vms::client::desktop::ui::workbench::ActionHandler</name>
    <message>
      <source>Layout is full</source>
      <translation>Mise en page pleine</translation>
    </message>
    <message>
      <source>Failed to change password</source>
      <translation>Échec de modification mot de passe</translation>
    </message>
    <message numerus="yes">
      <source>Failed to move %n devices</source>
      <translation>
        <numerusform>Déplacement impossible sur %n périphérique</numerusform>
        <numerusform>Déplacement impossible sur %n périphériques</numerusform>
      </translation>
    </message>
    <message numerus="yes">
      <source>Failed to move %n cameras</source>
      <translation>
        <numerusform>Déplacement impossible sur %n caméra</numerusform>
        <numerusform>Déplacement impossible sur %n caméras</numerusform>
      </translation>
    </message>
    <message numerus="yes">
      <source>Failed to move %n I/O Modules</source>
      <translation>
        <numerusform>Déplacement impossible sur %n Module I/O</numerusform>
        <numerusform>Déplacement impossible sur %n Modules I/O</numerusform>
      </translation>
    </message>
    <message>
      <source>Server &quot;%1&quot; is not responding.</source>
      <translation>Serveur &quot;%1&quot; ne répond pas.</translation>
    </message>
    <message numerus="yes">
      <source>Server &quot;%1&quot; cannot access %n devices. Move them anyway?</source>
      <translation>
        <numerusform>Serveur &quot;%1&quot; ne peut pas accéder à %n périphériques. Déplacez-les quand même?</numerusform>
        <numerusform>Serveur &quot;%1&quot; ne peut pas accéder à %n périphériques. Déplacez-les quand même?</numerusform>
      </translation>
    </message>
    <message numerus="yes">
      <source>Server &quot;%1&quot; cannot access %n cameras. Move them anyway?</source>
      <translation>
        <numerusform>Serveur &quot;%1&quot; ne peut pas accéder à %n caméras. Déplacez-les quand même?</numerusform>
        <numerusform>Serveur &quot;%1&quot; ne peut pas accéder à %n caméras. Déplacez-les quand même?</numerusform>
      </translation>
    </message>
    <message numerus="yes">
      <source>Server &quot;%1&quot; cannot access %n I/O modules. Move them anyway?</source>
      <translation>
        <numerusform>Serveur &quot;%1&quot; ne peut pas accéder à %n modules I/O. Déplacez-les quand même?</numerusform>
        <numerusform>Serveur &quot;%1&quot; ne peut pas accéder à %n modules I/O. Déplacez-les quand même?</numerusform>
      </translation>
    </message>
    <message>
      <source>Move</source>
      <translation>Déplacer</translation>
    </message>
    <message>
      <source>Virtual Cameras cannot be moved between servers</source>
      <translation>Caméras virtuelles ne peuvent pas être déplacées entre les serveurs</translation>
    </message>
    <message>
      <source>Layout is locked and cannot be changed</source>
      <translation>La mise en page est verrouillée et ne peut être changée</translation>
    </message>
    <message>
      <source>Open File</source>
      <translation>Ouvrir un fichier</translation>
    </message>
    <message>
      <source>All Supported</source>
      <translation>Tous supportés</translation>
    </message>
    <message>
      <source>Select folder...</source>
      <translation>Sélectionner Dossier...</translation>
    </message>
    <message>
      <source>Too short period selected</source>
      <translation>Période trop courte choisie</translation>
    </message>
    <message>
      <source>Cannot perform Preview Search. Please select a period of 15 seconds or longer.</source>
      <translation>Impossible d’exécuter recherche aperçu. Veuillez sélectionner une période de 15 secondes ou plus.</translation>
    </message>
    <message>
      <source>Preview Search for %1</source>
      <translation>Recherche d'aperçu pour %1</translation>
    </message>
    <message>
      <source>Confirm files deleting</source>
      <translation>Confirmer la suppression de fichiers</translation>
    </message>
    <message numerus="yes">
      <source>Are you sure you want to permanently delete these %n files?</source>
      <translation>
        <numerusform>Ëtes-vous sûr de vouloir supprimer définitivement %n fichier?</numerusform>
        <numerusform>Ëtes-vous sûr de vouloir supprimer définitivement %n fichiers?</numerusform>
      </translation>
    </message>
    <message>
      <source>There is another user with the same name</source>
      <translation>Il y a un autre usager du même nom</translation>
    </message>
    <message>
      <source>Rename</source>
      <translation>Renommer</translation>
    </message>
    <message>
      <source>Enter new name for the selected item:</source>
      <translation>Entrer un nouveau nom pour les éléments sélectionnés:</translation>
    </message>
    <message>
      <source>Updating Background...</source>
      <translation>Mise à jour du fond d'écran...</translation>
    </message>
    <message>
      <source>Image processing may take a few moments. Please be patient.</source>
      <translation>Le traitement de l'image peut prendre beaucoup de temps. S.V.P, être patient.</translation>
    </message>
    <message>
      <source>Image too big</source>
      <translation>Image trop grande</translation>
    </message>
    <message>
      <source>Maximum size is %1 MB.</source>
      <translation>Taille maximale est de %1 MB.</translation>
    </message>
    <message>
      <source>Failed to upload image</source>
      <translation>Échec d'envoie d'image</translation>
    </message>
    <message>
      <source>Components of System have different versions:</source>
      <translation>Composants du système ont des versions différentes:</translation>
    </message>
    <message>
      <source>Please update all components to the version %1</source>
      <translation>S.V.P mettre à jour tous les composants à la version %1</translation>
    </message>
    <message>
      <source>Update...</source>
      <translation>Mise à jour...</translation>
    </message>
    <message>
      <source>Skip</source>
      <translation>Passer</translation>
    </message>
    <message>
      <source>Beta version %1</source>
      <translation>Version Beta %1</translation>
    </message>
    <message>
      <source>Please upgrade to a next available patch or release version once available.</source>
      <translation>Veuillez effectuer une mise à niveau avec un patch ou une version officielle une fois disponible.</translation>
    </message>
    <message>
      <source>System sends anonymous usage statistics</source>
      <translation>Système envoie des statistiques d’utilisation anonymes</translation>
    </message>
    <message>
      <source>It will be used by software development team to improve your user experience.</source>
      <translation>Il servira à l’équipe de développement du logiciels pour améliorer votre expérience d’utilisateur.</translation>
    </message>
    <message>
      <source>To disable it, go to System Administration dialog.</source>
      <translation>Pour le désactiver, allez à la boîte de dialogue Administration système.</translation>
    </message>
    <message>
      <source>Failed to open server web page</source>
      <translation>Impossible d’ouvrir la page web server</translation>
    </message>
    <message numerus="yes">
      <source>Failed to change password on %n cameras of %1</source>
      <comment>Total number of cameras will be substituted as %1</comment>
      <translation>
        <numerusform>Échec de modification de mot de passe sur %n camera de %1</numerusform>
        <numerusform>Échec de modification de mot de passe sur %n cameras de %1</numerusform>
      </translation>
    </message>
    <message>
      <source>This build is for testing purposes only.</source>
      <translation>Cette version est uniquement à des fins de test.</translation>
    </message>
    <message>
      <source>Open Server Settings</source>
      <translation>Ouvrir les paramètres du serveur</translation>
    </message>
    <message>
      <source>OK</source>
      <translation>OK</translation>
    </message>
    <message>
      <source>Confirm storage location for the analytics data on &quot;%1&quot;</source>
      <translation>Confirmer l'emplacement de stockage pour les données d'analyse sur &quot;%1&quot;</translation>
    </message>
    <message>
      <source>the largest available partition</source>
      <translation>la plus grande partition disponible</translation>
    </message>
    <message>
      <source>The analytics database should only be stored on a local drive and can take up large amounts of space.
Once a location to store analytics data is selected, it cannot be easily changed without losing existing data. We recommend to choose the location carefully and to avoid using the system partition as it may cause severe system malfunction.
By default analytics data will be stored on %1.
You can select another storage location in the &quot;Storage Management&quot; tab of the Server Settings dialog.</source>
      <translation>La base de données d'analyse ne doit être stockée que sur un lecteur local et peut occuper de grandes quantités d'espace.
Une fois qu'un emplacement pour stocker des données d'analyse est sélectionné, il ne peut pas être facilement modifié sans perdre les données existantes. Nous vous recommandons de choisir l’emplacement avec soin et d’éviter d’utiliser la partition système car cela pourrait entraîner un dysfonctionnement grave du système.
Par défaut, les données analytiques seront stockées sur %1.
Vous pouvez sélectionner un autre emplacement de stockage dans l'onglet &quot;Sgestion de stockage&quot; de la boîte de dialogue Paramètres serveur.</translation>
    </message>
  </context>
  <context>
    <name>nx::vms::client::desktop::ui::workbench::LayoutTourExecutor</name>
    <message>
      <source>Use keyboard arrows to switch layouts. To exit the showreel press Esc.</source>
      <translation>Utilisez les flèches du clavier pour changer les mises en page. Pour quitter le showreel appuyez sur Echap(Esc).</translation>
    </message>
    <message>
      <source>Press any key to stop the tour.</source>
      <translation>Appuyez sur n'importe quelle touche pour arrêter le tour.</translation>
    </message>
  </context>
  <context>
    <name>nx::vms::client::desktop::ui::workbench::LayoutTourItemWidget</name>
    <message>
      <source>Switch by</source>
      <comment>Arrows will follow</comment>
      <translation>Changer par</translation>
    </message>
    <message>
      <source>Display for</source>
      <comment>Time selector will follow</comment>
      <translation>Afficher pour</translation>
    </message>
    <message>
      <source>Display selected for</source>
      <comment>Time will follow</comment>
      <translation>Afficher la sélection pour</translation>
    </message>
  </context>
  <context>
    <name>nx::vms::client::desktop::ui::workbench::LayoutToursHandler</name>
    <message>
      <source>Showreel</source>
      <translation>Showreel</translation>
    </message>
    <message>
      <source>Showreel %1</source>
      <translation>Showreel %1</translation>
    </message>
    <message>
      <source>Delete Showreel %1?</source>
      <translation>Delete Showreel %1?</translation>
    </message>
  </context>
  <context>
    <name>nx::vms::client::desktop::ui::workbench::LayoutsHandler</name>
    <message>
      <source>Save Layout As</source>
      <translation>Sauvegarder la mise en page sous</translation>
    </message>
    <message>
      <source>Enter Layout Name:</source>
      <translation>Entrez le nom de la mise en page:</translation>
    </message>
    <message>
      <source>New Layout</source>
      <translation>Nouvelle mise en page</translation>
    </message>
    <message>
      <source>Enter the name of the layout to create:</source>
      <translation>Entrer le nom de la mise en page à créer:</translation>
    </message>
    <message>
      <source>New Layout %1</source>
      <translation>Nouvelle mise en page %1</translation>
    </message>
  </context>
  <context>
    <name>nx::vms::client::desktop::utils::WebDownloader</name>
    <message>
      <source>Save File As...</source>
      <translation>Enregistrer le fichier sous ...</translation>
    </message>
    <message>
      <source>Failed to overwrite file</source>
      <translation type="unfinished">Failed to overwrite file</translation>
    </message>
    <message>
      <source>Failed to save file</source>
      <translation>Échec d'enregistrement du fichier</translation>
    </message>
    <message>
      <source>%1 folder is blocked for writing.</source>
      <translation>Dossier %1 bloqué en écriture.</translation>
    </message>
    <message>
      <source>Downloading file...</source>
      <translation>Téléchargement du fichier...</translation>
    </message>
    <message>
      <source>Open Containing Folder</source>
      <translation type="unfinished">Open Containing Folder</translation>
    </message>
    <message>
      <source>Stop file downloading?</source>
      <translation>Arrêter le téléchargement du fichier ?</translation>
    </message>
    <message>
      <source>File downloaded</source>
      <translation>Fichier téléchargé</translation>
    </message>
    <message>
      <source>File downloading failed</source>
      <translation>Échec de téléchargement du fichier</translation>
    </message>
  </context>
</TS><|MERGE_RESOLUTION|>--- conflicted
+++ resolved
@@ -5751,11 +5751,7 @@
     </message>
     <message>
       <source>Reserved</source>
-<<<<<<< HEAD
-      <translation type="unfinished">Reserved</translation>
-=======
       <translation>Réservé</translation>
->>>>>>> ea434ffa
     </message>
     <message>
       <source>local</source>
@@ -5787,7 +5783,7 @@
     </message>
     <message>
       <source>%1 TB</source>
-      <translation type="unfinished">%1 TB</translation>
+      <translation>%1 To</translation>
     </message>
   </context>
   <context>
@@ -7243,15 +7239,15 @@
     </message>
     <message>
       <source>In selected area</source>
-      <translation type="unfinished">In selected area</translation>
+      <translation>Dans la zone sélectionnée</translation>
     </message>
     <message>
       <source>Selected camera</source>
-      <translation type="unfinished">Selected camera</translation>
+      <translation>Caméra sélectionnée</translation>
     </message>
     <message>
       <source>Selected device</source>
-      <translation type="unfinished">Selected device</translation>
+      <translation>Périphérique sélectionné</translation>
     </message>
     <message>
       <source>Selected media</source>
@@ -7260,11 +7256,7 @@
     <message>
       <source>none</source>
       <comment>No currently selected camera</comment>
-<<<<<<< HEAD
-      <translation type="unfinished">none</translation>
-=======
       <translation>aucune</translation>
->>>>>>> ea434ffa
     </message>
   </context>
   <context>
@@ -8796,7 +8788,7 @@
     </message>
     <message>
       <source>Please contact Customer Support.</source>
-      <translation type="unfinished">Please contact Customer Support.</translation>
+      <translation>Veuillez contacter le Support Client.</translation>
     </message>
     <message>
       <source>Some servers have gone offline. Please wait until they become online to continue.</source>
@@ -10071,7 +10063,7 @@
     </message>
     <message>
       <source>Failed to overwrite file</source>
-      <translation type="unfinished">Failed to overwrite file</translation>
+      <translation>Échec du remplacement de fichier</translation>
     </message>
     <message>
       <source>Failed to save file</source>
@@ -10087,7 +10079,7 @@
     </message>
     <message>
       <source>Open Containing Folder</source>
-      <translation type="unfinished">Open Containing Folder</translation>
+      <translation>Ouvrir le dossier contenant</translation>
     </message>
     <message>
       <source>Stop file downloading?</source>
