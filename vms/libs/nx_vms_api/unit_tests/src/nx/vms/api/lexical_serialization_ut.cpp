--- conflicted
+++ resolved
@@ -24,17 +24,10 @@
     ASSERT_EQ(value.toStdString(), output[0]);
 
     for (const auto& sampleOutput: output)
-<<<<<<< HEAD
-	{
+    {
         const auto parsed = QnLexical::deserialized<StreamIndex>(
-			QString::fromStdString(sampleOutput),
-			StreamIndex::undefined);
-=======
-    {
-        const auto parsed = QnLexical::deserialized<MotionStreamType>(
             QString::fromStdString(sampleOutput),
-            MotionStreamType::undefined);
->>>>>>> 1bd74403
+            StreamIndex::undefined);
         ASSERT_EQ(input, parsed);
     }
 }
@@ -42,15 +35,9 @@
 // Vector defines list of values, which must be correctly deserialized.
 // First value is the correct serialization value.
 std::vector<MotionStreamTypeData> motionStreamTestData = {
-<<<<<<< HEAD
-	{StreamIndex::undefined, {"", "-1", "some_strange_string"}},
+    {StreamIndex::undefined, {"", "-1", "some_strange_string"}},
     {StreamIndex::primary, {"primary", "0"}},
     {StreamIndex::secondary, {"secondary", "1"}}
-=======
-    {MotionStreamType::undefined, {"", "-1", "some_strange_string"}},
-    {MotionStreamType::primary, {"primary", "0"}},
-    {MotionStreamType::secondary, {"secondary", "1"}}
->>>>>>> 1bd74403
 };
 
 INSTANTIATE_TEST_CASE_P(MotionStreamTypeLexicalSerialization,
