--- conflicted
+++ resolved
@@ -455,18 +455,14 @@
         // ping it until it's found even if discovery mode is disabled.
         // TODO: Refactor so samera is not pinged on manual addition. The resource from manual
         // search handler should be used instead!
-<<<<<<< HEAD
-        if (!manualCamera.searcher || (
-            camera && manualCamera.searcher->discoveryMode() == DiscoveryMode::disabled) 
-            && !manualCameraListChanged)
-=======
-        const bool ignoreManualCameraInfo = !manualCamera.searcher
+        const bool ignoreManualCameraInfo =
+            !manualCamera.searcher
             || (camera
                 && manualCamera.searcher->discoveryMode() == DiscoveryMode::disabled
-                && !manualCamera.isUpdated);
+                && !manualCamera.isUpdated
+                && !manualCameraListChanged);
 
         if (ignoreManualCameraInfo)
->>>>>>> c8e63ce1
         {
             NX_VERBOSE(this, lm("Skip disabled searcher for camera %1 on %2").args(
                 manualCamera.uniqueId, manualCamera.url));
