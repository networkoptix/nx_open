--- conflicted
+++ resolved
@@ -552,21 +552,10 @@
 
 const QSet<QnUuid> QnVirtualCameraResource::enabledAnalyticsEngines() const
 {
-<<<<<<< HEAD
-    const auto resPool = resourcePool();
-    if (!resPool)
+    if (!resourcePool())
         return {};
 
     auto enabledEngines = userEnabledAnalyticsEngines();
-=======
-    const auto resourcePool = this->resourcePool();
-    if (!resourcePool)
-        return {};
-
-    auto enabledEngines = userEnabledAnalyticsEngines();
-    const auto engineResources = resourcePool
-        ->getResources<nx::vms::common::AnalyticsEngineResource>();
->>>>>>> fca91ae8
 
     const auto activeEngines = activeAnalyticsEngines();
     const auto compatibleEngineResources = compatibleAnalyticsEngineResources();
@@ -776,9 +765,4 @@
     setProperty(
         kDeviceAgentManifestsProperty,
         QString::fromUtf8(QJson::serialized(manifests)));
-<<<<<<< HEAD
-}
-=======
-    saveProperties();
-}
->>>>>>> fca91ae8
+}