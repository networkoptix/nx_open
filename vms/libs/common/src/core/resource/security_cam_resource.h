--- conflicted
+++ resolved
@@ -386,13 +386,9 @@
     virtual void recordingEventDetached();
 
 signals:
-<<<<<<< HEAD
     void vendorChanged(const QnResourcePtr &resource);
     void modelChanged(const QnResourcePtr &resource);
-    void licenseUsedChanged(const QnResourcePtr &resource);
-=======
     void scheduleEnabledChanged(const QnResourcePtr &resource);
->>>>>>> 7206b9c6
     void scheduleTasksChanged(const QnResourcePtr &resource);
     void groupIdChanged(const QnResourcePtr &resource);
     void groupNameChanged(const QnResourcePtr &resource);
