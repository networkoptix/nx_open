#include "visual_metadata_debugger.h"

#include <algorithm>

#include <QtCore/QDir>
#include <QtGui/QPainter>

#include <utils/common/sleep.h>
#include <nx/streaming/abstract_stream_data_provider.h>

namespace nx {
namespace debugging {

namespace {

static const QString kRawImagesDirectory = lit("raw");
static const QString kOverlayedImagesDirectory = lit("overlayed");
static const QString kMetadataDumpFile = lit("metadata.txt");
static const QString kErrorFile = lit("error.txt");

} // namespace

VisualMetadataDebugger::VisualMetadataDebugger(
    const QString& debuggerRootDir,
    int maxFrameCacheSize,
    int maxMetadataCacheSize)
    :
    m_maxFrameCacheSize(maxFrameCacheSize),
    m_maxMetadataCacheSize(maxMetadataCacheSize),
    m_debuggerRootDir(debuggerRootDir),
    m_rawImagesDir(
        QDir::cleanPath(m_debuggerRootDir + QDir::separator() + kRawImagesDirectory)),
    m_overlayedImagesDir(
        QDir::cleanPath(m_debuggerRootDir + QDir::separator() + kOverlayedImagesDirectory)),
    m_metadataDumpFileName(QDir(m_debuggerRootDir).filePath(kMetadataDumpFile)),
    m_errorFileName(QDir(m_debuggerRootDir).filePath(kErrorFile))
{
    start();
}

VisualMetadataDebugger::~VisualMetadataDebugger()
{
    stop();
}

void VisualMetadataDebugger::push(const CLConstVideoDecoderOutputPtr& frame)
{
    QnMutexLocker lock(&m_mutex);
    m_frameQueue.push(frame);
}

void VisualMetadataDebugger::push(const QnConstCompressedMetadataPtr& compressedMetadata)
{
    using namespace nx::common::metadata;
    if (compressedMetadata->metadataType != MetadataType::ObjectDetection)
        return;

    QnMutexLocker lock(&m_mutex);
    if (const auto metadataPacket = fromCompressedMetadataPacket(compressedMetadata))
        m_metadataQueue.push(metadataPacket);
}

void VisualMetadataDebugger::push(const QnConstCompressedVideoDataPtr& video)
{
    auto decoded = decode(video);
    if (decoded)
    {
        QnMutexLocker lock(&m_mutex);
        m_frameQueue.push(decoded);
    }
}

void VisualMetadataDebugger::push(
    const nx::common::metadata::ObjectMetadataPacketPtr& metadataPacket)
{
    QnMutexLocker lock(&m_mutex);
    m_metadataQueue.push(metadataPacket);
}

void VisualMetadataDebugger::run()
{
    while (!needToStop())
    {
        CLConstVideoDecoderOutputPtr frame;
        nx::common::metadata::ObjectMetadataPacketPtr metadataPacket;

        {
            QnMutexLocker lock(&m_mutex);
            if (!m_frameQueue.empty())
            {
                frame = m_frameQueue.front();
                m_frameQueue.pop();
            }

            if (!m_metadataQueue.empty())
            {
                metadataPacket = m_metadataQueue.front();
                m_metadataQueue.pop();
            }
        }

        if (!frame && !metadataPacket)
        {
            QnSleep::msleep(10);
            continue;
        }

        if (frame)
        {
            qDebug() << "=======> Frame: " << frame->pkt_dts << frame->pkt_pts << frame->pts;
            auto image = frame->toImage();
            image.save(QDir(m_rawImagesDir).filePath(QString::number(frame->pkt_dts) + lit(".jpg")));
            addFrameToCache(frame);
        }

        if (metadataPacket)
        {
            if (!m_metadataDumpFile)
            {
                m_metadataDumpFile = std::make_unique<QFile>(m_metadataDumpFileName);
                m_metadataDumpFile->open(QIODevice::WriteOnly);
            }

            m_metadataDumpFile->write(makeMetadataString(metadataPacket));
            m_metadataDumpFile->flush();
            addMetadataToCache(metadataPacket);
        }

        const auto lastProcesedTimestamps = makeOverlayedImages();
        updateCache(lastProcesedTimestamps);
    }
}

CLVideoDecoderOutputPtr VisualMetadataDebugger::decode(const QnConstCompressedVideoDataPtr& video)
{
    if (!m_decoder && !(video->flags & AV_PKT_FLAG_KEY))
        return CLVideoDecoderOutputPtr{nullptr};

    if (!m_decoder || video->compressionType != m_decoder->getContext()->codec_id)
    {
        DecoderConfig config;

<<<<<<< HEAD
        m_decoder = std::make_unique<QnFfmpegVideoDecoder>(
            config,
            /*metrics*/ nullptr,
            video->compressionType,
            video);

=======
        m_decoder = std::make_unique<QnFfmpegVideoDecoder>(config, video);
>>>>>>> 9ddbb491
        m_decoder->getContext()->flags &= ~CODEC_FLAG_GRAY; //< Turn off Y-only mode.
    }

    CLVideoDecoderOutputPtr decoded(new CLVideoDecoderOutput());
    if (!m_decoder->decode(video, &decoded))
        return CLVideoDecoderOutputPtr{nullptr};

    return decoded;
}

void VisualMetadataDebugger::addFrameToCache(const CLConstVideoDecoderOutputPtr& frame)
{
    while (m_frameCache.size() > m_maxFrameCacheSize)
        m_frameCache.erase(m_frameCache.begin());

    m_frameCache[frame->pkt_dts] = frame;
}

void VisualMetadataDebugger::addMetadataToCache(
    const nx::common::metadata::ObjectMetadataPacketPtr& metadata)
{
    while (m_metadataCache.size() > m_maxMetadataCacheSize)
        m_metadataCache.erase(m_metadataCache.begin());

    m_metadataCache[metadata->timestampUs] = metadata;
}

std::pair<FrameTimestamp, MetadataTimestamp> VisualMetadataDebugger::makeOverlayedImages()
{
    auto lastProcessedMetadataTimestamp = AV_NOPTS_VALUE;
    auto lastProcessedFrameTimestamp = AV_NOPTS_VALUE;

    for (const auto& metadata : m_metadataCache)
    {
        auto frameAfterMetadata = m_frameCache.lower_bound(
            /*metadata timestamp*/ metadata.first);

        if (frameAfterMetadata == m_frameCache.cend())
            break; //< There are no frames that arrived after metadata.

        CLConstVideoDecoderOutputPtr bestFrame = frameAfterMetadata->second;
        auto bestFrameTimestamp = frameAfterMetadata->first;

        if (frameAfterMetadata != m_frameCache.cbegin())
        {
            const auto frameBeforeMetadata = --frameAfterMetadata;
            const auto prevFrameDifference =
                frameBeforeMetadata->first - metadata.first;
            const auto nextFrameDifference =
                frameAfterMetadata->first - metadata.first;

            if (prevFrameDifference < nextFrameDifference)
            {
                bestFrame = frameBeforeMetadata->second;
                bestFrameTimestamp = frameBeforeMetadata->first;
            }
        }

        auto image = bestFrame->toImage();
        drawMetadata(&image, metadata.second);

        // File name format is: frameTimestamp_metadataTimestqamp.jpg
        // e.g. 1000000_1000001.jpg
        image.save(
            QDir(m_overlayedImagesDir).filePath(
                QString::number(bestFrameTimestamp)
                + lit("_")
                + QString::number(metadata.first)
                + lit(".jpg")));

        lastProcessedFrameTimestamp = bestFrameTimestamp;
        lastProcessedMetadataTimestamp = metadata.first;
    }

    return std::make_pair(lastProcessedFrameTimestamp, lastProcessedMetadataTimestamp);
}

void VisualMetadataDebugger::updateCache(
    const std::pair<FrameTimestamp, MetadataTimestamp>& lastProcessedTimestamps)
{
    if (lastProcessedTimestamps.first != AV_NOPTS_VALUE)
    {
        const auto lastFrameItr = m_frameCache.lower_bound(
            lastProcessedTimestamps.first);

        NX_ASSERT(lastProcessedTimestamps.first == lastFrameItr->first);
        m_frameCache.erase(m_frameCache.cbegin(), lastFrameItr);
    }

    if (lastProcessedTimestamps.second != AV_NOPTS_VALUE)
    {
        const auto lastMetadataItr = m_metadataCache.lower_bound(
            lastProcessedTimestamps.second);

        NX_ASSERT(lastProcessedTimestamps.second == lastMetadataItr->first);
        m_metadataCache.erase(m_metadataCache.cbegin(), lastMetadataItr);
    }
}

QByteArray VisualMetadataDebugger::makeMetadataString(
    const nx::common::metadata::ObjectMetadataPacketPtr& metadataPacket)
{
    QString str = lit("Packet:%1,%2\n")
        .arg(metadataPacket->timestampUs)
        .arg(metadataPacket->durationUs);

    for (const auto& objectMetadata : metadataPacket->objectMetadataList)
    {
        str += lit("\tObject:%1,%2,%3,%4,%5,%6\n")
            .arg(objectMetadata.typeId)
            .arg(objectMetadata.trackId.toString())
            .arg(objectMetadata.boundingBox.x())
            .arg(objectMetadata.boundingBox.y())
            .arg(objectMetadata.boundingBox.width())
            .arg(objectMetadata.boundingBox.height());

        for (const auto& attribute: objectMetadata.attributes)
        {
            str += lit("\t\tLabel:%1,%2\n")
                .arg(attribute.name)
                .arg(attribute.value);
        }
    }

    return str.toUtf8();
}

void VisualMetadataDebugger::drawMetadata(
    QImage* inOutImage,
    const nx::common::metadata::ObjectMetadataPacketPtr& metadataPacket)
{
    const auto imageWidth = inOutImage->width();
    const auto imageHeight = inOutImage->height();

    QPainter painter(inOutImage);
    painter.setBrush(Qt::NoBrush);
    QPen pen(Qt::red);
    pen.setWidth(7);
    painter.setPen(pen);

    for (const auto& objectMetadata : metadataPacket->objectMetadataList)
    {
        painter.drawRect(
            objectMetadata.boundingBox.x() * imageWidth,
            objectMetadata.boundingBox.y() * imageHeight,
            objectMetadata.boundingBox.width() * imageWidth,
            objectMetadata.boundingBox.height() * imageHeight);
    }

    painter.end();
}

} // namespace debugging
} // namespace nx<|MERGE_RESOLUTION|>--- conflicted
+++ resolved
@@ -140,16 +140,11 @@
     {
         DecoderConfig config;
 
-<<<<<<< HEAD
         m_decoder = std::make_unique<QnFfmpegVideoDecoder>(
             config,
             /*metrics*/ nullptr,
-            video->compressionType,
             video);
 
-=======
-        m_decoder = std::make_unique<QnFfmpegVideoDecoder>(config, video);
->>>>>>> 9ddbb491
         m_decoder->getContext()->flags &= ~CODEC_FLAG_GRAY; //< Turn off Y-only mode.
     }
 
