#include "vms_utils.h"

#include <QtCore/QFile>

#include <nx/utils/crypt/linux_passwd_crypt.h>
#include <nx/utils/log/log.h>

#include <api/global_settings.h>
#include <api/model/configure_system_data.h>
#include <api/resource_property_adaptor.h>
#include <core/resource/media_server_resource.h>
#include <core/resource/user_resource.h>
#include <core/resource_management/resource_pool.h>
#include <common/common_module.h>
#include <network/system_helpers.h>
#include <nx_ec/data/api_conversion_functions.h>
#include <nx/utils/app_info.h>
#include <nx/utils/password_analyzer.h>
#include <utils/common/synctime.h>
#include <utils/common/util.h>

namespace nx {
namespace vms {
namespace utils {

struct VmsUtilsFunctionsTag{};

<<<<<<< HEAD
bool backupDatabase(const QString& backupDir,
    std::shared_ptr<ec2::AbstractECConnection> connection,
    const boost::optional<QString>& dbFilePath,
    const boost::optional<int>& buildNumber)
{
    const auto buildNumberArg = buildNumber
        ? *buildNumber
        : nx::utils::SoftwareVersion(nx::utils::AppInfo::applicationVersion()).build();

    const QString fileName = lm("%1_%2_%3.backup").args(closeDirPath(backupDir) + "ecs",
        buildNumberArg, qnSyncTime->currentMSecsSinceEpoch());

    QDir dir(backupDir);
    if (!dir.exists() && !dir.mkdir(backupDir))
    {
        NX_WARNING(typeid(VmsUtilsFunctionsTag), "Failed to create DB backup directory");
        return false;
    }

    if (!dbFilePath)
    {
        const ec2::ErrorCode errorCode = connection->dumpDatabaseToFileSync(fileName);
        if (errorCode != ec2::ErrorCode::ok)
        {
            NX_ERROR(typeid(VmsUtilsFunctionsTag),
                lit("Failed to dump EC database: %1").arg(ec2::toString(errorCode)));
            return false;
        }
    }
    else
    {
        if (!QFile::copy(*dbFilePath, fileName))
        {
            NX_WARNING(typeid(VmsUtilsFunctionsTag), "Failed to create DB backup directory");
            return false;
        }
    }

    deleteOldBackupFilesIfNeeded(backupDir,
        nx::SystemCommands().freeSpace(backupDir.toStdString()));

    NX_WARNING(typeid(VmsUtilsFunctionsTag),
        lm("Successfully created DB backup %1").args(fileName));

    return true;
}

QList<DbBackupFileData> allBackupFilesDataSorted(const QString& backupDir)
{
    QDir dir(backupDir);
    QList<DbBackupFileData> result;

    if (!dir.exists())
        return result;

    for (const auto& fileInfo: dir.entryInfoList(QDir::NoDotAndDotDot | QDir::Files))
    {
        if (fileInfo.completeSuffix() != "backup")
            continue;

        auto nameSplits = fileInfo.baseName().split('_');
        if (nameSplits.size() != 3)
            continue;

        DbBackupFileData backupFileData;
        backupFileData.fullPath = fileInfo.absoluteFilePath();

        bool ok;
        bool conversionSuccessfull = true;
        backupFileData.build = nameSplits[1].toInt(&ok);
        conversionSuccessfull &= ok;
        backupFileData.timestamp = nameSplits[2].toLongLong(&ok);
        conversionSuccessfull &= ok;

        if (!conversionSuccessfull)
            continue;

        result.push_back(backupFileData);
    }

    std::sort(result.begin(), result.end(),
        [](const nx::vms::utils::DbBackupFileData& lhs,
            const nx::vms::utils::DbBackupFileData& rhs)
        {
            return lhs.timestamp > rhs.timestamp;
        });


    return result;
}

void deleteOldBackupFilesIfNeeded(const QString& backupDir, qint64 freeSpace)
{
    const qint64 kMaxFreeSpace = 10 * 1024 * 1024LL * 1024LL; //< 10Gb
    const int kMaxBackupFilesCount = freeSpace > kMaxFreeSpace ? 6 : 1;
    const auto allBackupFiles = allBackupFilesDataSorted(backupDir);
    for (int i = kMaxBackupFilesCount; i < allBackupFiles.size(); ++i)
        nx::SystemCommands().removePath(allBackupFiles[i].fullPath.toStdString());
}

=======
>>>>>>> 768b751c
bool configureLocalPeerAsPartOfASystem(
    QnCommonModule* commonModule,
    const ConfigureSystemData& data)
{
    if (commonModule->globalSettings()->localSystemId() == data.localSystemId)
    {
        NX_VERBOSE(typeid(VmsUtilsFunctionsTag),
            lm("No need to configure local peer. System id is already %1")
                .args(data.localSystemId));
        return true;
    }

    QnMediaServerResourcePtr server =
        commonModule->resourcePool()->getResourceById<QnMediaServerResource>(
            commonModule->moduleGUID());
    if (!server)
    {
        NX_ERROR(typeid(VmsUtilsFunctionsTag), "Cannot find self server resource!");
        return false;
    }

    auto connection = commonModule->ec2Connection();

    // add foreign users
    for (const auto& user : data.foreignUsers)
    {
        if (const auto result = connection->getUserManager(Qn::kSystemAccess)->saveSync(user);
            result != ec2::ErrorCode::ok)
        {
            NX_DEBUG(typeid(VmsUtilsFunctionsTag), lm("Failed to save user %1. %2")
                .args(user.name, ec2::toString(result)));
            return false;
        }
    }

    // add foreign resource params
    if (const auto result = connection->getResourceManager(Qn::kSystemAccess)->saveSync(data.additionParams);
        result != ec2::ErrorCode::ok)
    {
        NX_DEBUG(typeid(VmsUtilsFunctionsTag),
            lm("Failed to save additional parameters. %1").args(ec2::toString(result)));
        return false;
    }

    // apply remote settings
    const auto& settings = commonModule->globalSettings()->allSettings();
    for (const auto& foreignSetting : data.foreignSettings)
    {
        for (QnAbstractResourcePropertyAdaptor* setting : settings)
        {
            if (setting->key() == foreignSetting.name)
            {
                setting->setSerializedValue(foreignSetting.value);
                break;
            }
        }
    }

    commonModule->setSystemIdentityTime(data.sysIdTime, commonModule->moduleGUID());

    if (data.localSystemId.isNull())
        commonModule->globalSettings()->resetCloudParams();

    if (!data.systemName.isEmpty())
        commonModule->globalSettings()->setSystemName(data.systemName);

    commonModule->globalSettings()->setLocalSystemId(data.localSystemId);
    commonModule->globalSettings()->synchronizeNowSync();

    connection->setTransactionLogTime(data.tranLogTime);

    // update auth key if system name is changed
    server->setAuthKey(QnUuid::createUuid().toString());
    nx::vms::api::MediaServerData apiServer;
    ec2::fromResourceToApi(server, apiServer);
    if (connection->getMediaServerManager(Qn::kSystemAccess)->saveSync(apiServer) != ec2::ErrorCode::ok)
    {
        NX_WARNING(typeid(VmsUtilsFunctionsTag), "Failed to update server auth key while configuring system");
    }

    if (!data.foreignServer.id.isNull())
    {
        // add foreign server to pass auth if admin user is disabled
        if (connection->getMediaServerManager(Qn::kSystemAccess)->saveSync(data.foreignServer) != ec2::ErrorCode::ok)
        {
            NX_WARNING(typeid(VmsUtilsFunctionsTag), "Failed to add foreign server while configuring system");
        }
    }

    return true;
}

bool validatePasswordData(const PasswordData& passwordData, QString* errStr)
{
    if (errStr)
        errStr->clear();

    if (!(passwordData.passwordHash.isEmpty() == passwordData.realm.isEmpty() &&
        passwordData.passwordDigest.isEmpty() == passwordData.realm.isEmpty() &&
        passwordData.cryptSha512Hash.isEmpty() == passwordData.realm.isEmpty()))
    {
        // These values MUST be all filled or all NOT filled.
        NX_VERBOSE(typeid(VmsUtilsFunctionsTag),
            lit("All password hashes MUST be supplied all together along with realm"));

        if (errStr)
            *errStr = lit("All password hashes MUST be supplied all together along with realm");
        return false;
    }

    if (!passwordData.password.isEmpty())
    {
        const auto passwordStrength = nx::utils::passwordStrength(passwordData.password);
        if (nx::utils::passwordAcceptance(passwordStrength) == nx::utils::PasswordAcceptance::Unacceptable)
        {
            if (errStr)
                *errStr = lit("New password is not acceptable: %1").arg(nx::utils::toString(passwordStrength));
            return false;
        }
    }

    return true;
}

bool updateUserCredentials(
    std::shared_ptr<ec2::AbstractECConnection> connection,
    PasswordData data,
    QnOptionalBool isEnabled,
    const QnUserResourcePtr& userRes,
    QString* errString,
    QnUserResourcePtr* outUpdatedUser)
{
    if (!userRes)
    {
        if (errString)
            *errString = lit("Temporary unavailable. Please try later.");
        return false;
    }

    nx::vms::api::UserData apiOldUser;
    ec2::fromResourceToApi(userRes, apiOldUser);

    //generating cryptSha512Hash
    if (data.cryptSha512Hash.isEmpty() && !data.password.isEmpty())
        data.cryptSha512Hash = linuxCryptSha512(data.password.toUtf8(), generateSalt(LINUX_CRYPT_SALT_LENGTH));

    //making copy of admin user to be able to rollback local changed on DB update failure
    QnUserResourcePtr updatedUser = QnUserResourcePtr(new QnUserResource(*userRes));
    if (outUpdatedUser)
        *outUpdatedUser = updatedUser;

    if (data.password.isEmpty() &&
        updatedUser->getHash() == data.passwordHash &&
        updatedUser->getDigest() == data.passwordDigest &&
        updatedUser->getCryptSha512Hash() == data.cryptSha512Hash &&
        (!isEnabled.isDefined() || updatedUser->isEnabled() == isEnabled.value()))
    {
        //no need to update anything
        return true;
    }

    if (isEnabled.isDefined())
        updatedUser->setEnabled(isEnabled.value());

    if (!data.password.isEmpty())
    {
        /* set new password */
        updatedUser->setPasswordAndGenerateHash(data.password);
    }
    else if (!data.passwordHash.isEmpty())
    {
        updatedUser->setRealm(data.realm);
        updatedUser->setHash(data.passwordHash);
        updatedUser->setDigest(data.passwordDigest);
        if (!data.cryptSha512Hash.isEmpty())
            updatedUser->setCryptSha512Hash(data.cryptSha512Hash);
    }

    nx::vms::api::UserData apiUser;
    ec2::fromResourceToApi(updatedUser, apiUser);

    if (apiOldUser == apiUser)
        return true; //< Nothing to update.

    auto errCode = connection->getUserManager(Qn::kSystemAccess)->saveSync(apiUser, data.password);
    NX_ASSERT(errCode != ec2::ErrorCode::forbidden, "Access check should be implemented before");
    if (errCode != ec2::ErrorCode::ok)
    {
        if (errString)
            *errString = lit("Internal server database error: %1").arg(toString(errCode));
        return false;
    }
    updatedUser->resetPassword();
    return true;
}

bool resetSystemToStateNew(QnCommonModule* commonModule)
{
    NX_INFO(typeid(VmsUtilsFunctionsTag), lit("Resetting system to the \"new\" state"));

    commonModule->globalSettings()->setLocalSystemId(QnUuid());   //< Marking system as a "new".
    if (!commonModule->globalSettings()->synchronizeNowSync())
    {
        NX_INFO(typeid(VmsUtilsFunctionsTag), lit("Error saving changes to global settings"));
        return false;
    }

    auto adminUserResource = commonModule->resourcePool()->getAdministrator();
    PasswordData data;
    data.password = helpers::kFactorySystemPassword;
    return updateUserCredentials(
        commonModule->ec2Connection(),
        data,
        QnOptionalBool(true),
        adminUserResource);
}

} // namespace utils
} // namespace vms
} // namespace nx<|MERGE_RESOLUTION|>--- conflicted
+++ resolved
@@ -25,109 +25,6 @@
 
 struct VmsUtilsFunctionsTag{};
 
-<<<<<<< HEAD
-bool backupDatabase(const QString& backupDir,
-    std::shared_ptr<ec2::AbstractECConnection> connection,
-    const boost::optional<QString>& dbFilePath,
-    const boost::optional<int>& buildNumber)
-{
-    const auto buildNumberArg = buildNumber
-        ? *buildNumber
-        : nx::utils::SoftwareVersion(nx::utils::AppInfo::applicationVersion()).build();
-
-    const QString fileName = lm("%1_%2_%3.backup").args(closeDirPath(backupDir) + "ecs",
-        buildNumberArg, qnSyncTime->currentMSecsSinceEpoch());
-
-    QDir dir(backupDir);
-    if (!dir.exists() && !dir.mkdir(backupDir))
-    {
-        NX_WARNING(typeid(VmsUtilsFunctionsTag), "Failed to create DB backup directory");
-        return false;
-    }
-
-    if (!dbFilePath)
-    {
-        const ec2::ErrorCode errorCode = connection->dumpDatabaseToFileSync(fileName);
-        if (errorCode != ec2::ErrorCode::ok)
-        {
-            NX_ERROR(typeid(VmsUtilsFunctionsTag),
-                lit("Failed to dump EC database: %1").arg(ec2::toString(errorCode)));
-            return false;
-        }
-    }
-    else
-    {
-        if (!QFile::copy(*dbFilePath, fileName))
-        {
-            NX_WARNING(typeid(VmsUtilsFunctionsTag), "Failed to create DB backup directory");
-            return false;
-        }
-    }
-
-    deleteOldBackupFilesIfNeeded(backupDir,
-        nx::SystemCommands().freeSpace(backupDir.toStdString()));
-
-    NX_WARNING(typeid(VmsUtilsFunctionsTag),
-        lm("Successfully created DB backup %1").args(fileName));
-
-    return true;
-}
-
-QList<DbBackupFileData> allBackupFilesDataSorted(const QString& backupDir)
-{
-    QDir dir(backupDir);
-    QList<DbBackupFileData> result;
-
-    if (!dir.exists())
-        return result;
-
-    for (const auto& fileInfo: dir.entryInfoList(QDir::NoDotAndDotDot | QDir::Files))
-    {
-        if (fileInfo.completeSuffix() != "backup")
-            continue;
-
-        auto nameSplits = fileInfo.baseName().split('_');
-        if (nameSplits.size() != 3)
-            continue;
-
-        DbBackupFileData backupFileData;
-        backupFileData.fullPath = fileInfo.absoluteFilePath();
-
-        bool ok;
-        bool conversionSuccessfull = true;
-        backupFileData.build = nameSplits[1].toInt(&ok);
-        conversionSuccessfull &= ok;
-        backupFileData.timestamp = nameSplits[2].toLongLong(&ok);
-        conversionSuccessfull &= ok;
-
-        if (!conversionSuccessfull)
-            continue;
-
-        result.push_back(backupFileData);
-    }
-
-    std::sort(result.begin(), result.end(),
-        [](const nx::vms::utils::DbBackupFileData& lhs,
-            const nx::vms::utils::DbBackupFileData& rhs)
-        {
-            return lhs.timestamp > rhs.timestamp;
-        });
-
-
-    return result;
-}
-
-void deleteOldBackupFilesIfNeeded(const QString& backupDir, qint64 freeSpace)
-{
-    const qint64 kMaxFreeSpace = 10 * 1024 * 1024LL * 1024LL; //< 10Gb
-    const int kMaxBackupFilesCount = freeSpace > kMaxFreeSpace ? 6 : 1;
-    const auto allBackupFiles = allBackupFilesDataSorted(backupDir);
-    for (int i = kMaxBackupFilesCount; i < allBackupFiles.size(); ++i)
-        nx::SystemCommands().removePath(allBackupFiles[i].fullPath.toStdString());
-}
-
-=======
->>>>>>> 768b751c
 bool configureLocalPeerAsPartOfASystem(
     QnCommonModule* commonModule,
     const ConfigureSystemData& data)
