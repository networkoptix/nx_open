--- conflicted
+++ resolved
@@ -44,53 +44,30 @@
 {
     NX_MUTEX_LOCKER lock(&mutex);
 
-<<<<<<< HEAD
+    const auto keyFileName = FileInformation::keyFromFileName(fileName);
+    if (workers.contains(keyFileName))
+        return;
+
+    const auto status = storage->fileInformation(fileName).status;
+    if (status == FileInformation::Status::downloaded)
+    {
+        emit q->downloadFinished(fileName);
+        return;
+    }
+
+    if (status == FileInformation::Status::uploading)
+        return;
+
     if (!downloadsStarted)
         return;
 
-    const auto keyFileName = FileInformation::keyFromFileName(fileName);
-    if (workers.contains(keyFileName))
-=======
-    if (workers.contains(fileName))
->>>>>>> eb7449e8
-        return;
-
-    const auto status = storage->fileInformation(fileName).status;
-    if (status == FileInformation::Status::downloaded)
-    {
-<<<<<<< HEAD
-        const auto fi = storage->fileInformation(fileName);
-        auto peerManager = peerManagerFactory->createPeerManager(fi.peerPolicy, fi.additionalPeers);
-        auto worker = std::make_shared<Worker>(
-            storage->filePath(fileName),
-            storage.data(),
-            peerManager);
-        workers[keyFileName] = worker;
-
-        connect(worker.get(), &Worker::finished, this, &Downloader::Private::atWorkerFinished);
-        connect(worker.get(), &Worker::failed, this, &Downloader::Private::atWorkerFinished);
-        connect(worker.get(), &Worker::chunkDownloadFailed, q, &Downloader::chunkDownloadFailed);
-
-        worker->start();
-=======
-        emit q->downloadFinished(fileName);
-        return;
->>>>>>> eb7449e8
-    }
-
-    if (status == FileInformation::Status::uploading)
-        return;
-
-    if (!downloadsStarted)
-        return;
-
-    const auto fi = storage->fileInformation(fileName);
+    const auto fi = storage->fileInformation(keyFileName);
     auto peerManager = peerManagerFactory->createPeerManager(fi.peerPolicy, fi.additionalPeers);
     auto worker = std::make_shared<Worker>(
-        fileName,
+        keyFileName,
         storage.data(),
         peerManager);
-    workers[fileName] = worker;
+    workers[keyFileName] = worker;
 
     connect(worker.get(), &Worker::finished, this,
         [this](const QString& fileName)
@@ -138,20 +115,8 @@
 {
     d->storage.reset(new Storage(downloadsDirectory));
 
-    connect(d->storage.data(), &Storage::fileAdded, this,
-        [this](const FileInformation& fileInformation)
-        {
-            emit fileAdded(fileInformation);
-            d->startDownload(fileInformation.name);
-        });
-
-    connect(d->storage.data(), &Storage::fileDeleted, this,
-        [this](const QString& fileName)
-        {
-            d->stopDownload(fileName, false);
-            emit fileDeleted(fileName);
-        });
-
+    connect(d->storage.data(), &Storage::fileAdded, this, &Downloader::fileAdded);
+    connect(d->storage.data(), &Storage::fileDeleted, this, &Downloader::fileDeleted);
     connect(d->storage.data(), &Storage::fileInformationChanged, this,
         &Downloader::fileInformationChanged);
     connect(d->storage.data(), &Storage::fileStatusChanged, this, &Downloader::fileStatusChanged);
@@ -165,6 +130,11 @@
         d->peerManagerFactory = factory.get();
         d->peerManagerFactoryOwner = std::move(factory);
     }
+
+    QMetaObject::invokeMethod(
+        d->storage.data(),
+        [this]() { d->storage->findDownloads(); },
+        Qt::QueuedConnection);
 }
 
 Downloader::~Downloader()
@@ -190,7 +160,17 @@
 
 ResultCode Downloader::addFile(const FileInformation& fileInformation)
 {
-    return d->storage->addFile(fileInformation);
+    auto errorCode = d->storage->addFile(fileInformation);
+    if (errorCode != ResultCode::ok)
+        return errorCode;
+
+    executeInThread(thread(),
+        [this, fileName = fileInformation.name]
+        {
+            d->startDownload(fileName);
+        });
+
+    return errorCode;
 }
 
 ResultCode Downloader::updateFileInformation(
@@ -219,17 +199,7 @@
 
 ResultCode Downloader::deleteFile(const QString& fileName, bool deleteData)
 {
-<<<<<<< HEAD
-    {
-        NX_MUTEX_LOCKER lock(&d->mutex);
-        auto worker = d->workers.take(FileInformation::keyFromFileName(fileName));
-        if (worker)
-            worker->stop();
-    }
-
-=======
     d->stopDownload(fileName, false);
->>>>>>> eb7449e8
     return d->storage->deleteFile(fileName, deleteData);
 }
 
