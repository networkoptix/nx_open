--- conflicted
+++ resolved
@@ -128,11 +128,7 @@
     ++d->nextRequestId;
 
     httpClient->doGet(url,
-<<<<<<< HEAD
         nx::utils::guarded(this, [this, callback, requestId, httpClient, thread = thread()]()
-=======
-        [this, callback, requestId, thread = thread()]()
->>>>>>> bf23df1d
         {
             if (m_stopped)
                 return;
