#pragma once

<<<<<<< HEAD
=======
#include <memory>

>>>>>>> 35e120f6
#include <QtCore/QObject>

#include <nx/analytics/types.h>

#include <nx/vms/api/analytics/descriptors.h>
#include <nx/vms/api/analytics/plugin_manifest.h>

#include <common/common_module_aware.h>
#include <core/resource/resource_fwd.h>

namespace nx::analytics {

class PluginDescriptorManager: public QObject, public /*mixin*/ QnCommonModuleAware
{
    using base_type = QObject;
    Q_OBJECT

public:
    explicit PluginDescriptorManager(QObject* parent = nullptr);

    std::optional<nx::vms::api::analytics::PluginDescriptor> descriptor(
        const PluginId& pluginId) const;

    PluginDescriptorMap descriptors(const std::set<PluginId>& pluginIds = {}) const;

    void updateFromPluginManifest(const nx::vms::api::analytics::PluginManifest& manifest);

private:
    std::unique_ptr<PluginDescriptorContainer> m_pluginDescriptorContainer;
};

} // namespace nx::analytics<|MERGE_RESOLUTION|>--- conflicted
+++ resolved
@@ -1,10 +1,7 @@
 #pragma once
 
-<<<<<<< HEAD
-=======
 #include <memory>
 
->>>>>>> 35e120f6
 #include <QtCore/QObject>
 
 #include <nx/analytics/types.h>
