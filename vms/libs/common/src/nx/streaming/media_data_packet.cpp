--- conflicted
+++ resolved
@@ -540,10 +540,6 @@
         *maskEnd = 0;
     memset(mask, 0, Qn::kMotionGridWidth * Qn::kMotionGridHeight / 8);
 
-<<<<<<< HEAD
-    if (region.isEmpty())
-        addDataToMask(kMaxGridRect, mask, maskStart, maskEnd);
-
     for (const QRect& rect: region.rects())
         addDataToMask(rect.intersected(kMaxGridRect), mask, maskStart, maskEnd);
 }
@@ -553,12 +549,6 @@
     return createMask(rectFromNormalizedRect(rectF), mask, maskStart, maskEnd);
 }
 
-=======
-    for (const QRect& rect : region.rects())
-        addDataToMask(rect.intersected(kMaxGridRect), mask, maskStart, maskEnd);
-}
-
->>>>>>> b7b7c55a
 void QnMetaDataV1::createMask(const QRect& data, char* mask, int* maskStart, int* maskEnd)
 {
     if (maskStart)
