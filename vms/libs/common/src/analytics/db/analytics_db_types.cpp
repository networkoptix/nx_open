--- conflicted
+++ resolved
@@ -50,7 +50,6 @@
 } // namespace
 
 
-<<<<<<< HEAD
 void ObjectRegion::add(const QRectF& rect)
 {
     if (boundingBoxGrid.size() == 0)
@@ -127,28 +126,13 @@
         right.boundingBoxGrid.data(), boundingBoxGrid.size()) == 0;
 }
 
-=======
->>>>>>> 2ba91af4
 bool BestShot::operator==(const BestShot& right) const
 {
     return timestampUs == right.timestampUs
         && equalWithPrecision(rect, right.rect, kCoordinateDecimalDigits);
 }
 
-<<<<<<< HEAD
-bool ObjectTrack::operator==(const ObjectTrack& right) const
-{
-    return id == right.id
-        && objectTypeId == right.objectTypeId
-        //&& attributes == right.attributes
-        && firstAppearanceTimeUs == right.firstAppearanceTimeUs
-        && lastAppearanceTimeUs == right.lastAppearanceTimeUs
-        && objectPosition == right.objectPosition
-        && bestShot == right.bestShot;
-}
-
-=======
->>>>>>> 2ba91af4
+
 QN_FUSION_ADAPT_STRUCT_FUNCTIONS_FOR_TYPES(
     (BestShot)(ObjectTrack)(ObjectTrackEx)(ObjectRegion)(ObjectPosition),
     (json)(ubjson),
@@ -229,19 +213,7 @@
     }
 
     if (!acceptsAttributes(track.attributes))
-    {
-        // Checking the track attributes.
-        if (!std::any_of(
-                track.objectPositionSequence.cbegin(),
-                track.objectPositionSequence.cend(),
-                [this](const ObjectPosition& position)
-                {
-                    return acceptsAttributes(position.attributes);
-                }))
-        {
-            return false;
-        }
-    }
+        return false;
 
     // Checking the track.
     if (boundingBox && !track.objectPosition.intersect(*boundingBox))
