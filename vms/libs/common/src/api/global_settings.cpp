#include "global_settings.h"

#include <cassert>

#include <nx/utils/log/log.h>

#include <api/resource_property_adaptor.h>
#include <common/common_module.h>
#include <core/resource/user_resource.h>
#include <core/resource_management/resource_pool.h>
#include <core/resource_management/resource_properties.h>

#include <api/resource_property_adaptor.h>

#include <utils/common/app_info.h>
#include <utils/email/email.h>
#include <utils/common/ldap.h>
#include <utils/common/watermark_settings.h>
#include <utils/crypt/symmetrical.h>

#include <nx/utils/app_info.h>
#include <nx/vms/api/data/resource_data.h>

namespace {

QSet<QString> parseDisabledVendors(const QString& disabledVendors)
{
    QStringList disabledVendorList;
    if (disabledVendors.contains(";"))
        disabledVendorList = disabledVendors.split(";");
    else
        disabledVendorList = disabledVendors.split(" ");

    QStringList updatedVendorList;
    for (int i = 0; i < disabledVendorList.size(); ++i)
    {
        if (!disabledVendorList[i].trimmed().isEmpty())
        {
            updatedVendorList << disabledVendorList[i].trimmed();
        }
    }

    return updatedVendorList.toSet();
}

const int kEc2ConnectionKeepAliveTimeoutDefault = 5;
const int kEc2KeepAliveProbeCountDefault = 3;
const QString kEc2AliveUpdateInterval("ec2AliveUpdateIntervalSec");
const int kEc2AliveUpdateIntervalDefault = 60;
const QString kServerDiscoveryPingTimeout("serverDiscoveryPingTimeoutSec");
const int kServerDiscoveryPingTimeoutDefault = 60;

const QString kArecontRtspEnabled("arecontRtspEnabled");
const bool kArecontRtspEnabledDefault = false;
const QString kSequentialFlirOnvifSearcherEnabled("sequentialFlirOnvifSearcherEnabled");
const bool kSequentialFlirOnvifSearcherEnabledDefault = false;
const QString kProxyConnectTimeout("proxyConnectTimeoutSec");
const int kProxyConnectTimeoutDefault = 5;

const QString kMaxRecorderQueueSizeBytesName("maxRecordQueueSizeBytes");
const int kMaxRecorderQueueSizeBytesDefault = 1024 * 1024 * 24;
const QString kMaxRecorderQueueSizePacketsName("maxRecordQueueSizeElements");
const int kMaxRecorderQueueSizePacketsDefault = 1000;

const QString kMaxWebMTranscodersName("maxWebMTranscoders");
const int kMaxWebMTranscodersDefault = 2;

const QString kTakeCameraOwnershipWithoutLock("takeCameraOwnershipWithoutLock");
const int kTakeCameraOwnershipWithoutLockDefault = true;

const QString kMaxRtpRetryCount("maxRtpRetryCount");
const int kMaxRtpRetryCountDefault(6);

const QString kSendRtspCommandOptions("sendRtspCommandOptions");
const int kSendRtspCommandOptionsDefault(false);

const int kAuditTrailPeriodDaysDefault = 183;
const int kEventLogPeriodDaysDefault = 30;

const QString kRtpTimeoutMs("rtpTimeoutMs");
const int kRtpTimeoutMsDefault(10000);

const QString kRtspClientMaxSessionDurationKey("maxRtspConnectDurationSeconds");
const std::chrono::seconds kRtspClientMaxSessionDurationDefault(0);

const QString kCloudConnectUdpHolePunchingEnabled("cloudConnectUdpHolePunchingEnabled");
const bool kCloudConnectUdpHolePunchingEnabledDefault = true;

const QString kCloudConnectRelayingEnabled("cloudConnectRelayingEnabled");
const bool kCloudConnectRelayingEnabledDefault = true;

const std::chrono::seconds kMaxDifferenceBetweenSynchronizedAndInternetDefault(2);
const std::chrono::seconds kMaxDifferenceBetweenSynchronizedAndLocalTimeDefault(5);
const std::chrono::seconds kOsTimeChangeCheckPeriodDefault(1);
const std::chrono::minutes kSyncTimeExchangePeriodDefault(10);

const QString kEnableEdgeRecording(lit("enableEdgeRecording"));
const bool kEnableEdgeRecordingDefault(true);

const QString kMaxRemoteArchiveSynchronizationThreads(
    "maxRemoteArchiveSynchronizationThreads");
const int kMaxRemoteArchiveSynchronizationThreadsDefault(-1);

const QString kMaxWearableArchiveSynchronizationThreads(
    "maxWearableArchiveSynchronizationThreads");
const int kMaxWearableArchiveSynchronizationThreadsDefault(-1);

} // namespace

using namespace nx::settings_names;

QnGlobalSettings::QnGlobalSettings(QObject* parent):
    base_type(parent),
    QnCommonModuleAware(parent)
{
    NX_ASSERT(commonModule()->resourcePool());

    m_allAdaptors
        << initEmailAdaptors()
        << initLdapAdaptors()
        << initStaticticsAdaptors()
        << initConnectionAdaptors()
        << initTimeSynchronizationAdaptors()
        << initCloudAdaptors()
        << initMiscAdaptors()
        ;

    connect(commonModule()->resourcePool(), &QnResourcePool::resourceAdded, this,
        [this](const QnResourcePtr& resource)
        {
            if (resource->getId() == QnUserResource::kAdminGuid)
                at_adminUserAdded(resource);
        }, Qt::DirectConnection);

    connect(commonModule()->resourcePool(), &QnResourcePool::resourceRemoved, this,
        &QnGlobalSettings::at_resourcePool_resourceRemoved, Qt::DirectConnection);

    initialize();
}

QnGlobalSettings::~QnGlobalSettings()
{
}

void QnGlobalSettings::initialize()
{
    if (isInitialized())
        return;

    const auto& resource = commonModule()->resourcePool()->getResourceById(
        QnUserResource::kAdminGuid);

    if (resource)
        at_adminUserAdded(resource);
}

bool QnGlobalSettings::isInitialized() const
{
    return !m_admin.isNull();
}

QnGlobalSettings::AdaptorList QnGlobalSettings::initEmailAdaptors()
{
    m_serverAdaptor = new QnLexicalResourcePropertyAdaptor<QString>(kNameHost, QString(), this);
    m_fromAdaptor = new QnLexicalResourcePropertyAdaptor<QString>(kNameFrom, QString(), this);
    m_userAdaptor = new QnLexicalResourcePropertyAdaptor<QString>(kNameUser, QString(), this);
    m_passwordAdaptor = new QnLexicalResourcePropertyAdaptor<QString>(
        kNamePassword,
        QString(),
        this);
    m_signatureAdaptor = new QnLexicalResourcePropertyAdaptor<QString>(
        kNameSignature,
        QString(),
        this);
    m_supportLinkAdaptor = new QnLexicalResourcePropertyAdaptor<QString>(
        kNameSupportEmail,
        nx::utils::AppInfo::supportAddress(),
        this);
    m_connectionTypeAdaptor = new QnLexicalResourcePropertyAdaptor<QnEmail::ConnectionType>(
        kNameConnectionType,
        QnEmail::ConnectionType::unsecure,
        this);
    m_portAdaptor = new QnLexicalResourcePropertyAdaptor<int>(kNamePort, 0, this);
    m_timeoutAdaptor = new QnLexicalResourcePropertyAdaptor<int>(kNameTimeout,
        QnEmailSettings::defaultTimeoutSec(),
        this);
    m_simpleAdaptor = new QnLexicalResourcePropertyAdaptor<bool>(kNameSimple, true, this);

    AdaptorList result;
    result
        << m_serverAdaptor
        << m_fromAdaptor
        << m_userAdaptor
        << m_passwordAdaptor
        << m_signatureAdaptor
        << m_supportLinkAdaptor
        << m_connectionTypeAdaptor
        << m_portAdaptor
        << m_timeoutAdaptor
        << m_simpleAdaptor
        ;

    for (auto adaptor: result)
    {
        connect(
            adaptor,
            &QnAbstractResourcePropertyAdaptor::valueChanged,
            this,
            &QnGlobalSettings::emailSettingsChanged,
            Qt::QueuedConnection);
    }

    return result;
}

QnGlobalSettings::AdaptorList QnGlobalSettings::initLdapAdaptors()
{
    m_ldapUriAdaptor = new QnLexicalResourcePropertyAdaptor<QUrl>(ldapUri, QUrl(), this);
    m_ldapAdminDnAdaptor = new QnLexicalResourcePropertyAdaptor<QString>(
        ldapAdminDn,
        QString(),
        this);
    m_ldapAdminPasswordAdaptor = new QnLexicalResourcePropertyAdaptor<QString>(
        ldapAdminPassword,
        QString(),
        this);
    m_ldapSearchBaseAdaptor = new QnLexicalResourcePropertyAdaptor<QString>(
        ldapSearchBase,
        QString(),
        this);
    m_ldapSearchFilterAdaptor = new QnLexicalResourcePropertyAdaptor<QString>(
        ldapSearchFilter,
        QString(),
        this);
    m_ldapSearchTimeoutSAdaptor = new QnLexicalResourcePropertyAdaptor<int>(
        ldapSearchTimeoutS, ldapSearchTimeoutSDefault, this);

    AdaptorList result;
    result
        << m_ldapUriAdaptor
        << m_ldapAdminDnAdaptor
        << m_ldapAdminPasswordAdaptor
        << m_ldapSearchBaseAdaptor
        << m_ldapSearchFilterAdaptor
        << m_ldapSearchTimeoutSAdaptor;
    for (auto adaptor: result)
    {
        connect(
            adaptor,
            &QnAbstractResourcePropertyAdaptor::valueChanged,
            this,
            &QnGlobalSettings::ldapSettingsChanged,
            Qt::QueuedConnection);
    }

    return result;
}

QnGlobalSettings::AdaptorList QnGlobalSettings::initStaticticsAdaptors()
{
    m_statisticsAllowedAdaptor = new QnLexicalResourcePropertyAdaptor<QnOptionalBool>(
        kNameStatisticsAllowed,
        QnOptionalBool(),
        this);
    m_statisticsReportLastTimeAdaptor = new QnLexicalResourcePropertyAdaptor<QString>(
        kNameStatisticsReportLastTime,
        QString(),
        this);
    m_statisticsReportLastVersionAdaptor = new QnLexicalResourcePropertyAdaptor<QString>(
        kNameStatisticsReportLastVersion,
        QString(),
        this);
    m_statisticsReportLastNumberAdaptor = new QnLexicalResourcePropertyAdaptor<int>(
        kNameStatisticsReportLastNumber,
        0,
        this);
    m_statisticsReportTimeCycleAdaptor = new QnLexicalResourcePropertyAdaptor<QString>(
        kNameStatisticsReportTimeCycle,
        QString(),
        this);
    m_statisticsReportUpdateDelayAdaptor = new QnLexicalResourcePropertyAdaptor<QString>(
        kNameStatisticsReportUpdateDelay,
        QString(),
        this);
    m_statisticsReportServerApiAdaptor = new QnLexicalResourcePropertyAdaptor<QString>(
        kNameStatisticsReportServerApi,
        QString(),
        this);
    m_clientStatisticsSettingsUrlAdaptor = new QnLexicalResourcePropertyAdaptor<QString>(
        kNameSettingsUrlParam,
        QString(),
        this);

    connect(
        m_statisticsAllowedAdaptor,
        &QnAbstractResourcePropertyAdaptor::valueChanged,
        this,
        &QnGlobalSettings::statisticsAllowedChanged,
        Qt::QueuedConnection);

    AdaptorList result;
    result
        << m_statisticsAllowedAdaptor
        << m_statisticsReportLastTimeAdaptor
        << m_statisticsReportLastVersionAdaptor
        << m_statisticsReportLastNumberAdaptor
        << m_statisticsReportTimeCycleAdaptor
        << m_statisticsReportUpdateDelayAdaptor
        << m_statisticsReportServerApiAdaptor
        << m_clientStatisticsSettingsUrlAdaptor;

    return result;
}

QnGlobalSettings::AdaptorList QnGlobalSettings::initConnectionAdaptors()
{
    AdaptorList ec2Adaptors;
    m_ec2ConnectionKeepAliveTimeoutAdaptor = new QnLexicalResourcePropertyAdaptor<int>(
        kConnectionKeepAliveTimeoutKey,
        kEc2ConnectionKeepAliveTimeoutDefault,
        this);
    ec2Adaptors << m_ec2ConnectionKeepAliveTimeoutAdaptor;
    m_ec2KeepAliveProbeCountAdaptor = new QnLexicalResourcePropertyAdaptor<int>(
        kKeepAliveProbeCountKey,
        kEc2KeepAliveProbeCountDefault,
        this);
    ec2Adaptors << m_ec2KeepAliveProbeCountAdaptor;
    m_ec2AliveUpdateIntervalAdaptor = new QnLexicalResourcePropertyAdaptor<int>(
        kEc2AliveUpdateInterval,
        kEc2AliveUpdateIntervalDefault,
        this);
    ec2Adaptors << m_ec2AliveUpdateIntervalAdaptor;
    m_serverDiscoveryPingTimeoutAdaptor = new QnLexicalResourcePropertyAdaptor<int>(
        kServerDiscoveryPingTimeout,
        kServerDiscoveryPingTimeoutDefault,
        this);
    ec2Adaptors << m_serverDiscoveryPingTimeoutAdaptor;
    m_proxyConnectTimeoutAdaptor = new QnLexicalResourcePropertyAdaptor<int>(
        kProxyConnectTimeout,
        kProxyConnectTimeoutDefault,
        this);
    ec2Adaptors << m_proxyConnectTimeoutAdaptor;
    m_takeCameraOwnershipWithoutLock = new QnLexicalResourcePropertyAdaptor<bool>(
        kTakeCameraOwnershipWithoutLock,
        kTakeCameraOwnershipWithoutLockDefault,
        this);
    ec2Adaptors << m_takeCameraOwnershipWithoutLock;

    for (auto adaptor: ec2Adaptors)
    {
        connect(
            adaptor,
            &QnAbstractResourcePropertyAdaptor::valueChanged,
            this,
            [this, key = adaptor->key()]
            {
                emit ec2ConnectionSettingsChanged(key);
            },
            Qt::QueuedConnection);
    }

    return ec2Adaptors;
}

QnGlobalSettings::AdaptorList QnGlobalSettings::initTimeSynchronizationAdaptors()
{
    using namespace std::chrono;

    QList<QnAbstractResourcePropertyAdaptor*> timeSynchronizationAdaptors;
    m_timeSynchronizationEnabledAdaptor = new QnLexicalResourcePropertyAdaptor<bool>(
        kNameTimeSynchronizationEnabled,
        true,
        this);
    timeSynchronizationAdaptors << m_timeSynchronizationEnabledAdaptor;

    m_primaryTimeServerAdaptor = new QnLexicalResourcePropertyAdaptor<QnUuid>(
        kNamePrimaryTimeServer,
        QnUuid(),
        this);
    timeSynchronizationAdaptors << m_primaryTimeServerAdaptor;

    m_maxDifferenceBetweenSynchronizedAndInternetTimeAdaptor =
        new QnLexicalResourcePropertyAdaptor<int>(
            kMaxDifferenceBetweenSynchronizedAndInternetTime,
            duration_cast<milliseconds>(
                kMaxDifferenceBetweenSynchronizedAndInternetDefault).count(),
            this);
    timeSynchronizationAdaptors << m_maxDifferenceBetweenSynchronizedAndInternetTimeAdaptor;

    m_maxDifferenceBetweenSynchronizedAndLocalTimeAdaptor =
        new QnLexicalResourcePropertyAdaptor<int>(
            kMaxDifferenceBetweenSynchronizedAndLocalTime,
            duration_cast<milliseconds>(
                kMaxDifferenceBetweenSynchronizedAndLocalTimeDefault).count(),
            this);
    timeSynchronizationAdaptors << m_maxDifferenceBetweenSynchronizedAndLocalTimeAdaptor;

    m_osTimeChangeCheckPeriodAdaptor =
        new QnLexicalResourcePropertyAdaptor<int>(
            kOsTimeChangeCheckPeriod,
            duration_cast<milliseconds>(kOsTimeChangeCheckPeriodDefault).count(),
            this);
    timeSynchronizationAdaptors << m_osTimeChangeCheckPeriodAdaptor;

    m_syncTimeExchangePeriodAdaptor =
        new QnLexicalResourcePropertyAdaptor<int>(
            kSyncTimeExchangePeriod,
            duration_cast<milliseconds>(kSyncTimeExchangePeriodDefault).count(),
            this);
    timeSynchronizationAdaptors << m_syncTimeExchangePeriodAdaptor;

    for (auto adaptor: timeSynchronizationAdaptors)
    {
        connect(
            adaptor,
            &QnAbstractResourcePropertyAdaptor::valueChanged,
            this,
            &QnGlobalSettings::timeSynchronizationSettingsChanged,
            Qt::QueuedConnection);
    }

    return timeSynchronizationAdaptors;
}

QnGlobalSettings::AdaptorList QnGlobalSettings::initCloudAdaptors()
{
    m_cloudAccountNameAdaptor = new QnLexicalResourcePropertyAdaptor<QString>(
        kNameCloudAccountName,
        QString(),
        this);

    m_cloudSystemIdAdaptor = new QnLexicalResourcePropertyAdaptor<QString>(
        kNameCloudSystemId,
        QString(),
        this);

    m_cloudAuthKeyAdaptor = new QnLexicalResourcePropertyAdaptor<QString>(
        kNameCloudAuthKey,
        QString(),
        this);

    AdaptorList result;
    result
        << m_cloudAccountNameAdaptor
        << m_cloudSystemIdAdaptor
        << m_cloudAuthKeyAdaptor;

    for (auto adaptor: result)
    {
        connect(
            adaptor,
            &QnAbstractResourcePropertyAdaptor::valueChanged,
            this,
            &QnGlobalSettings::cloudSettingsChanged,
            Qt::QueuedConnection);
    }

    connect(
        m_cloudSystemIdAdaptor,
        &QnAbstractResourcePropertyAdaptor::valueChanged,
        this,
        &QnGlobalSettings::cloudCredentialsChanged,
        Qt::QueuedConnection);

    connect(
        m_cloudAuthKeyAdaptor,
        &QnAbstractResourcePropertyAdaptor::valueChanged,
        this,
        &QnGlobalSettings::cloudCredentialsChanged,
        Qt::QueuedConnection);

    return result;
}

QnGlobalSettings::AdaptorList QnGlobalSettings::initMiscAdaptors()
{
    using namespace std::chrono;

    m_systemNameAdaptor = new QnLexicalResourcePropertyAdaptor<QString>(
        kNameSystemName,
        QString(),
        this);

    m_localSystemIdAdaptor = new QnLexicalResourcePropertyAdaptor<QString>(
        kNameLocalSystemId,
        QString(),
        this);

    m_lastMergeMasterIdAdaptor = new QnLexicalResourcePropertyAdaptor<QString>(
        kNameLastMergeMasterId,
        QString(),
        this);
    m_lastMergeSlaveIdAdaptor = new QnLexicalResourcePropertyAdaptor<QString>(
        kNameLastMergeSlaveId,
        QString(),
        this);

    m_disabledVendorsAdaptor = new QnLexicalResourcePropertyAdaptor<QString>(
        kNameDisabledVendors,
        QString(),
        this);

    m_cameraSettingsOptimizationAdaptor = new QnLexicalResourcePropertyAdaptor<bool>(
        kNameCameraSettingsOptimization,
        true,
        this);

    m_autoUpdateThumbnailsAdaptor = new QnLexicalResourcePropertyAdaptor<bool>(
        kNameAutoUpdateThumbnails,
        true,
        this);

    m_maxSceneItemsAdaptor = new QnLexicalResourcePropertyAdaptor<int>(
        kMaxSceneItemsOverrideKey,
        0,
        this);

    m_useTextEmailFormatAdaptor = new QnLexicalResourcePropertyAdaptor<bool>(
        kUseTextEmailFormat,
        false,
        this);

    m_useWindowsEmailLineFeedAdaptor = new QnLexicalResourcePropertyAdaptor<bool>(
        kUseWindowsEmailLineFeed,
        false,
        this);

    m_auditTrailEnabledAdaptor = new QnLexicalResourcePropertyAdaptor<bool>(
        kNameAuditTrailEnabled,
        true,
        this);

    m_auditTrailPeriodDaysAdaptor = new QnLexicalResourcePropertyAdaptor<int>(
        kAuditTrailPeriodDaysName,
        kAuditTrailPeriodDaysDefault,
        this);

    m_eventLogPeriodDaysAdaptor = new QnLexicalResourcePropertyAdaptor<int>(
        kEventLogPeriodDaysName,
        kEventLogPeriodDaysDefault,
        this);

    m_trafficEncryptionForcedAdaptor = new QnLexicalResourcePropertyAdaptor<bool>(
        kNameTrafficEncryptionForced,
        false,
        this);

    m_videoTrafficEncryptionForcedAdaptor = new QnLexicalResourcePropertyAdaptor<bool>(
        kNameVideoTrafficEncryptionForced,
        false,
        this);

    m_autoDiscoveryEnabledAdaptor = new QnLexicalResourcePropertyAdaptor<bool>(
        kNameAutoDiscoveryEnabled,
        true,
        this);

    m_autoDiscoveryResponseEnabledAdaptor = new QnLexicalResourcePropertyAdaptor<bool>(
        kNameAutoDiscoveryResponseEnabled,
        true,
        this);

    m_updateNotificationsEnabledAdaptor = new QnLexicalResourcePropertyAdaptor<bool>(
        kNameUpdateNotificationsEnabled,
        true,
        this);

    m_backupQualitiesAdaptor = new QnLexicalResourcePropertyAdaptor<Qn::CameraBackupQualities>(
        kNameBackupQualities,
        Qn::CameraBackupQuality::CameraBackup_Both,
        this);

    m_backupNewCamerasByDefaultAdaptor = new QnLexicalResourcePropertyAdaptor<bool>(
        kNameBackupNewCamerasByDefault,
        false,
        this);

    m_upnpPortMappingEnabledAdaptor = new QnLexicalResourcePropertyAdaptor<bool>(
        kNameUpnpPortMappingEnabled,
        true,
        this);

    m_cloudHostAdaptor = new QnLexicalResourcePropertyAdaptor<QString>(
        kCloudHostName,
        QString(),
        this);

    m_arecontRtspEnabledAdaptor = new QnLexicalResourcePropertyAdaptor<bool>(
        kArecontRtspEnabled,
        kArecontRtspEnabledDefault,
        this);

    m_sequentialFlirOnvifSearcherEnabledAdaptor = new QnLexicalResourcePropertyAdaptor<bool>(
        kSequentialFlirOnvifSearcherEnabled,
        kSequentialFlirOnvifSearcherEnabledDefault,
        this);

    m_maxRecorderQueueSizeBytes = new QnLexicalResourcePropertyAdaptor<int>(
        kMaxRecorderQueueSizeBytesName,
        kMaxRecorderQueueSizeBytesDefault,
        this);

    m_maxRecorderQueueSizePackets = new QnLexicalResourcePropertyAdaptor<int>(
        kMaxRecorderQueueSizePacketsName,
        kMaxRecorderQueueSizePacketsDefault,
        this);

    m_maxWebMTranscoders = new QnLexicalResourcePropertyAdaptor<int>(
        kMaxWebMTranscodersName, kMaxWebMTranscodersDefault, this);

    m_maxRtpRetryCount = new QnLexicalResourcePropertyAdaptor<int>(
        kMaxRtpRetryCount,
        kMaxRtpRetryCountDefault,
        this);

    m_sendRtspCommandOptions = new QnLexicalResourcePropertyAdaptor<bool>(
        kSendRtspCommandOptions,
        kSendRtspCommandOptionsDefault,
        this);

    m_rtpFrameTimeoutMs = new QnLexicalResourcePropertyAdaptor<int>(
        kRtpTimeoutMs,
        kRtpTimeoutMsDefault,
        this);

    m_maxRtspConnectDuration = new QnLexicalResourcePropertyAdaptor<int>(
        kRtspClientMaxSessionDurationKey,
        kRtspClientMaxSessionDurationDefault.count(),
        this);

    m_cloudConnectUdpHolePunchingEnabledAdaptor = new QnLexicalResourcePropertyAdaptor<bool>(
        kCloudConnectUdpHolePunchingEnabled,
        kCloudConnectUdpHolePunchingEnabledDefault,
        this);

    m_cloudConnectRelayingEnabledAdaptor = new QnLexicalResourcePropertyAdaptor<bool>(
        kCloudConnectRelayingEnabled,
        kCloudConnectRelayingEnabledDefault,
        this);

    m_edgeRecordingEnabledAdaptor = new QnLexicalResourcePropertyAdaptor<bool>(
        kEnableEdgeRecording,
        kEnableEdgeRecordingDefault,
        this);

    m_maxRemoteArchiveSynchronizationThreads = new QnLexicalResourcePropertyAdaptor<int>(
        kMaxRemoteArchiveSynchronizationThreads,
        kMaxRemoteArchiveSynchronizationThreadsDefault,
        this);

    m_targetUpdateInformationAdaptor = new QnLexicalResourcePropertyAdaptor<QByteArray>(
        kTargetUpdateInformationName,
        QByteArray(),
        this);

    m_installedUpdateInformationAdaptor = new QnLexicalResourcePropertyAdaptor<QByteArray>(
        kInstalledUpdateInformationName,
        QByteArray(),
        this);

    m_downloaderPeersAdaptor = new QnJsonResourcePropertyAdaptor<FileToPeerList>(
        kDownloaderPeersName,
        FileToPeerList(),
        this);

    m_maxWearableArchiveSynchronizationThreads = new QnLexicalResourcePropertyAdaptor<int>(
        kMaxWearableArchiveSynchronizationThreads,
        kMaxWearableArchiveSynchronizationThreadsDefault,
        this);

    m_watermarkSettingsAdaptor = new QnJsonResourcePropertyAdaptor<QnWatermarkSettings>(
        kWatermarkSettingsName,
        QnWatermarkSettings(),
        this);

    m_sessionTimeoutLimitMinutesAdaptor = new QnLexicalResourcePropertyAdaptor<int>(
        kSessionLimit,
        0,
        this);

    m_defaultVideoCodecAdaptor = new QnLexicalResourcePropertyAdaptor<QString>(
        kDefaultVideoCodec,
        "h263p",
        this);

    m_defaultExportVideoCodecAdaptor = new QnLexicalResourcePropertyAdaptor<QString>(
        kDefaultExportVideoCodec,
        "mpeg4",
        this);

    m_lowQualityScreenVideoCodecAdaptor = new QnLexicalResourcePropertyAdaptor<QString>(
        kLowQualityScreenVideoCodec,
        "mpeg2video",
        this);

    m_licenseServerUrlAdaptor = new QnLexicalResourcePropertyAdaptor<QString>(
        "licenseServer",
        "http://licensing.vmsproxy.com", //< Licensing server does not support https.
        this);

    m_maxEventLogRecordsAdaptor = new QnLexicalResourcePropertyAdaptor<int>(
        "maxEventLogRecords",
        100 * 1000, //< Default value.
        this);

    m_forceLiveCacheForPrimaryStreamAdaptor = new QnLexicalResourcePropertyAdaptor<QString>(
        kForceLiveCacheForPrimaryStream,
        "auto",
        this);

    m_metadataStorageChangePolicyAdaptor = new QnLexicalResourcePropertyAdaptor<nx::vms::api::MetadataStorageChangePolicy>(
        kMetadataStorageChangePolicyName,
        nx::vms::api::MetadataStorageChangePolicy::keep,
        this);

    m_specificFeaturesAdaptor = new QnJsonResourcePropertyAdaptor<std::map<QString, int>>(
        kNameSpecificFeatures,
        {},
        this);

    connect(
        m_systemNameAdaptor,
        &QnAbstractResourcePropertyAdaptor::valueChanged,
        this,
        &QnGlobalSettings::systemNameChanged,
        Qt::QueuedConnection);

    connect(
        m_localSystemIdAdaptor,
        &QnAbstractResourcePropertyAdaptor::valueChanged,
        this,
        &QnGlobalSettings::localSystemIdChanged,
        Qt::QueuedConnection);

    // TODO: #GDM Revert this hack when sync global settings will be implemented.
    connect(
        m_localSystemIdAdaptor,
        &QnAbstractResourcePropertyAdaptor::valueChanged,
        this,
        &QnGlobalSettings::localSystemIdChangedDirect,
        Qt::DirectConnection);

    connect(
        m_disabledVendorsAdaptor,
        &QnAbstractResourcePropertyAdaptor::valueChanged,
        this,
        &QnGlobalSettings::disabledVendorsChanged,
        Qt::QueuedConnection);

    connect(
        m_auditTrailEnabledAdaptor,
        &QnAbstractResourcePropertyAdaptor::valueChanged,
        this,
        &QnGlobalSettings::auditTrailEnableChanged,
        Qt::QueuedConnection);

    connect(
        m_auditTrailPeriodDaysAdaptor,
        &QnAbstractResourcePropertyAdaptor::valueChanged,
        this,
        &QnGlobalSettings::auditTrailPeriodDaysChanged,
        Qt::QueuedConnection);

    connect(
        m_trafficEncryptionForcedAdaptor,
        &QnAbstractResourcePropertyAdaptor::valueChanged,
        this,
        &QnGlobalSettings::trafficEncryptionForcedChanged,
        Qt::QueuedConnection);

    connect(
        m_videoTrafficEncryptionForcedAdaptor,
        &QnAbstractResourcePropertyAdaptor::valueChanged,
        this,
        &QnGlobalSettings::videoTrafficEncryptionForcedChanged,
        Qt::QueuedConnection);

    connect(
        m_eventLogPeriodDaysAdaptor,
        &QnAbstractResourcePropertyAdaptor::valueChanged,
        this,
        &QnGlobalSettings::eventLogPeriodDaysChanged,
        Qt::QueuedConnection);

    connect(
        m_cameraSettingsOptimizationAdaptor,
        &QnAbstractResourcePropertyAdaptor::valueChanged,
        this,
        &QnGlobalSettings::cameraSettingsOptimizationChanged,
        Qt::QueuedConnection);

    connect(
        m_autoUpdateThumbnailsAdaptor,
        &QnAbstractResourcePropertyAdaptor::valueChanged,
        this,
        &QnGlobalSettings::autoUpdateThumbnailsChanged,
        Qt::QueuedConnection);

    connect(
        m_maxSceneItemsAdaptor,
        &QnAbstractResourcePropertyAdaptor::valueChanged,
        this,
        &QnGlobalSettings::maxSceneItemsChanged,
        Qt::DirectConnection); //< I need this one now :)

    connect(
        m_useTextEmailFormatAdaptor,
        &QnAbstractResourcePropertyAdaptor::valueChanged,
        this,
        &QnGlobalSettings::useTextEmailFormatChanged,
        Qt::QueuedConnection);

    connect(
        m_useWindowsEmailLineFeedAdaptor,
        &QnAbstractResourcePropertyAdaptor::valueChanged,
        this,
        &QnGlobalSettings::useWindowsEmailLineFeedChanged,
        Qt::QueuedConnection);

    connect(
        m_autoDiscoveryEnabledAdaptor,
        &QnAbstractResourcePropertyAdaptor::valueChanged,
        this,
        &QnGlobalSettings::autoDiscoveryChanged,
        Qt::QueuedConnection);

    connect(
        m_autoDiscoveryResponseEnabledAdaptor,
        &QnAbstractResourcePropertyAdaptor::valueChanged,
        this,
        &QnGlobalSettings::autoDiscoveryChanged,
        Qt::QueuedConnection);

    connect(
        m_updateNotificationsEnabledAdaptor,
        &QnAbstractResourcePropertyAdaptor::valueChanged,
        this,
        &QnGlobalSettings::updateNotificationsChanged,
        Qt::QueuedConnection);

    connect(
        m_upnpPortMappingEnabledAdaptor,
        &QnAbstractResourcePropertyAdaptor::valueChanged,
        this,
        &QnGlobalSettings::upnpPortMappingEnabledChanged,
        Qt::QueuedConnection);

    connect(
        m_cloudConnectUdpHolePunchingEnabledAdaptor,
        &QnAbstractResourcePropertyAdaptor::valueChanged,
        this,
        &QnGlobalSettings::cloudConnectUdpHolePunchingEnabledChanged,
        Qt::QueuedConnection);

    connect(
        m_cloudConnectRelayingEnabledAdaptor,
        &QnAbstractResourcePropertyAdaptor::valueChanged,
        this,
        &QnGlobalSettings::cloudConnectRelayingEnabledChanged,
        Qt::QueuedConnection);

    connect(
        m_watermarkSettingsAdaptor,
        &QnAbstractResourcePropertyAdaptor::valueChanged,
        this,
        &QnGlobalSettings::watermarkChanged,
        Qt::QueuedConnection);

    connect(
        m_sessionTimeoutLimitMinutesAdaptor,
        &QnAbstractResourcePropertyAdaptor::valueChanged,
        this,
        &QnGlobalSettings::sessionTimeoutChanged,
        Qt::QueuedConnection);

    connect(
        m_targetUpdateInformationAdaptor,
        &QnAbstractResourcePropertyAdaptor::valueChanged,
        this,
        &QnGlobalSettings::targetUpdateInformationChanged,
        Qt::QueuedConnection);

    connect(
        m_installedUpdateInformationAdaptor,
        &QnAbstractResourcePropertyAdaptor::valueChanged,
        this,
        &QnGlobalSettings::installedUpdateInformationChanged,
        Qt::QueuedConnection);

    connect(
        m_downloaderPeersAdaptor,
        &QnAbstractResourcePropertyAdaptor::valueChanged,
        this,
        &QnGlobalSettings::downloaderPeersChanged,
        Qt::QueuedConnection);

    AdaptorList result;
    result
        << m_systemNameAdaptor
        << m_localSystemIdAdaptor
        << m_lastMergeMasterIdAdaptor
        << m_lastMergeSlaveIdAdaptor
        << m_disabledVendorsAdaptor
        << m_cameraSettingsOptimizationAdaptor
        << m_autoUpdateThumbnailsAdaptor
        << m_maxSceneItemsAdaptor
        << m_useTextEmailFormatAdaptor
        << m_useWindowsEmailLineFeedAdaptor
        << m_auditTrailEnabledAdaptor
        << m_auditTrailPeriodDaysAdaptor
        << m_trafficEncryptionForcedAdaptor
        << m_videoTrafficEncryptionForcedAdaptor
        << m_eventLogPeriodDaysAdaptor
        << m_autoDiscoveryEnabledAdaptor
        << m_autoDiscoveryResponseEnabledAdaptor
        << m_updateNotificationsEnabledAdaptor
        << m_backupQualitiesAdaptor
        << m_backupNewCamerasByDefaultAdaptor
        << m_upnpPortMappingEnabledAdaptor
        << m_cloudHostAdaptor
        << m_arecontRtspEnabledAdaptor
        << m_sequentialFlirOnvifSearcherEnabledAdaptor
        << m_maxRecorderQueueSizeBytes
        << m_maxRecorderQueueSizePackets
        << m_rtpFrameTimeoutMs
        << m_maxRtspConnectDuration
        << m_cloudConnectUdpHolePunchingEnabledAdaptor
        << m_cloudConnectRelayingEnabledAdaptor
        << m_edgeRecordingEnabledAdaptor
        << m_maxRemoteArchiveSynchronizationThreads
        << m_targetUpdateInformationAdaptor
        << m_installedUpdateInformationAdaptor
        << m_maxWearableArchiveSynchronizationThreads
        << m_watermarkSettingsAdaptor
        << m_sessionTimeoutLimitMinutesAdaptor
        << m_defaultVideoCodecAdaptor
        << m_defaultExportVideoCodecAdaptor
        << m_downloaderPeersAdaptor
        << m_lowQualityScreenVideoCodecAdaptor
        << m_licenseServerUrlAdaptor
        << m_maxWebMTranscoders
        << m_maxEventLogRecordsAdaptor
        << m_forceLiveCacheForPrimaryStreamAdaptor
        << m_metadataStorageChangePolicyAdaptor
<<<<<<< HEAD
        << m_specificFeaturesAdaptor
=======
        << m_maxRtpRetryCount
        << m_sendRtspCommandOptions
>>>>>>> 9ddbb491
    ;

    return result;
}

QString QnGlobalSettings::disabledVendors() const
{
    return m_disabledVendorsAdaptor->value();
}

QSet<QString> QnGlobalSettings::disabledVendorsSet() const
{
    return parseDisabledVendors(disabledVendors());
}

void QnGlobalSettings::setDisabledVendors(QString disabledVendors)
{
    m_disabledVendorsAdaptor->setValue(disabledVendors);
}

bool QnGlobalSettings::isCameraSettingsOptimizationEnabled() const
{
    return m_cameraSettingsOptimizationAdaptor->value();
}

void QnGlobalSettings::setCameraSettingsOptimizationEnabled(bool cameraSettingsOptimizationEnabled)
{
    m_cameraSettingsOptimizationAdaptor->setValue(cameraSettingsOptimizationEnabled);
}

bool QnGlobalSettings::isAutoUpdateThumbnailsEnabled() const
{
    return m_autoUpdateThumbnailsAdaptor->value();
}

void QnGlobalSettings::setAutoUpdateThumbnailsEnabled(bool value)
{
    m_autoUpdateThumbnailsAdaptor->setValue(value);
}

int QnGlobalSettings::maxSceneItemsOverride() const
{
    return m_maxSceneItemsAdaptor->value();
}

void QnGlobalSettings::setMaxSceneItemsOverride(int value)
{
    m_maxSceneItemsAdaptor->setValue(value);
}

bool QnGlobalSettings::isUseTextEmailFormat() const
{
    return m_useTextEmailFormatAdaptor->value();
}

void QnGlobalSettings::setUseTextEmailFormat(bool value)
{
    m_useTextEmailFormatAdaptor->setValue(value);
}

bool QnGlobalSettings::isUseWindowsEmailLineFeed() const
{
    return m_useWindowsEmailLineFeedAdaptor->value();
}

void QnGlobalSettings::setUseWindowsEmailLineFeed(bool value)
{
    m_useWindowsEmailLineFeedAdaptor->setValue(value);
}

bool QnGlobalSettings::isAuditTrailEnabled() const
{
    return m_auditTrailEnabledAdaptor->value();
}

void QnGlobalSettings::setAuditTrailEnabled(bool value)
{
    m_auditTrailEnabledAdaptor->setValue(value);
}

int QnGlobalSettings::auditTrailPeriodDays() const
{
    return m_auditTrailPeriodDaysAdaptor->value();
}

int QnGlobalSettings::eventLogPeriodDays() const
{
    return m_eventLogPeriodDaysAdaptor->value();
}

bool QnGlobalSettings::isTrafficEncriptionForced() const
{
    return m_trafficEncryptionForcedAdaptor->value();
}

void QnGlobalSettings::setTrafficEncriptionForced(bool value)
{
    m_trafficEncryptionForcedAdaptor->setValue(value);
}

bool QnGlobalSettings::isVideoTrafficEncriptionForced() const
{
    return m_videoTrafficEncryptionForcedAdaptor->value();
}

void QnGlobalSettings::setVideoTrafficEncryptionForced(bool value)
{
    m_videoTrafficEncryptionForcedAdaptor->setValue(value);
}

bool QnGlobalSettings::isAutoDiscoveryEnabled() const
{
    return m_autoDiscoveryEnabledAdaptor->value();
}

void QnGlobalSettings::setAutoDiscoveryEnabled(bool enabled)
{
    m_autoDiscoveryEnabledAdaptor->setValue(enabled);
}

bool QnGlobalSettings::isAutoDiscoveryResponseEnabled() const
{
    return m_autoDiscoveryResponseEnabledAdaptor->value();
}

void QnGlobalSettings::setAutoDiscoveryResponseEnabled(bool enabled)
{
    m_autoDiscoveryResponseEnabledAdaptor->setValue(enabled);
}

void QnGlobalSettings::at_adminUserAdded(const QnResourcePtr& resource)
{
    if (m_admin)
        return;

    QnUserResourcePtr user = resource.dynamicCast<QnUserResource>();
    if (!user)
        return;

    // TODO: Refactor this. Global settings should be moved from admin user to another place.
    if (!user->isBuiltInAdmin())
        return;

    {
        QnMutexLocker locker(&m_mutex);

        m_admin = user;
        for (auto adaptor: m_allAdaptors)
            adaptor->setResource(user);
    }
    emit initialized();
}

void QnGlobalSettings::at_resourcePool_resourceRemoved(const QnResourcePtr& resource)
{
    if (!m_admin || resource != m_admin)
        return;

    QnMutexLocker locker( &m_mutex );
    m_admin.reset();

    for (auto adaptor: m_allAdaptors)
        adaptor->setResource(QnResourcePtr());
}

QnLdapSettings QnGlobalSettings::ldapSettings() const
{
    QnLdapSettings result;
    result.uri = m_ldapUriAdaptor->value();
    result.adminDn = m_ldapAdminDnAdaptor->value();
    result.adminPassword = nx::utils::decodeStringFromHexStringAES128CBC(m_ldapAdminPasswordAdaptor->value());
    result.searchBase = m_ldapSearchBaseAdaptor->value();
    result.searchFilter = m_ldapSearchFilterAdaptor->value();
    result.searchTimeoutS = m_ldapSearchTimeoutSAdaptor->value();
    return result;
}

void QnGlobalSettings::setLdapSettings(const QnLdapSettings& settings)
{
    m_ldapUriAdaptor->setValue(settings.uri);
    m_ldapAdminDnAdaptor->setValue(settings.adminDn);
    m_ldapAdminPasswordAdaptor->setValue(
        settings.isValid()
        ? nx::utils::encodeHexStringFromStringAES128CBC(settings.adminPassword)
        : QString());
    m_ldapSearchBaseAdaptor->setValue(settings.searchBase);
    m_ldapSearchFilterAdaptor->setValue(settings.searchFilter);
    m_ldapSearchTimeoutSAdaptor->setValue(settings.searchTimeoutS);
}

QnEmailSettings QnGlobalSettings::emailSettings() const
{
    QnEmailSettings result;
    result.server = m_serverAdaptor->value();
    result.email = m_fromAdaptor->value();
    result.port = m_portAdaptor->value();
    result.user = m_userAdaptor->value();
    result.password = nx::utils::decodeStringFromHexStringAES128CBC(m_passwordAdaptor->value());
    result.connectionType = m_connectionTypeAdaptor->value();
    result.signature = m_signatureAdaptor->value();
    result.supportEmail = m_supportLinkAdaptor->value();
    result.simple = m_simpleAdaptor->value();
    result.timeout = m_timeoutAdaptor->value();
    return result;
}

void QnGlobalSettings::setEmailSettings(const QnEmailSettings& settings)
{
    m_serverAdaptor->setValue(settings.server);
    m_fromAdaptor->setValue(settings.email);
    m_portAdaptor->setValue(settings.port);
    m_userAdaptor->setValue(settings.user);
    m_passwordAdaptor->setValue(
        settings.isValid()
        ? nx::utils::encodeHexStringFromStringAES128CBC(settings.password)
        : QString());
    m_connectionTypeAdaptor->setValue(settings.connectionType);
    m_signatureAdaptor->setValue(settings.signature);
    m_supportLinkAdaptor->setValue(settings.supportEmail);
    m_simpleAdaptor->setValue(settings.simple);
    m_timeoutAdaptor->setValue(settings.timeout);
}

void QnGlobalSettings::synchronizeNow()
{
    for (auto adaptor: m_allAdaptors)
        adaptor->saveToResource();

    QnMutexLocker locker(&m_mutex);
    if (!m_admin)
        return;

    resourcePropertyDictionary()->saveParamsAsync(m_admin->getId());
}

bool QnGlobalSettings::resynchronizeNowSync()
{
    {
        QnMutexLocker locker(&m_mutex);
        NX_ASSERT(m_admin, "Invalid sync state");
        if (!m_admin)
            return false;
        resourcePropertyDictionary()->markAllParamsDirty(m_admin->getId());
    }
    return synchronizeNowSync();
}

bool QnGlobalSettings::synchronizeNowSync()
{
    for (auto adaptor : m_allAdaptors)
        adaptor->saveToResource();

    QnMutexLocker locker(&m_mutex);
    NX_ASSERT(m_admin, "Invalid sync state");
    if (!m_admin)
        return false;
    return resourcePropertyDictionary()->saveParams(m_admin->getId());
}

bool QnGlobalSettings::takeFromSettings(QSettings* settings, const QnResourcePtr& mediaServer)
{
    bool changed = false;

    changed |= m_statisticsReportTimeCycleAdaptor->takeFromSettings(settings);
    changed |= m_statisticsReportUpdateDelayAdaptor->takeFromSettings(settings);
    changed |= m_statisticsReportServerApiAdaptor->takeFromSettings(settings);
    changed |= m_clientStatisticsSettingsUrlAdaptor->takeFromSettings(settings);

    changed |= m_cloudSystemIdAdaptor->takeFromSettings(settings);
    changed |= m_cloudAuthKeyAdaptor->takeFromSettings(settings);

    /**
     * Fix statistics allowed flag by value, set in the installer.
     * Note that installer value will override the existing one.
     */
    if (m_statisticsAllowedAdaptor->takeFromSettings(settings))
    {
        changed = true;
    }
    else
    {
        static const QString kStatisticsReportAllowed = "statisticsReportAllowed";
        // If user didn't make the decision in the current version, check if he made it in the
        // previous version.
        if (!isStatisticsAllowedDefined() && mediaServer &&
            !mediaServer->getProperty(kStatisticsReportAllowed).isEmpty())
        {
            bool value;
            if (QnLexical::deserialize(mediaServer->getProperty(kStatisticsReportAllowed), &value))
            {
                changed = true;
                m_statisticsAllowedAdaptor->setValue(QnOptionalBool(value));
            }
            mediaServer->setProperty(kStatisticsReportAllowed, QString());
            mediaServer->saveProperties();
        }
    }

    return changed ? synchronizeNowSync() : false;
}

bool QnGlobalSettings::isUpdateNotificationsEnabled() const
{
    return m_updateNotificationsEnabledAdaptor->value();
}

void QnGlobalSettings::setUpdateNotificationsEnabled(bool updateNotificationsEnabled)
{
    m_updateNotificationsEnabledAdaptor->setValue(updateNotificationsEnabled);
}

Qn::CameraBackupQualities QnGlobalSettings::backupQualities() const
{
    return m_backupQualitiesAdaptor->value();
}

void QnGlobalSettings::setBackupQualities(Qn::CameraBackupQualities value)
{
    m_backupQualitiesAdaptor->setValue(value);
}

bool QnGlobalSettings::backupNewCamerasByDefault() const
{
    return m_backupNewCamerasByDefaultAdaptor->value();
}

void QnGlobalSettings::setBackupNewCamerasByDefault(bool value)
{
    m_backupNewCamerasByDefaultAdaptor->setValue(value);
}

bool QnGlobalSettings::isStatisticsAllowedDefined() const
{
    return m_statisticsAllowedAdaptor->value().isDefined();
}

bool QnGlobalSettings::isStatisticsAllowed() const
{
    /* Undefined value means we are allowed to send statistics. */
    return !m_statisticsAllowedAdaptor->value().isDefined()
        || m_statisticsAllowedAdaptor->value().value();
}

void QnGlobalSettings::setStatisticsAllowed(bool value)
{
    m_statisticsAllowedAdaptor->setValue(QnOptionalBool(value));
}

QDateTime QnGlobalSettings::statisticsReportLastTime() const
{
    return QDateTime::fromString(m_statisticsReportLastTimeAdaptor->value(), Qt::ISODate);
}

void QnGlobalSettings::setStatisticsReportLastTime(const QDateTime& value)
{
    m_statisticsReportLastTimeAdaptor->setValue(value.toString(Qt::ISODate));
}

QString QnGlobalSettings::statisticsReportLastVersion() const
{
    return m_statisticsReportLastVersionAdaptor->value();
}

void QnGlobalSettings::setStatisticsReportLastVersion(const QString& value)
{
    m_statisticsReportLastVersionAdaptor->setValue(value);
}

int QnGlobalSettings::statisticsReportLastNumber() const
{
    return m_statisticsReportLastNumberAdaptor->value();
}

void QnGlobalSettings::setStatisticsReportLastNumber(int value)
{
    m_statisticsReportLastNumberAdaptor->setValue(value);
}

QString QnGlobalSettings::statisticsReportTimeCycle() const
{
    return m_statisticsReportTimeCycleAdaptor->value();
}

void QnGlobalSettings::setStatisticsReportTimeCycle(const QString& value)
{
    m_statisticsReportTimeCycleAdaptor->setValue(value);
}

QString QnGlobalSettings::statisticsReportUpdateDelay() const
{
    return m_statisticsReportUpdateDelayAdaptor->value();
}

void QnGlobalSettings::setStatisticsReportUpdateDelay(const QString& value)
{
    m_statisticsReportUpdateDelayAdaptor->setValue(value);
}

bool QnGlobalSettings::isUpnpPortMappingEnabled() const
{
    return m_upnpPortMappingEnabledAdaptor->value();
}

void QnGlobalSettings::setUpnpPortMappingEnabled(bool value)
{
    m_upnpPortMappingEnabledAdaptor->setValue(value);
}

QnUuid QnGlobalSettings::localSystemId() const
{
    NX_VERBOSE(this, lm("Providing local system id %1")
        .args(m_localSystemIdAdaptor->value()));

    return QnUuid(m_localSystemIdAdaptor->value());
}

void QnGlobalSettings::setLocalSystemId(const QnUuid& value)
{
    NX_DEBUG(this, lm("Changing local system id from %1 to %2")
        .args(m_localSystemIdAdaptor->value(), value));

    m_localSystemIdAdaptor->setValue(value.toString());
}

QnUuid QnGlobalSettings::lastMergeMasterId() const
{
    return QnUuid(m_lastMergeMasterIdAdaptor->value());
}

void QnGlobalSettings::setLastMergeMasterId(const QnUuid& value)
{
    m_lastMergeMasterIdAdaptor->setValue(value.toString());
}

QnUuid QnGlobalSettings::lastMergeSlaveId() const
{
    return QnUuid(m_lastMergeSlaveIdAdaptor->value());
}

void QnGlobalSettings::setLastMergeSlaveId(const QnUuid& value)
{
    m_lastMergeSlaveIdAdaptor->setValue(value.toString());
}

QString QnGlobalSettings::clientStatisticsSettingsUrl() const
{
    return m_clientStatisticsSettingsUrlAdaptor->value();
}

QString QnGlobalSettings::statisticsReportServerApi() const
{
    return m_statisticsReportServerApiAdaptor->value();
}

void QnGlobalSettings::setStatisticsReportServerApi(const QString& value)
{
    m_statisticsReportServerApiAdaptor->setValue(value);
}

std::chrono::seconds QnGlobalSettings::connectionKeepAliveTimeout() const
{
    return std::chrono::seconds(m_ec2ConnectionKeepAliveTimeoutAdaptor->value());
}

void QnGlobalSettings::setConnectionKeepAliveTimeout(std::chrono::seconds newTimeout)
{
    m_ec2ConnectionKeepAliveTimeoutAdaptor->setValue(newTimeout.count());
}

int QnGlobalSettings::keepAliveProbeCount() const
{
    return m_ec2KeepAliveProbeCountAdaptor->value();
}

void QnGlobalSettings::setKeepAliveProbeCount(int newProbeCount)
{
    m_ec2KeepAliveProbeCountAdaptor->setValue(newProbeCount);
}

int QnGlobalSettings::maxEventLogRecords() const
{
    return m_maxEventLogRecordsAdaptor->value();
}

void QnGlobalSettings::setMaxEventLogRecords(int value)
{
    m_maxEventLogRecordsAdaptor->setValue(value);
}

std::chrono::seconds QnGlobalSettings::aliveUpdateInterval() const
{
    return std::chrono::seconds(m_ec2AliveUpdateIntervalAdaptor->value());
}

void QnGlobalSettings::setAliveUpdateInterval(std::chrono::seconds newInterval) const
{
    m_ec2AliveUpdateIntervalAdaptor->setValue(newInterval.count());
}

std::chrono::seconds QnGlobalSettings::serverDiscoveryPingTimeout() const
{
    return std::chrono::seconds(m_serverDiscoveryPingTimeoutAdaptor->value());
}

void QnGlobalSettings::setServerDiscoveryPingTimeout(std::chrono::seconds newInterval) const
{
    m_serverDiscoveryPingTimeoutAdaptor->setValue(newInterval.count());
}

std::chrono::seconds QnGlobalSettings::serverDiscoveryAliveCheckTimeout() const
{
    return connectionKeepAliveTimeout() * 3;   //3 is here to keep same values as before by default
}

bool QnGlobalSettings::isTimeSynchronizationEnabled() const
{
    return m_timeSynchronizationEnabledAdaptor->value();
}

void QnGlobalSettings::setTimeSynchronizationEnabled(bool value)
{
    m_timeSynchronizationEnabledAdaptor->setValue(value);
}

QnUuid QnGlobalSettings::primaryTimeServer() const
{
    return m_primaryTimeServerAdaptor->value();
}

void QnGlobalSettings::setPrimaryTimeServer(const QnUuid& value)
{
    m_primaryTimeServerAdaptor->setValue(value);
}

std::chrono::milliseconds QnGlobalSettings::maxDifferenceBetweenSynchronizedAndInternetTime() const
{
    return std::chrono::milliseconds(
        m_maxDifferenceBetweenSynchronizedAndInternetTimeAdaptor->value());
}

std::chrono::milliseconds QnGlobalSettings::maxDifferenceBetweenSynchronizedAndLocalTime() const
{
    return std::chrono::milliseconds(
        m_maxDifferenceBetweenSynchronizedAndLocalTimeAdaptor->value());
}

std::chrono::milliseconds QnGlobalSettings::osTimeChangeCheckPeriod() const
{
    return std::chrono::milliseconds(m_osTimeChangeCheckPeriodAdaptor->value());
}

void QnGlobalSettings::setOsTimeChangeCheckPeriod(std::chrono::milliseconds value)
{
    m_osTimeChangeCheckPeriodAdaptor->setValue(value.count());
}

std::chrono::milliseconds QnGlobalSettings::syncTimeExchangePeriod() const
{
    return std::chrono::milliseconds(m_syncTimeExchangePeriodAdaptor->value());
}

void QnGlobalSettings::setSyncTimeExchangePeriod(std::chrono::milliseconds value)
{
    m_syncTimeExchangePeriodAdaptor->setValue(value.count());
}

QString QnGlobalSettings::cloudAccountName() const
{
    return m_cloudAccountNameAdaptor->value();
}

void QnGlobalSettings::setCloudAccountName(const QString& value)
{
    m_cloudAccountNameAdaptor->setValue(value);
}

QString QnGlobalSettings::cloudSystemId() const
{
    return m_cloudSystemIdAdaptor->value();
}

void QnGlobalSettings::setCloudSystemId(const QString& value)
{
    m_cloudSystemIdAdaptor->setValue(value);
}

QString QnGlobalSettings::cloudAuthKey() const
{
    return nx::utils::decodeStringFromHexStringAES128CBC(m_cloudAuthKeyAdaptor->value());
}

void QnGlobalSettings::setCloudAuthKey(const QString& value)
{
    m_cloudAuthKeyAdaptor->setValue(nx::utils::encodeHexStringFromStringAES128CBC(value));
}

QString QnGlobalSettings::systemName() const
{
    return m_systemNameAdaptor->value();
}

void QnGlobalSettings::setSystemName(const QString& value)
{
    m_systemNameAdaptor->setValue(value);
}

void QnGlobalSettings::resetCloudParams()
{
    setCloudAccountName(QString());
    setCloudSystemId(QString());
    setCloudAuthKey(QString());
}

QString QnGlobalSettings::cloudHost() const
{
    return m_cloudHostAdaptor->value();
}

void QnGlobalSettings::setCloudHost(const QString& value)
{
    m_cloudHostAdaptor->setValue(value);
}

bool QnGlobalSettings::arecontRtspEnabled() const
{
    return m_arecontRtspEnabledAdaptor->value();
}

void QnGlobalSettings::setArecontRtspEnabled(bool newVal) const
{
    m_arecontRtspEnabledAdaptor->setValue(newVal);
}

int QnGlobalSettings::maxRtpRetryCount() const
{
    return m_maxRtpRetryCount->value();
}

void QnGlobalSettings::setMaxRtpRetryCount(int newVal)
{
    m_maxRtpRetryCount->setValue(newVal);
}

int QnGlobalSettings::sendRtspCommandOptions() const
{
    return m_sendRtspCommandOptions->value();
}

void QnGlobalSettings::setSendRtspCommandOptions(bool newVal)
{
    m_sendRtspCommandOptions->setValue(newVal);
}

bool QnGlobalSettings::sequentialFlirOnvifSearcherEnabled() const
{
    return m_sequentialFlirOnvifSearcherEnabledAdaptor->value();
}

void QnGlobalSettings::setSequentialFlirOnvifSearcherEnabled(bool newVal)
{
    m_sequentialFlirOnvifSearcherEnabledAdaptor->setValue(newVal);
}

int QnGlobalSettings::rtpFrameTimeoutMs() const
{
    return m_rtpFrameTimeoutMs->value();
}

void QnGlobalSettings::setRtpFrameTimeoutMs(int newValue)
{
    m_rtpFrameTimeoutMs->setValue(newValue);
}

std::chrono::seconds QnGlobalSettings::maxRtspConnectDuration() const
{
    return std::chrono::seconds(m_maxRtspConnectDuration->value());
}

void QnGlobalSettings::setMaxRtspConnectDuration(std::chrono::seconds newValue)
{
    m_maxRtspConnectDuration->setValue(newValue.count());
}

int QnGlobalSettings::maxRecorderQueueSizeBytes() const
{
    return m_maxRecorderQueueSizeBytes->value();
}

int QnGlobalSettings::maxWebMTranscoders() const
{
    return m_maxWebMTranscoders->value();
}

int QnGlobalSettings::maxRecorderQueueSizePackets() const
{
    return m_maxRecorderQueueSizePackets->value();
}

bool QnGlobalSettings::isEdgeRecordingEnabled() const
{
    return m_edgeRecordingEnabledAdaptor->value();
}

void QnGlobalSettings::setEdgeRecordingEnabled(bool enabled)
{
    m_edgeRecordingEnabledAdaptor->setValue(enabled);
}

QByteArray QnGlobalSettings::targetUpdateInformation() const
{
    return m_targetUpdateInformationAdaptor->value();
}

void QnGlobalSettings::setTargetUpdateInformation(const QByteArray& updateInformation)
{
    m_targetUpdateInformationAdaptor->setValue(updateInformation);
}

QByteArray QnGlobalSettings::installedUpdateInformation() const
{
    return m_installedUpdateInformationAdaptor->value();
}

void QnGlobalSettings::setInstalledUpdateInformation(const QByteArray& updateInformation)
{
    m_installedUpdateInformationAdaptor->setValue(updateInformation);
}

FileToPeerList QnGlobalSettings::downloaderPeers() const
{
    return m_downloaderPeersAdaptor->value();
}

void QnGlobalSettings::setdDownloaderPeers(const FileToPeerList& downloaderPeers)
{
    m_downloaderPeersAdaptor->setValue(downloaderPeers);
}

int QnGlobalSettings::maxRemoteArchiveSynchronizationThreads() const
{
    return m_maxRemoteArchiveSynchronizationThreads->value();
}

void QnGlobalSettings::setMaxRemoteArchiveSynchronizationThreads(int newValue)
{
    m_maxRemoteArchiveSynchronizationThreads->setValue(newValue);
}

int QnGlobalSettings::maxWearableArchiveSynchronizationThreads() const
{
    return m_maxWearableArchiveSynchronizationThreads->value();
}

void QnGlobalSettings::setMaxWearableArchiveSynchronizationThreads(int newValue)
{
    m_maxWearableArchiveSynchronizationThreads->setValue(newValue);
}

std::chrono::seconds QnGlobalSettings::proxyConnectTimeout() const
{
    return std::chrono::seconds(m_proxyConnectTimeoutAdaptor->value());
}

bool QnGlobalSettings::cloudConnectUdpHolePunchingEnabled() const
{
    return m_cloudConnectUdpHolePunchingEnabledAdaptor->value();
}

bool QnGlobalSettings::cloudConnectRelayingEnabled() const
{
    return m_cloudConnectRelayingEnabledAdaptor->value();
}

bool QnGlobalSettings::takeCameraOwnershipWithoutLock() const
{
    return m_takeCameraOwnershipWithoutLock->value();
}

QnWatermarkSettings QnGlobalSettings::watermarkSettings() const
{
    return m_watermarkSettingsAdaptor->value();
}

void QnGlobalSettings::setWatermarkSettings(const QnWatermarkSettings& settings) const
{
    m_watermarkSettingsAdaptor->setValue(settings);
}

std::chrono::minutes QnGlobalSettings::sessionTimeoutLimit() const
{
    return std::chrono::minutes(m_sessionTimeoutLimitMinutesAdaptor->value());
}

void QnGlobalSettings::setSessionTimeoutLimit(std::chrono::minutes value)
{
    m_sessionTimeoutLimitMinutesAdaptor->setValue(value.count());
}

QString QnGlobalSettings::defaultVideoCodec() const
{
    return m_defaultVideoCodecAdaptor->value();
}

void QnGlobalSettings::setDefaultVideoCodec(const QString& value)
{
    m_defaultVideoCodecAdaptor->setValue(value);
}

QString QnGlobalSettings::defaultExportVideoCodec() const
{
    return m_defaultExportVideoCodecAdaptor->value();
}

void QnGlobalSettings::setDefaultExportVideoCodec(const QString& value)
{
    m_defaultExportVideoCodecAdaptor->setValue(value);
}

QString QnGlobalSettings::lowQualityScreenVideoCodec() const
{
    return m_lowQualityScreenVideoCodecAdaptor->value();
}

void QnGlobalSettings::setLicenseServerUrl(const QString& value)
{
    m_licenseServerUrlAdaptor->setValue(value);
}

QString QnGlobalSettings::licenseServerUrl() const
{
    return m_licenseServerUrlAdaptor->value();
}

void QnGlobalSettings::setLowQualityScreenVideoCodec(const QString& value)
{
    m_lowQualityScreenVideoCodecAdaptor->setValue(value);
}

QString QnGlobalSettings::forceLiveCacheForPrimaryStream() const
{
    return m_forceLiveCacheForPrimaryStreamAdaptor->value();
}

void QnGlobalSettings::setForceLiveCacheForPrimaryStream(const QString& value)
{
    m_forceLiveCacheForPrimaryStreamAdaptor->setValue(value);
}

const QList<QnAbstractResourcePropertyAdaptor*>& QnGlobalSettings::allSettings() const
{
    return m_allAdaptors;
}

bool QnGlobalSettings::isGlobalSetting(const nx::vms::api::ResourceParamWithRefData& param)
{
    return QnUserResource::kAdminGuid == param.resourceId;
}

nx::vms::api::MetadataStorageChangePolicy QnGlobalSettings::metadataStorageChangePolicy() const
{
    return m_metadataStorageChangePolicyAdaptor->value();
}

void QnGlobalSettings::setMetadataStorageChangePolicy(nx::vms::api::MetadataStorageChangePolicy value)
{
    m_metadataStorageChangePolicyAdaptor->setValue(value);
}

std::map<QString, int> QnGlobalSettings::specificFeatures() const
{
    return m_specificFeaturesAdaptor->value();
}

void QnGlobalSettings::setSpecificFeatures(std::map<QString, int> value)
{
    m_specificFeaturesAdaptor->setValue(value);
}<|MERGE_RESOLUTION|>--- conflicted
+++ resolved
@@ -942,12 +942,9 @@
         << m_maxEventLogRecordsAdaptor
         << m_forceLiveCacheForPrimaryStreamAdaptor
         << m_metadataStorageChangePolicyAdaptor
-<<<<<<< HEAD
-        << m_specificFeaturesAdaptor
-=======
         << m_maxRtpRetryCount
         << m_sendRtspCommandOptions
->>>>>>> 9ddbb491
+        << m_specificFeaturesAdaptor
     ;
 
     return result;
