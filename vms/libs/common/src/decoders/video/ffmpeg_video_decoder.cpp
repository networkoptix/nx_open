#include "ffmpeg_video_decoder.h"

#ifdef ENABLE_DATA_PROVIDERS

#include <QtCore/QThread>

extern "C" {
#include <libavutil/imgutils.h>
} // extern "C"


#include "utils/media/nalUnits.h"

/* DXVA headers (should be included before ffmpeg headers). */
#   ifdef _USE_DXVA
#       include <d3d9.h>
#       include <dxva2api.h>
#       include <windows.h>
#       include <windowsx.h>
#       include <ole2.h>
#       include <commctrl.h>
#       include <shlwapi.h>
#       include <Strsafe.h>
#   endif

#ifdef _USE_DXVA
#include "dxva/ffmpeg_callbacks.h"
#endif

#include <utils/math/math.h>
#include <nx/utils/log/log.h>

#include "utils/media/frame_type_extractor.h"

#include <nx/streaming/av_codec_media_context.h>
#include <utils/media/utils.h>
#include <nx/metrics/metrics_storage.h>

static const int  LIGHT_CPU_MODE_FRAME_PERIOD = 2;
static const int MAX_DECODE_THREAD = 4;
bool QnFfmpegVideoDecoder::m_first_instance = true;
int QnFfmpegVideoDecoder::hwcounter = 0;

namespace {

    static bool isImageCanBeDecodedViaQt(AVCodecID compressionType)
    {
        switch (compressionType)
        {
            case AV_CODEC_ID_PNG:
                return true;
            default:
                return false;
        }
    }

} // namespace

// ================================================

struct FffmpegLog
{
    static void av_log_default_callback_impl(void* /*ptr*/, int /*level*/, const char* fmt, va_list vl)
    {
        NX_ASSERT(fmt && "NULL Pointer");

        if (!fmt) {
            return;
        }
        static char strText[1024 + 1];
        vsnprintf(&strText[0], sizeof(strText) - 1, fmt, vl);
        va_end(vl);

        qDebug() << "ffmpeg library: " << strText;
    }
};

QnFfmpegVideoDecoder::QnFfmpegVideoDecoder(
    const DecoderConfig& config,
    nx::metrics::Storage* metrics,
    const QnConstCompressedVideoDataPtr& data)
    :
    m_passedContext(0),
    m_context(0),
    m_codecId(data->compressionType),
    m_showmotion(false),
    m_decodeMode(DecodeMode_Full),
    m_newDecodeMode(DecodeMode_NotDefined),
    m_lightModeFrameCounter(0),
    m_frameTypeExtractor(0),
    m_deinterlaceBuffer(0),
    m_usedQtImage(false),
    m_currentWidth(-1),
    m_currentHeight(-1),
    m_checkH264ResolutionChange(false),
    m_forceSliceDecoding(-1),
    m_prevSampleAspectRatio( 1.0 ),
    m_prevTimestamp(AV_NOPTS_VALUE),
    m_spsFound(false),
    m_mtDecodingPolicy(config.mtDecodePolicy),
    m_useMtDecoding(false),
    m_needRecreate(false),
    m_metrics(metrics)
{
    if (m_metrics)
        m_metrics->decoders()++;
    setMultiThreadDecoding(m_mtDecodingPolicy == MultiThreadDecodePolicy::enabled);

    if (data->context)
    {
        m_passedContext = avcodec_alloc_context3(nullptr);
        QnFfmpegHelper::mediaContextToAvCodecContext(m_passedContext, data->context);
    }

    // XXX Debug, should be passed in constructor
    m_tryHardwareAcceleration = false; //hwcounter % 2;

    openDecoder(data);

}

QnFfmpegVideoDecoder::~QnFfmpegVideoDecoder(void)
{
    closeDecoder();

    QnFfmpegHelper::deleteAvCodecContext(m_passedContext);
    m_passedContext = 0;
    if (m_metrics)
        m_metrics->decoders()--;
}

void QnFfmpegVideoDecoder::flush()
{
    //avcodec_flush_buffers(c); // does not flushing output frames
    int got_picture = 0;
    QnFfmpegAvPacket avpkt;
    while (decodeVideo(m_context, m_frame, &got_picture, &avpkt) > 0);
}

AVCodec* QnFfmpegVideoDecoder::findCodec(AVCodecID codecId)
{
    AVCodec* codec = 0;

    if (codecId != AV_CODEC_ID_NONE)
        codec = avcodec_find_decoder(codecId);

    return codec;
}

void QnFfmpegVideoDecoder::closeDecoder()
{
    QnFfmpegHelper::deleteAvCodecContext(m_context);
    m_context = 0;
#ifdef _USE_DXVA
    m_decoderContext.close();
#endif

    av_frame_free(&m_frame);
    av_freep(&m_deinterlaceBuffer);
    av_frame_free(&m_deinterlacedFrame);
    delete m_frameTypeExtractor;
}

void QnFfmpegVideoDecoder::determineOptimalThreadType(const QnConstCompressedVideoDataPtr& data)
{
    if (m_useMtDecoding)
        m_context->thread_count = qMin(MAX_DECODE_THREAD, QThread::idealThreadCount() + 1);
    else
        m_context->thread_count = 1; //< Turn off multi thread decoding.

    NX_DEBUG(this, "Initialize video decoder, codec id: %1, thread count: %2",
        m_context->codec_id, m_context->thread_count);

    if (m_forceSliceDecoding == -1 && data && data->data() && m_context->codec_id == AV_CODEC_ID_H264)
    {
        m_forceSliceDecoding = 0;
        int nextSliceCnt = 0;
        const quint8* curNal = (const quint8*) data->data();
        if (curNal[0] == 0)
        {
            const quint8* end = curNal + data->dataSize();
            for(curNal = NALUnit::findNextNAL(curNal, end); curNal < end; curNal = NALUnit::findNextNAL(curNal, end))
            {
                quint8 nalType = *curNal & 0x1f;
                if (nalType >= nuSliceNonIDR && nalType <= nuSliceIDR) {
                    BitStreamReader bitReader;
                    try {
                        bitReader.setBuffer(curNal + 1, end);
                        int first_mb_in_slice = NALUnit::extractUEGolombCode(bitReader);
                        if (first_mb_in_slice > 0) {
                            nextSliceCnt++;
                            //break;
                        }
                    } catch(...) {
                        break;
                    }
                }
            }
            if (nextSliceCnt >= 3)
                m_forceSliceDecoding = 1; // multislice frame. Use multislice decoding if slice count 4 or above
        }
    }

    m_context->thread_type = m_context->thread_count > 1 && (m_forceSliceDecoding != 1) ? FF_THREAD_FRAME : FF_THREAD_SLICE;

    if (m_context->codec_id == AV_CODEC_ID_H264 && m_context->thread_type == FF_THREAD_SLICE)
    {
        // ignoring deblocking filter type 1 for better perfomace between H264 slices.
        m_context->flags2 |= AV_CODEC_FLAG2_FAST;
    }
    //m_context->flags |= CODEC_FLAG_GRAY;
}

void QnFfmpegVideoDecoder::openDecoder(const QnConstCompressedVideoDataPtr& data)
{
    m_codec = findCodec(m_codecId);

    m_context = avcodec_alloc_context3(m_passedContext ? 0 : m_codec);

    if (m_passedContext)
        QnFfmpegHelper::copyAvCodecContex(m_context, m_passedContext);

    m_frameTypeExtractor = new FrameTypeExtractor(QnConstMediaContextPtr(new QnAvCodecMediaContext(m_context)));

#ifdef _USE_DXVA
    if (m_codecId == AV_CODEC_ID_H264)
    {
        m_context->get_format = FFMpegCallbacks::ffmpeg_GetFormat;
        m_context->get_buffer = FFMpegCallbacks::ffmpeg_GetFrameBuf;
        m_context->release_buffer = FFMpegCallbacks::ffmpeg_ReleaseFrameBuf;

        m_context->opaque = &m_decoderContext;
    }
#endif

    m_frame = av_frame_alloc();
    m_deinterlacedFrame = av_frame_alloc();

    //if(m_codec->capabilities&CODEC_CAP_TRUNCATED)    c->flags|= CODEC_FLAG_TRUNCATED;

    //c->debug_mv = 1;
    //m_context->debug |= FF_DEBUG_THREADS + FF_DEBUG_PICT_INFO;
    //av_log_set_callback(FffmpegLog::av_log_default_callback_impl);

    determineOptimalThreadType(data);

    m_checkH264ResolutionChange = m_context->thread_count > 1 && m_context->codec_id == AV_CODEC_ID_H264 && (!m_context->extradata_size || m_context->extradata[0] == 0);

    NX_VERBOSE(this, QLatin1String("Creating ") + QLatin1String(m_context->thread_count > 1 ? "FRAME threaded decoder" : "SLICE threaded decoder"));
    // TODO: #vasilenko check return value
    if (avcodec_open2(m_context, m_codec, NULL) < 0)
    {
        // try to reopen decoder without passed context
        if (m_passedContext)
        {
            QnFfmpegHelper::deleteAvCodecContext(m_passedContext);
            m_passedContext = nullptr;
            resetDecoder(data);
        }
    }
    //NX_ASSERT(m_context->codec);
}

void QnFfmpegVideoDecoder::resetDecoder(const QnConstCompressedVideoDataPtr& data)
{
    if (!(data->flags & AV_PKT_FLAG_KEY))
    {
        m_needRecreate = true;
        return; // can't reset right now
    }

    QnFfmpegHelper::deleteAvCodecContext(m_passedContext);
    m_passedContext = nullptr;

    if (data->context)
    {
        m_codec = findCodec(data->context->getCodecId());
        m_passedContext = avcodec_alloc_context3(nullptr);
        QnFfmpegHelper::mediaContextToAvCodecContext(m_passedContext, data->context);
    }
    if (m_passedContext && m_passedContext->width > 8 && m_passedContext->height > 8 && m_currentWidth == -1)
    {
        m_currentWidth = m_passedContext->width;
        m_currentHeight = m_passedContext->height;
    }

    // I have improved resetDecoder speed (I have left only minimum operations) because of REW. REW calls reset decoder on each GOP.
    QnFfmpegHelper::deleteAvCodecContext(m_context);
    m_context = 0;
    m_context = avcodec_alloc_context3(m_passedContext ? 0 : m_codec);

    if (m_passedContext)
        QnFfmpegHelper::copyAvCodecContex(m_context, m_passedContext);

    determineOptimalThreadType(data);
    //m_context->thread_count = qMin(5, QThread::idealThreadCount() + 1);
    //m_context->thread_type = m_mtDecoding ? FF_THREAD_FRAME : FF_THREAD_SLICE;
    // ensure that it is H.264 with nal prefixes
    m_checkH264ResolutionChange = m_context->thread_count > 1 && m_context->codec_id == AV_CODEC_ID_H264 && (!m_context->extradata_size || m_context->extradata[0] == 0);

    avcodec_open2(m_context, m_codec, NULL);

    //m_context->debug |= FF_DEBUG_THREADS;
    //m_context->flags2 |= CODEC_FLAG2_FAST;
    m_frame->data[0] = 0;
    m_spsFound = false;
}

void QnFfmpegVideoDecoder::setOutPictureSize( const QSize& /*outSize*/ )
{
    //About empty implementation see comment to QnAbstractVideoDecoder::setOutPictureSize
}

unsigned int QnFfmpegVideoDecoder::getDecoderCaps() const
{
    return QnAbstractVideoDecoder::multiThreadedMode;
}

void QnFfmpegVideoDecoder::setSpeed( float /*newValue*/ )
{
    // ffmpeg-based decoder has nothing to do here
}

void QnFfmpegVideoDecoder::reallocateDeinterlacedFrame()
{
    int roundWidth = qPower2Ceil((unsigned) m_context->width, 32);
    int numBytes = av_image_get_buffer_size(m_context->pix_fmt, roundWidth, m_context->height, /*align*/ 1);
    if (numBytes > 0) {
        if (m_deinterlaceBuffer)
            av_free(m_deinterlaceBuffer);

        m_deinterlaceBuffer = (quint8*)av_malloc(numBytes * sizeof(quint8));
        av_image_fill_arrays(
            m_deinterlacedFrame->data,
            m_deinterlacedFrame->linesize,
            m_deinterlaceBuffer,
            m_context->pix_fmt, roundWidth, m_context->height, /*align*/ 1);
        m_deinterlacedFrame->width = m_context->width;
        m_deinterlacedFrame->height = m_context->height;
    }
}

void QnFfmpegVideoDecoder::processNewResolutionIfChanged(const QnConstCompressedVideoDataPtr& data, int width, int height)
{
    if (m_currentWidth == -1) {
        m_currentWidth = width;
        m_currentHeight = height;
    }
    else if (width != m_currentWidth || height != m_currentHeight)
    {
        m_currentWidth = width;
        m_currentHeight = height;
        m_needRecreate = false;
        resetDecoder(data);
    }
}

void QnFfmpegVideoDecoder::setMultiThreadDecoding(bool value)
{
    if (value != m_useMtDecoding)
    {
        m_useMtDecoding = value;
        m_needRecreate = true;
    }
}

int QnFfmpegVideoDecoder::decodeVideo(
    AVCodecContext *avctx,
    AVFrame *picture,
    int *got_picture_ptr,
    const AVPacket *avpkt)
{
    int result = avcodec_decode_video2(avctx, picture, got_picture_ptr, avpkt);
<<<<<<< HEAD
    if (result > 0 && m_metrics)
        m_metrics->decodedPixels() += picture->width * picture->height;
    if (result > 0 && avpkt && avpkt->dts != AV_NOPTS_VALUE)
        m_dtsQueue.push_back(avpkt->dts);

    if (*got_picture_ptr && !m_dtsQueue.empty())
    {
        picture->pkt_dts = m_dtsQueue.front();
        m_dtsQueue.pop_front();
    }
=======
>>>>>>> 3ec5b701
    return result;
}

//The input buffer must be FF_INPUT_BUFFER_PADDING_SIZE larger than the actual read bytes because some optimized bitstream readers read 32 or 64 bits at once and could read over the end.
//The end of the input buffer buf should be set to 0 to ensure that no overreading happens for damaged MPEG streams.
bool QnFfmpegVideoDecoder::decode(const QnConstCompressedVideoDataPtr& data, QSharedPointer<CLVideoDecoderOutput>* const outFramePtr)
{
    bool isImage = false;
    if (data)
    {
        isImage = data->flags.testFlag(QnAbstractMediaData::MediaFlags_StillImage)
            || isImageCanBeDecodedViaQt(data->compressionType);
    }

    if (data && m_codecId!= data->compressionType) {
        if (m_codecId != AV_CODEC_ID_NONE && data->context)
        {
            if (!data->flags.testFlag(QnAbstractMediaData::MediaFlags_AVKey))
                return false; //< Can't switch decoder to new codec right now.
            resetDecoder(data);
        }
        m_codecId = data->compressionType;
    }

    CLVideoDecoderOutput* const outFrame = outFramePtr->data();
    AVFrame* copyFromFrame = m_frame;
    int got_picture = 0;

    if (data)
    {
        if (m_codec==0)
        {
            if (!isImage) {
                // try to decode in QT for still image
                NX_WARNING(this, QLatin1String("decoder not found: m_codec = 0"));
                return false;
            }
        }

        if (m_newDecodeMode != DecodeMode_NotDefined && (data->flags & AV_PKT_FLAG_KEY))
        {
            m_decodeMode = m_newDecodeMode;
            m_newDecodeMode = DecodeMode_NotDefined;
            m_lightModeFrameCounter = 0;
        }

        if ((m_decodeMode > DecodeMode_Full || (data->flags & QnAbstractMediaData::MediaFlags_Ignore)) && data->data())
        {

            if (data->compressionType == AV_CODEC_ID_MJPEG)
            {
                uint period = m_decodeMode == DecodeMode_Fast ? LIGHT_CPU_MODE_FRAME_PERIOD : LIGHT_CPU_MODE_FRAME_PERIOD*2;
                if (m_lightModeFrameCounter < period)
                {
                    ++m_lightModeFrameCounter;
                    return false;
                }
                else
                    m_lightModeFrameCounter = 0;

            }
            else if (!(data->flags & AV_PKT_FLAG_KEY))
            {
                if (m_decodeMode == DecodeMode_Fastest)
                    return false;
                else if (m_frameTypeExtractor->getFrameType((quint8*) data->data(), static_cast<int>(data->dataSize())) == FrameTypeExtractor::B_Frame)
                    return false;
            }
        }
#ifdef _USE_DXVA
        bool needResetCodec = false;

        if (m_decoderContext.isHardwareAcceleration() && !isHardwareAccellerationPossible(data->codec, data->width, data->height)
            || m_tryHardwareAcceleration && !m_decoderContext.isHardwareAcceleration() && isHardwareAccellerationPossible(data->codec, data->width, data->height))
        {
            m_decoderContext.setHardwareAcceleration(!m_decoderContext.isHardwareAcceleration());
            m_needRecreate = true;
        }
#endif

        if (m_needRecreate && (data->flags & AV_PKT_FLAG_KEY))
        {
            m_needRecreate = false;
            resetDecoder(data);
        }

        QnFfmpegAvPacket avpkt((unsigned char*) data->data(), (int) data->dataSize());
        avpkt.dts = avpkt.pts = data->timestamp;
        // HACK for CorePNG to decode as normal PNG by default
        avpkt.flags = AV_PKT_FLAG_KEY;

        // from avcodec_decode_video2() docs:
        // 1) The input buffer must be FF_INPUT_BUFFER_PADDING_SIZE larger than
        // the actual read bytes because some optimized bitstream readers read 32 or 64
        // bits at once and could read over the end.
        // 2) The end of the input buffer buf should be set to 0 to ensure that
        // no overreading happens for damaged MPEG streams.

        // 1 is already guaranteed by QnByteArray, let's apply 2 here...
        if (avpkt.data)
            memset(avpkt.data + avpkt.size, 0, FF_INPUT_BUFFER_PADDING_SIZE);

        // ### handle errors
        if (m_context->pix_fmt == -1)
            m_context->pix_fmt = AVPixelFormat(0);

        bool dataWithNalPrefixes = (m_context->extradata==0 || m_context->extradata[0] == 0);
        // workaround ffmpeg crash
        if (m_checkH264ResolutionChange && avpkt.size > 4 && dataWithNalPrefixes)
        {
            const quint8* dataEnd = avpkt.data + avpkt.size;
            const quint8* curPtr = avpkt.data;
            // New version scan whole data to find SPS unit.
            // It is slower but some cameras do not put SPS the begining of a data.
            while (curPtr < dataEnd - 2)
            {
                const int nalLen = curPtr[2] == 0x01 ? 3 : 4;
                if (curPtr + nalLen >= dataEnd)
                    break;

                auto nalUnitType = curPtr[nalLen] & 0x1f;
                if (nalUnitType == nuSPS)
                {
                    SPSUnit sps;
                    const quint8* end = NALUnit::findNALWithStartCode(curPtr+nalLen, dataEnd, true);
                    sps.decodeBuffer(curPtr + nalLen, end);
                    sps.deserialize();
                    processNewResolutionIfChanged(data, sps.getWidth(), sps.getHeight());
                    m_spsFound = true;
                    break;
                }
                curPtr = NALUnit::findNALWithStartCode(curPtr + nalLen, dataEnd, true);
            }
            if (!m_spsFound && m_context->extradata_size == 0)
                return false; // no sps has found yet. skip frame
        }
        else if (data->context)
        {
            if (data->context->getWidth() != 0 && data->context->getHeight() != 0)
                processNewResolutionIfChanged(data, data->context->getWidth(), data->context->getHeight());
        }

        // -------------------------
        if(m_context->codec)
        {
            decodeVideo(m_context, m_frame, &got_picture, &avpkt);
            for(int i = 0; i < 2 && !got_picture && (data->flags & QnAbstractMediaData::MediaFlags_DecodeTwice); ++i)
                decodeVideo(m_context, m_frame, &got_picture, &avpkt);
        }

        if (got_picture)
        {
            if (m_mtDecodingPolicy == MultiThreadDecodePolicy::autoDetect)
            {
                if (m_context->width <= 3500)
                    setMultiThreadDecoding(false);
                else
                {
                    qint64 frameDistance = data->timestamp - m_prevTimestamp;
                    if (frameDistance > 0)
                    {
                        const double fps = 1000000.0 / frameDistance;
                        qint64 megapixels = m_context->width * m_context->height * fps;
                        static const qint64 kThreshold = 1920*2 * 1080*2 * 20; //< 4k, 20fps
                        if (megapixels >= kThreshold)
                            setMultiThreadDecoding(true); // high fps and high resolution
                    }
                }
            }
            m_prevTimestamp = data->timestamp;
        }

        // sometimes ffmpeg can't decode image files. Try to decode in QT
        m_usedQtImage = false;
        if (!got_picture && isImage)
        {
            m_tmpImg.loadFromData(avpkt.data, avpkt.size);
            if (m_tmpImg.width() > 0 && m_tmpImg.height() > 0) {
                // TODO: #dklychkov Maybe set correct ffmpeg format if possible instead of conversion
                if (m_tmpImg.format() != QImage::Format_RGBA8888)
                    m_tmpImg = m_tmpImg.convertToFormat(QImage::Format_RGBA8888);

                got_picture = 1;
                m_tmpQtFrame.setUseExternalData(true);
                m_tmpQtFrame.format = AV_PIX_FMT_RGBA;
                m_tmpQtFrame.data[0] = (quint8*) m_tmpImg.constBits();
                m_tmpQtFrame.data[1] = m_tmpQtFrame.data[2] = m_tmpQtFrame.data[3] = 0;
                m_tmpQtFrame.linesize[0] = m_tmpImg.bytesPerLine();
                m_tmpQtFrame.linesize[1] = m_tmpQtFrame.linesize[2] = m_tmpQtFrame.linesize[3] = 0;
                m_context->width = m_tmpQtFrame.width = m_tmpImg.width();
                m_context->height = m_tmpQtFrame.height = m_tmpImg.height();
                m_tmpQtFrame.pkt_dts = data->timestamp;
                copyFromFrame = &m_tmpQtFrame;
                m_usedQtImage = true;
            }
        }
    }
    else {
        QnFfmpegAvPacket avpkt;
        avpkt.pts = avpkt.dts = m_prevTimestamp;
        decodeVideo(m_context, m_frame, &got_picture, &avpkt); // flush
    }

    if (got_picture)
    {
#if 0
        // todo: ffmpeg-test . implement me
        if (m_frame->interlaced_frame && m_context->thread_count > 1)
        {

            if (m_deinterlacedFrame->width != m_context->width || m_deinterlacedFrame->height != m_context->height)
                reallocateDeinterlacedFrame();

            if (outFrame->isExternalData())
            {
                if (avpicture_deinterlace((AVPicture*)m_deinterlacedFrame, (AVPicture*) m_frame, m_context->pix_fmt, m_context->width, m_context->height) == 0) {
                    m_deinterlacedFrame->pkt_dts = m_frame->pkt_dts;
                    copyFromFrame = m_deinterlacedFrame;
                }
            }
            else {
                avpicture_deinterlace((AVPicture*) outFrame, (AVPicture*) m_frame, m_context->pix_fmt, m_context->width, m_context->height);
                outFrame->pkt_dts = m_frame->pkt_dts;
            }
        }
        else
#endif
        if (!outFrame->isExternalData())
        {
            outFrame->copyDataOnlyFrom(copyFromFrame);
            // pkt_dts and pkt_pts are mixed up after decoding in ffmpeg. So, we have to use dts here instead of pts
            outFrame->pkt_dts = m_frame->pkt_dts != AV_NOPTS_VALUE ? m_frame->pkt_dts : m_frame->pkt_pts;
        }

#ifdef _USE_DXVA
        if (m_decoderContext.isHardwareAcceleration())
            m_decoderContext.extract(m_frame);
#endif

        m_context->debug_mv = 0;
        if (m_showmotion)
        {
            m_context->debug_mv = 1;
            //c->debug |=  FF_DEBUG_QP | FF_DEBUG_SKIP | FF_DEBUG_MB_TYPE | FF_DEBUG_VIS_QP | FF_DEBUG_VIS_MB_TYPE;
            //c->debug |=  FF_DEBUG_VIS_MB_TYPE;
            //ff_print_debug_info((MpegEncContext*)(c->priv_data), picture);
        }

        if (outFrame->isExternalData())
        {
            outFrame->width = m_context->width;
            outFrame->height = m_context->height;

            outFrame->data[0] = copyFromFrame->data[0];
            outFrame->data[1] = copyFromFrame->data[1];
            outFrame->data[2] = copyFromFrame->data[2];

            outFrame->linesize[0] = copyFromFrame->linesize[0];
            outFrame->linesize[1] = copyFromFrame->linesize[1];
            outFrame->linesize[2] = copyFromFrame->linesize[2];
            outFrame->pkt_dts = copyFromFrame->pkt_dts;
        }
        outFrame->format = GetPixelFormat();
        outFrame->fillRightEdge();
        outFrame->sample_aspect_ratio = getSampleAspectRatio();
        return m_context->pix_fmt != AV_PIX_FMT_NONE;
    }
    return false; // no picture decoded at current step
}

double QnFfmpegVideoDecoder::getSampleAspectRatio() const
{
    if (!m_context || m_context->width <= 8 || m_context->height <= 8)
        return m_prevSampleAspectRatio;

    double result = av_q2d(m_context->sample_aspect_ratio);
    if (qAbs(result) >= 1e-7)
    {
        m_prevSampleAspectRatio = result;
        return result;
    }

    QSize srcSize(m_context->width, m_context->height);
    m_prevSampleAspectRatio = nx::media::getDefaultSampleAspectRatio(srcSize);
    return m_prevSampleAspectRatio;
}

AVPixelFormat QnFfmpegVideoDecoder::GetPixelFormat() const
{
    if (m_usedQtImage)
        return AV_PIX_FMT_RGBA;

    return CLVideoDecoderOutput::fixDeprecatedPixelFormat(m_context->pix_fmt);
}

QnAbstractPictureDataRef::PicStorageType QnFfmpegVideoDecoder::targetMemoryType() const
{
    return QnAbstractPictureDataRef::pstSysMemPic;
}

QSize QnFfmpegVideoDecoder::getOriginalPictureSize() const
{
    return QSize( getWidth(), getHeight() );
}

void QnFfmpegVideoDecoder::setLightCpuMode(QnAbstractVideoDecoder::DecodeMode val)
{
    if (m_decodeMode == val)
        return;
    if (val >= m_decodeMode || m_decodeMode < DecodeMode_Fastest)
    {
        m_decodeMode = val;
        m_newDecodeMode = DecodeMode_NotDefined;
        m_lightModeFrameCounter = 0;
    }
    else
    {
        m_newDecodeMode = val;
    }
}

void QnFfmpegVideoDecoder::showMotion(bool show)
{
        m_showmotion = show;
}

AVCodecContext* QnFfmpegVideoDecoder::getContext() const
{
    return m_context;
}

void QnFfmpegVideoDecoder::setMultiThreadDecodePolicy(MultiThreadDecodePolicy value)
{
    if (m_mtDecodingPolicy != value)
    {
        NX_VERBOSE(this, lm("Use multithread decoding policy %1").arg((int) value));
        m_mtDecodingPolicy = value;
        setMultiThreadDecoding(m_mtDecodingPolicy == MultiThreadDecodePolicy::enabled);
    }
}

#endif // ENABLE_DATA_PROVIDERS<|MERGE_RESOLUTION|>--- conflicted
+++ resolved
@@ -371,7 +371,6 @@
     const AVPacket *avpkt)
 {
     int result = avcodec_decode_video2(avctx, picture, got_picture_ptr, avpkt);
-<<<<<<< HEAD
     if (result > 0 && m_metrics)
         m_metrics->decodedPixels() += picture->width * picture->height;
     if (result > 0 && avpkt && avpkt->dts != AV_NOPTS_VALUE)
@@ -382,8 +381,6 @@
         picture->pkt_dts = m_dtsQueue.front();
         m_dtsQueue.pop_front();
     }
-=======
->>>>>>> 3ec5b701
     return result;
 }
 
