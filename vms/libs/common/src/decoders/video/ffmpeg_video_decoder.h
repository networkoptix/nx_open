--- conflicted
+++ resolved
@@ -32,14 +32,10 @@
     /*!
         \param swDecoderCount Atomically incremented in constructor and atomically decremented in destructor
     */
-<<<<<<< HEAD
     QnFfmpegVideoDecoder(
         const DecoderConfig& config,
         nx::metrics::Storage* metrics,
-        AVCodecID codec, const QnConstCompressedVideoDataPtr& data);
-=======
-    QnFfmpegVideoDecoder(const DecoderConfig& config, const QnConstCompressedVideoDataPtr& data);
->>>>>>> 9ddbb491
+        const QnConstCompressedVideoDataPtr& data);
     ~QnFfmpegVideoDecoder();
     bool decode( const QnConstCompressedVideoDataPtr& data, QSharedPointer<CLVideoDecoderOutput>* const outFrame );
 
