<?xml version="1.0" encoding="utf-8"?>
<!DOCTYPE TS>
<TS version="2.1" language="ko" sourcelanguage="en">
  <context>
    <name>Language</name>
    <message>
      <source>Language Name</source>
      <extracomment>Language name that will be displayed to user. Must not be empty.</extracomment>
      <translation>한국어</translation>
    </message>
  </context>
  <context>
    <name>MergeSystemsStatusStrings</name>
    <message>
      <source>The password or user name is invalid.</source>
      <translation type="unfinished">The password or user name is invalid.</translation>
    </message>
    <message>
      <source>This user does not have permissions for the requested operation.</source>
      <translation type="unfinished">This user does not have permissions for the requested operation.</translation>
    </message>
    <message>
      <source>Cannot create database backup.</source>
      <translation type="unfinished">Cannot create database backup.</translation>
    </message>
    <message>
      <source>System name is not configured yet.</source>
      <translation type="unfinished">System name is not configured yet.</translation>
    </message>
    <message>
      <source>Unknown error.</source>
      <translation type="unfinished">Unknown error.</translation>
    </message>
    <message>
      <source>You are about to merge Systems with Starter licenses.</source>
      <translation type="unfinished">You are about to merge Systems with Starter licenses.</translation>
    </message>
    <message>
      <source>Only one Starter license is allowed per System, so the second license will be deactivated.</source>
      <translation type="unfinished">Only one Starter license is allowed per System, so the second license will be deactivated.</translation>
    </message>
    <message>
      <source>Merge anyway?</source>
      <translation type="unfinished">Merge anyway?</translation>
    </message>
    <message>
      <source>System was not found.</source>
      <translation type="unfinished">System was not found.</translation>
    </message>
    <message>
      <source>The discovered System %1 has an incompatible version %2.</source>
      <comment>%1 is name of System, %2 is version information</comment>
      <translation type="unfinished">The discovered System %1 has an incompatible version %2.</translation>
    </message>
    <message>
      <source>The discovered System %1 is in safe mode.</source>
      <comment>%1 is name of System</comment>
      <translation type="unfinished">The discovered System %1 is in safe mode.</translation>
    </message>
    <message>
      <source>Could not configure the remote System %1.</source>
      <comment>%1 is name of System</comment>
      <translation type="unfinished">Could not configure the remote System %1.</translation>
    </message>
    <message>
      <source>New System</source>
      <translation type="unfinished">New System</translation>
    </message>
    <message>
      <source>The discovered System %1 is incompatible with the current System.</source>
      <comment>%1 is name of System</comment>
      <translation type="unfinished">The discovered System %1 is incompatible with the current System.</translation>
    </message>
    <message>
      <source>Cannot connect to the other System because current System is already connected to %1.</source>
      <comment>%1 is the cloud name (like Nx Cloud)</comment>
      <translation>현재 시스템 %1에 이미 연결 되어 있기 때문에 다른 시스템에 연결할 수 없습니다.</translation>
    </message>
    <message>
      <source>%1 System can only be merged with non-%1. System name and password are taken from %1 System.</source>
      <comment>%1 is the short cloud name (like Cloud)</comment>
      <translation>%1시스템은 %1이외의 항목과 만 병합 할 수 있습니다. 시스템 이름과 암호는 %1 시스템에서 가져옵니다.</translation>
    </message>
    <message>
      <source>Both Systems are connected to %1. Merge is not allowed.</source>
      <comment>%1 is the cloud name (like Nx Cloud)</comment>
      <translation>두 시스템은 %1에 연결 됩니다. 병합 허용 되지 않습니다.</translation>
    </message>
    <message>
      <source>These Systems are built with different %1 URL. Merge is not allowed.</source>
      <comment>%1 is the cloud name (like Nx Cloud)</comment>
      <translation>이러한 시스템은 다른 %1 URL로 연결됩니다. 병합할 수 없습니다.</translation>
    </message>
    <message>
      <source>Cannot merge Systems because they have at least one server with the same ID. Please remove this server and try again.</source>
      <translation>동일한 ID를 가진 서버가 하나 이상 있기 때문에 시스템을 머지 할 수 없습니다. 이 서버를 제거하고 다시 시도하십시오.</translation>
    </message>
    <message>
      <source>Cloud systems have different owners. Merge is not allowed.</source>
      <comment>%1 is the cloud name (like Nx Cloud)</comment>
      <translation>클라우드 시스템에는 다른 소유자가 있습니다. 머지가 허용되지 않습니다.</translation>
    </message>
  </context>
  <context>
    <name>QObject</name>
    <message>
      <source>System Event</source>
      <comment>Shows that the bookmark was created by a system event</comment>
      <translation type="unfinished">System Event</translation>
    </message>
  </context>
  <context>
    <name>QnCameraDiagnosticsErrorCodeStrings</name>
    <message>
      <source>OK</source>
      <translation type="unfinished">OK</translation>
    </message>
    <message>
      <source>Server has been stopped.</source>
      <translation type="unfinished">Server has been stopped.</translation>
    </message>
    <message>
      <source>Media stream is opened but no media data was received.</source>
      <translation type="unfinished">Media stream is opened but no media data was received.</translation>
    </message>
    <message>
      <source>Unknown error. Please contact support.</source>
      <translation type="unfinished">Unknown error. Please contact support.</translation>
    </message>
    <message>
      <source>(unknown)</source>
      <translation type="unfinished">(unknown)</translation>
    </message>
    <message>
      <source>Server %1 is not available.</source>
      <translation type="unfinished">Server %1 is not available.</translation>
    </message>
    <message>
      <source>Check that Server is up and running.</source>
      <translation type="unfinished">Check that Server is up and running.</translation>
    </message>
    <message>
      <source>Received bad response from Server %1: &quot;%2&quot;.</source>
      <translation type="unfinished">Received bad response from Server %1: &quot;%2&quot;.</translation>
    </message>
    <message>
      <source>Check if Server is up and has the proper version.</source>
      <translation type="unfinished">Check if Server is up and has the proper version.</translation>
    </message>
    <message>
      <source>Cannot connect to http port %1.</source>
      <translation type="unfinished">Cannot connect to http port %1.</translation>
    </message>
    <message>
      <source>Finally, try to update firmware. If the problem persists, please contact support.</source>
      <translation type="unfinished">Finally, try to update firmware. If the problem persists, please contact support.</translation>
    </message>
    <message>
      <source>Failed to configure parameter %1.</source>
      <translation type="unfinished">Failed to configure parameter %1.</translation>
    </message>
    <message>
      <source>Please contact support.</source>
      <translation type="unfinished">Please contact support.</translation>
    </message>
    <message>
      <source>An input/output error has occurred. OS message: &quot;%1&quot;.</source>
      <translation type="unfinished">An input/output error has occurred. OS message: &quot;%1&quot;.</translation>
    </message>
    <message>
      <source>Parameters:</source>
      <translation type="unfinished">Parameters:</translation>
    </message>
    <message>
      <source>Please try to reboot the device, then restore factory defaults on the web-page.</source>
      <translation type="unfinished">Please try to reboot the device, then restore factory defaults on the web-page.</translation>
    </message>
    <message>
      <source>Please try to reboot the camera, then restore factory defaults on the web-page.</source>
      <translation type="unfinished">Please try to reboot the camera, then restore factory defaults on the web-page.</translation>
    </message>
    <message>
      <source>Make sure the device is plugged into the network. Try to reboot the device.</source>
      <translation type="unfinished">Make sure the device is plugged into the network. Try to reboot the device.</translation>
    </message>
    <message>
      <source>Make sure the camera is plugged into the network. Try to reboot the camera.</source>
      <translation type="unfinished">Make sure the camera is plugged into the network. Try to reboot the camera.</translation>
    </message>
    <message>
      <source>Device request &quot;%1&quot; failed with error &quot;%2&quot;.</source>
      <translation type="unfinished">Device request &quot;%1&quot; failed with error &quot;%2&quot;.</translation>
    </message>
    <message>
      <source>Camera request &quot;%1&quot; failed with error &quot;%2&quot;.</source>
      <translation type="unfinished">Camera request &quot;%1&quot; failed with error &quot;%2&quot;.</translation>
    </message>
    <message>
      <source>Unknown device issue.</source>
      <translation type="unfinished">Unknown device issue.</translation>
    </message>
    <message>
      <source>Unknown camera issue.</source>
      <translation type="unfinished">Unknown camera issue.</translation>
    </message>
    <message>
      <source>Invalid data was received from the device %1.</source>
      <translation type="unfinished">Invalid data was received from the device %1.</translation>
    </message>
    <message>
      <source>Invalid data was received from the camera %1.</source>
      <translation type="unfinished">Invalid data was received from the camera %1.</translation>
    </message>
    <message>
      <source>Too many media errors. Please open device issues dialog for more details.</source>
      <translation type="unfinished">Too many media errors. Please open device issues dialog for more details.</translation>
    </message>
    <message>
      <source>Too many media errors. Please open camera issues dialog for more details.</source>
      <translation type="unfinished">Too many media errors. Please open camera issues dialog for more details.</translation>
    </message>
    <message>
      <source>Please try to reboot the I/O module, then restore factory defaults on the web-page.</source>
      <translation type="unfinished">Please try to reboot the I/O module, then restore factory defaults on the web-page.</translation>
    </message>
    <message>
      <source>Make sure the I/O module is plugged into the network. Try to reboot the I/O module.</source>
      <translation type="unfinished">Make sure the I/O module is plugged into the network. Try to reboot the I/O module.</translation>
    </message>
    <message>
      <source>I/O Module request &quot;%1&quot; failed with error &quot;%2&quot;.</source>
      <translation type="unfinished">I/O Module request &quot;%1&quot; failed with error &quot;%2&quot;.</translation>
    </message>
    <message>
      <source>Unknown I/O module issue.</source>
      <translation type="unfinished">Unknown I/O module issue.</translation>
    </message>
    <message>
      <source>Invalid data was received from the I/O module %1.</source>
      <translation type="unfinished">Invalid data was received from the I/O module %1.</translation>
    </message>
    <message>
      <source>Too many media errors. Please open I/O module issues dialog for more details.</source>
      <translation type="unfinished">Too many media errors. Please open I/O module issues dialog for more details.</translation>
    </message>
    <message>
      <source>Device initialization process is in progress.</source>
      <translation type="unfinished">Device initialization process is in progress.</translation>
    </message>
    <message>
      <source>Camera initialization process is in progress.</source>
      <translation type="unfinished">Camera initialization process is in progress.</translation>
    </message>
    <message>
      <source>I/O Module initialization process is in progress.</source>
      <translation type="unfinished">I/O Module initialization process is in progress.</translation>
    </message>
    <message>
      <source>Make sure port %1 is accessible (e.g. forwarded).</source>
      <translation type="unfinished">Make sure port %1 is accessible (e.g. forwarded).</translation>
    </message>
    <message>
      <source>If it does not help, restore factory defaults on the device web-page.</source>
      <translation type="unfinished">If it does not help, restore factory defaults on the device web-page.</translation>
    </message>
    <message>
      <source>If it does not help, restore factory defaults on the camera web-page.</source>
      <translation type="unfinished">If it does not help, restore factory defaults on the camera web-page.</translation>
    </message>
    <message>
      <source>If it does not help, restore factory defaults on the I/O module web-page.</source>
      <translation type="unfinished">If it does not help, restore factory defaults on the I/O module web-page.</translation>
    </message>
    <message>
      <source>Cannot open media URL %1. Failed to connect to media port %2.</source>
      <translation type="unfinished">Cannot open media URL %1. Failed to connect to media port %2.</translation>
    </message>
    <message>
      <source>Cannot open media URL %1. Connection to port %2 was closed unexpectedly.</source>
      <translation type="unfinished">Cannot open media URL %1. Connection to port %2 was closed unexpectedly.</translation>
    </message>
    <message>
      <source>Could not parse device response. URL %1, request name %2.</source>
      <translation type="unfinished">Could not parse device response. URL %1, request name %2.</translation>
    </message>
    <message>
      <source>Could not parse camera response. URL %1, request name %2.</source>
      <translation type="unfinished">Could not parse camera response. URL %1, request name %2.</translation>
    </message>
    <message>
      <source>Could not parse I/O module response. URL %1, request name %2.</source>
      <translation type="unfinished">Could not parse I/O module response. URL %1, request name %2.</translation>
    </message>
    <message>
      <source>No supported media tracks at URL %1.</source>
      <translation type="unfinished">No supported media tracks at URL %1.</translation>
    </message>
    <message>
      <source>Not authorized. URL %1.</source>
      <translation type="unfinished">Not authorized. URL %1.</translation>
    </message>
    <message>
      <source>Cannot open media URL %1. Unsupported media protocol %2.</source>
      <translation type="unfinished">Cannot open media URL %1. Unsupported media protocol %2.</translation>
    </message>
    <message>
      <source>Camera was restored from archive. Delete the camera and add it again to view Live video.</source>
      <translation type="unfinished">Camera was restored from archive. Delete the camera and add it again to view Live video.</translation>
    </message>
    <message>
      <source>First, try to turn on recording (if it is off) and decrease fps in device settings (error &quot;%1&quot;).</source>
      <translation type="unfinished">First, try to turn on recording (if it is off) and decrease fps in device settings (error &quot;%1&quot;).</translation>
    </message>
    <message>
      <source>First, try to turn on recording (if it is off) and decrease fps in camera settings (error &quot;%1&quot;).</source>
      <translation type="unfinished">First, try to turn on recording (if it is off) and decrease fps in camera settings (error &quot;%1&quot;).</translation>
    </message>
    <message>
      <source>First, try to turn on recording (if it is off) and decrease fps in I/O module settings (error &quot;%1&quot;).</source>
      <translation type="unfinished">First, try to turn on recording (if it is off) and decrease fps in I/O module settings (error &quot;%1&quot;).</translation>
    </message>
    <message>
      <source>Please update firmware. Minimal supported version is %1. Current version is %2</source>
      <translation type="unfinished">Please update firmware. Minimal supported version is %1. Current version is %2</translation>
    </message>
    <message>
      <source>Plugin error. %1</source>
      <translation>플러그인 오류. %1</translation>
    </message>
    <message>
      <source>Plugin is unavailable</source>
      <translation>플러그인이 없습니다.</translation>
    </message>
    <message>
      <source>Internal server error. %1</source>
      <translation>인터넷 서버 오류. %1</translation>
    </message>
  </context>
  <context>
    <name>QnFfmpegAudioTranscoder</name>
    <message>
      <source>Audio context was not specified.</source>
      <translation type="unfinished">Audio context was not specified.</translation>
    </message>
    <message>
      <source>Could not find encoder for codec %1.</source>
      <translation type="unfinished">Could not find encoder for codec %1.</translation>
    </message>
    <message>
      <source>Could not initialize audio encoder.</source>
      <translation type="unfinished">Could not initialize audio encoder.</translation>
    </message>
    <message>
      <source>Could not initialize audio decoder.</source>
      <translation type="unfinished">Could not initialize audio decoder.</translation>
    </message>
    <message>
      <source>Could not find decoder for codec %1.</source>
      <translation type="unfinished">Could not find decoder for codec %1.</translation>
    </message>
    <message>
      <source>Could not send audio frame to encoder, Error code: %1.</source>
      <translation type="unfinished">Could not send audio frame to encoder, Error code: %1.</translation>
    </message>
    <message>
      <source>Could not receive audio packet from encoder, Error code: %1.</source>
      <translation type="unfinished">Could not receive audio packet from encoder, Error code: %1.</translation>
    </message>
    <message>
      <source>Could not receive audio frame from decoder, Error code: %1.</source>
      <translation type="unfinished">Could not receive audio frame from decoder, Error code: %1.</translation>
    </message>
    <message>
      <source>Could not allocate sample buffers</source>
      <translation>샘플 버퍼를 할당 할 수 없습니다.</translation>
    </message>
  </context>
  <context>
    <name>QnFfmpegTranscoder</name>
    <message>
      <source>Container %1 was not found in FFMPEG library.</source>
      <translation type="unfinished">Container %1 was not found in FFMPEG library.</translation>
    </message>
    <message>
      <source>Could not create output context for format %1.</source>
      <translation type="unfinished">Could not create output context for format %1.</translation>
    </message>
    <message>
      <source>Could not allocate output stream for recording.</source>
      <translation type="unfinished">Could not allocate output stream for recording.</translation>
    </message>
    <message>
      <source>Could not perform direct stream copy because frame size is undefined.</source>
      <translation type="unfinished">Could not perform direct stream copy because frame size is undefined.</translation>
    </message>
    <message>
      <source>Could not find codec %1.</source>
      <translation type="unfinished">Could not find codec %1.</translation>
    </message>
    <message>
      <source>Video or audio codec is incompatible with container %1.</source>
      <translation type="unfinished">Video or audio codec is incompatible with container %1.</translation>
    </message>
  </context>
  <context>
    <name>QnFfmpegVideoTranscoder</name>
    <message>
      <source>Could not find encoder for codec %1.</source>
      <translation type="unfinished">Could not find encoder for codec %1.</translation>
    </message>
    <message>
      <source>Could not initialize video encoder.</source>
      <translation type="unfinished">Could not initialize video encoder.</translation>
    </message>
  </context>
  <context>
    <name>QnLicense</name>
    <message>
      <source>Analog</source>
      <translation type="unfinished">Analog</translation>
    </message>
    <message>
      <source>Professional</source>
      <translation type="unfinished">Professional</translation>
    </message>
    <message>
      <source>Edge</source>
      <translation type="unfinished">Edge</translation>
    </message>
    <message>
      <source>Vmax</source>
      <translation type="unfinished">Vmax</translation>
    </message>
    <message>
      <source>Video Wall</source>
      <translation type="unfinished">Video Wall</translation>
    </message>
    <message>
      <source>I/O Module</source>
      <translation type="unfinished">I/O Module</translation>
    </message>
    <message>
      <source>Start</source>
      <translation type="unfinished">Start</translation>
    </message>
    <message>
      <source>Analog Encoder</source>
      <translation type="unfinished">Analog Encoder</translation>
    </message>
    <message>
      <source>Analog Licenses</source>
      <translation type="unfinished">Analog Licenses</translation>
    </message>
    <message>
      <source>Professional Licenses</source>
      <translation type="unfinished">Professional Licenses</translation>
    </message>
    <message>
      <source>Edge Licenses</source>
      <translation type="unfinished">Edge Licenses</translation>
    </message>
    <message>
      <source>Vmax Licenses</source>
      <translation type="unfinished">Vmax Licenses</translation>
    </message>
    <message>
      <source>Analog Encoder Licenses</source>
      <translation type="unfinished">Analog Encoder Licenses</translation>
    </message>
    <message>
      <source>Video Wall Licenses</source>
      <translation type="unfinished">Video Wall Licenses</translation>
    </message>
    <message>
      <source>I/O Module Licenses</source>
      <translation type="unfinished">I/O Module Licenses</translation>
    </message>
    <message>
      <source>Start Licenses</source>
      <translation type="unfinished">Start Licenses</translation>
    </message>
    <message>
      <source>Invalid</source>
      <translation type="unfinished">Invalid</translation>
    </message>
    <message>
      <source>Invalid Licenses</source>
      <translation type="unfinished">Invalid Licenses</translation>
    </message>
    <message>
      <source>Free</source>
      <translation type="unfinished">Free</translation>
    </message>
    <message>
      <source>Time</source>
      <translation type="unfinished">Time</translation>
    </message>
    <message>
      <source>Time Licenses</source>
      <translation type="unfinished">Time Licenses</translation>
    </message>
    <message>
      <source>Bridge</source>
      <translation type="unfinished">Bridge</translation>
    </message>
    <message>
      <source>Bridge Licenses</source>
      <translation type="unfinished">Bridge Licenses</translation>
    </message>
    <message numerus="yes">
      <source>%n Time Licenses</source>
      <translation>
        <numerusform>기한 라이선스 %n</numerusform>
      </translation>
    </message>
    <message numerus="yes">
      <source>%n Analog Licenses</source>
      <translation>
        <numerusform>아날로그 라이센스 %n</numerusform>
      </translation>
    </message>
    <message numerus="yes">
      <source>%n Professional Licenses</source>
      <translation>
        <numerusform>프로 라이선스 %n</numerusform>
      </translation>
    </message>
    <message numerus="yes">
      <source>%n Edge Licenses</source>
      <translation>
        <numerusform>%n Edge 라이선스</numerusform>
      </translation>
    </message>
    <message numerus="yes">
      <source>%n Vmax Licenses</source>
      <translation>
        <numerusform>%n Vmax 라이센스</numerusform>
      </translation>
    </message>
    <message numerus="yes">
      <source>%n Analog Encoder Licenses</source>
      <translation>
        <numerusform>%n 아날로그 인코더 라이센스</numerusform>
      </translation>
    </message>
    <message numerus="yes">
      <source>%n Video Wall Licenses</source>
      <translation>
        <numerusform>%n 비디오 월 라이센스</numerusform>
      </translation>
    </message>
    <message numerus="yes">
      <source>%n I/O Module Licenses</source>
      <translation>
        <numerusform>%n I / O 모듈 라이센스</numerusform>
      </translation>
    </message>
    <message numerus="yes">
      <source>%n Start Licenses</source>
      <translation>
        <numerusform>%n Start 라이센스</numerusform>
      </translation>
    </message>
    <message numerus="yes">
      <source>%n Bridge Licenses</source>
      <translation>
        <numerusform>%n 브리지 라이선스</numerusform>
      </translation>
    </message>
    <message numerus="yes">
      <source>%n Invalid Licenses</source>
      <translation>
        <numerusform>%n 유효하지 않은 라이센스</numerusform>
      </translation>
    </message>
    <message>
      <source>Free Licenses</source>
      <translation>무료 라이센스</translation>
    </message>
    <message numerus="yes">
      <source>%n Free Licenses</source>
      <translation>
        <numerusform>%n 무료 라이센스</numerusform>
      </translation>
    </message>
    <message numerus="yes">
      <source>%n/%1 Time Licenses</source>
      <comment>%n will be replaced by the total count</comment>
      <translation>
        <numerusform>%n/%1 기한 라이선스</numerusform>
      </translation>
    </message>
    <message numerus="yes">
      <source>%n/%1 Analog Licenses</source>
      <comment>%n will be replaced by the total count</comment>
      <translation>
        <numerusform>%n/%1 아날로그 라이선스</numerusform>
      </translation>
    </message>
    <message numerus="yes">
      <source>%n/%1 Professional Licenses</source>
      <comment>%n will be replaced by the total count</comment>
      <translation>
        <numerusform>%n/%1 프로페셔널 라이센스</numerusform>
      </translation>
    </message>
    <message numerus="yes">
      <source>%n/%1 Edge Licenses</source>
      <comment>%n will be replaced by the total count</comment>
      <translation>
        <numerusform>%n/%1 에지 라이센스</numerusform>
      </translation>
    </message>
    <message numerus="yes">
      <source>%n/%1 Vmax Licenses</source>
      <comment>%n will be replaced by the total count</comment>
      <translation>
        <numerusform>%n/%1 Vmax 라이센스</numerusform>
      </translation>
    </message>
    <message numerus="yes">
      <source>%n/%1 Analog Encoder Licenses</source>
      <comment>%n will be replaced by the total count</comment>
      <translation>
        <numerusform>%n/%1 아날로그 인코더 라이선스</numerusform>
      </translation>
    </message>
    <message numerus="yes">
      <source>%n/%1 Video Wall Licenses</source>
      <comment>%n will be replaced by the total count</comment>
      <translation>
        <numerusform>%n/%1 비디오 월 라이센스</numerusform>
      </translation>
    </message>
    <message numerus="yes">
      <source>%n/%1 I/O Module Licenses</source>
      <comment>%n will be replaced by the total count</comment>
      <translation>
        <numerusform>%n/%1 I / O 모듈 라이선스</numerusform>
      </translation>
    </message>
    <message numerus="yes">
      <source>%n/%1 Start Licenses</source>
      <comment>%n will be replaced by the total count</comment>
      <translation>
        <numerusform>%n/%1 시작 라이센스</numerusform>
      </translation>
    </message>
    <message numerus="yes">
      <source>%n/%1 Free Licenses</source>
      <comment>%n will be replaced by the total count</comment>
      <translation>
        <numerusform>%n/%1 무료 라이센스</numerusform>
      </translation>
    </message>
    <message numerus="yes">
      <source>%n/%1 Bridge Licenses</source>
      <comment>%n will be replaced by the total count</comment>
      <translation>
        <numerusform>%n/%1 브리지 라이센스</numerusform>
      </translation>
    </message>
    <message numerus="yes">
      <source>%n/%1 Invalid Licenses</source>
      <comment>%n will be replaced by the total count</comment>
      <translation>
        <numerusform>%n/%1 유효하지 않은 라이센스</numerusform>
      </translation>
    </message>
  </context>
  <context>
    <name>QnLicenseUsageHelper</name>
    <message numerus="yes">
      <source>%n %2 are used out of %1.</source>
      <translation type="unfinished">
        <numerusform>%n %2 are used out of %1.</numerusform>
      </translation>
    </message>
    <message numerus="yes">
      <source>%n %2 will be used out of %1.</source>
      <translation type="unfinished">
        <numerusform>%n %2 will be used out of %1.</numerusform>
      </translation>
    </message>
    <message numerus="yes">
      <source>Activate %n more %1.</source>
      <translation type="unfinished">
        <numerusform>Activate %n more %1.</numerusform>
      </translation>
    </message>
    <message numerus="yes">
      <source>%n more %1 will be used.</source>
      <translation type="unfinished">
        <numerusform>%n more %1 will be used.</numerusform>
      </translation>
    </message>
  </context>
  <context>
    <name>QnLicenseValidator</name>
    <message>
      <source>Invalid signature</source>
      <translation type="unfinished">Invalid signature</translation>
    </message>
    <message>
      <source>Invalid customization</source>
      <translation type="unfinished">Invalid customization</translation>
    </message>
    <message>
      <source>License is expired</source>
      <translation type="unfinished">License is expired</translation>
    </message>
    <message>
      <source>Invalid type</source>
      <translation type="unfinished">Invalid type</translation>
    </message>
    <message>
      <source>This license type requires higher software version</source>
      <translation type="unfinished">This license type requires higher software version</translation>
    </message>
    <message>
      <source>Unknown error</source>
      <translation type="unfinished">Unknown error</translation>
    </message>
    <message>
      <source>Server with matching Hardware ID not found</source>
      <translation>HWID와 일치하는 서버를 찾지 못했습니다</translation>
    </message>
    <message>
      <source>Only one starter license is allowed per System.</source>
      <translation>시스템 당 하나의 스타터 라이센스 만 허용됩니다.</translation>
    </message>
    <message>
      <source>You already have one active starter license.</source>
      <translation>이미 하나의 활성 스타터 라이센스가 있습니다.</translation>
    </message>
  </context>
  <context>
    <name>QnLocalSystemDescription</name>
    <message>
      <source>New Server</source>
      <translation type="unfinished">New Server</translation>
    </message>
  </context>
  <context>
    <name>QnResourceNameStrings</name>
    <message>
      <source>Cameras</source>
      <translation type="unfinished">Cameras</translation>
    </message>
    <message>
      <source>cameras</source>
      <translation type="unfinished">cameras</translation>
    </message>
    <message>
      <source>Camera</source>
      <translation type="unfinished">Camera</translation>
    </message>
    <message>
      <source>camera</source>
      <translation type="unfinished">camera</translation>
    </message>
    <message>
      <source>Devices</source>
      <translation type="unfinished">Devices</translation>
    </message>
    <message>
      <source>devices</source>
      <translation type="unfinished">devices</translation>
    </message>
    <message>
      <source>Device</source>
      <translation type="unfinished">Device</translation>
    </message>
    <message>
      <source>device</source>
      <translation type="unfinished">device</translation>
    </message>
    <message>
      <source>I/O Modules</source>
      <translation type="unfinished">I/O Modules</translation>
    </message>
    <message>
      <source>I/O modules</source>
      <translation type="unfinished">I/O modules</translation>
    </message>
    <message>
      <source>I/O Module</source>
      <translation type="unfinished">I/O Module</translation>
    </message>
    <message>
      <source>I/O module</source>
      <translation type="unfinished">I/O module</translation>
    </message>
    <message numerus="yes">
      <source>%n Cameras</source>
      <translation>
        <numerusform>%n 카메라들</numerusform>
      </translation>
    </message>
    <message numerus="yes">
      <source>%n cameras</source>
      <translation>
        <numerusform>%n 카메라들</numerusform>
      </translation>
    </message>
    <message numerus="yes">
      <source>%n I/O Modules</source>
      <translation>
        <numerusform>%n I/O 모듈들</numerusform>
      </translation>
    </message>
    <message numerus="yes">
      <source>%n I/O modules</source>
      <translation>
        <numerusform>%n I/O 모듈들</numerusform>
      </translation>
    </message>
    <message numerus="yes">
      <source>%n Devices</source>
      <translation>
        <numerusform>%n 장치들</numerusform>
      </translation>
    </message>
    <message numerus="yes">
      <source>%n devices</source>
      <translation>
        <numerusform>%n 장치들</numerusform>
      </translation>
    </message>
  </context>
  <context>
    <name>QnSignHelper</name>
    <message>
      <source>Unknown</source>
      <translation type="unfinished">Unknown</translation>
    </message>
    <message>
      <source>FREE License</source>
      <translation type="unfinished">FREE License</translation>
    </message>
    <message>
      <source>Licensed To: %1</source>
      <translation type="unfinished">Licensed To: %1</translation>
    </message>
    <message>
      <source>Watermark: %1</source>
      <translation type="unfinished">Watermark: %1</translation>
    </message>
    <message>
      <source>Time License</source>
      <translation type="unfinished">Time License</translation>
    </message>
    <message>
      <source>Hardware ID: %1</source>
      <translation>하드웨어 ID: %1</translation>
    </message>
  </context>
  <context>
    <name>QnStreamRecorder</name>
    <message>
      <source>Corresponding container in FFMPEG library was not found.</source>
      <translation type="unfinished">Corresponding container in FFMPEG library was not found.</translation>
    </message>
    <message>
      <source>Could not create output file for video recording.</source>
      <translation type="unfinished">Could not create output file for video recording.</translation>
    </message>
    <message>
      <source>Could not allocate output stream for recording.</source>
      <translation type="unfinished">Could not allocate output stream for recording.</translation>
    </message>
    <message>
      <source>Could not allocate output audio stream.</source>
      <translation type="unfinished">Could not allocate output audio stream.</translation>
    </message>
    <message>
      <source>Invalid audio codec information.</source>
      <translation type="unfinished">Invalid audio codec information.</translation>
    </message>
    <message>
      <source>Video or audio codec is incompatible with the selected format.</source>
      <translation type="unfinished">Video or audio codec is incompatible with the selected format.</translation>
    </message>
    <message>
      <source>File write error. Not enough free space.</source>
      <translation type="unfinished">File write error. Not enough free space.</translation>
    </message>
    <message>
      <source>Invalid resource type for data export.</source>
      <translation type="unfinished">Invalid resource type for data export.</translation>
    </message>
    <message>
      <source>No data exported.</source>
      <translation type="unfinished">No data exported.</translation>
    </message>
  </context>
  <context>
    <name>QnSystemDescription</name>
    <message>
      <source>Unnamed System</source>
      <translation type="unfinished">Unnamed System</translation>
    </message>
  </context>
  <context>
    <name>QnTranscoder</name>
    <message>
      <source>OpenCL transcoding is not implemented.</source>
      <translation type="unfinished">OpenCL transcoding is not implemented.</translation>
    </message>
    <message>
      <source>Unknown transcoding method.</source>
      <translation type="unfinished">Unknown transcoding method.</translation>
    </message>
    <message>
      <source>OpenCLTranscode is not implemented.</source>
      <translation type="unfinished">OpenCLTranscode is not implemented.</translation>
    </message>
    <message>
      <source>Unknown transcode method</source>
      <translation type="unfinished">Unknown transcode method</translation>
    </message>
  </context>
  <context>
    <name>QnUserRolesManager</name>
    <message>
      <source>Owner</source>
      <translation type="unfinished">Owner</translation>
    </message>
    <message>
      <source>Administrator</source>
      <translation type="unfinished">Administrator</translation>
    </message>
    <message>
      <source>Advanced Viewer</source>
      <translation type="unfinished">Advanced Viewer</translation>
    </message>
    <message>
      <source>Viewer</source>
      <translation type="unfinished">Viewer</translation>
    </message>
    <message>
      <source>Live Viewer</source>
      <translation type="unfinished">Live Viewer</translation>
    </message>
    <message>
      <source>Custom Role</source>
      <translation type="unfinished">Custom Role</translation>
    </message>
    <message>
      <source>Custom</source>
      <translation type="unfinished">Custom</translation>
    </message>
    <message>
      <source>Can manage all cameras and bookmarks.</source>
      <translation type="unfinished">Can manage all cameras and bookmarks.</translation>
    </message>
    <message>
      <source>Can view all cameras and export video.</source>
      <translation type="unfinished">Can view all cameras and export video.</translation>
    </message>
    <message>
      <source>Can view live video from all cameras.</source>
      <translation type="unfinished">Can view live video from all cameras.</translation>
    </message>
    <message>
      <source>Custom user role.</source>
      <translation type="unfinished">Custom user role.</translation>
    </message>
    <message>
      <source>Custom permissions.</source>
      <translation type="unfinished">Custom permissions.</translation>
    </message>
    <message>
      <source>Has access to whole System and can do everything.</source>
      <translation type="unfinished">Has access to whole System and can do everything.</translation>
    </message>
    <message>
      <source>Has access to whole System and can manage it. Can create users.</source>
      <translation type="unfinished">Has access to whole System and can manage it. Can create users.</translation>
    </message>
  </context>
  <context>
    <name>QnZipExtractor</name>
    <message>
      <source>Zip file is corrupted.</source>
      <translation>Zip 파일이 손상되었습니다.</translation>
    </message>
    <message>
      <source>Could not find target dir.</source>
      <translation>대상 디렉토리를 찾을 수 없습니다.</translation>
    </message>
    <message>
      <source>Could not open file for writing.</source>
      <translation>쓸 파일을 열 수 없습니다.</translation>
    </message>
    <message>
      <source>There is no free space on the disk.</source>
      <translation>디스크에 여유 공간이 없습니다.</translation>
    </message>
    <message>
      <source>Unknown error.</source>
<<<<<<< HEAD
      <translation type="unfinished">Unknown error.</translation>
=======
      <translation>알수없는 오류</translation>
>>>>>>> ea434ffa
    </message>
    <message>
      <source>Extraction was cancelled.</source>
      <translation>추출이 취소되었습니다.</translation>
    </message>
    <message>
      <source>Extractor is busy.</source>
      <translation>추출기가 사용 중입니다.</translation>
    </message>
  </context>
  <context>
    <name>nx::utils::CryptedFileStream</name>
    <message>
      <source>Wrong crypted stream size.</source>
      <translation>암호화 된 스트림 크기가 잘못되었습니다.</translation>
    </message>
    <message>
      <source>Damaged crypted stream header.</source>
      <translation>암호화 된 스트림 헤더가 손상되었습니다.</translation>
    </message>
  </context>
  <context>
    <name>nx::vms::event::StringsHelper</name>
    <message>
      <source>Bookmark</source>
      <translation type="unfinished">Bookmark</translation>
    </message>
    <message>
      <source>Panic recording</source>
      <translation type="unfinished">Panic recording</translation>
    </message>
    <message>
      <source>Write to log</source>
      <translation type="unfinished">Write to log</translation>
    </message>
    <message>
      <source>Show notification</source>
      <translation type="unfinished">Show notification</translation>
    </message>
    <message>
      <source>Repeat sound</source>
      <translation type="unfinished">Repeat sound</translation>
    </message>
    <message>
      <source>Play sound</source>
      <translation type="unfinished">Play sound</translation>
    </message>
    <message>
      <source>Speak</source>
      <translation type="unfinished">Speak</translation>
    </message>
    <message>
      <source>Execute PTZ preset</source>
      <translation type="unfinished">Execute PTZ preset</translation>
    </message>
    <message>
      <source>Show text overlay</source>
      <translation type="unfinished">Show text overlay</translation>
    </message>
    <message>
      <source>Show on Alarm Layout</source>
      <translation type="unfinished">Show on Alarm Layout</translation>
    </message>
    <message>
      <source>Do HTTP request</source>
      <translation type="unfinished">Do HTTP request</translation>
    </message>
    <message>
      <source>Device output</source>
      <translation type="unfinished">Device output</translation>
    </message>
    <message>
      <source>Camera output</source>
      <translation type="unfinished">Camera output</translation>
    </message>
    <message>
      <source>Device recording</source>
      <translation type="unfinished">Device recording</translation>
    </message>
    <message>
      <source>Camera recording</source>
      <translation type="unfinished">Camera recording</translation>
    </message>
    <message>
      <source>Generic Event</source>
      <translation type="unfinished">Generic Event</translation>
    </message>
    <message numerus="yes">
      <source>Motion on Cameras</source>
      <translation type="unfinished">
        <numerusform>Motion on Cameras</numerusform>
      </translation>
    </message>
    <message>
      <source>Network Issue</source>
      <translation type="unfinished">Network Issue</translation>
    </message>
    <message>
      <source>Server Failure</source>
      <translation type="unfinished">Server Failure</translation>
    </message>
    <message>
      <source>Server Conflict</source>
      <translation type="unfinished">Server Conflict</translation>
    </message>
    <message>
      <source>Server Started</source>
      <translation type="unfinished">Server Started</translation>
    </message>
    <message>
      <source>License Issue</source>
      <translation type="unfinished">License Issue</translation>
    </message>
    <message>
      <source>Archive backup finished</source>
      <translation type="unfinished">Archive backup finished</translation>
    </message>
    <message>
      <source>Any Server Issue</source>
      <translation type="unfinished">Any Server Issue</translation>
    </message>
    <message>
      <source>Any Event</source>
      <translation type="unfinished">Any Event</translation>
    </message>
    <message numerus="yes">
      <source>Input Signal on Devices</source>
      <translation type="unfinished">
        <numerusform>Input Signal on Devices</numerusform>
      </translation>
    </message>
    <message numerus="yes">
      <source>Input Signal on Cameras</source>
      <translation type="unfinished">
        <numerusform>Input Signal on Cameras</numerusform>
      </translation>
    </message>
    <message numerus="yes">
      <source>Devices Disconnected</source>
      <translation type="unfinished">
        <numerusform>Devices Disconnected</numerusform>
      </translation>
    </message>
    <message numerus="yes">
      <source>Cameras Disconnected</source>
      <translation type="unfinished">
        <numerusform>Cameras Disconnected</numerusform>
      </translation>
    </message>
    <message numerus="yes">
      <source>Devices IP Conflict</source>
      <translation type="unfinished">
        <numerusform>Devices IP Conflict</numerusform>
      </translation>
    </message>
    <message numerus="yes">
      <source>Cameras IP Conflict</source>
      <translation type="unfinished">
        <numerusform>Cameras IP Conflict</numerusform>
      </translation>
    </message>
    <message>
      <source>Any Device Issue</source>
      <translation type="unfinished">Any Device Issue</translation>
    </message>
    <message>
      <source>Any Camera Issue</source>
      <translation type="unfinished">Any Camera Issue</translation>
    </message>
    <message>
      <source>Undefined event has occurred on %1</source>
      <translation type="unfinished">Undefined event has occurred on %1</translation>
    </message>
    <message>
      <source>Device %1 was disconnected</source>
      <translation type="unfinished">Device %1 was disconnected</translation>
    </message>
    <message>
      <source>Camera %1 was disconnected</source>
      <translation type="unfinished">Camera %1 was disconnected</translation>
    </message>
    <message>
      <source>I/O Module %1 was disconnected</source>
      <translation type="unfinished">I/O Module %1 was disconnected</translation>
    </message>
    <message>
      <source>Input on %1</source>
      <translation type="unfinished">Input on %1</translation>
    </message>
    <message>
      <source>Motion on %1</source>
      <translation type="unfinished">Motion on %1</translation>
    </message>
    <message>
      <source>Network Issue at %1</source>
      <translation type="unfinished">Network Issue at %1</translation>
    </message>
    <message>
      <source>Server &quot;%1&quot; Failure</source>
      <translation type="unfinished">Server &quot;%1&quot; Failure</translation>
    </message>
    <message>
      <source>Device IP Conflict at %1</source>
      <comment>Device IP Conflict at &lt;server_name&gt;</comment>
      <translation type="unfinished">Device IP Conflict at %1</translation>
    </message>
    <message>
      <source>Camera IP Conflict at %1</source>
      <comment>Camera IP Conflict at &lt;server_name&gt;</comment>
      <translation type="unfinished">Camera IP Conflict at %1</translation>
    </message>
    <message>
      <source>Server &quot;%1&quot; Conflict</source>
      <translation type="unfinished">Server &quot;%1&quot; Conflict</translation>
    </message>
    <message>
      <source>Server &quot;%1&quot; Started</source>
      <translation type="unfinished">Server &quot;%1&quot; Started</translation>
    </message>
    <message>
      <source>Server &quot;%1&quot; has a license problem</source>
      <translation type="unfinished">Server &quot;%1&quot; has a license problem</translation>
    </message>
    <message>
      <source>Server &quot;%1&quot; has finished an archive backup</source>
      <translation type="unfinished">Server &quot;%1&quot; has finished an archive backup</translation>
    </message>
    <message>
      <source>Generic Event at %1</source>
      <translation type="unfinished">Generic Event at %1</translation>
    </message>
    <message>
      <source>An unknown event has occurred</source>
      <translation type="unfinished">An unknown event has occurred</translation>
    </message>
    <message>
      <source>Event: %1</source>
      <translation type="unfinished">Event: %1</translation>
    </message>
    <message>
      <source>Source: %1</source>
      <translation type="unfinished">Source: %1</translation>
    </message>
    <message>
      <source>Caption: %1</source>
      <translation type="unfinished">Caption: %1</translation>
    </message>
    <message>
      <source>Input Port: %1</source>
      <translation type="unfinished">Input Port: %1</translation>
    </message>
    <message>
      <source>Reason: %1</source>
      <translation type="unfinished">Reason: %1</translation>
    </message>
    <message>
      <source>Conflicting Address: %1</source>
      <translation type="unfinished">Conflicting Address: %1</translation>
    </message>
    <message>
      <source>MAC #%1: %2</source>
      <extracomment>MAC #2: D0-50-99-38-1E-12</extracomment>
      <translation type="unfinished">MAC #%1: %2</translation>
    </message>
    <message>
      <source>Conflicting Server #%1: %2</source>
      <extracomment>Conflicting Server #5: 10.0.2.1</extracomment>
      <translation type="unfinished">Conflicting Server #%1: %2</translation>
    </message>
    <message>
      <source>Conflicting Server: %1</source>
      <translation type="unfinished">Conflicting Server: %1</translation>
    </message>
    <message>
      <source>Trigger: %1</source>
      <translation type="unfinished">Trigger: %1</translation>
    </message>
    <message>
      <source>%2 &lt;b&gt;%1&lt;/b&gt;</source>
      <comment>%1 means time, %2 means date</comment>
      <translation type="unfinished">%2 &lt;b&gt;%1&lt;/b&gt;</translation>
    </message>
    <message numerus="yes">
      <source>%n times, first: %2 &lt;b&gt;%1&lt;/b&gt;</source>
      <comment>%1 means time, %2 means date</comment>
      <translation type="unfinished">
        <numerusform>%n times, first: %2 &lt;b&gt;%1&lt;/b&gt;</numerusform>
      </translation>
    </message>
    <message>
      <source>Time: %1 on %2</source>
      <comment>%1 means time, %2 means date</comment>
      <translation type="unfinished">Time: %1 on %2</translation>
    </message>
    <message numerus="yes">
      <source>First occurrence: %1 on %2 (%n times total)</source>
      <comment>%1 means time, %2 means date</comment>
      <translation type="unfinished">
        <numerusform>First occurrence: %1 on %2 (%n times total)</numerusform>
      </translation>
    </message>
    <message numerus="yes">
      <source>No data received during last %n seconds.</source>
      <translation type="unfinished">
        <numerusform>No data received during last %n seconds.</numerusform>
      </translation>
    </message>
    <message>
      <source>Connection to device was unexpectedly closed.</source>
      <translation type="unfinished">Connection to device was unexpectedly closed.</translation>
    </message>
    <message>
      <source>Connection to camera (primary stream) was unexpectedly closed.</source>
      <translation type="unfinished">Connection to camera (primary stream) was unexpectedly closed.</translation>
    </message>
    <message>
      <source>Connection to camera (secondary stream) was unexpectedly closed.</source>
      <translation type="unfinished">Connection to camera (secondary stream) was unexpectedly closed.</translation>
    </message>
    <message>
      <source>RTP packet loss detected.</source>
      <translation type="unfinished">RTP packet loss detected.</translation>
    </message>
    <message>
      <source>Device does not respond to network requests.</source>
      <translation type="unfinished">Device does not respond to network requests.</translation>
    </message>
    <message>
      <source>Connection to server is lost.</source>
      <translation type="unfinished">Connection to server is lost.</translation>
    </message>
    <message>
      <source>Server stopped unexpectedly.</source>
      <translation type="unfinished">Server stopped unexpectedly.</translation>
    </message>
    <message>
      <source>I/O error has occurred at %1.</source>
      <translation type="unfinished">I/O error has occurred at %1.</translation>
    </message>
    <message>
      <source>Not enough HDD/SSD speed for recording to %1.</source>
      <translation type="unfinished">Not enough HDD/SSD speed for recording to %1.</translation>
    </message>
    <message>
      <source>HDD/SSD disk &quot;%1&quot; is full. Disk contains too much data that is not managed by VMS.</source>
      <translation type="unfinished">HDD/SSD disk &quot;%1&quot; is full. Disk contains too much data that is not managed by VMS.</translation>
    </message>
    <message>
      <source>System disk &quot;%1&quot; is almost full.</source>
      <translation type="unfinished">System disk &quot;%1&quot; is almost full.</translation>
    </message>
    <message>
      <source>Archive backup failed: No available backup storages with sufficient free space</source>
      <translation type="unfinished">Archive backup failed: No available backup storages with sufficient free space</translation>
    </message>
    <message>
      <source>Archive backup failed: Target storage failure</source>
      <translation type="unfinished">Archive backup failed: Target storage failure</translation>
    </message>
    <message>
      <source>Archive backup failed: Source file open/read error</source>
      <translation type="unfinished">Archive backup failed: Source file open/read error</translation>
    </message>
    <message>
      <source>Archive backup failed: Target file create/write error</source>
      <translation type="unfinished">Archive backup failed: Target file create/write error</translation>
    </message>
    <message>
      <source>Archive backup failed: File catalog error</source>
      <translation type="unfinished">Archive backup failed: File catalog error</translation>
    </message>
    <message>
      <source>Archive backup finished, but is not fully completed because backup time is over. Data is backed up to %1</source>
      <translation type="unfinished">Archive backup finished, but is not fully completed because backup time is over. Data is backed up to %1</translation>
    </message>
    <message>
      <source>Archive backup is successfully completed</source>
      <translation type="unfinished">Archive backup is successfully completed</translation>
    </message>
    <message>
      <source>Archive backup is canceled by user. Data is backed up to %1</source>
      <translation type="unfinished">Archive backup is canceled by user. Data is backed up to %1</translation>
    </message>
    <message>
      <source>Not enough licenses. Recording has been disabled on following devices:</source>
      <translation type="unfinished">Not enough licenses. Recording has been disabled on following devices:</translation>
    </message>
    <message>
      <source>Not enough licenses. Recording has been disabled on following cameras:</source>
      <translation type="unfinished">Not enough licenses. Recording has been disabled on following cameras:</translation>
    </message>
    <message>
      <source>Not enough licenses. Recording has been disabled on following I/O modules:</source>
      <translation type="unfinished">Not enough licenses. Recording has been disabled on following I/O modules:</translation>
    </message>
    <message>
      <source>start</source>
      <translation type="unfinished">start</translation>
    </message>
    <message>
      <source>stop</source>
      <translation type="unfinished">stop</translation>
    </message>
    <message>
      <source>While %1</source>
      <translation type="unfinished">While %1</translation>
    </message>
    <message>
      <source>On %1 %2</source>
      <translation type="unfinished">On %1 %2</translation>
    </message>
    <message>
      <source>Trigger Name</source>
      <translation type="unfinished">Trigger Name</translation>
    </message>
    <message>
      <source>Role</source>
      <translation type="unfinished">Role</translation>
    </message>
    <message numerus="yes">
      <source>%n Users</source>
      <translation type="unfinished">
        <numerusform>%n Users</numerusform>
      </translation>
    </message>
    <message numerus="yes">
      <source>%n Roles</source>
      <translation type="unfinished">
        <numerusform>%n Roles</numerusform>
      </translation>
    </message>
    <message>
      <source>All Administrators</source>
      <translation type="unfinished">All Administrators</translation>
    </message>
    <message>
      <source>All Users</source>
      <translation type="unfinished">All Users</translation>
    </message>
    <message>
      <source>Select at least one user</source>
      <translation type="unfinished">Select at least one user</translation>
    </message>
    <message>
      <source>Soft Trigger</source>
      <translation type="unfinished">Soft Trigger</translation>
    </message>
    <message>
      <source>Soft Trigger %1 at %2</source>
      <translation type="unfinished">Soft Trigger %1 at %2</translation>
    </message>
    <message>
      <source>Soft Trigger %1 has been activated multiple times</source>
      <translation type="unfinished">Soft Trigger %1 has been activated multiple times</translation>
    </message>
    <message>
      <source>Send email</source>
      <translation type="unfinished">Send email</translation>
    </message>
    <message>
      <source>Acknowledge</source>
      <translation type="unfinished">Acknowledge</translation>
    </message>
    <message>
      <source>Analytics Event</source>
      <translation type="unfinished">Analytics Event</translation>
    </message>
    <message>
      <source>%1 at %2</source>
      <comment>Analytics Event at some camera</comment>
      <translation type="unfinished">%1 at %2</translation>
    </message>
    <message>
      <source>Storage Issue</source>
      <translation>저장공간 문제</translation>
    </message>
    <message>
      <source>Storage Issue at %1</source>
      <translation>%1 의 저장공간 오류</translation>
    </message>
    <message>
      <source>Set to fullscreen</source>
      <translation>전체화면으로 설정</translation>
    </message>
    <message>
      <source>Exit fullscreen</source>
      <translation>전체 화면 종료</translation>
    </message>
    <message>
      <source>Open layout</source>
      <translation type="unfinished">Open layout</translation>
    </message>
    <message>
      <source>Failed to force using camera time, it lags too much, system time will be used</source>
      <translation>시간차가 심해 강제로 카메라 시간을 사용하는데 실패하여 시스템 시간이 사용됩니다</translation>
    </message>
    <message>
      <source>Camera time is back to normal</source>
      <translation>카메라 시간이 정상으로 돌아 왔습니다.</translation>
    </message>
    <message>
      <source>Multiple %1 events have occurred</source>
      <translation>여러 개의 %1 이벤트가 발생했습니다.</translation>
    </message>
    <message>
      <source>Multicast address conflict detected. Address %1 is already in use by %2 on %3 stream</source>
      <translation>멀티 캐스트 주소 충돌이 감지되었습니다. %2 가 %3 스트림으로 이미 %1 주소를 사용중 입니다.</translation>
    </message>
    <message>
      <source>Network address %1 is not a multicast address</source>
      <translation>네트워크 주소 %1 은 멀티 캐스트 주소가 아닙니다.</translation>
    </message>
    <message>
      <source>Analytics storage &quot;%1&quot; is offline.</source>
      <translation>웹 로그 분석 저장 공간 &quot;%1&quot; 은 오프라인입니다.</translation>
    </message>
    <message>
      <source>Analytics storage &quot;%1&quot; is almost full.</source>
      <translation>에널리틱 저장소 &quot;%1&quot; 가 거의 찼습니다.</translation>
    </message>
    <message>
      <source>Plugin Diagnostic Event</source>
      <translation>플러그인 진단 이벤트</translation>
    </message>
    <message>
      <source>Unknown Plugin Diagnostic Event</source>
      <translation>알 수없는 플러그인 진단 이벤트</translation>
    </message>
    <message>
      <source>RAID error. %1.</source>
      <translation>RAID 오류. %1.</translation>
    </message>
  </context>
  <context>
    <name>utils::QnCameraNamesWatcher</name>
    <message>
      <source>Removed camera</source>
      <translation type="unfinished">Removed camera</translation>
    </message>
  </context>
</TS><|MERGE_RESOLUTION|>--- conflicted
+++ resolved
@@ -13,63 +13,63 @@
     <name>MergeSystemsStatusStrings</name>
     <message>
       <source>The password or user name is invalid.</source>
-      <translation type="unfinished">The password or user name is invalid.</translation>
+      <translation>암호나 사용자 이름이 올바르지 않습니다.</translation>
     </message>
     <message>
       <source>This user does not have permissions for the requested operation.</source>
-      <translation type="unfinished">This user does not have permissions for the requested operation.</translation>
+      <translation>이 사용자는 요청한 작업에 대 한 권한이 없다.</translation>
     </message>
     <message>
       <source>Cannot create database backup.</source>
-      <translation type="unfinished">Cannot create database backup.</translation>
+      <translation>데이터베이스 백업을 만들 수 없습니다.</translation>
     </message>
     <message>
       <source>System name is not configured yet.</source>
-      <translation type="unfinished">System name is not configured yet.</translation>
+      <translation>시스템 이름은 아직 구성 되지 않습니다.</translation>
     </message>
     <message>
       <source>Unknown error.</source>
-      <translation type="unfinished">Unknown error.</translation>
+      <translation>알 수 없는 오류.</translation>
     </message>
     <message>
       <source>You are about to merge Systems with Starter licenses.</source>
-      <translation type="unfinished">You are about to merge Systems with Starter licenses.</translation>
+      <translation>Starter 라이센스를 이용하여 병합하려고 합니다.</translation>
     </message>
     <message>
       <source>Only one Starter license is allowed per System, so the second license will be deactivated.</source>
-      <translation type="unfinished">Only one Starter license is allowed per System, so the second license will be deactivated.</translation>
+      <translation>오직 한개의 starter라이센스만 허용됩니다. 두번째 라이센스는 비활성화 됩니다.</translation>
     </message>
     <message>
       <source>Merge anyway?</source>
-      <translation type="unfinished">Merge anyway?</translation>
+      <translation>그래도 병합하시겠습니까?</translation>
     </message>
     <message>
       <source>System was not found.</source>
-      <translation type="unfinished">System was not found.</translation>
+      <translation>시스템 찾을 수 없습니다.</translation>
     </message>
     <message>
       <source>The discovered System %1 has an incompatible version %2.</source>
       <comment>%1 is name of System, %2 is version information</comment>
-      <translation type="unfinished">The discovered System %1 has an incompatible version %2.</translation>
+      <translation>검색 된 시스템 %1는 호환 되지 않는 버전 %2.</translation>
     </message>
     <message>
       <source>The discovered System %1 is in safe mode.</source>
       <comment>%1 is name of System</comment>
-      <translation type="unfinished">The discovered System %1 is in safe mode.</translation>
+      <translation>검색 된 시스템 %1 안전 모드입니다.</translation>
     </message>
     <message>
       <source>Could not configure the remote System %1.</source>
       <comment>%1 is name of System</comment>
-      <translation type="unfinished">Could not configure the remote System %1.</translation>
+      <translation>원격 시스템 %1를 구성할 수 없습니다.</translation>
     </message>
     <message>
       <source>New System</source>
-      <translation type="unfinished">New System</translation>
+      <translation>새로운 시스템</translation>
     </message>
     <message>
       <source>The discovered System %1 is incompatible with the current System.</source>
       <comment>%1 is name of System</comment>
-      <translation type="unfinished">The discovered System %1 is incompatible with the current System.</translation>
+      <translation>발견 된 시스템 %1이 (가) 현재 시스템과 호환되지 않습니다.</translation>
     </message>
     <message>
       <source>Cannot connect to the other System because current System is already connected to %1.</source>
@@ -106,222 +106,222 @@
     <message>
       <source>System Event</source>
       <comment>Shows that the bookmark was created by a system event</comment>
-      <translation type="unfinished">System Event</translation>
+      <translation>시스템 이벤트</translation>
     </message>
   </context>
   <context>
     <name>QnCameraDiagnosticsErrorCodeStrings</name>
     <message>
       <source>OK</source>
-      <translation type="unfinished">OK</translation>
+      <translation>확인</translation>
     </message>
     <message>
       <source>Server has been stopped.</source>
-      <translation type="unfinished">Server has been stopped.</translation>
+      <translation>서버가 중지 되었습니다.</translation>
     </message>
     <message>
       <source>Media stream is opened but no media data was received.</source>
-      <translation type="unfinished">Media stream is opened but no media data was received.</translation>
+      <translation>미디어 스트림은 열려 있지만 미디어 데이터를 받을 수 없습니다.</translation>
     </message>
     <message>
       <source>Unknown error. Please contact support.</source>
-      <translation type="unfinished">Unknown error. Please contact support.</translation>
+      <translation>알수없는 오류가 발생하였습니다. 관리자의 지원을 받으십시오.</translation>
     </message>
     <message>
       <source>(unknown)</source>
-      <translation type="unfinished">(unknown)</translation>
+      <translation>(알수없음)</translation>
     </message>
     <message>
       <source>Server %1 is not available.</source>
-      <translation type="unfinished">Server %1 is not available.</translation>
+      <translation>서버 %1 을 사용할 수 없습니다.</translation>
     </message>
     <message>
       <source>Check that Server is up and running.</source>
-      <translation type="unfinished">Check that Server is up and running.</translation>
+      <translation>서버가 실행되고 동작하는지 확인하세요.</translation>
     </message>
     <message>
       <source>Received bad response from Server %1: &quot;%2&quot;.</source>
-      <translation type="unfinished">Received bad response from Server %1: &quot;%2&quot;.</translation>
+      <translation>서버 %1: &quot;%2&quot; 에서 잘못된 응답을 받았습니다.</translation>
     </message>
     <message>
       <source>Check if Server is up and has the proper version.</source>
-      <translation type="unfinished">Check if Server is up and has the proper version.</translation>
+      <translation>서버가 동작하고 있다면, 적절한 버전인지 확인하세요.</translation>
     </message>
     <message>
       <source>Cannot connect to http port %1.</source>
-      <translation type="unfinished">Cannot connect to http port %1.</translation>
+      <translation>http 포트 %1에 연결할 수 없습니다.</translation>
     </message>
     <message>
       <source>Finally, try to update firmware. If the problem persists, please contact support.</source>
-      <translation type="unfinished">Finally, try to update firmware. If the problem persists, please contact support.</translation>
+      <translation>마지막으로, 카메라 업데잍를 시도합니다. 만약 문제가 지속될 경우 고객지원으로 연락해 주세요.</translation>
     </message>
     <message>
       <source>Failed to configure parameter %1.</source>
-      <translation type="unfinished">Failed to configure parameter %1.</translation>
+      <translation>%1 변수 구성에 실패하였습니다.</translation>
     </message>
     <message>
       <source>Please contact support.</source>
-      <translation type="unfinished">Please contact support.</translation>
+      <translation>고객 지원으로 연락해 주세요.</translation>
     </message>
     <message>
       <source>An input/output error has occurred. OS message: &quot;%1&quot;.</source>
-      <translation type="unfinished">An input/output error has occurred. OS message: &quot;%1&quot;.</translation>
+      <translation>입, 출력 오류가 발생하였습니다. OS 메세지: "%1".</translation>
     </message>
     <message>
       <source>Parameters:</source>
-      <translation type="unfinished">Parameters:</translation>
+      <translation>변수:</translation>
     </message>
     <message>
       <source>Please try to reboot the device, then restore factory defaults on the web-page.</source>
-      <translation type="unfinished">Please try to reboot the device, then restore factory defaults on the web-page.</translation>
+      <translation>장치 재시작후 장치 웹페이지를 통해 장치를 초기화 해주세요.</translation>
     </message>
     <message>
       <source>Please try to reboot the camera, then restore factory defaults on the web-page.</source>
-      <translation type="unfinished">Please try to reboot the camera, then restore factory defaults on the web-page.</translation>
+      <translation>카메라 재시작후 카메라 웹페이지를 통해 장치를 초기화 해주세요.</translation>
     </message>
     <message>
       <source>Make sure the device is plugged into the network. Try to reboot the device.</source>
-      <translation type="unfinished">Make sure the device is plugged into the network. Try to reboot the device.</translation>
+      <translation>장치가 네트워크에 연결되었는지 확인후, 장치 재시작 하세요.</translation>
     </message>
     <message>
       <source>Make sure the camera is plugged into the network. Try to reboot the camera.</source>
-      <translation type="unfinished">Make sure the camera is plugged into the network. Try to reboot the camera.</translation>
+      <translation>카메라가 네트워크에 연결되었는지 확인후, 카메라 재시작 하세요.</translation>
     </message>
     <message>
       <source>Device request &quot;%1&quot; failed with error &quot;%2&quot;.</source>
-      <translation type="unfinished">Device request &quot;%1&quot; failed with error &quot;%2&quot;.</translation>
+      <translation>기기 요청 &quot;%1&quot; 이 &quot;%2&quot; 오류로 실패했습니다.</translation>
     </message>
     <message>
       <source>Camera request &quot;%1&quot; failed with error &quot;%2&quot;.</source>
-      <translation type="unfinished">Camera request &quot;%1&quot; failed with error &quot;%2&quot;.</translation>
+      <translation>카메라 요청 &quot;%1&quot; 이 &quot;%2&quot; 오류로 실패했습니다.</translation>
     </message>
     <message>
       <source>Unknown device issue.</source>
-      <translation type="unfinished">Unknown device issue.</translation>
+      <translation>알려지지 않은 장치 문제.</translation>
     </message>
     <message>
       <source>Unknown camera issue.</source>
-      <translation type="unfinished">Unknown camera issue.</translation>
+      <translation>알려지지 않은 카메라 문제.</translation>
     </message>
     <message>
       <source>Invalid data was received from the device %1.</source>
-      <translation type="unfinished">Invalid data was received from the device %1.</translation>
+      <translation>장치 %1로 부터 유효하지 않은 데이터 입수됨.</translation>
     </message>
     <message>
       <source>Invalid data was received from the camera %1.</source>
-      <translation type="unfinished">Invalid data was received from the camera %1.</translation>
+      <translation>카메라 %1로 부터 유효하지 않은 데이터 입수됨.</translation>
     </message>
     <message>
       <source>Too many media errors. Please open device issues dialog for more details.</source>
-      <translation type="unfinished">Too many media errors. Please open device issues dialog for more details.</translation>
+      <translation>미디어 에러 경고, 상세 내용은 장치 문제 창을 열어서 확인하세요.</translation>
     </message>
     <message>
       <source>Too many media errors. Please open camera issues dialog for more details.</source>
-      <translation type="unfinished">Too many media errors. Please open camera issues dialog for more details.</translation>
+      <translation>미디어 에러 경고, 상세 내용은 장치 문제 창을 열어서 확인하세요.</translation>
     </message>
     <message>
       <source>Please try to reboot the I/O module, then restore factory defaults on the web-page.</source>
-      <translation type="unfinished">Please try to reboot the I/O module, then restore factory defaults on the web-page.</translation>
+      <translation>카메라 재시작후 카메라 웹페이지를 통해 장치를 초기화 해주세요.</translation>
     </message>
     <message>
       <source>Make sure the I/O module is plugged into the network. Try to reboot the I/O module.</source>
-      <translation type="unfinished">Make sure the I/O module is plugged into the network. Try to reboot the I/O module.</translation>
+      <translation>장치가 네트워크에 연결되었는지 확인후, 장치 재시작 하세요.</translation>
     </message>
     <message>
       <source>I/O Module request &quot;%1&quot; failed with error &quot;%2&quot;.</source>
-      <translation type="unfinished">I/O Module request &quot;%1&quot; failed with error &quot;%2&quot;.</translation>
+      <translation>I / O 모듈 요청 &quot;%1&quot; 이 &quot;%2&quot; 오류로 실패했습니다.</translation>
     </message>
     <message>
       <source>Unknown I/O module issue.</source>
-      <translation type="unfinished">Unknown I/O module issue.</translation>
+      <translation>알 수 없는 I/O 모듈 문제.</translation>
     </message>
     <message>
       <source>Invalid data was received from the I/O module %1.</source>
-      <translation type="unfinished">Invalid data was received from the I/O module %1.</translation>
+      <translation>장치 %1로 부터 유효하지 않은 데이터 입수됨.</translation>
     </message>
     <message>
       <source>Too many media errors. Please open I/O module issues dialog for more details.</source>
-      <translation type="unfinished">Too many media errors. Please open I/O module issues dialog for more details.</translation>
+      <translation>미디어 에러 경고, 상세 내용은 장치 문제 창을 열어서 확인하세요.</translation>
     </message>
     <message>
       <source>Device initialization process is in progress.</source>
-      <translation type="unfinished">Device initialization process is in progress.</translation>
+      <translation>장치 초기화 프로세스 진행 중입니다.</translation>
     </message>
     <message>
       <source>Camera initialization process is in progress.</source>
-      <translation type="unfinished">Camera initialization process is in progress.</translation>
+      <translation>카메라 초기화 프로세스가 진행 중입니다.</translation>
     </message>
     <message>
       <source>I/O Module initialization process is in progress.</source>
-      <translation type="unfinished">I/O Module initialization process is in progress.</translation>
+      <translation>I/O 모듈 초기화 과정이 진행 중입니다.</translation>
     </message>
     <message>
       <source>Make sure port %1 is accessible (e.g. forwarded).</source>
-      <translation type="unfinished">Make sure port %1 is accessible (e.g. forwarded).</translation>
+      <translation>%1포트가 접속가능한지 확인하세요.</translation>
     </message>
     <message>
       <source>If it does not help, restore factory defaults on the device web-page.</source>
-      <translation type="unfinished">If it does not help, restore factory defaults on the device web-page.</translation>
+      <translation>도움이 되지 않는 경우 장치 웹 페이지에서 기본값 복원.</translation>
     </message>
     <message>
       <source>If it does not help, restore factory defaults on the camera web-page.</source>
-      <translation type="unfinished">If it does not help, restore factory defaults on the camera web-page.</translation>
+      <translation>도움이 되지 않는 경우 장치 웹 페이지를 통해 시스템 초기화 하세요</translation>
     </message>
     <message>
       <source>If it does not help, restore factory defaults on the I/O module web-page.</source>
-      <translation type="unfinished">If it does not help, restore factory defaults on the I/O module web-page.</translation>
+      <translation>도움이 되지 않는 경우 장치 웹 페이지를 통해 시스템 초기화 하세요</translation>
     </message>
     <message>
       <source>Cannot open media URL %1. Failed to connect to media port %2.</source>
-      <translation type="unfinished">Cannot open media URL %1. Failed to connect to media port %2.</translation>
+      <translation>미디어 URL %1를 열 수 없습니다. 미디어 포트 %2에 연결 하지 못했습니다.</translation>
     </message>
     <message>
       <source>Cannot open media URL %1. Connection to port %2 was closed unexpectedly.</source>
-      <translation type="unfinished">Cannot open media URL %1. Connection to port %2 was closed unexpectedly.</translation>
+      <translation>미디어 URL %1를 열 수 없습니다. 연결 포트 %2 예기치 않게 닫혔습니다.</translation>
     </message>
     <message>
       <source>Could not parse device response. URL %1, request name %2.</source>
-      <translation type="unfinished">Could not parse device response. URL %1, request name %2.</translation>
+      <translation>장치에서 응답을 확인 할수 없습니다. URL %1, 요청명칭 %2</translation>
     </message>
     <message>
       <source>Could not parse camera response. URL %1, request name %2.</source>
-      <translation type="unfinished">Could not parse camera response. URL %1, request name %2.</translation>
+      <translation>장치에서 응답을 확인 할수 없습니다. URL %1, 요청명칭 %2</translation>
     </message>
     <message>
       <source>Could not parse I/O module response. URL %1, request name %2.</source>
-      <translation type="unfinished">Could not parse I/O module response. URL %1, request name %2.</translation>
+      <translation>장치에서 응답을 확인 할수 없습니다. URL %1, 요청명칭 %2</translation>
     </message>
     <message>
       <source>No supported media tracks at URL %1.</source>
-      <translation type="unfinished">No supported media tracks at URL %1.</translation>
+      <translation>URL %1의 미디어를 지원하지 않습니다.</translation>
     </message>
     <message>
       <source>Not authorized. URL %1.</source>
-      <translation type="unfinished">Not authorized. URL %1.</translation>
+      <translation>권한이 없습니다. URL %1입니다.</translation>
     </message>
     <message>
       <source>Cannot open media URL %1. Unsupported media protocol %2.</source>
-      <translation type="unfinished">Cannot open media URL %1. Unsupported media protocol %2.</translation>
+      <translation>미디어 URL %1를 열 수 없습니다. 지원 되지 않는 미디어 프로토콜 %2입니다.</translation>
     </message>
     <message>
       <source>Camera was restored from archive. Delete the camera and add it again to view Live video.</source>
-      <translation type="unfinished">Camera was restored from archive. Delete the camera and add it again to view Live video.</translation>
+      <translation>카메라 아카이브에서 복원 되었습니다. 라이브 비디오를 보려면 카메라를 삭제 한후 다시 추가하십시요.</translation>
     </message>
     <message>
       <source>First, try to turn on recording (if it is off) and decrease fps in device settings (error &quot;%1&quot;).</source>
-      <translation type="unfinished">First, try to turn on recording (if it is off) and decrease fps in device settings (error &quot;%1&quot;).</translation>
+      <translation>우선, 장치 설정에서 녹화모드를 켜고 FPS를 줄이세요 (오류 &quot;%1&quot;).</translation>
     </message>
     <message>
       <source>First, try to turn on recording (if it is off) and decrease fps in camera settings (error &quot;%1&quot;).</source>
-      <translation type="unfinished">First, try to turn on recording (if it is off) and decrease fps in camera settings (error &quot;%1&quot;).</translation>
+      <translation>장치 설정에서 우선 녹화모드 On하고 Fps를 줄이세요 (오류 &quot;%1&quot;).</translation>
     </message>
     <message>
       <source>First, try to turn on recording (if it is off) and decrease fps in I/O module settings (error &quot;%1&quot;).</source>
-      <translation type="unfinished">First, try to turn on recording (if it is off) and decrease fps in I/O module settings (error &quot;%1&quot;).</translation>
+      <translation>장치 설정에서 우선 녹화모드 On하고 Fps를 줄이세요 (오류 &quot;%1&quot;).</translation>
     </message>
     <message>
       <source>Please update firmware. Minimal supported version is %1. Current version is %2</source>
-      <translation type="unfinished">Please update firmware. Minimal supported version is %1. Current version is %2</translation>
+      <translation>펌웨어를 업데이트하십시오. 최소 지원 버전은 %1입니다. 현재 버전은 %2입니다</translation>
     </message>
     <message>
       <source>Plugin error. %1</source>
@@ -340,35 +340,35 @@
     <name>QnFfmpegAudioTranscoder</name>
     <message>
       <source>Audio context was not specified.</source>
-      <translation type="unfinished">Audio context was not specified.</translation>
+      <translation>오디오 컨텍스트가 지정되어있지 않습니다.</translation>
     </message>
     <message>
       <source>Could not find encoder for codec %1.</source>
-      <translation type="unfinished">Could not find encoder for codec %1.</translation>
+      <translation>%1 codec의 인코더를 찾을 수 없습니다.</translation>
     </message>
     <message>
       <source>Could not initialize audio encoder.</source>
-      <translation type="unfinished">Could not initialize audio encoder.</translation>
+      <translation>오디오 인코더를 초기화할 수 없습니다.</translation>
     </message>
     <message>
       <source>Could not initialize audio decoder.</source>
-      <translation type="unfinished">Could not initialize audio decoder.</translation>
+      <translation>오디오 인코더를 초기화할 수 없습니다.</translation>
     </message>
     <message>
       <source>Could not find decoder for codec %1.</source>
-      <translation type="unfinished">Could not find decoder for codec %1.</translation>
+      <translation>%1 codec의 인코더를 찾을 수 없습니다.</translation>
     </message>
     <message>
       <source>Could not send audio frame to encoder, Error code: %1.</source>
-      <translation type="unfinished">Could not send audio frame to encoder, Error code: %1.</translation>
+      <translation>디코더롤 오디오 프레임을 전송할 수 없습니다: 에러코드 %1.</translation>
     </message>
     <message>
       <source>Could not receive audio packet from encoder, Error code: %1.</source>
-      <translation type="unfinished">Could not receive audio packet from encoder, Error code: %1.</translation>
+      <translation>디코더에서 오디오 패킷을 받을 수 없습니다: 에러코드 %1.</translation>
     </message>
     <message>
       <source>Could not receive audio frame from decoder, Error code: %1.</source>
-      <translation type="unfinished">Could not receive audio frame from decoder, Error code: %1.</translation>
+      <translation>디코더에서 오디오 프레임을 받을 수 없습니다: 에러코드 %1.</translation>
     </message>
     <message>
       <source>Could not allocate sample buffers</source>
@@ -379,133 +379,133 @@
     <name>QnFfmpegTranscoder</name>
     <message>
       <source>Container %1 was not found in FFMPEG library.</source>
-      <translation type="unfinished">Container %1 was not found in FFMPEG library.</translation>
+      <translation>FFMPEG 라이브러리에서 %1의 공간을 찾을 수 없습니다.</translation>
     </message>
     <message>
       <source>Could not create output context for format %1.</source>
-      <translation type="unfinished">Could not create output context for format %1.</translation>
+      <translation>%1 포맷을 위한 출력 컨텍스트를 만들 수 없음.</translation>
     </message>
     <message>
       <source>Could not allocate output stream for recording.</source>
-      <translation type="unfinished">Could not allocate output stream for recording.</translation>
+      <translation>저장을 위한 출력 스트림을 할당 할 수 없습니다.</translation>
     </message>
     <message>
       <source>Could not perform direct stream copy because frame size is undefined.</source>
-      <translation type="unfinished">Could not perform direct stream copy because frame size is undefined.</translation>
+      <translation>프레임 크기가 확실치 않기 때문에 직접 스트림 복사를 실행할 수 없습니다.</translation>
     </message>
     <message>
       <source>Could not find codec %1.</source>
-      <translation type="unfinished">Could not find codec %1.</translation>
+      <translation>%1 codec을 찾을 수 없습니다.</translation>
     </message>
     <message>
       <source>Video or audio codec is incompatible with container %1.</source>
-      <translation type="unfinished">Video or audio codec is incompatible with container %1.</translation>
+      <translation>비디오 또는 오디오 코덱은 %1 컨테이너와 호환되지 않습니다.</translation>
     </message>
   </context>
   <context>
     <name>QnFfmpegVideoTranscoder</name>
     <message>
       <source>Could not find encoder for codec %1.</source>
-      <translation type="unfinished">Could not find encoder for codec %1.</translation>
+      <translation>%1 codec의 인코더를 찾을 수 없습니다.</translation>
     </message>
     <message>
       <source>Could not initialize video encoder.</source>
-      <translation type="unfinished">Could not initialize video encoder.</translation>
+      <translation>비디오 인코더를 초기화 할 수 없습니다.</translation>
     </message>
   </context>
   <context>
     <name>QnLicense</name>
     <message>
       <source>Analog</source>
-      <translation type="unfinished">Analog</translation>
+      <translation>아날로그</translation>
     </message>
     <message>
       <source>Professional</source>
-      <translation type="unfinished">Professional</translation>
+      <translation>정식</translation>
     </message>
     <message>
       <source>Edge</source>
-      <translation type="unfinished">Edge</translation>
+      <translation>Edge</translation>
     </message>
     <message>
       <source>Vmax</source>
-      <translation type="unfinished">Vmax</translation>
+      <translation>Vmax</translation>
     </message>
     <message>
       <source>Video Wall</source>
-      <translation type="unfinished">Video Wall</translation>
+      <translation>Video Wall</translation>
     </message>
     <message>
       <source>I/O Module</source>
-      <translation type="unfinished">I/O Module</translation>
+      <translation>IO장치</translation>
     </message>
     <message>
       <source>Start</source>
-      <translation type="unfinished">Start</translation>
+      <translation>시작</translation>
     </message>
     <message>
       <source>Analog Encoder</source>
-      <translation type="unfinished">Analog Encoder</translation>
+      <translation>아날로그 인코더</translation>
     </message>
     <message>
       <source>Analog Licenses</source>
-      <translation type="unfinished">Analog Licenses</translation>
+      <translation>아날로그 인증키</translation>
     </message>
     <message>
       <source>Professional Licenses</source>
-      <translation type="unfinished">Professional Licenses</translation>
+      <translation>정식 인증키</translation>
     </message>
     <message>
       <source>Edge Licenses</source>
-      <translation type="unfinished">Edge Licenses</translation>
+      <translation>Edge 인증키</translation>
     </message>
     <message>
       <source>Vmax Licenses</source>
-      <translation type="unfinished">Vmax Licenses</translation>
+      <translation>Vmax 인증키</translation>
     </message>
     <message>
       <source>Analog Encoder Licenses</source>
-      <translation type="unfinished">Analog Encoder Licenses</translation>
+      <translation>아날로그 인코더 인증키</translation>
     </message>
     <message>
       <source>Video Wall Licenses</source>
-      <translation type="unfinished">Video Wall Licenses</translation>
+      <translation>비디오 월 인증키</translation>
     </message>
     <message>
       <source>I/O Module Licenses</source>
-      <translation type="unfinished">I/O Module Licenses</translation>
+      <translation>IO장치 라이센스</translation>
     </message>
     <message>
       <source>Start Licenses</source>
-      <translation type="unfinished">Start Licenses</translation>
+      <translation>라이센스 시작</translation>
     </message>
     <message>
       <source>Invalid</source>
-      <translation type="unfinished">Invalid</translation>
+      <translation>유효하지 않음</translation>
     </message>
     <message>
       <source>Invalid Licenses</source>
-      <translation type="unfinished">Invalid Licenses</translation>
+      <translation>유효하지 않은 라이센스</translation>
     </message>
     <message>
       <source>Free</source>
-      <translation type="unfinished">Free</translation>
+      <translation>무료</translation>
     </message>
     <message>
       <source>Time</source>
-      <translation type="unfinished">Time</translation>
+      <translation>시간</translation>
     </message>
     <message>
       <source>Time Licenses</source>
-      <translation type="unfinished">Time Licenses</translation>
+      <translation>Time Licenses</translation>
     </message>
     <message>
       <source>Bridge</source>
-      <translation type="unfinished">Bridge</translation>
+      <translation>브릿지</translation>
     </message>
     <message>
       <source>Bridge Licenses</source>
-      <translation type="unfinished">Bridge Licenses</translation>
+      <translation>브릿지 라이센스</translation>
     </message>
     <message numerus="yes">
       <source>%n Time Licenses</source>
@@ -672,26 +672,26 @@
     <name>QnLicenseUsageHelper</name>
     <message numerus="yes">
       <source>%n %2 are used out of %1.</source>
-      <translation type="unfinished">
-        <numerusform>%n %2 are used out of %1.</numerusform>
+      <translation>
+        <numerusform>%n %2은 %1에 사용됩니다.</numerusform>
       </translation>
     </message>
     <message numerus="yes">
       <source>%n %2 will be used out of %1.</source>
-      <translation type="unfinished">
-        <numerusform>%n %2 will be used out of %1.</numerusform>
+      <translation>
+        <numerusform>%n %2 은 %1에서 사용될 것입니다.</numerusform>
       </translation>
     </message>
     <message numerus="yes">
       <source>Activate %n more %1.</source>
-      <translation type="unfinished">
-        <numerusform>Activate %n more %1.</numerusform>
+      <translation>
+        <numerusform>더 많은 %1 %n을 활성화 합니다.</numerusform>
       </translation>
     </message>
     <message numerus="yes">
       <source>%n more %1 will be used.</source>
-      <translation type="unfinished">
-        <numerusform>%n more %1 will be used.</numerusform>
+      <translation>
+        <numerusform>%n 더 많은 %1 사용 됩니다.</numerusform>
       </translation>
     </message>
   </context>
@@ -699,27 +699,27 @@
     <name>QnLicenseValidator</name>
     <message>
       <source>Invalid signature</source>
-      <translation type="unfinished">Invalid signature</translation>
+      <translation>유효하지 않은 서명</translation>
     </message>
     <message>
       <source>Invalid customization</source>
-      <translation type="unfinished">Invalid customization</translation>
+      <translation>유효하지 않은 변경</translation>
     </message>
     <message>
       <source>License is expired</source>
-      <translation type="unfinished">License is expired</translation>
+      <translation>라이센스 만료</translation>
     </message>
     <message>
       <source>Invalid type</source>
-      <translation type="unfinished">Invalid type</translation>
+      <translation>유효하지 않은 방식</translation>
     </message>
     <message>
       <source>This license type requires higher software version</source>
-      <translation type="unfinished">This license type requires higher software version</translation>
+      <translation>이 라이선스 유형은 상위버젼 소프트웨어 필요</translation>
     </message>
     <message>
       <source>Unknown error</source>
-      <translation type="unfinished">Unknown error</translation>
+      <translation>알 수 없는 오류</translation>
     </message>
     <message>
       <source>Server with matching Hardware ID not found</source>
@@ -738,58 +738,58 @@
     <name>QnLocalSystemDescription</name>
     <message>
       <source>New Server</source>
-      <translation type="unfinished">New Server</translation>
+      <translation>새 서버</translation>
     </message>
   </context>
   <context>
     <name>QnResourceNameStrings</name>
     <message>
       <source>Cameras</source>
-      <translation type="unfinished">Cameras</translation>
+      <translation>카메라</translation>
     </message>
     <message>
       <source>cameras</source>
-      <translation type="unfinished">cameras</translation>
+      <translation>카메라</translation>
     </message>
     <message>
       <source>Camera</source>
-      <translation type="unfinished">Camera</translation>
+      <translation>카메라</translation>
     </message>
     <message>
       <source>camera</source>
-      <translation type="unfinished">camera</translation>
+      <translation>카메라</translation>
     </message>
     <message>
       <source>Devices</source>
-      <translation type="unfinished">Devices</translation>
+      <translation>장치</translation>
     </message>
     <message>
       <source>devices</source>
-      <translation type="unfinished">devices</translation>
+      <translation>장치</translation>
     </message>
     <message>
       <source>Device</source>
-      <translation type="unfinished">Device</translation>
+      <translation>장치</translation>
     </message>
     <message>
       <source>device</source>
-      <translation type="unfinished">device</translation>
+      <translation>장치</translation>
     </message>
     <message>
       <source>I/O Modules</source>
-      <translation type="unfinished">I/O Modules</translation>
+      <translation>IO장치</translation>
     </message>
     <message>
       <source>I/O modules</source>
-      <translation type="unfinished">I/O modules</translation>
+      <translation>IO장치</translation>
     </message>
     <message>
       <source>I/O Module</source>
-      <translation type="unfinished">I/O Module</translation>
+      <translation>IO장치</translation>
     </message>
     <message>
       <source>I/O module</source>
-      <translation type="unfinished">I/O module</translation>
+      <translation>IO장치</translation>
     </message>
     <message numerus="yes">
       <source>%n Cameras</source>
@@ -832,23 +832,23 @@
     <name>QnSignHelper</name>
     <message>
       <source>Unknown</source>
-      <translation type="unfinished">Unknown</translation>
+      <translation>알 수 없음</translation>
     </message>
     <message>
       <source>FREE License</source>
-      <translation type="unfinished">FREE License</translation>
+      <translation>무료 라이센스</translation>
     </message>
     <message>
       <source>Licensed To: %1</source>
-      <translation type="unfinished">Licensed To: %1</translation>
+      <translation>%1 에게 라이선스를 허가함</translation>
     </message>
     <message>
       <source>Watermark: %1</source>
-      <translation type="unfinished">Watermark: %1</translation>
+      <translation>워터 마크: %1</translation>
     </message>
     <message>
       <source>Time License</source>
-      <translation type="unfinished">Time License</translation>
+      <translation>Time Licenses</translation>
     </message>
     <message>
       <source>Hardware ID: %1</source>
@@ -859,124 +859,124 @@
     <name>QnStreamRecorder</name>
     <message>
       <source>Corresponding container in FFMPEG library was not found.</source>
-      <translation type="unfinished">Corresponding container in FFMPEG library was not found.</translation>
+      <translation>FFMPEG 라이브러리에서 해당 컨테이너 찾을 수 없습니다.</translation>
     </message>
     <message>
       <source>Could not create output file for video recording.</source>
-      <translation type="unfinished">Could not create output file for video recording.</translation>
+      <translation>비디오 저장에 대한 출력 파일을 만들수 없습니다.</translation>
     </message>
     <message>
       <source>Could not allocate output stream for recording.</source>
-      <translation type="unfinished">Could not allocate output stream for recording.</translation>
+      <translation>저장을 위한 출력 스트림을 할당 할 수 없습니다.</translation>
     </message>
     <message>
       <source>Could not allocate output audio stream.</source>
-      <translation type="unfinished">Could not allocate output audio stream.</translation>
+      <translation>오디오 출력 스트림을 할당할 수 없습니다.</translation>
     </message>
     <message>
       <source>Invalid audio codec information.</source>
-      <translation type="unfinished">Invalid audio codec information.</translation>
+      <translation>잘못된 오디오 코덱 정보임.</translation>
     </message>
     <message>
       <source>Video or audio codec is incompatible with the selected format.</source>
-      <translation type="unfinished">Video or audio codec is incompatible with the selected format.</translation>
+      <translation>비디오 또는 오디오 코덱은 선택된 포맷과 호환되지 않습니다.</translation>
     </message>
     <message>
       <source>File write error. Not enough free space.</source>
-      <translation type="unfinished">File write error. Not enough free space.</translation>
+      <translation>파일 쓰기 오류입니다. 충분 하지 않은 여유 공간입니다.</translation>
     </message>
     <message>
       <source>Invalid resource type for data export.</source>
-      <translation type="unfinished">Invalid resource type for data export.</translation>
+      <translation>데이터 내보내기에 대 한 잘못 된 리소스 형식입니다.</translation>
     </message>
     <message>
       <source>No data exported.</source>
-      <translation type="unfinished">No data exported.</translation>
+      <translation>내 보낼 데이타가 없습니다.</translation>
     </message>
   </context>
   <context>
     <name>QnSystemDescription</name>
     <message>
       <source>Unnamed System</source>
-      <translation type="unfinished">Unnamed System</translation>
+      <translation>명명 되지 않은 시스템</translation>
     </message>
   </context>
   <context>
     <name>QnTranscoder</name>
     <message>
       <source>OpenCL transcoding is not implemented.</source>
-      <translation type="unfinished">OpenCL transcoding is not implemented.</translation>
+      <translation>OpenCLTranscode가 구현되어있지 않음.</translation>
     </message>
     <message>
       <source>Unknown transcoding method.</source>
-      <translation type="unfinished">Unknown transcoding method.</translation>
+      <translation>알수없는 변환 방법.</translation>
     </message>
     <message>
       <source>OpenCLTranscode is not implemented.</source>
-      <translation type="unfinished">OpenCLTranscode is not implemented.</translation>
+      <translation>OpenCLTranscode가 구현되어있지 않음.</translation>
     </message>
     <message>
       <source>Unknown transcode method</source>
-      <translation type="unfinished">Unknown transcode method</translation>
+      <translation>알수없는 변환 방법</translation>
     </message>
   </context>
   <context>
     <name>QnUserRolesManager</name>
     <message>
       <source>Owner</source>
-      <translation type="unfinished">Owner</translation>
+      <translation>소유자</translation>
     </message>
     <message>
       <source>Administrator</source>
-      <translation type="unfinished">Administrator</translation>
+      <translation>관리자</translation>
     </message>
     <message>
       <source>Advanced Viewer</source>
-      <translation type="unfinished">Advanced Viewer</translation>
+      <translation>고급 뷰어</translation>
     </message>
     <message>
       <source>Viewer</source>
-      <translation type="unfinished">Viewer</translation>
+      <translation>뷰어</translation>
     </message>
     <message>
       <source>Live Viewer</source>
-      <translation type="unfinished">Live Viewer</translation>
+      <translation>라이브 뷰어</translation>
     </message>
     <message>
       <source>Custom Role</source>
-      <translation type="unfinished">Custom Role</translation>
+      <translation>사용자 지정 역할</translation>
     </message>
     <message>
       <source>Custom</source>
-      <translation type="unfinished">Custom</translation>
+      <translation>사용자 정의</translation>
     </message>
     <message>
       <source>Can manage all cameras and bookmarks.</source>
-      <translation type="unfinished">Can manage all cameras and bookmarks.</translation>
+      <translation>모든 카메라와 책갈피를 관리할 수 있습니다.</translation>
     </message>
     <message>
       <source>Can view all cameras and export video.</source>
-      <translation type="unfinished">Can view all cameras and export video.</translation>
+      <translation>모든 카메라를 볼 하 고 비디오를 내보낼 수 있습니다.</translation>
     </message>
     <message>
       <source>Can view live video from all cameras.</source>
-      <translation type="unfinished">Can view live video from all cameras.</translation>
+      <translation>모든 카메라에서에서 실시간 영상을 볼 수 있습니다.</translation>
     </message>
     <message>
       <source>Custom user role.</source>
-      <translation type="unfinished">Custom user role.</translation>
+      <translation>사용자 지정 사용자 역할입니다.</translation>
     </message>
     <message>
       <source>Custom permissions.</source>
-      <translation type="unfinished">Custom permissions.</translation>
+      <translation>사용자 지정 권한입니다.</translation>
     </message>
     <message>
       <source>Has access to whole System and can do everything.</source>
-      <translation type="unfinished">Has access to whole System and can do everything.</translation>
+      <translation>전체 시스템에 액세스할 수 있으며 모든 것을 할 수 있습니다.</translation>
     </message>
     <message>
       <source>Has access to whole System and can manage it. Can create users.</source>
-      <translation type="unfinished">Has access to whole System and can manage it. Can create users.</translation>
+      <translation>전체 시스템에 액세스할 수 있으며 그것을 관리할 수 있습니다. 사용자를 만들 수 있습니다.</translation>
     </message>
   </context>
   <context>
@@ -999,11 +999,7 @@
     </message>
     <message>
       <source>Unknown error.</source>
-<<<<<<< HEAD
-      <translation type="unfinished">Unknown error.</translation>
-=======
       <translation>알수없는 오류</translation>
->>>>>>> ea434ffa
     </message>
     <message>
       <source>Extraction was cancelled.</source>
@@ -1029,257 +1025,257 @@
     <name>nx::vms::event::StringsHelper</name>
     <message>
       <source>Bookmark</source>
-      <translation type="unfinished">Bookmark</translation>
+      <translation>북마크(책갈피)</translation>
     </message>
     <message>
       <source>Panic recording</source>
-      <translation type="unfinished">Panic recording</translation>
+      <translation>긴급 저장</translation>
     </message>
     <message>
       <source>Write to log</source>
-      <translation type="unfinished">Write to log</translation>
+      <translation>로그 기록</translation>
     </message>
     <message>
       <source>Show notification</source>
-      <translation type="unfinished">Show notification</translation>
+      <translation>알림 보기</translation>
     </message>
     <message>
       <source>Repeat sound</source>
-      <translation type="unfinished">Repeat sound</translation>
+      <translation>음원 반복</translation>
     </message>
     <message>
       <source>Play sound</source>
-      <translation type="unfinished">Play sound</translation>
+      <translation>음원 재생</translation>
     </message>
     <message>
       <source>Speak</source>
-      <translation type="unfinished">Speak</translation>
+      <translation>음성출력</translation>
     </message>
     <message>
       <source>Execute PTZ preset</source>
-      <translation type="unfinished">Execute PTZ preset</translation>
+      <translation>PTZ 프리셋 실행</translation>
     </message>
     <message>
       <source>Show text overlay</source>
-      <translation type="unfinished">Show text overlay</translation>
+      <translation>텍스트 오버레이 표시</translation>
     </message>
     <message>
       <source>Show on Alarm Layout</source>
-      <translation type="unfinished">Show on Alarm Layout</translation>
+      <translation>알람 레이아웃에 표시</translation>
     </message>
     <message>
       <source>Do HTTP request</source>
-      <translation type="unfinished">Do HTTP request</translation>
+      <translation>HTTP 요청</translation>
     </message>
     <message>
       <source>Device output</source>
-      <translation type="unfinished">Device output</translation>
+      <translation>장치 출력</translation>
     </message>
     <message>
       <source>Camera output</source>
-      <translation type="unfinished">Camera output</translation>
+      <translation>카메라 출력</translation>
     </message>
     <message>
       <source>Device recording</source>
-      <translation type="unfinished">Device recording</translation>
+      <translation>장치 녹화</translation>
     </message>
     <message>
       <source>Camera recording</source>
-      <translation type="unfinished">Camera recording</translation>
+      <translation>카메라 녹화</translation>
     </message>
     <message>
       <source>Generic Event</source>
-      <translation type="unfinished">Generic Event</translation>
+      <translation>일반 이벤트</translation>
     </message>
     <message numerus="yes">
       <source>Motion on Cameras</source>
-      <translation type="unfinished">
-        <numerusform>Motion on Cameras</numerusform>
+      <translation>
+        <numerusform>카메라에 모션</numerusform>
       </translation>
     </message>
     <message>
       <source>Network Issue</source>
-      <translation type="unfinished">Network Issue</translation>
+      <translation>네트워크 문제</translation>
     </message>
     <message>
       <source>Server Failure</source>
-      <translation type="unfinished">Server Failure</translation>
+      <translation>서버 오류</translation>
     </message>
     <message>
       <source>Server Conflict</source>
-      <translation type="unfinished">Server Conflict</translation>
+      <translation>서버 충돌</translation>
     </message>
     <message>
       <source>Server Started</source>
-      <translation type="unfinished">Server Started</translation>
+      <translation>서버 시작 됨</translation>
     </message>
     <message>
       <source>License Issue</source>
-      <translation type="unfinished">License Issue</translation>
+      <translation>인증키 이슈</translation>
     </message>
     <message>
       <source>Archive backup finished</source>
-      <translation type="unfinished">Archive backup finished</translation>
+      <translation>아카이브 백업 완료</translation>
     </message>
     <message>
       <source>Any Server Issue</source>
-      <translation type="unfinished">Any Server Issue</translation>
+      <translation>모든 서버 이슈</translation>
     </message>
     <message>
       <source>Any Event</source>
-      <translation type="unfinished">Any Event</translation>
+      <translation>모든 이벤트</translation>
     </message>
     <message numerus="yes">
       <source>Input Signal on Devices</source>
-      <translation type="unfinished">
-        <numerusform>Input Signal on Devices</numerusform>
+      <translation>
+        <numerusform>장치에 입력된 신호</numerusform>
       </translation>
     </message>
     <message numerus="yes">
       <source>Input Signal on Cameras</source>
-      <translation type="unfinished">
-        <numerusform>Input Signal on Cameras</numerusform>
+      <translation>
+        <numerusform>카메라에 입력된 신호</numerusform>
       </translation>
     </message>
     <message numerus="yes">
       <source>Devices Disconnected</source>
-      <translation type="unfinished">
-        <numerusform>Devices Disconnected</numerusform>
+      <translation>
+        <numerusform>장치 연결이 끊어졌습니다</numerusform>
       </translation>
     </message>
     <message numerus="yes">
       <source>Cameras Disconnected</source>
-      <translation type="unfinished">
-        <numerusform>Cameras Disconnected</numerusform>
+      <translation>
+        <numerusform>카메라 연결이 끊어졌습니다.</numerusform>
       </translation>
     </message>
     <message numerus="yes">
       <source>Devices IP Conflict</source>
-      <translation type="unfinished">
-        <numerusform>Devices IP Conflict</numerusform>
+      <translation>
+        <numerusform>장치 IP 충돌</numerusform>
       </translation>
     </message>
     <message numerus="yes">
       <source>Cameras IP Conflict</source>
-      <translation type="unfinished">
-        <numerusform>Cameras IP Conflict</numerusform>
+      <translation>
+        <numerusform>카메라 IP 충돌</numerusform>
       </translation>
     </message>
     <message>
       <source>Any Device Issue</source>
-      <translation type="unfinished">Any Device Issue</translation>
+      <translation>모든 장치 문제</translation>
     </message>
     <message>
       <source>Any Camera Issue</source>
-      <translation type="unfinished">Any Camera Issue</translation>
+      <translation>모든 카메라 문제</translation>
     </message>
     <message>
       <source>Undefined event has occurred on %1</source>
-      <translation type="unfinished">Undefined event has occurred on %1</translation>
+      <translation>%1에 정의되지 않은 이벤트 발생</translation>
     </message>
     <message>
       <source>Device %1 was disconnected</source>
-      <translation type="unfinished">Device %1 was disconnected</translation>
+      <translation>장치%1 연결 끊김</translation>
     </message>
     <message>
       <source>Camera %1 was disconnected</source>
-      <translation type="unfinished">Camera %1 was disconnected</translation>
+      <translation>카메라 %1연결끊김</translation>
     </message>
     <message>
       <source>I/O Module %1 was disconnected</source>
-      <translation type="unfinished">I/O Module %1 was disconnected</translation>
+      <translation>I/O 모듈 %1이 끊어졌습니다.</translation>
     </message>
     <message>
       <source>Input on %1</source>
-      <translation type="unfinished">Input on %1</translation>
+      <translation>%1의 입력</translation>
     </message>
     <message>
       <source>Motion on %1</source>
-      <translation type="unfinished">Motion on %1</translation>
+      <translation>%1의 모션</translation>
     </message>
     <message>
       <source>Network Issue at %1</source>
-      <translation type="unfinished">Network Issue at %1</translation>
+      <translation>%1 내 네트워크 오류</translation>
     </message>
     <message>
       <source>Server &quot;%1&quot; Failure</source>
-      <translation type="unfinished">Server &quot;%1&quot; Failure</translation>
+      <translation>서버 &quot;%1&quot; 오류</translation>
     </message>
     <message>
       <source>Device IP Conflict at %1</source>
       <comment>Device IP Conflict at &lt;server_name&gt;</comment>
-      <translation type="unfinished">Device IP Conflict at %1</translation>
+      <translation>%1에서 장치 IP 충돌</translation>
     </message>
     <message>
       <source>Camera IP Conflict at %1</source>
       <comment>Camera IP Conflict at &lt;server_name&gt;</comment>
-      <translation type="unfinished">Camera IP Conflict at %1</translation>
+      <translation>%1에서 카메라 IP 충돌</translation>
     </message>
     <message>
       <source>Server &quot;%1&quot; Conflict</source>
-      <translation type="unfinished">Server &quot;%1&quot; Conflict</translation>
+      <translation>서버 &quot;%1&quot; 충돌</translation>
     </message>
     <message>
       <source>Server &quot;%1&quot; Started</source>
-      <translation type="unfinished">Server &quot;%1&quot; Started</translation>
+      <translation>서버 &quot;%1&quot; 시작됨</translation>
     </message>
     <message>
       <source>Server &quot;%1&quot; has a license problem</source>
-      <translation type="unfinished">Server &quot;%1&quot; has a license problem</translation>
+      <translation>서버 &quot;%1&quot; 에 라이센스 문제가 있습니다.</translation>
     </message>
     <message>
       <source>Server &quot;%1&quot; has finished an archive backup</source>
-      <translation type="unfinished">Server &quot;%1&quot; has finished an archive backup</translation>
+      <translation>서버 &quot;%1&quot; 가 아카이브 백업을 완료했습니다.</translation>
     </message>
     <message>
       <source>Generic Event at %1</source>
-      <translation type="unfinished">Generic Event at %1</translation>
+      <translation>%1에서 일반 이벤트</translation>
     </message>
     <message>
       <source>An unknown event has occurred</source>
-      <translation type="unfinished">An unknown event has occurred</translation>
+      <translation>알지 못하는 이벤트 발생</translation>
     </message>
     <message>
       <source>Event: %1</source>
-      <translation type="unfinished">Event: %1</translation>
+      <translation>이벤트: %1</translation>
     </message>
     <message>
       <source>Source: %1</source>
-      <translation type="unfinished">Source: %1</translation>
+      <translation>소스: %1</translation>
     </message>
     <message>
       <source>Caption: %1</source>
-      <translation type="unfinished">Caption: %1</translation>
+      <translation>캡션: %1</translation>
     </message>
     <message>
       <source>Input Port: %1</source>
-      <translation type="unfinished">Input Port: %1</translation>
+      <translation>%1의 입력</translation>
     </message>
     <message>
       <source>Reason: %1</source>
-      <translation type="unfinished">Reason: %1</translation>
+      <translation>원인: %1</translation>
     </message>
     <message>
       <source>Conflicting Address: %1</source>
-      <translation type="unfinished">Conflicting Address: %1</translation>
+      <translation>충돌 주소: %1</translation>
     </message>
     <message>
       <source>MAC #%1: %2</source>
       <extracomment>MAC #2: D0-50-99-38-1E-12</extracomment>
-      <translation type="unfinished">MAC #%1: %2</translation>
+      <translation>맥 #%1: %2</translation>
     </message>
     <message>
       <source>Conflicting Server #%1: %2</source>
       <extracomment>Conflicting Server #5: 10.0.2.1</extracomment>
-      <translation type="unfinished">Conflicting Server #%1: %2</translation>
+      <translation>%1 서버 충돌 중: %2</translation>
     </message>
     <message>
       <source>Conflicting Server: %1</source>
-      <translation type="unfinished">Conflicting Server: %1</translation>
+      <translation>서버 충돌: %1</translation>
     </message>
     <message>
       <source>Trigger: %1</source>
-      <translation type="unfinished">Trigger: %1</translation>
+      <translation>Trigger: %1</translation>
     </message>
     <message>
       <source>%2 &lt;b&gt;%1&lt;/b&gt;</source>
@@ -1289,192 +1285,192 @@
     <message numerus="yes">
       <source>%n times, first: %2 &lt;b&gt;%1&lt;/b&gt;</source>
       <comment>%1 means time, %2 means date</comment>
-      <translation type="unfinished">
-        <numerusform>%n times, first: %2 &lt;b&gt;%1&lt;/b&gt;</numerusform>
+      <translation>
+        <numerusform>%n 번, 첫 번째: %2 &lt;b&gt;%1&lt;/b&gt;</numerusform>
       </translation>
     </message>
     <message>
       <source>Time: %1 on %2</source>
       <comment>%1 means time, %2 means date</comment>
-      <translation type="unfinished">Time: %1 on %2</translation>
+      <translation>시간: %2 의 %1</translation>
     </message>
     <message numerus="yes">
       <source>First occurrence: %1 on %2 (%n times total)</source>
       <comment>%1 means time, %2 means date</comment>
-      <translation type="unfinished">
-        <numerusform>First occurrence: %1 on %2 (%n times total)</numerusform>
+      <translation>
+        <numerusform>첫번째 발생: %2의 %1 (%n 전체 시간)</numerusform>
       </translation>
     </message>
     <message numerus="yes">
       <source>No data received during last %n seconds.</source>
-      <translation type="unfinished">
-        <numerusform>No data received during last %n seconds.</numerusform>
+      <translation>
+        <numerusform>%n 초간 데이터 받기 실패.</numerusform>
       </translation>
     </message>
     <message>
       <source>Connection to device was unexpectedly closed.</source>
-      <translation type="unfinished">Connection to device was unexpectedly closed.</translation>
+      <translation>장치 연결이 예상치 못하게 끊김.</translation>
     </message>
     <message>
       <source>Connection to camera (primary stream) was unexpectedly closed.</source>
-      <translation type="unfinished">Connection to camera (primary stream) was unexpectedly closed.</translation>
+      <translation>카메라 메인스트림 연결이 예상치 못하게 끊겼습니다.</translation>
     </message>
     <message>
       <source>Connection to camera (secondary stream) was unexpectedly closed.</source>
-      <translation type="unfinished">Connection to camera (secondary stream) was unexpectedly closed.</translation>
+      <translation>카메라 2nd 스트림이 에상치 못하게 끊겼습니다.</translation>
     </message>
     <message>
       <source>RTP packet loss detected.</source>
-      <translation type="unfinished">RTP packet loss detected.</translation>
+      <translation>RTP 패킷 손실이 발생함.</translation>
     </message>
     <message>
       <source>Device does not respond to network requests.</source>
-      <translation type="unfinished">Device does not respond to network requests.</translation>
+      <translation>장치는 네트워크 요청에 응답 하지 않습니다.</translation>
     </message>
     <message>
       <source>Connection to server is lost.</source>
-      <translation type="unfinished">Connection to server is lost.</translation>
+      <translation>서버 접속 연결 실패.</translation>
     </message>
     <message>
       <source>Server stopped unexpectedly.</source>
-      <translation type="unfinished">Server stopped unexpectedly.</translation>
+      <translation>서버는 예기치 않게 중단 되었습니다.</translation>
     </message>
     <message>
       <source>I/O error has occurred at %1.</source>
-      <translation type="unfinished">I/O error has occurred at %1.</translation>
+      <translation>%1에 I/O 오류 발생.</translation>
     </message>
     <message>
       <source>Not enough HDD/SSD speed for recording to %1.</source>
-      <translation type="unfinished">Not enough HDD/SSD speed for recording to %1.</translation>
+      <translation>%1. 에 저장을 위한 HDD/SSD 속도 정보.</translation>
     </message>
     <message>
       <source>HDD/SSD disk &quot;%1&quot; is full. Disk contains too much data that is not managed by VMS.</source>
-      <translation type="unfinished">HDD/SSD disk &quot;%1&quot; is full. Disk contains too much data that is not managed by VMS.</translation>
+      <translation>HDD/SSD 디스크 "%1" 꽉 찼습니다. 디스크에 VM에 의해 관리 되지 않는 너무 많은 데이터를 포함 합니다.</translation>
     </message>
     <message>
       <source>System disk &quot;%1&quot; is almost full.</source>
-      <translation type="unfinished">System disk &quot;%1&quot; is almost full.</translation>
+      <translation>시스템 디스크 &quot;%1&quot; 가 거의 찼습니다.</translation>
     </message>
     <message>
       <source>Archive backup failed: No available backup storages with sufficient free space</source>
-      <translation type="unfinished">Archive backup failed: No available backup storages with sufficient free space</translation>
+      <translation>아카이브 백업 실패: 충분 한 공간이 없습니다</translation>
     </message>
     <message>
       <source>Archive backup failed: Target storage failure</source>
-      <translation type="unfinished">Archive backup failed: Target storage failure</translation>
+      <translation>아카이브 백업 실패: 대상 저장 실패</translation>
     </message>
     <message>
       <source>Archive backup failed: Source file open/read error</source>
-      <translation type="unfinished">Archive backup failed: Source file open/read error</translation>
+      <translation>아카이브 백업 실패: 소스 파일 열기/읽기 오류</translation>
     </message>
     <message>
       <source>Archive backup failed: Target file create/write error</source>
-      <translation type="unfinished">Archive backup failed: Target file create/write error</translation>
+      <translation>아카이브 백업 실패: 대상으로 파일 생성/쓰기 오류</translation>
     </message>
     <message>
       <source>Archive backup failed: File catalog error</source>
-      <translation type="unfinished">Archive backup failed: File catalog error</translation>
+      <translation>아카이브 백업 실패: 파일 카탈로그 오류</translation>
     </message>
     <message>
       <source>Archive backup finished, but is not fully completed because backup time is over. Data is backed up to %1</source>
-      <translation type="unfinished">Archive backup finished, but is not fully completed because backup time is over. Data is backed up to %1</translation>
+      <translation>아카이브 백업 완료, 하지만 백업 시간 초과 때문에 완전히 완료 되지 않습니다. %1의 데이터 백업</translation>
     </message>
     <message>
       <source>Archive backup is successfully completed</source>
-      <translation type="unfinished">Archive backup is successfully completed</translation>
+      <translation>아카이브 백업이 성공적으로 완료</translation>
     </message>
     <message>
       <source>Archive backup is canceled by user. Data is backed up to %1</source>
-      <translation type="unfinished">Archive backup is canceled by user. Data is backed up to %1</translation>
+      <translation>아카이브 백업 사용자에 의해 취소 됩니다. %1에 데이터 백업</translation>
     </message>
     <message>
       <source>Not enough licenses. Recording has been disabled on following devices:</source>
-      <translation type="unfinished">Not enough licenses. Recording has been disabled on following devices:</translation>
+      <translation>라이센스가 충분하지 않습니다. 다음 장치에서 녹화 비활성화 되었습니다.</translation>
     </message>
     <message>
       <source>Not enough licenses. Recording has been disabled on following cameras:</source>
-      <translation type="unfinished">Not enough licenses. Recording has been disabled on following cameras:</translation>
+      <translation>라이센스가 충분하지 않습니다. 다음 장치에서 녹화 비활성화 되었습니다.</translation>
     </message>
     <message>
       <source>Not enough licenses. Recording has been disabled on following I/O modules:</source>
-      <translation type="unfinished">Not enough licenses. Recording has been disabled on following I/O modules:</translation>
+      <translation>라이센스가 충분하지 않습니다. 다음 장치에서 녹화 비활성화 되었습니다.</translation>
     </message>
     <message>
       <source>start</source>
-      <translation type="unfinished">start</translation>
+      <translation>시작</translation>
     </message>
     <message>
       <source>stop</source>
-      <translation type="unfinished">stop</translation>
+      <translation>멈춤</translation>
     </message>
     <message>
       <source>While %1</source>
-      <translation type="unfinished">While %1</translation>
+      <translation>%1 동안</translation>
     </message>
     <message>
       <source>On %1 %2</source>
-      <translation type="unfinished">On %1 %2</translation>
+      <translation>%1 %2에</translation>
     </message>
     <message>
       <source>Trigger Name</source>
-      <translation type="unfinished">Trigger Name</translation>
+      <translation>트리거 이름</translation>
     </message>
     <message>
       <source>Role</source>
-      <translation type="unfinished">Role</translation>
+      <translation>역할</translation>
     </message>
     <message numerus="yes">
       <source>%n Users</source>
-      <translation type="unfinished">
-        <numerusform>%n Users</numerusform>
+      <translation>
+        <numerusform>%n 사용자</numerusform>
       </translation>
     </message>
     <message numerus="yes">
       <source>%n Roles</source>
-      <translation type="unfinished">
-        <numerusform>%n Roles</numerusform>
+      <translation>
+        <numerusform>%n 역할</numerusform>
       </translation>
     </message>
     <message>
       <source>All Administrators</source>
-      <translation type="unfinished">All Administrators</translation>
+      <translation>모든 관리자</translation>
     </message>
     <message>
       <source>All Users</source>
-      <translation type="unfinished">All Users</translation>
+      <translation>모든 사용자</translation>
     </message>
     <message>
       <source>Select at least one user</source>
-      <translation type="unfinished">Select at least one user</translation>
+      <translation>최소 하나의 사용자를 선택하세요</translation>
     </message>
     <message>
       <source>Soft Trigger</source>
-      <translation type="unfinished">Soft Trigger</translation>
+      <translation>Soft Trigger</translation>
     </message>
     <message>
       <source>Soft Trigger %1 at %2</source>
-      <translation type="unfinished">Soft Trigger %1 at %2</translation>
+      <translation>Soft Trigger %1 at %2</translation>
     </message>
     <message>
       <source>Soft Trigger %1 has been activated multiple times</source>
-      <translation type="unfinished">Soft Trigger %1 has been activated multiple times</translation>
+      <translation>Soft trigger %1이 (가) 여러 번 활성화되었습니다.</translation>
     </message>
     <message>
       <source>Send email</source>
-      <translation type="unfinished">Send email</translation>
+      <translation>이메일 보내기</translation>
     </message>
     <message>
       <source>Acknowledge</source>
-      <translation type="unfinished">Acknowledge</translation>
+      <translation>확인함</translation>
     </message>
     <message>
       <source>Analytics Event</source>
-      <translation type="unfinished">Analytics Event</translation>
+      <translation>분석 이벤트</translation>
     </message>
     <message>
       <source>%1 at %2</source>
       <comment>Analytics Event at some camera</comment>
-      <translation type="unfinished">%1 at %2</translation>
+      <translation>%2 에서 %1</translation>
     </message>
     <message>
       <source>Storage Issue</source>
@@ -1494,7 +1490,7 @@
     </message>
     <message>
       <source>Open layout</source>
-      <translation type="unfinished">Open layout</translation>
+      <translation>레이아웃 열기...</translation>
     </message>
     <message>
       <source>Failed to force using camera time, it lags too much, system time will be used</source>
@@ -1541,7 +1537,7 @@
     <name>utils::QnCameraNamesWatcher</name>
     <message>
       <source>Removed camera</source>
-      <translation type="unfinished">Removed camera</translation>
+      <translation>제거된 카메라</translation>
     </message>
   </context>
 </TS>