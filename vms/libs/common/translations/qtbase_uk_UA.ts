<?xml version="1.0" encoding="utf-8"?>
<!DOCTYPE TS>
<TS version="2.1" language="uk" sourcelanguage="en">
  <context>
    <name>CloseButton</name>
    <message>
      <source>Close Tab</source>
      <translation type="unfinished">Close Tab</translation>
    </message>
  </context>
  <context>
    <name>MAC_APPLICATION_MENU</name>
    <message>
      <source>Services</source>
      <translation type="unfinished">Services</translation>
    </message>
    <message>
      <source>Hide %1</source>
      <translation type="unfinished">Hide %1</translation>
    </message>
    <message>
      <source>Hide Others</source>
      <translation type="unfinished">Hide Others</translation>
    </message>
    <message>
      <source>Show All</source>
      <translation type="unfinished">Show All</translation>
    </message>
    <message>
      <source>Preferences...</source>
      <translation type="unfinished">Preferences...</translation>
    </message>
    <message>
      <source>Quit %1</source>
      <translation type="unfinished">Quit %1</translation>
    </message>
    <message>
      <source>About %1</source>
      <translation type="unfinished">About %1</translation>
    </message>
  </context>
  <context>
    <name>QAbstractSpinBox</name>
    <message>
      <source>&amp;Select All</source>
      <translation type="unfinished">&amp;Select All</translation>
    </message>
    <message>
      <source>&amp;Step up</source>
      <translation type="unfinished">&amp;Step up</translation>
    </message>
    <message>
      <source>Step &amp;down</source>
      <translation type="unfinished">Step &amp;down</translation>
    </message>
  </context>
  <context>
    <name>QAccessibleActionInterface</name>
    <message>
      <source>Press</source>
      <translation type="unfinished">Press</translation>
    </message>
    <message>
      <source>Increase</source>
      <translation type="unfinished">Increase</translation>
    </message>
    <message>
      <source>Decrease</source>
      <translation type="unfinished">Decrease</translation>
    </message>
    <message>
      <source>ShowMenu</source>
      <translation type="unfinished">ShowMenu</translation>
    </message>
    <message>
      <source>SetFocus</source>
      <translation type="unfinished">SetFocus</translation>
    </message>
    <message>
      <source>Toggle</source>
      <translation type="unfinished">Toggle</translation>
    </message>
    <message>
      <source>Scroll Left</source>
      <translation type="unfinished">Scroll Left</translation>
    </message>
    <message>
      <source>Scroll Right</source>
      <translation type="unfinished">Scroll Right</translation>
    </message>
    <message>
      <source>Scroll Up</source>
      <translation type="unfinished">Scroll Up</translation>
    </message>
    <message>
      <source>Scroll Down</source>
      <translation type="unfinished">Scroll Down</translation>
    </message>
    <message>
      <source>Previous Page</source>
      <translation type="unfinished">Previous Page</translation>
    </message>
    <message>
      <source>Next Page</source>
      <translation type="unfinished">Next Page</translation>
    </message>
    <message>
      <source>Triggers the action</source>
      <translation type="unfinished">Triggers the action</translation>
    </message>
    <message>
      <source>Increase the value</source>
      <translation type="unfinished">Increase the value</translation>
    </message>
    <message>
      <source>Decrease the value</source>
      <translation type="unfinished">Decrease the value</translation>
    </message>
    <message>
      <source>Shows the menu</source>
      <translation type="unfinished">Shows the menu</translation>
    </message>
    <message>
      <source>Sets the focus</source>
      <translation type="unfinished">Sets the focus</translation>
    </message>
    <message>
      <source>Toggles the state</source>
      <translation type="unfinished">Toggles the state</translation>
    </message>
    <message>
      <source>Scrolls to the left</source>
      <translation type="unfinished">Scrolls to the left</translation>
    </message>
    <message>
      <source>Scrolls to the right</source>
      <translation type="unfinished">Scrolls to the right</translation>
    </message>
    <message>
      <source>Scrolls up</source>
      <translation type="unfinished">Scrolls up</translation>
    </message>
    <message>
      <source>Scrolls down</source>
      <translation type="unfinished">Scrolls down</translation>
    </message>
    <message>
      <source>Goes back a page</source>
      <translation type="unfinished">Goes back a page</translation>
    </message>
    <message>
      <source>Goes to the next page</source>
      <translation type="unfinished">Goes to the next page</translation>
    </message>
  </context>
  <context>
    <name>QAndroidPlatformTheme</name>
    <message>
      <source>Yes</source>
      <translation type="unfinished">Yes</translation>
    </message>
    <message>
      <source>Yes to All</source>
      <translation type="unfinished">Yes to All</translation>
    </message>
    <message>
      <source>No</source>
      <translation type="unfinished">No</translation>
    </message>
    <message>
      <source>No to All</source>
      <translation type="unfinished">No to All</translation>
    </message>
  </context>
  <context>
    <name>QCocoaMenuItem</name>
    <message>
      <source>About Qt</source>
      <translation type="unfinished">About Qt</translation>
    </message>
    <message>
      <source>About</source>
      <translation type="unfinished">About</translation>
    </message>
    <message>
      <source>Config</source>
      <translation type="unfinished">Config</translation>
    </message>
    <message>
      <source>Preference</source>
      <translation type="unfinished">Preference</translation>
    </message>
    <message>
      <source>Options</source>
      <translation type="unfinished">Options</translation>
    </message>
    <message>
      <source>Setting</source>
      <translation type="unfinished">Setting</translation>
    </message>
    <message>
      <source>Setup</source>
      <translation type="unfinished">Setup</translation>
    </message>
    <message>
      <source>Quit</source>
      <translation type="unfinished">Quit</translation>
    </message>
    <message>
      <source>Exit</source>
      <translation type="unfinished">Exit</translation>
    </message>
    <message>
      <source>Cut</source>
      <translation type="unfinished">Cut</translation>
    </message>
    <message>
      <source>Copy</source>
      <translation type="unfinished">Copy</translation>
    </message>
    <message>
      <source>Paste</source>
      <translation type="unfinished">Paste</translation>
    </message>
    <message>
      <source>Select All</source>
      <translation type="unfinished">Select All</translation>
    </message>
  </context>
  <context>
    <name>QCocoaTheme</name>
    <message>
      <source>Don&apos;t Save</source>
      <translation type="unfinished">Don&apos;t Save</translation>
    </message>
  </context>
  <context>
    <name>QColorDialog</name>
    <message>
      <source>Hu&amp;e:</source>
      <translation type="unfinished">Hu&amp;e:</translation>
    </message>
    <message>
      <source>&amp;Sat:</source>
      <translation type="unfinished">&amp;Sat:</translation>
    </message>
    <message>
      <source>&amp;Val:</source>
      <translation type="unfinished">&amp;Val:</translation>
    </message>
    <message>
      <source>&amp;Red:</source>
      <translation type="unfinished">&amp;Red:</translation>
    </message>
    <message>
      <source>&amp;Green:</source>
      <translation type="unfinished">&amp;Green:</translation>
    </message>
    <message>
      <source>Bl&amp;ue:</source>
      <translation type="unfinished">Bl&amp;ue:</translation>
    </message>
    <message>
      <source>A&amp;lpha channel:</source>
      <translation type="unfinished">A&amp;lpha channel:</translation>
    </message>
    <message>
      <source>&amp;HTML:</source>
      <translation type="unfinished">&amp;HTML:</translation>
    </message>
    <message>
      <source>Cursor at %1, %2
Press ESC to cancel</source>
      <translation type="unfinished">Cursor at %1, %2
Press ESC to cancel</translation>
    </message>
    <message>
      <source>&amp;Pick Screen Color</source>
      <translation type="unfinished">&amp;Pick Screen Color</translation>
    </message>
    <message>
      <source>Select Color</source>
      <translation type="unfinished">Select Color</translation>
    </message>
    <message>
      <source>&amp;Basic colors</source>
      <translation type="unfinished">&amp;Basic colors</translation>
    </message>
    <message>
      <source>&amp;Custom colors</source>
      <translation type="unfinished">&amp;Custom colors</translation>
    </message>
    <message>
      <source>&amp;Add to Custom Colors</source>
      <translation type="unfinished">&amp;Add to Custom Colors</translation>
    </message>
  </context>
  <context>
    <name>QComboBox</name>
    <message>
      <source>False</source>
      <translation type="unfinished">False</translation>
    </message>
    <message>
      <source>True</source>
      <translation type="unfinished">True</translation>
    </message>
    <message>
      <source>Open the combo box selection popup</source>
      <translation type="unfinished">Open the combo box selection popup</translation>
    </message>
  </context>
  <context>
    <name>QDateTimeParser</name>
    <message>
      <source>AM</source>
      <translation type="unfinished">AM</translation>
    </message>
    <message>
      <source>am</source>
      <translation type="unfinished">am</translation>
    </message>
    <message>
      <source>PM</source>
      <translation type="unfinished">PM</translation>
    </message>
    <message>
      <source>pm</source>
      <translation type="unfinished">pm</translation>
    </message>
  </context>
  <context>
    <name>QDialog</name>
    <message>
      <source>What&apos;s This?</source>
      <translation type="unfinished">What&apos;s This?</translation>
    </message>
  </context>
  <context>
    <name>QDialogButtonBox</name>
    <message>
      <source>OK</source>
      <translation type="unfinished">OK</translation>
    </message>
  </context>
  <context>
    <name>QDirModel</name>
    <message>
      <source>Name</source>
      <translation type="unfinished">Name</translation>
    </message>
    <message>
      <source>Size</source>
      <translation type="unfinished">Size</translation>
    </message>
    <message>
      <source>Kind</source>
      <comment>Match OS X Finder</comment>
      <translation type="unfinished">Kind</translation>
    </message>
    <message>
      <source>Type</source>
      <comment>All other platforms</comment>
      <translation type="unfinished">Type</translation>
    </message>
    <message>
      <source>Date Modified</source>
      <translation type="unfinished">Date Modified</translation>
    </message>
  </context>
  <context>
    <name>QFile</name>
    <message>
      <source>Destination file is the same file.</source>
      <translation type="unfinished">Destination file is the same file.</translation>
    </message>
    <message>
      <source>Source file does not exist.</source>
      <translation type="unfinished">Source file does not exist.</translation>
    </message>
    <message>
      <source>Destination file exists</source>
      <translation type="unfinished">Destination file exists</translation>
    </message>
    <message>
      <source>Error while renaming.</source>
      <translation type="unfinished">Error while renaming.</translation>
    </message>
    <message>
      <source>Unable to restore from %1: %2</source>
      <translation type="unfinished">Unable to restore from %1: %2</translation>
    </message>
    <message>
      <source>Will not rename sequential file using block copy</source>
      <translation type="unfinished">Will not rename sequential file using block copy</translation>
    </message>
    <message>
      <source>Cannot remove source file</source>
      <translation type="unfinished">Cannot remove source file</translation>
    </message>
    <message>
      <source>Cannot open %1 for input</source>
      <translation type="unfinished">Cannot open %1 for input</translation>
    </message>
    <message>
      <source>Cannot open for output</source>
      <translation type="unfinished">Cannot open for output</translation>
    </message>
    <message>
      <source>Failure to write block</source>
      <translation type="unfinished">Failure to write block</translation>
    </message>
    <message>
      <source>Cannot create %1 for output</source>
      <translation type="unfinished">Cannot create %1 for output</translation>
    </message>
  </context>
  <context>
    <name>QFileDialog</name>
    <message>
      <source>Look in:</source>
      <translation type="unfinished">Look in:</translation>
    </message>
    <message>
      <source>Back</source>
      <translation type="unfinished">Back</translation>
    </message>
    <message>
      <source>Go back</source>
      <translation type="unfinished">Go back</translation>
    </message>
    <message>
      <source>Forward</source>
      <translation type="unfinished">Forward</translation>
    </message>
    <message>
      <source>Go forward</source>
      <translation type="unfinished">Go forward</translation>
    </message>
    <message>
      <source>Parent Directory</source>
      <translation type="unfinished">Parent Directory</translation>
    </message>
    <message>
      <source>Go to the parent directory</source>
      <translation type="unfinished">Go to the parent directory</translation>
    </message>
    <message>
      <source>Create New Folder</source>
      <translation type="unfinished">Create New Folder</translation>
    </message>
    <message>
      <source>Create a New Folder</source>
      <translation type="unfinished">Create a New Folder</translation>
    </message>
    <message>
      <source>List View</source>
      <translation type="unfinished">List View</translation>
    </message>
    <message>
      <source>Change to list view mode</source>
      <translation type="unfinished">Change to list view mode</translation>
    </message>
    <message>
      <source>Detail View</source>
      <translation type="unfinished">Detail View</translation>
    </message>
    <message>
      <source>Change to detail view mode</source>
      <translation type="unfinished">Change to detail view mode</translation>
    </message>
    <message>
      <source>Files of type:</source>
      <translation type="unfinished">Files of type:</translation>
    </message>
    <message>
      <source>Find Directory</source>
      <translation type="unfinished">Find Directory</translation>
    </message>
    <message>
      <source>Open</source>
      <translation type="unfinished">Open</translation>
    </message>
    <message>
      <source>Save As</source>
      <translation type="unfinished">Save As</translation>
    </message>
    <message>
      <source>Directory:</source>
      <translation type="unfinished">Directory:</translation>
    </message>
    <message>
      <source>File &amp;name:</source>
      <translation type="unfinished">File &amp;name:</translation>
    </message>
    <message>
      <source>&amp;Open</source>
      <translation type="unfinished">&amp;Open</translation>
    </message>
    <message>
      <source>&amp;Choose</source>
      <translation type="unfinished">&amp;Choose</translation>
    </message>
    <message>
      <source>&amp;Save</source>
      <translation type="unfinished">&amp;Save</translation>
    </message>
    <message>
      <source>All Files (*)</source>
      <translation type="unfinished">All Files (*)</translation>
    </message>
    <message>
      <source>Show </source>
      <translation type="unfinished">Show </translation>
    </message>
    <message>
      <source>&amp;Rename</source>
      <translation type="unfinished">&amp;Rename</translation>
    </message>
    <message>
      <source>&amp;Delete</source>
      <translation type="unfinished">&amp;Delete</translation>
    </message>
    <message>
      <source>Show &amp;hidden files</source>
      <translation type="unfinished">Show &amp;hidden files</translation>
    </message>
    <message>
      <source>&amp;New Folder</source>
      <translation type="unfinished">&amp;New Folder</translation>
    </message>
    <message>
      <source>All files (*)</source>
      <translation type="unfinished">All files (*)</translation>
    </message>
    <message>
      <source>Directories</source>
      <translation type="unfinished">Directories</translation>
    </message>
    <message>
      <source>%1
Directory not found.
Please verify the correct directory name was given.</source>
      <translation type="unfinished">%1
Directory not found.
Please verify the correct directory name was given.</translation>
    </message>
    <message>
      <source>%1 already exists.
Do you want to replace it?</source>
      <translation type="unfinished">%1 already exists.
Do you want to replace it?</translation>
    </message>
    <message>
      <source>%1
File not found.
Please verify the correct file name was given.</source>
      <translation type="unfinished">%1
File not found.
Please verify the correct file name was given.</translation>
    </message>
    <message>
      <source>New Folder</source>
      <translation type="unfinished">New Folder</translation>
    </message>
    <message>
      <source>Delete</source>
      <translation type="unfinished">Delete</translation>
    </message>
    <message>
      <source>&apos;%1&apos; is write protected.
Do you want to delete it anyway?</source>
      <translation type="unfinished">&apos;%1&apos; is write protected.
Do you want to delete it anyway?</translation>
    </message>
    <message>
      <source>Are you sure you want to delete &apos;%1&apos;?</source>
      <translation type="unfinished">Are you sure you want to delete &apos;%1&apos;?</translation>
    </message>
    <message>
      <source>Could not delete directory.</source>
      <translation type="unfinished">Could not delete directory.</translation>
    </message>
    <message>
      <source>Recent Places</source>
      <translation type="unfinished">Recent Places</translation>
    </message>
    <message>
      <source>Remove</source>
      <translation type="unfinished">Remove</translation>
    </message>
    <message>
      <source>My Computer</source>
      <translation type="unfinished">My Computer</translation>
    </message>
    <message>
      <source>Drive</source>
      <translation type="unfinished">Drive</translation>
    </message>
    <message>
      <source>%1 File</source>
      <extracomment>%1 is a file name suffix, for example txt</extracomment>
      <translation type="unfinished">%1 File</translation>
    </message>
    <message>
      <source>File</source>
      <translation type="unfinished">File</translation>
    </message>
    <message>
      <source>File Folder</source>
      <comment>Match Windows Explorer</comment>
      <translation type="unfinished">File Folder</translation>
    </message>
    <message>
      <source>Folder</source>
      <comment>All other platforms</comment>
      <translation type="unfinished">Folder</translation>
    </message>
    <message>
      <source>Alias</source>
      <comment>OS X Finder</comment>
      <translation type="unfinished">Alias</translation>
    </message>
    <message>
      <source>Shortcut</source>
      <comment>All other platforms</comment>
      <translation type="unfinished">Shortcut</translation>
    </message>
    <message>
      <source>Unknown</source>
      <translation type="unfinished">Unknown</translation>
    </message>
    <message>
      <source>Sidebar</source>
      <translation type="unfinished">Sidebar</translation>
    </message>
    <message>
      <source>List of places and bookmarks</source>
      <translation type="unfinished">List of places and bookmarks</translation>
    </message>
    <message>
      <source>Files</source>
      <translation type="unfinished">Files</translation>
    </message>
    <message>
      <source>Alt+Left</source>
      <translation type="unfinished">Alt+Left</translation>
    </message>
    <message>
      <source>Alt+Right</source>
      <translation type="unfinished">Alt+Right</translation>
    </message>
    <message>
      <source>Alt+Up</source>
      <translation type="unfinished">Alt+Up</translation>
    </message>
  </context>
  <context>
    <name>QFileSystemModel</name>
    <message>
      <source>%1 TB</source>
      <translation type="unfinished">%1 TB</translation>
    </message>
    <message>
      <source>%1 GB</source>
      <translation type="unfinished">%1 GB</translation>
    </message>
    <message>
      <source>%1 MB</source>
      <translation type="unfinished">%1 MB</translation>
    </message>
    <message>
      <source>%1 KB</source>
      <translation type="unfinished">%1 KB</translation>
    </message>
    <message>
      <source>%1 bytes</source>
      <translation type="unfinished">%1 bytes</translation>
    </message>
    <message>
      <source>Invalid filename</source>
      <translation type="unfinished">Invalid filename</translation>
    </message>
    <message>
      <source>&lt;b&gt;The name &quot;%1&quot; can not be used.&lt;/b&gt;&lt;p&gt;Try using another name, with fewer characters or no punctuations marks.</source>
      <translation type="unfinished">&lt;b&gt;The name &quot;%1&quot; can not be used.&lt;/b&gt;&lt;p&gt;Try using another name, with fewer characters or no punctuations marks.</translation>
    </message>
    <message>
      <source>Name</source>
      <translation type="unfinished">Name</translation>
    </message>
    <message>
      <source>Size</source>
      <translation type="unfinished">Size</translation>
    </message>
    <message>
      <source>Kind</source>
      <comment>Match OS X Finder</comment>
      <translation type="unfinished">Kind</translation>
    </message>
    <message>
      <source>Type</source>
      <comment>All other platforms</comment>
      <translation type="unfinished">Type</translation>
    </message>
    <message>
      <source>Date Modified</source>
      <translation type="unfinished">Date Modified</translation>
    </message>
    <message>
      <source>My Computer</source>
      <translation type="unfinished">My Computer</translation>
    </message>
    <message>
      <source>Computer</source>
      <translation type="unfinished">Computer</translation>
    </message>
    <message>
      <source>%1 byte(s)</source>
      <translation type="unfinished">%1 byte(s)</translation>
    </message>
  </context>
  <context>
    <name>QGnomeTheme</name>
    <message>
      <source>&amp;OK</source>
      <translation type="unfinished">&amp;OK</translation>
    </message>
    <message>
      <source>&amp;Save</source>
      <translation type="unfinished">&amp;Save</translation>
    </message>
    <message>
      <source>&amp;Cancel</source>
      <translation type="unfinished">&amp;Cancel</translation>
    </message>
    <message>
      <source>&amp;Close</source>
      <translation type="unfinished">&amp;Close</translation>
    </message>
    <message>
      <source>Close without Saving</source>
      <translation type="unfinished">Close without Saving</translation>
    </message>
  </context>
  <context>
    <name>QGuiApplication</name>
    <message>
      <source>QT_LAYOUT_DIRECTION</source>
      <comment>Translate this string to the string &apos;LTR&apos; in left-to-right languages or to &apos;RTL&apos; in right-to-left languages (such as Hebrew and Arabic) to get proper widget layout.</comment>
      <translation type="unfinished">QT_LAYOUT_DIRECTION</translation>
    </message>
  </context>
  <context>
    <name>QIODevice</name>
    <message>
      <source>Permission denied</source>
      <translation type="unfinished">Permission denied</translation>
    </message>
    <message>
      <source>Too many open files</source>
      <translation type="unfinished">Too many open files</translation>
    </message>
    <message>
      <source>No such file or directory</source>
      <translation type="unfinished">No such file or directory</translation>
    </message>
    <message>
      <source>No space left on device</source>
      <translation type="unfinished">No space left on device</translation>
    </message>
    <message>
      <source>Unknown error</source>
      <translation type="unfinished">Unknown error</translation>
    </message>
    <message>
      <source>file to open is a directory</source>
      <translation type="unfinished">file to open is a directory</translation>
    </message>
  </context>
  <context>
    <name>QImageReader</name>
    <message>
      <source>Invalid device</source>
      <translation type="unfinished">Invalid device</translation>
    </message>
    <message>
      <source>File not found</source>
      <translation type="unfinished">File not found</translation>
    </message>
    <message>
      <source>Unsupported image format</source>
      <translation type="unfinished">Unsupported image format</translation>
    </message>
    <message>
      <source>Unable to read image data</source>
      <translation type="unfinished">Unable to read image data</translation>
    </message>
    <message>
      <source>Unknown error</source>
      <translation type="unfinished">Unknown error</translation>
    </message>
  </context>
  <context>
    <name>QImageWriter</name>
    <message>
      <source>Unknown error</source>
      <translation type="unfinished">Unknown error</translation>
    </message>
    <message>
      <source>Device is not set</source>
      <translation type="unfinished">Device is not set</translation>
    </message>
    <message>
      <source>Device not writable</source>
      <translation type="unfinished">Device not writable</translation>
    </message>
    <message>
      <source>Unsupported image format</source>
      <translation type="unfinished">Unsupported image format</translation>
    </message>
  </context>
  <context>
    <name>QInputDialog</name>
    <message>
      <source>Enter a value:</source>
      <translation type="unfinished">Enter a value:</translation>
    </message>
  </context>
  <context>
    <name>QKeySequenceEdit</name>
    <message>
      <source>Press shortcut</source>
      <translation type="unfinished">Press shortcut</translation>
    </message>
    <message>
      <source>%1, ...</source>
      <extracomment>This text is an &quot;unfinished&quot; shortcut, expands like &quot;Ctrl+A, ...&quot;</extracomment>
      <translation type="unfinished">%1, ...</translation>
    </message>
  </context>
  <context>
    <name>QLineEdit</name>
    <message>
      <source>&amp;Undo</source>
      <translation type="unfinished">&amp;Undo</translation>
    </message>
    <message>
      <source>&amp;Redo</source>
      <translation type="unfinished">&amp;Redo</translation>
    </message>
    <message>
      <source>Cu&amp;t</source>
      <translation type="unfinished">Cu&amp;t</translation>
    </message>
    <message>
      <source>&amp;Copy</source>
      <translation type="unfinished">&amp;Copy</translation>
    </message>
    <message>
      <source>&amp;Paste</source>
      <translation type="unfinished">&amp;Paste</translation>
    </message>
    <message>
      <source>Delete</source>
      <translation type="unfinished">Delete</translation>
    </message>
    <message>
      <source>Select All</source>
<<<<<<< HEAD
      <translation type="unfinished">Select All</translation>
=======
      <translation>Вибрати все</translation>
>>>>>>> ea434ffa
    </message>
  </context>
  <context>
    <name>QMessageBox</name>
    <message>
      <source>Show Details...</source>
      <translation type="unfinished">Show Details...</translation>
    </message>
    <message>
      <source>Hide Details...</source>
      <translation type="unfinished">Hide Details...</translation>
    </message>
    <message>
      <source>OK</source>
      <translation type="unfinished">OK</translation>
    </message>
    <message>
      <source>Help</source>
      <translation type="unfinished">Help</translation>
    </message>
  </context>
  <context>
    <name>QPlatformTheme</name>
    <message>
      <source>OK</source>
      <translation type="unfinished">OK</translation>
    </message>
    <message>
      <source>Save</source>
      <translation type="unfinished">Save</translation>
    </message>
    <message>
      <source>Save All</source>
      <translation type="unfinished">Save All</translation>
    </message>
    <message>
      <source>Open</source>
      <translation type="unfinished">Open</translation>
    </message>
    <message>
      <source>&amp;Yes</source>
      <translation type="unfinished">&amp;Yes</translation>
    </message>
    <message>
      <source>Yes to &amp;All</source>
      <translation type="unfinished">Yes to &amp;All</translation>
    </message>
    <message>
      <source>&amp;No</source>
      <translation type="unfinished">&amp;No</translation>
    </message>
    <message>
      <source>N&amp;o to All</source>
      <translation type="unfinished">N&amp;o to All</translation>
    </message>
    <message>
      <source>Abort</source>
      <translation type="unfinished">Abort</translation>
    </message>
    <message>
      <source>Retry</source>
      <translation type="unfinished">Retry</translation>
    </message>
    <message>
      <source>Ignore</source>
      <translation type="unfinished">Ignore</translation>
    </message>
    <message>
      <source>Close</source>
      <translation type="unfinished">Close</translation>
    </message>
    <message>
      <source>Cancel</source>
      <translation type="unfinished">Cancel</translation>
    </message>
    <message>
      <source>Discard</source>
      <translation type="unfinished">Discard</translation>
    </message>
    <message>
      <source>Help</source>
      <translation type="unfinished">Help</translation>
    </message>
    <message>
      <source>Apply</source>
      <translation type="unfinished">Apply</translation>
    </message>
    <message>
      <source>Reset</source>
      <translation type="unfinished">Reset</translation>
    </message>
    <message>
      <source>Restore Defaults</source>
      <translation type="unfinished">Restore Defaults</translation>
    </message>
  </context>
  <context>
    <name>QProgressDialog</name>
    <message>
      <source>Cancel</source>
<<<<<<< HEAD
      <translation type="unfinished">Cancel</translation>
=======
      <translation>Відміна</translation>
>>>>>>> ea434ffa
    </message>
  </context>
  <context>
    <name>QQnxFileDialogHelper</name>
    <message>
      <source>All files (*.*)</source>
      <translation type="unfinished">All files (*.*)</translation>
    </message>
  </context>
  <context>
    <name>QSaveFile</name>
    <message>
      <source>Existing file %1 is not writable</source>
      <translation type="unfinished">Existing file %1 is not writable</translation>
    </message>
    <message>
      <source>Filename refers to a directory</source>
      <translation type="unfinished">Filename refers to a directory</translation>
    </message>
    <message>
      <source>Writing canceled by application</source>
      <translation type="unfinished">Writing canceled by application</translation>
    </message>
  </context>
  <context>
    <name>QScrollBar</name>
    <message>
      <source>Scroll here</source>
      <translation type="unfinished">Scroll here</translation>
    </message>
    <message>
      <source>Left edge</source>
      <translation type="unfinished">Left edge</translation>
    </message>
    <message>
      <source>Top</source>
      <translation type="unfinished">Top</translation>
    </message>
    <message>
      <source>Right edge</source>
      <translation type="unfinished">Right edge</translation>
    </message>
    <message>
      <source>Bottom</source>
      <translation type="unfinished">Bottom</translation>
    </message>
    <message>
      <source>Page left</source>
      <translation type="unfinished">Page left</translation>
    </message>
    <message>
      <source>Page up</source>
      <translation type="unfinished">Page up</translation>
    </message>
    <message>
      <source>Page right</source>
      <translation type="unfinished">Page right</translation>
    </message>
    <message>
      <source>Page down</source>
      <translation type="unfinished">Page down</translation>
    </message>
    <message>
      <source>Scroll left</source>
      <translation type="unfinished">Scroll left</translation>
    </message>
    <message>
      <source>Scroll up</source>
      <translation type="unfinished">Scroll up</translation>
    </message>
    <message>
      <source>Scroll right</source>
      <translation type="unfinished">Scroll right</translation>
    </message>
    <message>
      <source>Scroll down</source>
      <translation type="unfinished">Scroll down</translation>
    </message>
  </context>
  <context>
    <name>QStandardPaths</name>
    <message>
      <source>Desktop</source>
      <translation type="unfinished">Desktop</translation>
    </message>
    <message>
      <source>Documents</source>
      <translation type="unfinished">Documents</translation>
    </message>
    <message>
      <source>Fonts</source>
      <translation type="unfinished">Fonts</translation>
    </message>
    <message>
      <source>Applications</source>
      <translation type="unfinished">Applications</translation>
    </message>
    <message>
      <source>Music</source>
      <translation type="unfinished">Music</translation>
    </message>
    <message>
      <source>Movies</source>
      <translation type="unfinished">Movies</translation>
    </message>
    <message>
      <source>Pictures</source>
      <translation type="unfinished">Pictures</translation>
    </message>
    <message>
      <source>Temporary Directory</source>
      <translation type="unfinished">Temporary Directory</translation>
    </message>
    <message>
      <source>Home</source>
      <translation type="unfinished">Home</translation>
    </message>
    <message>
      <source>Application Data</source>
      <translation type="unfinished">Application Data</translation>
    </message>
    <message>
      <source>Application Configuration</source>
      <translation type="unfinished">Application Configuration</translation>
    </message>
    <message>
      <source>Cache</source>
      <translation type="unfinished">Cache</translation>
    </message>
    <message>
      <source>Shared Data</source>
      <translation type="unfinished">Shared Data</translation>
    </message>
    <message>
      <source>Runtime</source>
      <translation type="unfinished">Runtime</translation>
    </message>
    <message>
      <source>Configuration</source>
      <translation type="unfinished">Configuration</translation>
    </message>
    <message>
      <source>Shared Configuration</source>
      <translation type="unfinished">Shared Configuration</translation>
    </message>
    <message>
      <source>Shared Cache</source>
      <translation type="unfinished">Shared Cache</translation>
    </message>
    <message>
      <source>Download</source>
      <translation type="unfinished">Download</translation>
    </message>
  </context>
  <context>
    <name>QTabBar</name>
    <message>
      <source>Scroll Left</source>
<<<<<<< HEAD
      <translation type="unfinished">Scroll Left</translation>
    </message>
    <message>
      <source>Scroll Right</source>
      <translation type="unfinished">Scroll Right</translation>
=======
      <translation>Прокрутити ліворуч</translation>
    </message>
    <message>
      <source>Scroll Right</source>
      <translation>Прокрутити праворуч</translation>
>>>>>>> ea434ffa
    </message>
  </context>
  <context>
    <name>QWhatsThisAction</name>
    <message>
      <source>What&apos;s This?</source>
      <translation type="unfinished">What&apos;s This?</translation>
    </message>
  </context>
  <context>
    <name>QWidgetTextControl</name>
    <message>
      <source>&amp;Undo</source>
      <translation type="unfinished">&amp;Undo</translation>
    </message>
    <message>
      <source>&amp;Redo</source>
      <translation type="unfinished">&amp;Redo</translation>
    </message>
    <message>
      <source>Cu&amp;t</source>
      <translation type="unfinished">Cu&amp;t</translation>
    </message>
    <message>
      <source>&amp;Copy</source>
      <translation type="unfinished">&amp;Copy</translation>
    </message>
    <message>
      <source>Copy &amp;Link Location</source>
      <translation type="unfinished">Copy &amp;Link Location</translation>
    </message>
    <message>
      <source>&amp;Paste</source>
      <translation type="unfinished">&amp;Paste</translation>
    </message>
    <message>
      <source>Delete</source>
      <translation type="unfinished">Delete</translation>
    </message>
    <message>
      <source>Select All</source>
<<<<<<< HEAD
      <translation type="unfinished">Select All</translation>
=======
      <translation>Вибрати все</translation>
>>>>>>> ea434ffa
    </message>
  </context>
</TS><|MERGE_RESOLUTION|>--- conflicted
+++ resolved
@@ -5,264 +5,264 @@
     <name>CloseButton</name>
     <message>
       <source>Close Tab</source>
-      <translation type="unfinished">Close Tab</translation>
+      <translation>Закрити Вкладку</translation>
     </message>
   </context>
   <context>
     <name>MAC_APPLICATION_MENU</name>
     <message>
       <source>Services</source>
-      <translation type="unfinished">Services</translation>
+      <translation>Сервіси</translation>
     </message>
     <message>
       <source>Hide %1</source>
-      <translation type="unfinished">Hide %1</translation>
+      <translation>Сховати %1</translation>
     </message>
     <message>
       <source>Hide Others</source>
-      <translation type="unfinished">Hide Others</translation>
+      <translation>Сховати Решту</translation>
     </message>
     <message>
       <source>Show All</source>
-      <translation type="unfinished">Show All</translation>
+      <translation>Показати Всі</translation>
     </message>
     <message>
       <source>Preferences...</source>
-      <translation type="unfinished">Preferences...</translation>
+      <translation>Налаштування...</translation>
     </message>
     <message>
       <source>Quit %1</source>
-      <translation type="unfinished">Quit %1</translation>
+      <translation>Вихід %1</translation>
     </message>
     <message>
       <source>About %1</source>
-      <translation type="unfinished">About %1</translation>
+      <translation>Про програмне забезпечення %1</translation>
     </message>
   </context>
   <context>
     <name>QAbstractSpinBox</name>
     <message>
       <source>&amp;Select All</source>
-      <translation type="unfinished">&amp;Select All</translation>
+      <translation>&amp;Вибрати Всi</translation>
     </message>
     <message>
       <source>&amp;Step up</source>
-      <translation type="unfinished">&amp;Step up</translation>
+      <translation>&amp;Активізувати</translation>
     </message>
     <message>
       <source>Step &amp;down</source>
-      <translation type="unfinished">Step &amp;down</translation>
+      <translation>Крок &amp;попереднiй</translation>
     </message>
   </context>
   <context>
     <name>QAccessibleActionInterface</name>
     <message>
       <source>Press</source>
-      <translation type="unfinished">Press</translation>
+      <translation>Натисніть</translation>
     </message>
     <message>
       <source>Increase</source>
-      <translation type="unfinished">Increase</translation>
+      <translation>Збільшити</translation>
     </message>
     <message>
       <source>Decrease</source>
-      <translation type="unfinished">Decrease</translation>
+      <translation>Зменшити</translation>
     </message>
     <message>
       <source>ShowMenu</source>
-      <translation type="unfinished">ShowMenu</translation>
+      <translation>Показати Меню</translation>
     </message>
     <message>
       <source>SetFocus</source>
-      <translation type="unfinished">SetFocus</translation>
+      <translation>Встановити Фокус</translation>
     </message>
     <message>
       <source>Toggle</source>
-      <translation type="unfinished">Toggle</translation>
+      <translation>Перемкнути</translation>
     </message>
     <message>
       <source>Scroll Left</source>
-      <translation type="unfinished">Scroll Left</translation>
+      <translation>Прокрутити Ліворуч</translation>
     </message>
     <message>
       <source>Scroll Right</source>
-      <translation type="unfinished">Scroll Right</translation>
+      <translation>Прокрутити Праворуч</translation>
     </message>
     <message>
       <source>Scroll Up</source>
-      <translation type="unfinished">Scroll Up</translation>
+      <translation>Прокрутити Вгору</translation>
     </message>
     <message>
       <source>Scroll Down</source>
-      <translation type="unfinished">Scroll Down</translation>
+      <translation>Прокрутити Донизу</translation>
     </message>
     <message>
       <source>Previous Page</source>
-      <translation type="unfinished">Previous Page</translation>
+      <translation>Попередня Сторінка</translation>
     </message>
     <message>
       <source>Next Page</source>
-      <translation type="unfinished">Next Page</translation>
+      <translation>Наступна Сторінка</translation>
     </message>
     <message>
       <source>Triggers the action</source>
-      <translation type="unfinished">Triggers the action</translation>
+      <translation>Виконати дію</translation>
     </message>
     <message>
       <source>Increase the value</source>
-      <translation type="unfinished">Increase the value</translation>
+      <translation>Збільшити значення</translation>
     </message>
     <message>
       <source>Decrease the value</source>
-      <translation type="unfinished">Decrease the value</translation>
+      <translation>Зменшити значення</translation>
     </message>
     <message>
       <source>Shows the menu</source>
-      <translation type="unfinished">Shows the menu</translation>
+      <translation>Показати меню</translation>
     </message>
     <message>
       <source>Sets the focus</source>
-      <translation type="unfinished">Sets the focus</translation>
+      <translation>Встановити фокус</translation>
     </message>
     <message>
       <source>Toggles the state</source>
-      <translation type="unfinished">Toggles the state</translation>
+      <translation>Змінити стан</translation>
     </message>
     <message>
       <source>Scrolls to the left</source>
-      <translation type="unfinished">Scrolls to the left</translation>
+      <translation>Прокрутка вліво</translation>
     </message>
     <message>
       <source>Scrolls to the right</source>
-      <translation type="unfinished">Scrolls to the right</translation>
+      <translation>Прокрутка вправо</translation>
     </message>
     <message>
       <source>Scrolls up</source>
-      <translation type="unfinished">Scrolls up</translation>
+      <translation>Прокрутка вгору</translation>
     </message>
     <message>
       <source>Scrolls down</source>
-      <translation type="unfinished">Scrolls down</translation>
+      <translation>Прокрутка донизу</translation>
     </message>
     <message>
       <source>Goes back a page</source>
-      <translation type="unfinished">Goes back a page</translation>
+      <translation>Повертає попередню сторінку</translation>
     </message>
     <message>
       <source>Goes to the next page</source>
-      <translation type="unfinished">Goes to the next page</translation>
+      <translation>Перехід на наступну сторінку</translation>
     </message>
   </context>
   <context>
     <name>QAndroidPlatformTheme</name>
     <message>
       <source>Yes</source>
-      <translation type="unfinished">Yes</translation>
+      <translation>Так</translation>
     </message>
     <message>
       <source>Yes to All</source>
-      <translation type="unfinished">Yes to All</translation>
+      <translation>Так, для Всіх</translation>
     </message>
     <message>
       <source>No</source>
-      <translation type="unfinished">No</translation>
+      <translation>Ні</translation>
     </message>
     <message>
       <source>No to All</source>
-      <translation type="unfinished">No to All</translation>
+      <translation>Ні для Всіх</translation>
     </message>
   </context>
   <context>
     <name>QCocoaMenuItem</name>
     <message>
       <source>About Qt</source>
-      <translation type="unfinished">About Qt</translation>
+      <translation>Про Qt</translation>
     </message>
     <message>
       <source>About</source>
-      <translation type="unfinished">About</translation>
+      <translation>Про програмне забезпечення</translation>
     </message>
     <message>
       <source>Config</source>
-      <translation type="unfinished">Config</translation>
+      <translation>Конфігурація</translation>
     </message>
     <message>
       <source>Preference</source>
-      <translation type="unfinished">Preference</translation>
+      <translation>Переваги</translation>
     </message>
     <message>
       <source>Options</source>
-      <translation type="unfinished">Options</translation>
+      <translation>Параметри</translation>
     </message>
     <message>
       <source>Setting</source>
-      <translation type="unfinished">Setting</translation>
+      <translation>Налаштування</translation>
     </message>
     <message>
       <source>Setup</source>
-      <translation type="unfinished">Setup</translation>
+      <translation>Інсталяція</translation>
     </message>
     <message>
       <source>Quit</source>
-      <translation type="unfinished">Quit</translation>
+      <translation>Вихід</translation>
     </message>
     <message>
       <source>Exit</source>
-      <translation type="unfinished">Exit</translation>
+      <translation>Вихід</translation>
     </message>
     <message>
       <source>Cut</source>
-      <translation type="unfinished">Cut</translation>
+      <translation>Вирізати</translation>
     </message>
     <message>
       <source>Copy</source>
-      <translation type="unfinished">Copy</translation>
+      <translation>Копіювати</translation>
     </message>
     <message>
       <source>Paste</source>
-      <translation type="unfinished">Paste</translation>
+      <translation>Вставити</translation>
     </message>
     <message>
       <source>Select All</source>
-      <translation type="unfinished">Select All</translation>
+      <translation>Вибрати Все</translation>
     </message>
   </context>
   <context>
     <name>QCocoaTheme</name>
     <message>
       <source>Don&apos;t Save</source>
-      <translation type="unfinished">Don&apos;t Save</translation>
+      <translation>Н&apos;е зберігати</translation>
     </message>
   </context>
   <context>
     <name>QColorDialog</name>
     <message>
       <source>Hu&amp;e:</source>
-      <translation type="unfinished">Hu&amp;e:</translation>
+      <translation>&amp;Тон:</translation>
     </message>
     <message>
       <source>&amp;Sat:</source>
-      <translation type="unfinished">&amp;Sat:</translation>
+      <translation>&amp;Налаш:</translation>
     </message>
     <message>
       <source>&amp;Val:</source>
-      <translation type="unfinished">&amp;Val:</translation>
+      <translation>&amp;Яскр:</translation>
     </message>
     <message>
       <source>&amp;Red:</source>
-      <translation type="unfinished">&amp;Red:</translation>
+      <translation>&amp;Червоний:</translation>
     </message>
     <message>
       <source>&amp;Green:</source>
-      <translation type="unfinished">&amp;Green:</translation>
+      <translation>&amp;Зелений:</translation>
     </message>
     <message>
       <source>Bl&amp;ue:</source>
-      <translation type="unfinished">Bl&amp;ue:</translation>
+      <translation>Си&amp;ній:</translation>
     </message>
     <message>
       <source>A&amp;lpha channel:</source>
-      <translation type="unfinished">A&amp;lpha channel:</translation>
+      <translation>А&amp;льфа канал:</translation>
     </message>
     <message>
       <source>&amp;HTML:</source>
@@ -271,476 +271,476 @@
     <message>
       <source>Cursor at %1, %2
 Press ESC to cancel</source>
-      <translation type="unfinished">Cursor at %1, %2
-Press ESC to cancel</translation>
+      <translation>Курсор на %1, %2
+Натисніть ESC, щоб скасувати</translation>
     </message>
     <message>
       <source>&amp;Pick Screen Color</source>
-      <translation type="unfinished">&amp;Pick Screen Color</translation>
+      <translation>&amp;Взяти колір з екрана</translation>
     </message>
     <message>
       <source>Select Color</source>
-      <translation type="unfinished">Select Color</translation>
+      <translation>Вибір кольору</translation>
     </message>
     <message>
       <source>&amp;Basic colors</source>
-      <translation type="unfinished">&amp;Basic colors</translation>
+      <translation>&amp;Основні кольори</translation>
     </message>
     <message>
       <source>&amp;Custom colors</source>
-      <translation type="unfinished">&amp;Custom colors</translation>
+      <translation>&amp;Власні кольори</translation>
     </message>
     <message>
       <source>&amp;Add to Custom Colors</source>
-      <translation type="unfinished">&amp;Add to Custom Colors</translation>
+      <translation>&amp;Додати до власних кольорів</translation>
     </message>
   </context>
   <context>
     <name>QComboBox</name>
     <message>
       <source>False</source>
-      <translation type="unfinished">False</translation>
+      <translation>Хибне значення</translation>
     </message>
     <message>
       <source>True</source>
-      <translation type="unfinished">True</translation>
+      <translation>Так</translation>
     </message>
     <message>
       <source>Open the combo box selection popup</source>
-      <translation type="unfinished">Open the combo box selection popup</translation>
+      <translation>Відкрити спливаюче вікно вибору комбінацій</translation>
     </message>
   </context>
   <context>
     <name>QDateTimeParser</name>
     <message>
       <source>AM</source>
-      <translation type="unfinished">AM</translation>
+      <translation>ДП</translation>
     </message>
     <message>
       <source>am</source>
-      <translation type="unfinished">am</translation>
+      <translation>дп</translation>
     </message>
     <message>
       <source>PM</source>
-      <translation type="unfinished">PM</translation>
+      <translation>ПП</translation>
     </message>
     <message>
       <source>pm</source>
-      <translation type="unfinished">pm</translation>
+      <translation>пп</translation>
     </message>
   </context>
   <context>
     <name>QDialog</name>
     <message>
       <source>What&apos;s This?</source>
-      <translation type="unfinished">What&apos;s This?</translation>
+      <translation>Що&apos; це?</translation>
     </message>
   </context>
   <context>
     <name>QDialogButtonBox</name>
     <message>
       <source>OK</source>
-      <translation type="unfinished">OK</translation>
+      <translation>ОК</translation>
     </message>
   </context>
   <context>
     <name>QDirModel</name>
     <message>
       <source>Name</source>
-      <translation type="unfinished">Name</translation>
+      <translation>Ім’я</translation>
     </message>
     <message>
       <source>Size</source>
-      <translation type="unfinished">Size</translation>
+      <translation>Розмір</translation>
     </message>
     <message>
       <source>Kind</source>
       <comment>Match OS X Finder</comment>
-      <translation type="unfinished">Kind</translation>
+      <translation>Вид</translation>
     </message>
     <message>
       <source>Type</source>
       <comment>All other platforms</comment>
-      <translation type="unfinished">Type</translation>
+      <translation>Тип</translation>
     </message>
     <message>
       <source>Date Modified</source>
-      <translation type="unfinished">Date Modified</translation>
+      <translation>Дата зміни</translation>
     </message>
   </context>
   <context>
     <name>QFile</name>
     <message>
       <source>Destination file is the same file.</source>
-      <translation type="unfinished">Destination file is the same file.</translation>
+      <translation>Файл призначення такий самий.</translation>
     </message>
     <message>
       <source>Source file does not exist.</source>
-      <translation type="unfinished">Source file does not exist.</translation>
+      <translation>Вихідний файл відсутній.</translation>
     </message>
     <message>
       <source>Destination file exists</source>
-      <translation type="unfinished">Destination file exists</translation>
+      <translation>Файл вже існує</translation>
     </message>
     <message>
       <source>Error while renaming.</source>
-      <translation type="unfinished">Error while renaming.</translation>
+      <translation>Помилка під час перейменування.</translation>
     </message>
     <message>
       <source>Unable to restore from %1: %2</source>
-      <translation type="unfinished">Unable to restore from %1: %2</translation>
+      <translation>Неможливо відновити від %1: %2</translation>
     </message>
     <message>
       <source>Will not rename sequential file using block copy</source>
-      <translation type="unfinished">Will not rename sequential file using block copy</translation>
+      <translation>Послідовний файл не буде перейменований з використанням поблочного копіювання</translation>
     </message>
     <message>
       <source>Cannot remove source file</source>
-      <translation type="unfinished">Cannot remove source file</translation>
+      <translation>Неможливо видалити вихідний файл</translation>
     </message>
     <message>
       <source>Cannot open %1 for input</source>
-      <translation type="unfinished">Cannot open %1 for input</translation>
+      <translation>Не вдається відкрити %1 для введення</translation>
     </message>
     <message>
       <source>Cannot open for output</source>
-      <translation type="unfinished">Cannot open for output</translation>
+      <translation>Неможливо відкрити для виведення</translation>
     </message>
     <message>
       <source>Failure to write block</source>
-      <translation type="unfinished">Failure to write block</translation>
+      <translation>Збій запису блоку</translation>
     </message>
     <message>
       <source>Cannot create %1 for output</source>
-      <translation type="unfinished">Cannot create %1 for output</translation>
+      <translation>Неможливо створити %1 для виведення</translation>
     </message>
   </context>
   <context>
     <name>QFileDialog</name>
     <message>
       <source>Look in:</source>
-      <translation type="unfinished">Look in:</translation>
+      <translation>Перейти до:</translation>
     </message>
     <message>
       <source>Back</source>
-      <translation type="unfinished">Back</translation>
+      <translation>Назад</translation>
     </message>
     <message>
       <source>Go back</source>
-      <translation type="unfinished">Go back</translation>
+      <translation>Повернутися назад</translation>
     </message>
     <message>
       <source>Forward</source>
-      <translation type="unfinished">Forward</translation>
+      <translation>Переслати</translation>
     </message>
     <message>
       <source>Go forward</source>
-      <translation type="unfinished">Go forward</translation>
+      <translation>Вперед</translation>
     </message>
     <message>
       <source>Parent Directory</source>
-      <translation type="unfinished">Parent Directory</translation>
+      <translation>Батьківський каталог</translation>
     </message>
     <message>
       <source>Go to the parent directory</source>
-      <translation type="unfinished">Go to the parent directory</translation>
+      <translation>Перейти до батьківського каталогу</translation>
     </message>
     <message>
       <source>Create New Folder</source>
-      <translation type="unfinished">Create New Folder</translation>
+      <translation>Створити Нову Папку</translation>
     </message>
     <message>
       <source>Create a New Folder</source>
-      <translation type="unfinished">Create a New Folder</translation>
+      <translation>Створити Нову Папку</translation>
     </message>
     <message>
       <source>List View</source>
-      <translation type="unfinished">List View</translation>
+      <translation>Перегляд Списку</translation>
     </message>
     <message>
       <source>Change to list view mode</source>
-      <translation type="unfinished">Change to list view mode</translation>
+      <translation>Змінити режим перегляду списку</translation>
     </message>
     <message>
       <source>Detail View</source>
-      <translation type="unfinished">Detail View</translation>
+      <translation>Докладний Вид</translation>
     </message>
     <message>
       <source>Change to detail view mode</source>
-      <translation type="unfinished">Change to detail view mode</translation>
+      <translation>Переключити в докладний режим</translation>
     </message>
     <message>
       <source>Files of type:</source>
-      <translation type="unfinished">Files of type:</translation>
+      <translation>Типи файлів:</translation>
     </message>
     <message>
       <source>Find Directory</source>
-      <translation type="unfinished">Find Directory</translation>
+      <translation>Знайти Директорiю</translation>
     </message>
     <message>
       <source>Open</source>
-      <translation type="unfinished">Open</translation>
+      <translation>Відкрити</translation>
     </message>
     <message>
       <source>Save As</source>
-      <translation type="unfinished">Save As</translation>
+      <translation>Зберегти Як</translation>
     </message>
     <message>
       <source>Directory:</source>
-      <translation type="unfinished">Directory:</translation>
+      <translation>Директорiя:</translation>
     </message>
     <message>
       <source>File &amp;name:</source>
-      <translation type="unfinished">File &amp;name:</translation>
+      <translation>&amp;Ім’я файлу:</translation>
     </message>
     <message>
       <source>&amp;Open</source>
-      <translation type="unfinished">&amp;Open</translation>
+      <translation>&amp;Відкрити</translation>
     </message>
     <message>
       <source>&amp;Choose</source>
-      <translation type="unfinished">&amp;Choose</translation>
+      <translation>&amp;Обрати</translation>
     </message>
     <message>
       <source>&amp;Save</source>
-      <translation type="unfinished">&amp;Save</translation>
+      <translation>&amp;Зберегти</translation>
     </message>
     <message>
       <source>All Files (*)</source>
-      <translation type="unfinished">All Files (*)</translation>
+      <translation>Всі Файли (*)</translation>
     </message>
     <message>
       <source>Show </source>
-      <translation type="unfinished">Show </translation>
+      <translation>Показати </translation>
     </message>
     <message>
       <source>&amp;Rename</source>
-      <translation type="unfinished">&amp;Rename</translation>
+      <translation>&amp;Перейменувати</translation>
     </message>
     <message>
       <source>&amp;Delete</source>
-      <translation type="unfinished">&amp;Delete</translation>
+      <translation>&amp;Видалити</translation>
     </message>
     <message>
       <source>Show &amp;hidden files</source>
-      <translation type="unfinished">Show &amp;hidden files</translation>
+      <translation>Показати &amp;приховані файли</translation>
     </message>
     <message>
       <source>&amp;New Folder</source>
-      <translation type="unfinished">&amp;New Folder</translation>
+      <translation>&amp;Нова Папка</translation>
     </message>
     <message>
       <source>All files (*)</source>
-      <translation type="unfinished">All files (*)</translation>
+      <translation>Всі файли (*)</translation>
     </message>
     <message>
       <source>Directories</source>
-      <translation type="unfinished">Directories</translation>
+      <translation>Директорії</translation>
     </message>
     <message>
       <source>%1
 Directory not found.
 Please verify the correct directory name was given.</source>
-      <translation type="unfinished">%1
-Directory not found.
-Please verify the correct directory name was given.</translation>
+      <translation>%1
+Директорiю не знайдено.
+Будь ласка, перевірте правильність імені директорії.</translation>
     </message>
     <message>
       <source>%1 already exists.
 Do you want to replace it?</source>
-      <translation type="unfinished">%1 already exists.
-Do you want to replace it?</translation>
+      <translation>%1 вже існує.
+Ви хочете його замінити?</translation>
     </message>
     <message>
       <source>%1
 File not found.
 Please verify the correct file name was given.</source>
-      <translation type="unfinished">%1
-File not found.
-Please verify the correct file name was given.</translation>
+      <translation>%1
+Файл не знайдено.
+Будь ласка, перевірте, чи правильно вказано ім'я файлу.</translation>
     </message>
     <message>
       <source>New Folder</source>
-      <translation type="unfinished">New Folder</translation>
+      <translation>Нова Папка</translation>
     </message>
     <message>
       <source>Delete</source>
-      <translation type="unfinished">Delete</translation>
+      <translation>Видалити</translation>
     </message>
     <message>
       <source>&apos;%1&apos; is write protected.
 Do you want to delete it anyway?</source>
-      <translation type="unfinished">&apos;%1&apos; is write protected.
-Do you want to delete it anyway?</translation>
+      <translation>&apos;%1&apos; захищений від запису.
+Ви хочете видалити його в будь-якому випадку?</translation>
     </message>
     <message>
       <source>Are you sure you want to delete &apos;%1&apos;?</source>
-      <translation type="unfinished">Are you sure you want to delete &apos;%1&apos;?</translation>
+      <translation>Ви впевнені, що хочете видалити &apos;%1&apos;?</translation>
     </message>
     <message>
       <source>Could not delete directory.</source>
-      <translation type="unfinished">Could not delete directory.</translation>
+      <translation>Не вдалося видалити директорiю.</translation>
     </message>
     <message>
       <source>Recent Places</source>
-      <translation type="unfinished">Recent Places</translation>
+      <translation>Останні пошукові запити</translation>
     </message>
     <message>
       <source>Remove</source>
-      <translation type="unfinished">Remove</translation>
+      <translation>Видалити</translation>
     </message>
     <message>
       <source>My Computer</source>
-      <translation type="unfinished">My Computer</translation>
+      <translation>Мій комп'ютер</translation>
     </message>
     <message>
       <source>Drive</source>
-      <translation type="unfinished">Drive</translation>
+      <translation>Диск</translation>
     </message>
     <message>
       <source>%1 File</source>
       <extracomment>%1 is a file name suffix, for example txt</extracomment>
-      <translation type="unfinished">%1 File</translation>
+      <translation>%1 Файл</translation>
     </message>
     <message>
       <source>File</source>
-      <translation type="unfinished">File</translation>
+      <translation>Файл</translation>
     </message>
     <message>
       <source>File Folder</source>
       <comment>Match Windows Explorer</comment>
-      <translation type="unfinished">File Folder</translation>
+      <translation>Папка з файлами</translation>
     </message>
     <message>
       <source>Folder</source>
       <comment>All other platforms</comment>
-      <translation type="unfinished">Folder</translation>
+      <translation>Папка</translation>
     </message>
     <message>
       <source>Alias</source>
       <comment>OS X Finder</comment>
-      <translation type="unfinished">Alias</translation>
+      <translation>Аліас</translation>
     </message>
     <message>
       <source>Shortcut</source>
       <comment>All other platforms</comment>
-      <translation type="unfinished">Shortcut</translation>
+      <translation>Ярлик</translation>
     </message>
     <message>
       <source>Unknown</source>
-      <translation type="unfinished">Unknown</translation>
+      <translation>Невідомий</translation>
     </message>
     <message>
       <source>Sidebar</source>
-      <translation type="unfinished">Sidebar</translation>
+      <translation>Панель iнструментiв з боку</translation>
     </message>
     <message>
       <source>List of places and bookmarks</source>
-      <translation type="unfinished">List of places and bookmarks</translation>
+      <translation>Список місць і закладки</translation>
     </message>
     <message>
       <source>Files</source>
-      <translation type="unfinished">Files</translation>
+      <translation>Файли</translation>
     </message>
     <message>
       <source>Alt+Left</source>
-      <translation type="unfinished">Alt+Left</translation>
+      <translation>Alt+клавiша переходу влiво</translation>
     </message>
     <message>
       <source>Alt+Right</source>
-      <translation type="unfinished">Alt+Right</translation>
+      <translation>Alt+клавiша переходу вправо</translation>
     </message>
     <message>
       <source>Alt+Up</source>
-      <translation type="unfinished">Alt+Up</translation>
+      <translation>Alt+клавiша переходу вгору</translation>
     </message>
   </context>
   <context>
     <name>QFileSystemModel</name>
     <message>
       <source>%1 TB</source>
-      <translation type="unfinished">%1 TB</translation>
+      <translation>%1 ТБ</translation>
     </message>
     <message>
       <source>%1 GB</source>
-      <translation type="unfinished">%1 GB</translation>
+      <translation>%1 ГБ</translation>
     </message>
     <message>
       <source>%1 MB</source>
-      <translation type="unfinished">%1 MB</translation>
+      <translation>%1 МБ</translation>
     </message>
     <message>
       <source>%1 KB</source>
-      <translation type="unfinished">%1 KB</translation>
+      <translation>%1 KB</translation>
     </message>
     <message>
       <source>%1 bytes</source>
-      <translation type="unfinished">%1 bytes</translation>
+      <translation>%1 байт</translation>
     </message>
     <message>
       <source>Invalid filename</source>
-      <translation type="unfinished">Invalid filename</translation>
+      <translation>Некоректна назва файлу</translation>
     </message>
     <message>
       <source>&lt;b&gt;The name &quot;%1&quot; can not be used.&lt;/b&gt;&lt;p&gt;Try using another name, with fewer characters or no punctuations marks.</source>
-      <translation type="unfinished">&lt;b&gt;The name &quot;%1&quot; can not be used.&lt;/b&gt;&lt;p&gt;Try using another name, with fewer characters or no punctuations marks.</translation>
+      <translation>&lt;b&gt;Ім'я &quot;%1&quot; не може бути використане.&lt;/b&gt;&lt;p&gt;Спробуйте використати інше ім'я з меншою кількістю символів або без знаків пунктуації.</translation>
     </message>
     <message>
       <source>Name</source>
-      <translation type="unfinished">Name</translation>
+      <translation>Ім’я</translation>
     </message>
     <message>
       <source>Size</source>
-      <translation type="unfinished">Size</translation>
+      <translation>Розмір</translation>
     </message>
     <message>
       <source>Kind</source>
       <comment>Match OS X Finder</comment>
-      <translation type="unfinished">Kind</translation>
+      <translation>Вид</translation>
     </message>
     <message>
       <source>Type</source>
       <comment>All other platforms</comment>
-      <translation type="unfinished">Type</translation>
+      <translation>Тип</translation>
     </message>
     <message>
       <source>Date Modified</source>
-      <translation type="unfinished">Date Modified</translation>
+      <translation>Дата зміни</translation>
     </message>
     <message>
       <source>My Computer</source>
-      <translation type="unfinished">My Computer</translation>
+      <translation>Мій комп'ютер</translation>
     </message>
     <message>
       <source>Computer</source>
-      <translation type="unfinished">Computer</translation>
+      <translation>Комп’ютер</translation>
     </message>
     <message>
       <source>%1 byte(s)</source>
-      <translation type="unfinished">%1 byte(s)</translation>
+      <translation>%1 байт(ів)</translation>
     </message>
   </context>
   <context>
     <name>QGnomeTheme</name>
     <message>
       <source>&amp;OK</source>
-      <translation type="unfinished">&amp;OK</translation>
+      <translation>&amp;ОК</translation>
     </message>
     <message>
       <source>&amp;Save</source>
-      <translation type="unfinished">&amp;Save</translation>
+      <translation>&amp;Зберегти</translation>
     </message>
     <message>
       <source>&amp;Cancel</source>
-      <translation type="unfinished">&amp;Cancel</translation>
+      <translation>&amp;Відміна</translation>
     </message>
     <message>
       <source>&amp;Close</source>
-      <translation type="unfinished">&amp;Close</translation>
+      <translation>&amp;Закрити</translation>
     </message>
     <message>
       <source>Close without Saving</source>
-      <translation type="unfinished">Close without Saving</translation>
+      <translation>Закрити без збереження</translation>
     </message>
   </context>
   <context>
@@ -748,90 +748,90 @@
     <message>
       <source>QT_LAYOUT_DIRECTION</source>
       <comment>Translate this string to the string &apos;LTR&apos; in left-to-right languages or to &apos;RTL&apos; in right-to-left languages (such as Hebrew and Arabic) to get proper widget layout.</comment>
-      <translation type="unfinished">QT_LAYOUT_DIRECTION</translation>
+      <translation>LTR</translation>
     </message>
   </context>
   <context>
     <name>QIODevice</name>
     <message>
       <source>Permission denied</source>
-      <translation type="unfinished">Permission denied</translation>
+      <translation>Доступ заборонено</translation>
     </message>
     <message>
       <source>Too many open files</source>
-      <translation type="unfinished">Too many open files</translation>
+      <translation>Забагато відкритих файлів</translation>
     </message>
     <message>
       <source>No such file or directory</source>
-      <translation type="unfinished">No such file or directory</translation>
+      <translation>Немає такого файлу чи директорії</translation>
     </message>
     <message>
       <source>No space left on device</source>
-      <translation type="unfinished">No space left on device</translation>
+      <translation>Не вистачає вільного місця на пристрої</translation>
     </message>
     <message>
       <source>Unknown error</source>
-      <translation type="unfinished">Unknown error</translation>
+      <translation>Невідома помилка</translation>
     </message>
     <message>
       <source>file to open is a directory</source>
-      <translation type="unfinished">file to open is a directory</translation>
+      <translation>файл, що відкривається є директорією</translation>
     </message>
   </context>
   <context>
     <name>QImageReader</name>
     <message>
       <source>Invalid device</source>
-      <translation type="unfinished">Invalid device</translation>
+      <translation>Некоректний пристрій</translation>
     </message>
     <message>
       <source>File not found</source>
-      <translation type="unfinished">File not found</translation>
+      <translation>Файл не знайдений</translation>
     </message>
     <message>
       <source>Unsupported image format</source>
-      <translation type="unfinished">Unsupported image format</translation>
+      <translation>Формат зображення не підтримується</translation>
     </message>
     <message>
       <source>Unable to read image data</source>
-      <translation type="unfinished">Unable to read image data</translation>
+      <translation>Не вдалося прочитати дані зображення</translation>
     </message>
     <message>
       <source>Unknown error</source>
-      <translation type="unfinished">Unknown error</translation>
+      <translation>Невідома помилка</translation>
     </message>
   </context>
   <context>
     <name>QImageWriter</name>
     <message>
       <source>Unknown error</source>
-      <translation type="unfinished">Unknown error</translation>
+      <translation>Невідома помилка</translation>
     </message>
     <message>
       <source>Device is not set</source>
-      <translation type="unfinished">Device is not set</translation>
+      <translation>Пристрій не задано</translation>
     </message>
     <message>
       <source>Device not writable</source>
-      <translation type="unfinished">Device not writable</translation>
+      <translation>Пристрій не підтримує запис</translation>
     </message>
     <message>
       <source>Unsupported image format</source>
-      <translation type="unfinished">Unsupported image format</translation>
+      <translation>Формат зображення не підтримується</translation>
     </message>
   </context>
   <context>
     <name>QInputDialog</name>
     <message>
       <source>Enter a value:</source>
-      <translation type="unfinished">Enter a value:</translation>
+      <translation>Введіть значеня:</translation>
     </message>
   </context>
   <context>
     <name>QKeySequenceEdit</name>
     <message>
       <source>Press shortcut</source>
-      <translation type="unfinished">Press shortcut</translation>
+      <translation>Натисніть комбінацію клавіш</translation>
     </message>
     <message>
       <source>%1, ...</source>
@@ -843,357 +843,337 @@
     <name>QLineEdit</name>
     <message>
       <source>&amp;Undo</source>
-      <translation type="unfinished">&amp;Undo</translation>
+      <translation>&amp;Відмінити</translation>
     </message>
     <message>
       <source>&amp;Redo</source>
-      <translation type="unfinished">&amp;Redo</translation>
+      <translation>&amp;Повторити</translation>
     </message>
     <message>
       <source>Cu&amp;t</source>
-      <translation type="unfinished">Cu&amp;t</translation>
+      <translation>&amp;Вирізати</translation>
     </message>
     <message>
       <source>&amp;Copy</source>
-      <translation type="unfinished">&amp;Copy</translation>
+      <translation>&amp;Копіювати</translation>
     </message>
     <message>
       <source>&amp;Paste</source>
-      <translation type="unfinished">&amp;Paste</translation>
+      <translation>&amp;Вставити</translation>
     </message>
     <message>
       <source>Delete</source>
-      <translation type="unfinished">Delete</translation>
+      <translation>Видалити</translation>
     </message>
     <message>
       <source>Select All</source>
-<<<<<<< HEAD
-      <translation type="unfinished">Select All</translation>
-=======
       <translation>Вибрати все</translation>
->>>>>>> ea434ffa
     </message>
   </context>
   <context>
     <name>QMessageBox</name>
     <message>
       <source>Show Details...</source>
-      <translation type="unfinished">Show Details...</translation>
+      <translation>Детальніше...</translation>
     </message>
     <message>
       <source>Hide Details...</source>
-      <translation type="unfinished">Hide Details...</translation>
+      <translation>Сховати детальну інформацію...</translation>
     </message>
     <message>
       <source>OK</source>
-      <translation type="unfinished">OK</translation>
+      <translation>ОК</translation>
     </message>
     <message>
       <source>Help</source>
-      <translation type="unfinished">Help</translation>
+      <translation>Довідка</translation>
     </message>
   </context>
   <context>
     <name>QPlatformTheme</name>
     <message>
       <source>OK</source>
-      <translation type="unfinished">OK</translation>
+      <translation>ОК</translation>
     </message>
     <message>
       <source>Save</source>
-      <translation type="unfinished">Save</translation>
+      <translation>Зберегти</translation>
     </message>
     <message>
       <source>Save All</source>
-      <translation type="unfinished">Save All</translation>
+      <translation>Зберегти Все</translation>
     </message>
     <message>
       <source>Open</source>
-      <translation type="unfinished">Open</translation>
+      <translation>Відкрити</translation>
     </message>
     <message>
       <source>&amp;Yes</source>
-      <translation type="unfinished">&amp;Yes</translation>
+      <translation>&amp;Так</translation>
     </message>
     <message>
       <source>Yes to &amp;All</source>
-      <translation type="unfinished">Yes to &amp;All</translation>
+      <translation>Так для &amp;Всіх</translation>
     </message>
     <message>
       <source>&amp;No</source>
-      <translation type="unfinished">&amp;No</translation>
+      <translation>&amp;Ні</translation>
     </message>
     <message>
       <source>N&amp;o to All</source>
-      <translation type="unfinished">N&amp;o to All</translation>
+      <translation>Н&amp;і для Всіх</translation>
     </message>
     <message>
       <source>Abort</source>
-      <translation type="unfinished">Abort</translation>
+      <translation>Перервати</translation>
     </message>
     <message>
       <source>Retry</source>
-      <translation type="unfinished">Retry</translation>
+      <translation>Повторити</translation>
     </message>
     <message>
       <source>Ignore</source>
-      <translation type="unfinished">Ignore</translation>
+      <translation>Ігнорувати</translation>
     </message>
     <message>
       <source>Close</source>
-      <translation type="unfinished">Close</translation>
+      <translation>Закрити</translation>
     </message>
     <message>
       <source>Cancel</source>
-      <translation type="unfinished">Cancel</translation>
+      <translation>Відмінити</translation>
     </message>
     <message>
       <source>Discard</source>
-      <translation type="unfinished">Discard</translation>
+      <translation>Відхилити</translation>
     </message>
     <message>
       <source>Help</source>
-      <translation type="unfinished">Help</translation>
+      <translation>Довідка</translation>
     </message>
     <message>
       <source>Apply</source>
-      <translation type="unfinished">Apply</translation>
+      <translation>Застосувати</translation>
     </message>
     <message>
       <source>Reset</source>
-      <translation type="unfinished">Reset</translation>
+      <translation>Скинути</translation>
     </message>
     <message>
       <source>Restore Defaults</source>
-      <translation type="unfinished">Restore Defaults</translation>
+      <translation>Налаштування за замовчуванням</translation>
     </message>
   </context>
   <context>
     <name>QProgressDialog</name>
     <message>
       <source>Cancel</source>
-<<<<<<< HEAD
-      <translation type="unfinished">Cancel</translation>
-=======
       <translation>Відміна</translation>
->>>>>>> ea434ffa
     </message>
   </context>
   <context>
     <name>QQnxFileDialogHelper</name>
     <message>
       <source>All files (*.*)</source>
-      <translation type="unfinished">All files (*.*)</translation>
+      <translation>Всі файли (*.*)</translation>
     </message>
   </context>
   <context>
     <name>QSaveFile</name>
     <message>
       <source>Existing file %1 is not writable</source>
-      <translation type="unfinished">Existing file %1 is not writable</translation>
+      <translation>Існуючий файл %1 недоступний для запису</translation>
     </message>
     <message>
       <source>Filename refers to a directory</source>
-      <translation type="unfinished">Filename refers to a directory</translation>
+      <translation>Файл посилається на директорію</translation>
     </message>
     <message>
       <source>Writing canceled by application</source>
-      <translation type="unfinished">Writing canceled by application</translation>
+      <translation>Запис перервана додатком</translation>
     </message>
   </context>
   <context>
     <name>QScrollBar</name>
     <message>
       <source>Scroll here</source>
-      <translation type="unfinished">Scroll here</translation>
+      <translation>Прокрутити сюди</translation>
     </message>
     <message>
       <source>Left edge</source>
-      <translation type="unfinished">Left edge</translation>
+      <translation>До лівого краю</translation>
     </message>
     <message>
       <source>Top</source>
-      <translation type="unfinished">Top</translation>
+      <translation>Вгору</translation>
     </message>
     <message>
       <source>Right edge</source>
-      <translation type="unfinished">Right edge</translation>
+      <translation>До правого краю</translation>
     </message>
     <message>
       <source>Bottom</source>
-      <translation type="unfinished">Bottom</translation>
+      <translation>Донизу</translation>
     </message>
     <message>
       <source>Page left</source>
-      <translation type="unfinished">Page left</translation>
+      <translation>На сторінку вліво</translation>
     </message>
     <message>
       <source>Page up</source>
-      <translation type="unfinished">Page up</translation>
+      <translation>На сторінку вгору</translation>
     </message>
     <message>
       <source>Page right</source>
-      <translation type="unfinished">Page right</translation>
+      <translation>На сторінку вправо</translation>
     </message>
     <message>
       <source>Page down</source>
-      <translation type="unfinished">Page down</translation>
+      <translation>На сторінку донизу</translation>
     </message>
     <message>
       <source>Scroll left</source>
-      <translation type="unfinished">Scroll left</translation>
+      <translation>Прокрутка ліворуч</translation>
     </message>
     <message>
       <source>Scroll up</source>
-      <translation type="unfinished">Scroll up</translation>
+      <translation>Прокрутка вгору</translation>
     </message>
     <message>
       <source>Scroll right</source>
-      <translation type="unfinished">Scroll right</translation>
+      <translation>Прокрутка праворуч</translation>
     </message>
     <message>
       <source>Scroll down</source>
-      <translation type="unfinished">Scroll down</translation>
+      <translation>Прокрутка донизу</translation>
     </message>
   </context>
   <context>
     <name>QStandardPaths</name>
     <message>
       <source>Desktop</source>
-      <translation type="unfinished">Desktop</translation>
+      <translation>Робочий стіл</translation>
     </message>
     <message>
       <source>Documents</source>
-      <translation type="unfinished">Documents</translation>
+      <translation>Документи</translation>
     </message>
     <message>
       <source>Fonts</source>
-      <translation type="unfinished">Fonts</translation>
+      <translation>Шрифти</translation>
     </message>
     <message>
       <source>Applications</source>
-      <translation type="unfinished">Applications</translation>
+      <translation>Додатки</translation>
     </message>
     <message>
       <source>Music</source>
-      <translation type="unfinished">Music</translation>
+      <translation>Музика</translation>
     </message>
     <message>
       <source>Movies</source>
-      <translation type="unfinished">Movies</translation>
+      <translation>Фільми</translation>
     </message>
     <message>
       <source>Pictures</source>
-      <translation type="unfinished">Pictures</translation>
+      <translation>Зображення</translation>
     </message>
     <message>
       <source>Temporary Directory</source>
-      <translation type="unfinished">Temporary Directory</translation>
+      <translation>Тимчасова директорія</translation>
     </message>
     <message>
       <source>Home</source>
-      <translation type="unfinished">Home</translation>
+      <translation>Головна сторінка</translation>
     </message>
     <message>
       <source>Application Data</source>
-      <translation type="unfinished">Application Data</translation>
+      <translation>Дані додатків</translation>
     </message>
     <message>
       <source>Application Configuration</source>
-      <translation type="unfinished">Application Configuration</translation>
+      <translation>Конфігурація додатку</translation>
     </message>
     <message>
       <source>Cache</source>
-      <translation type="unfinished">Cache</translation>
+      <translation>Кеш пам'ять</translation>
     </message>
     <message>
       <source>Shared Data</source>
-      <translation type="unfinished">Shared Data</translation>
+      <translation>Загальні Дані</translation>
     </message>
     <message>
       <source>Runtime</source>
-      <translation type="unfinished">Runtime</translation>
+      <translation>Тривалість</translation>
     </message>
     <message>
       <source>Configuration</source>
-      <translation type="unfinished">Configuration</translation>
+      <translation>Налаштування</translation>
     </message>
     <message>
       <source>Shared Configuration</source>
-      <translation type="unfinished">Shared Configuration</translation>
+      <translation>Спільна конфігурація</translation>
     </message>
     <message>
       <source>Shared Cache</source>
-      <translation type="unfinished">Shared Cache</translation>
+      <translation>Загальна кеш пам'ять</translation>
     </message>
     <message>
       <source>Download</source>
-      <translation type="unfinished">Download</translation>
+      <translation>Завантажити</translation>
     </message>
   </context>
   <context>
     <name>QTabBar</name>
     <message>
       <source>Scroll Left</source>
-<<<<<<< HEAD
-      <translation type="unfinished">Scroll Left</translation>
-    </message>
-    <message>
-      <source>Scroll Right</source>
-      <translation type="unfinished">Scroll Right</translation>
-=======
       <translation>Прокрутити ліворуч</translation>
     </message>
     <message>
       <source>Scroll Right</source>
       <translation>Прокрутити праворуч</translation>
->>>>>>> ea434ffa
     </message>
   </context>
   <context>
     <name>QWhatsThisAction</name>
     <message>
       <source>What&apos;s This?</source>
-      <translation type="unfinished">What&apos;s This?</translation>
+      <translation>Що&apos; це?</translation>
     </message>
   </context>
   <context>
     <name>QWidgetTextControl</name>
     <message>
       <source>&amp;Undo</source>
-      <translation type="unfinished">&amp;Undo</translation>
+      <translation>&amp;Відмінити</translation>
     </message>
     <message>
       <source>&amp;Redo</source>
-      <translation type="unfinished">&amp;Redo</translation>
+      <translation>&amp;Повторити</translation>
     </message>
     <message>
       <source>Cu&amp;t</source>
-      <translation type="unfinished">Cu&amp;t</translation>
+      <translation>&amp;Вирізати</translation>
     </message>
     <message>
       <source>&amp;Copy</source>
-      <translation type="unfinished">&amp;Copy</translation>
+      <translation>&amp;Копіювати</translation>
     </message>
     <message>
       <source>Copy &amp;Link Location</source>
-      <translation type="unfinished">Copy &amp;Link Location</translation>
+      <translation>Копіювати &amp;адреса посилання</translation>
     </message>
     <message>
       <source>&amp;Paste</source>
-      <translation type="unfinished">&amp;Paste</translation>
+      <translation>&amp;Вставити</translation>
     </message>
     <message>
       <source>Delete</source>
-      <translation type="unfinished">Delete</translation>
+      <translation>Видалити</translation>
     </message>
     <message>
       <source>Select All</source>
-<<<<<<< HEAD
-      <translation type="unfinished">Select All</translation>
-=======
       <translation>Вибрати все</translation>
->>>>>>> ea434ffa
     </message>
   </context>
 </TS>