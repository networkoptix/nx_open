<?xml version="1.0" encoding="utf-8"?>
<!DOCTYPE TS>
<TS version="2.1" language="ja" sourcelanguage="en">
  <context>
    <name>CloseButton</name>
    <message>
      <source>Close Tab</source>
      <translation type="unfinished">Close Tab</translation>
    </message>
  </context>
  <context>
    <name>MAC_APPLICATION_MENU</name>
    <message>
      <source>Services</source>
      <translation type="unfinished">Services</translation>
    </message>
    <message>
      <source>Hide %1</source>
      <translation type="unfinished">Hide %1</translation>
    </message>
    <message>
      <source>Hide Others</source>
      <translation type="unfinished">Hide Others</translation>
    </message>
    <message>
      <source>Show All</source>
      <translation type="unfinished">Show All</translation>
    </message>
    <message>
      <source>Preferences...</source>
      <translation type="unfinished">Preferences...</translation>
    </message>
    <message>
      <source>Quit %1</source>
      <translation type="unfinished">Quit %1</translation>
    </message>
    <message>
      <source>About %1</source>
      <translation type="unfinished">About %1</translation>
    </message>
  </context>
  <context>
    <name>QAbstractSpinBox</name>
    <message>
      <source>&amp;Select All</source>
      <translation type="unfinished">&amp;Select All</translation>
    </message>
    <message>
      <source>&amp;Step up</source>
      <translation type="unfinished">&amp;Step up</translation>
    </message>
    <message>
      <source>Step &amp;down</source>
      <translation type="unfinished">Step &amp;down</translation>
    </message>
  </context>
  <context>
    <name>QAccessibleActionInterface</name>
    <message>
      <source>Press</source>
      <translation type="unfinished">Press</translation>
    </message>
    <message>
      <source>Increase</source>
      <translation type="unfinished">Increase</translation>
    </message>
    <message>
      <source>Decrease</source>
      <translation type="unfinished">Decrease</translation>
    </message>
    <message>
      <source>ShowMenu</source>
      <translation type="unfinished">ShowMenu</translation>
    </message>
    <message>
      <source>SetFocus</source>
      <translation type="unfinished">SetFocus</translation>
    </message>
    <message>
      <source>Toggle</source>
      <translation type="unfinished">Toggle</translation>
    </message>
    <message>
      <source>Scroll Left</source>
      <translation type="unfinished">Scroll Left</translation>
    </message>
    <message>
      <source>Scroll Right</source>
      <translation type="unfinished">Scroll Right</translation>
    </message>
    <message>
      <source>Scroll Up</source>
      <translation type="unfinished">Scroll Up</translation>
    </message>
    <message>
      <source>Scroll Down</source>
      <translation type="unfinished">Scroll Down</translation>
    </message>
    <message>
      <source>Previous Page</source>
      <translation type="unfinished">Previous Page</translation>
    </message>
    <message>
      <source>Next Page</source>
      <translation type="unfinished">Next Page</translation>
    </message>
    <message>
      <source>Triggers the action</source>
      <translation type="unfinished">Triggers the action</translation>
    </message>
    <message>
      <source>Increase the value</source>
      <translation type="unfinished">Increase the value</translation>
    </message>
    <message>
      <source>Decrease the value</source>
      <translation type="unfinished">Decrease the value</translation>
    </message>
    <message>
      <source>Shows the menu</source>
      <translation type="unfinished">Shows the menu</translation>
    </message>
    <message>
      <source>Sets the focus</source>
      <translation type="unfinished">Sets the focus</translation>
    </message>
    <message>
      <source>Toggles the state</source>
      <translation type="unfinished">Toggles the state</translation>
    </message>
    <message>
      <source>Scrolls to the left</source>
      <translation type="unfinished">Scrolls to the left</translation>
    </message>
    <message>
      <source>Scrolls to the right</source>
      <translation type="unfinished">Scrolls to the right</translation>
    </message>
    <message>
      <source>Scrolls up</source>
      <translation type="unfinished">Scrolls up</translation>
    </message>
    <message>
      <source>Scrolls down</source>
      <translation type="unfinished">Scrolls down</translation>
    </message>
    <message>
      <source>Goes back a page</source>
      <translation type="unfinished">Goes back a page</translation>
    </message>
    <message>
      <source>Goes to the next page</source>
      <translation type="unfinished">Goes to the next page</translation>
    </message>
  </context>
  <context>
    <name>QAndroidPlatformTheme</name>
    <message>
      <source>Yes</source>
      <translation type="unfinished">Yes</translation>
    </message>
    <message>
      <source>Yes to All</source>
      <translation type="unfinished">Yes to All</translation>
    </message>
    <message>
      <source>No</source>
      <translation type="unfinished">No</translation>
    </message>
    <message>
      <source>No to All</source>
      <translation type="unfinished">No to All</translation>
    </message>
  </context>
  <context>
    <name>QCocoaMenuItem</name>
    <message>
      <source>About Qt</source>
      <translation type="unfinished">About Qt</translation>
    </message>
    <message>
      <source>About</source>
      <translation type="unfinished">About</translation>
    </message>
    <message>
      <source>Config</source>
      <translation type="unfinished">Config</translation>
    </message>
    <message>
      <source>Preference</source>
      <translation type="unfinished">Preference</translation>
    </message>
    <message>
      <source>Options</source>
      <translation type="unfinished">Options</translation>
    </message>
    <message>
      <source>Setting</source>
      <translation type="unfinished">Setting</translation>
    </message>
    <message>
      <source>Setup</source>
      <translation type="unfinished">Setup</translation>
    </message>
    <message>
      <source>Quit</source>
      <translation type="unfinished">Quit</translation>
    </message>
    <message>
      <source>Exit</source>
      <translation type="unfinished">Exit</translation>
    </message>
    <message>
      <source>Cut</source>
      <translation type="unfinished">Cut</translation>
    </message>
    <message>
      <source>Copy</source>
      <translation type="unfinished">Copy</translation>
    </message>
    <message>
      <source>Paste</source>
      <translation type="unfinished">Paste</translation>
    </message>
    <message>
      <source>Select All</source>
      <translation type="unfinished">Select All</translation>
    </message>
  </context>
  <context>
    <name>QCocoaTheme</name>
    <message>
      <source>Don&apos;t Save</source>
      <translation type="unfinished">Don&apos;t Save</translation>
    </message>
  </context>
  <context>
    <name>QColorDialog</name>
    <message>
      <source>Hu&amp;e:</source>
      <translation type="unfinished">Hu&amp;e:</translation>
    </message>
    <message>
      <source>&amp;Sat:</source>
      <translation type="unfinished">&amp;Sat:</translation>
    </message>
    <message>
      <source>&amp;Val:</source>
      <translation type="unfinished">&amp;Val:</translation>
    </message>
    <message>
      <source>&amp;Red:</source>
      <translation type="unfinished">&amp;Red:</translation>
    </message>
    <message>
      <source>&amp;Green:</source>
      <translation type="unfinished">&amp;Green:</translation>
    </message>
    <message>
      <source>Bl&amp;ue:</source>
      <translation type="unfinished">Bl&amp;ue:</translation>
    </message>
    <message>
      <source>A&amp;lpha channel:</source>
      <translation type="unfinished">A&amp;lpha channel:</translation>
    </message>
    <message>
      <source>&amp;HTML:</source>
      <translation type="unfinished">&amp;HTML:</translation>
    </message>
    <message>
      <source>Cursor at %1, %2
Press ESC to cancel</source>
      <translation type="unfinished">Cursor at %1, %2
Press ESC to cancel</translation>
    </message>
    <message>
      <source>&amp;Pick Screen Color</source>
      <translation type="unfinished">&amp;Pick Screen Color</translation>
    </message>
    <message>
      <source>Select Color</source>
      <translation type="unfinished">Select Color</translation>
    </message>
    <message>
      <source>&amp;Basic colors</source>
      <translation type="unfinished">&amp;Basic colors</translation>
    </message>
    <message>
      <source>&amp;Custom colors</source>
      <translation type="unfinished">&amp;Custom colors</translation>
    </message>
    <message>
      <source>&amp;Add to Custom Colors</source>
      <translation type="unfinished">&amp;Add to Custom Colors</translation>
    </message>
  </context>
  <context>
    <name>QComboBox</name>
    <message>
      <source>False</source>
      <translation type="unfinished">False</translation>
    </message>
    <message>
      <source>True</source>
      <translation type="unfinished">True</translation>
    </message>
    <message>
      <source>Open the combo box selection popup</source>
      <translation type="unfinished">Open the combo box selection popup</translation>
    </message>
  </context>
  <context>
    <name>QDateTimeParser</name>
    <message>
      <source>AM</source>
      <translation type="unfinished">AM</translation>
    </message>
    <message>
      <source>am</source>
      <translation type="unfinished">am</translation>
    </message>
    <message>
      <source>PM</source>
      <translation type="unfinished">PM</translation>
    </message>
    <message>
      <source>pm</source>
      <translation type="unfinished">pm</translation>
    </message>
  </context>
  <context>
    <name>QDialog</name>
    <message>
      <source>What&apos;s This?</source>
      <translation type="unfinished">What&apos;s This?</translation>
    </message>
  </context>
  <context>
    <name>QDialogButtonBox</name>
    <message>
      <source>OK</source>
      <translation type="unfinished">OK</translation>
    </message>
  </context>
  <context>
    <name>QDirModel</name>
    <message>
      <source>Name</source>
      <translation type="unfinished">Name</translation>
    </message>
    <message>
      <source>Size</source>
      <translation type="unfinished">Size</translation>
    </message>
    <message>
      <source>Kind</source>
      <comment>Match OS X Finder</comment>
      <translation type="unfinished">Kind</translation>
    </message>
    <message>
      <source>Type</source>
      <comment>All other platforms</comment>
      <translation type="unfinished">Type</translation>
    </message>
    <message>
      <source>Date Modified</source>
      <translation type="unfinished">Date Modified</translation>
    </message>
  </context>
  <context>
    <name>QFile</name>
    <message>
      <source>Destination file is the same file.</source>
      <translation type="unfinished">Destination file is the same file.</translation>
    </message>
    <message>
      <source>Source file does not exist.</source>
      <translation type="unfinished">Source file does not exist.</translation>
    </message>
    <message>
      <source>Destination file exists</source>
      <translation type="unfinished">Destination file exists</translation>
    </message>
    <message>
      <source>Error while renaming.</source>
      <translation type="unfinished">Error while renaming.</translation>
    </message>
    <message>
      <source>Unable to restore from %1: %2</source>
      <translation type="unfinished">Unable to restore from %1: %2</translation>
    </message>
    <message>
      <source>Will not rename sequential file using block copy</source>
      <translation type="unfinished">Will not rename sequential file using block copy</translation>
    </message>
    <message>
      <source>Cannot remove source file</source>
      <translation type="unfinished">Cannot remove source file</translation>
    </message>
    <message>
      <source>Cannot open %1 for input</source>
      <translation type="unfinished">Cannot open %1 for input</translation>
    </message>
    <message>
      <source>Cannot open for output</source>
      <translation type="unfinished">Cannot open for output</translation>
    </message>
    <message>
      <source>Failure to write block</source>
      <translation type="unfinished">Failure to write block</translation>
    </message>
    <message>
      <source>Cannot create %1 for output</source>
      <translation type="unfinished">Cannot create %1 for output</translation>
    </message>
  </context>
  <context>
    <name>QFileDialog</name>
    <message>
      <source>Look in:</source>
      <translation type="unfinished">Look in:</translation>
    </message>
    <message>
      <source>Back</source>
      <translation type="unfinished">Back</translation>
    </message>
    <message>
      <source>Go back</source>
      <translation type="unfinished">Go back</translation>
    </message>
    <message>
      <source>Forward</source>
      <translation type="unfinished">Forward</translation>
    </message>
    <message>
      <source>Go forward</source>
      <translation type="unfinished">Go forward</translation>
    </message>
    <message>
      <source>Parent Directory</source>
      <translation type="unfinished">Parent Directory</translation>
    </message>
    <message>
      <source>Go to the parent directory</source>
      <translation type="unfinished">Go to the parent directory</translation>
    </message>
    <message>
      <source>Create New Folder</source>
      <translation type="unfinished">Create New Folder</translation>
    </message>
    <message>
      <source>Create a New Folder</source>
      <translation type="unfinished">Create a New Folder</translation>
    </message>
    <message>
      <source>List View</source>
      <translation type="unfinished">List View</translation>
    </message>
    <message>
      <source>Change to list view mode</source>
      <translation type="unfinished">Change to list view mode</translation>
    </message>
    <message>
      <source>Detail View</source>
      <translation type="unfinished">Detail View</translation>
    </message>
    <message>
      <source>Change to detail view mode</source>
      <translation type="unfinished">Change to detail view mode</translation>
    </message>
    <message>
      <source>Files of type:</source>
      <translation type="unfinished">Files of type:</translation>
    </message>
    <message>
      <source>Find Directory</source>
      <translation type="unfinished">Find Directory</translation>
    </message>
    <message>
      <source>Open</source>
      <translation type="unfinished">Open</translation>
    </message>
    <message>
      <source>Save As</source>
      <translation type="unfinished">Save As</translation>
    </message>
    <message>
      <source>Directory:</source>
      <translation type="unfinished">Directory:</translation>
    </message>
    <message>
      <source>File &amp;name:</source>
      <translation type="unfinished">File &amp;name:</translation>
    </message>
    <message>
      <source>&amp;Open</source>
      <translation type="unfinished">&amp;Open</translation>
    </message>
    <message>
      <source>&amp;Choose</source>
      <translation type="unfinished">&amp;Choose</translation>
    </message>
    <message>
      <source>&amp;Save</source>
      <translation type="unfinished">&amp;Save</translation>
    </message>
    <message>
      <source>All Files (*)</source>
      <translation type="unfinished">All Files (*)</translation>
    </message>
    <message>
      <source>Show </source>
      <translation type="unfinished">Show </translation>
    </message>
    <message>
      <source>&amp;Rename</source>
      <translation type="unfinished">&amp;Rename</translation>
    </message>
    <message>
      <source>&amp;Delete</source>
      <translation type="unfinished">&amp;Delete</translation>
    </message>
    <message>
      <source>Show &amp;hidden files</source>
      <translation type="unfinished">Show &amp;hidden files</translation>
    </message>
    <message>
      <source>&amp;New Folder</source>
      <translation type="unfinished">&amp;New Folder</translation>
    </message>
    <message>
      <source>All files (*)</source>
      <translation type="unfinished">All files (*)</translation>
    </message>
    <message>
      <source>Directories</source>
      <translation type="unfinished">Directories</translation>
    </message>
    <message>
      <source>%1
Directory not found.
Please verify the correct directory name was given.</source>
      <translation type="unfinished">%1
Directory not found.
Please verify the correct directory name was given.</translation>
    </message>
    <message>
      <source>%1 already exists.
Do you want to replace it?</source>
      <translation type="unfinished">%1 already exists.
Do you want to replace it?</translation>
    </message>
    <message>
      <source>%1
File not found.
Please verify the correct file name was given.</source>
      <translation type="unfinished">%1
File not found.
Please verify the correct file name was given.</translation>
    </message>
    <message>
      <source>New Folder</source>
      <translation type="unfinished">New Folder</translation>
    </message>
    <message>
      <source>Delete</source>
      <translation type="unfinished">Delete</translation>
    </message>
    <message>
      <source>&apos;%1&apos; is write protected.
Do you want to delete it anyway?</source>
      <translation type="unfinished">&apos;%1&apos; is write protected.
Do you want to delete it anyway?</translation>
    </message>
    <message>
      <source>Are you sure you want to delete &apos;%1&apos;?</source>
      <translation type="unfinished">Are you sure you want to delete &apos;%1&apos;?</translation>
    </message>
    <message>
      <source>Could not delete directory.</source>
      <translation type="unfinished">Could not delete directory.</translation>
    </message>
    <message>
      <source>Recent Places</source>
      <translation type="unfinished">Recent Places</translation>
    </message>
    <message>
      <source>Remove</source>
      <translation type="unfinished">Remove</translation>
    </message>
    <message>
      <source>My Computer</source>
      <translation type="unfinished">My Computer</translation>
    </message>
    <message>
      <source>Drive</source>
      <translation type="unfinished">Drive</translation>
    </message>
    <message>
      <source>%1 File</source>
      <extracomment>%1 is a file name suffix, for example txt</extracomment>
      <translation type="unfinished">%1 File</translation>
    </message>
    <message>
      <source>File</source>
      <translation type="unfinished">File</translation>
    </message>
    <message>
      <source>File Folder</source>
      <comment>Match Windows Explorer</comment>
      <translation type="unfinished">File Folder</translation>
    </message>
    <message>
      <source>Folder</source>
      <comment>All other platforms</comment>
      <translation type="unfinished">Folder</translation>
    </message>
    <message>
      <source>Alias</source>
      <comment>OS X Finder</comment>
      <translation type="unfinished">Alias</translation>
    </message>
    <message>
      <source>Shortcut</source>
      <comment>All other platforms</comment>
      <translation type="unfinished">Shortcut</translation>
    </message>
    <message>
      <source>Unknown</source>
      <translation type="unfinished">Unknown</translation>
    </message>
    <message>
      <source>Sidebar</source>
      <translation type="unfinished">Sidebar</translation>
    </message>
    <message>
      <source>List of places and bookmarks</source>
      <translation type="unfinished">List of places and bookmarks</translation>
    </message>
    <message>
      <source>Files</source>
      <translation type="unfinished">Files</translation>
    </message>
    <message>
      <source>Alt+Left</source>
      <translation type="unfinished">Alt+Left</translation>
    </message>
    <message>
      <source>Alt+Right</source>
      <translation type="unfinished">Alt+Right</translation>
    </message>
    <message>
      <source>Alt+Up</source>
      <translation type="unfinished">Alt+Up</translation>
    </message>
  </context>
  <context>
    <name>QFileSystemModel</name>
    <message>
      <source>%1 TB</source>
      <translation type="unfinished">%1 TB</translation>
    </message>
    <message>
      <source>%1 GB</source>
      <translation type="unfinished">%1 GB</translation>
    </message>
    <message>
      <source>%1 MB</source>
      <translation type="unfinished">%1 MB</translation>
    </message>
    <message>
      <source>%1 KB</source>
      <translation type="unfinished">%1 KB</translation>
    </message>
    <message>
      <source>%1 bytes</source>
      <translation type="unfinished">%1 bytes</translation>
    </message>
    <message>
      <source>Invalid filename</source>
      <translation type="unfinished">Invalid filename</translation>
    </message>
    <message>
      <source>&lt;b&gt;The name &quot;%1&quot; can not be used.&lt;/b&gt;&lt;p&gt;Try using another name, with fewer characters or no punctuations marks.</source>
      <translation type="unfinished">&lt;b&gt;The name &quot;%1&quot; can not be used.&lt;/b&gt;&lt;p&gt;Try using another name, with fewer characters or no punctuations marks.</translation>
    </message>
    <message>
      <source>Name</source>
      <translation type="unfinished">Name</translation>
    </message>
    <message>
      <source>Size</source>
      <translation type="unfinished">Size</translation>
    </message>
    <message>
      <source>Kind</source>
      <comment>Match OS X Finder</comment>
      <translation type="unfinished">Kind</translation>
    </message>
    <message>
      <source>Type</source>
      <comment>All other platforms</comment>
      <translation type="unfinished">Type</translation>
    </message>
    <message>
      <source>Date Modified</source>
      <translation type="unfinished">Date Modified</translation>
    </message>
    <message>
      <source>My Computer</source>
      <translation type="unfinished">My Computer</translation>
    </message>
    <message>
      <source>Computer</source>
      <translation type="unfinished">Computer</translation>
    </message>
    <message>
      <source>%1 byte(s)</source>
      <translation type="unfinished">%1 byte(s)</translation>
    </message>
  </context>
  <context>
    <name>QGnomeTheme</name>
    <message>
      <source>&amp;OK</source>
      <translation type="unfinished">&amp;OK</translation>
    </message>
    <message>
      <source>&amp;Save</source>
      <translation type="unfinished">&amp;Save</translation>
    </message>
    <message>
      <source>&amp;Cancel</source>
      <translation type="unfinished">&amp;Cancel</translation>
    </message>
    <message>
      <source>&amp;Close</source>
      <translation type="unfinished">&amp;Close</translation>
    </message>
    <message>
      <source>Close without Saving</source>
      <translation type="unfinished">Close without Saving</translation>
    </message>
  </context>
  <context>
    <name>QGuiApplication</name>
    <message>
      <source>QT_LAYOUT_DIRECTION</source>
      <comment>Translate this string to the string &apos;LTR&apos; in left-to-right languages or to &apos;RTL&apos; in right-to-left languages (such as Hebrew and Arabic) to get proper widget layout.</comment>
      <translation type="unfinished">QT_LAYOUT_DIRECTION</translation>
    </message>
  </context>
  <context>
    <name>QIODevice</name>
    <message>
      <source>Permission denied</source>
      <translation type="unfinished">Permission denied</translation>
    </message>
    <message>
      <source>Too many open files</source>
      <translation type="unfinished">Too many open files</translation>
    </message>
    <message>
      <source>No such file or directory</source>
      <translation type="unfinished">No such file or directory</translation>
    </message>
    <message>
      <source>No space left on device</source>
      <translation type="unfinished">No space left on device</translation>
    </message>
    <message>
      <source>Unknown error</source>
      <translation type="unfinished">Unknown error</translation>
    </message>
    <message>
      <source>file to open is a directory</source>
      <translation type="unfinished">file to open is a directory</translation>
    </message>
  </context>
  <context>
    <name>QImageReader</name>
    <message>
      <source>Invalid device</source>
      <translation type="unfinished">Invalid device</translation>
    </message>
    <message>
      <source>File not found</source>
      <translation type="unfinished">File not found</translation>
    </message>
    <message>
      <source>Unsupported image format</source>
      <translation type="unfinished">Unsupported image format</translation>
    </message>
    <message>
      <source>Unable to read image data</source>
      <translation type="unfinished">Unable to read image data</translation>
    </message>
    <message>
      <source>Unknown error</source>
      <translation type="unfinished">Unknown error</translation>
    </message>
  </context>
  <context>
    <name>QImageWriter</name>
    <message>
      <source>Unknown error</source>
      <translation type="unfinished">Unknown error</translation>
    </message>
    <message>
      <source>Device is not set</source>
      <translation type="unfinished">Device is not set</translation>
    </message>
    <message>
      <source>Device not writable</source>
      <translation type="unfinished">Device not writable</translation>
    </message>
    <message>
      <source>Unsupported image format</source>
      <translation type="unfinished">Unsupported image format</translation>
    </message>
  </context>
  <context>
    <name>QInputDialog</name>
    <message>
      <source>Enter a value:</source>
      <translation type="unfinished">Enter a value:</translation>
    </message>
  </context>
  <context>
    <name>QKeySequenceEdit</name>
    <message>
      <source>Press shortcut</source>
      <translation type="unfinished">Press shortcut</translation>
    </message>
    <message>
      <source>%1, ...</source>
      <extracomment>This text is an &quot;unfinished&quot; shortcut, expands like &quot;Ctrl+A, ...&quot;</extracomment>
      <translation type="unfinished">%1, ...</translation>
    </message>
  </context>
  <context>
    <name>QLineEdit</name>
    <message>
      <source>&amp;Undo</source>
      <translation type="unfinished">&amp;Undo</translation>
    </message>
    <message>
      <source>&amp;Redo</source>
      <translation type="unfinished">&amp;Redo</translation>
    </message>
    <message>
      <source>Cu&amp;t</source>
      <translation type="unfinished">Cu&amp;t</translation>
    </message>
    <message>
      <source>&amp;Copy</source>
      <translation type="unfinished">&amp;Copy</translation>
    </message>
    <message>
      <source>&amp;Paste</source>
      <translation type="unfinished">&amp;Paste</translation>
    </message>
    <message>
      <source>Delete</source>
      <translation type="unfinished">Delete</translation>
    </message>
    <message>
      <source>Select All</source>
      <translation type="unfinished">Select All</translation>
    </message>
  </context>
  <context>
    <name>QMessageBox</name>
    <message>
      <source>Show Details...</source>
      <translation type="unfinished">Show Details...</translation>
    </message>
    <message>
      <source>Hide Details...</source>
      <translation type="unfinished">Hide Details...</translation>
    </message>
    <message>
      <source>OK</source>
      <translation type="unfinished">OK</translation>
    </message>
    <message>
      <source>Help</source>
      <translation type="unfinished">Help</translation>
    </message>
  </context>
  <context>
    <name>QPlatformTheme</name>
    <message>
      <source>OK</source>
      <translation type="unfinished">OK</translation>
    </message>
    <message>
      <source>Save</source>
      <translation type="unfinished">Save</translation>
    </message>
    <message>
      <source>Save All</source>
      <translation type="unfinished">Save All</translation>
    </message>
    <message>
      <source>Open</source>
      <translation type="unfinished">Open</translation>
    </message>
    <message>
      <source>&amp;Yes</source>
      <translation type="unfinished">&amp;Yes</translation>
    </message>
    <message>
      <source>Yes to &amp;All</source>
      <translation type="unfinished">Yes to &amp;All</translation>
    </message>
    <message>
      <source>&amp;No</source>
      <translation type="unfinished">&amp;No</translation>
    </message>
    <message>
      <source>N&amp;o to All</source>
      <translation type="unfinished">N&amp;o to All</translation>
    </message>
    <message>
      <source>Abort</source>
      <translation type="unfinished">Abort</translation>
    </message>
    <message>
      <source>Retry</source>
      <translation type="unfinished">Retry</translation>
    </message>
    <message>
      <source>Ignore</source>
      <translation type="unfinished">Ignore</translation>
    </message>
    <message>
      <source>Close</source>
      <translation type="unfinished">Close</translation>
    </message>
    <message>
      <source>Cancel</source>
      <translation type="unfinished">Cancel</translation>
    </message>
    <message>
      <source>Discard</source>
      <translation type="unfinished">Discard</translation>
    </message>
    <message>
      <source>Help</source>
      <translation type="unfinished">Help</translation>
    </message>
    <message>
      <source>Apply</source>
      <translation type="unfinished">Apply</translation>
    </message>
    <message>
      <source>Reset</source>
      <translation type="unfinished">Reset</translation>
    </message>
    <message>
      <source>Restore Defaults</source>
      <translation type="unfinished">Restore Defaults</translation>
    </message>
  </context>
  <context>
    <name>QProgressDialog</name>
    <message>
      <source>Cancel</source>
      <translation type="unfinished">Cancel</translation>
    </message>
  </context>
  <context>
    <name>QQnxFileDialogHelper</name>
    <message>
      <source>All files (*.*)</source>
      <translation type="unfinished">All files (*.*)</translation>
    </message>
  </context>
  <context>
    <name>QSaveFile</name>
    <message>
      <source>Existing file %1 is not writable</source>
      <translation type="unfinished">Existing file %1 is not writable</translation>
    </message>
    <message>
      <source>Filename refers to a directory</source>
      <translation type="unfinished">Filename refers to a directory</translation>
    </message>
    <message>
      <source>Writing canceled by application</source>
      <translation type="unfinished">Writing canceled by application</translation>
    </message>
  </context>
  <context>
    <name>QScrollBar</name>
    <message>
      <source>Scroll here</source>
      <translation type="unfinished">Scroll here</translation>
    </message>
    <message>
      <source>Left edge</source>
      <translation type="unfinished">Left edge</translation>
    </message>
    <message>
      <source>Top</source>
      <translation type="unfinished">Top</translation>
    </message>
    <message>
      <source>Right edge</source>
      <translation type="unfinished">Right edge</translation>
    </message>
    <message>
      <source>Bottom</source>
      <translation type="unfinished">Bottom</translation>
    </message>
    <message>
      <source>Page left</source>
      <translation type="unfinished">Page left</translation>
    </message>
    <message>
      <source>Page up</source>
      <translation type="unfinished">Page up</translation>
    </message>
    <message>
      <source>Page right</source>
      <translation type="unfinished">Page right</translation>
    </message>
    <message>
      <source>Page down</source>
      <translation type="unfinished">Page down</translation>
    </message>
    <message>
      <source>Scroll left</source>
      <translation type="unfinished">Scroll left</translation>
    </message>
    <message>
      <source>Scroll up</source>
      <translation type="unfinished">Scroll up</translation>
    </message>
    <message>
      <source>Scroll right</source>
      <translation type="unfinished">Scroll right</translation>
    </message>
    <message>
      <source>Scroll down</source>
      <translation type="unfinished">Scroll down</translation>
    </message>
  </context>
  <context>
    <name>QStandardPaths</name>
    <message>
      <source>Desktop</source>
      <translation type="unfinished">Desktop</translation>
    </message>
    <message>
      <source>Documents</source>
      <translation type="unfinished">Documents</translation>
    </message>
    <message>
      <source>Fonts</source>
      <translation type="unfinished">Fonts</translation>
    </message>
    <message>
      <source>Applications</source>
      <translation type="unfinished">Applications</translation>
    </message>
    <message>
      <source>Music</source>
      <translation type="unfinished">Music</translation>
    </message>
    <message>
      <source>Movies</source>
      <translation type="unfinished">Movies</translation>
    </message>
    <message>
      <source>Pictures</source>
      <translation type="unfinished">Pictures</translation>
    </message>
    <message>
      <source>Temporary Directory</source>
      <translation type="unfinished">Temporary Directory</translation>
    </message>
    <message>
      <source>Home</source>
      <translation type="unfinished">Home</translation>
    </message>
    <message>
      <source>Application Data</source>
      <translation type="unfinished">Application Data</translation>
    </message>
    <message>
      <source>Application Configuration</source>
      <translation type="unfinished">Application Configuration</translation>
    </message>
    <message>
      <source>Cache</source>
      <translation type="unfinished">Cache</translation>
    </message>
    <message>
      <source>Shared Data</source>
      <translation type="unfinished">Shared Data</translation>
    </message>
    <message>
      <source>Runtime</source>
      <translation type="unfinished">Runtime</translation>
    </message>
    <message>
      <source>Configuration</source>
      <translation type="unfinished">Configuration</translation>
    </message>
    <message>
      <source>Shared Configuration</source>
      <translation type="unfinished">Shared Configuration</translation>
    </message>
    <message>
      <source>Shared Cache</source>
      <translation type="unfinished">Shared Cache</translation>
    </message>
    <message>
      <source>Download</source>
      <translation type="unfinished">Download</translation>
    </message>
  </context>
  <context>
    <name>QTabBar</name>
    <message>
      <source>Scroll Left</source>
      <translation type="unfinished">Scroll Left</translation>
    </message>
    <message>
      <source>Scroll Right</source>
      <translation type="unfinished">Scroll Right</translation>
    </message>
  </context>
  <context>
    <name>QWhatsThisAction</name>
    <message>
      <source>What&apos;s This?</source>
      <translation type="unfinished">What&apos;s This?</translation>
    </message>
  </context>
  <context>
    <name>QWidgetTextControl</name>
    <message>
      <source>&amp;Undo</source>
      <translation type="unfinished">&amp;Undo</translation>
    </message>
    <message>
      <source>&amp;Redo</source>
      <translation type="unfinished">&amp;Redo</translation>
    </message>
    <message>
      <source>Cu&amp;t</source>
      <translation type="unfinished">Cu&amp;t</translation>
    </message>
    <message>
      <source>&amp;Copy</source>
      <translation type="unfinished">&amp;Copy</translation>
    </message>
    <message>
      <source>Copy &amp;Link Location</source>
      <translation type="unfinished">Copy &amp;Link Location</translation>
    </message>
    <message>
      <source>&amp;Paste</source>
      <translation type="unfinished">&amp;Paste</translation>
    </message>
    <message>
      <source>Delete</source>
      <translation type="unfinished">Delete</translation>
    </message>
    <message>
      <source>Select All</source>
<<<<<<< HEAD
      <translation type="unfinished">Select All</translation>
=======
      <translation>すべて選択</translation>
>>>>>>> ea434ffa
    </message>
  </context>
</TS><|MERGE_RESOLUTION|>--- conflicted
+++ resolved
@@ -5,264 +5,264 @@
     <name>CloseButton</name>
     <message>
       <source>Close Tab</source>
-      <translation type="unfinished">Close Tab</translation>
+      <translation>タブを閉じる</translation>
     </message>
   </context>
   <context>
     <name>MAC_APPLICATION_MENU</name>
     <message>
       <source>Services</source>
-      <translation type="unfinished">Services</translation>
+      <translation>サービス</translation>
     </message>
     <message>
       <source>Hide %1</source>
-      <translation type="unfinished">Hide %1</translation>
+      <translation>%1 を非表示</translation>
     </message>
     <message>
       <source>Hide Others</source>
-      <translation type="unfinished">Hide Others</translation>
+      <translation>他を非表示</translation>
     </message>
     <message>
       <source>Show All</source>
-      <translation type="unfinished">Show All</translation>
+      <translation>すべて表示</translation>
     </message>
     <message>
       <source>Preferences...</source>
-      <translation type="unfinished">Preferences...</translation>
+      <translation>環境設定...</translation>
     </message>
     <message>
       <source>Quit %1</source>
-      <translation type="unfinished">Quit %1</translation>
+      <translation>%1 を終了</translation>
     </message>
     <message>
       <source>About %1</source>
-      <translation type="unfinished">About %1</translation>
+      <translation>%1 について</translation>
     </message>
   </context>
   <context>
     <name>QAbstractSpinBox</name>
     <message>
       <source>&amp;Select All</source>
-      <translation type="unfinished">&amp;Select All</translation>
+      <translation>すべてを選択(&amp;S)</translation>
     </message>
     <message>
       <source>&amp;Step up</source>
-      <translation type="unfinished">&amp;Step up</translation>
+      <translation>上(&amp;S)</translation>
     </message>
     <message>
       <source>Step &amp;down</source>
-      <translation type="unfinished">Step &amp;down</translation>
+      <translation>下(&amp;D)</translation>
     </message>
   </context>
   <context>
     <name>QAccessibleActionInterface</name>
     <message>
       <source>Press</source>
-      <translation type="unfinished">Press</translation>
+      <translation>押す</translation>
     </message>
     <message>
       <source>Increase</source>
-      <translation type="unfinished">Increase</translation>
+      <translation>増加</translation>
     </message>
     <message>
       <source>Decrease</source>
-      <translation type="unfinished">Decrease</translation>
+      <translation>減少</translation>
     </message>
     <message>
       <source>ShowMenu</source>
-      <translation type="unfinished">ShowMenu</translation>
+      <translation>メニューの表示</translation>
     </message>
     <message>
       <source>SetFocus</source>
-      <translation type="unfinished">SetFocus</translation>
+      <translation>フォーカスをセット</translation>
     </message>
     <message>
       <source>Toggle</source>
-      <translation type="unfinished">Toggle</translation>
+      <translation>切り替え</translation>
     </message>
     <message>
       <source>Scroll Left</source>
-      <translation type="unfinished">Scroll Left</translation>
+      <translation>左へスクロール</translation>
     </message>
     <message>
       <source>Scroll Right</source>
-      <translation type="unfinished">Scroll Right</translation>
+      <translation>右へスクロール</translation>
     </message>
     <message>
       <source>Scroll Up</source>
-      <translation type="unfinished">Scroll Up</translation>
+      <translation>上へスクロール</translation>
     </message>
     <message>
       <source>Scroll Down</source>
-      <translation type="unfinished">Scroll Down</translation>
+      <translation>下へスクロール</translation>
     </message>
     <message>
       <source>Previous Page</source>
-      <translation type="unfinished">Previous Page</translation>
+      <translation>前のページ</translation>
     </message>
     <message>
       <source>Next Page</source>
-      <translation type="unfinished">Next Page</translation>
+      <translation>次のページ</translation>
     </message>
     <message>
       <source>Triggers the action</source>
-      <translation type="unfinished">Triggers the action</translation>
+      <translation>アクションを実行する</translation>
     </message>
     <message>
       <source>Increase the value</source>
-      <translation type="unfinished">Increase the value</translation>
+      <translation>値を増加させる</translation>
     </message>
     <message>
       <source>Decrease the value</source>
-      <translation type="unfinished">Decrease the value</translation>
+      <translation>値を減少させる</translation>
     </message>
     <message>
       <source>Shows the menu</source>
-      <translation type="unfinished">Shows the menu</translation>
+      <translation>メニューを表示</translation>
     </message>
     <message>
       <source>Sets the focus</source>
-      <translation type="unfinished">Sets the focus</translation>
+      <translation>フォーカスをセット</translation>
     </message>
     <message>
       <source>Toggles the state</source>
-      <translation type="unfinished">Toggles the state</translation>
+      <translation>状態を切り替える。</translation>
     </message>
     <message>
       <source>Scrolls to the left</source>
-      <translation type="unfinished">Scrolls to the left</translation>
+      <translation>左へスクロール</translation>
     </message>
     <message>
       <source>Scrolls to the right</source>
-      <translation type="unfinished">Scrolls to the right</translation>
+      <translation>右へスクロール</translation>
     </message>
     <message>
       <source>Scrolls up</source>
-      <translation type="unfinished">Scrolls up</translation>
+      <translation>上へスクロール</translation>
     </message>
     <message>
       <source>Scrolls down</source>
-      <translation type="unfinished">Scrolls down</translation>
+      <translation>下へスクロール</translation>
     </message>
     <message>
       <source>Goes back a page</source>
-      <translation type="unfinished">Goes back a page</translation>
+      <translation>前のページへ戻る</translation>
     </message>
     <message>
       <source>Goes to the next page</source>
-      <translation type="unfinished">Goes to the next page</translation>
+      <translation>次のページへ進む</translation>
     </message>
   </context>
   <context>
     <name>QAndroidPlatformTheme</name>
     <message>
       <source>Yes</source>
-      <translation type="unfinished">Yes</translation>
+      <translation>はい</translation>
     </message>
     <message>
       <source>Yes to All</source>
-      <translation type="unfinished">Yes to All</translation>
+      <translation>全てはい</translation>
     </message>
     <message>
       <source>No</source>
-      <translation type="unfinished">No</translation>
+      <translation>いいえ</translation>
     </message>
     <message>
       <source>No to All</source>
-      <translation type="unfinished">No to All</translation>
+      <translation>全ていいえ</translation>
     </message>
   </context>
   <context>
     <name>QCocoaMenuItem</name>
     <message>
       <source>About Qt</source>
-      <translation type="unfinished">About Qt</translation>
+      <translation>Qt について</translation>
     </message>
     <message>
       <source>About</source>
-      <translation type="unfinished">About</translation>
+      <translation>について</translation>
     </message>
     <message>
       <source>Config</source>
-      <translation type="unfinished">Config</translation>
+      <translation>コンフィグ</translation>
     </message>
     <message>
       <source>Preference</source>
-      <translation type="unfinished">Preference</translation>
+      <translation>環境設定</translation>
     </message>
     <message>
       <source>Options</source>
-      <translation type="unfinished">Options</translation>
+      <translation>オプション</translation>
     </message>
     <message>
       <source>Setting</source>
-      <translation type="unfinished">Setting</translation>
+      <translation>設定</translation>
     </message>
     <message>
       <source>Setup</source>
-      <translation type="unfinished">Setup</translation>
+      <translation>セットアップ</translation>
     </message>
     <message>
       <source>Quit</source>
-      <translation type="unfinished">Quit</translation>
+      <translation>終了</translation>
     </message>
     <message>
       <source>Exit</source>
-      <translation type="unfinished">Exit</translation>
+      <translation>終了</translation>
     </message>
     <message>
       <source>Cut</source>
-      <translation type="unfinished">Cut</translation>
+      <translation>切り取り</translation>
     </message>
     <message>
       <source>Copy</source>
-      <translation type="unfinished">Copy</translation>
+      <translation>コピー</translation>
     </message>
     <message>
       <source>Paste</source>
-      <translation type="unfinished">Paste</translation>
+      <translation>貼り付け</translation>
     </message>
     <message>
       <source>Select All</source>
-      <translation type="unfinished">Select All</translation>
+      <translation>すべてを選択</translation>
     </message>
   </context>
   <context>
     <name>QCocoaTheme</name>
     <message>
       <source>Don&apos;t Save</source>
-      <translation type="unfinished">Don&apos;t Save</translation>
+      <translation>保存しない</translation>
     </message>
   </context>
   <context>
     <name>QColorDialog</name>
     <message>
       <source>Hu&amp;e:</source>
-      <translation type="unfinished">Hu&amp;e:</translation>
+      <translation>色相(&amp;E):</translation>
     </message>
     <message>
       <source>&amp;Sat:</source>
-      <translation type="unfinished">&amp;Sat:</translation>
+      <translation>彩度(&amp;S):</translation>
     </message>
     <message>
       <source>&amp;Val:</source>
-      <translation type="unfinished">&amp;Val:</translation>
+      <translation>明度(&amp;V):</translation>
     </message>
     <message>
       <source>&amp;Red:</source>
-      <translation type="unfinished">&amp;Red:</translation>
+      <translation>赤(&amp;R):</translation>
     </message>
     <message>
       <source>&amp;Green:</source>
-      <translation type="unfinished">&amp;Green:</translation>
+      <translation>緑(&amp;G):</translation>
     </message>
     <message>
       <source>Bl&amp;ue:</source>
-      <translation type="unfinished">Bl&amp;ue:</translation>
+      <translation>青(&amp;U):</translation>
     </message>
     <message>
       <source>A&amp;lpha channel:</source>
-      <translation type="unfinished">A&amp;lpha channel:</translation>
+      <translation>アルファチャネル(&amp;L):</translation>
     </message>
     <message>
       <source>&amp;HTML:</source>
@@ -271,476 +271,476 @@
     <message>
       <source>Cursor at %1, %2
 Press ESC to cancel</source>
-      <translation type="unfinished">Cursor at %1, %2
-Press ESC to cancel</translation>
+      <translation>カーソル位置 %1, %2
+エスケープキーでキャンセル</translation>
     </message>
     <message>
       <source>&amp;Pick Screen Color</source>
-      <translation type="unfinished">&amp;Pick Screen Color</translation>
+      <translation>スクリーンの色を取得(&amp;P)</translation>
     </message>
     <message>
       <source>Select Color</source>
-      <translation type="unfinished">Select Color</translation>
+      <translation>色を選択</translation>
     </message>
     <message>
       <source>&amp;Basic colors</source>
-      <translation type="unfinished">&amp;Basic colors</translation>
+      <translation>基本カラー(&amp;B)</translation>
     </message>
     <message>
       <source>&amp;Custom colors</source>
-      <translation type="unfinished">&amp;Custom colors</translation>
+      <translation>カスタムカラー(&amp;C)</translation>
     </message>
     <message>
       <source>&amp;Add to Custom Colors</source>
-      <translation type="unfinished">&amp;Add to Custom Colors</translation>
+      <translation>カスタムカラーに追加(&amp;A)</translation>
     </message>
   </context>
   <context>
     <name>QComboBox</name>
     <message>
       <source>False</source>
-      <translation type="unfinished">False</translation>
+      <translation>偽</translation>
     </message>
     <message>
       <source>True</source>
-      <translation type="unfinished">True</translation>
+      <translation>真</translation>
     </message>
     <message>
       <source>Open the combo box selection popup</source>
-      <translation type="unfinished">Open the combo box selection popup</translation>
+      <translation>コンボボックス選択ポップアップを開く</translation>
     </message>
   </context>
   <context>
     <name>QDateTimeParser</name>
     <message>
       <source>AM</source>
-      <translation type="unfinished">AM</translation>
+      <translation>午前</translation>
     </message>
     <message>
       <source>am</source>
-      <translation type="unfinished">am</translation>
+      <translation>午前</translation>
     </message>
     <message>
       <source>PM</source>
-      <translation type="unfinished">PM</translation>
+      <translation>午後</translation>
     </message>
     <message>
       <source>pm</source>
-      <translation type="unfinished">pm</translation>
+      <translation>午後</translation>
     </message>
   </context>
   <context>
     <name>QDialog</name>
     <message>
       <source>What&apos;s This?</source>
-      <translation type="unfinished">What&apos;s This?</translation>
+      <translation>これは何ですか？</translation>
     </message>
   </context>
   <context>
     <name>QDialogButtonBox</name>
     <message>
       <source>OK</source>
-      <translation type="unfinished">OK</translation>
+      <translation>OK</translation>
     </message>
   </context>
   <context>
     <name>QDirModel</name>
     <message>
       <source>Name</source>
-      <translation type="unfinished">Name</translation>
+      <translation>名前</translation>
     </message>
     <message>
       <source>Size</source>
-      <translation type="unfinished">Size</translation>
+      <translation>サイズ</translation>
     </message>
     <message>
       <source>Kind</source>
       <comment>Match OS X Finder</comment>
-      <translation type="unfinished">Kind</translation>
+      <translation>種類</translation>
     </message>
     <message>
       <source>Type</source>
       <comment>All other platforms</comment>
-      <translation type="unfinished">Type</translation>
+      <translation>タイプ</translation>
     </message>
     <message>
       <source>Date Modified</source>
-      <translation type="unfinished">Date Modified</translation>
+      <translation>更新日</translation>
     </message>
   </context>
   <context>
     <name>QFile</name>
     <message>
       <source>Destination file is the same file.</source>
-      <translation type="unfinished">Destination file is the same file.</translation>
+      <translation>コピー先のファイルが同じファイルです。</translation>
     </message>
     <message>
       <source>Source file does not exist.</source>
-      <translation type="unfinished">Source file does not exist.</translation>
+      <translation>コピー元のファイルが存在しません。</translation>
     </message>
     <message>
       <source>Destination file exists</source>
-      <translation type="unfinished">Destination file exists</translation>
+      <translation>コピー先のファイルは既に存在しています</translation>
     </message>
     <message>
       <source>Error while renaming.</source>
-      <translation type="unfinished">Error while renaming.</translation>
+      <translation>名前の変更中にエラーが発生しました。</translation>
     </message>
     <message>
       <source>Unable to restore from %1: %2</source>
-      <translation type="unfinished">Unable to restore from %1: %2</translation>
+      <translation>%1 から復元できませんでした: %2</translation>
     </message>
     <message>
       <source>Will not rename sequential file using block copy</source>
-      <translation type="unfinished">Will not rename sequential file using block copy</translation>
+      <translation>ブロックコピーを用いてシーケンシャルファイルの名前を変更することはできません</translation>
     </message>
     <message>
       <source>Cannot remove source file</source>
-      <translation type="unfinished">Cannot remove source file</translation>
+      <translation>元のファイルを削除できません</translation>
     </message>
     <message>
       <source>Cannot open %1 for input</source>
-      <translation type="unfinished">Cannot open %1 for input</translation>
+      <translation>コピー元ファイル %1 を読み込み用に開けません</translation>
     </message>
     <message>
       <source>Cannot open for output</source>
-      <translation type="unfinished">Cannot open for output</translation>
+      <translation>コピー先のファイルを開けません</translation>
     </message>
     <message>
       <source>Failure to write block</source>
-      <translation type="unfinished">Failure to write block</translation>
+      <translation>ブロックの書き込みに失敗</translation>
     </message>
     <message>
       <source>Cannot create %1 for output</source>
-      <translation type="unfinished">Cannot create %1 for output</translation>
+      <translation>コピー先として %1 を作成できません</translation>
     </message>
   </context>
   <context>
     <name>QFileDialog</name>
     <message>
       <source>Look in:</source>
-      <translation type="unfinished">Look in:</translation>
+      <translation>アドレス:</translation>
     </message>
     <message>
       <source>Back</source>
-      <translation type="unfinished">Back</translation>
+      <translation>戻る</translation>
     </message>
     <message>
       <source>Go back</source>
-      <translation type="unfinished">Go back</translation>
+      <translation>戻る</translation>
     </message>
     <message>
       <source>Forward</source>
-      <translation type="unfinished">Forward</translation>
+      <translation>進む</translation>
     </message>
     <message>
       <source>Go forward</source>
-      <translation type="unfinished">Go forward</translation>
+      <translation>進む</translation>
     </message>
     <message>
       <source>Parent Directory</source>
-      <translation type="unfinished">Parent Directory</translation>
+      <translation>親ディレクトリ</translation>
     </message>
     <message>
       <source>Go to the parent directory</source>
-      <translation type="unfinished">Go to the parent directory</translation>
+      <translation>親ディレクトリへ移動</translation>
     </message>
     <message>
       <source>Create New Folder</source>
-      <translation type="unfinished">Create New Folder</translation>
+      <translation>新しいフォルダの作成</translation>
     </message>
     <message>
       <source>Create a New Folder</source>
-      <translation type="unfinished">Create a New Folder</translation>
+      <translation>新しいフォルダの作成</translation>
     </message>
     <message>
       <source>List View</source>
-      <translation type="unfinished">List View</translation>
+      <translation>一覧表示</translation>
     </message>
     <message>
       <source>Change to list view mode</source>
-      <translation type="unfinished">Change to list view mode</translation>
+      <translation>リスト表示モードへ変更</translation>
     </message>
     <message>
       <source>Detail View</source>
-      <translation type="unfinished">Detail View</translation>
+      <translation>詳細表示</translation>
     </message>
     <message>
       <source>Change to detail view mode</source>
-      <translation type="unfinished">Change to detail view mode</translation>
+      <translation>詳細表示モードへ変更</translation>
     </message>
     <message>
       <source>Files of type:</source>
-      <translation type="unfinished">Files of type:</translation>
+      <translation>ファイルの種類:</translation>
     </message>
     <message>
       <source>Find Directory</source>
-      <translation type="unfinished">Find Directory</translation>
+      <translation>ディレクトリの検索</translation>
     </message>
     <message>
       <source>Open</source>
-      <translation type="unfinished">Open</translation>
+      <translation>開く</translation>
     </message>
     <message>
       <source>Save As</source>
-      <translation type="unfinished">Save As</translation>
+      <translation>名前を付けて保存</translation>
     </message>
     <message>
       <source>Directory:</source>
-      <translation type="unfinished">Directory:</translation>
+      <translation>ディレクトリ:</translation>
     </message>
     <message>
       <source>File &amp;name:</source>
-      <translation type="unfinished">File &amp;name:</translation>
+      <translation>ファイル名(&amp;N):</translation>
     </message>
     <message>
       <source>&amp;Open</source>
-      <translation type="unfinished">&amp;Open</translation>
+      <translation>開く(&amp;O)</translation>
     </message>
     <message>
       <source>&amp;Choose</source>
-      <translation type="unfinished">&amp;Choose</translation>
+      <translation>選択(&amp;C)</translation>
     </message>
     <message>
       <source>&amp;Save</source>
-      <translation type="unfinished">&amp;Save</translation>
+      <translation>保存(&amp;S)</translation>
     </message>
     <message>
       <source>All Files (*)</source>
-      <translation type="unfinished">All Files (*)</translation>
+      <translation>すべてのファイル(*)</translation>
     </message>
     <message>
       <source>Show </source>
-      <translation type="unfinished">Show </translation>
+      <translation>表示 </translation>
     </message>
     <message>
       <source>&amp;Rename</source>
-      <translation type="unfinished">&amp;Rename</translation>
+      <translation>名前の変更(&amp;R)</translation>
     </message>
     <message>
       <source>&amp;Delete</source>
-      <translation type="unfinished">&amp;Delete</translation>
+      <translation>削除(&amp;D)</translation>
     </message>
     <message>
       <source>Show &amp;hidden files</source>
-      <translation type="unfinished">Show &amp;hidden files</translation>
+      <translation>隠しファイルの表示(&amp;H)</translation>
     </message>
     <message>
       <source>&amp;New Folder</source>
-      <translation type="unfinished">&amp;New Folder</translation>
+      <translation>新しいフォルダ(&amp;N)</translation>
     </message>
     <message>
       <source>All files (*)</source>
-      <translation type="unfinished">All files (*)</translation>
+      <translation>すべてのファイル(*)</translation>
     </message>
     <message>
       <source>Directories</source>
-      <translation type="unfinished">Directories</translation>
+      <translation>ディレクトリ</translation>
     </message>
     <message>
       <source>%1
 Directory not found.
 Please verify the correct directory name was given.</source>
-      <translation type="unfinished">%1
-Directory not found.
-Please verify the correct directory name was given.</translation>
+      <translation>%1
+ディレクトリが見つかりません。
+正しいディレクトリ名が入力されているかを確認してください。</translation>
     </message>
     <message>
       <source>%1 already exists.
 Do you want to replace it?</source>
-      <translation type="unfinished">%1 already exists.
-Do you want to replace it?</translation>
+      <translation>%1 は既に存在します。
+置き換えますか?</translation>
     </message>
     <message>
       <source>%1
 File not found.
 Please verify the correct file name was given.</source>
-      <translation type="unfinished">%1
-File not found.
-Please verify the correct file name was given.</translation>
+      <translation>%1
+ファイルが見つかりません。
+正しいファイル名が入力されているかを確認してください。</translation>
     </message>
     <message>
       <source>New Folder</source>
-      <translation type="unfinished">New Folder</translation>
+      <translation>新しいフォルダ</translation>
     </message>
     <message>
       <source>Delete</source>
-      <translation type="unfinished">Delete</translation>
+      <translation>削除</translation>
     </message>
     <message>
       <source>&apos;%1&apos; is write protected.
 Do you want to delete it anyway?</source>
-      <translation type="unfinished">&apos;%1&apos; is write protected.
-Do you want to delete it anyway?</translation>
+      <translation>&apos;%1&apos; は書き込み禁止です。
+削除しますか？</translation>
     </message>
     <message>
       <source>Are you sure you want to delete &apos;%1&apos;?</source>
-      <translation type="unfinished">Are you sure you want to delete &apos;%1&apos;?</translation>
+      <translation>&apos;%1&apos; を削除してもよろしいですか？</translation>
     </message>
     <message>
       <source>Could not delete directory.</source>
-      <translation type="unfinished">Could not delete directory.</translation>
+      <translation>ディレクトリを削除できませんでした。</translation>
     </message>
     <message>
       <source>Recent Places</source>
-      <translation type="unfinished">Recent Places</translation>
+      <translation>履歴</translation>
     </message>
     <message>
       <source>Remove</source>
-      <translation type="unfinished">Remove</translation>
+      <translation>削除</translation>
     </message>
     <message>
       <source>My Computer</source>
-      <translation type="unfinished">My Computer</translation>
+      <translation>マイコンピュータ</translation>
     </message>
     <message>
       <source>Drive</source>
-      <translation type="unfinished">Drive</translation>
+      <translation>ドライブ</translation>
     </message>
     <message>
       <source>%1 File</source>
       <extracomment>%1 is a file name suffix, for example txt</extracomment>
-      <translation type="unfinished">%1 File</translation>
+      <translation>%1 ファイル</translation>
     </message>
     <message>
       <source>File</source>
-      <translation type="unfinished">File</translation>
+      <translation>ファイル</translation>
     </message>
     <message>
       <source>File Folder</source>
       <comment>Match Windows Explorer</comment>
-      <translation type="unfinished">File Folder</translation>
+      <translation>ファイルフォルダ</translation>
     </message>
     <message>
       <source>Folder</source>
       <comment>All other platforms</comment>
-      <translation type="unfinished">Folder</translation>
+      <translation>フォルダ</translation>
     </message>
     <message>
       <source>Alias</source>
       <comment>OS X Finder</comment>
-      <translation type="unfinished">Alias</translation>
+      <translation>エイリアス</translation>
     </message>
     <message>
       <source>Shortcut</source>
       <comment>All other platforms</comment>
-      <translation type="unfinished">Shortcut</translation>
+      <translation>ショートカット</translation>
     </message>
     <message>
       <source>Unknown</source>
-      <translation type="unfinished">Unknown</translation>
+      <translation>不明</translation>
     </message>
     <message>
       <source>Sidebar</source>
-      <translation type="unfinished">Sidebar</translation>
+      <translation>サイドバー</translation>
     </message>
     <message>
       <source>List of places and bookmarks</source>
-      <translation type="unfinished">List of places and bookmarks</translation>
+      <translation>アドレスとブックマークのリスト</translation>
     </message>
     <message>
       <source>Files</source>
-      <translation type="unfinished">Files</translation>
+      <translation>ファイル</translation>
     </message>
     <message>
       <source>Alt+Left</source>
-      <translation type="unfinished">Alt+Left</translation>
+      <translation>Alt+Left</translation>
     </message>
     <message>
       <source>Alt+Right</source>
-      <translation type="unfinished">Alt+Right</translation>
+      <translation>Alt+Right</translation>
     </message>
     <message>
       <source>Alt+Up</source>
-      <translation type="unfinished">Alt+Up</translation>
+      <translation>Alt+Up</translation>
     </message>
   </context>
   <context>
     <name>QFileSystemModel</name>
     <message>
       <source>%1 TB</source>
-      <translation type="unfinished">%1 TB</translation>
+      <translation>%1 TB</translation>
     </message>
     <message>
       <source>%1 GB</source>
-      <translation type="unfinished">%1 GB</translation>
+      <translation>%1 Gb</translation>
     </message>
     <message>
       <source>%1 MB</source>
-      <translation type="unfinished">%1 MB</translation>
+      <translation>%1 MB</translation>
     </message>
     <message>
       <source>%1 KB</source>
-      <translation type="unfinished">%1 KB</translation>
+      <translation>%1 KB</translation>
     </message>
     <message>
       <source>%1 bytes</source>
-      <translation type="unfinished">%1 bytes</translation>
+      <translation>%1 バイト</translation>
     </message>
     <message>
       <source>Invalid filename</source>
-      <translation type="unfinished">Invalid filename</translation>
+      <translation>無効なファイル名</translation>
     </message>
     <message>
       <source>&lt;b&gt;The name &quot;%1&quot; can not be used.&lt;/b&gt;&lt;p&gt;Try using another name, with fewer characters or no punctuations marks.</source>
-      <translation type="unfinished">&lt;b&gt;The name &quot;%1&quot; can not be used.&lt;/b&gt;&lt;p&gt;Try using another name, with fewer characters or no punctuations marks.</translation>
+      <translation>&lt;b&gt; &quot;%1&quot;という名前は使用できません。 &lt;/b&gt;&lt;p&gt;文字数を減らすか、句読記号を付けずに別の名前を使用してください。</translation>
     </message>
     <message>
       <source>Name</source>
-      <translation type="unfinished">Name</translation>
+      <translation>名前</translation>
     </message>
     <message>
       <source>Size</source>
-      <translation type="unfinished">Size</translation>
+      <translation>サイズ</translation>
     </message>
     <message>
       <source>Kind</source>
       <comment>Match OS X Finder</comment>
-      <translation type="unfinished">Kind</translation>
+      <translation>種類</translation>
     </message>
     <message>
       <source>Type</source>
       <comment>All other platforms</comment>
-      <translation type="unfinished">Type</translation>
+      <translation>タイプ</translation>
     </message>
     <message>
       <source>Date Modified</source>
-      <translation type="unfinished">Date Modified</translation>
+      <translation>更新日</translation>
     </message>
     <message>
       <source>My Computer</source>
-      <translation type="unfinished">My Computer</translation>
+      <translation>マイコンピュータ</translation>
     </message>
     <message>
       <source>Computer</source>
-      <translation type="unfinished">Computer</translation>
+      <translation>コンピュータ</translation>
     </message>
     <message>
       <source>%1 byte(s)</source>
-      <translation type="unfinished">%1 byte(s)</translation>
+      <translation>%1 バイト</translation>
     </message>
   </context>
   <context>
     <name>QGnomeTheme</name>
     <message>
       <source>&amp;OK</source>
-      <translation type="unfinished">&amp;OK</translation>
+      <translation>&amp;OK</translation>
     </message>
     <message>
       <source>&amp;Save</source>
-      <translation type="unfinished">&amp;Save</translation>
+      <translation>保存(&amp;S)</translation>
     </message>
     <message>
       <source>&amp;Cancel</source>
-      <translation type="unfinished">&amp;Cancel</translation>
+      <translation>キャンセル(&amp;C)</translation>
     </message>
     <message>
       <source>&amp;Close</source>
-      <translation type="unfinished">&amp;Close</translation>
+      <translation>閉じる(&amp;C)</translation>
     </message>
     <message>
       <source>Close without Saving</source>
-      <translation type="unfinished">Close without Saving</translation>
+      <translation>保存せずに閉じる</translation>
     </message>
   </context>
   <context>
@@ -748,90 +748,90 @@
     <message>
       <source>QT_LAYOUT_DIRECTION</source>
       <comment>Translate this string to the string &apos;LTR&apos; in left-to-right languages or to &apos;RTL&apos; in right-to-left languages (such as Hebrew and Arabic) to get proper widget layout.</comment>
-      <translation type="unfinished">QT_LAYOUT_DIRECTION</translation>
+      <translation>LTR</translation>
     </message>
   </context>
   <context>
     <name>QIODevice</name>
     <message>
       <source>Permission denied</source>
-      <translation type="unfinished">Permission denied</translation>
+      <translation>許可されていません</translation>
     </message>
     <message>
       <source>Too many open files</source>
-      <translation type="unfinished">Too many open files</translation>
+      <translation>開かれたファイルが多すぎます</translation>
     </message>
     <message>
       <source>No such file or directory</source>
-      <translation type="unfinished">No such file or directory</translation>
+      <translation>そのようなファイルやディレクトリはありません</translation>
     </message>
     <message>
       <source>No space left on device</source>
-      <translation type="unfinished">No space left on device</translation>
+      <translation>デバイスに空き容量がありません</translation>
     </message>
     <message>
       <source>Unknown error</source>
-      <translation type="unfinished">Unknown error</translation>
+      <translation>未知のエラー</translation>
     </message>
     <message>
       <source>file to open is a directory</source>
-      <translation type="unfinished">file to open is a directory</translation>
+      <translation>開くファイルはディレクトリです</translation>
     </message>
   </context>
   <context>
     <name>QImageReader</name>
     <message>
       <source>Invalid device</source>
-      <translation type="unfinished">Invalid device</translation>
+      <translation>無効なデバイス</translation>
     </message>
     <message>
       <source>File not found</source>
-      <translation type="unfinished">File not found</translation>
+      <translation>ファイルが見つかりません</translation>
     </message>
     <message>
       <source>Unsupported image format</source>
-      <translation type="unfinished">Unsupported image format</translation>
+      <translation>サポートされていないイメージ形式です</translation>
     </message>
     <message>
       <source>Unable to read image data</source>
-      <translation type="unfinished">Unable to read image data</translation>
+      <translation>画像データを読み込めません</translation>
     </message>
     <message>
       <source>Unknown error</source>
-      <translation type="unfinished">Unknown error</translation>
+      <translation>未知のエラー</translation>
     </message>
   </context>
   <context>
     <name>QImageWriter</name>
     <message>
       <source>Unknown error</source>
-      <translation type="unfinished">Unknown error</translation>
+      <translation>未知のエラー</translation>
     </message>
     <message>
       <source>Device is not set</source>
-      <translation type="unfinished">Device is not set</translation>
+      <translation>デバイスが設定されていません</translation>
     </message>
     <message>
       <source>Device not writable</source>
-      <translation type="unfinished">Device not writable</translation>
+      <translation>デバイスに書き込めません</translation>
     </message>
     <message>
       <source>Unsupported image format</source>
-      <translation type="unfinished">Unsupported image format</translation>
+      <translation>サポートされていないイメージ形式です</translation>
     </message>
   </context>
   <context>
     <name>QInputDialog</name>
     <message>
       <source>Enter a value:</source>
-      <translation type="unfinished">Enter a value:</translation>
+      <translation>値を入力:</translation>
     </message>
   </context>
   <context>
     <name>QKeySequenceEdit</name>
     <message>
       <source>Press shortcut</source>
-      <translation type="unfinished">Press shortcut</translation>
+      <translation>ショートカットを押してください</translation>
     </message>
     <message>
       <source>%1, ...</source>
@@ -843,341 +843,337 @@
     <name>QLineEdit</name>
     <message>
       <source>&amp;Undo</source>
-      <translation type="unfinished">&amp;Undo</translation>
+      <translation>元に戻す(&amp;U)</translation>
     </message>
     <message>
       <source>&amp;Redo</source>
-      <translation type="unfinished">&amp;Redo</translation>
+      <translation>やり直す(&amp;R)</translation>
     </message>
     <message>
       <source>Cu&amp;t</source>
-      <translation type="unfinished">Cu&amp;t</translation>
+      <translation>切り取り(&amp;T)</translation>
     </message>
     <message>
       <source>&amp;Copy</source>
-      <translation type="unfinished">&amp;Copy</translation>
+      <translation>コピー(&amp;C)</translation>
     </message>
     <message>
       <source>&amp;Paste</source>
-      <translation type="unfinished">&amp;Paste</translation>
+      <translation>貼り付け(&amp;P)</translation>
     </message>
     <message>
       <source>Delete</source>
-      <translation type="unfinished">Delete</translation>
+      <translation>削除</translation>
     </message>
     <message>
       <source>Select All</source>
-      <translation type="unfinished">Select All</translation>
+      <translation>すべてを選択</translation>
     </message>
   </context>
   <context>
     <name>QMessageBox</name>
     <message>
       <source>Show Details...</source>
-      <translation type="unfinished">Show Details...</translation>
+      <translation>詳細を表示...</translation>
     </message>
     <message>
       <source>Hide Details...</source>
-      <translation type="unfinished">Hide Details...</translation>
+      <translation>詳細の非表示</translation>
     </message>
     <message>
       <source>OK</source>
-      <translation type="unfinished">OK</translation>
+      <translation>OK</translation>
     </message>
     <message>
       <source>Help</source>
-      <translation type="unfinished">Help</translation>
+      <translation>ヘルプ</translation>
     </message>
   </context>
   <context>
     <name>QPlatformTheme</name>
     <message>
       <source>OK</source>
-      <translation type="unfinished">OK</translation>
+      <translation>OK</translation>
     </message>
     <message>
       <source>Save</source>
-      <translation type="unfinished">Save</translation>
+      <translation>保存</translation>
     </message>
     <message>
       <source>Save All</source>
-      <translation type="unfinished">Save All</translation>
+      <translation>すべて保存</translation>
     </message>
     <message>
       <source>Open</source>
-      <translation type="unfinished">Open</translation>
+      <translation>開く</translation>
     </message>
     <message>
       <source>&amp;Yes</source>
-      <translation type="unfinished">&amp;Yes</translation>
+      <translation>はい(&amp;Y)</translation>
     </message>
     <message>
       <source>Yes to &amp;All</source>
-      <translation type="unfinished">Yes to &amp;All</translation>
+      <translation>全てはい(&amp;A)</translation>
     </message>
     <message>
       <source>&amp;No</source>
-      <translation type="unfinished">&amp;No</translation>
+      <translation>いいえ(&amp;N)</translation>
     </message>
     <message>
       <source>N&amp;o to All</source>
-      <translation type="unfinished">N&amp;o to All</translation>
+      <translation>全ていいえ(&amp;O)</translation>
     </message>
     <message>
       <source>Abort</source>
-      <translation type="unfinished">Abort</translation>
+      <translation>中止</translation>
     </message>
     <message>
       <source>Retry</source>
-      <translation type="unfinished">Retry</translation>
+      <translation>再試行</translation>
     </message>
     <message>
       <source>Ignore</source>
-      <translation type="unfinished">Ignore</translation>
+      <translation>無視</translation>
     </message>
     <message>
       <source>Close</source>
-      <translation type="unfinished">Close</translation>
+      <translation>閉じる</translation>
     </message>
     <message>
       <source>Cancel</source>
-      <translation type="unfinished">Cancel</translation>
+      <translation>キャンセル</translation>
     </message>
     <message>
       <source>Discard</source>
-      <translation type="unfinished">Discard</translation>
+      <translation>変更を破棄</translation>
     </message>
     <message>
       <source>Help</source>
-      <translation type="unfinished">Help</translation>
+      <translation>ヘルプ</translation>
     </message>
     <message>
       <source>Apply</source>
-      <translation type="unfinished">Apply</translation>
+      <translation>適用</translation>
     </message>
     <message>
       <source>Reset</source>
-      <translation type="unfinished">Reset</translation>
+      <translation>リセット</translation>
     </message>
     <message>
       <source>Restore Defaults</source>
-      <translation type="unfinished">Restore Defaults</translation>
+      <translation>デフォルトに戻す</translation>
     </message>
   </context>
   <context>
     <name>QProgressDialog</name>
     <message>
       <source>Cancel</source>
-      <translation type="unfinished">Cancel</translation>
+      <translation>キャンセル</translation>
     </message>
   </context>
   <context>
     <name>QQnxFileDialogHelper</name>
     <message>
       <source>All files (*.*)</source>
-      <translation type="unfinished">All files (*.*)</translation>
+      <translation>すべてのファイル(*.*)</translation>
     </message>
   </context>
   <context>
     <name>QSaveFile</name>
     <message>
       <source>Existing file %1 is not writable</source>
-      <translation type="unfinished">Existing file %1 is not writable</translation>
+      <translation>既存のファイル %1 は書き込み可能ではありません</translation>
     </message>
     <message>
       <source>Filename refers to a directory</source>
-      <translation type="unfinished">Filename refers to a directory</translation>
+      <translation>ファイル名はディレクトリを参照します</translation>
     </message>
     <message>
       <source>Writing canceled by application</source>
-      <translation type="unfinished">Writing canceled by application</translation>
+      <translation>アプリケーションによって書き込みがキャンセルされました</translation>
     </message>
   </context>
   <context>
     <name>QScrollBar</name>
     <message>
       <source>Scroll here</source>
-      <translation type="unfinished">Scroll here</translation>
+      <translation>ここにスクロール</translation>
     </message>
     <message>
       <source>Left edge</source>
-      <translation type="unfinished">Left edge</translation>
+      <translation>左端にスクロール</translation>
     </message>
     <message>
       <source>Top</source>
-      <translation type="unfinished">Top</translation>
+      <translation>上端にスクロール</translation>
     </message>
     <message>
       <source>Right edge</source>
-      <translation type="unfinished">Right edge</translation>
+      <translation>右端にスクロール</translation>
     </message>
     <message>
       <source>Bottom</source>
-      <translation type="unfinished">Bottom</translation>
+      <translation>下端にスクロール</translation>
     </message>
     <message>
       <source>Page left</source>
-      <translation type="unfinished">Page left</translation>
+      <translation>１ページ左へスクロール</translation>
     </message>
     <message>
       <source>Page up</source>
-      <translation type="unfinished">Page up</translation>
+      <translation>１ページ戻る</translation>
     </message>
     <message>
       <source>Page right</source>
-      <translation type="unfinished">Page right</translation>
+      <translation>１ページ右へスクロール</translation>
     </message>
     <message>
       <source>Page down</source>
-      <translation type="unfinished">Page down</translation>
+      <translation>１ページ進む</translation>
     </message>
     <message>
       <source>Scroll left</source>
-      <translation type="unfinished">Scroll left</translation>
+      <translation>左へスクロール</translation>
     </message>
     <message>
       <source>Scroll up</source>
-      <translation type="unfinished">Scroll up</translation>
+      <translation>上へスクロール</translation>
     </message>
     <message>
       <source>Scroll right</source>
-      <translation type="unfinished">Scroll right</translation>
+      <translation>右へスクロール</translation>
     </message>
     <message>
       <source>Scroll down</source>
-      <translation type="unfinished">Scroll down</translation>
+      <translation>下へスクロール</translation>
     </message>
   </context>
   <context>
     <name>QStandardPaths</name>
     <message>
       <source>Desktop</source>
-      <translation type="unfinished">Desktop</translation>
+      <translation>デスクトップ</translation>
     </message>
     <message>
       <source>Documents</source>
-      <translation type="unfinished">Documents</translation>
+      <translation>ドキュメント</translation>
     </message>
     <message>
       <source>Fonts</source>
-      <translation type="unfinished">Fonts</translation>
+      <translation>フォント</translation>
     </message>
     <message>
       <source>Applications</source>
-      <translation type="unfinished">Applications</translation>
+      <translation>アプリケーション</translation>
     </message>
     <message>
       <source>Music</source>
-      <translation type="unfinished">Music</translation>
+      <translation>音楽</translation>
     </message>
     <message>
       <source>Movies</source>
-      <translation type="unfinished">Movies</translation>
+      <translation>ムービー</translation>
     </message>
     <message>
       <source>Pictures</source>
-      <translation type="unfinished">Pictures</translation>
+      <translation>画像</translation>
     </message>
     <message>
       <source>Temporary Directory</source>
-      <translation type="unfinished">Temporary Directory</translation>
+      <translation>一時ディレクトリ</translation>
     </message>
     <message>
       <source>Home</source>
-      <translation type="unfinished">Home</translation>
+      <translation>ホーム</translation>
     </message>
     <message>
       <source>Application Data</source>
-      <translation type="unfinished">Application Data</translation>
+      <translation>アプリケーションデータ</translation>
     </message>
     <message>
       <source>Application Configuration</source>
-      <translation type="unfinished">Application Configuration</translation>
+      <translation>アプリケーション設定</translation>
     </message>
     <message>
       <source>Cache</source>
-      <translation type="unfinished">Cache</translation>
+      <translation>キャッシュ</translation>
     </message>
     <message>
       <source>Shared Data</source>
-      <translation type="unfinished">Shared Data</translation>
+      <translation>共有データ</translation>
     </message>
     <message>
       <source>Runtime</source>
-      <translation type="unfinished">Runtime</translation>
+      <translation>ランタイム</translation>
     </message>
     <message>
       <source>Configuration</source>
-      <translation type="unfinished">Configuration</translation>
+      <translation>設定</translation>
     </message>
     <message>
       <source>Shared Configuration</source>
-      <translation type="unfinished">Shared Configuration</translation>
+      <translation>共有設定</translation>
     </message>
     <message>
       <source>Shared Cache</source>
-      <translation type="unfinished">Shared Cache</translation>
+      <translation>共有キャッシュ</translation>
     </message>
     <message>
       <source>Download</source>
-      <translation type="unfinished">Download</translation>
+      <translation>ダウンロード</translation>
     </message>
   </context>
   <context>
     <name>QTabBar</name>
     <message>
       <source>Scroll Left</source>
-      <translation type="unfinished">Scroll Left</translation>
+      <translation>左へスクロール</translation>
     </message>
     <message>
       <source>Scroll Right</source>
-      <translation type="unfinished">Scroll Right</translation>
+      <translation>右へスクロール</translation>
     </message>
   </context>
   <context>
     <name>QWhatsThisAction</name>
     <message>
       <source>What&apos;s This?</source>
-      <translation type="unfinished">What&apos;s This?</translation>
+      <translation>これは何ですか？</translation>
     </message>
   </context>
   <context>
     <name>QWidgetTextControl</name>
     <message>
       <source>&amp;Undo</source>
-      <translation type="unfinished">&amp;Undo</translation>
+      <translation>元に戻す(&amp;U)</translation>
     </message>
     <message>
       <source>&amp;Redo</source>
-      <translation type="unfinished">&amp;Redo</translation>
+      <translation>やり直す(&amp;R)</translation>
     </message>
     <message>
       <source>Cu&amp;t</source>
-      <translation type="unfinished">Cu&amp;t</translation>
+      <translation>切り取り(&amp;T)</translation>
     </message>
     <message>
       <source>&amp;Copy</source>
-      <translation type="unfinished">&amp;Copy</translation>
+      <translation>コピー(&amp;C)</translation>
     </message>
     <message>
       <source>Copy &amp;Link Location</source>
-      <translation type="unfinished">Copy &amp;Link Location</translation>
+      <translation>リンクの場所をコピー(&amp;L)</translation>
     </message>
     <message>
       <source>&amp;Paste</source>
-      <translation type="unfinished">&amp;Paste</translation>
+      <translation>貼り付け(&amp;P)</translation>
     </message>
     <message>
       <source>Delete</source>
-      <translation type="unfinished">Delete</translation>
+      <translation>削除</translation>
     </message>
     <message>
       <source>Select All</source>
-<<<<<<< HEAD
-      <translation type="unfinished">Select All</translation>
-=======
       <translation>すべて選択</translation>
->>>>>>> ea434ffa
     </message>
   </context>
 </TS>