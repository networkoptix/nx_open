<?xml version="1.0" encoding="utf-8"?>
<!DOCTYPE TS>
<TS version="2.1" language="zh-TW" sourcelanguage="en">
  <context>
    <name>Language</name>
    <message>
      <source>Language Name</source>
      <extracomment>Language name that will be displayed to user. Must not be empty.</extracomment>
      <translation type="unfinished">Language Name</translation>
    </message>
  </context>
  <context>
    <name>MergeSystemsStatusStrings</name>
    <message>
      <source>The password or user name is invalid.</source>
      <translation type="unfinished">The password or user name is invalid.</translation>
    </message>
    <message>
      <source>This user does not have permissions for the requested operation.</source>
      <translation type="unfinished">This user does not have permissions for the requested operation.</translation>
    </message>
    <message>
      <source>Cannot create database backup.</source>
      <translation type="unfinished">Cannot create database backup.</translation>
    </message>
    <message>
      <source>System name is not configured yet.</source>
      <translation type="unfinished">System name is not configured yet.</translation>
    </message>
    <message>
      <source>Unknown error.</source>
      <translation type="unfinished">Unknown error.</translation>
    </message>
    <message>
      <source>You are about to merge Systems with Starter licenses.</source>
      <translation type="unfinished">You are about to merge Systems with Starter licenses.</translation>
    </message>
    <message>
      <source>Only one Starter license is allowed per System, so the second license will be deactivated.</source>
      <translation type="unfinished">Only one Starter license is allowed per System, so the second license will be deactivated.</translation>
    </message>
    <message>
      <source>Merge anyway?</source>
      <translation type="unfinished">Merge anyway?</translation>
    </message>
    <message>
      <source>System was not found.</source>
      <translation type="unfinished">System was not found.</translation>
    </message>
    <message>
      <source>The discovered System %1 has an incompatible version %2.</source>
      <comment>%1 is name of System, %2 is version information</comment>
      <translation type="unfinished">The discovered System %1 has an incompatible version %2.</translation>
    </message>
    <message>
      <source>The discovered System %1 is in safe mode.</source>
      <comment>%1 is name of System</comment>
      <translation type="unfinished">The discovered System %1 is in safe mode.</translation>
    </message>
    <message>
      <source>Could not configure the remote System %1.</source>
      <comment>%1 is name of System</comment>
      <translation type="unfinished">Could not configure the remote System %1.</translation>
    </message>
    <message>
      <source>New System</source>
      <translation type="unfinished">New System</translation>
    </message>
    <message>
      <source>The discovered System %1 is incompatible with the current System.</source>
      <comment>%1 is name of System</comment>
      <translation type="unfinished">The discovered System %1 is incompatible with the current System.</translation>
    </message>
    <message>
      <source>Cannot connect to the other System because current System is already connected to %1.</source>
      <comment>%1 is the cloud name (like Nx Cloud)</comment>
      <translation>無法連接到另一個系統, 因為目前的系統已連接到 %1.</translation>
    </message>
    <message>
      <source>%1 System can only be merged with non-%1. System name and password are taken from %1 System.</source>
      <comment>%1 is the short cloud name (like Cloud)</comment>
      <translation>%1系統只能與非%1系統合併. 系統名稱和密碼將取自%1系統.</translation>
    </message>
    <message>
      <source>Both Systems are connected to %1. Merge is not allowed.</source>
      <comment>%1 is the cloud name (like Nx Cloud)</comment>
      <translation>這兩個系統都連接到 %1. 不允許合併.</translation>
    </message>
    <message>
      <source>These Systems are built with different %1 URL. Merge is not allowed.</source>
      <comment>%1 is the cloud name (like Nx Cloud)</comment>
      <translation>這些系統用了不同的 %1 URL建立. 不允許合併.</translation>
    </message>
    <message>
      <source>Cannot merge Systems because they have at least one server with the same ID. Please remove this server and try again.</source>
      <translation>至少有一個具有相同ID的伺服器, 所以無法合併系統。請刪除此伺服器, 然後重試。</translation>
    </message>
    <message>
      <source>Cloud systems have different owners. Merge is not allowed.</source>
      <comment>%1 is the cloud name (like Nx Cloud)</comment>
      <translation>雲系統屬於不同的擁有者, 所以不允許合併。</translation>
    </message>
  </context>
  <context>
    <name>QObject</name>
    <message>
      <source>System Event</source>
      <comment>Shows that the bookmark was created by a system event</comment>
      <translation type="unfinished">System Event</translation>
    </message>
  </context>
  <context>
    <name>QnCameraDiagnosticsErrorCodeStrings</name>
    <message>
      <source>OK</source>
      <translation type="unfinished">OK</translation>
    </message>
    <message>
      <source>Server has been stopped.</source>
      <translation type="unfinished">Server has been stopped.</translation>
    </message>
    <message>
      <source>Media stream is opened but no media data was received.</source>
      <translation type="unfinished">Media stream is opened but no media data was received.</translation>
    </message>
    <message>
      <source>Unknown error. Please contact support.</source>
      <translation type="unfinished">Unknown error. Please contact support.</translation>
    </message>
    <message>
      <source>(unknown)</source>
      <translation type="unfinished">(unknown)</translation>
    </message>
    <message>
      <source>Server %1 is not available.</source>
      <translation type="unfinished">Server %1 is not available.</translation>
    </message>
    <message>
      <source>Check that Server is up and running.</source>
      <translation type="unfinished">Check that Server is up and running.</translation>
    </message>
    <message>
      <source>Received bad response from Server %1: &quot;%2&quot;.</source>
      <translation type="unfinished">Received bad response from Server %1: &quot;%2&quot;.</translation>
    </message>
    <message>
      <source>Check if Server is up and has the proper version.</source>
      <translation type="unfinished">Check if Server is up and has the proper version.</translation>
    </message>
    <message>
      <source>Cannot connect to http port %1.</source>
      <translation type="unfinished">Cannot connect to http port %1.</translation>
    </message>
    <message>
      <source>Finally, try to update firmware. If the problem persists, please contact support.</source>
      <translation type="unfinished">Finally, try to update firmware. If the problem persists, please contact support.</translation>
    </message>
    <message>
      <source>Failed to configure parameter %1.</source>
      <translation type="unfinished">Failed to configure parameter %1.</translation>
    </message>
    <message>
      <source>Please contact support.</source>
      <translation type="unfinished">Please contact support.</translation>
    </message>
    <message>
      <source>An input/output error has occurred. OS message: &quot;%1&quot;.</source>
      <translation type="unfinished">An input/output error has occurred. OS message: &quot;%1&quot;.</translation>
    </message>
    <message>
      <source>Parameters:</source>
      <translation type="unfinished">Parameters:</translation>
    </message>
    <message>
      <source>Please try to reboot the device, then restore factory defaults on the web-page.</source>
      <translation type="unfinished">Please try to reboot the device, then restore factory defaults on the web-page.</translation>
    </message>
    <message>
      <source>Please try to reboot the camera, then restore factory defaults on the web-page.</source>
      <translation type="unfinished">Please try to reboot the camera, then restore factory defaults on the web-page.</translation>
    </message>
    <message>
      <source>Make sure the device is plugged into the network. Try to reboot the device.</source>
      <translation type="unfinished">Make sure the device is plugged into the network. Try to reboot the device.</translation>
    </message>
    <message>
      <source>Make sure the camera is plugged into the network. Try to reboot the camera.</source>
      <translation type="unfinished">Make sure the camera is plugged into the network. Try to reboot the camera.</translation>
    </message>
    <message>
      <source>Device request &quot;%1&quot; failed with error &quot;%2&quot;.</source>
      <translation type="unfinished">Device request &quot;%1&quot; failed with error &quot;%2&quot;.</translation>
    </message>
    <message>
      <source>Camera request &quot;%1&quot; failed with error &quot;%2&quot;.</source>
      <translation type="unfinished">Camera request &quot;%1&quot; failed with error &quot;%2&quot;.</translation>
    </message>
    <message>
      <source>Unknown device issue.</source>
      <translation type="unfinished">Unknown device issue.</translation>
    </message>
    <message>
      <source>Unknown camera issue.</source>
      <translation type="unfinished">Unknown camera issue.</translation>
    </message>
    <message>
      <source>Invalid data was received from the device %1.</source>
      <translation type="unfinished">Invalid data was received from the device %1.</translation>
    </message>
    <message>
      <source>Invalid data was received from the camera %1.</source>
      <translation type="unfinished">Invalid data was received from the camera %1.</translation>
    </message>
    <message>
      <source>Too many media errors. Please open device issues dialog for more details.</source>
      <translation type="unfinished">Too many media errors. Please open device issues dialog for more details.</translation>
    </message>
    <message>
      <source>Too many media errors. Please open camera issues dialog for more details.</source>
      <translation type="unfinished">Too many media errors. Please open camera issues dialog for more details.</translation>
    </message>
    <message>
      <source>Please try to reboot the I/O module, then restore factory defaults on the web-page.</source>
      <translation type="unfinished">Please try to reboot the I/O module, then restore factory defaults on the web-page.</translation>
    </message>
    <message>
      <source>Make sure the I/O module is plugged into the network. Try to reboot the I/O module.</source>
      <translation type="unfinished">Make sure the I/O module is plugged into the network. Try to reboot the I/O module.</translation>
    </message>
    <message>
      <source>I/O Module request &quot;%1&quot; failed with error &quot;%2&quot;.</source>
      <translation type="unfinished">I/O Module request &quot;%1&quot; failed with error &quot;%2&quot;.</translation>
    </message>
    <message>
      <source>Unknown I/O module issue.</source>
      <translation type="unfinished">Unknown I/O module issue.</translation>
    </message>
    <message>
      <source>Invalid data was received from the I/O module %1.</source>
      <translation type="unfinished">Invalid data was received from the I/O module %1.</translation>
    </message>
    <message>
      <source>Too many media errors. Please open I/O module issues dialog for more details.</source>
      <translation type="unfinished">Too many media errors. Please open I/O module issues dialog for more details.</translation>
    </message>
    <message>
      <source>Device initialization process is in progress.</source>
      <translation type="unfinished">Device initialization process is in progress.</translation>
    </message>
    <message>
      <source>Camera initialization process is in progress.</source>
      <translation type="unfinished">Camera initialization process is in progress.</translation>
    </message>
    <message>
      <source>I/O Module initialization process is in progress.</source>
      <translation type="unfinished">I/O Module initialization process is in progress.</translation>
    </message>
    <message>
      <source>Make sure port %1 is accessible (e.g. forwarded).</source>
      <translation type="unfinished">Make sure port %1 is accessible (e.g. forwarded).</translation>
    </message>
    <message>
      <source>If it does not help, restore factory defaults on the device web-page.</source>
      <translation type="unfinished">If it does not help, restore factory defaults on the device web-page.</translation>
    </message>
    <message>
      <source>If it does not help, restore factory defaults on the camera web-page.</source>
      <translation type="unfinished">If it does not help, restore factory defaults on the camera web-page.</translation>
    </message>
    <message>
      <source>If it does not help, restore factory defaults on the I/O module web-page.</source>
      <translation type="unfinished">If it does not help, restore factory defaults on the I/O module web-page.</translation>
    </message>
    <message>
      <source>Cannot open media URL %1. Failed to connect to media port %2.</source>
      <translation type="unfinished">Cannot open media URL %1. Failed to connect to media port %2.</translation>
    </message>
    <message>
      <source>Cannot open media URL %1. Connection to port %2 was closed unexpectedly.</source>
      <translation type="unfinished">Cannot open media URL %1. Connection to port %2 was closed unexpectedly.</translation>
    </message>
    <message>
      <source>Could not parse device response. URL %1, request name %2.</source>
      <translation type="unfinished">Could not parse device response. URL %1, request name %2.</translation>
    </message>
    <message>
      <source>Could not parse camera response. URL %1, request name %2.</source>
      <translation type="unfinished">Could not parse camera response. URL %1, request name %2.</translation>
    </message>
    <message>
      <source>Could not parse I/O module response. URL %1, request name %2.</source>
      <translation type="unfinished">Could not parse I/O module response. URL %1, request name %2.</translation>
    </message>
    <message>
      <source>No supported media tracks at URL %1.</source>
      <translation type="unfinished">No supported media tracks at URL %1.</translation>
    </message>
    <message>
      <source>Not authorized. URL %1.</source>
      <translation type="unfinished">Not authorized. URL %1.</translation>
    </message>
    <message>
      <source>Cannot open media URL %1. Unsupported media protocol %2.</source>
      <translation type="unfinished">Cannot open media URL %1. Unsupported media protocol %2.</translation>
    </message>
    <message>
      <source>Camera was restored from archive. Delete the camera and add it again to view Live video.</source>
      <translation type="unfinished">Camera was restored from archive. Delete the camera and add it again to view Live video.</translation>
    </message>
    <message>
      <source>First, try to turn on recording (if it is off) and decrease fps in device settings (error &quot;%1&quot;).</source>
      <translation type="unfinished">First, try to turn on recording (if it is off) and decrease fps in device settings (error &quot;%1&quot;).</translation>
    </message>
    <message>
      <source>First, try to turn on recording (if it is off) and decrease fps in camera settings (error &quot;%1&quot;).</source>
      <translation type="unfinished">First, try to turn on recording (if it is off) and decrease fps in camera settings (error &quot;%1&quot;).</translation>
    </message>
    <message>
      <source>First, try to turn on recording (if it is off) and decrease fps in I/O module settings (error &quot;%1&quot;).</source>
      <translation type="unfinished">First, try to turn on recording (if it is off) and decrease fps in I/O module settings (error &quot;%1&quot;).</translation>
    </message>
    <message>
      <source>Please update firmware. Minimal supported version is %1. Current version is %2</source>
      <translation type="unfinished">Please update firmware. Minimal supported version is %1. Current version is %2</translation>
    </message>
    <message>
      <source>Plugin error. %1</source>
      <translation>插件錯誤。 %1</translation>
    </message>
    <message>
      <source>Plugin is unavailable</source>
      <translation>插件失效</translation>
    </message>
    <message>
      <source>Internal server error. %1</source>
      <translation>內部伺服器錯誤。 %1</translation>
    </message>
  </context>
  <context>
    <name>QnFfmpegAudioTranscoder</name>
    <message>
      <source>Audio context was not specified.</source>
      <translation type="unfinished">Audio context was not specified.</translation>
    </message>
    <message>
      <source>Could not find encoder for codec %1.</source>
      <translation type="unfinished">Could not find encoder for codec %1.</translation>
    </message>
    <message>
      <source>Could not initialize audio encoder.</source>
      <translation type="unfinished">Could not initialize audio encoder.</translation>
    </message>
    <message>
      <source>Could not initialize audio decoder.</source>
      <translation type="unfinished">Could not initialize audio decoder.</translation>
    </message>
    <message>
      <source>Could not find decoder for codec %1.</source>
      <translation type="unfinished">Could not find decoder for codec %1.</translation>
    </message>
    <message>
      <source>Could not send audio frame to encoder, Error code: %1.</source>
      <translation type="unfinished">Could not send audio frame to encoder, Error code: %1.</translation>
    </message>
    <message>
      <source>Could not receive audio packet from encoder, Error code: %1.</source>
      <translation type="unfinished">Could not receive audio packet from encoder, Error code: %1.</translation>
    </message>
    <message>
      <source>Could not receive audio frame from decoder, Error code: %1.</source>
      <translation type="unfinished">Could not receive audio frame from decoder, Error code: %1.</translation>
    </message>
    <message>
      <source>Could not allocate sample buffers</source>
      <translation>無法分配樣本緩衝</translation>
    </message>
  </context>
  <context>
    <name>QnFfmpegTranscoder</name>
    <message>
      <source>Container %1 was not found in FFMPEG library.</source>
      <translation type="unfinished">Container %1 was not found in FFMPEG library.</translation>
    </message>
    <message>
      <source>Could not create output context for format %1.</source>
      <translation type="unfinished">Could not create output context for format %1.</translation>
    </message>
    <message>
      <source>Could not allocate output stream for recording.</source>
      <translation type="unfinished">Could not allocate output stream for recording.</translation>
    </message>
    <message>
      <source>Could not perform direct stream copy because frame size is undefined.</source>
      <translation type="unfinished">Could not perform direct stream copy because frame size is undefined.</translation>
    </message>
    <message>
      <source>Could not find codec %1.</source>
      <translation type="unfinished">Could not find codec %1.</translation>
    </message>
    <message>
      <source>Video or audio codec is incompatible with container %1.</source>
      <translation type="unfinished">Video or audio codec is incompatible with container %1.</translation>
    </message>
  </context>
  <context>
    <name>QnFfmpegVideoTranscoder</name>
    <message>
      <source>Could not find encoder for codec %1.</source>
      <translation type="unfinished">Could not find encoder for codec %1.</translation>
    </message>
    <message>
      <source>Could not initialize video encoder.</source>
      <translation type="unfinished">Could not initialize video encoder.</translation>
    </message>
  </context>
  <context>
    <name>QnLicense</name>
    <message>
      <source>Analog</source>
      <translation type="unfinished">Analog</translation>
    </message>
    <message>
      <source>Professional</source>
      <translation type="unfinished">Professional</translation>
    </message>
    <message>
      <source>Edge</source>
      <translation type="unfinished">Edge</translation>
    </message>
    <message>
      <source>Vmax</source>
      <translation type="unfinished">Vmax</translation>
    </message>
    <message>
      <source>Video Wall</source>
      <translation type="unfinished">Video Wall</translation>
    </message>
    <message>
      <source>I/O Module</source>
      <translation type="unfinished">I/O Module</translation>
    </message>
    <message>
      <source>Start</source>
      <translation type="unfinished">Start</translation>
    </message>
    <message>
      <source>Analog Encoder</source>
      <translation type="unfinished">Analog Encoder</translation>
    </message>
    <message>
      <source>Analog Licenses</source>
      <translation type="unfinished">Analog Licenses</translation>
    </message>
    <message>
      <source>Professional Licenses</source>
      <translation type="unfinished">Professional Licenses</translation>
    </message>
    <message>
      <source>Edge Licenses</source>
      <translation type="unfinished">Edge Licenses</translation>
    </message>
    <message>
      <source>Vmax Licenses</source>
      <translation type="unfinished">Vmax Licenses</translation>
    </message>
    <message>
      <source>Analog Encoder Licenses</source>
      <translation type="unfinished">Analog Encoder Licenses</translation>
    </message>
    <message>
      <source>Video Wall Licenses</source>
      <translation type="unfinished">Video Wall Licenses</translation>
    </message>
    <message>
      <source>I/O Module Licenses</source>
      <translation type="unfinished">I/O Module Licenses</translation>
    </message>
    <message>
      <source>Start Licenses</source>
      <translation type="unfinished">Start Licenses</translation>
    </message>
    <message>
      <source>Invalid</source>
      <translation type="unfinished">Invalid</translation>
    </message>
    <message>
      <source>Invalid Licenses</source>
      <translation type="unfinished">Invalid Licenses</translation>
    </message>
    <message>
      <source>Free</source>
      <translation type="unfinished">Free</translation>
    </message>
    <message>
      <source>Time</source>
      <translation type="unfinished">Time</translation>
    </message>
    <message>
      <source>Time Licenses</source>
      <translation type="unfinished">Time Licenses</translation>
    </message>
    <message>
      <source>Bridge</source>
      <translation type="unfinished">Bridge</translation>
    </message>
    <message>
      <source>Bridge Licenses</source>
      <translation type="unfinished">Bridge Licenses</translation>
    </message>
    <message numerus="yes">
      <source>%n Time Licenses</source>
      <translation>
        <numerusform>%n 時效性授權</numerusform>
      </translation>
    </message>
    <message numerus="yes">
      <source>%n Analog Licenses</source>
      <translation>
        <numerusform>%n 類比授權</numerusform>
      </translation>
    </message>
    <message numerus="yes">
      <source>%n Professional Licenses</source>
      <translation>
        <numerusform>%n 專業版授權</numerusform>
      </translation>
    </message>
    <message numerus="yes">
      <source>%n Edge Licenses</source>
      <translation>
        <numerusform>%n 邊緣版授權</numerusform>
      </translation>
    </message>
    <message numerus="yes">
      <source>%n Vmax Licenses</source>
      <translation>
        <numerusform>%n Vmax授權</numerusform>
      </translation>
    </message>
    <message numerus="yes">
      <source>%n Analog Encoder Licenses</source>
      <translation>
        <numerusform>%n 類比編碼器授權</numerusform>
      </translation>
    </message>
    <message numerus="yes">
      <source>%n Video Wall Licenses</source>
      <translation>
        <numerusform>%n 電視牆授權</numerusform>
      </translation>
    </message>
    <message numerus="yes">
      <source>%n I/O Module Licenses</source>
      <translation>
        <numerusform>%n I/O 模組授權</numerusform>
      </translation>
    </message>
    <message numerus="yes">
      <source>%n Start Licenses</source>
      <translation>
        <numerusform>%n 啟動授權</numerusform>
      </translation>
    </message>
    <message numerus="yes">
      <source>%n Bridge Licenses</source>
      <translation>
        <numerusform>%n 橋接授權</numerusform>
      </translation>
    </message>
    <message numerus="yes">
      <source>%n Invalid Licenses</source>
      <translation>
        <numerusform>%n 無效授權</numerusform>
      </translation>
    </message>
    <message>
      <source>Free Licenses</source>
      <translation>免費授權</translation>
    </message>
    <message numerus="yes">
      <source>%n Free Licenses</source>
      <translation>
        <numerusform>%n 免費授權</numerusform>
      </translation>
    </message>
    <message numerus="yes">
      <source>%n/%1 Time Licenses</source>
      <comment>%n will be replaced by the total count</comment>
      <translation>
        <numerusform>%n/%1 時效性授權</numerusform>
      </translation>
    </message>
    <message numerus="yes">
      <source>%n/%1 Analog Licenses</source>
      <comment>%n will be replaced by the total count</comment>
      <translation>
        <numerusform>%n/%1類比授權</numerusform>
      </translation>
    </message>
    <message numerus="yes">
      <source>%n/%1 Professional Licenses</source>
      <comment>%n will be replaced by the total count</comment>
      <translation>
        <numerusform>%n/%1 專業版授權</numerusform>
      </translation>
    </message>
    <message numerus="yes">
      <source>%n/%1 Edge Licenses</source>
      <comment>%n will be replaced by the total count</comment>
      <translation>
        <numerusform>%n/%1 邊緣版授權</numerusform>
      </translation>
    </message>
    <message numerus="yes">
      <source>%n/%1 Vmax Licenses</source>
      <comment>%n will be replaced by the total count</comment>
      <translation>
        <numerusform>%n/%1 Vmax授權</numerusform>
      </translation>
    </message>
    <message numerus="yes">
      <source>%n/%1 Analog Encoder Licenses</source>
      <comment>%n will be replaced by the total count</comment>
      <translation>
        <numerusform>%n/%1 類比編碼器授權</numerusform>
      </translation>
    </message>
    <message numerus="yes">
      <source>%n/%1 Video Wall Licenses</source>
      <comment>%n will be replaced by the total count</comment>
      <translation>
        <numerusform>%n/%1 電視牆授權</numerusform>
      </translation>
    </message>
    <message numerus="yes">
      <source>%n/%1 I/O Module Licenses</source>
      <comment>%n will be replaced by the total count</comment>
      <translation>
        <numerusform>%n/%1 I/O 模組授權</numerusform>
      </translation>
    </message>
    <message numerus="yes">
      <source>%n/%1 Start Licenses</source>
      <comment>%n will be replaced by the total count</comment>
      <translation>
        <numerusform>%n/%1 啟動授權</numerusform>
      </translation>
    </message>
    <message numerus="yes">
      <source>%n/%1 Free Licenses</source>
      <comment>%n will be replaced by the total count</comment>
      <translation>
        <numerusform>%n/%1 免費授權</numerusform>
      </translation>
    </message>
    <message numerus="yes">
      <source>%n/%1 Bridge Licenses</source>
      <comment>%n will be replaced by the total count</comment>
      <translation>
        <numerusform>%n/%1 橋接授權</numerusform>
      </translation>
    </message>
    <message numerus="yes">
      <source>%n/%1 Invalid Licenses</source>
      <comment>%n will be replaced by the total count</comment>
      <translation>
        <numerusform>%n/%1 無效授權</numerusform>
      </translation>
    </message>
  </context>
  <context>
    <name>QnLicenseUsageHelper</name>
    <message numerus="yes">
      <source>%n %2 are used out of %1.</source>
      <translation type="unfinished">
        <numerusform>%n %2 are used out of %1.</numerusform>
      </translation>
    </message>
    <message numerus="yes">
      <source>%n %2 will be used out of %1.</source>
      <translation type="unfinished">
        <numerusform>%n %2 will be used out of %1.</numerusform>
      </translation>
    </message>
    <message numerus="yes">
      <source>Activate %n more %1.</source>
      <translation type="unfinished">
        <numerusform>Activate %n more %1.</numerusform>
      </translation>
    </message>
    <message numerus="yes">
      <source>%n more %1 will be used.</source>
      <translation type="unfinished">
        <numerusform>%n more %1 will be used.</numerusform>
      </translation>
    </message>
  </context>
  <context>
    <name>QnLicenseValidator</name>
    <message>
      <source>Invalid signature</source>
      <translation type="unfinished">Invalid signature</translation>
    </message>
    <message>
      <source>Invalid customization</source>
      <translation type="unfinished">Invalid customization</translation>
    </message>
    <message>
      <source>License is expired</source>
      <translation type="unfinished">License is expired</translation>
    </message>
    <message>
      <source>Invalid type</source>
      <translation type="unfinished">Invalid type</translation>
    </message>
    <message>
      <source>This license type requires higher software version</source>
      <translation type="unfinished">This license type requires higher software version</translation>
    </message>
    <message>
      <source>Unknown error</source>
      <translation type="unfinished">Unknown error</translation>
    </message>
    <message>
      <source>Server with matching Hardware ID not found</source>
      <translation>找不到符合硬體ID的伺服器</translation>
    </message>
    <message>
      <source>Only one starter license is allowed per System.</source>
      <translation>每個系統只允許一組Starter license。</translation>
    </message>
    <message>
      <source>You already have one active starter license.</source>
      <translation>您已有一組正啟用中的Starter license。</translation>
    </message>
  </context>
  <context>
    <name>QnLocalSystemDescription</name>
    <message>
      <source>New Server</source>
      <translation type="unfinished">New Server</translation>
    </message>
  </context>
  <context>
    <name>QnResourceNameStrings</name>
    <message>
      <source>Cameras</source>
      <translation type="unfinished">Cameras</translation>
    </message>
    <message>
      <source>cameras</source>
      <translation type="unfinished">cameras</translation>
    </message>
    <message>
      <source>Camera</source>
      <translation type="unfinished">Camera</translation>
    </message>
    <message>
      <source>camera</source>
      <translation type="unfinished">camera</translation>
    </message>
    <message>
      <source>Devices</source>
      <translation type="unfinished">Devices</translation>
    </message>
    <message>
      <source>devices</source>
      <translation type="unfinished">devices</translation>
    </message>
    <message>
      <source>Device</source>
      <translation type="unfinished">Device</translation>
    </message>
    <message>
      <source>device</source>
      <translation type="unfinished">device</translation>
    </message>
    <message>
      <source>I/O Modules</source>
      <translation type="unfinished">I/O Modules</translation>
    </message>
    <message>
      <source>I/O modules</source>
      <translation type="unfinished">I/O modules</translation>
    </message>
    <message>
      <source>I/O Module</source>
      <translation type="unfinished">I/O Module</translation>
    </message>
    <message>
      <source>I/O module</source>
      <translation type="unfinished">I/O module</translation>
    </message>
    <message numerus="yes">
      <source>%n Cameras</source>
      <translation>
        <numerusform>%n 支攝影機</numerusform>
      </translation>
    </message>
    <message numerus="yes">
      <source>%n cameras</source>
      <translation>
        <numerusform>%n 支攝影機</numerusform>
      </translation>
    </message>
    <message numerus="yes">
      <source>%n I/O Modules</source>
      <translation>
        <numerusform>%n 組 I/O 模組</numerusform>
      </translation>
    </message>
    <message numerus="yes">
      <source>%n I/O modules</source>
      <translation>
        <numerusform>%n 組 I/O 模組</numerusform>
      </translation>
    </message>
    <message numerus="yes">
      <source>%n Devices</source>
      <translation>
        <numerusform>%n 個裝置</numerusform>
      </translation>
    </message>
    <message numerus="yes">
      <source>%n devices</source>
      <translation>
        <numerusform>%n 個裝置</numerusform>
      </translation>
    </message>
  </context>
  <context>
    <name>QnSignHelper</name>
    <message>
      <source>Unknown</source>
      <translation type="unfinished">Unknown</translation>
    </message>
    <message>
      <source>FREE License</source>
      <translation type="unfinished">FREE License</translation>
    </message>
    <message>
      <source>Licensed To: %1</source>
      <translation type="unfinished">Licensed To: %1</translation>
    </message>
    <message>
      <source>Watermark: %1</source>
      <translation type="unfinished">Watermark: %1</translation>
    </message>
    <message>
      <source>Time License</source>
      <translation type="unfinished">Time License</translation>
    </message>
    <message>
      <source>Hardware ID: %1</source>
      <translation>硬體 ID: %1</translation>
    </message>
  </context>
  <context>
    <name>QnStreamRecorder</name>
    <message>
      <source>Corresponding container in FFMPEG library was not found.</source>
      <translation type="unfinished">Corresponding container in FFMPEG library was not found.</translation>
    </message>
    <message>
      <source>Could not create output file for video recording.</source>
      <translation type="unfinished">Could not create output file for video recording.</translation>
    </message>
    <message>
      <source>Could not allocate output stream for recording.</source>
      <translation type="unfinished">Could not allocate output stream for recording.</translation>
    </message>
    <message>
      <source>Could not allocate output audio stream.</source>
      <translation type="unfinished">Could not allocate output audio stream.</translation>
    </message>
    <message>
      <source>Invalid audio codec information.</source>
      <translation type="unfinished">Invalid audio codec information.</translation>
    </message>
    <message>
      <source>Video or audio codec is incompatible with the selected format.</source>
      <translation type="unfinished">Video or audio codec is incompatible with the selected format.</translation>
    </message>
    <message>
      <source>File write error. Not enough free space.</source>
      <translation type="unfinished">File write error. Not enough free space.</translation>
    </message>
    <message>
      <source>Invalid resource type for data export.</source>
      <translation type="unfinished">Invalid resource type for data export.</translation>
    </message>
    <message>
      <source>No data exported.</source>
      <translation type="unfinished">No data exported.</translation>
    </message>
  </context>
  <context>
    <name>QnSystemDescription</name>
    <message>
      <source>Unnamed System</source>
      <translation type="unfinished">Unnamed System</translation>
    </message>
  </context>
  <context>
    <name>QnTranscoder</name>
    <message>
      <source>OpenCL transcoding is not implemented.</source>
      <translation type="unfinished">OpenCL transcoding is not implemented.</translation>
    </message>
    <message>
      <source>Unknown transcoding method.</source>
      <translation type="unfinished">Unknown transcoding method.</translation>
    </message>
    <message>
      <source>OpenCLTranscode is not implemented.</source>
      <translation type="unfinished">OpenCLTranscode is not implemented.</translation>
    </message>
    <message>
      <source>Unknown transcode method</source>
      <translation type="unfinished">Unknown transcode method</translation>
    </message>
  </context>
  <context>
    <name>QnUserRolesManager</name>
    <message>
      <source>Owner</source>
      <translation type="unfinished">Owner</translation>
    </message>
    <message>
      <source>Administrator</source>
      <translation type="unfinished">Administrator</translation>
    </message>
    <message>
      <source>Advanced Viewer</source>
      <translation type="unfinished">Advanced Viewer</translation>
    </message>
    <message>
      <source>Viewer</source>
      <translation type="unfinished">Viewer</translation>
    </message>
    <message>
      <source>Live Viewer</source>
      <translation type="unfinished">Live Viewer</translation>
    </message>
    <message>
      <source>Custom Role</source>
      <translation type="unfinished">Custom Role</translation>
    </message>
    <message>
      <source>Custom</source>
      <translation type="unfinished">Custom</translation>
    </message>
    <message>
      <source>Can manage all cameras and bookmarks.</source>
      <translation type="unfinished">Can manage all cameras and bookmarks.</translation>
    </message>
    <message>
      <source>Can view all cameras and export video.</source>
      <translation type="unfinished">Can view all cameras and export video.</translation>
    </message>
    <message>
      <source>Can view live video from all cameras.</source>
      <translation type="unfinished">Can view live video from all cameras.</translation>
    </message>
    <message>
      <source>Custom user role.</source>
      <translation type="unfinished">Custom user role.</translation>
    </message>
    <message>
      <source>Custom permissions.</source>
      <translation type="unfinished">Custom permissions.</translation>
    </message>
    <message>
      <source>Has access to whole System and can do everything.</source>
      <translation type="unfinished">Has access to whole System and can do everything.</translation>
    </message>
    <message>
      <source>Has access to whole System and can manage it. Can create users.</source>
      <translation type="unfinished">Has access to whole System and can manage it. Can create users.</translation>
    </message>
  </context>
  <context>
    <name>QnZipExtractor</name>
    <message>
      <source>Zip file is corrupted.</source>
      <translation>Zip 檔已損壞 。</translation>
    </message>
    <message>
      <source>Could not find target dir.</source>
      <translation>未找到目標目錄。</translation>
    </message>
    <message>
      <source>Could not open file for writing.</source>
      <translation>無法開啟檔案寫入。</translation>
    </message>
    <message>
      <source>There is no free space on the disk.</source>
      <translation>硬碟沒有可用空間。</translation>
    </message>
    <message>
      <source>Unknown error.</source>
<<<<<<< HEAD
      <translation type="unfinished">Unknown error.</translation>
=======
      <translation>未知錯誤.</translation>
>>>>>>> ea434ffa
    </message>
    <message>
      <source>Extraction was cancelled.</source>
      <translation>解壓縮中止。</translation>
    </message>
    <message>
      <source>Extractor is busy.</source>
      <translation>解壓縮工具忙碌中。</translation>
    </message>
  </context>
  <context>
    <name>nx::utils::CryptedFileStream</name>
    <message>
      <source>Wrong crypted stream size.</source>
      <translation>錯誤的加密串流量。</translation>
    </message>
    <message>
      <source>Damaged crypted stream header.</source>
      <translation>損壞的加密串流表頭。</translation>
    </message>
  </context>
  <context>
    <name>nx::vms::event::StringsHelper</name>
    <message>
      <source>Bookmark</source>
      <translation type="unfinished">Bookmark</translation>
    </message>
    <message>
      <source>Panic recording</source>
      <translation type="unfinished">Panic recording</translation>
    </message>
    <message>
      <source>Write to log</source>
      <translation type="unfinished">Write to log</translation>
    </message>
    <message>
      <source>Show notification</source>
      <translation type="unfinished">Show notification</translation>
    </message>
    <message>
      <source>Repeat sound</source>
      <translation type="unfinished">Repeat sound</translation>
    </message>
    <message>
      <source>Play sound</source>
      <translation type="unfinished">Play sound</translation>
    </message>
    <message>
      <source>Speak</source>
      <translation type="unfinished">Speak</translation>
    </message>
    <message>
      <source>Execute PTZ preset</source>
      <translation type="unfinished">Execute PTZ preset</translation>
    </message>
    <message>
      <source>Show text overlay</source>
      <translation type="unfinished">Show text overlay</translation>
    </message>
    <message>
      <source>Show on Alarm Layout</source>
      <translation type="unfinished">Show on Alarm Layout</translation>
    </message>
    <message>
      <source>Do HTTP request</source>
      <translation type="unfinished">Do HTTP request</translation>
    </message>
    <message>
      <source>Device output</source>
      <translation type="unfinished">Device output</translation>
    </message>
    <message>
      <source>Camera output</source>
      <translation type="unfinished">Camera output</translation>
    </message>
    <message>
      <source>Device recording</source>
      <translation type="unfinished">Device recording</translation>
    </message>
    <message>
      <source>Camera recording</source>
      <translation type="unfinished">Camera recording</translation>
    </message>
    <message>
      <source>Generic Event</source>
      <translation type="unfinished">Generic Event</translation>
    </message>
    <message numerus="yes">
      <source>Motion on Cameras</source>
      <translation type="unfinished">
        <numerusform>Motion on Cameras</numerusform>
      </translation>
    </message>
    <message>
      <source>Network Issue</source>
      <translation type="unfinished">Network Issue</translation>
    </message>
    <message>
      <source>Server Failure</source>
      <translation type="unfinished">Server Failure</translation>
    </message>
    <message>
      <source>Server Conflict</source>
      <translation type="unfinished">Server Conflict</translation>
    </message>
    <message>
      <source>Server Started</source>
      <translation type="unfinished">Server Started</translation>
    </message>
    <message>
      <source>License Issue</source>
      <translation type="unfinished">License Issue</translation>
    </message>
    <message>
      <source>Archive backup finished</source>
      <translation type="unfinished">Archive backup finished</translation>
    </message>
    <message>
      <source>Any Server Issue</source>
      <translation type="unfinished">Any Server Issue</translation>
    </message>
    <message>
      <source>Any Event</source>
      <translation type="unfinished">Any Event</translation>
    </message>
    <message numerus="yes">
      <source>Input Signal on Devices</source>
      <translation type="unfinished">
        <numerusform>Input Signal on Devices</numerusform>
      </translation>
    </message>
    <message numerus="yes">
      <source>Input Signal on Cameras</source>
      <translation type="unfinished">
        <numerusform>Input Signal on Cameras</numerusform>
      </translation>
    </message>
    <message numerus="yes">
      <source>Devices Disconnected</source>
      <translation type="unfinished">
        <numerusform>Devices Disconnected</numerusform>
      </translation>
    </message>
    <message numerus="yes">
      <source>Cameras Disconnected</source>
      <translation type="unfinished">
        <numerusform>Cameras Disconnected</numerusform>
      </translation>
    </message>
    <message numerus="yes">
      <source>Devices IP Conflict</source>
      <translation type="unfinished">
        <numerusform>Devices IP Conflict</numerusform>
      </translation>
    </message>
    <message numerus="yes">
      <source>Cameras IP Conflict</source>
      <translation type="unfinished">
        <numerusform>Cameras IP Conflict</numerusform>
      </translation>
    </message>
    <message>
      <source>Any Device Issue</source>
      <translation type="unfinished">Any Device Issue</translation>
    </message>
    <message>
      <source>Any Camera Issue</source>
      <translation type="unfinished">Any Camera Issue</translation>
    </message>
    <message>
      <source>Undefined event has occurred on %1</source>
      <translation type="unfinished">Undefined event has occurred on %1</translation>
    </message>
    <message>
      <source>Device %1 was disconnected</source>
      <translation type="unfinished">Device %1 was disconnected</translation>
    </message>
    <message>
      <source>Camera %1 was disconnected</source>
      <translation type="unfinished">Camera %1 was disconnected</translation>
    </message>
    <message>
      <source>I/O Module %1 was disconnected</source>
      <translation type="unfinished">I/O Module %1 was disconnected</translation>
    </message>
    <message>
      <source>Input on %1</source>
      <translation type="unfinished">Input on %1</translation>
    </message>
    <message>
      <source>Motion on %1</source>
      <translation type="unfinished">Motion on %1</translation>
    </message>
    <message>
      <source>Network Issue at %1</source>
      <translation type="unfinished">Network Issue at %1</translation>
    </message>
    <message>
      <source>Server &quot;%1&quot; Failure</source>
      <translation type="unfinished">Server &quot;%1&quot; Failure</translation>
    </message>
    <message>
      <source>Device IP Conflict at %1</source>
      <comment>Device IP Conflict at &lt;server_name&gt;</comment>
      <translation type="unfinished">Device IP Conflict at %1</translation>
    </message>
    <message>
      <source>Camera IP Conflict at %1</source>
      <comment>Camera IP Conflict at &lt;server_name&gt;</comment>
      <translation type="unfinished">Camera IP Conflict at %1</translation>
    </message>
    <message>
      <source>Server &quot;%1&quot; Conflict</source>
      <translation type="unfinished">Server &quot;%1&quot; Conflict</translation>
    </message>
    <message>
      <source>Server &quot;%1&quot; Started</source>
      <translation type="unfinished">Server &quot;%1&quot; Started</translation>
    </message>
    <message>
      <source>Server &quot;%1&quot; has a license problem</source>
      <translation type="unfinished">Server &quot;%1&quot; has a license problem</translation>
    </message>
    <message>
      <source>Server &quot;%1&quot; has finished an archive backup</source>
      <translation type="unfinished">Server &quot;%1&quot; has finished an archive backup</translation>
    </message>
    <message>
      <source>Generic Event at %1</source>
      <translation type="unfinished">Generic Event at %1</translation>
    </message>
    <message>
      <source>An unknown event has occurred</source>
      <translation type="unfinished">An unknown event has occurred</translation>
    </message>
    <message>
      <source>Event: %1</source>
      <translation type="unfinished">Event: %1</translation>
    </message>
    <message>
      <source>Source: %1</source>
      <translation type="unfinished">Source: %1</translation>
    </message>
    <message>
      <source>Caption: %1</source>
      <translation type="unfinished">Caption: %1</translation>
    </message>
    <message>
      <source>Input Port: %1</source>
      <translation type="unfinished">Input Port: %1</translation>
    </message>
    <message>
      <source>Reason: %1</source>
      <translation type="unfinished">Reason: %1</translation>
    </message>
    <message>
      <source>Conflicting Address: %1</source>
      <translation type="unfinished">Conflicting Address: %1</translation>
    </message>
    <message>
      <source>MAC #%1: %2</source>
      <extracomment>MAC #2: D0-50-99-38-1E-12</extracomment>
      <translation type="unfinished">MAC #%1: %2</translation>
    </message>
    <message>
      <source>Conflicting Server #%1: %2</source>
      <extracomment>Conflicting Server #5: 10.0.2.1</extracomment>
      <translation type="unfinished">Conflicting Server #%1: %2</translation>
    </message>
    <message>
      <source>Conflicting Server: %1</source>
      <translation type="unfinished">Conflicting Server: %1</translation>
    </message>
    <message>
      <source>Trigger: %1</source>
      <translation type="unfinished">Trigger: %1</translation>
    </message>
    <message>
      <source>%2 &lt;b&gt;%1&lt;/b&gt;</source>
      <comment>%1 means time, %2 means date</comment>
      <translation type="unfinished">%2 &lt;b&gt;%1&lt;/b&gt;</translation>
    </message>
    <message numerus="yes">
      <source>%n times, first: %2 &lt;b&gt;%1&lt;/b&gt;</source>
      <comment>%1 means time, %2 means date</comment>
      <translation type="unfinished">
        <numerusform>%n times, first: %2 &lt;b&gt;%1&lt;/b&gt;</numerusform>
      </translation>
    </message>
    <message>
      <source>Time: %1 on %2</source>
      <comment>%1 means time, %2 means date</comment>
      <translation type="unfinished">Time: %1 on %2</translation>
    </message>
    <message numerus="yes">
      <source>First occurrence: %1 on %2 (%n times total)</source>
      <comment>%1 means time, %2 means date</comment>
      <translation type="unfinished">
        <numerusform>First occurrence: %1 on %2 (%n times total)</numerusform>
      </translation>
    </message>
    <message numerus="yes">
      <source>No data received during last %n seconds.</source>
      <translation type="unfinished">
        <numerusform>No data received during last %n seconds.</numerusform>
      </translation>
    </message>
    <message>
      <source>Connection to device was unexpectedly closed.</source>
      <translation type="unfinished">Connection to device was unexpectedly closed.</translation>
    </message>
    <message>
      <source>Connection to camera (primary stream) was unexpectedly closed.</source>
      <translation type="unfinished">Connection to camera (primary stream) was unexpectedly closed.</translation>
    </message>
    <message>
      <source>Connection to camera (secondary stream) was unexpectedly closed.</source>
      <translation type="unfinished">Connection to camera (secondary stream) was unexpectedly closed.</translation>
    </message>
    <message>
      <source>RTP packet loss detected.</source>
      <translation type="unfinished">RTP packet loss detected.</translation>
    </message>
    <message>
      <source>Device does not respond to network requests.</source>
      <translation type="unfinished">Device does not respond to network requests.</translation>
    </message>
    <message>
      <source>Connection to server is lost.</source>
      <translation type="unfinished">Connection to server is lost.</translation>
    </message>
    <message>
      <source>Server stopped unexpectedly.</source>
      <translation type="unfinished">Server stopped unexpectedly.</translation>
    </message>
    <message>
      <source>I/O error has occurred at %1.</source>
      <translation type="unfinished">I/O error has occurred at %1.</translation>
    </message>
    <message>
      <source>Not enough HDD/SSD speed for recording to %1.</source>
      <translation type="unfinished">Not enough HDD/SSD speed for recording to %1.</translation>
    </message>
    <message>
      <source>HDD/SSD disk &quot;%1&quot; is full. Disk contains too much data that is not managed by VMS.</source>
      <translation type="unfinished">HDD/SSD disk &quot;%1&quot; is full. Disk contains too much data that is not managed by VMS.</translation>
    </message>
    <message>
      <source>System disk &quot;%1&quot; is almost full.</source>
      <translation type="unfinished">System disk &quot;%1&quot; is almost full.</translation>
    </message>
    <message>
      <source>Archive backup failed: No available backup storages with sufficient free space</source>
      <translation type="unfinished">Archive backup failed: No available backup storages with sufficient free space</translation>
    </message>
    <message>
      <source>Archive backup failed: Target storage failure</source>
      <translation type="unfinished">Archive backup failed: Target storage failure</translation>
    </message>
    <message>
      <source>Archive backup failed: Source file open/read error</source>
      <translation type="unfinished">Archive backup failed: Source file open/read error</translation>
    </message>
    <message>
      <source>Archive backup failed: Target file create/write error</source>
      <translation type="unfinished">Archive backup failed: Target file create/write error</translation>
    </message>
    <message>
      <source>Archive backup failed: File catalog error</source>
      <translation type="unfinished">Archive backup failed: File catalog error</translation>
    </message>
    <message>
      <source>Archive backup finished, but is not fully completed because backup time is over. Data is backed up to %1</source>
      <translation type="unfinished">Archive backup finished, but is not fully completed because backup time is over. Data is backed up to %1</translation>
    </message>
    <message>
      <source>Archive backup is successfully completed</source>
      <translation type="unfinished">Archive backup is successfully completed</translation>
    </message>
    <message>
      <source>Archive backup is canceled by user. Data is backed up to %1</source>
      <translation type="unfinished">Archive backup is canceled by user. Data is backed up to %1</translation>
    </message>
    <message>
      <source>Not enough licenses. Recording has been disabled on following devices:</source>
      <translation type="unfinished">Not enough licenses. Recording has been disabled on following devices:</translation>
    </message>
    <message>
      <source>Not enough licenses. Recording has been disabled on following cameras:</source>
      <translation type="unfinished">Not enough licenses. Recording has been disabled on following cameras:</translation>
    </message>
    <message>
      <source>Not enough licenses. Recording has been disabled on following I/O modules:</source>
      <translation type="unfinished">Not enough licenses. Recording has been disabled on following I/O modules:</translation>
    </message>
    <message>
      <source>start</source>
      <translation type="unfinished">start</translation>
    </message>
    <message>
      <source>stop</source>
      <translation type="unfinished">stop</translation>
    </message>
    <message>
      <source>While %1</source>
      <translation type="unfinished">While %1</translation>
    </message>
    <message>
      <source>On %1 %2</source>
      <translation type="unfinished">On %1 %2</translation>
    </message>
    <message>
      <source>Trigger Name</source>
      <translation type="unfinished">Trigger Name</translation>
    </message>
    <message>
      <source>Role</source>
      <translation type="unfinished">Role</translation>
    </message>
    <message numerus="yes">
      <source>%n Users</source>
      <translation type="unfinished">
        <numerusform>%n Users</numerusform>
      </translation>
    </message>
    <message numerus="yes">
      <source>%n Roles</source>
      <translation type="unfinished">
        <numerusform>%n Roles</numerusform>
      </translation>
    </message>
    <message>
      <source>All Administrators</source>
      <translation type="unfinished">All Administrators</translation>
    </message>
    <message>
      <source>All Users</source>
      <translation type="unfinished">All Users</translation>
    </message>
    <message>
      <source>Select at least one user</source>
      <translation type="unfinished">Select at least one user</translation>
    </message>
    <message>
      <source>Soft Trigger</source>
      <translation type="unfinished">Soft Trigger</translation>
    </message>
    <message>
      <source>Soft Trigger %1 at %2</source>
      <translation type="unfinished">Soft Trigger %1 at %2</translation>
    </message>
    <message>
      <source>Soft Trigger %1 has been activated multiple times</source>
      <translation type="unfinished">Soft Trigger %1 has been activated multiple times</translation>
    </message>
    <message>
      <source>Send email</source>
      <translation type="unfinished">Send email</translation>
    </message>
    <message>
      <source>Acknowledge</source>
      <translation type="unfinished">Acknowledge</translation>
    </message>
    <message>
      <source>Analytics Event</source>
      <translation type="unfinished">Analytics Event</translation>
    </message>
    <message>
      <source>%1 at %2</source>
      <comment>Analytics Event at some camera</comment>
      <translation type="unfinished">%1 at %2</translation>
    </message>
    <message>
      <source>Storage Issue</source>
      <translation>存儲問題</translation>
    </message>
    <message>
      <source>Storage Issue at %1</source>
      <translation>%1 的存儲問題</translation>
    </message>
    <message>
      <source>Set to fullscreen</source>
      <translation>切換為全螢幕</translation>
    </message>
    <message>
      <source>Exit fullscreen</source>
      <translation>退出全螢幕</translation>
    </message>
    <message>
      <source>Open layout</source>
      <translation type="unfinished">Open layout</translation>
    </message>
    <message>
      <source>Failed to force using camera time, it lags too much, system time will be used</source>
      <translation>無法強制使用攝影機時間，會延遲過久，將採用系統時間</translation>
    </message>
    <message>
      <source>Camera time is back to normal</source>
      <translation>攝影機時間將恢復正常</translation>
    </message>
    <message>
      <source>Multiple %1 events have occurred</source>
      <translation>發生了多個%1事件</translation>
    </message>
    <message>
      <source>Multicast address conflict detected. Address %1 is already in use by %2 on %3 stream</source>
      <translation>檢測到多播地址衝突。地址 %1 已被 %2 對 %3 串流使用</translation>
    </message>
    <message>
      <source>Network address %1 is not a multicast address</source>
      <translation>網址 %1 不是多播地址</translation>
    </message>
    <message>
      <source>Analytics storage &quot;%1&quot; is offline.</source>
      <translation>儲存空間 &quot;%1&quot; 處於離線狀態。</translation>
    </message>
    <message>
      <source>Analytics storage &quot;%1&quot; is almost full.</source>
      <translation>儲存空間 &quot;%1&quot; 容量即將不足。</translation>
    </message>
    <message>
      <source>Plugin Diagnostic Event</source>
      <translation>插件診斷事件</translation>
    </message>
    <message>
      <source>Unknown Plugin Diagnostic Event</source>
      <translation>不明的插件診斷事件</translation>
    </message>
    <message>
      <source>RAID error. %1.</source>
      <translation>RAID錯誤。 %1。</translation>
    </message>
  </context>
  <context>
    <name>utils::QnCameraNamesWatcher</name>
    <message>
      <source>Removed camera</source>
      <translation type="unfinished">Removed camera</translation>
    </message>
  </context>
</TS><|MERGE_RESOLUTION|>--- conflicted
+++ resolved
@@ -6,70 +6,70 @@
     <message>
       <source>Language Name</source>
       <extracomment>Language name that will be displayed to user. Must not be empty.</extracomment>
-      <translation type="unfinished">Language Name</translation>
+      <translation>繁体中文</translation>
     </message>
   </context>
   <context>
     <name>MergeSystemsStatusStrings</name>
     <message>
       <source>The password or user name is invalid.</source>
-      <translation type="unfinished">The password or user name is invalid.</translation>
+      <translation>密碼或使用者名稱有誤</translation>
     </message>
     <message>
       <source>This user does not have permissions for the requested operation.</source>
-      <translation type="unfinished">This user does not have permissions for the requested operation.</translation>
+      <translation>此使用者沒有執行此動作的權限.</translation>
     </message>
     <message>
       <source>Cannot create database backup.</source>
-      <translation type="unfinished">Cannot create database backup.</translation>
+      <translation>不能建立資料庫備份.</translation>
     </message>
     <message>
       <source>System name is not configured yet.</source>
-      <translation type="unfinished">System name is not configured yet.</translation>
+      <translation>系統名稱尚未配置.</translation>
     </message>
     <message>
       <source>Unknown error.</source>
-      <translation type="unfinished">Unknown error.</translation>
+      <translation>未知的錯誤.</translation>
     </message>
     <message>
       <source>You are about to merge Systems with Starter licenses.</source>
-      <translation type="unfinished">You are about to merge Systems with Starter licenses.</translation>
+      <translation>您正要用 Starter license 合併系統.</translation>
     </message>
     <message>
       <source>Only one Starter license is allowed per System, so the second license will be deactivated.</source>
-      <translation type="unfinished">Only one Starter license is allowed per System, so the second license will be deactivated.</translation>
+      <translation>一個系統只允許一個 Starter license 存在, 所以第二個 Starter license 將被停用.</translation>
     </message>
     <message>
       <source>Merge anyway?</source>
-      <translation type="unfinished">Merge anyway?</translation>
+      <translation>仍要合併?</translation>
     </message>
     <message>
       <source>System was not found.</source>
-      <translation type="unfinished">System was not found.</translation>
+      <translation>找不到系統.</translation>
     </message>
     <message>
       <source>The discovered System %1 has an incompatible version %2.</source>
       <comment>%1 is name of System, %2 is version information</comment>
-      <translation type="unfinished">The discovered System %1 has an incompatible version %2.</translation>
+      <translation>找到的系統 %1 為不相容的版本 %2.</translation>
     </message>
     <message>
       <source>The discovered System %1 is in safe mode.</source>
       <comment>%1 is name of System</comment>
-      <translation type="unfinished">The discovered System %1 is in safe mode.</translation>
+      <translation>找到的系統 %1 在安全模式下.</translation>
     </message>
     <message>
       <source>Could not configure the remote System %1.</source>
       <comment>%1 is name of System</comment>
-      <translation type="unfinished">Could not configure the remote System %1.</translation>
+      <translation>無法配置遠端系統 %1.</translation>
     </message>
     <message>
       <source>New System</source>
-      <translation type="unfinished">New System</translation>
+      <translation>新系統</translation>
     </message>
     <message>
       <source>The discovered System %1 is incompatible with the current System.</source>
       <comment>%1 is name of System</comment>
-      <translation type="unfinished">The discovered System %1 is incompatible with the current System.</translation>
+      <translation>找到的系統 %1 與目前的系統不相容。</translation>
     </message>
     <message>
       <source>Cannot connect to the other System because current System is already connected to %1.</source>
@@ -106,222 +106,222 @@
     <message>
       <source>System Event</source>
       <comment>Shows that the bookmark was created by a system event</comment>
-      <translation type="unfinished">System Event</translation>
+      <translation>系統事件</translation>
     </message>
   </context>
   <context>
     <name>QnCameraDiagnosticsErrorCodeStrings</name>
     <message>
       <source>OK</source>
-      <translation type="unfinished">OK</translation>
+      <translation>確定</translation>
     </message>
     <message>
       <source>Server has been stopped.</source>
-      <translation type="unfinished">Server has been stopped.</translation>
+      <translation>伺服器已停止運作。</translation>
     </message>
     <message>
       <source>Media stream is opened but no media data was received.</source>
-      <translation type="unfinished">Media stream is opened but no media data was received.</translation>
+      <translation>媒體串流已開啟但沒有接收到媒體資料。</translation>
     </message>
     <message>
       <source>Unknown error. Please contact support.</source>
-      <translation type="unfinished">Unknown error. Please contact support.</translation>
+      <translation>未知錯誤，請尋求您的支援廠商。</translation>
     </message>
     <message>
       <source>(unknown)</source>
-      <translation type="unfinished">(unknown)</translation>
+      <translation>(未知)</translation>
     </message>
     <message>
       <source>Server %1 is not available.</source>
-      <translation type="unfinished">Server %1 is not available.</translation>
+      <translation>無法取得伺服器 %1.</translation>
     </message>
     <message>
       <source>Check that Server is up and running.</source>
-      <translation type="unfinished">Check that Server is up and running.</translation>
+      <translation>請確認伺服器已上線.</translation>
     </message>
     <message>
       <source>Received bad response from Server %1: &quot;%2&quot;.</source>
-      <translation type="unfinished">Received bad response from Server %1: &quot;%2&quot;.</translation>
+      <translation>從伺服器 %1: &quot;%2&quot; 接收到錯誤回應.</translation>
     </message>
     <message>
       <source>Check if Server is up and has the proper version.</source>
-      <translation type="unfinished">Check if Server is up and has the proper version.</translation>
+      <translation>請確認伺服器是否上線並為相容版本.</translation>
     </message>
     <message>
       <source>Cannot connect to http port %1.</source>
-      <translation type="unfinished">Cannot connect to http port %1.</translation>
+      <translation>無法連線至 http port %1.</translation>
     </message>
     <message>
       <source>Finally, try to update firmware. If the problem persists, please contact support.</source>
-      <translation type="unfinished">Finally, try to update firmware. If the problem persists, please contact support.</translation>
+      <translation>最後, 試著更新分位. 若問題持續發生, 請連繫技術支援部門.</translation>
     </message>
     <message>
       <source>Failed to configure parameter %1.</source>
-      <translation type="unfinished">Failed to configure parameter %1.</translation>
+      <translation>設定參數 %1 失敗.</translation>
     </message>
     <message>
       <source>Please contact support.</source>
-      <translation type="unfinished">Please contact support.</translation>
+      <translation>請連繫技術支援部門.</translation>
     </message>
     <message>
       <source>An input/output error has occurred. OS message: &quot;%1&quot;.</source>
-      <translation type="unfinished">An input/output error has occurred. OS message: &quot;%1&quot;.</translation>
+      <translation>I/O發生錯誤. 錯誤訊息為: &quot;%1&quot;.</translation>
     </message>
     <message>
       <source>Parameters:</source>
-      <translation type="unfinished">Parameters:</translation>
+      <translation>參數:</translation>
     </message>
     <message>
       <source>Please try to reboot the device, then restore factory defaults on the web-page.</source>
-      <translation type="unfinished">Please try to reboot the device, then restore factory defaults on the web-page.</translation>
+      <translation>請嘗試重啟裝置, 接著在裝置網頁上還原預設值.</translation>
     </message>
     <message>
       <source>Please try to reboot the camera, then restore factory defaults on the web-page.</source>
-      <translation type="unfinished">Please try to reboot the camera, then restore factory defaults on the web-page.</translation>
+      <translation>請嘗試重啟攝影機, 接著在攝影機網頁上還原預設值.</translation>
     </message>
     <message>
       <source>Make sure the device is plugged into the network. Try to reboot the device.</source>
-      <translation type="unfinished">Make sure the device is plugged into the network. Try to reboot the device.</translation>
+      <translation>請確認裝置已接入至網路. 請嘗試重啟此裝置.</translation>
     </message>
     <message>
       <source>Make sure the camera is plugged into the network. Try to reboot the camera.</source>
-      <translation type="unfinished">Make sure the camera is plugged into the network. Try to reboot the camera.</translation>
+      <translation>請確認攝影機已接入至網路. 請嘗試重啟此攝影機.</translation>
     </message>
     <message>
       <source>Device request &quot;%1&quot; failed with error &quot;%2&quot;.</source>
-      <translation type="unfinished">Device request &quot;%1&quot; failed with error &quot;%2&quot;.</translation>
+      <translation>設備請求&quot;%1&quot; 失敗, 錯誤訊息 &quot;%2&quot;.</translation>
     </message>
     <message>
       <source>Camera request &quot;%1&quot; failed with error &quot;%2&quot;.</source>
-      <translation type="unfinished">Camera request &quot;%1&quot; failed with error &quot;%2&quot;.</translation>
+      <translation>攝影機請求&quot;%1&quot; 失敗, 錯誤訊息 &quot;%2&quot;.</translation>
     </message>
     <message>
       <source>Unknown device issue.</source>
-      <translation type="unfinished">Unknown device issue.</translation>
+      <translation>未知的裝置錯誤.</translation>
     </message>
     <message>
       <source>Unknown camera issue.</source>
-      <translation type="unfinished">Unknown camera issue.</translation>
+      <translation>未知的攝影機錯誤.</translation>
     </message>
     <message>
       <source>Invalid data was received from the device %1.</source>
-      <translation type="unfinished">Invalid data was received from the device %1.</translation>
+      <translation>從裝置 %1 接收到無效的資料.</translation>
     </message>
     <message>
       <source>Invalid data was received from the camera %1.</source>
-      <translation type="unfinished">Invalid data was received from the camera %1.</translation>
+      <translation>從攝影機 %1 接收到無效的資料.</translation>
     </message>
     <message>
       <source>Too many media errors. Please open device issues dialog for more details.</source>
-      <translation type="unfinished">Too many media errors. Please open device issues dialog for more details.</translation>
+      <translation>過多的媒體錯誤. 請開啟裝置問題表以取得更多資訊.</translation>
     </message>
     <message>
       <source>Too many media errors. Please open camera issues dialog for more details.</source>
-      <translation type="unfinished">Too many media errors. Please open camera issues dialog for more details.</translation>
+      <translation>過多的媒體錯誤. 請開啟攝影機問題表以取得更多資訊.</translation>
     </message>
     <message>
       <source>Please try to reboot the I/O module, then restore factory defaults on the web-page.</source>
-      <translation type="unfinished">Please try to reboot the I/O module, then restore factory defaults on the web-page.</translation>
+      <translation>請試著重啟 I/O 模組, 接著至網頁界面上還原預設值.</translation>
     </message>
     <message>
       <source>Make sure the I/O module is plugged into the network. Try to reboot the I/O module.</source>
-      <translation type="unfinished">Make sure the I/O module is plugged into the network. Try to reboot the I/O module.</translation>
+      <translation>請確認 I/O 裝置已連接至網路. 試著重啟 I/O 模組.</translation>
     </message>
     <message>
       <source>I/O Module request &quot;%1&quot; failed with error &quot;%2&quot;.</source>
-      <translation type="unfinished">I/O Module request &quot;%1&quot; failed with error &quot;%2&quot;.</translation>
+      <translation>I/O模組請求&quot;%1&quot; 失敗, 錯誤訊息 &quot;%2&quot;.</translation>
     </message>
     <message>
       <source>Unknown I/O module issue.</source>
-      <translation type="unfinished">Unknown I/O module issue.</translation>
+      <translation>未知的 I/O 模組問題.</translation>
     </message>
     <message>
       <source>Invalid data was received from the I/O module %1.</source>
-      <translation type="unfinished">Invalid data was received from the I/O module %1.</translation>
+      <translation>從 I/O 模組 %1 接收到無效資料.</translation>
     </message>
     <message>
       <source>Too many media errors. Please open I/O module issues dialog for more details.</source>
-      <translation type="unfinished">Too many media errors. Please open I/O module issues dialog for more details.</translation>
+      <translation>過多媒體錯誤. 請開啟 I/O 模組問題列表以取得更多資訊.</translation>
     </message>
     <message>
       <source>Device initialization process is in progress.</source>
-      <translation type="unfinished">Device initialization process is in progress.</translation>
+      <translation>裝置初始程序進行中.</translation>
     </message>
     <message>
       <source>Camera initialization process is in progress.</source>
-      <translation type="unfinished">Camera initialization process is in progress.</translation>
+      <translation>攝影機初始程序進行中.</translation>
     </message>
     <message>
       <source>I/O Module initialization process is in progress.</source>
-      <translation type="unfinished">I/O Module initialization process is in progress.</translation>
+      <translation>I/O 模組初始程序進行中.</translation>
     </message>
     <message>
       <source>Make sure port %1 is accessible (e.g. forwarded).</source>
-      <translation type="unfinished">Make sure port %1 is accessible (e.g. forwarded).</translation>
+      <translation>請確認 %1 埠可被連結 (譬如已開啟轉發埠).</translation>
     </message>
     <message>
       <source>If it does not help, restore factory defaults on the device web-page.</source>
-      <translation type="unfinished">If it does not help, restore factory defaults on the device web-page.</translation>
+      <translation>若無幫助, 請在設備 Web 頁面上還原預設值.</translation>
     </message>
     <message>
       <source>If it does not help, restore factory defaults on the camera web-page.</source>
-      <translation type="unfinished">If it does not help, restore factory defaults on the camera web-page.</translation>
+      <translation>若無幫助, 請在攝影機 Web 頁面上還原預設值.</translation>
     </message>
     <message>
       <source>If it does not help, restore factory defaults on the I/O module web-page.</source>
-      <translation type="unfinished">If it does not help, restore factory defaults on the I/O module web-page.</translation>
+      <translation>若無幫助, 請在 I/O 模組 Web 頁面上還原預設值.</translation>
     </message>
     <message>
       <source>Cannot open media URL %1. Failed to connect to media port %2.</source>
-      <translation type="unfinished">Cannot open media URL %1. Failed to connect to media port %2.</translation>
+      <translation>無法開啟媒體 URL %1. 連接到通訊埠 %2 失敗.</translation>
     </message>
     <message>
       <source>Cannot open media URL %1. Connection to port %2 was closed unexpectedly.</source>
-      <translation type="unfinished">Cannot open media URL %1. Connection to port %2 was closed unexpectedly.</translation>
+      <translation>無法開啟媒體 URL %1. 與通訊埠 %2 的連線無預警關閉.</translation>
     </message>
     <message>
       <source>Could not parse device response. URL %1, request name %2.</source>
-      <translation type="unfinished">Could not parse device response. URL %1, request name %2.</translation>
+      <translation>無法分析設備回應. URL %1, 請求名稱 %2.</translation>
     </message>
     <message>
       <source>Could not parse camera response. URL %1, request name %2.</source>
-      <translation type="unfinished">Could not parse camera response. URL %1, request name %2.</translation>
+      <translation>無法分析攝影機回應. URL %1, 請求名稱 %2.</translation>
     </message>
     <message>
       <source>Could not parse I/O module response. URL %1, request name %2.</source>
-      <translation type="unfinished">Could not parse I/O module response. URL %1, request name %2.</translation>
+      <translation>無法分析 I/O 模組回應. URL %1, 請求名稱 %2.</translation>
     </message>
     <message>
       <source>No supported media tracks at URL %1.</source>
-      <translation type="unfinished">No supported media tracks at URL %1.</translation>
+      <translation>不支援的媒體軌於 URL %1.</translation>
     </message>
     <message>
       <source>Not authorized. URL %1.</source>
-      <translation type="unfinished">Not authorized. URL %1.</translation>
+      <translation>未認証. URL %1.</translation>
     </message>
     <message>
       <source>Cannot open media URL %1. Unsupported media protocol %2.</source>
-      <translation type="unfinished">Cannot open media URL %1. Unsupported media protocol %2.</translation>
+      <translation>無法打開媒體 URL %1. 不支援的媒體協議 %2.</translation>
     </message>
     <message>
       <source>Camera was restored from archive. Delete the camera and add it again to view Live video.</source>
-      <translation type="unfinished">Camera was restored from archive. Delete the camera and add it again to view Live video.</translation>
+      <translation>攝影機是從錄影資料中找回的. 刪除相機並重加一遍以瀏覽即時影像.</translation>
     </message>
     <message>
       <source>First, try to turn on recording (if it is off) and decrease fps in device settings (error &quot;%1&quot;).</source>
-      <translation type="unfinished">First, try to turn on recording (if it is off) and decrease fps in device settings (error &quot;%1&quot;).</translation>
+      <translation>首先, 試著啟動錄影 (如果它是關閉的) 和降低 fps (错误&quot;%1&quot;).</translation>
     </message>
     <message>
       <source>First, try to turn on recording (if it is off) and decrease fps in camera settings (error &quot;%1&quot;).</source>
-      <translation type="unfinished">First, try to turn on recording (if it is off) and decrease fps in camera settings (error &quot;%1&quot;).</translation>
+      <translation>首先, 試著啟動錄影 (如果它是關閉的) 和降低 fps (错误&quot;%1&quot;)..</translation>
     </message>
     <message>
       <source>First, try to turn on recording (if it is off) and decrease fps in I/O module settings (error &quot;%1&quot;).</source>
-      <translation type="unfinished">First, try to turn on recording (if it is off) and decrease fps in I/O module settings (error &quot;%1&quot;).</translation>
+      <translation>首先, 試著啟動錄影 (如果它是關閉的) 和降低 fps (错误&quot;%1&quot;)..</translation>
     </message>
     <message>
       <source>Please update firmware. Minimal supported version is %1. Current version is %2</source>
-      <translation type="unfinished">Please update firmware. Minimal supported version is %1. Current version is %2</translation>
+      <translation>請更新韌體. 至少更新到 %1. 目前版本是 %2</translation>
     </message>
     <message>
       <source>Plugin error. %1</source>
@@ -340,35 +340,35 @@
     <name>QnFfmpegAudioTranscoder</name>
     <message>
       <source>Audio context was not specified.</source>
-      <translation type="unfinished">Audio context was not specified.</translation>
+      <translation>未指定聲音內容.</translation>
     </message>
     <message>
       <source>Could not find encoder for codec %1.</source>
-      <translation type="unfinished">Could not find encoder for codec %1.</translation>
+      <translation>找不到 %1 編碼的編碼器.</translation>
     </message>
     <message>
       <source>Could not initialize audio encoder.</source>
-      <translation type="unfinished">Could not initialize audio encoder.</translation>
+      <translation>無法初始化聲音編碼器。</translation>
     </message>
     <message>
       <source>Could not initialize audio decoder.</source>
-      <translation type="unfinished">Could not initialize audio decoder.</translation>
+      <translation>無法初始化聲音解碼器.</translation>
     </message>
     <message>
       <source>Could not find decoder for codec %1.</source>
-      <translation type="unfinished">Could not find decoder for codec %1.</translation>
+      <translation>找不到 %1 編碼的編碼器.</translation>
     </message>
     <message>
       <source>Could not send audio frame to encoder, Error code: %1.</source>
-      <translation type="unfinished">Could not send audio frame to encoder, Error code: %1.</translation>
+      <translation>無法傳送音訊至編碼器, 錯誤代碼: %1.</translation>
     </message>
     <message>
       <source>Could not receive audio packet from encoder, Error code: %1.</source>
-      <translation type="unfinished">Could not receive audio packet from encoder, Error code: %1.</translation>
+      <translation>無法從編碼器接收音訊封包, 錯誤代碼: %1.</translation>
     </message>
     <message>
       <source>Could not receive audio frame from decoder, Error code: %1.</source>
-      <translation type="unfinished">Could not receive audio frame from decoder, Error code: %1.</translation>
+      <translation>無法從解碼器接收音訊封包, 錯誤代碼: %1.</translation>
     </message>
     <message>
       <source>Could not allocate sample buffers</source>
@@ -379,133 +379,133 @@
     <name>QnFfmpegTranscoder</name>
     <message>
       <source>Container %1 was not found in FFMPEG library.</source>
-      <translation type="unfinished">Container %1 was not found in FFMPEG library.</translation>
+      <translation>在 FFMPEG 函式庫內找不到容器 %1 。</translation>
     </message>
     <message>
       <source>Could not create output context for format %1.</source>
-      <translation type="unfinished">Could not create output context for format %1.</translation>
+      <translation>無法建立格式 %1 的輸出內容。</translation>
     </message>
     <message>
       <source>Could not allocate output stream for recording.</source>
-      <translation type="unfinished">Could not allocate output stream for recording.</translation>
+      <translation>無法分配錄影用的輸出串流。</translation>
     </message>
     <message>
       <source>Could not perform direct stream copy because frame size is undefined.</source>
-      <translation type="unfinished">Could not perform direct stream copy because frame size is undefined.</translation>
+      <translation>無法進行直接串流複製，因為未定義圖框尺寸大小。</translation>
     </message>
     <message>
       <source>Could not find codec %1.</source>
-      <translation type="unfinished">Could not find codec %1.</translation>
+      <translation>找不到 %1 編碼。</translation>
     </message>
     <message>
       <source>Video or audio codec is incompatible with container %1.</source>
-      <translation type="unfinished">Video or audio codec is incompatible with container %1.</translation>
+      <translation>影像或聲音編碼與容器 %1 不相容。</translation>
     </message>
   </context>
   <context>
     <name>QnFfmpegVideoTranscoder</name>
     <message>
       <source>Could not find encoder for codec %1.</source>
-      <translation type="unfinished">Could not find encoder for codec %1.</translation>
+      <translation>找不到 %1 編碼的編碼器.</translation>
     </message>
     <message>
       <source>Could not initialize video encoder.</source>
-      <translation type="unfinished">Could not initialize video encoder.</translation>
+      <translation>無法初始化編碼器.</translation>
     </message>
   </context>
   <context>
     <name>QnLicense</name>
     <message>
       <source>Analog</source>
-      <translation type="unfinished">Analog</translation>
+      <translation>類比</translation>
     </message>
     <message>
       <source>Professional</source>
-      <translation type="unfinished">Professional</translation>
+      <translation>專業</translation>
     </message>
     <message>
       <source>Edge</source>
-      <translation type="unfinished">Edge</translation>
+      <translation>Edge</translation>
     </message>
     <message>
       <source>Vmax</source>
-      <translation type="unfinished">Vmax</translation>
+      <translation>Vmax</translation>
     </message>
     <message>
       <source>Video Wall</source>
-      <translation type="unfinished">Video Wall</translation>
+      <translation>電視牆</translation>
     </message>
     <message>
       <source>I/O Module</source>
-      <translation type="unfinished">I/O Module</translation>
+      <translation>I/O 模組</translation>
     </message>
     <message>
       <source>Start</source>
-      <translation type="unfinished">Start</translation>
+      <translation>開始</translation>
     </message>
     <message>
       <source>Analog Encoder</source>
-      <translation type="unfinished">Analog Encoder</translation>
+      <translation>類比編碼器</translation>
     </message>
     <message>
       <source>Analog Licenses</source>
-      <translation type="unfinished">Analog Licenses</translation>
+      <translation>類比授權</translation>
     </message>
     <message>
       <source>Professional Licenses</source>
-      <translation type="unfinished">Professional Licenses</translation>
+      <translation>專業授權</translation>
     </message>
     <message>
       <source>Edge Licenses</source>
-      <translation type="unfinished">Edge Licenses</translation>
+      <translation>Edge Camera 授權</translation>
     </message>
     <message>
       <source>Vmax Licenses</source>
-      <translation type="unfinished">Vmax Licenses</translation>
+      <translation>Vmax(DVR) 授權</translation>
     </message>
     <message>
       <source>Analog Encoder Licenses</source>
-      <translation type="unfinished">Analog Encoder Licenses</translation>
+      <translation>類比編碼器授權</translation>
     </message>
     <message>
       <source>Video Wall Licenses</source>
-      <translation type="unfinished">Video Wall Licenses</translation>
+      <translation>電視牆授權</translation>
     </message>
     <message>
       <source>I/O Module Licenses</source>
-      <translation type="unfinished">I/O Module Licenses</translation>
+      <translation>I/O 模組授權</translation>
     </message>
     <message>
       <source>Start Licenses</source>
-      <translation type="unfinished">Start Licenses</translation>
+      <translation>Start 授權</translation>
     </message>
     <message>
       <source>Invalid</source>
-      <translation type="unfinished">Invalid</translation>
+      <translation>無效</translation>
     </message>
     <message>
       <source>Invalid Licenses</source>
-      <translation type="unfinished">Invalid Licenses</translation>
+      <translation>無效的授權</translation>
     </message>
     <message>
       <source>Free</source>
-      <translation type="unfinished">Free</translation>
+      <translation>可用</translation>
     </message>
     <message>
       <source>Time</source>
-      <translation type="unfinished">Time</translation>
+      <translation>時間</translation>
     </message>
     <message>
       <source>Time Licenses</source>
-      <translation type="unfinished">Time Licenses</translation>
+      <translation>時效性授權</translation>
     </message>
     <message>
       <source>Bridge</source>
-      <translation type="unfinished">Bridge</translation>
+      <translation>橋接</translation>
     </message>
     <message>
       <source>Bridge Licenses</source>
-      <translation type="unfinished">Bridge Licenses</translation>
+      <translation>橋接授權</translation>
     </message>
     <message numerus="yes">
       <source>%n Time Licenses</source>
@@ -672,26 +672,26 @@
     <name>QnLicenseUsageHelper</name>
     <message numerus="yes">
       <source>%n %2 are used out of %1.</source>
-      <translation type="unfinished">
-        <numerusform>%n %2 are used out of %1.</numerusform>
+      <translation>
+        <numerusform>%n %2 已使用 %1.</numerusform>
       </translation>
     </message>
     <message numerus="yes">
       <source>%n %2 will be used out of %1.</source>
-      <translation type="unfinished">
-        <numerusform>%n %2 will be used out of %1.</numerusform>
+      <translation>
+        <numerusform>%n %2 將使用 %1.</numerusform>
       </translation>
     </message>
     <message numerus="yes">
       <source>Activate %n more %1.</source>
-      <translation type="unfinished">
-        <numerusform>Activate %n more %1.</numerusform>
+      <translation>
+        <numerusform>再啟動 %n 個 %1.</numerusform>
       </translation>
     </message>
     <message numerus="yes">
       <source>%n more %1 will be used.</source>
-      <translation type="unfinished">
-        <numerusform>%n more %1 will be used.</numerusform>
+      <translation>
+        <numerusform>需要再 %n 個 %1.</numerusform>
       </translation>
     </message>
   </context>
@@ -699,27 +699,27 @@
     <name>QnLicenseValidator</name>
     <message>
       <source>Invalid signature</source>
-      <translation type="unfinished">Invalid signature</translation>
+      <translation>無效的簽章</translation>
     </message>
     <message>
       <source>Invalid customization</source>
-      <translation type="unfinished">Invalid customization</translation>
+      <translation>無效的自定義參數</translation>
     </message>
     <message>
       <source>License is expired</source>
-      <translation type="unfinished">License is expired</translation>
+      <translation>授權已過期</translation>
     </message>
     <message>
       <source>Invalid type</source>
-      <translation type="unfinished">Invalid type</translation>
+      <translation>無效的類型</translation>
     </message>
     <message>
       <source>This license type requires higher software version</source>
-      <translation type="unfinished">This license type requires higher software version</translation>
+      <translation>這授權類型需要較高的軟體版本</translation>
     </message>
     <message>
       <source>Unknown error</source>
-      <translation type="unfinished">Unknown error</translation>
+      <translation>未知的錯誤</translation>
     </message>
     <message>
       <source>Server with matching Hardware ID not found</source>
@@ -738,58 +738,58 @@
     <name>QnLocalSystemDescription</name>
     <message>
       <source>New Server</source>
-      <translation type="unfinished">New Server</translation>
+      <translation>新的伺服器</translation>
     </message>
   </context>
   <context>
     <name>QnResourceNameStrings</name>
     <message>
       <source>Cameras</source>
-      <translation type="unfinished">Cameras</translation>
+      <translation>攝影機</translation>
     </message>
     <message>
       <source>cameras</source>
-      <translation type="unfinished">cameras</translation>
+      <translation>攝影機</translation>
     </message>
     <message>
       <source>Camera</source>
-      <translation type="unfinished">Camera</translation>
+      <translation>攝影機</translation>
     </message>
     <message>
       <source>camera</source>
-      <translation type="unfinished">camera</translation>
+      <translation>攝影機</translation>
     </message>
     <message>
       <source>Devices</source>
-      <translation type="unfinished">Devices</translation>
+      <translation>裝置</translation>
     </message>
     <message>
       <source>devices</source>
-      <translation type="unfinished">devices</translation>
+      <translation>裝置</translation>
     </message>
     <message>
       <source>Device</source>
-      <translation type="unfinished">Device</translation>
+      <translation>裝置</translation>
     </message>
     <message>
       <source>device</source>
-      <translation type="unfinished">device</translation>
+      <translation>裝置</translation>
     </message>
     <message>
       <source>I/O Modules</source>
-      <translation type="unfinished">I/O Modules</translation>
+      <translation>I/O 模組</translation>
     </message>
     <message>
       <source>I/O modules</source>
-      <translation type="unfinished">I/O modules</translation>
+      <translation>I/O 模組</translation>
     </message>
     <message>
       <source>I/O Module</source>
-      <translation type="unfinished">I/O Module</translation>
+      <translation>I/O 模組</translation>
     </message>
     <message>
       <source>I/O module</source>
-      <translation type="unfinished">I/O module</translation>
+      <translation>I/O 模組</translation>
     </message>
     <message numerus="yes">
       <source>%n Cameras</source>
@@ -832,23 +832,23 @@
     <name>QnSignHelper</name>
     <message>
       <source>Unknown</source>
-      <translation type="unfinished">Unknown</translation>
+      <translation>未知</translation>
     </message>
     <message>
       <source>FREE License</source>
-      <translation type="unfinished">FREE License</translation>
+      <translation>免費授權</translation>
     </message>
     <message>
       <source>Licensed To: %1</source>
-      <translation type="unfinished">Licensed To: %1</translation>
+      <translation>授權給: %1</translation>
     </message>
     <message>
       <source>Watermark: %1</source>
-      <translation type="unfinished">Watermark: %1</translation>
+      <translation>浮水印: %1</translation>
     </message>
     <message>
       <source>Time License</source>
-      <translation type="unfinished">Time License</translation>
+      <translation>時效性授權</translation>
     </message>
     <message>
       <source>Hardware ID: %1</source>
@@ -859,124 +859,124 @@
     <name>QnStreamRecorder</name>
     <message>
       <source>Corresponding container in FFMPEG library was not found.</source>
-      <translation type="unfinished">Corresponding container in FFMPEG library was not found.</translation>
+      <translation>找不到相對應的 FFMPEG 函式庫。</translation>
     </message>
     <message>
       <source>Could not create output file for video recording.</source>
-      <translation type="unfinished">Could not create output file for video recording.</translation>
+      <translation>無法建立錄影用的輸出檔案。</translation>
     </message>
     <message>
       <source>Could not allocate output stream for recording.</source>
-      <translation type="unfinished">Could not allocate output stream for recording.</translation>
+      <translation>無法分配錄影用的輸出串流。</translation>
     </message>
     <message>
       <source>Could not allocate output audio stream.</source>
-      <translation type="unfinished">Could not allocate output audio stream.</translation>
+      <translation>無法分配聲音輸出串流。</translation>
     </message>
     <message>
       <source>Invalid audio codec information.</source>
-      <translation type="unfinished">Invalid audio codec information.</translation>
+      <translation>無效的聲音編碼資訊。</translation>
     </message>
     <message>
       <source>Video or audio codec is incompatible with the selected format.</source>
-      <translation type="unfinished">Video or audio codec is incompatible with the selected format.</translation>
+      <translation>影像或聲音編碼無法相容於選擇的格式。</translation>
     </message>
     <message>
       <source>File write error. Not enough free space.</source>
-      <translation type="unfinished">File write error. Not enough free space.</translation>
+      <translation>檔案寫入錯誤. 無足夠空間.</translation>
     </message>
     <message>
       <source>Invalid resource type for data export.</source>
-      <translation type="unfinished">Invalid resource type for data export.</translation>
+      <translation>無效的資料匯出資源類型.</translation>
     </message>
     <message>
       <source>No data exported.</source>
-      <translation type="unfinished">No data exported.</translation>
+      <translation>未匯出任何資料.</translation>
     </message>
   </context>
   <context>
     <name>QnSystemDescription</name>
     <message>
       <source>Unnamed System</source>
-      <translation type="unfinished">Unnamed System</translation>
+      <translation>未命名的系統</translation>
     </message>
   </context>
   <context>
     <name>QnTranscoder</name>
     <message>
       <source>OpenCL transcoding is not implemented.</source>
-      <translation type="unfinished">OpenCL transcoding is not implemented.</translation>
+      <translation>OpenCL 轉碼未執行.</translation>
     </message>
     <message>
       <source>Unknown transcoding method.</source>
-      <translation type="unfinished">Unknown transcoding method.</translation>
+      <translation>未知轉碼模式。</translation>
     </message>
     <message>
       <source>OpenCLTranscode is not implemented.</source>
-      <translation type="unfinished">OpenCLTranscode is not implemented.</translation>
+      <translation>OpenCL 轉碼未被執行.</translation>
     </message>
     <message>
       <source>Unknown transcode method</source>
-      <translation type="unfinished">Unknown transcode method</translation>
+      <translation>未知轉碼方式</translation>
     </message>
   </context>
   <context>
     <name>QnUserRolesManager</name>
     <message>
       <source>Owner</source>
-      <translation type="unfinished">Owner</translation>
+      <translation>擁有者</translation>
     </message>
     <message>
       <source>Administrator</source>
-      <translation type="unfinished">Administrator</translation>
+      <translation>管理者</translation>
     </message>
     <message>
       <source>Advanced Viewer</source>
-      <translation type="unfinished">Advanced Viewer</translation>
+      <translation>進階瀏覽者</translation>
     </message>
     <message>
       <source>Viewer</source>
-      <translation type="unfinished">Viewer</translation>
+      <translation>瀏覽者</translation>
     </message>
     <message>
       <source>Live Viewer</source>
-      <translation type="unfinished">Live Viewer</translation>
+      <translation>即時影像瀏覽者</translation>
     </message>
     <message>
       <source>Custom Role</source>
-      <translation type="unfinished">Custom Role</translation>
+      <translation>自訂角色</translation>
     </message>
     <message>
       <source>Custom</source>
-      <translation type="unfinished">Custom</translation>
+      <translation>自訂</translation>
     </message>
     <message>
       <source>Can manage all cameras and bookmarks.</source>
-      <translation type="unfinished">Can manage all cameras and bookmarks.</translation>
+      <translation>可以管理所有的攝影機和書籤</translation>
     </message>
     <message>
       <source>Can view all cameras and export video.</source>
-      <translation type="unfinished">Can view all cameras and export video.</translation>
+      <translation>可以瀏覽所有的攝影機及匯出影像.</translation>
     </message>
     <message>
       <source>Can view live video from all cameras.</source>
-      <translation type="unfinished">Can view live video from all cameras.</translation>
+      <translation>可以瀏覽即時影像.</translation>
     </message>
     <message>
       <source>Custom user role.</source>
-      <translation type="unfinished">Custom user role.</translation>
+      <translation>自訂使用者角色.</translation>
     </message>
     <message>
       <source>Custom permissions.</source>
-      <translation type="unfinished">Custom permissions.</translation>
+      <translation>自訂權限.</translation>
     </message>
     <message>
       <source>Has access to whole System and can do everything.</source>
-      <translation type="unfinished">Has access to whole System and can do everything.</translation>
+      <translation>擁有整個系統的權限且可做所有事.</translation>
     </message>
     <message>
       <source>Has access to whole System and can manage it. Can create users.</source>
-      <translation type="unfinished">Has access to whole System and can manage it. Can create users.</translation>
+      <translation>擁有整個系統的權限且可管理系統. 可新增使用者.</translation>
     </message>
   </context>
   <context>
@@ -999,11 +999,7 @@
     </message>
     <message>
       <source>Unknown error.</source>
-<<<<<<< HEAD
-      <translation type="unfinished">Unknown error.</translation>
-=======
       <translation>未知錯誤.</translation>
->>>>>>> ea434ffa
     </message>
     <message>
       <source>Extraction was cancelled.</source>
@@ -1029,257 +1025,257 @@
     <name>nx::vms::event::StringsHelper</name>
     <message>
       <source>Bookmark</source>
-      <translation type="unfinished">Bookmark</translation>
+      <translation>寫入書籤</translation>
     </message>
     <message>
       <source>Panic recording</source>
-      <translation type="unfinished">Panic recording</translation>
+      <translation>緊急錄影</translation>
     </message>
     <message>
       <source>Write to log</source>
-      <translation type="unfinished">Write to log</translation>
+      <translation>寫入至日誌</translation>
     </message>
     <message>
       <source>Show notification</source>
-      <translation type="unfinished">Show notification</translation>
+      <translation>顯示通知</translation>
     </message>
     <message>
       <source>Repeat sound</source>
-      <translation type="unfinished">Repeat sound</translation>
+      <translation>重複播放聲音</translation>
     </message>
     <message>
       <source>Play sound</source>
-      <translation type="unfinished">Play sound</translation>
+      <translation>播放聲音</translation>
     </message>
     <message>
       <source>Speak</source>
-      <translation type="unfinished">Speak</translation>
+      <translation>說</translation>
     </message>
     <message>
       <source>Execute PTZ preset</source>
-      <translation type="unfinished">Execute PTZ preset</translation>
+      <translation>移動PTZ至預設點</translation>
     </message>
     <message>
       <source>Show text overlay</source>
-      <translation type="unfinished">Show text overlay</translation>
+      <translation>顯示疊加文字</translation>
     </message>
     <message>
       <source>Show on Alarm Layout</source>
-      <translation type="unfinished">Show on Alarm Layout</translation>
+      <translation>影像彈跳</translation>
     </message>
     <message>
       <source>Do HTTP request</source>
-      <translation type="unfinished">Do HTTP request</translation>
+      <translation>發送一則HTTP命令</translation>
     </message>
     <message>
       <source>Device output</source>
-      <translation type="unfinished">Device output</translation>
+      <translation>設備輸出</translation>
     </message>
     <message>
       <source>Camera output</source>
-      <translation type="unfinished">Camera output</translation>
+      <translation>攝影機輸出</translation>
     </message>
     <message>
       <source>Device recording</source>
-      <translation type="unfinished">Device recording</translation>
+      <translation>觸發裝置錄影</translation>
     </message>
     <message>
       <source>Camera recording</source>
-      <translation type="unfinished">Camera recording</translation>
+      <translation>觸發攝影機錄影</translation>
     </message>
     <message>
       <source>Generic Event</source>
-      <translation type="unfinished">Generic Event</translation>
+      <translation>通用事件</translation>
     </message>
     <message numerus="yes">
       <source>Motion on Cameras</source>
-      <translation type="unfinished">
-        <numerusform>Motion on Cameras</numerusform>
+      <translation>
+        <numerusform>攝影機位移偵測</numerusform>
       </translation>
     </message>
     <message>
       <source>Network Issue</source>
-      <translation type="unfinished">Network Issue</translation>
+      <translation>網路問題</translation>
     </message>
     <message>
       <source>Server Failure</source>
-      <translation type="unfinished">Server Failure</translation>
+      <translation>伺服器錯誤</translation>
     </message>
     <message>
       <source>Server Conflict</source>
-      <translation type="unfinished">Server Conflict</translation>
+      <translation>伺服器衝突</translation>
     </message>
     <message>
       <source>Server Started</source>
-      <translation type="unfinished">Server Started</translation>
+      <translation>伺服器啟動</translation>
     </message>
     <message>
       <source>License Issue</source>
-      <translation type="unfinished">License Issue</translation>
+      <translation>授權問題</translation>
     </message>
     <message>
       <source>Archive backup finished</source>
-      <translation type="unfinished">Archive backup finished</translation>
+      <translation>影像備份完成</translation>
     </message>
     <message>
       <source>Any Server Issue</source>
-      <translation type="unfinished">Any Server Issue</translation>
+      <translation>任何伺服器問題</translation>
     </message>
     <message>
       <source>Any Event</source>
-      <translation type="unfinished">Any Event</translation>
+      <translation>任何事件</translation>
     </message>
     <message numerus="yes">
       <source>Input Signal on Devices</source>
-      <translation type="unfinished">
-        <numerusform>Input Signal on Devices</numerusform>
+      <translation>
+        <numerusform>設備上的 DI</numerusform>
       </translation>
     </message>
     <message numerus="yes">
       <source>Input Signal on Cameras</source>
-      <translation type="unfinished">
-        <numerusform>Input Signal on Cameras</numerusform>
+      <translation>
+        <numerusform>攝影機上的 DI</numerusform>
       </translation>
     </message>
     <message numerus="yes">
       <source>Devices Disconnected</source>
-      <translation type="unfinished">
-        <numerusform>Devices Disconnected</numerusform>
+      <translation>
+        <numerusform>設備斷線</numerusform>
       </translation>
     </message>
     <message numerus="yes">
       <source>Cameras Disconnected</source>
-      <translation type="unfinished">
-        <numerusform>Cameras Disconnected</numerusform>
+      <translation>
+        <numerusform>攝影機斷線</numerusform>
       </translation>
     </message>
     <message numerus="yes">
       <source>Devices IP Conflict</source>
-      <translation type="unfinished">
-        <numerusform>Devices IP Conflict</numerusform>
+      <translation>
+        <numerusform>設備 IP 衝突</numerusform>
       </translation>
     </message>
     <message numerus="yes">
       <source>Cameras IP Conflict</source>
-      <translation type="unfinished">
-        <numerusform>Cameras IP Conflict</numerusform>
+      <translation>
+        <numerusform>攝影機 IP 衝突</numerusform>
       </translation>
     </message>
     <message>
       <source>Any Device Issue</source>
-      <translation type="unfinished">Any Device Issue</translation>
+      <translation>任何裝置問題</translation>
     </message>
     <message>
       <source>Any Camera Issue</source>
-      <translation type="unfinished">Any Camera Issue</translation>
+      <translation>任何攝影機問題</translation>
     </message>
     <message>
       <source>Undefined event has occurred on %1</source>
-      <translation type="unfinished">Undefined event has occurred on %1</translation>
+      <translation>未定義事件發生在 %1</translation>
     </message>
     <message>
       <source>Device %1 was disconnected</source>
-      <translation type="unfinished">Device %1 was disconnected</translation>
+      <translation>裝置 %1 已斷線</translation>
     </message>
     <message>
       <source>Camera %1 was disconnected</source>
-      <translation type="unfinished">Camera %1 was disconnected</translation>
+      <translation>攝影機 %1 已斷線</translation>
     </message>
     <message>
       <source>I/O Module %1 was disconnected</source>
-      <translation type="unfinished">I/O Module %1 was disconnected</translation>
+      <translation>I/O 模組 %1 已離線</translation>
     </message>
     <message>
       <source>Input on %1</source>
-      <translation type="unfinished">Input on %1</translation>
+      <translation>%1 輸入</translation>
     </message>
     <message>
       <source>Motion on %1</source>
-      <translation type="unfinished">Motion on %1</translation>
+      <translation>%1 位移偵測</translation>
     </message>
     <message>
       <source>Network Issue at %1</source>
-      <translation type="unfinished">Network Issue at %1</translation>
+      <translation>%1 網路問題</translation>
     </message>
     <message>
       <source>Server &quot;%1&quot; Failure</source>
-      <translation type="unfinished">Server &quot;%1&quot; Failure</translation>
+      <translation>伺服器 &quot;%1&quot; 故障</translation>
     </message>
     <message>
       <source>Device IP Conflict at %1</source>
       <comment>Device IP Conflict at &lt;server_name&gt;</comment>
-      <translation type="unfinished">Device IP Conflict at %1</translation>
+      <translation>%1的裝置IP衝突</translation>
     </message>
     <message>
       <source>Camera IP Conflict at %1</source>
       <comment>Camera IP Conflict at &lt;server_name&gt;</comment>
-      <translation type="unfinished">Camera IP Conflict at %1</translation>
+      <translation>%1的攝影機IP衝突</translation>
     </message>
     <message>
       <source>Server &quot;%1&quot; Conflict</source>
-      <translation type="unfinished">Server &quot;%1&quot; Conflict</translation>
+      <translation>伺服器 &quot;%1&quot; 衝突</translation>
     </message>
     <message>
       <source>Server &quot;%1&quot; Started</source>
-      <translation type="unfinished">Server &quot;%1&quot; Started</translation>
+      <translation>伺服器 &quot;%1&quot; 已啟動</translation>
     </message>
     <message>
       <source>Server &quot;%1&quot; has a license problem</source>
-      <translation type="unfinished">Server &quot;%1&quot; has a license problem</translation>
+      <translation>伺服器 &quot;%1&quot; 有授權問題</translation>
     </message>
     <message>
       <source>Server &quot;%1&quot; has finished an archive backup</source>
-      <translation type="unfinished">Server &quot;%1&quot; has finished an archive backup</translation>
+      <translation>伺服器 &quot;%1&quot; 已完成錄影資料備份</translation>
     </message>
     <message>
       <source>Generic Event at %1</source>
-      <translation type="unfinished">Generic Event at %1</translation>
+      <translation>通用事件 %1</translation>
     </message>
     <message>
       <source>An unknown event has occurred</source>
-      <translation type="unfinished">An unknown event has occurred</translation>
+      <translation>發生未知事件</translation>
     </message>
     <message>
       <source>Event: %1</source>
-      <translation type="unfinished">Event: %1</translation>
+      <translation>事件：%1</translation>
     </message>
     <message>
       <source>Source: %1</source>
-      <translation type="unfinished">Source: %1</translation>
+      <translation>來源：%1</translation>
     </message>
     <message>
       <source>Caption: %1</source>
-      <translation type="unfinished">Caption: %1</translation>
+      <translation>敘述: %1</translation>
     </message>
     <message>
       <source>Input Port: %1</source>
-      <translation type="unfinished">Input Port: %1</translation>
+      <translation>輸入埠 %1</translation>
     </message>
     <message>
       <source>Reason: %1</source>
-      <translation type="unfinished">Reason: %1</translation>
+      <translation>原因：%1</translation>
     </message>
     <message>
       <source>Conflicting Address: %1</source>
-      <translation type="unfinished">Conflicting Address: %1</translation>
+      <translation>衝突位址: %1</translation>
     </message>
     <message>
       <source>MAC #%1: %2</source>
       <extracomment>MAC #2: D0-50-99-38-1E-12</extracomment>
-      <translation type="unfinished">MAC #%1: %2</translation>
+      <translation>MAC #%1: %2 {1:?} {2?}</translation>
     </message>
     <message>
       <source>Conflicting Server #%1: %2</source>
       <extracomment>Conflicting Server #5: 10.0.2.1</extracomment>
-      <translation type="unfinished">Conflicting Server #%1: %2</translation>
+      <translation>衝突伺服器 #%1: %2</translation>
     </message>
     <message>
       <source>Conflicting Server: %1</source>
-      <translation type="unfinished">Conflicting Server: %1</translation>
+      <translation>衝突伺服器: %1</translation>
     </message>
     <message>
       <source>Trigger: %1</source>
-      <translation type="unfinished">Trigger: %1</translation>
+      <translation>觸發器：%1</translation>
     </message>
     <message>
       <source>%2 &lt;b&gt;%1&lt;/b&gt;</source>
@@ -1289,192 +1285,192 @@
     <message numerus="yes">
       <source>%n times, first: %2 &lt;b&gt;%1&lt;/b&gt;</source>
       <comment>%1 means time, %2 means date</comment>
-      <translation type="unfinished">
-        <numerusform>%n times, first: %2 &lt;b&gt;%1&lt;/b&gt;</numerusform>
+      <translation>
+        <numerusform>%n 次, 第一次: %2 &lt;b&gt;%1&lt;/b&gt;</numerusform>
       </translation>
     </message>
     <message>
       <source>Time: %1 on %2</source>
       <comment>%1 means time, %2 means date</comment>
-      <translation type="unfinished">Time: %1 on %2</translation>
+      <translation>時間：%1 在 %2</translation>
     </message>
     <message numerus="yes">
       <source>First occurrence: %1 on %2 (%n times total)</source>
       <comment>%1 means time, %2 means date</comment>
-      <translation type="unfinished">
-        <numerusform>First occurrence: %1 on %2 (%n times total)</numerusform>
+      <translation>
+        <numerusform>第一次出現: %1 在 %2 (共 %n 次)</numerusform>
       </translation>
     </message>
     <message numerus="yes">
       <source>No data received during last %n seconds.</source>
-      <translation type="unfinished">
-        <numerusform>No data received during last %n seconds.</numerusform>
+      <translation>
+        <numerusform>已有 %n 秒無接收資料.</numerusform>
       </translation>
     </message>
     <message>
       <source>Connection to device was unexpectedly closed.</source>
-      <translation type="unfinished">Connection to device was unexpectedly closed.</translation>
+      <translation>與裝置的連線無預期中斷.</translation>
     </message>
     <message>
       <source>Connection to camera (primary stream) was unexpectedly closed.</source>
-      <translation type="unfinished">Connection to camera (primary stream) was unexpectedly closed.</translation>
+      <translation>與攝影機的連線(主串流)無預期中斷.</translation>
     </message>
     <message>
       <source>Connection to camera (secondary stream) was unexpectedly closed.</source>
-      <translation type="unfinished">Connection to camera (secondary stream) was unexpectedly closed.</translation>
+      <translation>與攝影機的連線(次串流)無預期中斷.</translation>
     </message>
     <message>
       <source>RTP packet loss detected.</source>
-      <translation type="unfinished">RTP packet loss detected.</translation>
+      <translation>RTP 封包遺失偵測.</translation>
     </message>
     <message>
       <source>Device does not respond to network requests.</source>
-      <translation type="unfinished">Device does not respond to network requests.</translation>
+      <translation>設備未回應網路請求.</translation>
     </message>
     <message>
       <source>Connection to server is lost.</source>
-      <translation type="unfinished">Connection to server is lost.</translation>
+      <translation>已失去與伺服器的連線.</translation>
     </message>
     <message>
       <source>Server stopped unexpectedly.</source>
-      <translation type="unfinished">Server stopped unexpectedly.</translation>
+      <translation>伺服器無預警停止.</translation>
     </message>
     <message>
       <source>I/O error has occurred at %1.</source>
-      <translation type="unfinished">I/O error has occurred at %1.</translation>
+      <translation>I/O 錯誤於 %1。</translation>
     </message>
     <message>
       <source>Not enough HDD/SSD speed for recording to %1.</source>
-      <translation type="unfinished">Not enough HDD/SSD speed for recording to %1.</translation>
+      <translation>HDD/SSD %1 速度不足以錄影。</translation>
     </message>
     <message>
       <source>HDD/SSD disk &quot;%1&quot; is full. Disk contains too much data that is not managed by VMS.</source>
-      <translation type="unfinished">HDD/SSD disk &quot;%1&quot; is full. Disk contains too much data that is not managed by VMS.</translation>
+      <translation>HDD/SSD &quot;%1&quot; 已滿. 硬碟裡包含太多非本軟體錄影檔案之資料.</translation>
     </message>
     <message>
       <source>System disk &quot;%1&quot; is almost full.</source>
-      <translation type="unfinished">System disk &quot;%1&quot; is almost full.</translation>
+      <translation>系統磁碟 &quot;%1&quot; 幾乎已滿.</translation>
     </message>
     <message>
       <source>Archive backup failed: No available backup storages with sufficient free space</source>
-      <translation type="unfinished">Archive backup failed: No available backup storages with sufficient free space</translation>
+      <translation>影像備份失敗: 備份裝置無足夠空間</translation>
     </message>
     <message>
       <source>Archive backup failed: Target storage failure</source>
-      <translation type="unfinished">Archive backup failed: Target storage failure</translation>
+      <translation>影像備份失敗: 目標裝置故障</translation>
     </message>
     <message>
       <source>Archive backup failed: Source file open/read error</source>
-      <translation type="unfinished">Archive backup failed: Source file open/read error</translation>
+      <translation>影像備份失敗: 來源檔案開啟/讀取錯誤</translation>
     </message>
     <message>
       <source>Archive backup failed: Target file create/write error</source>
-      <translation type="unfinished">Archive backup failed: Target file create/write error</translation>
+      <translation>影像備份失敗: 目標檔案開啟/寫入錯誤</translation>
     </message>
     <message>
       <source>Archive backup failed: File catalog error</source>
-      <translation type="unfinished">Archive backup failed: File catalog error</translation>
+      <translation>影像備份失敗: 檔案目錄錯誤</translation>
     </message>
     <message>
       <source>Archive backup finished, but is not fully completed because backup time is over. Data is backed up to %1</source>
-      <translation type="unfinished">Archive backup finished, but is not fully completed because backup time is over. Data is backed up to %1</translation>
+      <translation>錄影備份結束, 但尚未完全完成因為設定的備份時間已經結束. 資料將備份到 %1</translation>
     </message>
     <message>
       <source>Archive backup is successfully completed</source>
-      <translation type="unfinished">Archive backup is successfully completed</translation>
+      <translation>影像備份已成功完成</translation>
     </message>
     <message>
       <source>Archive backup is canceled by user. Data is backed up to %1</source>
-      <translation type="unfinished">Archive backup is canceled by user. Data is backed up to %1</translation>
+      <translation>檔案備份已被使用者取消. 資料已備份至 %1</translation>
     </message>
     <message>
       <source>Not enough licenses. Recording has been disabled on following devices:</source>
-      <translation type="unfinished">Not enough licenses. Recording has been disabled on following devices:</translation>
+      <translation>沒有足夠的授權. 以下設備錄影已被停用:</translation>
     </message>
     <message>
       <source>Not enough licenses. Recording has been disabled on following cameras:</source>
-      <translation type="unfinished">Not enough licenses. Recording has been disabled on following cameras:</translation>
+      <translation>沒有足夠的授權. 以下攝影機錄影已被停用:</translation>
     </message>
     <message>
       <source>Not enough licenses. Recording has been disabled on following I/O modules:</source>
-      <translation type="unfinished">Not enough licenses. Recording has been disabled on following I/O modules:</translation>
+      <translation>沒有足夠的授權. 以下 I/O 模組已被停用:</translation>
     </message>
     <message>
       <source>start</source>
-      <translation type="unfinished">start</translation>
+      <translation>開始</translation>
     </message>
     <message>
       <source>stop</source>
-      <translation type="unfinished">stop</translation>
+      <translation>停止</translation>
     </message>
     <message>
       <source>While %1</source>
-      <translation type="unfinished">While %1</translation>
+      <translation>當 %1</translation>
     </message>
     <message>
       <source>On %1 %2</source>
-      <translation type="unfinished">On %1 %2</translation>
+      <translation>在 %1 %2</translation>
     </message>
     <message>
       <source>Trigger Name</source>
-      <translation type="unfinished">Trigger Name</translation>
+      <translation>觸發事件名稱</translation>
     </message>
     <message>
       <source>Role</source>
-      <translation type="unfinished">Role</translation>
+      <translation>角色</translation>
     </message>
     <message numerus="yes">
       <source>%n Users</source>
-      <translation type="unfinished">
-        <numerusform>%n Users</numerusform>
+      <translation>
+        <numerusform>%n 個使用者</numerusform>
       </translation>
     </message>
     <message numerus="yes">
       <source>%n Roles</source>
-      <translation type="unfinished">
-        <numerusform>%n Roles</numerusform>
+      <translation>
+        <numerusform>%n 角色</numerusform>
       </translation>
     </message>
     <message>
       <source>All Administrators</source>
-      <translation type="unfinished">All Administrators</translation>
+      <translation>所有管理者</translation>
     </message>
     <message>
       <source>All Users</source>
-      <translation type="unfinished">All Users</translation>
+      <translation>全部使用者</translation>
     </message>
     <message>
       <source>Select at least one user</source>
-      <translation type="unfinished">Select at least one user</translation>
+      <translation>至少選擇一個使用者</translation>
     </message>
     <message>
       <source>Soft Trigger</source>
-      <translation type="unfinished">Soft Trigger</translation>
+      <translation>觸發按鈕</translation>
     </message>
     <message>
       <source>Soft Trigger %1 at %2</source>
-      <translation type="unfinished">Soft Trigger %1 at %2</translation>
+      <translation>觸發按鈕 %1 在 %2</translation>
     </message>
     <message>
       <source>Soft Trigger %1 has been activated multiple times</source>
-      <translation type="unfinished">Soft Trigger %1 has been activated multiple times</translation>
+      <translation>觸發按鈕 %1 已被觸發多次</translation>
     </message>
     <message>
       <source>Send email</source>
-      <translation type="unfinished">Send email</translation>
+      <translation>傳送電子郵件</translation>
     </message>
     <message>
       <source>Acknowledge</source>
-      <translation type="unfinished">Acknowledge</translation>
+      <translation>確認</translation>
     </message>
     <message>
       <source>Analytics Event</source>
-      <translation type="unfinished">Analytics Event</translation>
+      <translation>分析事件</translation>
     </message>
     <message>
       <source>%1 at %2</source>
       <comment>Analytics Event at some camera</comment>
-      <translation type="unfinished">%1 at %2</translation>
+      <translation>%1 於 %2</translation>
     </message>
     <message>
       <source>Storage Issue</source>
@@ -1494,7 +1490,7 @@
     </message>
     <message>
       <source>Open layout</source>
-      <translation type="unfinished">Open layout</translation>
+      <translation>開啟佈局</translation>
     </message>
     <message>
       <source>Failed to force using camera time, it lags too much, system time will be used</source>
@@ -1541,7 +1537,7 @@
     <name>utils::QnCameraNamesWatcher</name>
     <message>
       <source>Removed camera</source>
-      <translation type="unfinished">Removed camera</translation>
+      <translation>移除攝影機</translation>
     </message>
   </context>
 </TS>