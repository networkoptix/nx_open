<?xml version="1.0" encoding="utf-8"?>
<!DOCTYPE TS>
<TS version="2.1" language="zh-CN" sourcelanguage="en">
  <context>
    <name>CloseButton</name>
    <message>
      <source>Close Tab</source>
      <translation type="unfinished">Close Tab</translation>
    </message>
  </context>
  <context>
    <name>MAC_APPLICATION_MENU</name>
    <message>
      <source>Services</source>
      <translation type="unfinished">Services</translation>
    </message>
    <message>
      <source>Hide %1</source>
      <translation type="unfinished">Hide %1</translation>
    </message>
    <message>
      <source>Hide Others</source>
      <translation type="unfinished">Hide Others</translation>
    </message>
    <message>
      <source>Show All</source>
      <translation type="unfinished">Show All</translation>
    </message>
    <message>
      <source>Preferences...</source>
      <translation type="unfinished">Preferences...</translation>
    </message>
    <message>
      <source>Quit %1</source>
      <translation type="unfinished">Quit %1</translation>
    </message>
    <message>
      <source>About %1</source>
      <translation type="unfinished">About %1</translation>
    </message>
  </context>
  <context>
    <name>QAbstractSpinBox</name>
    <message>
      <source>&amp;Select All</source>
      <translation type="unfinished">&amp;Select All</translation>
    </message>
    <message>
      <source>&amp;Step up</source>
      <translation type="unfinished">&amp;Step up</translation>
    </message>
    <message>
      <source>Step &amp;down</source>
      <translation type="unfinished">Step &amp;down</translation>
    </message>
  </context>
  <context>
    <name>QAccessibleActionInterface</name>
    <message>
      <source>Press</source>
      <translation type="unfinished">Press</translation>
    </message>
    <message>
      <source>Increase</source>
      <translation type="unfinished">Increase</translation>
    </message>
    <message>
      <source>Decrease</source>
      <translation type="unfinished">Decrease</translation>
    </message>
    <message>
      <source>ShowMenu</source>
      <translation type="unfinished">ShowMenu</translation>
    </message>
    <message>
      <source>SetFocus</source>
      <translation type="unfinished">SetFocus</translation>
    </message>
    <message>
      <source>Toggle</source>
      <translation type="unfinished">Toggle</translation>
    </message>
    <message>
      <source>Scroll Left</source>
      <translation type="unfinished">Scroll Left</translation>
    </message>
    <message>
      <source>Scroll Right</source>
      <translation type="unfinished">Scroll Right</translation>
    </message>
    <message>
      <source>Scroll Up</source>
      <translation type="unfinished">Scroll Up</translation>
    </message>
    <message>
      <source>Scroll Down</source>
      <translation type="unfinished">Scroll Down</translation>
    </message>
    <message>
      <source>Previous Page</source>
      <translation type="unfinished">Previous Page</translation>
    </message>
    <message>
      <source>Next Page</source>
      <translation type="unfinished">Next Page</translation>
    </message>
    <message>
      <source>Triggers the action</source>
      <translation type="unfinished">Triggers the action</translation>
    </message>
    <message>
      <source>Increase the value</source>
      <translation type="unfinished">Increase the value</translation>
    </message>
    <message>
      <source>Decrease the value</source>
      <translation type="unfinished">Decrease the value</translation>
    </message>
    <message>
      <source>Shows the menu</source>
      <translation type="unfinished">Shows the menu</translation>
    </message>
    <message>
      <source>Sets the focus</source>
      <translation type="unfinished">Sets the focus</translation>
    </message>
    <message>
      <source>Toggles the state</source>
      <translation type="unfinished">Toggles the state</translation>
    </message>
    <message>
      <source>Scrolls to the left</source>
      <translation type="unfinished">Scrolls to the left</translation>
    </message>
    <message>
      <source>Scrolls to the right</source>
      <translation type="unfinished">Scrolls to the right</translation>
    </message>
    <message>
      <source>Scrolls up</source>
      <translation type="unfinished">Scrolls up</translation>
    </message>
    <message>
      <source>Scrolls down</source>
      <translation type="unfinished">Scrolls down</translation>
    </message>
    <message>
      <source>Goes back a page</source>
      <translation type="unfinished">Goes back a page</translation>
    </message>
    <message>
      <source>Goes to the next page</source>
      <translation type="unfinished">Goes to the next page</translation>
    </message>
  </context>
  <context>
    <name>QAndroidPlatformTheme</name>
    <message>
      <source>Yes</source>
      <translation type="unfinished">Yes</translation>
    </message>
    <message>
      <source>Yes to All</source>
      <translation type="unfinished">Yes to All</translation>
    </message>
    <message>
      <source>No</source>
      <translation type="unfinished">No</translation>
    </message>
    <message>
      <source>No to All</source>
      <translation type="unfinished">No to All</translation>
    </message>
  </context>
  <context>
    <name>QCocoaMenuItem</name>
    <message>
      <source>About Qt</source>
      <translation type="unfinished">About Qt</translation>
    </message>
    <message>
      <source>About</source>
      <translation type="unfinished">About</translation>
    </message>
    <message>
      <source>Config</source>
      <translation type="unfinished">Config</translation>
    </message>
    <message>
      <source>Preference</source>
      <translation type="unfinished">Preference</translation>
    </message>
    <message>
      <source>Options</source>
      <translation type="unfinished">Options</translation>
    </message>
    <message>
      <source>Setting</source>
      <translation type="unfinished">Setting</translation>
    </message>
    <message>
      <source>Setup</source>
      <translation type="unfinished">Setup</translation>
    </message>
    <message>
      <source>Quit</source>
      <translation type="unfinished">Quit</translation>
    </message>
    <message>
      <source>Exit</source>
      <translation type="unfinished">Exit</translation>
    </message>
    <message>
      <source>Cut</source>
      <translation type="unfinished">Cut</translation>
    </message>
    <message>
      <source>Copy</source>
      <translation type="unfinished">Copy</translation>
    </message>
    <message>
      <source>Paste</source>
      <translation type="unfinished">Paste</translation>
    </message>
    <message>
      <source>Select All</source>
      <translation type="unfinished">Select All</translation>
    </message>
  </context>
  <context>
    <name>QCocoaTheme</name>
    <message>
      <source>Don&apos;t Save</source>
      <translation type="unfinished">Don&apos;t Save</translation>
    </message>
  </context>
  <context>
    <name>QColorDialog</name>
    <message>
      <source>Hu&amp;e:</source>
      <translation type="unfinished">Hu&amp;e:</translation>
    </message>
    <message>
      <source>&amp;Sat:</source>
      <translation type="unfinished">&amp;Sat:</translation>
    </message>
    <message>
      <source>&amp;Val:</source>
      <translation type="unfinished">&amp;Val:</translation>
    </message>
    <message>
      <source>&amp;Red:</source>
      <translation type="unfinished">&amp;Red:</translation>
    </message>
    <message>
      <source>&amp;Green:</source>
      <translation type="unfinished">&amp;Green:</translation>
    </message>
    <message>
      <source>Bl&amp;ue:</source>
      <translation type="unfinished">Bl&amp;ue:</translation>
    </message>
    <message>
      <source>A&amp;lpha channel:</source>
      <translation type="unfinished">A&amp;lpha channel:</translation>
    </message>
    <message>
      <source>&amp;HTML:</source>
      <translation type="unfinished">&amp;HTML:</translation>
    </message>
    <message>
      <source>Cursor at %1, %2
Press ESC to cancel</source>
      <translation type="unfinished">Cursor at %1, %2
Press ESC to cancel</translation>
    </message>
    <message>
      <source>&amp;Pick Screen Color</source>
      <translation type="unfinished">&amp;Pick Screen Color</translation>
    </message>
    <message>
      <source>Select Color</source>
      <translation type="unfinished">Select Color</translation>
    </message>
    <message>
      <source>&amp;Basic colors</source>
      <translation type="unfinished">&amp;Basic colors</translation>
    </message>
    <message>
      <source>&amp;Custom colors</source>
      <translation type="unfinished">&amp;Custom colors</translation>
    </message>
    <message>
      <source>&amp;Add to Custom Colors</source>
      <translation type="unfinished">&amp;Add to Custom Colors</translation>
    </message>
  </context>
  <context>
    <name>QComboBox</name>
    <message>
      <source>False</source>
      <translation type="unfinished">False</translation>
    </message>
    <message>
      <source>True</source>
      <translation type="unfinished">True</translation>
    </message>
    <message>
      <source>Open the combo box selection popup</source>
      <translation type="unfinished">Open the combo box selection popup</translation>
    </message>
  </context>
  <context>
    <name>QDateTimeParser</name>
    <message>
      <source>AM</source>
      <translation type="unfinished">AM</translation>
    </message>
    <message>
      <source>am</source>
      <translation type="unfinished">am</translation>
    </message>
    <message>
      <source>PM</source>
      <translation type="unfinished">PM</translation>
    </message>
    <message>
      <source>pm</source>
      <translation type="unfinished">pm</translation>
    </message>
  </context>
  <context>
    <name>QDialog</name>
    <message>
      <source>What&apos;s This?</source>
      <translation type="unfinished">What&apos;s This?</translation>
    </message>
  </context>
  <context>
    <name>QDialogButtonBox</name>
    <message>
      <source>OK</source>
      <translation type="unfinished">OK</translation>
    </message>
  </context>
  <context>
    <name>QDirModel</name>
    <message>
      <source>Name</source>
      <translation type="unfinished">Name</translation>
    </message>
    <message>
      <source>Size</source>
      <translation type="unfinished">Size</translation>
    </message>
    <message>
      <source>Kind</source>
      <comment>Match OS X Finder</comment>
      <translation type="unfinished">Kind</translation>
    </message>
    <message>
      <source>Type</source>
      <comment>All other platforms</comment>
      <translation type="unfinished">Type</translation>
    </message>
    <message>
      <source>Date Modified</source>
      <translation type="unfinished">Date Modified</translation>
    </message>
  </context>
  <context>
    <name>QFile</name>
    <message>
      <source>Destination file is the same file.</source>
      <translation type="unfinished">Destination file is the same file.</translation>
    </message>
    <message>
      <source>Source file does not exist.</source>
      <translation type="unfinished">Source file does not exist.</translation>
    </message>
    <message>
      <source>Destination file exists</source>
      <translation type="unfinished">Destination file exists</translation>
    </message>
    <message>
      <source>Error while renaming.</source>
      <translation type="unfinished">Error while renaming.</translation>
    </message>
    <message>
      <source>Unable to restore from %1: %2</source>
      <translation type="unfinished">Unable to restore from %1: %2</translation>
    </message>
    <message>
      <source>Will not rename sequential file using block copy</source>
      <translation type="unfinished">Will not rename sequential file using block copy</translation>
    </message>
    <message>
      <source>Cannot remove source file</source>
      <translation type="unfinished">Cannot remove source file</translation>
    </message>
    <message>
      <source>Cannot open %1 for input</source>
      <translation type="unfinished">Cannot open %1 for input</translation>
    </message>
    <message>
      <source>Cannot open for output</source>
      <translation type="unfinished">Cannot open for output</translation>
    </message>
    <message>
      <source>Failure to write block</source>
      <translation type="unfinished">Failure to write block</translation>
    </message>
    <message>
      <source>Cannot create %1 for output</source>
      <translation type="unfinished">Cannot create %1 for output</translation>
    </message>
  </context>
  <context>
    <name>QFileDialog</name>
    <message>
      <source>Look in:</source>
      <translation type="unfinished">Look in:</translation>
    </message>
    <message>
      <source>Back</source>
      <translation type="unfinished">Back</translation>
    </message>
    <message>
      <source>Go back</source>
      <translation type="unfinished">Go back</translation>
    </message>
    <message>
      <source>Forward</source>
      <translation type="unfinished">Forward</translation>
    </message>
    <message>
      <source>Go forward</source>
      <translation type="unfinished">Go forward</translation>
    </message>
    <message>
      <source>Parent Directory</source>
      <translation type="unfinished">Parent Directory</translation>
    </message>
    <message>
      <source>Go to the parent directory</source>
      <translation type="unfinished">Go to the parent directory</translation>
    </message>
    <message>
      <source>Create New Folder</source>
      <translation type="unfinished">Create New Folder</translation>
    </message>
    <message>
      <source>Create a New Folder</source>
      <translation type="unfinished">Create a New Folder</translation>
    </message>
    <message>
      <source>List View</source>
      <translation type="unfinished">List View</translation>
    </message>
    <message>
      <source>Change to list view mode</source>
      <translation type="unfinished">Change to list view mode</translation>
    </message>
    <message>
      <source>Detail View</source>
      <translation type="unfinished">Detail View</translation>
    </message>
    <message>
      <source>Change to detail view mode</source>
      <translation type="unfinished">Change to detail view mode</translation>
    </message>
    <message>
      <source>Files of type:</source>
      <translation type="unfinished">Files of type:</translation>
    </message>
    <message>
      <source>Find Directory</source>
      <translation type="unfinished">Find Directory</translation>
    </message>
    <message>
      <source>Open</source>
      <translation type="unfinished">Open</translation>
    </message>
    <message>
      <source>Save As</source>
      <translation type="unfinished">Save As</translation>
    </message>
    <message>
      <source>Directory:</source>
      <translation type="unfinished">Directory:</translation>
    </message>
    <message>
      <source>File &amp;name:</source>
      <translation type="unfinished">File &amp;name:</translation>
    </message>
    <message>
      <source>&amp;Open</source>
      <translation type="unfinished">&amp;Open</translation>
    </message>
    <message>
      <source>&amp;Choose</source>
      <translation type="unfinished">&amp;Choose</translation>
    </message>
    <message>
      <source>&amp;Save</source>
      <translation type="unfinished">&amp;Save</translation>
    </message>
    <message>
      <source>All Files (*)</source>
      <translation type="unfinished">All Files (*)</translation>
    </message>
    <message>
      <source>Show </source>
      <translation type="unfinished">Show </translation>
    </message>
    <message>
      <source>&amp;Rename</source>
      <translation type="unfinished">&amp;Rename</translation>
    </message>
    <message>
      <source>&amp;Delete</source>
      <translation type="unfinished">&amp;Delete</translation>
    </message>
    <message>
      <source>Show &amp;hidden files</source>
      <translation type="unfinished">Show &amp;hidden files</translation>
    </message>
    <message>
      <source>&amp;New Folder</source>
      <translation type="unfinished">&amp;New Folder</translation>
    </message>
    <message>
      <source>All files (*)</source>
      <translation type="unfinished">All files (*)</translation>
    </message>
    <message>
      <source>Directories</source>
      <translation type="unfinished">Directories</translation>
    </message>
    <message>
      <source>%1
Directory not found.
Please verify the correct directory name was given.</source>
      <translation type="unfinished">%1
Directory not found.
Please verify the correct directory name was given.</translation>
    </message>
    <message>
      <source>%1 already exists.
Do you want to replace it?</source>
      <translation type="unfinished">%1 already exists.
Do you want to replace it?</translation>
    </message>
    <message>
      <source>%1
File not found.
Please verify the correct file name was given.</source>
      <translation type="unfinished">%1
File not found.
Please verify the correct file name was given.</translation>
    </message>
    <message>
      <source>New Folder</source>
      <translation type="unfinished">New Folder</translation>
    </message>
    <message>
      <source>Delete</source>
      <translation type="unfinished">Delete</translation>
    </message>
    <message>
      <source>&apos;%1&apos; is write protected.
Do you want to delete it anyway?</source>
      <translation type="unfinished">&apos;%1&apos; is write protected.
Do you want to delete it anyway?</translation>
    </message>
    <message>
      <source>Are you sure you want to delete &apos;%1&apos;?</source>
      <translation type="unfinished">Are you sure you want to delete &apos;%1&apos;?</translation>
    </message>
    <message>
      <source>Could not delete directory.</source>
      <translation type="unfinished">Could not delete directory.</translation>
    </message>
    <message>
      <source>Recent Places</source>
      <translation type="unfinished">Recent Places</translation>
    </message>
    <message>
      <source>Remove</source>
      <translation type="unfinished">Remove</translation>
    </message>
    <message>
      <source>My Computer</source>
      <translation type="unfinished">My Computer</translation>
    </message>
    <message>
      <source>Drive</source>
      <translation type="unfinished">Drive</translation>
    </message>
    <message>
      <source>%1 File</source>
      <extracomment>%1 is a file name suffix, for example txt</extracomment>
      <translation type="unfinished">%1 File</translation>
    </message>
    <message>
      <source>File</source>
      <translation type="unfinished">File</translation>
    </message>
    <message>
      <source>File Folder</source>
      <comment>Match Windows Explorer</comment>
      <translation type="unfinished">File Folder</translation>
    </message>
    <message>
      <source>Folder</source>
      <comment>All other platforms</comment>
      <translation type="unfinished">Folder</translation>
    </message>
    <message>
      <source>Alias</source>
      <comment>OS X Finder</comment>
      <translation type="unfinished">Alias</translation>
    </message>
    <message>
      <source>Shortcut</source>
      <comment>All other platforms</comment>
      <translation type="unfinished">Shortcut</translation>
    </message>
    <message>
      <source>Unknown</source>
      <translation type="unfinished">Unknown</translation>
    </message>
    <message>
      <source>Sidebar</source>
      <translation type="unfinished">Sidebar</translation>
    </message>
    <message>
      <source>List of places and bookmarks</source>
      <translation type="unfinished">List of places and bookmarks</translation>
    </message>
    <message>
      <source>Files</source>
      <translation type="unfinished">Files</translation>
    </message>
    <message>
      <source>Alt+Left</source>
      <translation type="unfinished">Alt+Left</translation>
    </message>
    <message>
      <source>Alt+Right</source>
      <translation type="unfinished">Alt+Right</translation>
    </message>
    <message>
      <source>Alt+Up</source>
      <translation type="unfinished">Alt+Up</translation>
    </message>
  </context>
  <context>
    <name>QFileSystemModel</name>
    <message>
      <source>%1 TB</source>
      <translation type="unfinished">%1 TB</translation>
    </message>
    <message>
      <source>%1 GB</source>
      <translation type="unfinished">%1 GB</translation>
    </message>
    <message>
      <source>%1 MB</source>
      <translation type="unfinished">%1 MB</translation>
    </message>
    <message>
      <source>%1 KB</source>
      <translation type="unfinished">%1 KB</translation>
    </message>
    <message>
      <source>%1 bytes</source>
      <translation type="unfinished">%1 bytes</translation>
    </message>
    <message>
      <source>Invalid filename</source>
      <translation type="unfinished">Invalid filename</translation>
    </message>
    <message>
      <source>&lt;b&gt;The name &quot;%1&quot; can not be used.&lt;/b&gt;&lt;p&gt;Try using another name, with fewer characters or no punctuations marks.</source>
      <translation type="unfinished">&lt;b&gt;The name &quot;%1&quot; can not be used.&lt;/b&gt;&lt;p&gt;Try using another name, with fewer characters or no punctuations marks.</translation>
    </message>
    <message>
      <source>Name</source>
      <translation type="unfinished">Name</translation>
    </message>
    <message>
      <source>Size</source>
      <translation type="unfinished">Size</translation>
    </message>
    <message>
      <source>Kind</source>
      <comment>Match OS X Finder</comment>
      <translation type="unfinished">Kind</translation>
    </message>
    <message>
      <source>Type</source>
      <comment>All other platforms</comment>
      <translation type="unfinished">Type</translation>
    </message>
    <message>
      <source>Date Modified</source>
      <translation type="unfinished">Date Modified</translation>
    </message>
    <message>
      <source>My Computer</source>
      <translation type="unfinished">My Computer</translation>
    </message>
    <message>
      <source>Computer</source>
      <translation type="unfinished">Computer</translation>
    </message>
    <message>
      <source>%1 byte(s)</source>
      <translation type="unfinished">%1 byte(s)</translation>
    </message>
  </context>
  <context>
    <name>QGnomeTheme</name>
    <message>
      <source>&amp;OK</source>
      <translation type="unfinished">&amp;OK</translation>
    </message>
    <message>
      <source>&amp;Save</source>
      <translation type="unfinished">&amp;Save</translation>
    </message>
    <message>
      <source>&amp;Cancel</source>
      <translation type="unfinished">&amp;Cancel</translation>
    </message>
    <message>
      <source>&amp;Close</source>
      <translation type="unfinished">&amp;Close</translation>
    </message>
    <message>
      <source>Close without Saving</source>
      <translation type="unfinished">Close without Saving</translation>
    </message>
  </context>
  <context>
    <name>QGuiApplication</name>
    <message>
      <source>QT_LAYOUT_DIRECTION</source>
      <comment>Translate this string to the string &apos;LTR&apos; in left-to-right languages or to &apos;RTL&apos; in right-to-left languages (such as Hebrew and Arabic) to get proper widget layout.</comment>
      <translation type="unfinished">QT_LAYOUT_DIRECTION</translation>
    </message>
  </context>
  <context>
    <name>QIODevice</name>
    <message>
      <source>Permission denied</source>
      <translation type="unfinished">Permission denied</translation>
    </message>
    <message>
      <source>Too many open files</source>
      <translation type="unfinished">Too many open files</translation>
    </message>
    <message>
      <source>No such file or directory</source>
      <translation type="unfinished">No such file or directory</translation>
    </message>
    <message>
      <source>No space left on device</source>
      <translation type="unfinished">No space left on device</translation>
    </message>
    <message>
      <source>Unknown error</source>
      <translation type="unfinished">Unknown error</translation>
    </message>
    <message>
      <source>file to open is a directory</source>
      <translation type="unfinished">file to open is a directory</translation>
    </message>
  </context>
  <context>
    <name>QImageReader</name>
    <message>
      <source>Invalid device</source>
      <translation type="unfinished">Invalid device</translation>
    </message>
    <message>
      <source>File not found</source>
      <translation type="unfinished">File not found</translation>
    </message>
    <message>
      <source>Unsupported image format</source>
      <translation type="unfinished">Unsupported image format</translation>
    </message>
    <message>
      <source>Unable to read image data</source>
      <translation type="unfinished">Unable to read image data</translation>
    </message>
    <message>
      <source>Unknown error</source>
      <translation type="unfinished">Unknown error</translation>
    </message>
  </context>
  <context>
    <name>QImageWriter</name>
    <message>
      <source>Unknown error</source>
      <translation type="unfinished">Unknown error</translation>
    </message>
    <message>
      <source>Device is not set</source>
      <translation type="unfinished">Device is not set</translation>
    </message>
    <message>
      <source>Device not writable</source>
      <translation type="unfinished">Device not writable</translation>
    </message>
    <message>
      <source>Unsupported image format</source>
      <translation type="unfinished">Unsupported image format</translation>
    </message>
  </context>
  <context>
    <name>QInputDialog</name>
    <message>
      <source>Enter a value:</source>
      <translation type="unfinished">Enter a value:</translation>
    </message>
  </context>
  <context>
    <name>QKeySequenceEdit</name>
    <message>
      <source>Press shortcut</source>
      <translation type="unfinished">Press shortcut</translation>
    </message>
    <message>
      <source>%1, ...</source>
      <extracomment>This text is an &quot;unfinished&quot; shortcut, expands like &quot;Ctrl+A, ...&quot;</extracomment>
      <translation type="unfinished">%1, ...</translation>
    </message>
  </context>
  <context>
    <name>QLineEdit</name>
    <message>
      <source>&amp;Undo</source>
      <translation type="unfinished">&amp;Undo</translation>
    </message>
    <message>
      <source>&amp;Redo</source>
      <translation type="unfinished">&amp;Redo</translation>
    </message>
    <message>
      <source>Cu&amp;t</source>
      <translation type="unfinished">Cu&amp;t</translation>
    </message>
    <message>
      <source>&amp;Copy</source>
      <translation type="unfinished">&amp;Copy</translation>
    </message>
    <message>
      <source>&amp;Paste</source>
      <translation type="unfinished">&amp;Paste</translation>
    </message>
    <message>
      <source>Delete</source>
      <translation type="unfinished">Delete</translation>
    </message>
    <message>
      <source>Select All</source>
      <translation type="unfinished">Select All</translation>
    </message>
  </context>
  <context>
    <name>QMessageBox</name>
    <message>
      <source>Show Details...</source>
      <translation type="unfinished">Show Details...</translation>
    </message>
    <message>
      <source>Hide Details...</source>
      <translation type="unfinished">Hide Details...</translation>
    </message>
    <message>
      <source>OK</source>
      <translation type="unfinished">OK</translation>
    </message>
    <message>
      <source>Help</source>
      <translation type="unfinished">Help</translation>
    </message>
  </context>
  <context>
    <name>QPlatformTheme</name>
    <message>
      <source>OK</source>
      <translation type="unfinished">OK</translation>
    </message>
    <message>
      <source>Save</source>
      <translation type="unfinished">Save</translation>
    </message>
    <message>
      <source>Save All</source>
      <translation type="unfinished">Save All</translation>
    </message>
    <message>
      <source>Open</source>
      <translation type="unfinished">Open</translation>
    </message>
    <message>
      <source>&amp;Yes</source>
      <translation type="unfinished">&amp;Yes</translation>
    </message>
    <message>
      <source>Yes to &amp;All</source>
      <translation type="unfinished">Yes to &amp;All</translation>
    </message>
    <message>
      <source>&amp;No</source>
      <translation type="unfinished">&amp;No</translation>
    </message>
    <message>
      <source>N&amp;o to All</source>
      <translation type="unfinished">N&amp;o to All</translation>
    </message>
    <message>
      <source>Abort</source>
      <translation type="unfinished">Abort</translation>
    </message>
    <message>
      <source>Retry</source>
      <translation type="unfinished">Retry</translation>
    </message>
    <message>
      <source>Ignore</source>
      <translation type="unfinished">Ignore</translation>
    </message>
    <message>
      <source>Close</source>
      <translation type="unfinished">Close</translation>
    </message>
    <message>
      <source>Cancel</source>
      <translation type="unfinished">Cancel</translation>
    </message>
    <message>
      <source>Discard</source>
      <translation type="unfinished">Discard</translation>
    </message>
    <message>
      <source>Help</source>
      <translation type="unfinished">Help</translation>
    </message>
    <message>
      <source>Apply</source>
      <translation type="unfinished">Apply</translation>
    </message>
    <message>
      <source>Reset</source>
      <translation type="unfinished">Reset</translation>
    </message>
    <message>
      <source>Restore Defaults</source>
      <translation type="unfinished">Restore Defaults</translation>
    </message>
  </context>
  <context>
    <name>QProgressDialog</name>
    <message>
      <source>Cancel</source>
<<<<<<< HEAD
      <translation type="unfinished">Cancel</translation>
=======
      <translation>取消</translation>
>>>>>>> ea434ffa
    </message>
  </context>
  <context>
    <name>QQnxFileDialogHelper</name>
    <message>
      <source>All files (*.*)</source>
      <translation type="unfinished">All files (*.*)</translation>
    </message>
  </context>
  <context>
    <name>QSaveFile</name>
    <message>
      <source>Existing file %1 is not writable</source>
      <translation type="unfinished">Existing file %1 is not writable</translation>
    </message>
    <message>
      <source>Filename refers to a directory</source>
      <translation type="unfinished">Filename refers to a directory</translation>
    </message>
    <message>
      <source>Writing canceled by application</source>
      <translation type="unfinished">Writing canceled by application</translation>
    </message>
  </context>
  <context>
    <name>QScrollBar</name>
    <message>
      <source>Scroll here</source>
      <translation type="unfinished">Scroll here</translation>
    </message>
    <message>
      <source>Left edge</source>
      <translation type="unfinished">Left edge</translation>
    </message>
    <message>
      <source>Top</source>
      <translation type="unfinished">Top</translation>
    </message>
    <message>
      <source>Right edge</source>
      <translation type="unfinished">Right edge</translation>
    </message>
    <message>
      <source>Bottom</source>
      <translation type="unfinished">Bottom</translation>
    </message>
    <message>
      <source>Page left</source>
      <translation type="unfinished">Page left</translation>
    </message>
    <message>
      <source>Page up</source>
      <translation type="unfinished">Page up</translation>
    </message>
    <message>
      <source>Page right</source>
      <translation type="unfinished">Page right</translation>
    </message>
    <message>
      <source>Page down</source>
      <translation type="unfinished">Page down</translation>
    </message>
    <message>
      <source>Scroll left</source>
      <translation type="unfinished">Scroll left</translation>
    </message>
    <message>
      <source>Scroll up</source>
      <translation type="unfinished">Scroll up</translation>
    </message>
    <message>
      <source>Scroll right</source>
      <translation type="unfinished">Scroll right</translation>
    </message>
    <message>
      <source>Scroll down</source>
      <translation type="unfinished">Scroll down</translation>
    </message>
  </context>
  <context>
    <name>QStandardPaths</name>
    <message>
      <source>Desktop</source>
      <translation type="unfinished">Desktop</translation>
    </message>
    <message>
      <source>Documents</source>
      <translation type="unfinished">Documents</translation>
    </message>
    <message>
      <source>Fonts</source>
      <translation type="unfinished">Fonts</translation>
    </message>
    <message>
      <source>Applications</source>
      <translation type="unfinished">Applications</translation>
    </message>
    <message>
      <source>Music</source>
      <translation type="unfinished">Music</translation>
    </message>
    <message>
      <source>Movies</source>
      <translation type="unfinished">Movies</translation>
    </message>
    <message>
      <source>Pictures</source>
      <translation type="unfinished">Pictures</translation>
    </message>
    <message>
      <source>Temporary Directory</source>
      <translation type="unfinished">Temporary Directory</translation>
    </message>
    <message>
      <source>Home</source>
      <translation type="unfinished">Home</translation>
    </message>
    <message>
      <source>Application Data</source>
      <translation type="unfinished">Application Data</translation>
    </message>
    <message>
      <source>Application Configuration</source>
      <translation type="unfinished">Application Configuration</translation>
    </message>
    <message>
      <source>Cache</source>
      <translation type="unfinished">Cache</translation>
    </message>
    <message>
      <source>Shared Data</source>
      <translation type="unfinished">Shared Data</translation>
    </message>
    <message>
      <source>Runtime</source>
      <translation type="unfinished">Runtime</translation>
    </message>
    <message>
      <source>Configuration</source>
      <translation type="unfinished">Configuration</translation>
    </message>
    <message>
      <source>Shared Configuration</source>
      <translation type="unfinished">Shared Configuration</translation>
    </message>
    <message>
      <source>Shared Cache</source>
      <translation type="unfinished">Shared Cache</translation>
    </message>
    <message>
      <source>Download</source>
      <translation type="unfinished">Download</translation>
    </message>
  </context>
  <context>
    <name>QTabBar</name>
    <message>
      <source>Scroll Left</source>
      <translation type="unfinished">Scroll Left</translation>
    </message>
    <message>
      <source>Scroll Right</source>
      <translation type="unfinished">Scroll Right</translation>
    </message>
  </context>
  <context>
    <name>QWhatsThisAction</name>
    <message>
      <source>What&apos;s This?</source>
<<<<<<< HEAD
      <translation type="unfinished">What&apos;s This?</translation>
=======
      <translation>这是什么？</translation>
>>>>>>> ea434ffa
    </message>
  </context>
  <context>
    <name>QWidgetTextControl</name>
    <message>
      <source>&amp;Undo</source>
      <translation type="unfinished">&amp;Undo</translation>
    </message>
    <message>
      <source>&amp;Redo</source>
      <translation type="unfinished">&amp;Redo</translation>
    </message>
    <message>
      <source>Cu&amp;t</source>
      <translation type="unfinished">Cu&amp;t</translation>
    </message>
    <message>
      <source>&amp;Copy</source>
      <translation type="unfinished">&amp;Copy</translation>
    </message>
    <message>
      <source>Copy &amp;Link Location</source>
      <translation type="unfinished">Copy &amp;Link Location</translation>
    </message>
    <message>
      <source>&amp;Paste</source>
      <translation type="unfinished">&amp;Paste</translation>
    </message>
    <message>
      <source>Delete</source>
      <translation type="unfinished">Delete</translation>
    </message>
    <message>
      <source>Select All</source>
      <translation type="unfinished">Select All</translation>
    </message>
  </context>
</TS><|MERGE_RESOLUTION|>--- conflicted
+++ resolved
@@ -5,264 +5,264 @@
     <name>CloseButton</name>
     <message>
       <source>Close Tab</source>
-      <translation type="unfinished">Close Tab</translation>
+      <translation>关闭标签页</translation>
     </message>
   </context>
   <context>
     <name>MAC_APPLICATION_MENU</name>
     <message>
       <source>Services</source>
-      <translation type="unfinished">Services</translation>
+      <translation>服务</translation>
     </message>
     <message>
       <source>Hide %1</source>
-      <translation type="unfinished">Hide %1</translation>
+      <translation>隐藏%1</translation>
     </message>
     <message>
       <source>Hide Others</source>
-      <translation type="unfinished">Hide Others</translation>
+      <translation>隐藏其他</translation>
     </message>
     <message>
       <source>Show All</source>
-      <translation type="unfinished">Show All</translation>
+      <translation>全部显示</translation>
     </message>
     <message>
       <source>Preferences...</source>
-      <translation type="unfinished">Preferences...</translation>
+      <translation>偏好设置…</translation>
     </message>
     <message>
       <source>Quit %1</source>
-      <translation type="unfinished">Quit %1</translation>
+      <translation>退出 %1</translation>
     </message>
     <message>
       <source>About %1</source>
-      <translation type="unfinished">About %1</translation>
+      <translation>关于 %1</translation>
     </message>
   </context>
   <context>
     <name>QAbstractSpinBox</name>
     <message>
       <source>&amp;Select All</source>
-      <translation type="unfinished">&amp;Select All</translation>
+      <translation>选择全部(&amp;S)</translation>
     </message>
     <message>
       <source>&amp;Step up</source>
-      <translation type="unfinished">&amp;Step up</translation>
+      <translation>增加(&amp;S)</translation>
     </message>
     <message>
       <source>Step &amp;down</source>
-      <translation type="unfinished">Step &amp;down</translation>
+      <translation>减少(&amp;D)</translation>
     </message>
   </context>
   <context>
     <name>QAccessibleActionInterface</name>
     <message>
       <source>Press</source>
-      <translation type="unfinished">Press</translation>
+      <translation>按下</translation>
     </message>
     <message>
       <source>Increase</source>
-      <translation type="unfinished">Increase</translation>
+      <translation>增加</translation>
     </message>
     <message>
       <source>Decrease</source>
-      <translation type="unfinished">Decrease</translation>
+      <translation>减少</translation>
     </message>
     <message>
       <source>ShowMenu</source>
-      <translation type="unfinished">ShowMenu</translation>
+      <translation>显示菜单</translation>
     </message>
     <message>
       <source>SetFocus</source>
-      <translation type="unfinished">SetFocus</translation>
+      <translation>设置对焦</translation>
     </message>
     <message>
       <source>Toggle</source>
-      <translation type="unfinished">Toggle</translation>
+      <translation>切换</translation>
     </message>
     <message>
       <source>Scroll Left</source>
-      <translation type="unfinished">Scroll Left</translation>
+      <translation>向左滚动</translation>
     </message>
     <message>
       <source>Scroll Right</source>
-      <translation type="unfinished">Scroll Right</translation>
+      <translation>向右滚动</translation>
     </message>
     <message>
       <source>Scroll Up</source>
-      <translation type="unfinished">Scroll Up</translation>
+      <translation>上滚动</translation>
     </message>
     <message>
       <source>Scroll Down</source>
-      <translation type="unfinished">Scroll Down</translation>
+      <translation>下滚动</translation>
     </message>
     <message>
       <source>Previous Page</source>
-      <translation type="unfinished">Previous Page</translation>
+      <translation>前一页</translation>
     </message>
     <message>
       <source>Next Page</source>
-      <translation type="unfinished">Next Page</translation>
+      <translation>下一頁</translation>
     </message>
     <message>
       <source>Triggers the action</source>
-      <translation type="unfinished">Triggers the action</translation>
+      <translation>触发动作</translation>
     </message>
     <message>
       <source>Increase the value</source>
-      <translation type="unfinished">Increase the value</translation>
+      <translation>增加值</translation>
     </message>
     <message>
       <source>Decrease the value</source>
-      <translation type="unfinished">Decrease the value</translation>
+      <translation>减少值</translation>
     </message>
     <message>
       <source>Shows the menu</source>
-      <translation type="unfinished">Shows the menu</translation>
+      <translation>显示菜单</translation>
     </message>
     <message>
       <source>Sets the focus</source>
-      <translation type="unfinished">Sets the focus</translation>
+      <translation>设置对焦</translation>
     </message>
     <message>
       <source>Toggles the state</source>
-      <translation type="unfinished">Toggles the state</translation>
+      <translation>切换状态</translation>
     </message>
     <message>
       <source>Scrolls to the left</source>
-      <translation type="unfinished">Scrolls to the left</translation>
+      <translation>向左滚动</translation>
     </message>
     <message>
       <source>Scrolls to the right</source>
-      <translation type="unfinished">Scrolls to the right</translation>
+      <translation>向右滚动</translation>
     </message>
     <message>
       <source>Scrolls up</source>
-      <translation type="unfinished">Scrolls up</translation>
+      <translation>向上滚动</translation>
     </message>
     <message>
       <source>Scrolls down</source>
-      <translation type="unfinished">Scrolls down</translation>
+      <translation>向下滚动</translation>
     </message>
     <message>
       <source>Goes back a page</source>
-      <translation type="unfinished">Goes back a page</translation>
+      <translation>回上一页</translation>
     </message>
     <message>
       <source>Goes to the next page</source>
-      <translation type="unfinished">Goes to the next page</translation>
+      <translation>转到下一页</translation>
     </message>
   </context>
   <context>
     <name>QAndroidPlatformTheme</name>
     <message>
       <source>Yes</source>
-      <translation type="unfinished">Yes</translation>
+      <translation>是</translation>
     </message>
     <message>
       <source>Yes to All</source>
-      <translation type="unfinished">Yes to All</translation>
+      <translation>全部选是</translation>
     </message>
     <message>
       <source>No</source>
-      <translation type="unfinished">No</translation>
+      <translation>否</translation>
     </message>
     <message>
       <source>No to All</source>
-      <translation type="unfinished">No to All</translation>
+      <translation>全部选否</translation>
     </message>
   </context>
   <context>
     <name>QCocoaMenuItem</name>
     <message>
       <source>About Qt</source>
-      <translation type="unfinished">About Qt</translation>
+      <translation>关于Qt</translation>
     </message>
     <message>
       <source>About</source>
-      <translation type="unfinished">About</translation>
+      <translation>关于</translation>
     </message>
     <message>
       <source>Config</source>
-      <translation type="unfinished">Config</translation>
+      <translation>配置</translation>
     </message>
     <message>
       <source>Preference</source>
-      <translation type="unfinished">Preference</translation>
+      <translation>首选项</translation>
     </message>
     <message>
       <source>Options</source>
-      <translation type="unfinished">Options</translation>
+      <translation>选项</translation>
     </message>
     <message>
       <source>Setting</source>
-      <translation type="unfinished">Setting</translation>
+      <translation>设置</translation>
     </message>
     <message>
       <source>Setup</source>
-      <translation type="unfinished">Setup</translation>
+      <translation>安装</translation>
     </message>
     <message>
       <source>Quit</source>
-      <translation type="unfinished">Quit</translation>
+      <translation>退出</translation>
     </message>
     <message>
       <source>Exit</source>
-      <translation type="unfinished">Exit</translation>
+      <translation>退出</translation>
     </message>
     <message>
       <source>Cut</source>
-      <translation type="unfinished">Cut</translation>
+      <translation>剪切</translation>
     </message>
     <message>
       <source>Copy</source>
-      <translation type="unfinished">Copy</translation>
+      <translation>复制</translation>
     </message>
     <message>
       <source>Paste</source>
-      <translation type="unfinished">Paste</translation>
+      <translation>粘贴</translation>
     </message>
     <message>
       <source>Select All</source>
-      <translation type="unfinished">Select All</translation>
+      <translation>选择全部</translation>
     </message>
   </context>
   <context>
     <name>QCocoaTheme</name>
     <message>
       <source>Don&apos;t Save</source>
-      <translation type="unfinished">Don&apos;t Save</translation>
+      <translation>不保存</translation>
     </message>
   </context>
   <context>
     <name>QColorDialog</name>
     <message>
       <source>Hu&amp;e:</source>
-      <translation type="unfinished">Hu&amp;e:</translation>
+      <translation>色调(&amp;E)：</translation>
     </message>
     <message>
       <source>&amp;Sat:</source>
-      <translation type="unfinished">&amp;Sat:</translation>
+      <translation>饱和度(&amp;S)：</translation>
     </message>
     <message>
       <source>&amp;Val:</source>
-      <translation type="unfinished">&amp;Val:</translation>
+      <translation>亮度(&amp;V)：</translation>
     </message>
     <message>
       <source>&amp;Red:</source>
-      <translation type="unfinished">&amp;Red:</translation>
+      <translation>红色(&amp;R)：</translation>
     </message>
     <message>
       <source>&amp;Green:</source>
-      <translation type="unfinished">&amp;Green:</translation>
+      <translation>绿色(&amp;G)：</translation>
     </message>
     <message>
       <source>Bl&amp;ue:</source>
-      <translation type="unfinished">Bl&amp;ue:</translation>
+      <translation>蓝色(&amp;U)：</translation>
     </message>
     <message>
       <source>A&amp;lpha channel:</source>
-      <translation type="unfinished">A&amp;lpha channel:</translation>
+      <translation>Alpha通道(&amp;A)：</translation>
     </message>
     <message>
       <source>&amp;HTML:</source>
@@ -271,476 +271,474 @@
     <message>
       <source>Cursor at %1, %2
 Press ESC to cancel</source>
-      <translation type="unfinished">Cursor at %1, %2
-Press ESC to cancel</translation>
+      <translation>在 %1，%2 按 ESC 来取消光标</translation>
     </message>
     <message>
       <source>&amp;Pick Screen Color</source>
-      <translation type="unfinished">&amp;Pick Screen Color</translation>
+      <translation>&amp;选择屏幕颜色</translation>
     </message>
     <message>
       <source>Select Color</source>
-      <translation type="unfinished">Select Color</translation>
+      <translation>选择颜色</translation>
     </message>
     <message>
       <source>&amp;Basic colors</source>
-      <translation type="unfinished">&amp;Basic colors</translation>
+      <translation>基本颜色(&amp;B)</translation>
     </message>
     <message>
       <source>&amp;Custom colors</source>
-      <translation type="unfinished">&amp;Custom colors</translation>
+      <translation>自定义颜色(&amp;C)</translation>
     </message>
     <message>
       <source>&amp;Add to Custom Colors</source>
-      <translation type="unfinished">&amp;Add to Custom Colors</translation>
+      <translation>添加到自定义颜色(&amp;A)</translation>
     </message>
   </context>
   <context>
     <name>QComboBox</name>
     <message>
       <source>False</source>
-      <translation type="unfinished">False</translation>
+      <translation>假</translation>
     </message>
     <message>
       <source>True</source>
-      <translation type="unfinished">True</translation>
+      <translation>真</translation>
     </message>
     <message>
       <source>Open the combo box selection popup</source>
-      <translation type="unfinished">Open the combo box selection popup</translation>
+      <translation>打开组合框选择弹出窗口</translation>
     </message>
   </context>
   <context>
     <name>QDateTimeParser</name>
     <message>
       <source>AM</source>
-      <translation type="unfinished">AM</translation>
+      <translation>上午</translation>
     </message>
     <message>
       <source>am</source>
-      <translation type="unfinished">am</translation>
+      <translation>上午</translation>
     </message>
     <message>
       <source>PM</source>
-      <translation type="unfinished">PM</translation>
+      <translation>下午</translation>
     </message>
     <message>
       <source>pm</source>
-      <translation type="unfinished">pm</translation>
+      <translation>下午</translation>
     </message>
   </context>
   <context>
     <name>QDialog</name>
     <message>
       <source>What&apos;s This?</source>
-      <translation type="unfinished">What&apos;s This?</translation>
+      <translation>这是什么?</translation>
     </message>
   </context>
   <context>
     <name>QDialogButtonBox</name>
     <message>
       <source>OK</source>
-      <translation type="unfinished">OK</translation>
+      <translation>确定</translation>
     </message>
   </context>
   <context>
     <name>QDirModel</name>
     <message>
       <source>Name</source>
-      <translation type="unfinished">Name</translation>
+      <translation>名称</translation>
     </message>
     <message>
       <source>Size</source>
-      <translation type="unfinished">Size</translation>
+      <translation>大小</translation>
     </message>
     <message>
       <source>Kind</source>
       <comment>Match OS X Finder</comment>
-      <translation type="unfinished">Kind</translation>
+      <translation>类型</translation>
     </message>
     <message>
       <source>Type</source>
       <comment>All other platforms</comment>
-      <translation type="unfinished">Type</translation>
+      <translation>类型</translation>
     </message>
     <message>
       <source>Date Modified</source>
-      <translation type="unfinished">Date Modified</translation>
+      <translation>日期被修改</translation>
     </message>
   </context>
   <context>
     <name>QFile</name>
     <message>
       <source>Destination file is the same file.</source>
-      <translation type="unfinished">Destination file is the same file.</translation>
+      <translation>目标文件是相同的文件。</translation>
     </message>
     <message>
       <source>Source file does not exist.</source>
-      <translation type="unfinished">Source file does not exist.</translation>
+      <translation>源文件不存在。</translation>
     </message>
     <message>
       <source>Destination file exists</source>
-      <translation type="unfinished">Destination file exists</translation>
+      <translation>目标文件已存在</translation>
     </message>
     <message>
       <source>Error while renaming.</source>
-      <translation type="unfinished">Error while renaming.</translation>
+      <translation>命名时产生的错误。</translation>
     </message>
     <message>
       <source>Unable to restore from %1: %2</source>
-      <translation type="unfinished">Unable to restore from %1: %2</translation>
+      <translation>无法还原从 %1: %2</translation>
     </message>
     <message>
       <source>Will not rename sequential file using block copy</source>
-      <translation type="unfinished">Will not rename sequential file using block copy</translation>
+      <translation>不能使用块复制重命名连续文件</translation>
     </message>
     <message>
       <source>Cannot remove source file</source>
-      <translation type="unfinished">Cannot remove source file</translation>
+      <translation>无法移除源文件</translation>
     </message>
     <message>
       <source>Cannot open %1 for input</source>
-      <translation type="unfinished">Cannot open %1 for input</translation>
+      <translation>无法输入 %1</translation>
     </message>
     <message>
       <source>Cannot open for output</source>
-      <translation type="unfinished">Cannot open for output</translation>
+      <translation>无法输出</translation>
     </message>
     <message>
       <source>Failure to write block</source>
-      <translation type="unfinished">Failure to write block</translation>
+      <translation>写块失败</translation>
     </message>
     <message>
       <source>Cannot create %1 for output</source>
-      <translation type="unfinished">Cannot create %1 for output</translation>
+      <translation>无法创建 %1</translation>
     </message>
   </context>
   <context>
     <name>QFileDialog</name>
     <message>
       <source>Look in:</source>
-      <translation type="unfinished">Look in:</translation>
+      <translation>查看：</translation>
     </message>
     <message>
       <source>Back</source>
-      <translation type="unfinished">Back</translation>
+      <translation>后退</translation>
     </message>
     <message>
       <source>Go back</source>
-      <translation type="unfinished">Go back</translation>
+      <translation>后退</translation>
     </message>
     <message>
       <source>Forward</source>
-      <translation type="unfinished">Forward</translation>
+      <translation>前进</translation>
     </message>
     <message>
       <source>Go forward</source>
-      <translation type="unfinished">Go forward</translation>
+      <translation>前进</translation>
     </message>
     <message>
       <source>Parent Directory</source>
-      <translation type="unfinished">Parent Directory</translation>
+      <translation>父目录</translation>
     </message>
     <message>
       <source>Go to the parent directory</source>
-      <translation type="unfinished">Go to the parent directory</translation>
+      <translation>转到父目录</translation>
     </message>
     <message>
       <source>Create New Folder</source>
-      <translation type="unfinished">Create New Folder</translation>
+      <translation>创建新文件夹</translation>
     </message>
     <message>
       <source>Create a New Folder</source>
-      <translation type="unfinished">Create a New Folder</translation>
+      <translation>创建一个新文件夹</translation>
     </message>
     <message>
       <source>List View</source>
-      <translation type="unfinished">List View</translation>
+      <translation>列表视图</translation>
     </message>
     <message>
       <source>Change to list view mode</source>
-      <translation type="unfinished">Change to list view mode</translation>
+      <translation>更改为列表视图模式</translation>
     </message>
     <message>
       <source>Detail View</source>
-      <translation type="unfinished">Detail View</translation>
+      <translation>详细视图</translation>
     </message>
     <message>
       <source>Change to detail view mode</source>
-      <translation type="unfinished">Change to detail view mode</translation>
+      <translation>更改为详细信息视图模式</translation>
     </message>
     <message>
       <source>Files of type:</source>
-      <translation type="unfinished">Files of type:</translation>
+      <translation>文件类型：</translation>
     </message>
     <message>
       <source>Find Directory</source>
-      <translation type="unfinished">Find Directory</translation>
+      <translation>查找目录</translation>
     </message>
     <message>
       <source>Open</source>
-      <translation type="unfinished">Open</translation>
+      <translation>打开</translation>
     </message>
     <message>
       <source>Save As</source>
-      <translation type="unfinished">Save As</translation>
+      <translation>另存为</translation>
     </message>
     <message>
       <source>Directory:</source>
-      <translation type="unfinished">Directory:</translation>
+      <translation>目录：</translation>
     </message>
     <message>
       <source>File &amp;name:</source>
-      <translation type="unfinished">File &amp;name:</translation>
+      <translation>文件名称(&amp;N)：</translation>
     </message>
     <message>
       <source>&amp;Open</source>
-      <translation type="unfinished">&amp;Open</translation>
+      <translation>打开(&amp;O)</translation>
     </message>
     <message>
       <source>&amp;Choose</source>
-      <translation type="unfinished">&amp;Choose</translation>
+      <translation>选择(&amp;C)</translation>
     </message>
     <message>
       <source>&amp;Save</source>
-      <translation type="unfinished">&amp;Save</translation>
+      <translation>保存(&amp;S)</translation>
     </message>
     <message>
       <source>All Files (*)</source>
-      <translation type="unfinished">All Files (*)</translation>
+      <translation>所有文件 (*)</translation>
     </message>
     <message>
       <source>Show </source>
-      <translation type="unfinished">Show </translation>
+      <translation>显示 </translation>
     </message>
     <message>
       <source>&amp;Rename</source>
-      <translation type="unfinished">&amp;Rename</translation>
+      <translation>重命名(&amp;R)</translation>
     </message>
     <message>
       <source>&amp;Delete</source>
-      <translation type="unfinished">&amp;Delete</translation>
+      <translation>删除(&amp;D)</translation>
     </message>
     <message>
       <source>Show &amp;hidden files</source>
-      <translation type="unfinished">Show &amp;hidden files</translation>
+      <translation>显示隐藏文件(&amp;H)</translation>
     </message>
     <message>
       <source>&amp;New Folder</source>
-      <translation type="unfinished">&amp;New Folder</translation>
+      <translation>新建文件夹(&amp;N)</translation>
     </message>
     <message>
       <source>All files (*)</source>
-      <translation type="unfinished">All files (*)</translation>
+      <translation>所有文件(*)</translation>
     </message>
     <message>
       <source>Directories</source>
-      <translation type="unfinished">Directories</translation>
+      <translation>目录</translation>
     </message>
     <message>
       <source>%1
 Directory not found.
 Please verify the correct directory name was given.</source>
-      <translation type="unfinished">%1
-Directory not found.
-Please verify the correct directory name was given.</translation>
+      <translation>目录%1
+没有找到。
+请核实已给定正确目录名。</translation>
     </message>
     <message>
       <source>%1 already exists.
 Do you want to replace it?</source>
-      <translation type="unfinished">%1 already exists.
-Do you want to replace it?</translation>
+      <translation>%1已经存在。
+你想要替换它么？</translation>
     </message>
     <message>
       <source>%1
 File not found.
 Please verify the correct file name was given.</source>
-      <translation type="unfinished">%1
-File not found.
-Please verify the correct file name was given.</translation>
+      <translation>文件%1
+没有找到。
+请核实已给定正确文件名。</translation>
     </message>
     <message>
       <source>New Folder</source>
-      <translation type="unfinished">New Folder</translation>
+      <translation>新建文件夹</translation>
     </message>
     <message>
       <source>Delete</source>
-      <translation type="unfinished">Delete</translation>
+      <translation>删除</translation>
     </message>
     <message>
       <source>&apos;%1&apos; is write protected.
 Do you want to delete it anyway?</source>
-      <translation type="unfinished">&apos;%1&apos; is write protected.
-Do you want to delete it anyway?</translation>
+      <translation>&apos;%1&apos; 处于写保护状态. 你想要将其删除吗?</translation>
     </message>
     <message>
       <source>Are you sure you want to delete &apos;%1&apos;?</source>
-      <translation type="unfinished">Are you sure you want to delete &apos;%1&apos;?</translation>
+      <translation>是否确定要删除 &apos;%1&apos;?</translation>
     </message>
     <message>
       <source>Could not delete directory.</source>
-      <translation type="unfinished">Could not delete directory.</translation>
+      <translation>不能删除目录。</translation>
     </message>
     <message>
       <source>Recent Places</source>
-      <translation type="unfinished">Recent Places</translation>
+      <translation>最近的地方</translation>
     </message>
     <message>
       <source>Remove</source>
-      <translation type="unfinished">Remove</translation>
+      <translation>删除</translation>
     </message>
     <message>
       <source>My Computer</source>
-      <translation type="unfinished">My Computer</translation>
+      <translation>我的计算机</translation>
     </message>
     <message>
       <source>Drive</source>
-      <translation type="unfinished">Drive</translation>
+      <translation>驱动器</translation>
     </message>
     <message>
       <source>%1 File</source>
       <extracomment>%1 is a file name suffix, for example txt</extracomment>
-      <translation type="unfinished">%1 File</translation>
+      <translation>%1 文件</translation>
     </message>
     <message>
       <source>File</source>
-      <translation type="unfinished">File</translation>
+      <translation>文件</translation>
     </message>
     <message>
       <source>File Folder</source>
       <comment>Match Windows Explorer</comment>
-      <translation type="unfinished">File Folder</translation>
+      <translation>文件夹</translation>
     </message>
     <message>
       <source>Folder</source>
       <comment>All other platforms</comment>
-      <translation type="unfinished">Folder</translation>
+      <translation>目录</translation>
     </message>
     <message>
       <source>Alias</source>
       <comment>OS X Finder</comment>
-      <translation type="unfinished">Alias</translation>
+      <translation>Alias</translation>
     </message>
     <message>
       <source>Shortcut</source>
       <comment>All other platforms</comment>
-      <translation type="unfinished">Shortcut</translation>
+      <translation>捷径</translation>
     </message>
     <message>
       <source>Unknown</source>
-      <translation type="unfinished">Unknown</translation>
+      <translation>未知的</translation>
     </message>
     <message>
       <source>Sidebar</source>
-      <translation type="unfinished">Sidebar</translation>
+      <translation>側邊欄</translation>
     </message>
     <message>
       <source>List of places and bookmarks</source>
-      <translation type="unfinished">List of places and bookmarks</translation>
+      <translation>地方和书签的列表</translation>
     </message>
     <message>
       <source>Files</source>
-      <translation type="unfinished">Files</translation>
+      <translation>档案</translation>
     </message>
     <message>
       <source>Alt+Left</source>
-      <translation type="unfinished">Alt+Left</translation>
+      <translation>Alt + 向左</translation>
     </message>
     <message>
       <source>Alt+Right</source>
-      <translation type="unfinished">Alt+Right</translation>
+      <translation>Alt + 右</translation>
     </message>
     <message>
       <source>Alt+Up</source>
-      <translation type="unfinished">Alt+Up</translation>
+      <translation>Alt + 向上</translation>
     </message>
   </context>
   <context>
     <name>QFileSystemModel</name>
     <message>
       <source>%1 TB</source>
-      <translation type="unfinished">%1 TB</translation>
+      <translation>%1 TB</translation>
     </message>
     <message>
       <source>%1 GB</source>
-      <translation type="unfinished">%1 GB</translation>
+      <translation>%1 GB</translation>
     </message>
     <message>
       <source>%1 MB</source>
-      <translation type="unfinished">%1 MB</translation>
+      <translation>%1 MB</translation>
     </message>
     <message>
       <source>%1 KB</source>
-      <translation type="unfinished">%1 KB</translation>
+      <translation>%1千字节</translation>
     </message>
     <message>
       <source>%1 bytes</source>
-      <translation type="unfinished">%1 bytes</translation>
+      <translation>%1字节</translation>
     </message>
     <message>
       <source>Invalid filename</source>
-      <translation type="unfinished">Invalid filename</translation>
+      <translation>无效文件名</translation>
     </message>
     <message>
       <source>&lt;b&gt;The name &quot;%1&quot; can not be used.&lt;/b&gt;&lt;p&gt;Try using another name, with fewer characters or no punctuations marks.</source>
-      <translation type="unfinished">&lt;b&gt;The name &quot;%1&quot; can not be used.&lt;/b&gt;&lt;p&gt;Try using another name, with fewer characters or no punctuations marks.</translation>
+      <translation>&lt;b&gt; 名称 &quot;%1&quot; 不能用。 &lt;/b&gt;&lt;p&gt; 尝试使用另一个名称，用较少的字符或没有标点标记。</translation>
     </message>
     <message>
       <source>Name</source>
-      <translation type="unfinished">Name</translation>
+      <translation>名称</translation>
     </message>
     <message>
       <source>Size</source>
-      <translation type="unfinished">Size</translation>
+      <translation>大小</translation>
     </message>
     <message>
       <source>Kind</source>
       <comment>Match OS X Finder</comment>
-      <translation type="unfinished">Kind</translation>
+      <translation>类型</translation>
     </message>
     <message>
       <source>Type</source>
       <comment>All other platforms</comment>
-      <translation type="unfinished">Type</translation>
+      <translation>类型</translation>
     </message>
     <message>
       <source>Date Modified</source>
-      <translation type="unfinished">Date Modified</translation>
+      <translation>日期被修改</translation>
     </message>
     <message>
       <source>My Computer</source>
-      <translation type="unfinished">My Computer</translation>
+      <translation>我的计算机</translation>
     </message>
     <message>
       <source>Computer</source>
-      <translation type="unfinished">Computer</translation>
+      <translation>计算机</translation>
     </message>
     <message>
       <source>%1 byte(s)</source>
-      <translation type="unfinished">%1 byte(s)</translation>
+      <translation>%1 字节</translation>
     </message>
   </context>
   <context>
     <name>QGnomeTheme</name>
     <message>
       <source>&amp;OK</source>
-      <translation type="unfinished">&amp;OK</translation>
+      <translation>确定(&amp;O)</translation>
     </message>
     <message>
       <source>&amp;Save</source>
-      <translation type="unfinished">&amp;Save</translation>
+      <translation>保存(&amp;S)</translation>
     </message>
     <message>
       <source>&amp;Cancel</source>
-      <translation type="unfinished">&amp;Cancel</translation>
+      <translation>取消(&amp;C)</translation>
     </message>
     <message>
       <source>&amp;Close</source>
-      <translation type="unfinished">&amp;Close</translation>
+      <translation>关闭(&amp;C)</translation>
     </message>
     <message>
       <source>Close without Saving</source>
-      <translation type="unfinished">Close without Saving</translation>
+      <translation>不保存关闭</translation>
     </message>
   </context>
   <context>
@@ -748,90 +746,90 @@
     <message>
       <source>QT_LAYOUT_DIRECTION</source>
       <comment>Translate this string to the string &apos;LTR&apos; in left-to-right languages or to &apos;RTL&apos; in right-to-left languages (such as Hebrew and Arabic) to get proper widget layout.</comment>
-      <translation type="unfinished">QT_LAYOUT_DIRECTION</translation>
+      <translation>LTR</translation>
     </message>
   </context>
   <context>
     <name>QIODevice</name>
     <message>
       <source>Permission denied</source>
-      <translation type="unfinished">Permission denied</translation>
+      <translation>权限被拒绝</translation>
     </message>
     <message>
       <source>Too many open files</source>
-      <translation type="unfinished">Too many open files</translation>
+      <translation>太多打开的文件</translation>
     </message>
     <message>
       <source>No such file or directory</source>
-      <translation type="unfinished">No such file or directory</translation>
+      <translation>没有这个文件或者目录</translation>
     </message>
     <message>
       <source>No space left on device</source>
-      <translation type="unfinished">No space left on device</translation>
+      <translation>设备上没有空间了</translation>
     </message>
     <message>
       <source>Unknown error</source>
-      <translation type="unfinished">Unknown error</translation>
+      <translation>未知的错误</translation>
     </message>
     <message>
       <source>file to open is a directory</source>
-      <translation type="unfinished">file to open is a directory</translation>
+      <translation>要打开的文件是一个目录</translation>
     </message>
   </context>
   <context>
     <name>QImageReader</name>
     <message>
       <source>Invalid device</source>
-      <translation type="unfinished">Invalid device</translation>
+      <translation>无效的设备</translation>
     </message>
     <message>
       <source>File not found</source>
-      <translation type="unfinished">File not found</translation>
+      <translation>未找到文件</translation>
     </message>
     <message>
       <source>Unsupported image format</source>
-      <translation type="unfinished">Unsupported image format</translation>
+      <translation>不受支持的图像格式</translation>
     </message>
     <message>
       <source>Unable to read image data</source>
-      <translation type="unfinished">Unable to read image data</translation>
+      <translation>无法读取图像数据</translation>
     </message>
     <message>
       <source>Unknown error</source>
-      <translation type="unfinished">Unknown error</translation>
+      <translation>未知的错误</translation>
     </message>
   </context>
   <context>
     <name>QImageWriter</name>
     <message>
       <source>Unknown error</source>
-      <translation type="unfinished">Unknown error</translation>
+      <translation>未知的错误</translation>
     </message>
     <message>
       <source>Device is not set</source>
-      <translation type="unfinished">Device is not set</translation>
+      <translation>设备未设置</translation>
     </message>
     <message>
       <source>Device not writable</source>
-      <translation type="unfinished">Device not writable</translation>
+      <translation>设备不可写</translation>
     </message>
     <message>
       <source>Unsupported image format</source>
-      <translation type="unfinished">Unsupported image format</translation>
+      <translation>不受支持的图像格式</translation>
     </message>
   </context>
   <context>
     <name>QInputDialog</name>
     <message>
       <source>Enter a value:</source>
-      <translation type="unfinished">Enter a value:</translation>
+      <translation>输入一个值：</translation>
     </message>
   </context>
   <context>
     <name>QKeySequenceEdit</name>
     <message>
       <source>Press shortcut</source>
-      <translation type="unfinished">Press shortcut</translation>
+      <translation>点击捷径</translation>
     </message>
     <message>
       <source>%1, ...</source>
@@ -843,345 +841,337 @@
     <name>QLineEdit</name>
     <message>
       <source>&amp;Undo</source>
-      <translation type="unfinished">&amp;Undo</translation>
+      <translation>撤消(&amp;U)</translation>
     </message>
     <message>
       <source>&amp;Redo</source>
-      <translation type="unfinished">&amp;Redo</translation>
+      <translation>恢复(&amp;R)</translation>
     </message>
     <message>
       <source>Cu&amp;t</source>
-      <translation type="unfinished">Cu&amp;t</translation>
+      <translation>剪切(&amp;T)</translation>
     </message>
     <message>
       <source>&amp;Copy</source>
-      <translation type="unfinished">&amp;Copy</translation>
+      <translation>复制(&amp;C)</translation>
     </message>
     <message>
       <source>&amp;Paste</source>
-      <translation type="unfinished">&amp;Paste</translation>
+      <translation>粘贴(&amp;P)</translation>
     </message>
     <message>
       <source>Delete</source>
-      <translation type="unfinished">Delete</translation>
+      <translation>删除</translation>
     </message>
     <message>
       <source>Select All</source>
-      <translation type="unfinished">Select All</translation>
+      <translation>选择全部</translation>
     </message>
   </context>
   <context>
     <name>QMessageBox</name>
     <message>
       <source>Show Details...</source>
-      <translation type="unfinished">Show Details...</translation>
+      <translation>显示细节……</translation>
     </message>
     <message>
       <source>Hide Details...</source>
-      <translation type="unfinished">Hide Details...</translation>
+      <translation>隐藏细节……</translation>
     </message>
     <message>
       <source>OK</source>
-      <translation type="unfinished">OK</translation>
+      <translation>确定</translation>
     </message>
     <message>
       <source>Help</source>
-      <translation type="unfinished">Help</translation>
+      <translation>帮助</translation>
     </message>
   </context>
   <context>
     <name>QPlatformTheme</name>
     <message>
       <source>OK</source>
-      <translation type="unfinished">OK</translation>
+      <translation>确定</translation>
     </message>
     <message>
       <source>Save</source>
-      <translation type="unfinished">Save</translation>
+      <translation>保存</translation>
     </message>
     <message>
       <source>Save All</source>
-      <translation type="unfinished">Save All</translation>
+      <translation>保存全部</translation>
     </message>
     <message>
       <source>Open</source>
-      <translation type="unfinished">Open</translation>
+      <translation>打开</translation>
     </message>
     <message>
       <source>&amp;Yes</source>
-      <translation type="unfinished">&amp;Yes</translation>
+      <translation>是(&amp;Y)</translation>
     </message>
     <message>
       <source>Yes to &amp;All</source>
-      <translation type="unfinished">Yes to &amp;All</translation>
+      <translation>全部是(&amp;A)</translation>
     </message>
     <message>
       <source>&amp;No</source>
-      <translation type="unfinished">&amp;No</translation>
+      <translation>否(&amp;N)</translation>
     </message>
     <message>
       <source>N&amp;o to All</source>
-      <translation type="unfinished">N&amp;o to All</translation>
+      <translation>全部否(&amp;O)</translation>
     </message>
     <message>
       <source>Abort</source>
-      <translation type="unfinished">Abort</translation>
+      <translation>放弃</translation>
     </message>
     <message>
       <source>Retry</source>
-      <translation type="unfinished">Retry</translation>
+      <translation>重试</translation>
     </message>
     <message>
       <source>Ignore</source>
-      <translation type="unfinished">Ignore</translation>
+      <translation>忽略</translation>
     </message>
     <message>
       <source>Close</source>
-      <translation type="unfinished">Close</translation>
+      <translation>关闭</translation>
     </message>
     <message>
       <source>Cancel</source>
-      <translation type="unfinished">Cancel</translation>
+      <translation>撤消</translation>
     </message>
     <message>
       <source>Discard</source>
-      <translation type="unfinished">Discard</translation>
+      <translation>抛弃</translation>
     </message>
     <message>
       <source>Help</source>
-      <translation type="unfinished">Help</translation>
+      <translation>帮助</translation>
     </message>
     <message>
       <source>Apply</source>
-      <translation type="unfinished">Apply</translation>
+      <translation>应用</translation>
     </message>
     <message>
       <source>Reset</source>
-      <translation type="unfinished">Reset</translation>
+      <translation>重置</translation>
     </message>
     <message>
       <source>Restore Defaults</source>
-      <translation type="unfinished">Restore Defaults</translation>
+      <translation>恢复默认</translation>
     </message>
   </context>
   <context>
     <name>QProgressDialog</name>
     <message>
       <source>Cancel</source>
-<<<<<<< HEAD
-      <translation type="unfinished">Cancel</translation>
-=======
       <translation>取消</translation>
->>>>>>> ea434ffa
     </message>
   </context>
   <context>
     <name>QQnxFileDialogHelper</name>
     <message>
       <source>All files (*.*)</source>
-      <translation type="unfinished">All files (*.*)</translation>
+      <translation>所有文件(*.*)</translation>
     </message>
   </context>
   <context>
     <name>QSaveFile</name>
     <message>
       <source>Existing file %1 is not writable</source>
-      <translation type="unfinished">Existing file %1 is not writable</translation>
+      <translation>现有的文件 %1 是不可写</translation>
     </message>
     <message>
       <source>Filename refers to a directory</source>
-      <translation type="unfinished">Filename refers to a directory</translation>
+      <translation>文件名指向目录</translation>
     </message>
     <message>
       <source>Writing canceled by application</source>
-      <translation type="unfinished">Writing canceled by application</translation>
+      <translation>由应用程序取消的写入</translation>
     </message>
   </context>
   <context>
     <name>QScrollBar</name>
     <message>
       <source>Scroll here</source>
-      <translation type="unfinished">Scroll here</translation>
+      <translation>滚动到这里</translation>
     </message>
     <message>
       <source>Left edge</source>
-      <translation type="unfinished">Left edge</translation>
+      <translation>左边缘</translation>
     </message>
     <message>
       <source>Top</source>
-      <translation type="unfinished">Top</translation>
+      <translation>顶部</translation>
     </message>
     <message>
       <source>Right edge</source>
-      <translation type="unfinished">Right edge</translation>
+      <translation>右边缘</translation>
     </message>
     <message>
       <source>Bottom</source>
-      <translation type="unfinished">Bottom</translation>
+      <translation>底部</translation>
     </message>
     <message>
       <source>Page left</source>
-      <translation type="unfinished">Page left</translation>
+      <translation>左一页</translation>
     </message>
     <message>
       <source>Page up</source>
-      <translation type="unfinished">Page up</translation>
+      <translation>上一页</translation>
     </message>
     <message>
       <source>Page right</source>
-      <translation type="unfinished">Page right</translation>
+      <translation>右一页</translation>
     </message>
     <message>
       <source>Page down</source>
-      <translation type="unfinished">Page down</translation>
+      <translation>下一页</translation>
     </message>
     <message>
       <source>Scroll left</source>
-      <translation type="unfinished">Scroll left</translation>
+      <translation>向左滚动</translation>
     </message>
     <message>
       <source>Scroll up</source>
-      <translation type="unfinished">Scroll up</translation>
+      <translation>向上滚动</translation>
     </message>
     <message>
       <source>Scroll right</source>
-      <translation type="unfinished">Scroll right</translation>
+      <translation>向右滚动</translation>
     </message>
     <message>
       <source>Scroll down</source>
-      <translation type="unfinished">Scroll down</translation>
+      <translation>向下滚动</translation>
     </message>
   </context>
   <context>
     <name>QStandardPaths</name>
     <message>
       <source>Desktop</source>
-      <translation type="unfinished">Desktop</translation>
+      <translation>桌面</translation>
     </message>
     <message>
       <source>Documents</source>
-      <translation type="unfinished">Documents</translation>
+      <translation>文件</translation>
     </message>
     <message>
       <source>Fonts</source>
-      <translation type="unfinished">Fonts</translation>
+      <translation>字体</translation>
     </message>
     <message>
       <source>Applications</source>
-      <translation type="unfinished">Applications</translation>
+      <translation>应用程序</translation>
     </message>
     <message>
       <source>Music</source>
-      <translation type="unfinished">Music</translation>
+      <translation>音乐</translation>
     </message>
     <message>
       <source>Movies</source>
-      <translation type="unfinished">Movies</translation>
+      <translation>视频</translation>
     </message>
     <message>
       <source>Pictures</source>
-      <translation type="unfinished">Pictures</translation>
+      <translation>图片</translation>
     </message>
     <message>
       <source>Temporary Directory</source>
-      <translation type="unfinished">Temporary Directory</translation>
+      <translation>临时目录</translation>
     </message>
     <message>
       <source>Home</source>
-      <translation type="unfinished">Home</translation>
+      <translation>首頁</translation>
     </message>
     <message>
       <source>Application Data</source>
-      <translation type="unfinished">Application Data</translation>
+      <translation>应用程序数据</translation>
     </message>
     <message>
       <source>Application Configuration</source>
-      <translation type="unfinished">Application Configuration</translation>
+      <translation>应用程序配置</translation>
     </message>
     <message>
       <source>Cache</source>
-      <translation type="unfinished">Cache</translation>
+      <translation>缓存</translation>
     </message>
     <message>
       <source>Shared Data</source>
-      <translation type="unfinished">Shared Data</translation>
+      <translation>共享的数据</translation>
     </message>
     <message>
       <source>Runtime</source>
-      <translation type="unfinished">Runtime</translation>
+      <translation>Runtime</translation>
     </message>
     <message>
       <source>Configuration</source>
-      <translation type="unfinished">Configuration</translation>
+      <translation>设置</translation>
     </message>
     <message>
       <source>Shared Configuration</source>
-      <translation type="unfinished">Shared Configuration</translation>
+      <translation>共享的配置</translation>
     </message>
     <message>
       <source>Shared Cache</source>
-      <translation type="unfinished">Shared Cache</translation>
+      <translation>共享的缓存</translation>
     </message>
     <message>
       <source>Download</source>
-      <translation type="unfinished">Download</translation>
+      <translation>下载</translation>
     </message>
   </context>
   <context>
     <name>QTabBar</name>
     <message>
       <source>Scroll Left</source>
-      <translation type="unfinished">Scroll Left</translation>
+      <translation>向左滚动</translation>
     </message>
     <message>
       <source>Scroll Right</source>
-      <translation type="unfinished">Scroll Right</translation>
+      <translation>向右滚动</translation>
     </message>
   </context>
   <context>
     <name>QWhatsThisAction</name>
     <message>
       <source>What&apos;s This?</source>
-<<<<<<< HEAD
-      <translation type="unfinished">What&apos;s This?</translation>
-=======
       <translation>这是什么？</translation>
->>>>>>> ea434ffa
     </message>
   </context>
   <context>
     <name>QWidgetTextControl</name>
     <message>
       <source>&amp;Undo</source>
-      <translation type="unfinished">&amp;Undo</translation>
+      <translation>撤消(&amp;U)</translation>
     </message>
     <message>
       <source>&amp;Redo</source>
-      <translation type="unfinished">&amp;Redo</translation>
+      <translation>恢复(&amp;R)</translation>
     </message>
     <message>
       <source>Cu&amp;t</source>
-      <translation type="unfinished">Cu&amp;t</translation>
+      <translation>剪切(&amp;T)</translation>
     </message>
     <message>
       <source>&amp;Copy</source>
-      <translation type="unfinished">&amp;Copy</translation>
+      <translation>复制(&amp;C)</translation>
     </message>
     <message>
       <source>Copy &amp;Link Location</source>
-      <translation type="unfinished">Copy &amp;Link Location</translation>
+      <translation>复制链接位置(&amp;L)</translation>
     </message>
     <message>
       <source>&amp;Paste</source>
-      <translation type="unfinished">&amp;Paste</translation>
+      <translation>粘贴(&amp;P)</translation>
     </message>
     <message>
       <source>Delete</source>
-      <translation type="unfinished">Delete</translation>
+      <translation>删除</translation>
     </message>
     <message>
       <source>Select All</source>
-      <translation type="unfinished">Select All</translation>
+      <translation>选择全部</translation>
     </message>
   </context>
 </TS>