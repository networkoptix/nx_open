--- conflicted
+++ resolved
@@ -6,70 +6,70 @@
     <message>
       <source>Language Name</source>
       <extracomment>Language name that will be displayed to user. Must not be empty.</extracomment>
-      <translation type="unfinished">Language Name</translation>
+      <translation>Tiếng Việt</translation>
     </message>
   </context>
   <context>
     <name>MergeSystemsStatusStrings</name>
     <message>
       <source>The password or user name is invalid.</source>
-      <translation type="unfinished">The password or user name is invalid.</translation>
+      <translation>Mật khẩu hoặc tên người dùng không hợp lệ.</translation>
     </message>
     <message>
       <source>This user does not have permissions for the requested operation.</source>
-      <translation type="unfinished">This user does not have permissions for the requested operation.</translation>
+      <translation>Người dùng này không có quyền cho thao tác được yêu cầu.</translation>
     </message>
     <message>
       <source>Cannot create database backup.</source>
-      <translation type="unfinished">Cannot create database backup.</translation>
+      <translation>Không thể tạo bản sao lưu cơ sở dữ liệu.</translation>
     </message>
     <message>
       <source>System name is not configured yet.</source>
-      <translation type="unfinished">System name is not configured yet.</translation>
+      <translation>Tên hệ thống chưa được định cấu hình.</translation>
     </message>
     <message>
       <source>Unknown error.</source>
-      <translation type="unfinished">Unknown error.</translation>
+      <translation>Lỗi không xác định.</translation>
     </message>
     <message>
       <source>You are about to merge Systems with Starter licenses.</source>
-      <translation type="unfinished">You are about to merge Systems with Starter licenses.</translation>
+      <translation>Bạn đang hợp nhất hệ thống với bản quyền khởi đầu.</translation>
     </message>
     <message>
       <source>Only one Starter license is allowed per System, so the second license will be deactivated.</source>
-      <translation type="unfinished">Only one Starter license is allowed per System, so the second license will be deactivated.</translation>
+      <translation>Chỉ cho phép bản quyền khởi đầu cho mỗi Hệ thống, do đó giấy phép thứ hai sẽ bị vô hiệu hóa.</translation>
     </message>
     <message>
       <source>Merge anyway?</source>
-      <translation type="unfinished">Merge anyway?</translation>
+      <translation>Hợp nhất bằng mọi cách?</translation>
     </message>
     <message>
       <source>System was not found.</source>
-      <translation type="unfinished">System was not found.</translation>
+      <translation>Không tìm thấy hệ thống.</translation>
     </message>
     <message>
       <source>The discovered System %1 has an incompatible version %2.</source>
       <comment>%1 is name of System, %2 is version information</comment>
-      <translation type="unfinished">The discovered System %1 has an incompatible version %2.</translation>
+      <translation>Hệ thống đã phát hiện %1 có phiên bản không tương thích %2.</translation>
     </message>
     <message>
       <source>The discovered System %1 is in safe mode.</source>
       <comment>%1 is name of System</comment>
-      <translation type="unfinished">The discovered System %1 is in safe mode.</translation>
+      <translation>Hệ thống đã phát hiện %1 đang ở chế độ an toàn.</translation>
     </message>
     <message>
       <source>Could not configure the remote System %1.</source>
       <comment>%1 is name of System</comment>
-      <translation type="unfinished">Could not configure the remote System %1.</translation>
+      <translation>Không thể định cấu hình Hệ thống từ xa %1.</translation>
     </message>
     <message>
       <source>New System</source>
-      <translation type="unfinished">New System</translation>
+      <translation>Hệ thống mới</translation>
     </message>
     <message>
       <source>The discovered System %1 is incompatible with the current System.</source>
       <comment>%1 is name of System</comment>
-      <translation type="unfinished">The discovered System %1 is incompatible with the current System.</translation>
+      <translation>Phát hiện %1 lỗi không tương thích với hệ thống hiện tại.</translation>
     </message>
     <message>
       <source>Cannot connect to the other System because current System is already connected to %1.</source>
@@ -106,222 +106,222 @@
     <message>
       <source>System Event</source>
       <comment>Shows that the bookmark was created by a system event</comment>
-      <translation type="unfinished">System Event</translation>
+      <translation>Sự kiện hệ thống</translation>
     </message>
   </context>
   <context>
     <name>QnCameraDiagnosticsErrorCodeStrings</name>
     <message>
       <source>OK</source>
-      <translation type="unfinished">OK</translation>
+      <translation>Xác định</translation>
     </message>
     <message>
       <source>Server has been stopped.</source>
-      <translation type="unfinished">Server has been stopped.</translation>
+      <translation>Các máy chủ đã ngừng hoạt động.</translation>
     </message>
     <message>
       <source>Media stream is opened but no media data was received.</source>
-      <translation type="unfinished">Media stream is opened but no media data was received.</translation>
+      <translation>Phương tiện truyền thông được bật nhưng không nhận được dữ liệu truyền thông.</translation>
     </message>
     <message>
       <source>Unknown error. Please contact support.</source>
-      <translation type="unfinished">Unknown error. Please contact support.</translation>
+      <translation>Lỗi không xác định, hãy tìm mua hàng của bạn các giải pháp nhà cung cấp.</translation>
     </message>
     <message>
       <source>(unknown)</source>
-      <translation type="unfinished">(unknown)</translation>
+      <translation>(Vô danh)</translation>
     </message>
     <message>
       <source>Server %1 is not available.</source>
-      <translation type="unfinished">Server %1 is not available.</translation>
+      <translation>Máy chủ %1 là không có sẵn.</translation>
     </message>
     <message>
       <source>Check that Server is up and running.</source>
-      <translation type="unfinished">Check that Server is up and running.</translation>
+      <translation>Kiểm tra máy chủ đó là lên và chạy.</translation>
     </message>
     <message>
       <source>Received bad response from Server %1: &quot;%2&quot;.</source>
-      <translation type="unfinished">Received bad response from Server %1: &quot;%2&quot;.</translation>
+      <translation>Đã nhận phản hồi xấu từ Máy chủ %1: &quot;%2&quot;.</translation>
     </message>
     <message>
       <source>Check if Server is up and has the proper version.</source>
-      <translation type="unfinished">Check if Server is up and has the proper version.</translation>
+      <translation>Kiểm tra xem máy chủ đang lên và có các phiên bản thích hợp.</translation>
     </message>
     <message>
       <source>Cannot connect to http port %1.</source>
-      <translation type="unfinished">Cannot connect to http port %1.</translation>
+      <translation>Không thể kết nối với http cổng %1.</translation>
     </message>
     <message>
       <source>Finally, try to update firmware. If the problem persists, please contact support.</source>
-      <translation type="unfinished">Finally, try to update firmware. If the problem persists, please contact support.</translation>
+      <translation>Cuối cùng, cố gắng cập nhật firmware. Nếu vấn đề vẫn còn tồn tại, xin vui lòng liên hệ với hỗ trợ.</translation>
     </message>
     <message>
       <source>Failed to configure parameter %1.</source>
-      <translation type="unfinished">Failed to configure parameter %1.</translation>
+      <translation>Không thể cấu hình tham số %1.</translation>
     </message>
     <message>
       <source>Please contact support.</source>
-      <translation type="unfinished">Please contact support.</translation>
+      <translation>Vui lòng liên hệ hỗ trợ.</translation>
     </message>
     <message>
       <source>An input/output error has occurred. OS message: &quot;%1&quot;.</source>
-      <translation type="unfinished">An input/output error has occurred. OS message: &quot;%1&quot;.</translation>
+      <translation>Đã xảy ra lỗi đầu vào / đầu ra. Thông điệp của hệ điều hành: &quot;%1&quot;.</translation>
     </message>
     <message>
       <source>Parameters:</source>
-      <translation type="unfinished">Parameters:</translation>
+      <translation>Tham số:</translation>
     </message>
     <message>
       <source>Please try to reboot the device, then restore factory defaults on the web-page.</source>
-      <translation type="unfinished">Please try to reboot the device, then restore factory defaults on the web-page.</translation>
+      <translation>Hãy cố gắng để khởi động lại thiết bị, sau đó khôi phục mặc định nhà máy trên các trang web.</translation>
     </message>
     <message>
       <source>Please try to reboot the camera, then restore factory defaults on the web-page.</source>
-      <translation type="unfinished">Please try to reboot the camera, then restore factory defaults on the web-page.</translation>
+      <translation>Hãy cố gắng để khởi động lại máy, sau đó khôi phục mặc định nhà máy trên các trang web.</translation>
     </message>
     <message>
       <source>Make sure the device is plugged into the network. Try to reboot the device.</source>
-      <translation type="unfinished">Make sure the device is plugged into the network. Try to reboot the device.</translation>
+      <translation>Hãy chắc chắn rằng thiết bị được cắm vào mạng. Hãy thử khởi động lại thiết bị.</translation>
     </message>
     <message>
       <source>Make sure the camera is plugged into the network. Try to reboot the camera.</source>
-      <translation type="unfinished">Make sure the camera is plugged into the network. Try to reboot the camera.</translation>
+      <translation>Hãy chắc chắn rằng các camera được cắm vào mạng. Hãy thử khởi động lại máy ảnh.</translation>
     </message>
     <message>
       <source>Device request &quot;%1&quot; failed with error &quot;%2&quot;.</source>
-      <translation type="unfinished">Device request &quot;%1&quot; failed with error &quot;%2&quot;.</translation>
+      <translation>Yêu cầu thiết bị &quot;%1&quot; không thành công với lỗi &quot;%2&quot;.</translation>
     </message>
     <message>
       <source>Camera request &quot;%1&quot; failed with error &quot;%2&quot;.</source>
-      <translation type="unfinished">Camera request &quot;%1&quot; failed with error &quot;%2&quot;.</translation>
+      <translation>Yêu cầu của Camera &quot;%1&quot; không thành công với lỗi &quot;%2&quot;.</translation>
     </message>
     <message>
       <source>Unknown device issue.</source>
-      <translation type="unfinished">Unknown device issue.</translation>
+      <translation>Không biết vấn đề thiết bị.</translation>
     </message>
     <message>
       <source>Unknown camera issue.</source>
-      <translation type="unfinished">Unknown camera issue.</translation>
+      <translation>Không biết vấn đề camera.</translation>
     </message>
     <message>
       <source>Invalid data was received from the device %1.</source>
-      <translation type="unfinished">Invalid data was received from the device %1.</translation>
+      <translation>Dữ liệu không hợp lệ đã nhận được từ các thiết bị %1.</translation>
     </message>
     <message>
       <source>Invalid data was received from the camera %1.</source>
-      <translation type="unfinished">Invalid data was received from the camera %1.</translation>
+      <translation>Dữ liệu không hợp lệ đã nhận được từ các camera %1.</translation>
     </message>
     <message>
       <source>Too many media errors. Please open device issues dialog for more details.</source>
-      <translation type="unfinished">Too many media errors. Please open device issues dialog for more details.</translation>
+      <translation>Quá nhiều phương tiện truyền thông lỗi. Hãy mở những vấn đề thiết bị thoại để biết thêm chi tiết.</translation>
     </message>
     <message>
       <source>Too many media errors. Please open camera issues dialog for more details.</source>
-      <translation type="unfinished">Too many media errors. Please open camera issues dialog for more details.</translation>
+      <translation>Quá nhiều phương tiện truyền thông lỗi. Hãy mở những vấn đề camera thoại để biết thêm chi tiết.</translation>
     </message>
     <message>
       <source>Please try to reboot the I/O module, then restore factory defaults on the web-page.</source>
-      <translation type="unfinished">Please try to reboot the I/O module, then restore factory defaults on the web-page.</translation>
+      <translation>Hãy cố gắng để khởi động lại các I/O module, sau đó khôi phục mặc định nhà máy trên các trang web.</translation>
     </message>
     <message>
       <source>Make sure the I/O module is plugged into the network. Try to reboot the I/O module.</source>
-      <translation type="unfinished">Make sure the I/O module is plugged into the network. Try to reboot the I/O module.</translation>
+      <translation>Hãy chắc chắn rằng các I/O module được cắm vào mạng. Hãy thử khởi động lại các I / O module.</translation>
     </message>
     <message>
       <source>I/O Module request &quot;%1&quot; failed with error &quot;%2&quot;.</source>
-      <translation type="unfinished">I/O Module request &quot;%1&quot; failed with error &quot;%2&quot;.</translation>
+      <translation>Yêu cầu mô-đun I/O &quot;%1&quot; không thành công với lỗi &quot;%2&quot;.</translation>
     </message>
     <message>
       <source>Unknown I/O module issue.</source>
-      <translation type="unfinished">Unknown I/O module issue.</translation>
+      <translation>Không biết I/O module vấn đề.</translation>
     </message>
     <message>
       <source>Invalid data was received from the I/O module %1.</source>
-      <translation type="unfinished">Invalid data was received from the I/O module %1.</translation>
+      <translation>Dữ liệu không hợp lệ đã nhận được từ các I / O module %1.</translation>
     </message>
     <message>
       <source>Too many media errors. Please open I/O module issues dialog for more details.</source>
-      <translation type="unfinished">Too many media errors. Please open I/O module issues dialog for more details.</translation>
+      <translation>Quá nhiều lỗi phương tiện truyền thông. Hãy mở tôi vấn đề I/O module thoại để biết thêm chi tiết.</translation>
     </message>
     <message>
       <source>Device initialization process is in progress.</source>
-      <translation type="unfinished">Device initialization process is in progress.</translation>
+      <translation>Quá trình khởi tạo thiết bị được tiến hành.</translation>
     </message>
     <message>
       <source>Camera initialization process is in progress.</source>
-      <translation type="unfinished">Camera initialization process is in progress.</translation>
+      <translation>Quá trình khởi tạo máy ảnh được tiến hành.</translation>
     </message>
     <message>
       <source>I/O Module initialization process is in progress.</source>
-      <translation type="unfinished">I/O Module initialization process is in progress.</translation>
+      <translation>I/O Module khởi tạo quá trình được tiến hành.</translation>
     </message>
     <message>
       <source>Make sure port %1 is accessible (e.g. forwarded).</source>
-      <translation type="unfinished">Make sure port %1 is accessible (e.g. forwarded).</translation>
+      <translation>Hãy chắc chắn rằng cổng %1 có thể truy cập (ví dụ chuyển tiếp).</translation>
     </message>
     <message>
       <source>If it does not help, restore factory defaults on the device web-page.</source>
-      <translation type="unfinished">If it does not help, restore factory defaults on the device web-page.</translation>
+      <translation>Nếu nó không giúp đỡ, khôi phục các giá trị mặc định của nhà sản xuất trên trang web của thiết bị.</translation>
     </message>
     <message>
       <source>If it does not help, restore factory defaults on the camera web-page.</source>
-      <translation type="unfinished">If it does not help, restore factory defaults on the camera web-page.</translation>
+      <translation>Nếu nó không giúp đỡ, khôi phục các giá trị mặc định của camera trên trang web.</translation>
     </message>
     <message>
       <source>If it does not help, restore factory defaults on the I/O module web-page.</source>
-      <translation type="unfinished">If it does not help, restore factory defaults on the I/O module web-page.</translation>
+      <translation>Nếu nó không hỗ trợ, khôi phục các giá trị mặc định của nhà sản xuất trên trang web I/O module.</translation>
     </message>
     <message>
       <source>Cannot open media URL %1. Failed to connect to media port %2.</source>
-      <translation type="unfinished">Cannot open media URL %1. Failed to connect to media port %2.</translation>
+      <translation>Không thể mở phương tiện từ URL %1. Không thể kết nối với cổng phương tiện %2.</translation>
     </message>
     <message>
       <source>Cannot open media URL %1. Connection to port %2 was closed unexpectedly.</source>
-      <translation type="unfinished">Cannot open media URL %1. Connection to port %2 was closed unexpectedly.</translation>
+      <translation>Không thể mở phương tiện truyền thông URL %1. Kết nối đến cổng %2 đã tình cờ bị đóng.</translation>
     </message>
     <message>
       <source>Could not parse device response. URL %1, request name %2.</source>
-      <translation type="unfinished">Could not parse device response. URL %1, request name %2.</translation>
+      <translation>Không thể phân tích phản hồi thiết bị. URL %1, tên yêu cầu %2.</translation>
     </message>
     <message>
       <source>Could not parse camera response. URL %1, request name %2.</source>
-      <translation type="unfinished">Could not parse camera response. URL %1, request name %2.</translation>
+      <translation>Không thể phân tích phản hồi từ camera. URL %1, tên yêu cầu %2.</translation>
     </message>
     <message>
       <source>Could not parse I/O module response. URL %1, request name %2.</source>
-      <translation type="unfinished">Could not parse I/O module response. URL %1, request name %2.</translation>
+      <translation>Không thể phân tích phản hồi I/O module. URL %1, tên yêu cầu %2.</translation>
     </message>
     <message>
       <source>No supported media tracks at URL %1.</source>
-      <translation type="unfinished">No supported media tracks at URL %1.</translation>
+      <translation>Không hỗ trợ phương tiện truyền thông theo dõi tại URL %1.</translation>
     </message>
     <message>
       <source>Not authorized. URL %1.</source>
-      <translation type="unfinished">Not authorized. URL %1.</translation>
+      <translation>Không được phép. URL %1.</translation>
     </message>
     <message>
       <source>Cannot open media URL %1. Unsupported media protocol %2.</source>
-      <translation type="unfinished">Cannot open media URL %1. Unsupported media protocol %2.</translation>
+      <translation>Không thể mở media URL %1. Phương tiện truyền thông không hỗ trợ giao thức %2.</translation>
     </message>
     <message>
       <source>Camera was restored from archive. Delete the camera and add it again to view Live video.</source>
-      <translation type="unfinished">Camera was restored from archive. Delete the camera and add it again to view Live video.</translation>
+      <translation>Camera đã được khôi phục lưu trữ. Xóa camera và thêm lại để xem Video trực tiếp.</translation>
     </message>
     <message>
       <source>First, try to turn on recording (if it is off) and decrease fps in device settings (error &quot;%1&quot;).</source>
-      <translation type="unfinished">First, try to turn on recording (if it is off) and decrease fps in device settings (error &quot;%1&quot;).</translation>
+      <translation>Trước tiên, bật chức năng "ghi" (nếu chức năng này đang tắt) và giảm số khung hình hiển thị/giây trong mục Cài đặt của thiết bị (lỗi &quot;%1&quot;).</translation>
     </message>
     <message>
       <source>First, try to turn on recording (if it is off) and decrease fps in camera settings (error &quot;%1&quot;).</source>
-      <translation type="unfinished">First, try to turn on recording (if it is off) and decrease fps in camera settings (error &quot;%1&quot;).</translation>
+      <translation>Trước tiên, bật chức năng "ghi" (nếu chức năng này đang tắt) và giảm số khung hình hiển thị/giây trong mục Cài đặt của camera (lỗi &quot;%1&quot;).</translation>
     </message>
     <message>
       <source>First, try to turn on recording (if it is off) and decrease fps in I/O module settings (error &quot;%1&quot;).</source>
-      <translation type="unfinished">First, try to turn on recording (if it is off) and decrease fps in I/O module settings (error &quot;%1&quot;).</translation>
+      <translation>Trước tiên, bật chức năng "ghi" (nếu chức năng này đang tắt) và giảm số khung hình hiển thị/giây trong mục Cài đặt của module I/O (lỗi &quot;%1&quot;).</translation>
     </message>
     <message>
       <source>Please update firmware. Minimal supported version is %1. Current version is %2</source>
-      <translation type="unfinished">Please update firmware. Minimal supported version is %1. Current version is %2</translation>
+      <translation>Vui lòng cập nhật firmware. Phiên bản được hỗ trợ tối thiểu là %1. Phiên bản hiện tại là %2</translation>
     </message>
     <message>
       <source>Plugin error. %1</source>
@@ -340,35 +340,35 @@
     <name>QnFfmpegAudioTranscoder</name>
     <message>
       <source>Audio context was not specified.</source>
-      <translation type="unfinished">Audio context was not specified.</translation>
+      <translation>Nội dung âm thanh không được chỉ định.</translation>
     </message>
     <message>
       <source>Could not find encoder for codec %1.</source>
-      <translation type="unfinished">Could not find encoder for codec %1.</translation>
+      <translation>Không thể tìm thấy %1 Một bộ mã hóa để mã hóa.</translation>
     </message>
     <message>
       <source>Could not initialize audio encoder.</source>
-      <translation type="unfinished">Could not initialize audio encoder.</translation>
+      <translation>Không thể khởi tạo bộ mã hóa âm thanh.</translation>
     </message>
     <message>
       <source>Could not initialize audio decoder.</source>
-      <translation type="unfinished">Could not initialize audio decoder.</translation>
+      <translation>Không thể khởi tạo bộ giải mã âm thanh.</translation>
     </message>
     <message>
       <source>Could not find decoder for codec %1.</source>
-      <translation type="unfinished">Could not find decoder for codec %1.</translation>
+      <translation>Không thể tìm thấy %1 Một bộ mã hóa để mã hóa.</translation>
     </message>
     <message>
       <source>Could not send audio frame to encoder, Error code: %1.</source>
-      <translation type="unfinished">Could not send audio frame to encoder, Error code: %1.</translation>
+      <translation>Không thể gửi khung âm thanh tới bộ mã hóa, Mã lỗi: %1.</translation>
     </message>
     <message>
       <source>Could not receive audio packet from encoder, Error code: %1.</source>
-      <translation type="unfinished">Could not receive audio packet from encoder, Error code: %1.</translation>
+      <translation>Không thể nhận gói tin âm thanh từ bộ mã hóa, Mã lỗi: %1.</translation>
     </message>
     <message>
       <source>Could not receive audio frame from decoder, Error code: %1.</source>
-      <translation type="unfinished">Could not receive audio frame from decoder, Error code: %1.</translation>
+      <translation>Không thể nhận gói tin âm thanh từ bộ mã hóa, Mã lỗi: %1.</translation>
     </message>
     <message>
       <source>Could not allocate sample buffers</source>
@@ -379,133 +379,133 @@
     <name>QnFfmpegTranscoder</name>
     <message>
       <source>Container %1 was not found in FFMPEG library.</source>
-      <translation type="unfinished">Container %1 was not found in FFMPEG library.</translation>
+      <translation>Trong FFMPEG Thư lãm thư viện không thể tìm thấy một container %1.</translation>
     </message>
     <message>
       <source>Could not create output context for format %1.</source>
-      <translation type="unfinished">Could not create output context for format %1.</translation>
+      <translation>Không thể thiết lập một định dạng %1 Các đầu ra.</translation>
     </message>
     <message>
       <source>Could not allocate output stream for recording.</source>
-      <translation type="unfinished">Could not allocate output stream for recording.</translation>
+      <translation>Không thể để phân bổ đầu ra video với streaming.</translation>
     </message>
     <message>
       <source>Could not perform direct stream copy because frame size is undefined.</source>
-      <translation type="unfinished">Could not perform direct stream copy because frame size is undefined.</translation>
+      <translation>Có thể không được trực tiếp xem trực tiếp để sao chép, bởi vì định nghĩa của chưa quyết định kích thước khung hình bộ nhớ.</translation>
     </message>
     <message>
       <source>Could not find codec %1.</source>
-      <translation type="unfinished">Could not find codec %1.</translation>
+      <translation>Không thể tìm thấy %1 Mã hóa.</translation>
     </message>
     <message>
       <source>Video or audio codec is incompatible with container %1.</source>
-      <translation type="unfinished">Video or audio codec is incompatible with container %1.</translation>
+      <translation>Video hay mã hóa âm thanh và container %1 Không tương thích.</translation>
     </message>
   </context>
   <context>
     <name>QnFfmpegVideoTranscoder</name>
     <message>
       <source>Could not find encoder for codec %1.</source>
-      <translation type="unfinished">Could not find encoder for codec %1.</translation>
+      <translation>Không thể tìm thấy %1 Một bộ mã hóa để mã hóa.</translation>
     </message>
     <message>
       <source>Could not initialize video encoder.</source>
-      <translation type="unfinished">Could not initialize video encoder.</translation>
+      <translation>Không thể khởi tạo bộ mã hóa video.</translation>
     </message>
   </context>
   <context>
     <name>QnLicense</name>
     <message>
       <source>Analog</source>
-      <translation type="unfinished">Analog</translation>
+      <translation>Phép loại suy</translation>
     </message>
     <message>
       <source>Professional</source>
-      <translation type="unfinished">Professional</translation>
+      <translation>Đặc trưng</translation>
     </message>
     <message>
       <source>Edge</source>
-      <translation type="unfinished">Edge</translation>
+      <translation>Cạnh</translation>
     </message>
     <message>
       <source>Vmax</source>
-      <translation type="unfinished">Vmax</translation>
+      <translation>V-Max</translation>
     </message>
     <message>
       <source>Video Wall</source>
-      <translation type="unfinished">Video Wall</translation>
+      <translation>Bức tường video</translation>
     </message>
     <message>
       <source>I/O Module</source>
-      <translation type="unfinished">I/O Module</translation>
+      <translation>I/O Module</translation>
     </message>
     <message>
       <source>Start</source>
-      <translation type="unfinished">Start</translation>
+      <translation>Bắt đầu</translation>
     </message>
     <message>
       <source>Analog Encoder</source>
-      <translation type="unfinished">Analog Encoder</translation>
+      <translation>Phép loại suy encoder</translation>
     </message>
     <message>
       <source>Analog Licenses</source>
-      <translation type="unfinished">Analog Licenses</translation>
+      <translation>Phép loại suy giấy phép</translation>
     </message>
     <message>
       <source>Professional Licenses</source>
-      <translation type="unfinished">Professional Licenses</translation>
+      <translation>Giấy phép chuyên nghiệp</translation>
     </message>
     <message>
       <source>Edge Licenses</source>
-      <translation type="unfinished">Edge Licenses</translation>
+      <translation>Giấy phép cạnh</translation>
     </message>
     <message>
       <source>Vmax Licenses</source>
-      <translation type="unfinished">Vmax Licenses</translation>
+      <translation>Giấy phép Vmax</translation>
     </message>
     <message>
       <source>Analog Encoder Licenses</source>
-      <translation type="unfinished">Analog Encoder Licenses</translation>
+      <translation>Giấy phép phép loại suy encoder</translation>
     </message>
     <message>
       <source>Video Wall Licenses</source>
-      <translation type="unfinished">Video Wall Licenses</translation>
+      <translation>Giấy phép bức tường video</translation>
     </message>
     <message>
       <source>I/O Module Licenses</source>
-      <translation type="unfinished">I/O Module Licenses</translation>
+      <translation>I/O Module giấy phép</translation>
     </message>
     <message>
       <source>Start Licenses</source>
-      <translation type="unfinished">Start Licenses</translation>
+      <translation>Start giấy phép</translation>
     </message>
     <message>
       <source>Invalid</source>
-      <translation type="unfinished">Invalid</translation>
+      <translation>Vô hiệu</translation>
     </message>
     <message>
       <source>Invalid Licenses</source>
-      <translation type="unfinished">Invalid Licenses</translation>
+      <translation>Giấy phép không hợp lệ</translation>
     </message>
     <message>
       <source>Free</source>
-      <translation type="unfinished">Free</translation>
+      <translation>Trống</translation>
     </message>
     <message>
       <source>Time</source>
-      <translation type="unfinished">Time</translation>
+      <translation>Thời gian</translation>
     </message>
     <message>
       <source>Time Licenses</source>
-      <translation type="unfinished">Time Licenses</translation>
+      <translation>Bản quyền theo thời gian</translation>
     </message>
     <message>
       <source>Bridge</source>
-      <translation type="unfinished">Bridge</translation>
+      <translation>Cầu</translation>
     </message>
     <message>
       <source>Bridge Licenses</source>
-      <translation type="unfinished">Bridge Licenses</translation>
+      <translation>Giấy phép Cầu</translation>
     </message>
     <message numerus="yes">
       <source>%n Time Licenses</source>
@@ -672,26 +672,26 @@
     <name>QnLicenseUsageHelper</name>
     <message numerus="yes">
       <source>%n %2 are used out of %1.</source>
-      <translation type="unfinished">
-        <numerusform>%n %2 are used out of %1.</numerusform>
+      <translation>
+        <numerusform>%n %2 được sử dụng trong tổng số %1.</numerusform>
       </translation>
     </message>
     <message numerus="yes">
       <source>%n %2 will be used out of %1.</source>
-      <translation type="unfinished">
-        <numerusform>%n %2 will be used out of %1.</numerusform>
+      <translation>
+        <numerusform>%n %2 sẽ được sử dụng trong tổng số %1.</numerusform>
       </translation>
     </message>
     <message numerus="yes">
       <source>Activate %n more %1.</source>
-      <translation type="unfinished">
-        <numerusform>Activate %n more %1.</numerusform>
+      <translation>
+        <numerusform>Kích hoạt %n khác %1.</numerusform>
       </translation>
     </message>
     <message numerus="yes">
       <source>%n more %1 will be used.</source>
-      <translation type="unfinished">
-        <numerusform>%n more %1 will be used.</numerusform>
+      <translation>
+        <numerusform>%n thêm %1 sẽ được sử dụng.</numerusform>
       </translation>
     </message>
   </context>
@@ -699,27 +699,27 @@
     <name>QnLicenseValidator</name>
     <message>
       <source>Invalid signature</source>
-      <translation type="unfinished">Invalid signature</translation>
+      <translation>Chữ ký không hợp lệ</translation>
     </message>
     <message>
       <source>Invalid customization</source>
-      <translation type="unfinished">Invalid customization</translation>
+      <translation>Tùy biến không hợp lệ</translation>
     </message>
     <message>
       <source>License is expired</source>
-      <translation type="unfinished">License is expired</translation>
+      <translation>Bản quyền hết hạn</translation>
     </message>
     <message>
       <source>Invalid type</source>
-      <translation type="unfinished">Invalid type</translation>
+      <translation>Kiểu không hợp lệ</translation>
     </message>
     <message>
       <source>This license type requires higher software version</source>
-      <translation type="unfinished">This license type requires higher software version</translation>
+      <translation>Bản quyền này yêu cầu phiên bản phần mềm cao hơn</translation>
     </message>
     <message>
       <source>Unknown error</source>
-      <translation type="unfinished">Unknown error</translation>
+      <translation>Lỗi không xác định</translation>
     </message>
     <message>
       <source>Server with matching Hardware ID not found</source>
@@ -738,58 +738,58 @@
     <name>QnLocalSystemDescription</name>
     <message>
       <source>New Server</source>
-      <translation type="unfinished">New Server</translation>
+      <translation>Máy chủ mới</translation>
     </message>
   </context>
   <context>
     <name>QnResourceNameStrings</name>
     <message>
       <source>Cameras</source>
-      <translation type="unfinished">Cameras</translation>
+      <translation>Camera</translation>
     </message>
     <message>
       <source>cameras</source>
-      <translation type="unfinished">cameras</translation>
+      <translation>camera</translation>
     </message>
     <message>
       <source>Camera</source>
-      <translation type="unfinished">Camera</translation>
+      <translation>Máy chụp hình</translation>
     </message>
     <message>
       <source>camera</source>
-      <translation type="unfinished">camera</translation>
+      <translation>máy chụp hình</translation>
     </message>
     <message>
       <source>Devices</source>
-      <translation type="unfinished">Devices</translation>
+      <translation>Thiết bị</translation>
     </message>
     <message>
       <source>devices</source>
-      <translation type="unfinished">devices</translation>
+      <translation>thiết bị</translation>
     </message>
     <message>
       <source>Device</source>
-      <translation type="unfinished">Device</translation>
+      <translation>Thiết bị</translation>
     </message>
     <message>
       <source>device</source>
-      <translation type="unfinished">device</translation>
+      <translation>thiết bị</translation>
     </message>
     <message>
       <source>I/O Modules</source>
-      <translation type="unfinished">I/O Modules</translation>
+      <translation>I/O Modules</translation>
     </message>
     <message>
       <source>I/O modules</source>
-      <translation type="unfinished">I/O modules</translation>
+      <translation>I/O Modules</translation>
     </message>
     <message>
       <source>I/O Module</source>
-      <translation type="unfinished">I/O Module</translation>
+      <translation>I/O Module</translation>
     </message>
     <message>
       <source>I/O module</source>
-      <translation type="unfinished">I/O module</translation>
+      <translation>I/O Module</translation>
     </message>
     <message numerus="yes">
       <source>%n Cameras</source>
@@ -832,23 +832,23 @@
     <name>QnSignHelper</name>
     <message>
       <source>Unknown</source>
-      <translation type="unfinished">Unknown</translation>
+      <translation>Không biết</translation>
     </message>
     <message>
       <source>FREE License</source>
-      <translation type="unfinished">FREE License</translation>
+      <translation>Miễn phí bản quyền</translation>
     </message>
     <message>
       <source>Licensed To: %1</source>
-      <translation type="unfinished">Licensed To: %1</translation>
+      <translation>Bản quyền đã cấp cho: %1</translation>
     </message>
     <message>
       <source>Watermark: %1</source>
-      <translation type="unfinished">Watermark: %1</translation>
+      <translation>Hình mờ: %1</translation>
     </message>
     <message>
       <source>Time License</source>
-      <translation type="unfinished">Time License</translation>
+      <translation>Bản quyền theo thời gian</translation>
     </message>
     <message>
       <source>Hardware ID: %1</source>
@@ -859,124 +859,124 @@
     <name>QnStreamRecorder</name>
     <message>
       <source>Corresponding container in FFMPEG library was not found.</source>
-      <translation type="unfinished">Corresponding container in FFMPEG library was not found.</translation>
+      <translation>Không thể tìm thấy tương ứng FFMPEG Thư viện.</translation>
     </message>
     <message>
       <source>Could not create output file for video recording.</source>
-      <translation type="unfinished">Could not create output file for video recording.</translation>
+      <translation>Không thể tạo ra các tập tin đầu ra với video.</translation>
     </message>
     <message>
       <source>Could not allocate output stream for recording.</source>
-      <translation type="unfinished">Could not allocate output stream for recording.</translation>
+      <translation>Không thể để phân bổ đầu ra video với streaming.</translation>
     </message>
     <message>
       <source>Could not allocate output audio stream.</source>
-      <translation type="unfinished">Could not allocate output audio stream.</translation>
+      <translation>Không thể để phân bổ âm thanh dòng sản lượng.</translation>
     </message>
     <message>
       <source>Invalid audio codec information.</source>
-      <translation type="unfinished">Invalid audio codec information.</translation>
+      <translation>Audio mã hóa thông tin không hợp lệ.</translation>
     </message>
     <message>
       <source>Video or audio codec is incompatible with the selected format.</source>
-      <translation type="unfinished">Video or audio codec is incompatible with the selected format.</translation>
+      <translation>Video hay mã hóa âm thanh không thể tương thích với các định dạng đã chọn.</translation>
     </message>
     <message>
       <source>File write error. Not enough free space.</source>
-      <translation type="unfinished">File write error. Not enough free space.</translation>
+      <translation>Nộp ghi lỗi. Không đủ không gian trống.</translation>
     </message>
     <message>
       <source>Invalid resource type for data export.</source>
-      <translation type="unfinished">Invalid resource type for data export.</translation>
+      <translation>Loại tài nguyên không hợp lệ để xuất dữ liệu.</translation>
     </message>
     <message>
       <source>No data exported.</source>
-      <translation type="unfinished">No data exported.</translation>
+      <translation>Không xuất dữ liệu.</translation>
     </message>
   </context>
   <context>
     <name>QnSystemDescription</name>
     <message>
       <source>Unnamed System</source>
-      <translation type="unfinished">Unnamed System</translation>
+      <translation>Hệ thống Chưa Đặt tên</translation>
     </message>
   </context>
   <context>
     <name>QnTranscoder</name>
     <message>
       <source>OpenCL transcoding is not implemented.</source>
-      <translation type="unfinished">OpenCL transcoding is not implemented.</translation>
+      <translation>OpenCL chuyển mã không được thực hiện.</translation>
     </message>
     <message>
       <source>Unknown transcoding method.</source>
-      <translation type="unfinished">Unknown transcoding method.</translation>
+      <translation>Chế độ chuyển mã không rõ.</translation>
     </message>
     <message>
       <source>OpenCLTranscode is not implemented.</source>
-      <translation type="unfinished">OpenCLTranscode is not implemented.</translation>
+      <translation>OpenCL chuyển mã không được thực hiện.</translation>
     </message>
     <message>
       <source>Unknown transcode method</source>
-      <translation type="unfinished">Unknown transcode method</translation>
+      <translation>Cách chuyển mã Unknown</translation>
     </message>
   </context>
   <context>
     <name>QnUserRolesManager</name>
     <message>
       <source>Owner</source>
-      <translation type="unfinished">Owner</translation>
+      <translation>Chủ nhân</translation>
     </message>
     <message>
       <source>Administrator</source>
-      <translation type="unfinished">Administrator</translation>
+      <translation>Giám sát viên</translation>
     </message>
     <message>
       <source>Advanced Viewer</source>
-      <translation type="unfinished">Advanced Viewer</translation>
+      <translation>Trình xem nâng cao</translation>
     </message>
     <message>
       <source>Viewer</source>
-      <translation type="unfinished">Viewer</translation>
+      <translation>Người xem</translation>
     </message>
     <message>
       <source>Live Viewer</source>
-      <translation type="unfinished">Live Viewer</translation>
+      <translation>Xem trực tiếp</translation>
     </message>
     <message>
       <source>Custom Role</source>
-      <translation type="unfinished">Custom Role</translation>
+      <translation>Tùy chỉnh role</translation>
     </message>
     <message>
       <source>Custom</source>
-      <translation type="unfinished">Custom</translation>
+      <translation>Tùy chỉnh</translation>
     </message>
     <message>
       <source>Can manage all cameras and bookmarks.</source>
-      <translation type="unfinished">Can manage all cameras and bookmarks.</translation>
+      <translation>Có thể quản lý tất cả camea và bookmark.</translation>
     </message>
     <message>
       <source>Can view all cameras and export video.</source>
-      <translation type="unfinished">Can view all cameras and export video.</translation>
+      <translation>Có thể xem tất cả các camera và xuất video.</translation>
     </message>
     <message>
       <source>Can view live video from all cameras.</source>
-      <translation type="unfinished">Can view live video from all cameras.</translation>
+      <translation>Có thể xem video trực tiếp từ tất cả các camera.</translation>
     </message>
     <message>
       <source>Custom user role.</source>
-      <translation type="unfinished">Custom user role.</translation>
+      <translation>Vai trò người dùng.</translation>
     </message>
     <message>
       <source>Custom permissions.</source>
-      <translation type="unfinished">Custom permissions.</translation>
+      <translation>Cho phép tùy chỉnh.</translation>
     </message>
     <message>
       <source>Has access to whole System and can do everything.</source>
-      <translation type="unfinished">Has access to whole System and can do everything.</translation>
+      <translation>Có quyền truy cập vào toàn bộ Hệ thống và có thể làm tất cả mọi thứ.</translation>
     </message>
     <message>
       <source>Has access to whole System and can manage it. Can create users.</source>
-      <translation type="unfinished">Has access to whole System and can manage it. Can create users.</translation>
+      <translation>Có quyền truy cập vào toàn bộ Hệ thống và có thể quản lý nó. Có thể tạo người dùng.</translation>
     </message>
   </context>
   <context>
@@ -999,11 +999,7 @@
     </message>
     <message>
       <source>Unknown error.</source>
-<<<<<<< HEAD
-      <translation type="unfinished">Unknown error.</translation>
-=======
       <translation>Lỗi không rõ.</translation>
->>>>>>> ea434ffa
     </message>
     <message>
       <source>Extraction was cancelled.</source>
@@ -1029,257 +1025,257 @@
     <name>nx::vms::event::StringsHelper</name>
     <message>
       <source>Bookmark</source>
-      <translation type="unfinished">Bookmark</translation>
+      <translation>Bookmark</translation>
     </message>
     <message>
       <source>Panic recording</source>
-      <translation type="unfinished">Panic recording</translation>
+      <translation>Video khẩn cấp</translation>
     </message>
     <message>
       <source>Write to log</source>
-      <translation type="unfinished">Write to log</translation>
+      <translation>Ghi vào kỷ lục</translation>
     </message>
     <message>
       <source>Show notification</source>
-      <translation type="unfinished">Show notification</translation>
+      <translation>Hiển thị thông báo</translation>
     </message>
     <message>
       <source>Repeat sound</source>
-      <translation type="unfinished">Repeat sound</translation>
+      <translation>Lặp lại âm thanh</translation>
     </message>
     <message>
       <source>Play sound</source>
-      <translation type="unfinished">Play sound</translation>
+      <translation>Nghe âm thanh</translation>
     </message>
     <message>
       <source>Speak</source>
-      <translation type="unfinished">Speak</translation>
+      <translation>Nói</translation>
     </message>
     <message>
       <source>Execute PTZ preset</source>
-      <translation type="unfinished">Execute PTZ preset</translation>
+      <translation>Thực PTZ cài sẵn</translation>
     </message>
     <message>
       <source>Show text overlay</source>
-      <translation type="unfinished">Show text overlay</translation>
+      <translation>Hiện lớp phủ văn bản</translation>
     </message>
     <message>
       <source>Show on Alarm Layout</source>
-      <translation type="unfinished">Show on Alarm Layout</translation>
+      <translation>Hiển thị trên diện cảnh báo</translation>
     </message>
     <message>
       <source>Do HTTP request</source>
-      <translation type="unfinished">Do HTTP request</translation>
+      <translation>Gởi HTTP yêu cầu</translation>
     </message>
     <message>
       <source>Device output</source>
-      <translation type="unfinished">Device output</translation>
+      <translation>Sản lượng thiết bị</translation>
     </message>
     <message>
       <source>Camera output</source>
-      <translation type="unfinished">Camera output</translation>
+      <translation>Sản lượng máy ảnh</translation>
     </message>
     <message>
       <source>Device recording</source>
-      <translation type="unfinished">Device recording</translation>
+      <translation>Thiết bị ghi âm</translation>
     </message>
     <message>
       <source>Camera recording</source>
-      <translation type="unfinished">Camera recording</translation>
+      <translation>Camera ghi âm</translation>
     </message>
     <message>
       <source>Generic Event</source>
-      <translation type="unfinished">Generic Event</translation>
+      <translation>Sự kiện chung</translation>
     </message>
     <message numerus="yes">
       <source>Motion on Cameras</source>
-      <translation type="unfinished">
-        <numerusform>Motion on Cameras</numerusform>
+      <translation>
+        <numerusform>Chuyển động trên camera</numerusform>
       </translation>
     </message>
     <message>
       <source>Network Issue</source>
-      <translation type="unfinished">Network Issue</translation>
+      <translation>Vấn đề về mạng</translation>
     </message>
     <message>
       <source>Server Failure</source>
-      <translation type="unfinished">Server Failure</translation>
+      <translation>Máy chủ thất bại</translation>
     </message>
     <message>
       <source>Server Conflict</source>
-      <translation type="unfinished">Server Conflict</translation>
+      <translation>Xung đột máy chủ</translation>
     </message>
     <message>
       <source>Server Started</source>
-      <translation type="unfinished">Server Started</translation>
+      <translation>Máy chủ bắt đầu</translation>
     </message>
     <message>
       <source>License Issue</source>
-      <translation type="unfinished">License Issue</translation>
+      <translation>Vấn đề giấy phép</translation>
     </message>
     <message>
       <source>Archive backup finished</source>
-      <translation type="unfinished">Archive backup finished</translation>
+      <translation>Lưu trữ bản sao lưu đã hoàn thành</translation>
     </message>
     <message>
       <source>Any Server Issue</source>
-      <translation type="unfinished">Any Server Issue</translation>
+      <translation>Bất kỳ vấn đề máy chủ</translation>
     </message>
     <message>
       <source>Any Event</source>
-      <translation type="unfinished">Any Event</translation>
+      <translation>Bất kỳ tổ chức sự kiện</translation>
     </message>
     <message numerus="yes">
       <source>Input Signal on Devices</source>
-      <translation type="unfinished">
-        <numerusform>Input Signal on Devices</numerusform>
+      <translation>
+        <numerusform>Tín hiệu đầu vào trên thiết bị</numerusform>
       </translation>
     </message>
     <message numerus="yes">
       <source>Input Signal on Cameras</source>
-      <translation type="unfinished">
-        <numerusform>Input Signal on Cameras</numerusform>
+      <translation>
+        <numerusform>Tín hiệu đầu vào trên camera</numerusform>
       </translation>
     </message>
     <message numerus="yes">
       <source>Devices Disconnected</source>
-      <translation type="unfinished">
-        <numerusform>Devices Disconnected</numerusform>
+      <translation>
+        <numerusform>Thiết bị ngắt kết nối</numerusform>
       </translation>
     </message>
     <message numerus="yes">
       <source>Cameras Disconnected</source>
-      <translation type="unfinished">
-        <numerusform>Cameras Disconnected</numerusform>
+      <translation>
+        <numerusform>Camera Ngắt kết nối</numerusform>
       </translation>
     </message>
     <message numerus="yes">
       <source>Devices IP Conflict</source>
-      <translation type="unfinished">
-        <numerusform>Devices IP Conflict</numerusform>
+      <translation>
+        <numerusform>Thiết bị xung đột IP</numerusform>
       </translation>
     </message>
     <message numerus="yes">
       <source>Cameras IP Conflict</source>
-      <translation type="unfinished">
-        <numerusform>Cameras IP Conflict</numerusform>
+      <translation>
+        <numerusform>Camera xung đột IP</numerusform>
       </translation>
     </message>
     <message>
       <source>Any Device Issue</source>
-      <translation type="unfinished">Any Device Issue</translation>
+      <translation>Bất kỳ vấn đề thiết bị</translation>
     </message>
     <message>
       <source>Any Camera Issue</source>
-      <translation type="unfinished">Any Camera Issue</translation>
+      <translation>Bất kỳ hành máy ảnh</translation>
     </message>
     <message>
       <source>Undefined event has occurred on %1</source>
-      <translation type="unfinished">Undefined event has occurred on %1</translation>
+      <translation>Sự kiện không xác định trong %1</translation>
     </message>
     <message>
       <source>Device %1 was disconnected</source>
-      <translation type="unfinished">Device %1 was disconnected</translation>
+      <translation>Thiết bị %1 đã được ngắt kết nối</translation>
     </message>
     <message>
       <source>Camera %1 was disconnected</source>
-      <translation type="unfinished">Camera %1 was disconnected</translation>
+      <translation>Máy ảnh %1 đã được ngắt kết nối</translation>
     </message>
     <message>
       <source>I/O Module %1 was disconnected</source>
-      <translation type="unfinished">I/O Module %1 was disconnected</translation>
+      <translation>I/O Module %1 đã bị ngắt kết nối</translation>
     </message>
     <message>
       <source>Input on %1</source>
-      <translation type="unfinished">Input on %1</translation>
+      <translation>%1 vào</translation>
     </message>
     <message>
       <source>Motion on %1</source>
-      <translation type="unfinished">Motion on %1</translation>
+      <translation>%1 phát hiện chuyển động</translation>
     </message>
     <message>
       <source>Network Issue at %1</source>
-      <translation type="unfinished">Network Issue at %1</translation>
+      <translation>%1 lỗi mạng</translation>
     </message>
     <message>
       <source>Server &quot;%1&quot; Failure</source>
-      <translation type="unfinished">Server &quot;%1&quot; Failure</translation>
+      <translation>Máy chủ &quot;%1&quot; Lỗi</translation>
     </message>
     <message>
       <source>Device IP Conflict at %1</source>
       <comment>Device IP Conflict at &lt;server_name&gt;</comment>
-      <translation type="unfinished">Device IP Conflict at %1</translation>
+      <translation>Thiết bị IP xung đột tại %1</translation>
     </message>
     <message>
       <source>Camera IP Conflict at %1</source>
       <comment>Camera IP Conflict at &lt;server_name&gt;</comment>
-      <translation type="unfinished">Camera IP Conflict at %1</translation>
+      <translation>Camera IP xung đột tại %1</translation>
     </message>
     <message>
       <source>Server &quot;%1&quot; Conflict</source>
-      <translation type="unfinished">Server &quot;%1&quot; Conflict</translation>
+      <translation>Máy chủ &quot;%1&quot; Xung đột</translation>
     </message>
     <message>
       <source>Server &quot;%1&quot; Started</source>
-      <translation type="unfinished">Server &quot;%1&quot; Started</translation>
+      <translation>Máy chủ &quot;%1&quot; đã bắt đầu</translation>
     </message>
     <message>
       <source>Server &quot;%1&quot; has a license problem</source>
-      <translation type="unfinished">Server &quot;%1&quot; has a license problem</translation>
+      <translation>Máy chủ &quot;%1&quot; có vấn đề về bản quyền</translation>
     </message>
     <message>
       <source>Server &quot;%1&quot; has finished an archive backup</source>
-      <translation type="unfinished">Server &quot;%1&quot; has finished an archive backup</translation>
+      <translation>Máy chủ &quot;%1&quot; đã hoàn tất sao lưu dữ liệu</translation>
     </message>
     <message>
       <source>Generic Event at %1</source>
-      <translation type="unfinished">Generic Event at %1</translation>
+      <translation>Sự kiện Generic %1</translation>
     </message>
     <message>
       <source>An unknown event has occurred</source>
-      <translation type="unfinished">An unknown event has occurred</translation>
+      <translation>Một sự kiện chưa biết</translation>
     </message>
     <message>
       <source>Event: %1</source>
-      <translation type="unfinished">Event: %1</translation>
+      <translation>Biến cố：%1</translation>
     </message>
     <message>
       <source>Source: %1</source>
-      <translation type="unfinished">Source: %1</translation>
+      <translation>Nguồn：%1</translation>
     </message>
     <message>
       <source>Caption: %1</source>
-      <translation type="unfinished">Caption: %1</translation>
+      <translation>Chú thích: %1</translation>
     </message>
     <message>
       <source>Input Port: %1</source>
-      <translation type="unfinished">Input Port: %1</translation>
+      <translation>Cổng đầu vào: %1</translation>
     </message>
     <message>
       <source>Reason: %1</source>
-      <translation type="unfinished">Reason: %1</translation>
+      <translation>Lý do：%1</translation>
     </message>
     <message>
       <source>Conflicting Address: %1</source>
-      <translation type="unfinished">Conflicting Address: %1</translation>
+      <translation>Mâu thuẫn Địa chỉ: %1</translation>
     </message>
     <message>
       <source>MAC #%1: %2</source>
       <extracomment>MAC #2: D0-50-99-38-1E-12</extracomment>
-      <translation type="unfinished">MAC #%1: %2</translation>
+      <translation>MAC #%1: %2 {1:?} {2?}</translation>
     </message>
     <message>
       <source>Conflicting Server #%1: %2</source>
       <extracomment>Conflicting Server #5: 10.0.2.1</extracomment>
-      <translation type="unfinished">Conflicting Server #%1: %2</translation>
+      <translation>Mâu thuẫn máy chủ #%1:%2</translation>
     </message>
     <message>
       <source>Conflicting Server: %1</source>
-      <translation type="unfinished">Conflicting Server: %1</translation>
+      <translation>Mâu thuẫn Server: %1</translation>
     </message>
     <message>
       <source>Trigger: %1</source>
-      <translation type="unfinished">Trigger: %1</translation>
+      <translation>Kích hoạt: %1</translation>
     </message>
     <message>
       <source>%2 &lt;b&gt;%1&lt;/b&gt;</source>
@@ -1289,192 +1285,192 @@
     <message numerus="yes">
       <source>%n times, first: %2 &lt;b&gt;%1&lt;/b&gt;</source>
       <comment>%1 means time, %2 means date</comment>
-      <translation type="unfinished">
-        <numerusform>%n times, first: %2 &lt;b&gt;%1&lt;/b&gt;</numerusform>
+      <translation>
+        <numerusform>%n lần, lần đầu tiên: %2 &lt;b&gt;%1&lt;/b&gt;</numerusform>
       </translation>
     </message>
     <message>
       <source>Time: %1 on %2</source>
       <comment>%1 means time, %2 means date</comment>
-      <translation type="unfinished">Time: %1 on %2</translation>
+      <translation>Thời gian：%1 trong %2</translation>
     </message>
     <message numerus="yes">
       <source>First occurrence: %1 on %2 (%n times total)</source>
       <comment>%1 means time, %2 means date</comment>
-      <translation type="unfinished">
-        <numerusform>First occurrence: %1 on %2 (%n times total)</numerusform>
+      <translation>
+        <numerusform>Lần đầu xuất hiện: %1 trong %2 ( %n xuất hiện thứ hai)</numerusform>
       </translation>
     </message>
     <message numerus="yes">
       <source>No data received during last %n seconds.</source>
-      <translation type="unfinished">
-        <numerusform>No data received during last %n seconds.</numerusform>
+      <translation>
+        <numerusform>Không có dữ liệu nhận được trong %n seconds cuối cùng.</numerusform>
       </translation>
     </message>
     <message>
       <source>Connection to device was unexpectedly closed.</source>
-      <translation type="unfinished">Connection to device was unexpectedly closed.</translation>
+      <translation>Kết nối với thiết bị đã bất ngờ đóng cửa.</translation>
     </message>
     <message>
       <source>Connection to camera (primary stream) was unexpectedly closed.</source>
-      <translation type="unfinished">Connection to camera (primary stream) was unexpectedly closed.</translation>
+      <translation>Kết nối với camera (luồng chính) đã bất ngờ đóng cửa.</translation>
     </message>
     <message>
       <source>Connection to camera (secondary stream) was unexpectedly closed.</source>
-      <translation type="unfinished">Connection to camera (secondary stream) was unexpectedly closed.</translation>
+      <translation>Kết nối với camera (dòng thứ cấp) đã bất ngờ đóng cửa.</translation>
     </message>
     <message>
       <source>RTP packet loss detected.</source>
-      <translation type="unfinished">RTP packet loss detected.</translation>
+      <translation>RTP Phát hiện mất gói tin.</translation>
     </message>
     <message>
       <source>Device does not respond to network requests.</source>
-      <translation type="unfinished">Device does not respond to network requests.</translation>
+      <translation>Thiết bị không đáp ứng yêu cầu mạng.</translation>
     </message>
     <message>
       <source>Connection to server is lost.</source>
-      <translation type="unfinished">Connection to server is lost.</translation>
+      <translation>Kết nối đến máy chủ bị mất.</translation>
     </message>
     <message>
       <source>Server stopped unexpectedly.</source>
-      <translation type="unfinished">Server stopped unexpectedly.</translation>
+      <translation>Máy chủ dừng bất ngờ.</translation>
     </message>
     <message>
       <source>I/O error has occurred at %1.</source>
-      <translation type="unfinished">I/O error has occurred at %1.</translation>
+      <translation>I/O lỗi trong %1.</translation>
     </message>
     <message>
       <source>Not enough HDD/SSD speed for recording to %1.</source>
-      <translation type="unfinished">Not enough HDD/SSD speed for recording to %1.</translation>
+      <translation>HDD/SSD %1 Đủ để video nhanh.</translation>
     </message>
     <message>
       <source>HDD/SSD disk &quot;%1&quot; is full. Disk contains too much data that is not managed by VMS.</source>
-      <translation type="unfinished">HDD/SSD disk &quot;%1&quot; is full. Disk contains too much data that is not managed by VMS.</translation>
+      <translation>Ổ đĩa HDD / SSD &quot;%1&quot; đã đầy. Đĩa chứa quá nhiều dữ liệu không được quản lý bởi VMS.</translation>
     </message>
     <message>
       <source>System disk &quot;%1&quot; is almost full.</source>
-      <translation type="unfinished">System disk &quot;%1&quot; is almost full.</translation>
+      <translation>Đĩa hệ thống &quot;%1&quot; gần như đầy.</translation>
     </message>
     <message>
       <source>Archive backup failed: No available backup storages with sufficient free space</source>
-      <translation type="unfinished">Archive backup failed: No available backup storages with sufficient free space</translation>
+      <translation>Lưu trữ bản sao lưu không: Không có kho sao lưu có sẵn với dung lượng trống đủ</translation>
     </message>
     <message>
       <source>Archive backup failed: Target storage failure</source>
-      <translation type="unfinished">Archive backup failed: Target storage failure</translation>
+      <translation>Lưu trữ bản sao lưu không: mục tiêu Lỗi lưu trữ</translation>
     </message>
     <message>
       <source>Archive backup failed: Source file open/read error</source>
-      <translation type="unfinished">Archive backup failed: Source file open/read error</translation>
+      <translation>Lưu trữ bản sao lưu không: tập tin nguồn mở / đọc lỗi</translation>
     </message>
     <message>
       <source>Archive backup failed: Target file create/write error</source>
-      <translation type="unfinished">Archive backup failed: Target file create/write error</translation>
+      <translation>Lưu trữ bản sao lưu không: tập tin mục tiêu tạo / ghi lỗi</translation>
     </message>
     <message>
       <source>Archive backup failed: File catalog error</source>
-      <translation type="unfinished">Archive backup failed: File catalog error</translation>
+      <translation>Lưu trữ bản sao lưu không: Danh mục tập tin lỗi</translation>
     </message>
     <message>
       <source>Archive backup finished, but is not fully completed because backup time is over. Data is backed up to %1</source>
-      <translation type="unfinished">Archive backup finished, but is not fully completed because backup time is over. Data is backed up to %1</translation>
+      <translation>Lưu trữ sao lưu đã hoàn thành, nhưng không hoàn thành đầy đủ vì thời gian sao lưu đã kết thúc. Dữ liệu được sao lưu đến %1</translation>
     </message>
     <message>
       <source>Archive backup is successfully completed</source>
-      <translation type="unfinished">Archive backup is successfully completed</translation>
+      <translation>Lưu trữ bản sao lưu hoàn tất thành công</translation>
     </message>
     <message>
       <source>Archive backup is canceled by user. Data is backed up to %1</source>
-      <translation type="unfinished">Archive backup is canceled by user. Data is backed up to %1</translation>
+      <translation>Sao lưu kho lưu trữ được hủy bỏ bởi người dùng. Dữ liệu được sao lưu vào %1</translation>
     </message>
     <message>
       <source>Not enough licenses. Recording has been disabled on following devices:</source>
-      <translation type="unfinished">Not enough licenses. Recording has been disabled on following devices:</translation>
+      <translation>Bản quyền chưa đủ. Ghi đã bị tắt trên các thiết bị sau:</translation>
     </message>
     <message>
       <source>Not enough licenses. Recording has been disabled on following cameras:</source>
-      <translation type="unfinished">Not enough licenses. Recording has been disabled on following cameras:</translation>
+      <translation>Bản quyền chưa đủ. Ghi đã bị tắt trên các camera sau:</translation>
     </message>
     <message>
       <source>Not enough licenses. Recording has been disabled on following I/O modules:</source>
-      <translation type="unfinished">Not enough licenses. Recording has been disabled on following I/O modules:</translation>
+      <translation>Bản quyền chưa đủ. Ghi đã bị tắt trên các moudle I/O sau:</translation>
     </message>
     <message>
       <source>start</source>
-      <translation type="unfinished">start</translation>
+      <translation>bắt đầu</translation>
     </message>
     <message>
       <source>stop</source>
-      <translation type="unfinished">stop</translation>
+      <translation>dừng lại</translation>
     </message>
     <message>
       <source>While %1</source>
-      <translation type="unfinished">While %1</translation>
+      <translation>Trong khi %1</translation>
     </message>
     <message>
       <source>On %1 %2</source>
-      <translation type="unfinished">On %1 %2</translation>
+      <translation>Trên %1 %2</translation>
     </message>
     <message>
       <source>Trigger Name</source>
-      <translation type="unfinished">Trigger Name</translation>
+      <translation>Tên kích hoạt</translation>
     </message>
     <message>
       <source>Role</source>
-      <translation type="unfinished">Role</translation>
+      <translation>Vai trò</translation>
     </message>
     <message numerus="yes">
       <source>%n Users</source>
-      <translation type="unfinished">
-        <numerusform>%n Users</numerusform>
+      <translation>
+        <numerusform>%n Người dùng</numerusform>
       </translation>
     </message>
     <message numerus="yes">
       <source>%n Roles</source>
-      <translation type="unfinished">
-        <numerusform>%n Roles</numerusform>
+      <translation>
+        <numerusform>%n Vai trò</numerusform>
       </translation>
     </message>
     <message>
       <source>All Administrators</source>
-      <translation type="unfinished">All Administrators</translation>
+      <translation>Tất cả Quản trị viên</translation>
     </message>
     <message>
       <source>All Users</source>
-      <translation type="unfinished">All Users</translation>
+      <translation>Tất cả người dùng</translation>
     </message>
     <message>
       <source>Select at least one user</source>
-      <translation type="unfinished">Select at least one user</translation>
+      <translation>Chọn ít nhất một người dùng</translation>
     </message>
     <message>
       <source>Soft Trigger</source>
-      <translation type="unfinished">Soft Trigger</translation>
+      <translation>Kích hoạt mềm</translation>
     </message>
     <message>
       <source>Soft Trigger %1 at %2</source>
-      <translation type="unfinished">Soft Trigger %1 at %2</translation>
+      <translation>Trình kích hoạt mềm %1 tại %2</translation>
     </message>
     <message>
       <source>Soft Trigger %1 has been activated multiple times</source>
-      <translation type="unfinished">Soft Trigger %1 has been activated multiple times</translation>
+      <translation>Trình kích hoạt mềm %1 đã được kích hoạt nhiều lần</translation>
     </message>
     <message>
       <source>Send email</source>
-      <translation type="unfinished">Send email</translation>
+      <translation>Gửi email</translation>
     </message>
     <message>
       <source>Acknowledge</source>
-      <translation type="unfinished">Acknowledge</translation>
+      <translation>Công nhận</translation>
     </message>
     <message>
       <source>Analytics Event</source>
-      <translation type="unfinished">Analytics Event</translation>
+      <translation>Sự kiện phân tích</translation>
     </message>
     <message>
       <source>%1 at %2</source>
       <comment>Analytics Event at some camera</comment>
-      <translation type="unfinished">%1 at %2</translation>
+      <translation>%1 đến %2</translation>
     </message>
     <message>
       <source>Storage Issue</source>
@@ -1494,7 +1490,7 @@
     </message>
     <message>
       <source>Open layout</source>
-      <translation type="unfinished">Open layout</translation>
+      <translation>Mở bố trí</translation>
     </message>
     <message>
       <source>Failed to force using camera time, it lags too much, system time will be used</source>
@@ -1541,7 +1537,7 @@
     <name>utils::QnCameraNamesWatcher</name>
     <message>
       <source>Removed camera</source>
-      <translation type="unfinished">Removed camera</translation>
+      <translation>Di chuyển máy ảnh</translation>
     </message>
   </context>
 </TS>