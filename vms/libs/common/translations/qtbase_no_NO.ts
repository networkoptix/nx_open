<?xml version="1.0" encoding="utf-8"?>
<!DOCTYPE TS>
<TS version="2.1" language="no" sourcelanguage="en">
  <context>
    <name>CloseButton</name>
    <message>
      <source>Close Tab</source>
      <translation type="unfinished">Close Tab</translation>
    </message>
  </context>
  <context>
    <name>MAC_APPLICATION_MENU</name>
    <message>
      <source>Services</source>
      <translation type="unfinished">Services</translation>
    </message>
    <message>
      <source>Hide %1</source>
      <translation type="unfinished">Hide %1</translation>
    </message>
    <message>
      <source>Hide Others</source>
      <translation type="unfinished">Hide Others</translation>
    </message>
    <message>
      <source>Show All</source>
      <translation type="unfinished">Show All</translation>
    </message>
    <message>
      <source>Preferences...</source>
      <translation type="unfinished">Preferences...</translation>
    </message>
    <message>
      <source>Quit %1</source>
      <translation type="unfinished">Quit %1</translation>
    </message>
    <message>
      <source>About %1</source>
      <translation type="unfinished">About %1</translation>
    </message>
  </context>
  <context>
    <name>QAbstractSpinBox</name>
    <message>
      <source>&amp;Select All</source>
      <translation type="unfinished">&amp;Select All</translation>
    </message>
    <message>
      <source>&amp;Step up</source>
      <translation type="unfinished">&amp;Step up</translation>
    </message>
    <message>
      <source>Step &amp;down</source>
      <translation type="unfinished">Step &amp;down</translation>
    </message>
  </context>
  <context>
    <name>QAccessibleActionInterface</name>
    <message>
      <source>Press</source>
      <translation type="unfinished">Press</translation>
    </message>
    <message>
      <source>Increase</source>
      <translation type="unfinished">Increase</translation>
    </message>
    <message>
      <source>Decrease</source>
      <translation type="unfinished">Decrease</translation>
    </message>
    <message>
      <source>ShowMenu</source>
      <translation type="unfinished">ShowMenu</translation>
    </message>
    <message>
      <source>SetFocus</source>
      <translation type="unfinished">SetFocus</translation>
    </message>
    <message>
      <source>Toggle</source>
      <translation type="unfinished">Toggle</translation>
    </message>
    <message>
      <source>Scroll Left</source>
      <translation type="unfinished">Scroll Left</translation>
    </message>
    <message>
      <source>Scroll Right</source>
      <translation type="unfinished">Scroll Right</translation>
    </message>
    <message>
      <source>Scroll Up</source>
      <translation type="unfinished">Scroll Up</translation>
    </message>
    <message>
      <source>Scroll Down</source>
      <translation type="unfinished">Scroll Down</translation>
    </message>
    <message>
      <source>Previous Page</source>
      <translation type="unfinished">Previous Page</translation>
    </message>
    <message>
      <source>Next Page</source>
      <translation type="unfinished">Next Page</translation>
    </message>
    <message>
      <source>Triggers the action</source>
      <translation type="unfinished">Triggers the action</translation>
    </message>
    <message>
      <source>Increase the value</source>
      <translation type="unfinished">Increase the value</translation>
    </message>
    <message>
      <source>Decrease the value</source>
      <translation type="unfinished">Decrease the value</translation>
    </message>
    <message>
      <source>Shows the menu</source>
      <translation type="unfinished">Shows the menu</translation>
    </message>
    <message>
      <source>Sets the focus</source>
      <translation type="unfinished">Sets the focus</translation>
    </message>
    <message>
      <source>Toggles the state</source>
      <translation type="unfinished">Toggles the state</translation>
    </message>
    <message>
      <source>Scrolls to the left</source>
      <translation type="unfinished">Scrolls to the left</translation>
    </message>
    <message>
      <source>Scrolls to the right</source>
      <translation type="unfinished">Scrolls to the right</translation>
    </message>
    <message>
      <source>Scrolls up</source>
      <translation type="unfinished">Scrolls up</translation>
    </message>
    <message>
      <source>Scrolls down</source>
      <translation type="unfinished">Scrolls down</translation>
    </message>
    <message>
      <source>Goes back a page</source>
      <translation type="unfinished">Goes back a page</translation>
    </message>
    <message>
      <source>Goes to the next page</source>
      <translation type="unfinished">Goes to the next page</translation>
    </message>
  </context>
  <context>
    <name>QAndroidPlatformTheme</name>
    <message>
      <source>Yes</source>
      <translation type="unfinished">Yes</translation>
    </message>
    <message>
      <source>Yes to All</source>
      <translation type="unfinished">Yes to All</translation>
    </message>
    <message>
      <source>No</source>
      <translation type="unfinished">No</translation>
    </message>
    <message>
      <source>No to All</source>
      <translation type="unfinished">No to All</translation>
    </message>
  </context>
  <context>
    <name>QCocoaMenuItem</name>
    <message>
      <source>About Qt</source>
      <translation type="unfinished">About Qt</translation>
    </message>
    <message>
      <source>About</source>
      <translation type="unfinished">About</translation>
    </message>
    <message>
      <source>Config</source>
      <translation type="unfinished">Config</translation>
    </message>
    <message>
      <source>Preference</source>
      <translation type="unfinished">Preference</translation>
    </message>
    <message>
      <source>Options</source>
      <translation type="unfinished">Options</translation>
    </message>
    <message>
      <source>Setting</source>
      <translation type="unfinished">Setting</translation>
    </message>
    <message>
      <source>Setup</source>
      <translation type="unfinished">Setup</translation>
    </message>
    <message>
      <source>Quit</source>
      <translation type="unfinished">Quit</translation>
    </message>
    <message>
      <source>Exit</source>
      <translation type="unfinished">Exit</translation>
    </message>
    <message>
      <source>Cut</source>
      <translation type="unfinished">Cut</translation>
    </message>
    <message>
      <source>Copy</source>
      <translation type="unfinished">Copy</translation>
    </message>
    <message>
      <source>Paste</source>
      <translation type="unfinished">Paste</translation>
    </message>
    <message>
      <source>Select All</source>
      <translation type="unfinished">Select All</translation>
    </message>
  </context>
  <context>
    <name>QCocoaTheme</name>
    <message>
      <source>Don&apos;t Save</source>
      <translation type="unfinished">Don&apos;t Save</translation>
    </message>
  </context>
  <context>
    <name>QColorDialog</name>
    <message>
      <source>Hu&amp;e:</source>
      <translation type="unfinished">Hu&amp;e:</translation>
    </message>
    <message>
      <source>&amp;Sat:</source>
      <translation type="unfinished">&amp;Sat:</translation>
    </message>
    <message>
      <source>&amp;Val:</source>
      <translation type="unfinished">&amp;Val:</translation>
    </message>
    <message>
      <source>&amp;Red:</source>
      <translation type="unfinished">&amp;Red:</translation>
    </message>
    <message>
      <source>&amp;Green:</source>
      <translation type="unfinished">&amp;Green:</translation>
    </message>
    <message>
      <source>Bl&amp;ue:</source>
      <translation type="unfinished">Bl&amp;ue:</translation>
    </message>
    <message>
      <source>A&amp;lpha channel:</source>
      <translation type="unfinished">A&amp;lpha channel:</translation>
    </message>
    <message>
      <source>&amp;HTML:</source>
      <translation type="unfinished">&amp;HTML:</translation>
    </message>
    <message>
      <source>Cursor at %1, %2
Press ESC to cancel</source>
      <translation type="unfinished">Cursor at %1, %2
Press ESC to cancel</translation>
    </message>
    <message>
      <source>&amp;Pick Screen Color</source>
      <translation type="unfinished">&amp;Pick Screen Color</translation>
    </message>
    <message>
      <source>Select Color</source>
      <translation type="unfinished">Select Color</translation>
    </message>
    <message>
      <source>&amp;Basic colors</source>
      <translation type="unfinished">&amp;Basic colors</translation>
    </message>
    <message>
      <source>&amp;Custom colors</source>
      <translation type="unfinished">&amp;Custom colors</translation>
    </message>
    <message>
      <source>&amp;Add to Custom Colors</source>
      <translation type="unfinished">&amp;Add to Custom Colors</translation>
    </message>
  </context>
  <context>
    <name>QComboBox</name>
    <message>
      <source>False</source>
      <translation type="unfinished">False</translation>
    </message>
    <message>
      <source>True</source>
      <translation type="unfinished">True</translation>
    </message>
    <message>
      <source>Open the combo box selection popup</source>
      <translation type="unfinished">Open the combo box selection popup</translation>
    </message>
  </context>
  <context>
    <name>QDateTimeParser</name>
    <message>
      <source>AM</source>
      <translation type="unfinished">AM</translation>
    </message>
    <message>
      <source>am</source>
      <translation type="unfinished">am</translation>
    </message>
    <message>
      <source>PM</source>
      <translation type="unfinished">PM</translation>
    </message>
    <message>
      <source>pm</source>
      <translation type="unfinished">pm</translation>
    </message>
  </context>
  <context>
    <name>QDialog</name>
    <message>
      <source>What&apos;s This?</source>
      <translation type="unfinished">What&apos;s This?</translation>
    </message>
  </context>
  <context>
    <name>QDialogButtonBox</name>
    <message>
      <source>OK</source>
      <translation type="unfinished">OK</translation>
    </message>
  </context>
  <context>
    <name>QDirModel</name>
    <message>
      <source>Name</source>
      <translation type="unfinished">Name</translation>
    </message>
    <message>
      <source>Size</source>
      <translation type="unfinished">Size</translation>
    </message>
    <message>
      <source>Kind</source>
      <comment>Match OS X Finder</comment>
      <translation type="unfinished">Kind</translation>
    </message>
    <message>
      <source>Type</source>
      <comment>All other platforms</comment>
      <translation type="unfinished">Type</translation>
    </message>
    <message>
      <source>Date Modified</source>
      <translation type="unfinished">Date Modified</translation>
    </message>
  </context>
  <context>
    <name>QFile</name>
    <message>
      <source>Destination file is the same file.</source>
      <translation type="unfinished">Destination file is the same file.</translation>
    </message>
    <message>
      <source>Source file does not exist.</source>
      <translation type="unfinished">Source file does not exist.</translation>
    </message>
    <message>
      <source>Destination file exists</source>
      <translation type="unfinished">Destination file exists</translation>
    </message>
    <message>
      <source>Error while renaming.</source>
      <translation type="unfinished">Error while renaming.</translation>
    </message>
    <message>
      <source>Unable to restore from %1: %2</source>
      <translation type="unfinished">Unable to restore from %1: %2</translation>
    </message>
    <message>
      <source>Will not rename sequential file using block copy</source>
      <translation type="unfinished">Will not rename sequential file using block copy</translation>
    </message>
    <message>
      <source>Cannot remove source file</source>
      <translation type="unfinished">Cannot remove source file</translation>
    </message>
    <message>
      <source>Cannot open %1 for input</source>
      <translation type="unfinished">Cannot open %1 for input</translation>
    </message>
    <message>
      <source>Cannot open for output</source>
      <translation type="unfinished">Cannot open for output</translation>
    </message>
    <message>
      <source>Failure to write block</source>
      <translation type="unfinished">Failure to write block</translation>
    </message>
    <message>
      <source>Cannot create %1 for output</source>
      <translation type="unfinished">Cannot create %1 for output</translation>
    </message>
  </context>
  <context>
    <name>QFileDialog</name>
    <message>
      <source>Look in:</source>
      <translation type="unfinished">Look in:</translation>
    </message>
    <message>
      <source>Back</source>
      <translation type="unfinished">Back</translation>
    </message>
    <message>
      <source>Go back</source>
      <translation type="unfinished">Go back</translation>
    </message>
    <message>
      <source>Forward</source>
      <translation type="unfinished">Forward</translation>
    </message>
    <message>
      <source>Go forward</source>
      <translation type="unfinished">Go forward</translation>
    </message>
    <message>
      <source>Parent Directory</source>
      <translation type="unfinished">Parent Directory</translation>
    </message>
    <message>
      <source>Go to the parent directory</source>
      <translation type="unfinished">Go to the parent directory</translation>
    </message>
    <message>
      <source>Create New Folder</source>
      <translation type="unfinished">Create New Folder</translation>
    </message>
    <message>
      <source>Create a New Folder</source>
      <translation type="unfinished">Create a New Folder</translation>
    </message>
    <message>
      <source>List View</source>
      <translation type="unfinished">List View</translation>
    </message>
    <message>
      <source>Change to list view mode</source>
      <translation type="unfinished">Change to list view mode</translation>
    </message>
    <message>
      <source>Detail View</source>
      <translation type="unfinished">Detail View</translation>
    </message>
    <message>
      <source>Change to detail view mode</source>
      <translation type="unfinished">Change to detail view mode</translation>
    </message>
    <message>
      <source>Files of type:</source>
      <translation type="unfinished">Files of type:</translation>
    </message>
    <message>
      <source>Find Directory</source>
      <translation type="unfinished">Find Directory</translation>
    </message>
    <message>
      <source>Open</source>
      <translation type="unfinished">Open</translation>
    </message>
    <message>
      <source>Save As</source>
      <translation type="unfinished">Save As</translation>
    </message>
    <message>
      <source>Directory:</source>
      <translation type="unfinished">Directory:</translation>
    </message>
    <message>
      <source>File &amp;name:</source>
      <translation type="unfinished">File &amp;name:</translation>
    </message>
    <message>
      <source>&amp;Open</source>
      <translation type="unfinished">&amp;Open</translation>
    </message>
    <message>
      <source>&amp;Choose</source>
      <translation type="unfinished">&amp;Choose</translation>
    </message>
    <message>
      <source>&amp;Save</source>
      <translation type="unfinished">&amp;Save</translation>
    </message>
    <message>
      <source>All Files (*)</source>
      <translation type="unfinished">All Files (*)</translation>
    </message>
    <message>
      <source>Show </source>
      <translation type="unfinished">Show </translation>
    </message>
    <message>
      <source>&amp;Rename</source>
      <translation type="unfinished">&amp;Rename</translation>
    </message>
    <message>
      <source>&amp;Delete</source>
      <translation type="unfinished">&amp;Delete</translation>
    </message>
    <message>
      <source>Show &amp;hidden files</source>
      <translation type="unfinished">Show &amp;hidden files</translation>
    </message>
    <message>
      <source>&amp;New Folder</source>
      <translation type="unfinished">&amp;New Folder</translation>
    </message>
    <message>
      <source>All files (*)</source>
      <translation type="unfinished">All files (*)</translation>
    </message>
    <message>
      <source>Directories</source>
      <translation type="unfinished">Directories</translation>
    </message>
    <message>
      <source>%1
Directory not found.
Please verify the correct directory name was given.</source>
      <translation type="unfinished">%1
Directory not found.
Please verify the correct directory name was given.</translation>
    </message>
    <message>
      <source>%1 already exists.
Do you want to replace it?</source>
      <translation type="unfinished">%1 already exists.
Do you want to replace it?</translation>
    </message>
    <message>
      <source>%1
File not found.
Please verify the correct file name was given.</source>
      <translation type="unfinished">%1
File not found.
Please verify the correct file name was given.</translation>
    </message>
    <message>
      <source>New Folder</source>
      <translation type="unfinished">New Folder</translation>
    </message>
    <message>
      <source>Delete</source>
      <translation type="unfinished">Delete</translation>
    </message>
    <message>
      <source>&apos;%1&apos; is write protected.
Do you want to delete it anyway?</source>
      <translation type="unfinished">&apos;%1&apos; is write protected.
Do you want to delete it anyway?</translation>
    </message>
    <message>
      <source>Are you sure you want to delete &apos;%1&apos;?</source>
      <translation type="unfinished">Are you sure you want to delete &apos;%1&apos;?</translation>
    </message>
    <message>
      <source>Could not delete directory.</source>
      <translation type="unfinished">Could not delete directory.</translation>
    </message>
    <message>
      <source>Recent Places</source>
      <translation type="unfinished">Recent Places</translation>
    </message>
    <message>
      <source>Remove</source>
      <translation type="unfinished">Remove</translation>
    </message>
    <message>
      <source>My Computer</source>
      <translation type="unfinished">My Computer</translation>
    </message>
    <message>
      <source>Drive</source>
      <translation type="unfinished">Drive</translation>
    </message>
    <message>
      <source>%1 File</source>
      <extracomment>%1 is a file name suffix, for example txt</extracomment>
      <translation type="unfinished">%1 File</translation>
    </message>
    <message>
      <source>File</source>
      <translation type="unfinished">File</translation>
    </message>
    <message>
      <source>File Folder</source>
      <comment>Match Windows Explorer</comment>
      <translation type="unfinished">File Folder</translation>
    </message>
    <message>
      <source>Folder</source>
      <comment>All other platforms</comment>
      <translation type="unfinished">Folder</translation>
    </message>
    <message>
      <source>Alias</source>
      <comment>OS X Finder</comment>
      <translation type="unfinished">Alias</translation>
    </message>
    <message>
      <source>Shortcut</source>
      <comment>All other platforms</comment>
      <translation type="unfinished">Shortcut</translation>
    </message>
    <message>
      <source>Unknown</source>
      <translation type="unfinished">Unknown</translation>
    </message>
    <message>
      <source>Sidebar</source>
      <translation type="unfinished">Sidebar</translation>
    </message>
    <message>
      <source>List of places and bookmarks</source>
      <translation type="unfinished">List of places and bookmarks</translation>
    </message>
    <message>
      <source>Files</source>
      <translation type="unfinished">Files</translation>
    </message>
    <message>
      <source>Alt+Left</source>
      <translation type="unfinished">Alt+Left</translation>
    </message>
    <message>
      <source>Alt+Right</source>
      <translation type="unfinished">Alt+Right</translation>
    </message>
    <message>
      <source>Alt+Up</source>
      <translation type="unfinished">Alt+Up</translation>
    </message>
  </context>
  <context>
    <name>QFileSystemModel</name>
    <message>
      <source>%1 TB</source>
      <translation type="unfinished">%1 TB</translation>
    </message>
    <message>
      <source>%1 GB</source>
      <translation type="unfinished">%1 GB</translation>
    </message>
    <message>
      <source>%1 MB</source>
      <translation type="unfinished">%1 MB</translation>
    </message>
    <message>
      <source>%1 KB</source>
      <translation type="unfinished">%1 KB</translation>
    </message>
    <message>
      <source>%1 bytes</source>
      <translation type="unfinished">%1 bytes</translation>
    </message>
    <message>
      <source>Invalid filename</source>
      <translation type="unfinished">Invalid filename</translation>
    </message>
    <message>
      <source>&lt;b&gt;The name &quot;%1&quot; can not be used.&lt;/b&gt;&lt;p&gt;Try using another name, with fewer characters or no punctuations marks.</source>
      <translation type="unfinished">&lt;b&gt;The name &quot;%1&quot; can not be used.&lt;/b&gt;&lt;p&gt;Try using another name, with fewer characters or no punctuations marks.</translation>
    </message>
    <message>
      <source>Name</source>
      <translation type="unfinished">Name</translation>
    </message>
    <message>
      <source>Size</source>
      <translation type="unfinished">Size</translation>
    </message>
    <message>
      <source>Kind</source>
      <comment>Match OS X Finder</comment>
      <translation type="unfinished">Kind</translation>
    </message>
    <message>
      <source>Type</source>
      <comment>All other platforms</comment>
<<<<<<< HEAD
      <translation type="unfinished">Type</translation>
=======
      <translation>Type</translation>
>>>>>>> ea434ffa
    </message>
    <message>
      <source>Date Modified</source>
      <translation type="unfinished">Date Modified</translation>
    </message>
    <message>
      <source>My Computer</source>
      <translation type="unfinished">My Computer</translation>
    </message>
    <message>
      <source>Computer</source>
      <translation type="unfinished">Computer</translation>
    </message>
    <message>
      <source>%1 byte(s)</source>
      <translation type="unfinished">%1 byte(s)</translation>
    </message>
  </context>
  <context>
    <name>QGnomeTheme</name>
    <message>
      <source>&amp;OK</source>
      <translation type="unfinished">&amp;OK</translation>
    </message>
    <message>
      <source>&amp;Save</source>
      <translation type="unfinished">&amp;Save</translation>
    </message>
    <message>
      <source>&amp;Cancel</source>
      <translation type="unfinished">&amp;Cancel</translation>
    </message>
    <message>
      <source>&amp;Close</source>
      <translation type="unfinished">&amp;Close</translation>
    </message>
    <message>
      <source>Close without Saving</source>
      <translation type="unfinished">Close without Saving</translation>
    </message>
  </context>
  <context>
    <name>QGuiApplication</name>
    <message>
      <source>QT_LAYOUT_DIRECTION</source>
      <comment>Translate this string to the string &apos;LTR&apos; in left-to-right languages or to &apos;RTL&apos; in right-to-left languages (such as Hebrew and Arabic) to get proper widget layout.</comment>
      <translation type="unfinished">QT_LAYOUT_DIRECTION</translation>
    </message>
  </context>
  <context>
    <name>QIODevice</name>
    <message>
      <source>Permission denied</source>
      <translation type="unfinished">Permission denied</translation>
    </message>
    <message>
      <source>Too many open files</source>
      <translation type="unfinished">Too many open files</translation>
    </message>
    <message>
      <source>No such file or directory</source>
      <translation type="unfinished">No such file or directory</translation>
    </message>
    <message>
      <source>No space left on device</source>
      <translation type="unfinished">No space left on device</translation>
    </message>
    <message>
      <source>Unknown error</source>
      <translation type="unfinished">Unknown error</translation>
    </message>
    <message>
      <source>file to open is a directory</source>
      <translation type="unfinished">file to open is a directory</translation>
    </message>
  </context>
  <context>
    <name>QImageReader</name>
    <message>
      <source>Invalid device</source>
      <translation type="unfinished">Invalid device</translation>
    </message>
    <message>
      <source>File not found</source>
      <translation type="unfinished">File not found</translation>
    </message>
    <message>
      <source>Unsupported image format</source>
      <translation type="unfinished">Unsupported image format</translation>
    </message>
    <message>
      <source>Unable to read image data</source>
      <translation type="unfinished">Unable to read image data</translation>
    </message>
    <message>
      <source>Unknown error</source>
      <translation type="unfinished">Unknown error</translation>
    </message>
  </context>
  <context>
    <name>QImageWriter</name>
    <message>
      <source>Unknown error</source>
      <translation type="unfinished">Unknown error</translation>
    </message>
    <message>
      <source>Device is not set</source>
      <translation type="unfinished">Device is not set</translation>
    </message>
    <message>
      <source>Device not writable</source>
      <translation type="unfinished">Device not writable</translation>
    </message>
    <message>
      <source>Unsupported image format</source>
      <translation type="unfinished">Unsupported image format</translation>
    </message>
  </context>
  <context>
    <name>QInputDialog</name>
    <message>
      <source>Enter a value:</source>
      <translation type="unfinished">Enter a value:</translation>
    </message>
  </context>
  <context>
    <name>QKeySequenceEdit</name>
    <message>
      <source>Press shortcut</source>
      <translation type="unfinished">Press shortcut</translation>
    </message>
    <message>
      <source>%1, ...</source>
      <extracomment>This text is an &quot;unfinished&quot; shortcut, expands like &quot;Ctrl+A, ...&quot;</extracomment>
      <translation type="unfinished">%1, ...</translation>
    </message>
  </context>
  <context>
    <name>QLineEdit</name>
    <message>
      <source>&amp;Undo</source>
      <translation type="unfinished">&amp;Undo</translation>
    </message>
    <message>
      <source>&amp;Redo</source>
      <translation type="unfinished">&amp;Redo</translation>
    </message>
    <message>
      <source>Cu&amp;t</source>
      <translation type="unfinished">Cu&amp;t</translation>
    </message>
    <message>
      <source>&amp;Copy</source>
      <translation type="unfinished">&amp;Copy</translation>
    </message>
    <message>
      <source>&amp;Paste</source>
      <translation type="unfinished">&amp;Paste</translation>
    </message>
    <message>
      <source>Delete</source>
      <translation type="unfinished">Delete</translation>
    </message>
    <message>
      <source>Select All</source>
      <translation type="unfinished">Select All</translation>
    </message>
  </context>
  <context>
    <name>QMessageBox</name>
    <message>
      <source>Show Details...</source>
      <translation type="unfinished">Show Details...</translation>
    </message>
    <message>
      <source>Hide Details...</source>
      <translation type="unfinished">Hide Details...</translation>
    </message>
    <message>
      <source>OK</source>
      <translation type="unfinished">OK</translation>
    </message>
    <message>
      <source>Help</source>
      <translation type="unfinished">Help</translation>
    </message>
  </context>
  <context>
    <name>QPlatformTheme</name>
    <message>
      <source>OK</source>
      <translation type="unfinished">OK</translation>
    </message>
    <message>
      <source>Save</source>
      <translation type="unfinished">Save</translation>
    </message>
    <message>
      <source>Save All</source>
      <translation type="unfinished">Save All</translation>
    </message>
    <message>
      <source>Open</source>
<<<<<<< HEAD
      <translation type="unfinished">Open</translation>
=======
      <translation>Åpen</translation>
>>>>>>> ea434ffa
    </message>
    <message>
      <source>&amp;Yes</source>
      <translation type="unfinished">&amp;Yes</translation>
    </message>
    <message>
      <source>Yes to &amp;All</source>
      <translation type="unfinished">Yes to &amp;All</translation>
    </message>
    <message>
      <source>&amp;No</source>
      <translation type="unfinished">&amp;No</translation>
    </message>
    <message>
      <source>N&amp;o to All</source>
      <translation type="unfinished">N&amp;o to All</translation>
    </message>
    <message>
      <source>Abort</source>
      <translation type="unfinished">Abort</translation>
    </message>
    <message>
      <source>Retry</source>
      <translation type="unfinished">Retry</translation>
    </message>
    <message>
      <source>Ignore</source>
      <translation type="unfinished">Ignore</translation>
    </message>
    <message>
      <source>Close</source>
      <translation type="unfinished">Close</translation>
    </message>
    <message>
      <source>Cancel</source>
      <translation type="unfinished">Cancel</translation>
    </message>
    <message>
      <source>Discard</source>
      <translation type="unfinished">Discard</translation>
    </message>
    <message>
      <source>Help</source>
      <translation type="unfinished">Help</translation>
    </message>
    <message>
      <source>Apply</source>
      <translation type="unfinished">Apply</translation>
    </message>
    <message>
      <source>Reset</source>
      <translation type="unfinished">Reset</translation>
    </message>
    <message>
      <source>Restore Defaults</source>
      <translation type="unfinished">Restore Defaults</translation>
    </message>
  </context>
  <context>
    <name>QProgressDialog</name>
    <message>
      <source>Cancel</source>
      <translation type="unfinished">Cancel</translation>
    </message>
  </context>
  <context>
    <name>QQnxFileDialogHelper</name>
    <message>
      <source>All files (*.*)</source>
      <translation type="unfinished">All files (*.*)</translation>
    </message>
  </context>
  <context>
    <name>QSaveFile</name>
    <message>
      <source>Existing file %1 is not writable</source>
      <translation type="unfinished">Existing file %1 is not writable</translation>
    </message>
    <message>
      <source>Filename refers to a directory</source>
      <translation type="unfinished">Filename refers to a directory</translation>
    </message>
    <message>
      <source>Writing canceled by application</source>
      <translation type="unfinished">Writing canceled by application</translation>
    </message>
  </context>
  <context>
    <name>QScrollBar</name>
    <message>
      <source>Scroll here</source>
      <translation type="unfinished">Scroll here</translation>
    </message>
    <message>
      <source>Left edge</source>
      <translation type="unfinished">Left edge</translation>
    </message>
    <message>
      <source>Top</source>
      <translation type="unfinished">Top</translation>
    </message>
    <message>
      <source>Right edge</source>
      <translation type="unfinished">Right edge</translation>
    </message>
    <message>
      <source>Bottom</source>
      <translation type="unfinished">Bottom</translation>
    </message>
    <message>
      <source>Page left</source>
      <translation type="unfinished">Page left</translation>
    </message>
    <message>
      <source>Page up</source>
      <translation type="unfinished">Page up</translation>
    </message>
    <message>
      <source>Page right</source>
      <translation type="unfinished">Page right</translation>
    </message>
    <message>
      <source>Page down</source>
      <translation type="unfinished">Page down</translation>
    </message>
    <message>
      <source>Scroll left</source>
      <translation type="unfinished">Scroll left</translation>
    </message>
    <message>
      <source>Scroll up</source>
      <translation type="unfinished">Scroll up</translation>
    </message>
    <message>
      <source>Scroll right</source>
      <translation type="unfinished">Scroll right</translation>
    </message>
    <message>
      <source>Scroll down</source>
      <translation type="unfinished">Scroll down</translation>
    </message>
  </context>
  <context>
    <name>QStandardPaths</name>
    <message>
      <source>Desktop</source>
      <translation type="unfinished">Desktop</translation>
    </message>
    <message>
      <source>Documents</source>
      <translation type="unfinished">Documents</translation>
    </message>
    <message>
      <source>Fonts</source>
      <translation type="unfinished">Fonts</translation>
    </message>
    <message>
      <source>Applications</source>
      <translation type="unfinished">Applications</translation>
    </message>
    <message>
      <source>Music</source>
      <translation type="unfinished">Music</translation>
    </message>
    <message>
      <source>Movies</source>
      <translation type="unfinished">Movies</translation>
    </message>
    <message>
      <source>Pictures</source>
      <translation type="unfinished">Pictures</translation>
    </message>
    <message>
      <source>Temporary Directory</source>
      <translation type="unfinished">Temporary Directory</translation>
    </message>
    <message>
      <source>Home</source>
      <translation type="unfinished">Home</translation>
    </message>
    <message>
      <source>Application Data</source>
      <translation type="unfinished">Application Data</translation>
    </message>
    <message>
      <source>Application Configuration</source>
      <translation type="unfinished">Application Configuration</translation>
    </message>
    <message>
      <source>Cache</source>
      <translation type="unfinished">Cache</translation>
    </message>
    <message>
      <source>Shared Data</source>
      <translation type="unfinished">Shared Data</translation>
    </message>
    <message>
      <source>Runtime</source>
      <translation type="unfinished">Runtime</translation>
    </message>
    <message>
      <source>Configuration</source>
      <translation type="unfinished">Configuration</translation>
    </message>
    <message>
      <source>Shared Configuration</source>
      <translation type="unfinished">Shared Configuration</translation>
    </message>
    <message>
      <source>Shared Cache</source>
      <translation type="unfinished">Shared Cache</translation>
    </message>
    <message>
      <source>Download</source>
      <translation type="unfinished">Download</translation>
    </message>
  </context>
  <context>
    <name>QTabBar</name>
    <message>
      <source>Scroll Left</source>
      <translation type="unfinished">Scroll Left</translation>
    </message>
    <message>
      <source>Scroll Right</source>
<<<<<<< HEAD
      <translation type="unfinished">Scroll Right</translation>
=======
      <translation>Rulle til høyre</translation>
>>>>>>> ea434ffa
    </message>
  </context>
  <context>
    <name>QWhatsThisAction</name>
    <message>
      <source>What&apos;s This?</source>
      <translation type="unfinished">What&apos;s This?</translation>
    </message>
  </context>
  <context>
    <name>QWidgetTextControl</name>
    <message>
      <source>&amp;Undo</source>
      <translation type="unfinished">&amp;Undo</translation>
    </message>
    <message>
      <source>&amp;Redo</source>
<<<<<<< HEAD
      <translation type="unfinished">&amp;Redo</translation>
    </message>
    <message>
      <source>Cu&amp;t</source>
      <translation type="unfinished">Cu&amp;t</translation>
    </message>
    <message>
      <source>&amp;Copy</source>
      <translation type="unfinished">&amp;Copy</translation>
=======
      <translation>&amp;Gjenta</translation>
    </message>
    <message>
      <source>Cu&amp;t</source>
      <translation>Kl&amp;ipp</translation>
    </message>
    <message>
      <source>&amp;Copy</source>
      <translation>&amp;Kopiér</translation>
>>>>>>> ea434ffa
    </message>
    <message>
      <source>Copy &amp;Link Location</source>
      <translation type="unfinished">Copy &amp;Link Location</translation>
    </message>
    <message>
      <source>&amp;Paste</source>
      <translation type="unfinished">&amp;Paste</translation>
    </message>
    <message>
      <source>Delete</source>
      <translation type="unfinished">Delete</translation>
    </message>
    <message>
      <source>Select All</source>
      <translation type="unfinished">Select All</translation>
    </message>
  </context>
</TS><|MERGE_RESOLUTION|>--- conflicted
+++ resolved
@@ -5,264 +5,264 @@
     <name>CloseButton</name>
     <message>
       <source>Close Tab</source>
-      <translation type="unfinished">Close Tab</translation>
+      <translation>Lukk fane</translation>
     </message>
   </context>
   <context>
     <name>MAC_APPLICATION_MENU</name>
     <message>
       <source>Services</source>
-      <translation type="unfinished">Services</translation>
+      <translation>Tjenester</translation>
     </message>
     <message>
       <source>Hide %1</source>
-      <translation type="unfinished">Hide %1</translation>
+      <translation>Skjul %1</translation>
     </message>
     <message>
       <source>Hide Others</source>
-      <translation type="unfinished">Hide Others</translation>
+      <translation>Skjul andre</translation>
     </message>
     <message>
       <source>Show All</source>
-      <translation type="unfinished">Show All</translation>
+      <translation>Vis alle</translation>
     </message>
     <message>
       <source>Preferences...</source>
-      <translation type="unfinished">Preferences...</translation>
+      <translation>Innstillinger...</translation>
     </message>
     <message>
       <source>Quit %1</source>
-      <translation type="unfinished">Quit %1</translation>
+      <translation>Avslutt %1</translation>
     </message>
     <message>
       <source>About %1</source>
-      <translation type="unfinished">About %1</translation>
+      <translation>Om %1</translation>
     </message>
   </context>
   <context>
     <name>QAbstractSpinBox</name>
     <message>
       <source>&amp;Select All</source>
-      <translation type="unfinished">&amp;Select All</translation>
+      <translation>&amp;Velg alle</translation>
     </message>
     <message>
       <source>&amp;Step up</source>
-      <translation type="unfinished">&amp;Step up</translation>
+      <translation>&amp; Steg opp</translation>
     </message>
     <message>
       <source>Step &amp;down</source>
-      <translation type="unfinished">Step &amp;down</translation>
+      <translation>Steg &amp;ned</translation>
     </message>
   </context>
   <context>
     <name>QAccessibleActionInterface</name>
     <message>
       <source>Press</source>
-      <translation type="unfinished">Press</translation>
+      <translation>Trykk</translation>
     </message>
     <message>
       <source>Increase</source>
-      <translation type="unfinished">Increase</translation>
+      <translation>Øk</translation>
     </message>
     <message>
       <source>Decrease</source>
-      <translation type="unfinished">Decrease</translation>
+      <translation>Reduser</translation>
     </message>
     <message>
       <source>ShowMenu</source>
-      <translation type="unfinished">ShowMenu</translation>
+      <translation>VisMeny</translation>
     </message>
     <message>
       <source>SetFocus</source>
-      <translation type="unfinished">SetFocus</translation>
+      <translation>SetFokus</translation>
     </message>
     <message>
       <source>Toggle</source>
-      <translation type="unfinished">Toggle</translation>
+      <translation>Veksle</translation>
     </message>
     <message>
       <source>Scroll Left</source>
-      <translation type="unfinished">Scroll Left</translation>
+      <translation>Rull til venstre</translation>
     </message>
     <message>
       <source>Scroll Right</source>
-      <translation type="unfinished">Scroll Right</translation>
+      <translation>Rull til høyre</translation>
     </message>
     <message>
       <source>Scroll Up</source>
-      <translation type="unfinished">Scroll Up</translation>
+      <translation>Rull opp</translation>
     </message>
     <message>
       <source>Scroll Down</source>
-      <translation type="unfinished">Scroll Down</translation>
+      <translation>Rull ned</translation>
     </message>
     <message>
       <source>Previous Page</source>
-      <translation type="unfinished">Previous Page</translation>
+      <translation>Forrige side</translation>
     </message>
     <message>
       <source>Next Page</source>
-      <translation type="unfinished">Next Page</translation>
+      <translation>Neste side</translation>
     </message>
     <message>
       <source>Triggers the action</source>
-      <translation type="unfinished">Triggers the action</translation>
+      <translation>Utløser handlingen</translation>
     </message>
     <message>
       <source>Increase the value</source>
-      <translation type="unfinished">Increase the value</translation>
+      <translation>Øk verdien</translation>
     </message>
     <message>
       <source>Decrease the value</source>
-      <translation type="unfinished">Decrease the value</translation>
+      <translation>Reduser verdien</translation>
     </message>
     <message>
       <source>Shows the menu</source>
-      <translation type="unfinished">Shows the menu</translation>
+      <translation>Viser menyen</translation>
     </message>
     <message>
       <source>Sets the focus</source>
-      <translation type="unfinished">Sets the focus</translation>
+      <translation>Setter fokus</translation>
     </message>
     <message>
       <source>Toggles the state</source>
-      <translation type="unfinished">Toggles the state</translation>
+      <translation>Veksler tilstand</translation>
     </message>
     <message>
       <source>Scrolls to the left</source>
-      <translation type="unfinished">Scrolls to the left</translation>
+      <translation>Ruller til venstre</translation>
     </message>
     <message>
       <source>Scrolls to the right</source>
-      <translation type="unfinished">Scrolls to the right</translation>
+      <translation>Ruller til høyre</translation>
     </message>
     <message>
       <source>Scrolls up</source>
-      <translation type="unfinished">Scrolls up</translation>
+      <translation>Ruller opp</translation>
     </message>
     <message>
       <source>Scrolls down</source>
-      <translation type="unfinished">Scrolls down</translation>
+      <translation>Ruller ned</translation>
     </message>
     <message>
       <source>Goes back a page</source>
-      <translation type="unfinished">Goes back a page</translation>
+      <translation>Går tilbake en side</translation>
     </message>
     <message>
       <source>Goes to the next page</source>
-      <translation type="unfinished">Goes to the next page</translation>
+      <translation>Går til neste side</translation>
     </message>
   </context>
   <context>
     <name>QAndroidPlatformTheme</name>
     <message>
       <source>Yes</source>
-      <translation type="unfinished">Yes</translation>
+      <translation>Ja</translation>
     </message>
     <message>
       <source>Yes to All</source>
-      <translation type="unfinished">Yes to All</translation>
+      <translation>Ja til alt</translation>
     </message>
     <message>
       <source>No</source>
-      <translation type="unfinished">No</translation>
+      <translation>Nei</translation>
     </message>
     <message>
       <source>No to All</source>
-      <translation type="unfinished">No to All</translation>
+      <translation>Nei til alle</translation>
     </message>
   </context>
   <context>
     <name>QCocoaMenuItem</name>
     <message>
       <source>About Qt</source>
-      <translation type="unfinished">About Qt</translation>
+      <translation>Om Qt</translation>
     </message>
     <message>
       <source>About</source>
-      <translation type="unfinished">About</translation>
+      <translation>Om</translation>
     </message>
     <message>
       <source>Config</source>
-      <translation type="unfinished">Config</translation>
+      <translation>Konfigurer</translation>
     </message>
     <message>
       <source>Preference</source>
-      <translation type="unfinished">Preference</translation>
+      <translation>Preferanser</translation>
     </message>
     <message>
       <source>Options</source>
-      <translation type="unfinished">Options</translation>
+      <translation>Alternativer</translation>
     </message>
     <message>
       <source>Setting</source>
-      <translation type="unfinished">Setting</translation>
+      <translation>Innstilling</translation>
     </message>
     <message>
       <source>Setup</source>
-      <translation type="unfinished">Setup</translation>
+      <translation>Oppsett</translation>
     </message>
     <message>
       <source>Quit</source>
-      <translation type="unfinished">Quit</translation>
+      <translation>Avslutt</translation>
     </message>
     <message>
       <source>Exit</source>
-      <translation type="unfinished">Exit</translation>
+      <translation>Avslutt</translation>
     </message>
     <message>
       <source>Cut</source>
-      <translation type="unfinished">Cut</translation>
+      <translation>Klipp ut</translation>
     </message>
     <message>
       <source>Copy</source>
-      <translation type="unfinished">Copy</translation>
+      <translation>Kopiér</translation>
     </message>
     <message>
       <source>Paste</source>
-      <translation type="unfinished">Paste</translation>
+      <translation>Lim inn</translation>
     </message>
     <message>
       <source>Select All</source>
-      <translation type="unfinished">Select All</translation>
+      <translation>Velg alle</translation>
     </message>
   </context>
   <context>
     <name>QCocoaTheme</name>
     <message>
       <source>Don&apos;t Save</source>
-      <translation type="unfinished">Don&apos;t Save</translation>
+      <translation>Ikke lagre</translation>
     </message>
   </context>
   <context>
     <name>QColorDialog</name>
     <message>
       <source>Hu&amp;e:</source>
-      <translation type="unfinished">Hu&amp;e:</translation>
+      <translation>Hu&amp;e:</translation>
     </message>
     <message>
       <source>&amp;Sat:</source>
-      <translation type="unfinished">&amp;Sat:</translation>
+      <translation>&amp;Sat:</translation>
     </message>
     <message>
       <source>&amp;Val:</source>
-      <translation type="unfinished">&amp;Val:</translation>
+      <translation>&amp;Val:</translation>
     </message>
     <message>
       <source>&amp;Red:</source>
-      <translation type="unfinished">&amp;Red:</translation>
+      <translation>&amp;Red:</translation>
     </message>
     <message>
       <source>&amp;Green:</source>
-      <translation type="unfinished">&amp;Green:</translation>
+      <translation>&amp;Green:</translation>
     </message>
     <message>
       <source>Bl&amp;ue:</source>
-      <translation type="unfinished">Bl&amp;ue:</translation>
+      <translation>Bl&amp;ue:</translation>
     </message>
     <message>
       <source>A&amp;lpha channel:</source>
-      <translation type="unfinished">A&amp;lpha channel:</translation>
+      <translation>A&amp;lpha channel:</translation>
     </message>
     <message>
       <source>&amp;HTML:</source>
@@ -271,480 +271,476 @@
     <message>
       <source>Cursor at %1, %2
 Press ESC to cancel</source>
-      <translation type="unfinished">Cursor at %1, %2
-Press ESC to cancel</translation>
+      <translation>Markør ved %1, %2
+Trykk ESC for å avbryte</translation>
     </message>
     <message>
       <source>&amp;Pick Screen Color</source>
-      <translation type="unfinished">&amp;Pick Screen Color</translation>
+      <translation>&amp; Velg skjermfarge</translation>
     </message>
     <message>
       <source>Select Color</source>
-      <translation type="unfinished">Select Color</translation>
+      <translation>Velg Farge</translation>
     </message>
     <message>
       <source>&amp;Basic colors</source>
-      <translation type="unfinished">&amp;Basic colors</translation>
+      <translation>&amp; Grunnleggende farger</translation>
     </message>
     <message>
       <source>&amp;Custom colors</source>
-      <translation type="unfinished">&amp;Custom colors</translation>
+      <translation>&amp;Egendefinerte farger</translation>
     </message>
     <message>
       <source>&amp;Add to Custom Colors</source>
-      <translation type="unfinished">&amp;Add to Custom Colors</translation>
+      <translation>&amp; Legg til i egendefinerte farger</translation>
     </message>
   </context>
   <context>
     <name>QComboBox</name>
     <message>
       <source>False</source>
-      <translation type="unfinished">False</translation>
+      <translation>Falsk</translation>
     </message>
     <message>
       <source>True</source>
-      <translation type="unfinished">True</translation>
+      <translation>Sant</translation>
     </message>
     <message>
       <source>Open the combo box selection popup</source>
-      <translation type="unfinished">Open the combo box selection popup</translation>
+      <translation>Åpne popup-vinduet for kombinasjonsboksen</translation>
     </message>
   </context>
   <context>
     <name>QDateTimeParser</name>
     <message>
       <source>AM</source>
-      <translation type="unfinished">AM</translation>
+      <translation>AM</translation>
     </message>
     <message>
       <source>am</source>
-      <translation type="unfinished">am</translation>
+      <translation>am</translation>
     </message>
     <message>
       <source>PM</source>
-      <translation type="unfinished">PM</translation>
+      <translation>PM</translation>
     </message>
     <message>
       <source>pm</source>
-      <translation type="unfinished">pm</translation>
+      <translation>pm</translation>
     </message>
   </context>
   <context>
     <name>QDialog</name>
     <message>
       <source>What&apos;s This?</source>
-      <translation type="unfinished">What&apos;s This?</translation>
+      <translation>Hva er dette?</translation>
     </message>
   </context>
   <context>
     <name>QDialogButtonBox</name>
     <message>
       <source>OK</source>
-      <translation type="unfinished">OK</translation>
+      <translation>OK</translation>
     </message>
   </context>
   <context>
     <name>QDirModel</name>
     <message>
       <source>Name</source>
-      <translation type="unfinished">Name</translation>
+      <translation>Navn</translation>
     </message>
     <message>
       <source>Size</source>
-      <translation type="unfinished">Size</translation>
+      <translation>Størrelse</translation>
     </message>
     <message>
       <source>Kind</source>
       <comment>Match OS X Finder</comment>
-      <translation type="unfinished">Kind</translation>
+      <translation>Type</translation>
     </message>
     <message>
       <source>Type</source>
       <comment>All other platforms</comment>
-      <translation type="unfinished">Type</translation>
+      <translation>Skriv</translation>
     </message>
     <message>
       <source>Date Modified</source>
-      <translation type="unfinished">Date Modified</translation>
+      <translation>Dato endret</translation>
     </message>
   </context>
   <context>
     <name>QFile</name>
     <message>
       <source>Destination file is the same file.</source>
-      <translation type="unfinished">Destination file is the same file.</translation>
+      <translation>Destinasjonsfilen er den samme filen.</translation>
     </message>
     <message>
       <source>Source file does not exist.</source>
-      <translation type="unfinished">Source file does not exist.</translation>
+      <translation>Kildefilen finnes ikke.</translation>
     </message>
     <message>
       <source>Destination file exists</source>
-      <translation type="unfinished">Destination file exists</translation>
+      <translation>Destinasjonsfilen eksisterer</translation>
     </message>
     <message>
       <source>Error while renaming.</source>
-      <translation type="unfinished">Error while renaming.</translation>
+      <translation>Feil ved omdøping.</translation>
     </message>
     <message>
       <source>Unable to restore from %1: %2</source>
-      <translation type="unfinished">Unable to restore from %1: %2</translation>
+      <translation>Kan ikke gjenopprettes fra %1: %2</translation>
     </message>
     <message>
       <source>Will not rename sequential file using block copy</source>
-      <translation type="unfinished">Will not rename sequential file using block copy</translation>
+      <translation>Vil ikke gi nytt navn til sekvensiell fil ved hjelp av blokk kopi</translation>
     </message>
     <message>
       <source>Cannot remove source file</source>
-      <translation type="unfinished">Cannot remove source file</translation>
+      <translation>Kan ikke fjerne kildefilen</translation>
     </message>
     <message>
       <source>Cannot open %1 for input</source>
-      <translation type="unfinished">Cannot open %1 for input</translation>
+      <translation>Kan ikke åpne %1 for inngang</translation>
     </message>
     <message>
       <source>Cannot open for output</source>
-      <translation type="unfinished">Cannot open for output</translation>
+      <translation>Kan ikke åpne for utgang</translation>
     </message>
     <message>
       <source>Failure to write block</source>
-      <translation type="unfinished">Failure to write block</translation>
+      <translation>Kunne ikke skrive block</translation>
     </message>
     <message>
       <source>Cannot create %1 for output</source>
-      <translation type="unfinished">Cannot create %1 for output</translation>
+      <translation>Kan ikke opprette %1 for utgang</translation>
     </message>
   </context>
   <context>
     <name>QFileDialog</name>
     <message>
       <source>Look in:</source>
-      <translation type="unfinished">Look in:</translation>
+      <translation>Se i:</translation>
     </message>
     <message>
       <source>Back</source>
-      <translation type="unfinished">Back</translation>
+      <translation>Tilbake</translation>
     </message>
     <message>
       <source>Go back</source>
-      <translation type="unfinished">Go back</translation>
+      <translation>Gå tilbake</translation>
     </message>
     <message>
       <source>Forward</source>
-      <translation type="unfinished">Forward</translation>
+      <translation>Neste</translation>
     </message>
     <message>
       <source>Go forward</source>
-      <translation type="unfinished">Go forward</translation>
+      <translation>Gå til neste</translation>
     </message>
     <message>
       <source>Parent Directory</source>
-      <translation type="unfinished">Parent Directory</translation>
+      <translation>Overordnet mappe</translation>
     </message>
     <message>
       <source>Go to the parent directory</source>
-      <translation type="unfinished">Go to the parent directory</translation>
+      <translation>Gå til overordnet mappe</translation>
     </message>
     <message>
       <source>Create New Folder</source>
-      <translation type="unfinished">Create New Folder</translation>
+      <translation>Opprett ny mappe</translation>
     </message>
     <message>
       <source>Create a New Folder</source>
-      <translation type="unfinished">Create a New Folder</translation>
+      <translation>Lag en ny mappe</translation>
     </message>
     <message>
       <source>List View</source>
-      <translation type="unfinished">List View</translation>
+      <translation>Listevisning</translation>
     </message>
     <message>
       <source>Change to list view mode</source>
-      <translation type="unfinished">Change to list view mode</translation>
+      <translation>Bytt til listevisning</translation>
     </message>
     <message>
       <source>Detail View</source>
-      <translation type="unfinished">Detail View</translation>
+      <translation>Detaljvisning</translation>
     </message>
     <message>
       <source>Change to detail view mode</source>
-      <translation type="unfinished">Change to detail view mode</translation>
+      <translation>Bytt til detaljvisning</translation>
     </message>
     <message>
       <source>Files of type:</source>
-      <translation type="unfinished">Files of type:</translation>
+      <translation>Filtyper:</translation>
     </message>
     <message>
       <source>Find Directory</source>
-      <translation type="unfinished">Find Directory</translation>
+      <translation>Finn mappe</translation>
     </message>
     <message>
       <source>Open</source>
-      <translation type="unfinished">Open</translation>
+      <translation>Åpne</translation>
     </message>
     <message>
       <source>Save As</source>
-      <translation type="unfinished">Save As</translation>
+      <translation>Lagre som</translation>
     </message>
     <message>
       <source>Directory:</source>
-      <translation type="unfinished">Directory:</translation>
+      <translation>Mapper:</translation>
     </message>
     <message>
       <source>File &amp;name:</source>
-      <translation type="unfinished">File &amp;name:</translation>
+      <translation>Fil &amp;navn:</translation>
     </message>
     <message>
       <source>&amp;Open</source>
-      <translation type="unfinished">&amp;Open</translation>
+      <translation>&amp;Åpne</translation>
     </message>
     <message>
       <source>&amp;Choose</source>
-      <translation type="unfinished">&amp;Choose</translation>
+      <translation>&amp;Velge</translation>
     </message>
     <message>
       <source>&amp;Save</source>
-      <translation type="unfinished">&amp;Save</translation>
+      <translation>&amp;Lagre</translation>
     </message>
     <message>
       <source>All Files (*)</source>
-      <translation type="unfinished">All Files (*)</translation>
+      <translation>Alle filer (*)</translation>
     </message>
     <message>
       <source>Show </source>
-      <translation type="unfinished">Show </translation>
+      <translation>Vis </translation>
     </message>
     <message>
       <source>&amp;Rename</source>
-      <translation type="unfinished">&amp;Rename</translation>
+      <translation>&amp;Endre navn</translation>
     </message>
     <message>
       <source>&amp;Delete</source>
-      <translation type="unfinished">&amp;Delete</translation>
+      <translation>&amp;Slett</translation>
     </message>
     <message>
       <source>Show &amp;hidden files</source>
-      <translation type="unfinished">Show &amp;hidden files</translation>
+      <translation>Vis &amp;hidden files</translation>
     </message>
     <message>
       <source>&amp;New Folder</source>
-      <translation type="unfinished">&amp;New Folder</translation>
+      <translation>&amp;Ny mappe</translation>
     </message>
     <message>
       <source>All files (*)</source>
-      <translation type="unfinished">All files (*)</translation>
+      <translation>Alle filer (*)</translation>
     </message>
     <message>
       <source>Directories</source>
-      <translation type="unfinished">Directories</translation>
+      <translation>Mapper</translation>
     </message>
     <message>
       <source>%1
 Directory not found.
 Please verify the correct directory name was given.</source>
-      <translation type="unfinished">%1
-Directory not found.
-Please verify the correct directory name was given.</translation>
+      <translation>%1
+Mappe ikke funnet.
+Vennligst verifiser at det riktige mappenavnet ble gitt.</translation>
     </message>
     <message>
       <source>%1 already exists.
 Do you want to replace it?</source>
-      <translation type="unfinished">%1 already exists.
-Do you want to replace it?</translation>
+      <translation>%1 eksisterer allerede.
+Vil du erstatte den?</translation>
     </message>
     <message>
       <source>%1
 File not found.
 Please verify the correct file name was given.</source>
-      <translation type="unfinished">%1
-File not found.
-Please verify the correct file name was given.</translation>
+      <translation>%1
+Filen ble ikke funnet.
+Vennligst verifiser at det riktige filnavnet ble gitt.</translation>
     </message>
     <message>
       <source>New Folder</source>
-      <translation type="unfinished">New Folder</translation>
+      <translation>Ny Mappe</translation>
     </message>
     <message>
       <source>Delete</source>
-      <translation type="unfinished">Delete</translation>
+      <translation>Slett</translation>
     </message>
     <message>
       <source>&apos;%1&apos; is write protected.
 Do you want to delete it anyway?</source>
-      <translation type="unfinished">&apos;%1&apos; is write protected.
-Do you want to delete it anyway?</translation>
+      <translation>&apos;%1&apos; er skrivebeskyttet.
+Ønsker du å slette det uansett?</translation>
     </message>
     <message>
       <source>Are you sure you want to delete &apos;%1&apos;?</source>
-      <translation type="unfinished">Are you sure you want to delete &apos;%1&apos;?</translation>
+      <translation>Er du sikker på at du vil slette &apos;%1&apos;?</translation>
     </message>
     <message>
       <source>Could not delete directory.</source>
-      <translation type="unfinished">Could not delete directory.</translation>
+      <translation>Kunne ikke slette mappen.</translation>
     </message>
     <message>
       <source>Recent Places</source>
-      <translation type="unfinished">Recent Places</translation>
+      <translation>Nylige Steder</translation>
     </message>
     <message>
       <source>Remove</source>
-      <translation type="unfinished">Remove</translation>
+      <translation>Fjern</translation>
     </message>
     <message>
       <source>My Computer</source>
-      <translation type="unfinished">My Computer</translation>
+      <translation>Min datamaskin</translation>
     </message>
     <message>
       <source>Drive</source>
-      <translation type="unfinished">Drive</translation>
+      <translation>Disk</translation>
     </message>
     <message>
       <source>%1 File</source>
       <extracomment>%1 is a file name suffix, for example txt</extracomment>
-      <translation type="unfinished">%1 File</translation>
+      <translation>%1 Fil</translation>
     </message>
     <message>
       <source>File</source>
-      <translation type="unfinished">File</translation>
+      <translation>Fil</translation>
     </message>
     <message>
       <source>File Folder</source>
       <comment>Match Windows Explorer</comment>
-      <translation type="unfinished">File Folder</translation>
+      <translation>Fil mappe</translation>
     </message>
     <message>
       <source>Folder</source>
       <comment>All other platforms</comment>
-      <translation type="unfinished">Folder</translation>
+      <translation>Mappe</translation>
     </message>
     <message>
       <source>Alias</source>
       <comment>OS X Finder</comment>
-      <translation type="unfinished">Alias</translation>
+      <translation>Alias</translation>
     </message>
     <message>
       <source>Shortcut</source>
       <comment>All other platforms</comment>
-      <translation type="unfinished">Shortcut</translation>
+      <translation>Snarvei</translation>
     </message>
     <message>
       <source>Unknown</source>
-      <translation type="unfinished">Unknown</translation>
+      <translation>Ukjent</translation>
     </message>
     <message>
       <source>Sidebar</source>
-      <translation type="unfinished">Sidebar</translation>
+      <translation>Sidepanel</translation>
     </message>
     <message>
       <source>List of places and bookmarks</source>
-      <translation type="unfinished">List of places and bookmarks</translation>
+      <translation>Liste over steder og bokmerker</translation>
     </message>
     <message>
       <source>Files</source>
-      <translation type="unfinished">Files</translation>
+      <translation>Filer</translation>
     </message>
     <message>
       <source>Alt+Left</source>
-      <translation type="unfinished">Alt+Left</translation>
+      <translation>Alt+Venstre</translation>
     </message>
     <message>
       <source>Alt+Right</source>
-      <translation type="unfinished">Alt+Right</translation>
+      <translation>Alt+Høyre</translation>
     </message>
     <message>
       <source>Alt+Up</source>
-      <translation type="unfinished">Alt+Up</translation>
+      <translation>Alt+Opp</translation>
     </message>
   </context>
   <context>
     <name>QFileSystemModel</name>
     <message>
       <source>%1 TB</source>
-      <translation type="unfinished">%1 TB</translation>
+      <translation>%1 TB</translation>
     </message>
     <message>
       <source>%1 GB</source>
-      <translation type="unfinished">%1 GB</translation>
+      <translation>%1 GB</translation>
     </message>
     <message>
       <source>%1 MB</source>
-      <translation type="unfinished">%1 MB</translation>
+      <translation>%1 MB</translation>
     </message>
     <message>
       <source>%1 KB</source>
-      <translation type="unfinished">%1 KB</translation>
+      <translation>%1 KB</translation>
     </message>
     <message>
       <source>%1 bytes</source>
-      <translation type="unfinished">%1 bytes</translation>
+      <translation>%1 byte</translation>
     </message>
     <message>
       <source>Invalid filename</source>
-      <translation type="unfinished">Invalid filename</translation>
+      <translation>Ugyldig filnavn</translation>
     </message>
     <message>
       <source>&lt;b&gt;The name &quot;%1&quot; can not be used.&lt;/b&gt;&lt;p&gt;Try using another name, with fewer characters or no punctuations marks.</source>
-      <translation type="unfinished">&lt;b&gt;The name &quot;%1&quot; can not be used.&lt;/b&gt;&lt;p&gt;Try using another name, with fewer characters or no punctuations marks.</translation>
+      <translation>&lt;b&gt;Navnet &quot;%1&quot; kan ikke brukes.&lt;/b&gt;&lt;p&gt;Prøv å bruke et annet navn, med færre tegn eller ingen skilletegn.</translation>
     </message>
     <message>
       <source>Name</source>
-      <translation type="unfinished">Name</translation>
+      <translation>Navn</translation>
     </message>
     <message>
       <source>Size</source>
-      <translation type="unfinished">Size</translation>
+      <translation>Størrelse</translation>
     </message>
     <message>
       <source>Kind</source>
       <comment>Match OS X Finder</comment>
-      <translation type="unfinished">Kind</translation>
+      <translation>Type</translation>
     </message>
     <message>
       <source>Type</source>
       <comment>All other platforms</comment>
-<<<<<<< HEAD
-      <translation type="unfinished">Type</translation>
-=======
       <translation>Type</translation>
->>>>>>> ea434ffa
     </message>
     <message>
       <source>Date Modified</source>
-      <translation type="unfinished">Date Modified</translation>
+      <translation>Dato endret</translation>
     </message>
     <message>
       <source>My Computer</source>
-      <translation type="unfinished">My Computer</translation>
+      <translation>Min datamaskin</translation>
     </message>
     <message>
       <source>Computer</source>
-      <translation type="unfinished">Computer</translation>
+      <translation>Datamaskin</translation>
     </message>
     <message>
       <source>%1 byte(s)</source>
-      <translation type="unfinished">%1 byte(s)</translation>
+      <translation>%1 byte</translation>
     </message>
   </context>
   <context>
     <name>QGnomeTheme</name>
     <message>
       <source>&amp;OK</source>
-      <translation type="unfinished">&amp;OK</translation>
+      <translation>&amp;OK</translation>
     </message>
     <message>
       <source>&amp;Save</source>
-      <translation type="unfinished">&amp;Save</translation>
+      <translation>&amp;Lagre</translation>
     </message>
     <message>
       <source>&amp;Cancel</source>
-      <translation type="unfinished">&amp;Cancel</translation>
+      <translation>&amp;Avbryt</translation>
     </message>
     <message>
       <source>&amp;Close</source>
-      <translation type="unfinished">&amp;Close</translation>
+      <translation>&amp;Lukk</translation>
     </message>
     <message>
       <source>Close without Saving</source>
-      <translation type="unfinished">Close without Saving</translation>
+      <translation>Lukk uten å lagre</translation>
     </message>
   </context>
   <context>
@@ -752,90 +748,90 @@
     <message>
       <source>QT_LAYOUT_DIRECTION</source>
       <comment>Translate this string to the string &apos;LTR&apos; in left-to-right languages or to &apos;RTL&apos; in right-to-left languages (such as Hebrew and Arabic) to get proper widget layout.</comment>
-      <translation type="unfinished">QT_LAYOUT_DIRECTION</translation>
+      <translation>LTR</translation>
     </message>
   </context>
   <context>
     <name>QIODevice</name>
     <message>
       <source>Permission denied</source>
-      <translation type="unfinished">Permission denied</translation>
+      <translation>Adgang nektet</translation>
     </message>
     <message>
       <source>Too many open files</source>
-      <translation type="unfinished">Too many open files</translation>
+      <translation>For mange åpne filer</translation>
     </message>
     <message>
       <source>No such file or directory</source>
-      <translation type="unfinished">No such file or directory</translation>
+      <translation>Ingen slik fil eller mappe</translation>
     </message>
     <message>
       <source>No space left on device</source>
-      <translation type="unfinished">No space left on device</translation>
+      <translation>Ikke mer lagringskapasitet igjen på enheten</translation>
     </message>
     <message>
       <source>Unknown error</source>
-      <translation type="unfinished">Unknown error</translation>
+      <translation>Ukjent feil</translation>
     </message>
     <message>
       <source>file to open is a directory</source>
-      <translation type="unfinished">file to open is a directory</translation>
+      <translation>fil for å åpne er en mappe</translation>
     </message>
   </context>
   <context>
     <name>QImageReader</name>
     <message>
       <source>Invalid device</source>
-      <translation type="unfinished">Invalid device</translation>
+      <translation>Ugyldig enhet</translation>
     </message>
     <message>
       <source>File not found</source>
-      <translation type="unfinished">File not found</translation>
+      <translation>Fil ikke funnet</translation>
     </message>
     <message>
       <source>Unsupported image format</source>
-      <translation type="unfinished">Unsupported image format</translation>
+      <translation>Ikke-støttet bildeformat</translation>
     </message>
     <message>
       <source>Unable to read image data</source>
-      <translation type="unfinished">Unable to read image data</translation>
+      <translation>Kan ikke lese bildedata</translation>
     </message>
     <message>
       <source>Unknown error</source>
-      <translation type="unfinished">Unknown error</translation>
+      <translation>Ukjent feil</translation>
     </message>
   </context>
   <context>
     <name>QImageWriter</name>
     <message>
       <source>Unknown error</source>
-      <translation type="unfinished">Unknown error</translation>
+      <translation>Ukjent feil</translation>
     </message>
     <message>
       <source>Device is not set</source>
-      <translation type="unfinished">Device is not set</translation>
+      <translation>Enheten er ikke angitt</translation>
     </message>
     <message>
       <source>Device not writable</source>
-      <translation type="unfinished">Device not writable</translation>
+      <translation>Kan ikke skrive til enhet</translation>
     </message>
     <message>
       <source>Unsupported image format</source>
-      <translation type="unfinished">Unsupported image format</translation>
+      <translation>Ikke-støttet bildeformat</translation>
     </message>
   </context>
   <context>
     <name>QInputDialog</name>
     <message>
       <source>Enter a value:</source>
-      <translation type="unfinished">Enter a value:</translation>
+      <translation>Skriv inn en verdi:</translation>
     </message>
   </context>
   <context>
     <name>QKeySequenceEdit</name>
     <message>
       <source>Press shortcut</source>
-      <translation type="unfinished">Press shortcut</translation>
+      <translation>Trykk snarvei</translation>
     </message>
     <message>
       <source>%1, ...</source>
@@ -847,331 +843,312 @@
     <name>QLineEdit</name>
     <message>
       <source>&amp;Undo</source>
-      <translation type="unfinished">&amp;Undo</translation>
+      <translation>&amp;Angre</translation>
     </message>
     <message>
       <source>&amp;Redo</source>
-      <translation type="unfinished">&amp;Redo</translation>
+      <translation>&amp;Gjøre om</translation>
     </message>
     <message>
       <source>Cu&amp;t</source>
-      <translation type="unfinished">Cu&amp;t</translation>
+      <translation>Cu&amp;t</translation>
     </message>
     <message>
       <source>&amp;Copy</source>
-      <translation type="unfinished">&amp;Copy</translation>
+      <translation>&amp;Kopier</translation>
     </message>
     <message>
       <source>&amp;Paste</source>
-      <translation type="unfinished">&amp;Paste</translation>
+      <translation>&amp;Lim inn</translation>
     </message>
     <message>
       <source>Delete</source>
-      <translation type="unfinished">Delete</translation>
+      <translation>Slett</translation>
     </message>
     <message>
       <source>Select All</source>
-      <translation type="unfinished">Select All</translation>
+      <translation>Velg alle</translation>
     </message>
   </context>
   <context>
     <name>QMessageBox</name>
     <message>
       <source>Show Details...</source>
-      <translation type="unfinished">Show Details...</translation>
+      <translation>Vis detaljer...</translation>
     </message>
     <message>
       <source>Hide Details...</source>
-      <translation type="unfinished">Hide Details...</translation>
+      <translation>Skjul detaljer...</translation>
     </message>
     <message>
       <source>OK</source>
-      <translation type="unfinished">OK</translation>
+      <translation>OK</translation>
     </message>
     <message>
       <source>Help</source>
-      <translation type="unfinished">Help</translation>
+      <translation>Hjelp</translation>
     </message>
   </context>
   <context>
     <name>QPlatformTheme</name>
     <message>
       <source>OK</source>
-      <translation type="unfinished">OK</translation>
+      <translation>OK</translation>
     </message>
     <message>
       <source>Save</source>
-      <translation type="unfinished">Save</translation>
+      <translation>Lagre</translation>
     </message>
     <message>
       <source>Save All</source>
-      <translation type="unfinished">Save All</translation>
+      <translation>Lagre alt</translation>
     </message>
     <message>
       <source>Open</source>
-<<<<<<< HEAD
-      <translation type="unfinished">Open</translation>
-=======
       <translation>Åpen</translation>
->>>>>>> ea434ffa
     </message>
     <message>
       <source>&amp;Yes</source>
-      <translation type="unfinished">&amp;Yes</translation>
+      <translation>&amp;Ja</translation>
     </message>
     <message>
       <source>Yes to &amp;All</source>
-      <translation type="unfinished">Yes to &amp;All</translation>
+      <translation>Ja til &amp;alle</translation>
     </message>
     <message>
       <source>&amp;No</source>
-      <translation type="unfinished">&amp;No</translation>
+      <translation>&amp;Nei</translation>
     </message>
     <message>
       <source>N&amp;o to All</source>
-      <translation type="unfinished">N&amp;o to All</translation>
+      <translation>Nei til alle</translation>
     </message>
     <message>
       <source>Abort</source>
-      <translation type="unfinished">Abort</translation>
+      <translation>Avbryt</translation>
     </message>
     <message>
       <source>Retry</source>
-      <translation type="unfinished">Retry</translation>
+      <translation>Prøv på nytt</translation>
     </message>
     <message>
       <source>Ignore</source>
-      <translation type="unfinished">Ignore</translation>
+      <translation>Ignorer</translation>
     </message>
     <message>
       <source>Close</source>
-      <translation type="unfinished">Close</translation>
+      <translation>Lukk</translation>
     </message>
     <message>
       <source>Cancel</source>
-      <translation type="unfinished">Cancel</translation>
+      <translation>Avbryt</translation>
     </message>
     <message>
       <source>Discard</source>
-      <translation type="unfinished">Discard</translation>
+      <translation>Forkast</translation>
     </message>
     <message>
       <source>Help</source>
-      <translation type="unfinished">Help</translation>
+      <translation>Hjelp</translation>
     </message>
     <message>
       <source>Apply</source>
-      <translation type="unfinished">Apply</translation>
+      <translation>Bruk</translation>
     </message>
     <message>
       <source>Reset</source>
-      <translation type="unfinished">Reset</translation>
+      <translation>Tilbakestill</translation>
     </message>
     <message>
       <source>Restore Defaults</source>
-      <translation type="unfinished">Restore Defaults</translation>
+      <translation>Gjenopprett standardinnstillinger</translation>
     </message>
   </context>
   <context>
     <name>QProgressDialog</name>
     <message>
       <source>Cancel</source>
-      <translation type="unfinished">Cancel</translation>
+      <translation>Avbryt</translation>
     </message>
   </context>
   <context>
     <name>QQnxFileDialogHelper</name>
     <message>
       <source>All files (*.*)</source>
-      <translation type="unfinished">All files (*.*)</translation>
+      <translation>Alle filer (*.*)</translation>
     </message>
   </context>
   <context>
     <name>QSaveFile</name>
     <message>
       <source>Existing file %1 is not writable</source>
-      <translation type="unfinished">Existing file %1 is not writable</translation>
+      <translation>Eksisterende fil %1 er ikke skrivbar</translation>
     </message>
     <message>
       <source>Filename refers to a directory</source>
-      <translation type="unfinished">Filename refers to a directory</translation>
+      <translation>Filnavn refererer til en katalog</translation>
     </message>
     <message>
       <source>Writing canceled by application</source>
-      <translation type="unfinished">Writing canceled by application</translation>
+      <translation>Opperasjonen ble avbrutt av programmet</translation>
     </message>
   </context>
   <context>
     <name>QScrollBar</name>
     <message>
       <source>Scroll here</source>
-      <translation type="unfinished">Scroll here</translation>
+      <translation>Bla her</translation>
     </message>
     <message>
       <source>Left edge</source>
-      <translation type="unfinished">Left edge</translation>
+      <translation>Venstre kant</translation>
     </message>
     <message>
       <source>Top</source>
-      <translation type="unfinished">Top</translation>
+      <translation>Topp</translation>
     </message>
     <message>
       <source>Right edge</source>
-      <translation type="unfinished">Right edge</translation>
+      <translation>Høyre kant</translation>
     </message>
     <message>
       <source>Bottom</source>
-      <translation type="unfinished">Bottom</translation>
+      <translation>Bunn</translation>
     </message>
     <message>
       <source>Page left</source>
-      <translation type="unfinished">Page left</translation>
+      <translation>Bla venstre</translation>
     </message>
     <message>
       <source>Page up</source>
-      <translation type="unfinished">Page up</translation>
+      <translation>Forrige side</translation>
     </message>
     <message>
       <source>Page right</source>
-      <translation type="unfinished">Page right</translation>
+      <translation>Bla høyre</translation>
     </message>
     <message>
       <source>Page down</source>
-      <translation type="unfinished">Page down</translation>
+      <translation>Neste side</translation>
     </message>
     <message>
       <source>Scroll left</source>
-      <translation type="unfinished">Scroll left</translation>
+      <translation>Rull til venstre</translation>
     </message>
     <message>
       <source>Scroll up</source>
-      <translation type="unfinished">Scroll up</translation>
+      <translation>Rull opp</translation>
     </message>
     <message>
       <source>Scroll right</source>
-      <translation type="unfinished">Scroll right</translation>
+      <translation>Rull til høyre</translation>
     </message>
     <message>
       <source>Scroll down</source>
-      <translation type="unfinished">Scroll down</translation>
+      <translation>Bla nedover</translation>
     </message>
   </context>
   <context>
     <name>QStandardPaths</name>
     <message>
       <source>Desktop</source>
-      <translation type="unfinished">Desktop</translation>
+      <translation>Skrivebord</translation>
     </message>
     <message>
       <source>Documents</source>
-      <translation type="unfinished">Documents</translation>
+      <translation>Dokumenter</translation>
     </message>
     <message>
       <source>Fonts</source>
-      <translation type="unfinished">Fonts</translation>
+      <translation>Skrifttyper</translation>
     </message>
     <message>
       <source>Applications</source>
-      <translation type="unfinished">Applications</translation>
+      <translation>Programmer</translation>
     </message>
     <message>
       <source>Music</source>
-      <translation type="unfinished">Music</translation>
+      <translation>Musikk</translation>
     </message>
     <message>
       <source>Movies</source>
-      <translation type="unfinished">Movies</translation>
+      <translation>Filmer</translation>
     </message>
     <message>
       <source>Pictures</source>
-      <translation type="unfinished">Pictures</translation>
+      <translation>Bilder</translation>
     </message>
     <message>
       <source>Temporary Directory</source>
-      <translation type="unfinished">Temporary Directory</translation>
+      <translation>Midlertidige filer</translation>
     </message>
     <message>
       <source>Home</source>
-      <translation type="unfinished">Home</translation>
+      <translation>Hjem</translation>
     </message>
     <message>
       <source>Application Data</source>
-      <translation type="unfinished">Application Data</translation>
+      <translation>Programdata</translation>
     </message>
     <message>
       <source>Application Configuration</source>
-      <translation type="unfinished">Application Configuration</translation>
+      <translation>Programkonfigurasjon</translation>
     </message>
     <message>
       <source>Cache</source>
-      <translation type="unfinished">Cache</translation>
+      <translation>Cache</translation>
     </message>
     <message>
       <source>Shared Data</source>
-      <translation type="unfinished">Shared Data</translation>
+      <translation>Delte data</translation>
     </message>
     <message>
       <source>Runtime</source>
-      <translation type="unfinished">Runtime</translation>
+      <translation>Runtime</translation>
     </message>
     <message>
       <source>Configuration</source>
-      <translation type="unfinished">Configuration</translation>
+      <translation>Konfigurasjon</translation>
     </message>
     <message>
       <source>Shared Configuration</source>
-      <translation type="unfinished">Shared Configuration</translation>
+      <translation>Delt konfigurasjon</translation>
     </message>
     <message>
       <source>Shared Cache</source>
-      <translation type="unfinished">Shared Cache</translation>
+      <translation>Delt cache</translation>
     </message>
     <message>
       <source>Download</source>
-      <translation type="unfinished">Download</translation>
+      <translation>Last ned</translation>
     </message>
   </context>
   <context>
     <name>QTabBar</name>
     <message>
       <source>Scroll Left</source>
-      <translation type="unfinished">Scroll Left</translation>
+      <translation>Rull til venstre</translation>
     </message>
     <message>
       <source>Scroll Right</source>
-<<<<<<< HEAD
-      <translation type="unfinished">Scroll Right</translation>
-=======
       <translation>Rulle til høyre</translation>
->>>>>>> ea434ffa
     </message>
   </context>
   <context>
     <name>QWhatsThisAction</name>
     <message>
       <source>What&apos;s This?</source>
-      <translation type="unfinished">What&apos;s This?</translation>
+      <translation>Hva er dette?</translation>
     </message>
   </context>
   <context>
     <name>QWidgetTextControl</name>
     <message>
       <source>&amp;Undo</source>
-      <translation type="unfinished">&amp;Undo</translation>
+      <translation>&amp;Angre</translation>
     </message>
     <message>
       <source>&amp;Redo</source>
-<<<<<<< HEAD
-      <translation type="unfinished">&amp;Redo</translation>
-    </message>
-    <message>
-      <source>Cu&amp;t</source>
-      <translation type="unfinished">Cu&amp;t</translation>
-    </message>
-    <message>
-      <source>&amp;Copy</source>
-      <translation type="unfinished">&amp;Copy</translation>
-=======
       <translation>&amp;Gjenta</translation>
     </message>
     <message>
@@ -1181,23 +1158,22 @@
     <message>
       <source>&amp;Copy</source>
       <translation>&amp;Kopiér</translation>
->>>>>>> ea434ffa
     </message>
     <message>
       <source>Copy &amp;Link Location</source>
-      <translation type="unfinished">Copy &amp;Link Location</translation>
+      <translation>Kopier &amp;lenke sted</translation>
     </message>
     <message>
       <source>&amp;Paste</source>
-      <translation type="unfinished">&amp;Paste</translation>
+      <translation>&amp;Lim inn</translation>
     </message>
     <message>
       <source>Delete</source>
-      <translation type="unfinished">Delete</translation>
+      <translation>Slett</translation>
     </message>
     <message>
       <source>Select All</source>
-      <translation type="unfinished">Select All</translation>
+      <translation>Velg alle</translation>
     </message>
   </context>
 </TS>