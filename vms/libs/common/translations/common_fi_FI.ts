--- conflicted
+++ resolved
@@ -6,70 +6,70 @@
     <message>
       <source>Language Name</source>
       <extracomment>Language name that will be displayed to user. Must not be empty.</extracomment>
-      <translation type="unfinished">Language Name</translation>
+      <translation>Finnish</translation>
     </message>
   </context>
   <context>
     <name>MergeSystemsStatusStrings</name>
     <message>
       <source>The password or user name is invalid.</source>
-      <translation type="unfinished">The password or user name is invalid.</translation>
+      <translation>Salasana tai käyttäjänimi on virheellinen.</translation>
     </message>
     <message>
       <source>This user does not have permissions for the requested operation.</source>
-      <translation type="unfinished">This user does not have permissions for the requested operation.</translation>
+      <translation>Tällä käyttäjällä ei ole oikeuksia pyydettyyn toimintoon.</translation>
     </message>
     <message>
       <source>Cannot create database backup.</source>
-      <translation type="unfinished">Cannot create database backup.</translation>
+      <translation>Tietokannan varmuuskopiota ei voi luoda.</translation>
     </message>
     <message>
       <source>System name is not configured yet.</source>
-      <translation type="unfinished">System name is not configured yet.</translation>
+      <translation>Järjestelmän nimeä ei ole vielä määritetty.</translation>
     </message>
     <message>
       <source>Unknown error.</source>
-      <translation type="unfinished">Unknown error.</translation>
+      <translation>Tuntematon virhe.</translation>
     </message>
     <message>
       <source>You are about to merge Systems with Starter licenses.</source>
-      <translation type="unfinished">You are about to merge Systems with Starter licenses.</translation>
+      <translation>Olet yhdistämässä Starter-lisenssin järjestelmiä.</translation>
     </message>
     <message>
       <source>Only one Starter license is allowed per System, so the second license will be deactivated.</source>
-      <translation type="unfinished">Only one Starter license is allowed per System, so the second license will be deactivated.</translation>
+      <translation>Järjestelmässä voi olla vain yksi Starter lisenssi, joten toinen lisenssi poistetaan käytöstä.</translation>
     </message>
     <message>
       <source>Merge anyway?</source>
-      <translation type="unfinished">Merge anyway?</translation>
+      <translation>Yhdistä joka tapauksessa?</translation>
     </message>
     <message>
       <source>System was not found.</source>
-      <translation type="unfinished">System was not found.</translation>
+      <translation>Järjestelmää ei löytynyt.</translation>
     </message>
     <message>
       <source>The discovered System %1 has an incompatible version %2.</source>
       <comment>%1 is name of System, %2 is version information</comment>
-      <translation type="unfinished">The discovered System %1 has an incompatible version %2.</translation>
+      <translation>Löytynyt järjestelmä %1 on yhteensopimaton version %2 kanssa.</translation>
     </message>
     <message>
       <source>The discovered System %1 is in safe mode.</source>
       <comment>%1 is name of System</comment>
-      <translation type="unfinished">The discovered System %1 is in safe mode.</translation>
+      <translation>Löytynyt järjestelmä %1 on vikasietotilassa.</translation>
     </message>
     <message>
       <source>Could not configure the remote System %1.</source>
       <comment>%1 is name of System</comment>
-      <translation type="unfinished">Could not configure the remote System %1.</translation>
+      <translation>Etäjärjestelmää ei voitu määrittää %1.</translation>
     </message>
     <message>
       <source>New System</source>
-      <translation type="unfinished">New System</translation>
+      <translation>Uusi järjestelmä</translation>
     </message>
     <message>
       <source>The discovered System %1 is incompatible with the current System.</source>
       <comment>%1 is name of System</comment>
-      <translation type="unfinished">The discovered System %1 is incompatible with the current System.</translation>
+      <translation>Löytynyt järjestelmä %1 ei ole yhteensopiva nykyisen järjestelmän kanssa.</translation>
     </message>
     <message>
       <source>Cannot connect to the other System because current System is already connected to %1.</source>
@@ -106,222 +106,222 @@
     <message>
       <source>System Event</source>
       <comment>Shows that the bookmark was created by a system event</comment>
-      <translation type="unfinished">System Event</translation>
+      <translation>Järjestelmä-tapahtuma</translation>
     </message>
   </context>
   <context>
     <name>QnCameraDiagnosticsErrorCodeStrings</name>
     <message>
       <source>OK</source>
-      <translation type="unfinished">OK</translation>
+      <translation>OK</translation>
     </message>
     <message>
       <source>Server has been stopped.</source>
-      <translation type="unfinished">Server has been stopped.</translation>
+      <translation>Palvelin on pysäytetty.</translation>
     </message>
     <message>
       <source>Media stream is opened but no media data was received.</source>
-      <translation type="unfinished">Media stream is opened but no media data was received.</translation>
+      <translation>Media stream on avattu, mutta mediatietoja ei vastaanotettu.</translation>
     </message>
     <message>
       <source>Unknown error. Please contact support.</source>
-      <translation type="unfinished">Unknown error. Please contact support.</translation>
+      <translation>Tuntematon virhe. Ota yhteyttä tukeen.</translation>
     </message>
     <message>
       <source>(unknown)</source>
-      <translation type="unfinished">(unknown)</translation>
+      <translation>(tuntematon)</translation>
     </message>
     <message>
       <source>Server %1 is not available.</source>
-      <translation type="unfinished">Server %1 is not available.</translation>
+      <translation>Palvelin %1 ei ole käytettävissä.</translation>
     </message>
     <message>
       <source>Check that Server is up and running.</source>
-      <translation type="unfinished">Check that Server is up and running.</translation>
+      <translation>Tarkista, että palvelin on käynnissä.</translation>
     </message>
     <message>
       <source>Received bad response from Server %1: &quot;%2&quot;.</source>
-      <translation type="unfinished">Received bad response from Server %1: &quot;%2&quot;.</translation>
+      <translation>Vastaanotettu huono vastaus palvelimelta %1: &quot;%2&quot;.</translation>
     </message>
     <message>
       <source>Check if Server is up and has the proper version.</source>
-      <translation type="unfinished">Check if Server is up and has the proper version.</translation>
+      <translation>Tarkista, onko Palvelin päällä ja että sillä on oikea versio.</translation>
     </message>
     <message>
       <source>Cannot connect to http port %1.</source>
-      <translation type="unfinished">Cannot connect to http port %1.</translation>
+      <translation>Http-porttiin %1 ei voi muodostaa yhteyttä.</translation>
     </message>
     <message>
       <source>Finally, try to update firmware. If the problem persists, please contact support.</source>
-      <translation type="unfinished">Finally, try to update firmware. If the problem persists, please contact support.</translation>
+      <translation>Lopuksi yritä päivittää firmware. Jos ongelma jatkuu, ota yhteyttä tukeen.</translation>
     </message>
     <message>
       <source>Failed to configure parameter %1.</source>
-      <translation type="unfinished">Failed to configure parameter %1.</translation>
+      <translation>Asetuksen %1 määrittäminen epäonnistui.</translation>
     </message>
     <message>
       <source>Please contact support.</source>
-      <translation type="unfinished">Please contact support.</translation>
+      <translation>Ota yhteyttä tukeen.</translation>
     </message>
     <message>
       <source>An input/output error has occurred. OS message: &quot;%1&quot;.</source>
-      <translation type="unfinished">An input/output error has occurred. OS message: &quot;%1&quot;.</translation>
+      <translation>Tapahtui I/O-virhe. Järjestelmäviesti: &quot;%1&quot;.</translation>
     </message>
     <message>
       <source>Parameters:</source>
-      <translation type="unfinished">Parameters:</translation>
+      <translation>Asetukset:</translation>
     </message>
     <message>
       <source>Please try to reboot the device, then restore factory defaults on the web-page.</source>
-      <translation type="unfinished">Please try to reboot the device, then restore factory defaults on the web-page.</translation>
+      <translation>Yritä käynnistää laite uudelleen ja palauta tehdasasetukset web-sivulta.</translation>
     </message>
     <message>
       <source>Please try to reboot the camera, then restore factory defaults on the web-page.</source>
-      <translation type="unfinished">Please try to reboot the camera, then restore factory defaults on the web-page.</translation>
+      <translation>Yritä käynnistää laite uudelleen ja palauta tehdasasetukset web-sivulta.</translation>
     </message>
     <message>
       <source>Make sure the device is plugged into the network. Try to reboot the device.</source>
-      <translation type="unfinished">Make sure the device is plugged into the network. Try to reboot the device.</translation>
+      <translation>Varmista, että laite on kytketty verkkoon. Yritä käynnistää laite uudelleen.</translation>
     </message>
     <message>
       <source>Make sure the camera is plugged into the network. Try to reboot the camera.</source>
-      <translation type="unfinished">Make sure the camera is plugged into the network. Try to reboot the camera.</translation>
+      <translation>Varmista, että kamera on kytketty verkkoon. Yritä käynnistää kamera uudelleen.</translation>
     </message>
     <message>
       <source>Device request &quot;%1&quot; failed with error &quot;%2&quot;.</source>
-      <translation type="unfinished">Device request &quot;%1&quot; failed with error &quot;%2&quot;.</translation>
+      <translation>Laitepyyntö &quot;%1&quot; epäonnistui virheellä &quot;%2&quot;.</translation>
     </message>
     <message>
       <source>Camera request &quot;%1&quot; failed with error &quot;%2&quot;.</source>
-      <translation type="unfinished">Camera request &quot;%1&quot; failed with error &quot;%2&quot;.</translation>
+      <translation>Kameran pyyntö &quot;%1&quot; epäonnistui virheellä &quot;%2&quot;.</translation>
     </message>
     <message>
       <source>Unknown device issue.</source>
-      <translation type="unfinished">Unknown device issue.</translation>
+      <translation>Tuntematon laiteongelma.</translation>
     </message>
     <message>
       <source>Unknown camera issue.</source>
-      <translation type="unfinished">Unknown camera issue.</translation>
+      <translation>Tuntematon kamera ongelma.</translation>
     </message>
     <message>
       <source>Invalid data was received from the device %1.</source>
-      <translation type="unfinished">Invalid data was received from the device %1.</translation>
+      <translation>Laitteelta %1 vastaanotettiin virheellisiä tietoja.</translation>
     </message>
     <message>
       <source>Invalid data was received from the camera %1.</source>
-      <translation type="unfinished">Invalid data was received from the camera %1.</translation>
+      <translation>Laitteelta %1 vastaanotettiin virheellisiä tietoja.</translation>
     </message>
     <message>
       <source>Too many media errors. Please open device issues dialog for more details.</source>
-      <translation type="unfinished">Too many media errors. Please open device issues dialog for more details.</translation>
+      <translation>Liian monta media virhettä. Avaa laitteen virheloki saadaksesi lisätietoja.</translation>
     </message>
     <message>
       <source>Too many media errors. Please open camera issues dialog for more details.</source>
-      <translation type="unfinished">Too many media errors. Please open camera issues dialog for more details.</translation>
+      <translation>Liian monta media virhettä. Avaa laitteen virheloki saadaksesi lisätietoja.</translation>
     </message>
     <message>
       <source>Please try to reboot the I/O module, then restore factory defaults on the web-page.</source>
-      <translation type="unfinished">Please try to reboot the I/O module, then restore factory defaults on the web-page.</translation>
+      <translation>Yritä käynnistää I/O-moduuli uudelleen ja palauta tehdasasetukset web-sivulta.</translation>
     </message>
     <message>
       <source>Make sure the I/O module is plugged into the network. Try to reboot the I/O module.</source>
-      <translation type="unfinished">Make sure the I/O module is plugged into the network. Try to reboot the I/O module.</translation>
+      <translation>Varmista, että I / O-moduuli on kytketty verkkoon. Yritä käynnistää I / O-moduuli uudelleen.</translation>
     </message>
     <message>
       <source>I/O Module request &quot;%1&quot; failed with error &quot;%2&quot;.</source>
-      <translation type="unfinished">I/O Module request &quot;%1&quot; failed with error &quot;%2&quot;.</translation>
+      <translation>I / O-moduulipyyntö &quot;%1&quot; epäonnistui virheellä &quot;%2&quot;.</translation>
     </message>
     <message>
       <source>Unknown I/O module issue.</source>
-      <translation type="unfinished">Unknown I/O module issue.</translation>
+      <translation>Tuntematon I / O-moduulin ongelma.</translation>
     </message>
     <message>
       <source>Invalid data was received from the I/O module %1.</source>
-      <translation type="unfinished">Invalid data was received from the I/O module %1.</translation>
+      <translation>Laitteelta %1 vastaanotettiin virheellisiä tietoja.</translation>
     </message>
     <message>
       <source>Too many media errors. Please open I/O module issues dialog for more details.</source>
-      <translation type="unfinished">Too many media errors. Please open I/O module issues dialog for more details.</translation>
+      <translation>Liian monta media virhettä. Avaa laitteen virheloki saadaksesi lisätietoja.</translation>
     </message>
     <message>
       <source>Device initialization process is in progress.</source>
-      <translation type="unfinished">Device initialization process is in progress.</translation>
+      <translation>Laitteen alustusprosessi on käynnissä.</translation>
     </message>
     <message>
       <source>Camera initialization process is in progress.</source>
-      <translation type="unfinished">Camera initialization process is in progress.</translation>
+      <translation>Laitteen alustusprosessi on käynnissä.</translation>
     </message>
     <message>
       <source>I/O Module initialization process is in progress.</source>
-      <translation type="unfinished">I/O Module initialization process is in progress.</translation>
+      <translation>I / O-moduulin alustusprosessi on käynnissä.</translation>
     </message>
     <message>
       <source>Make sure port %1 is accessible (e.g. forwarded).</source>
-      <translation type="unfinished">Make sure port %1 is accessible (e.g. forwarded).</translation>
+      <translation>Varmista, että portti %1 on käytettävissä.</translation>
     </message>
     <message>
       <source>If it does not help, restore factory defaults on the device web-page.</source>
-      <translation type="unfinished">If it does not help, restore factory defaults on the device web-page.</translation>
+      <translation>Jos se ei auta, palauta tehdasasetukset laitteen Web-sivulta.</translation>
     </message>
     <message>
       <source>If it does not help, restore factory defaults on the camera web-page.</source>
-      <translation type="unfinished">If it does not help, restore factory defaults on the camera web-page.</translation>
+      <translation>Jos se ei auta, palauta tehdasasetukset kameran web-sivulta.</translation>
     </message>
     <message>
       <source>If it does not help, restore factory defaults on the I/O module web-page.</source>
-      <translation type="unfinished">If it does not help, restore factory defaults on the I/O module web-page.</translation>
+      <translation>Jos se ei auta, palauta tehdasasetukset I/O-muduulin web-sivulta.</translation>
     </message>
     <message>
       <source>Cannot open media URL %1. Failed to connect to media port %2.</source>
-      <translation type="unfinished">Cannot open media URL %1. Failed to connect to media port %2.</translation>
+      <translation>Median URL-osoitetta %1 ei voi avata. Yhteyden muodostaminen mediaporttiin %2 epäonnistui.</translation>
     </message>
     <message>
       <source>Cannot open media URL %1. Connection to port %2 was closed unexpectedly.</source>
-      <translation type="unfinished">Cannot open media URL %1. Connection to port %2 was closed unexpectedly.</translation>
+      <translation>Median URL-osoitetta %1 ei voi avata. Yhteys porttiin %2 suljettiin odottamatta.</translation>
     </message>
     <message>
       <source>Could not parse device response. URL %1, request name %2.</source>
-      <translation type="unfinished">Could not parse device response. URL %1, request name %2.</translation>
+      <translation>Laitteen vastausta ei voitu jäsentää. URL-osoite %1, pyynnön nimi %2.</translation>
     </message>
     <message>
       <source>Could not parse camera response. URL %1, request name %2.</source>
-      <translation type="unfinished">Could not parse camera response. URL %1, request name %2.</translation>
+      <translation>Kameran vastausta ei voitu jäsentää. URL-osoite %1, pyynnön nimi %2.</translation>
     </message>
     <message>
       <source>Could not parse I/O module response. URL %1, request name %2.</source>
-      <translation type="unfinished">Could not parse I/O module response. URL %1, request name %2.</translation>
+      <translation>I / O-moduulin vastausta ei voitu jäsentää. URL-osoite %1, pyynnön nimi %2.</translation>
     </message>
     <message>
       <source>No supported media tracks at URL %1.</source>
-      <translation type="unfinished">No supported media tracks at URL %1.</translation>
+      <translation>URL-osoitteessa %1 ei ole tuettuja mediaraitoja.</translation>
     </message>
     <message>
       <source>Not authorized. URL %1.</source>
-      <translation type="unfinished">Not authorized. URL %1.</translation>
+      <translation>Ei sallittu. URL-osoite %1.</translation>
     </message>
     <message>
       <source>Cannot open media URL %1. Unsupported media protocol %2.</source>
-      <translation type="unfinished">Cannot open media URL %1. Unsupported media protocol %2.</translation>
+      <translation>Median URL-osoitetta %1 ei voi avata. Tukematon mediaprotokolla %2.</translation>
     </message>
     <message>
       <source>Camera was restored from archive. Delete the camera and add it again to view Live video.</source>
-      <translation type="unfinished">Camera was restored from archive. Delete the camera and add it again to view Live video.</translation>
+      <translation>Kamera palautettiin arkistosta. Poista kamera ja lisää se uudelleen katsellaksesi reaaliaikaista kuvaa.</translation>
     </message>
     <message>
       <source>First, try to turn on recording (if it is off) and decrease fps in device settings (error &quot;%1&quot;).</source>
-      <translation type="unfinished">First, try to turn on recording (if it is off) and decrease fps in device settings (error &quot;%1&quot;).</translation>
+      <translation>Yritä ensin kytkeä tallennus päälle (jos se on pois päältä) ja pienennä fps laiteasetuksissa (virhe &quot;%1&quot;).</translation>
     </message>
     <message>
       <source>First, try to turn on recording (if it is off) and decrease fps in camera settings (error &quot;%1&quot;).</source>
-      <translation type="unfinished">First, try to turn on recording (if it is off) and decrease fps in camera settings (error &quot;%1&quot;).</translation>
+      <translation>Yritä ensin kytkeä tallennus päälle (jos se on pois päältä) ja pienennä fps laiteasetuksissa (virhe &quot;%1&quot;).</translation>
     </message>
     <message>
       <source>First, try to turn on recording (if it is off) and decrease fps in I/O module settings (error &quot;%1&quot;).</source>
-      <translation type="unfinished">First, try to turn on recording (if it is off) and decrease fps in I/O module settings (error &quot;%1&quot;).</translation>
+      <translation>Yritä ensin kytkeä tallennus päälle (jos se on pois päältä) ja pienennä fps laiteasetuksissa (virhe &quot;%1&quot;).</translation>
     </message>
     <message>
       <source>Please update firmware. Minimal supported version is %1. Current version is %2</source>
-      <translation type="unfinished">Please update firmware. Minimal supported version is %1. Current version is %2</translation>
+      <translation>Päivitä firmware. Tuettu vähimmäisversio on %1. Nykyinen versio on %2</translation>
     </message>
     <message>
       <source>Plugin error. %1</source>
@@ -340,35 +340,35 @@
     <name>QnFfmpegAudioTranscoder</name>
     <message>
       <source>Audio context was not specified.</source>
-      <translation type="unfinished">Audio context was not specified.</translation>
+      <translation>Äänikontekstia ei ole määritetty.</translation>
     </message>
     <message>
       <source>Could not find encoder for codec %1.</source>
-      <translation type="unfinished">Could not find encoder for codec %1.</translation>
+      <translation>Koodekin %1 kooderia ei löytynyt.</translation>
     </message>
     <message>
       <source>Could not initialize audio encoder.</source>
-      <translation type="unfinished">Could not initialize audio encoder.</translation>
+      <translation>Äänikooderia ei voitu alustaa.</translation>
     </message>
     <message>
       <source>Could not initialize audio decoder.</source>
-      <translation type="unfinished">Could not initialize audio decoder.</translation>
+      <translation>Äänikooderia ei voitu alustaa.</translation>
     </message>
     <message>
       <source>Could not find decoder for codec %1.</source>
-      <translation type="unfinished">Could not find decoder for codec %1.</translation>
+      <translation>Koodekin %1 dekooderia ei löytynyt.</translation>
     </message>
     <message>
       <source>Could not send audio frame to encoder, Error code: %1.</source>
-      <translation type="unfinished">Could not send audio frame to encoder, Error code: %1.</translation>
+      <translation>Äänikehystä ei voitu lähettää kooderiin, virhekoodi: %1.</translation>
     </message>
     <message>
       <source>Could not receive audio packet from encoder, Error code: %1.</source>
-      <translation type="unfinished">Could not receive audio packet from encoder, Error code: %1.</translation>
+      <translation>Äänipakettia ei voitu vastaanottaa enkooderilta, virhekoodi: %1.</translation>
     </message>
     <message>
       <source>Could not receive audio frame from decoder, Error code: %1.</source>
-      <translation type="unfinished">Could not receive audio frame from decoder, Error code: %1.</translation>
+      <translation>Äänipakettia ei voitu vastaanottaa dekooderilta, virhekoodi: %1.</translation>
     </message>
     <message>
       <source>Could not allocate sample buffers</source>
@@ -379,137 +379,133 @@
     <name>QnFfmpegTranscoder</name>
     <message>
       <source>Container %1 was not found in FFMPEG library.</source>
-      <translation type="unfinished">Container %1 was not found in FFMPEG library.</translation>
+      <translation>Sisältöä %1 ei löytynyt FFMPEG-kirjastosta.</translation>
     </message>
     <message>
       <source>Could not create output context for format %1.</source>
-      <translation type="unfinished">Could not create output context for format %1.</translation>
+      <translation>Ulostulon sisältöä ei voitu luoda muodossa %1.</translation>
     </message>
     <message>
       <source>Could not allocate output stream for recording.</source>
-      <translation type="unfinished">Could not allocate output stream for recording.</translation>
+      <translation>Ulostulon streamia ei voinut varata tallentamiseen.</translation>
     </message>
     <message>
       <source>Could not perform direct stream copy because frame size is undefined.</source>
-      <translation type="unfinished">Could not perform direct stream copy because frame size is undefined.</translation>
+      <translation>Suoraa lähetystä ei voitu suorittaa, koska paketin koko on määrittelemätön.</translation>
     </message>
     <message>
       <source>Could not find codec %1.</source>
-      <translation type="unfinished">Could not find codec %1.</translation>
+      <translation>Koodekkia ei löytynyt %1.</translation>
     </message>
     <message>
       <source>Video or audio codec is incompatible with container %1.</source>
-      <translation type="unfinished">Video or audio codec is incompatible with container %1.</translation>
+      <translation>Video- tai äänikoodekki ei ole yhteensopiva sisällön kanssa %1.</translation>
     </message>
   </context>
   <context>
     <name>QnFfmpegVideoTranscoder</name>
     <message>
       <source>Could not find encoder for codec %1.</source>
-<<<<<<< HEAD
-      <translation type="unfinished">Could not find encoder for codec %1.</translation>
-=======
       <translation>Koodekin %1 dekooderia ei löytynyt.</translation>
->>>>>>> ea434ffa
     </message>
     <message>
       <source>Could not initialize video encoder.</source>
-      <translation type="unfinished">Could not initialize video encoder.</translation>
+      <translation>Ääni enkooderia ei voitu alustaa.</translation>
     </message>
   </context>
   <context>
     <name>QnLicense</name>
     <message>
       <source>Analog</source>
-      <translation type="unfinished">Analog</translation>
+      <translation>Analoginen</translation>
     </message>
     <message>
       <source>Professional</source>
-      <translation type="unfinished">Professional</translation>
+      <translation>Professional</translation>
     </message>
     <message>
       <source>Edge</source>
-      <translation type="unfinished">Edge</translation>
+      <translation>Edge</translation>
     </message>
     <message>
       <source>Vmax</source>
-      <translation type="unfinished">Vmax</translation>
+      <translation>Vmax</translation>
     </message>
     <message>
       <source>Video Wall</source>
-      <translation type="unfinished">Video Wall</translation>
+      <translation>Videoseinä</translation>
     </message>
     <message>
       <source>I/O Module</source>
-      <translation type="unfinished">I/O Module</translation>
+      <translation>I / O-moduuli</translation>
     </message>
     <message>
       <source>Start</source>
-      <translation type="unfinished">Start</translation>
+      <translation>Käynnistä</translation>
     </message>
     <message>
       <source>Analog Encoder</source>
-      <translation type="unfinished">Analog Encoder</translation>
+      <translation>Analoginen Enkooderi</translation>
     </message>
     <message>
       <source>Analog Licenses</source>
-      <translation type="unfinished">Analog Licenses</translation>
+      <translation>Analogiset lisenssit</translation>
     </message>
     <message>
       <source>Professional Licenses</source>
-      <translation type="unfinished">Professional Licenses</translation>
+      <translation>Professional-lisenssit</translation>
     </message>
     <message>
       <source>Edge Licenses</source>
-      <translation type="unfinished">Edge Licenses</translation>
+      <translation>Edge-lisenssit</translation>
     </message>
     <message>
       <source>Vmax Licenses</source>
-      <translation type="unfinished">Vmax Licenses</translation>
+      <translation>Vmax-lisenssit</translation>
     </message>
     <message>
       <source>Analog Encoder Licenses</source>
-      <translation type="unfinished">Analog Encoder Licenses</translation>
+      <translation>Analogisen enkooderin lisenssit</translation>
     </message>
     <message>
       <source>Video Wall Licenses</source>
-      <translation type="unfinished">Video Wall Licenses</translation>
+      <translation>Video Wall -lisenssit</translation>
     </message>
     <message>
       <source>I/O Module Licenses</source>
-      <translation type="unfinished">I/O Module Licenses</translation>
+      <translation>I / O-moduulin lisenssit</translation>
     </message>
     <message>
       <source>Start Licenses</source>
-      <translation type="unfinished">Start Licenses</translation>
+      <translation>Start-lisenssit</translation>
     </message>
     <message>
       <source>Invalid</source>
-      <translation type="unfinished">Invalid</translation>
+      <translation>Virheellinen</translation>
     </message>
     <message>
       <source>Invalid Licenses</source>
-      <translation type="unfinished">Invalid Licenses</translation>
+      <translation>Virheellinen lisenssiavain</translation>
     </message>
     <message>
       <source>Free</source>
-      <translation type="unfinished">Free</translation>
+      <translation>Ilmainen</translation>
     </message>
     <message>
       <source>Time</source>
-      <translation type="unfinished">Time</translation>
+      <translation>Aika</translation>
     </message>
     <message>
       <source>Time Licenses</source>
-      <translation type="unfinished">Time Licenses</translation>
+      <translation>Aika-rajoitteiset lisenssit</translation>
     </message>
     <message>
       <source>Bridge</source>
-      <translation type="unfinished">Bridge</translation>
+      <translation>Silta</translation>
     </message>
     <message>
       <source>Bridge Licenses</source>
-      <translation type="unfinished">Bridge Licenses</translation>
+      <translation>Bridge-lisenssit</translation>
     </message>
     <message numerus="yes">
       <source>%n Time Licenses</source>
@@ -700,30 +696,30 @@
     <name>QnLicenseUsageHelper</name>
     <message numerus="yes">
       <source>%n %2 are used out of %1.</source>
-      <translation type="unfinished">
-        <numerusform>%n %2 are used out of %1.</numerusform>
-        <numerusform>%n %2 are used out of %1.</numerusform>
+      <translation>
+        <numerusform>%n %2 käytetään %1.</numerusform>
+        <numerusform>%n %2 käytetään %1.</numerusform>
       </translation>
     </message>
     <message numerus="yes">
       <source>%n %2 will be used out of %1.</source>
-      <translation type="unfinished">
-        <numerusform>%n %2 will be used out of %1.</numerusform>
-        <numerusform>%n %2 will be used out of %1.</numerusform>
+      <translation>
+        <numerusform>%n %2 käytetään %1.</numerusform>
+        <numerusform>%n %2 käytetään %1.</numerusform>
       </translation>
     </message>
     <message numerus="yes">
       <source>Activate %n more %1.</source>
-      <translation type="unfinished">
-        <numerusform>Activate %n more %1.</numerusform>
-        <numerusform>Activate %n more %1.</numerusform>
+      <translation>
+        <numerusform>Aktivoi %n Lisää %1.</numerusform>
+        <numerusform>Aktivoi %n Lisää %1.</numerusform>
       </translation>
     </message>
     <message numerus="yes">
       <source>%n more %1 will be used.</source>
-      <translation type="unfinished">
-        <numerusform>%n more %1 will be used.</numerusform>
-        <numerusform>%n more %1 will be used.</numerusform>
+      <translation>
+        <numerusform>%n lisää %1 käytetään.</numerusform>
+        <numerusform>%n lisää %1 käytetään.</numerusform>
       </translation>
     </message>
   </context>
@@ -731,27 +727,27 @@
     <name>QnLicenseValidator</name>
     <message>
       <source>Invalid signature</source>
-      <translation type="unfinished">Invalid signature</translation>
+      <translation>Virheellinen allekirjoitus</translation>
     </message>
     <message>
       <source>Invalid customization</source>
-      <translation type="unfinished">Invalid customization</translation>
+      <translation>Virheellinen muokkaus</translation>
     </message>
     <message>
       <source>License is expired</source>
-      <translation type="unfinished">License is expired</translation>
+      <translation>Lisenssi on vanhentunut</translation>
     </message>
     <message>
       <source>Invalid type</source>
-      <translation type="unfinished">Invalid type</translation>
+      <translation>Virheellinen tyyppi</translation>
     </message>
     <message>
       <source>This license type requires higher software version</source>
-      <translation type="unfinished">This license type requires higher software version</translation>
+      <translation>Tämä lisenssityyppi edellyttää korkeampaa ohjelmistoversiota</translation>
     </message>
     <message>
       <source>Unknown error</source>
-      <translation type="unfinished">Unknown error</translation>
+      <translation>Tuntematon virhe</translation>
     </message>
     <message>
       <source>Server with matching Hardware ID not found</source>
@@ -770,58 +766,58 @@
     <name>QnLocalSystemDescription</name>
     <message>
       <source>New Server</source>
-      <translation type="unfinished">New Server</translation>
+      <translation>Uusi palvelin</translation>
     </message>
   </context>
   <context>
     <name>QnResourceNameStrings</name>
     <message>
       <source>Cameras</source>
-      <translation type="unfinished">Cameras</translation>
+      <translation>Kamerat</translation>
     </message>
     <message>
       <source>cameras</source>
-      <translation type="unfinished">cameras</translation>
+      <translation>kamerat</translation>
     </message>
     <message>
       <source>Camera</source>
-      <translation type="unfinished">Camera</translation>
+      <translation>Kamera</translation>
     </message>
     <message>
       <source>camera</source>
-      <translation type="unfinished">camera</translation>
+      <translation>kamera</translation>
     </message>
     <message>
       <source>Devices</source>
-      <translation type="unfinished">Devices</translation>
+      <translation>Laitteet</translation>
     </message>
     <message>
       <source>devices</source>
-      <translation type="unfinished">devices</translation>
+      <translation>laitteet</translation>
     </message>
     <message>
       <source>Device</source>
-      <translation type="unfinished">Device</translation>
+      <translation>Laite</translation>
     </message>
     <message>
       <source>device</source>
-      <translation type="unfinished">device</translation>
+      <translation>laite</translation>
     </message>
     <message>
       <source>I/O Modules</source>
-      <translation type="unfinished">I/O Modules</translation>
+      <translation>I / O-moduulit</translation>
     </message>
     <message>
       <source>I/O modules</source>
-      <translation type="unfinished">I/O modules</translation>
+      <translation>I / O-moduulit</translation>
     </message>
     <message>
       <source>I/O Module</source>
-      <translation type="unfinished">I/O Module</translation>
+      <translation>I / O-moduuli</translation>
     </message>
     <message>
       <source>I/O module</source>
-      <translation type="unfinished">I/O module</translation>
+      <translation>I / O-moduuli</translation>
     </message>
     <message numerus="yes">
       <source>%n Cameras</source>
@@ -870,23 +866,23 @@
     <name>QnSignHelper</name>
     <message>
       <source>Unknown</source>
-      <translation type="unfinished">Unknown</translation>
+      <translation>Tuntematon</translation>
     </message>
     <message>
       <source>FREE License</source>
-      <translation type="unfinished">FREE License</translation>
+      <translation>ILMAINEN lisenssi</translation>
     </message>
     <message>
       <source>Licensed To: %1</source>
-      <translation type="unfinished">Licensed To: %1</translation>
+      <translation>Lisensoitu: %1</translation>
     </message>
     <message>
       <source>Watermark: %1</source>
-      <translation type="unfinished">Watermark: %1</translation>
+      <translation>Vesileima: %1</translation>
     </message>
     <message>
       <source>Time License</source>
-      <translation type="unfinished">Time License</translation>
+      <translation>Aika-rajoitettu lisenssi</translation>
     </message>
     <message>
       <source>Hardware ID: %1</source>
@@ -897,128 +893,124 @@
     <name>QnStreamRecorder</name>
     <message>
       <source>Corresponding container in FFMPEG library was not found.</source>
-      <translation type="unfinished">Corresponding container in FFMPEG library was not found.</translation>
+      <translation>Vastaavaa sisältöä FFMPEG-kirjastossa ei löytynyt.</translation>
     </message>
     <message>
       <source>Could not create output file for video recording.</source>
-      <translation type="unfinished">Could not create output file for video recording.</translation>
+      <translation>Videotallennuksen tulostustiedostoa ei voitu luoda.</translation>
     </message>
     <message>
       <source>Could not allocate output stream for recording.</source>
-<<<<<<< HEAD
-      <translation type="unfinished">Could not allocate output stream for recording.</translation>
-=======
       <translation>Output streamia ei voinut varata tallentamiseen.</translation>
->>>>>>> ea434ffa
     </message>
     <message>
       <source>Could not allocate output audio stream.</source>
-      <translation type="unfinished">Could not allocate output audio stream.</translation>
+      <translation>Lähtevän äänivirran jakaminen ei onnistunut.</translation>
     </message>
     <message>
       <source>Invalid audio codec information.</source>
-      <translation type="unfinished">Invalid audio codec information.</translation>
+      <translation>Virheellinen audiokoodekin tiedot.</translation>
     </message>
     <message>
       <source>Video or audio codec is incompatible with the selected format.</source>
-      <translation type="unfinished">Video or audio codec is incompatible with the selected format.</translation>
+      <translation>Video- tai äänikoodekki ei ole yhteensopiva valitun formaatin kanssa.</translation>
     </message>
     <message>
       <source>File write error. Not enough free space.</source>
-      <translation type="unfinished">File write error. Not enough free space.</translation>
+      <translation>Tiedoston kirjoitusvirhe. Ei tarpeeksi vapaata tilaa.</translation>
     </message>
     <message>
       <source>Invalid resource type for data export.</source>
-      <translation type="unfinished">Invalid resource type for data export.</translation>
+      <translation>Virheellinen resurssityyppi tietojen viennille.</translation>
     </message>
     <message>
       <source>No data exported.</source>
-      <translation type="unfinished">No data exported.</translation>
+      <translation>Tietoja ei viety.</translation>
     </message>
   </context>
   <context>
     <name>QnSystemDescription</name>
     <message>
       <source>Unnamed System</source>
-      <translation type="unfinished">Unnamed System</translation>
+      <translation>Nimeämätön järjestelmä</translation>
     </message>
   </context>
   <context>
     <name>QnTranscoder</name>
     <message>
       <source>OpenCL transcoding is not implemented.</source>
-      <translation type="unfinished">OpenCL transcoding is not implemented.</translation>
+      <translation>OpenCL-transkoodausta ei ole impementoitu.</translation>
     </message>
     <message>
       <source>Unknown transcoding method.</source>
-      <translation type="unfinished">Unknown transcoding method.</translation>
+      <translation>Tuntematon transkoodausmenetelmä.</translation>
     </message>
     <message>
       <source>OpenCLTranscode is not implemented.</source>
-      <translation type="unfinished">OpenCLTranscode is not implemented.</translation>
+      <translation>OpenCL-transkoodausta ei ole impementoitu.</translation>
     </message>
     <message>
       <source>Unknown transcode method</source>
-      <translation type="unfinished">Unknown transcode method</translation>
+      <translation>Tuntematon transkoodausmenetelmä</translation>
     </message>
   </context>
   <context>
     <name>QnUserRolesManager</name>
     <message>
       <source>Owner</source>
-      <translation type="unfinished">Owner</translation>
+      <translation>Omistaja</translation>
     </message>
     <message>
       <source>Administrator</source>
-      <translation type="unfinished">Administrator</translation>
+      <translation>Järjestelmänvalvoja</translation>
     </message>
     <message>
       <source>Advanced Viewer</source>
-      <translation type="unfinished">Advanced Viewer</translation>
+      <translation>Edistyneempi katselu</translation>
     </message>
     <message>
       <source>Viewer</source>
-      <translation type="unfinished">Viewer</translation>
+      <translation>Katsoja</translation>
     </message>
     <message>
       <source>Live Viewer</source>
-      <translation type="unfinished">Live Viewer</translation>
+      <translation>Reaaliaikainen katselu</translation>
     </message>
     <message>
       <source>Custom Role</source>
-      <translation type="unfinished">Custom Role</translation>
+      <translation>Mukautettu rooli</translation>
     </message>
     <message>
       <source>Custom</source>
-      <translation type="unfinished">Custom</translation>
+      <translation>Asiakassuhde</translation>
     </message>
     <message>
       <source>Can manage all cameras and bookmarks.</source>
-      <translation type="unfinished">Can manage all cameras and bookmarks.</translation>
+      <translation>Voi hallita kaikkia kameroita ja kirjanmerkkejä.</translation>
     </message>
     <message>
       <source>Can view all cameras and export video.</source>
-      <translation type="unfinished">Can view all cameras and export video.</translation>
+      <translation>Voi tarkastella kaikkia kameroita ja viedä videota.</translation>
     </message>
     <message>
       <source>Can view live video from all cameras.</source>
-      <translation type="unfinished">Can view live video from all cameras.</translation>
+      <translation>Voi katsella reaaliaikaista videota kaikista kameroista.</translation>
     </message>
     <message>
       <source>Custom user role.</source>
-      <translation type="unfinished">Custom user role.</translation>
+      <translation>Mukautettu käyttäjärooli.</translation>
     </message>
     <message>
       <source>Custom permissions.</source>
-      <translation type="unfinished">Custom permissions.</translation>
+      <translation>Mukautetut käyttöoikeudet.</translation>
     </message>
     <message>
       <source>Has access to whole System and can do everything.</source>
-      <translation type="unfinished">Has access to whole System and can do everything.</translation>
+      <translation>Pääsy koko järjestelmään ja voi muokata kaikkea.</translation>
     </message>
     <message>
       <source>Has access to whole System and can manage it. Can create users.</source>
-      <translation type="unfinished">Has access to whole System and can manage it. Can create users.</translation>
+      <translation>Pääsy koko järjestelmään ja voi hallita sitä. Voi luoda käyttäjiä.</translation>
     </message>
   </context>
   <context>
@@ -1041,7 +1033,7 @@
     </message>
     <message>
       <source>Unknown error.</source>
-      <translation type="unfinished">Unknown error.</translation>
+      <translation>Tuntematon virhe.</translation>
     </message>
     <message>
       <source>Extraction was cancelled.</source>
@@ -1067,264 +1059,264 @@
     <name>nx::vms::event::StringsHelper</name>
     <message>
       <source>Bookmark</source>
-      <translation type="unfinished">Bookmark</translation>
+      <translation>Kirjanmerkki</translation>
     </message>
     <message>
       <source>Panic recording</source>
-      <translation type="unfinished">Panic recording</translation>
+      <translation>Välitön tallennus</translation>
     </message>
     <message>
       <source>Write to log</source>
-      <translation type="unfinished">Write to log</translation>
+      <translation>Kirjoita lokiin</translation>
     </message>
     <message>
       <source>Show notification</source>
-      <translation type="unfinished">Show notification</translation>
+      <translation>Näytä ilmoitus</translation>
     </message>
     <message>
       <source>Repeat sound</source>
-      <translation type="unfinished">Repeat sound</translation>
+      <translation>Toista ääni</translation>
     </message>
     <message>
       <source>Play sound</source>
-      <translation type="unfinished">Play sound</translation>
+      <translation>Toista ääni</translation>
     </message>
     <message>
       <source>Speak</source>
-      <translation type="unfinished">Speak</translation>
+      <translation>Puhu</translation>
     </message>
     <message>
       <source>Execute PTZ preset</source>
-      <translation type="unfinished">Execute PTZ preset</translation>
+      <translation>Suorita PTZ-esiasetus</translation>
     </message>
     <message>
       <source>Show text overlay</source>
-      <translation type="unfinished">Show text overlay</translation>
+      <translation>Näytä kuvaikkunan tekstit</translation>
     </message>
     <message>
       <source>Show on Alarm Layout</source>
-      <translation type="unfinished">Show on Alarm Layout</translation>
+      <translation>Näytä hälytysasettelussa</translation>
     </message>
     <message>
       <source>Do HTTP request</source>
-      <translation type="unfinished">Do HTTP request</translation>
+      <translation>Tee HTTP-pyyntö</translation>
     </message>
     <message>
       <source>Device output</source>
-      <translation type="unfinished">Device output</translation>
+      <translation>Laitteen ulostulo</translation>
     </message>
     <message>
       <source>Camera output</source>
-      <translation type="unfinished">Camera output</translation>
+      <translation>Kameran lähtö</translation>
     </message>
     <message>
       <source>Device recording</source>
-      <translation type="unfinished">Device recording</translation>
+      <translation>Laitteen tallennus</translation>
     </message>
     <message>
       <source>Camera recording</source>
-      <translation type="unfinished">Camera recording</translation>
+      <translation>Kameran tallennus</translation>
     </message>
     <message>
       <source>Generic Event</source>
-      <translation type="unfinished">Generic Event</translation>
+      <translation>Yleinen tapahtuma</translation>
     </message>
     <message numerus="yes">
       <source>Motion on Cameras</source>
-      <translation type="unfinished">
-        <numerusform>Motion on Cameras</numerusform>
-        <numerusform>Motion on Cameras</numerusform>
+      <translation>
+        <numerusform>Liike kameroissa</numerusform>
+        <numerusform>Liike kameroissa</numerusform>
       </translation>
     </message>
     <message>
       <source>Network Issue</source>
-      <translation type="unfinished">Network Issue</translation>
+      <translation>Verkko-ongelma</translation>
     </message>
     <message>
       <source>Server Failure</source>
-      <translation type="unfinished">Server Failure</translation>
+      <translation>Palvelimen vika</translation>
     </message>
     <message>
       <source>Server Conflict</source>
-      <translation type="unfinished">Server Conflict</translation>
+      <translation>Palvelin konflikti</translation>
     </message>
     <message>
       <source>Server Started</source>
-      <translation type="unfinished">Server Started</translation>
+      <translation>Palvelin käynnistetty</translation>
     </message>
     <message>
       <source>License Issue</source>
-      <translation type="unfinished">License Issue</translation>
+      <translation>Lisenssi Ongelma</translation>
     </message>
     <message>
       <source>Archive backup finished</source>
-      <translation type="unfinished">Archive backup finished</translation>
+      <translation>Arkiston varmuuskopiointi on valmis</translation>
     </message>
     <message>
       <source>Any Server Issue</source>
-      <translation type="unfinished">Any Server Issue</translation>
+      <translation>Mikä tahansa palvelinongelma</translation>
     </message>
     <message>
       <source>Any Event</source>
-      <translation type="unfinished">Any Event</translation>
+      <translation>Mikä tahansa tapahtuma</translation>
     </message>
     <message numerus="yes">
       <source>Input Signal on Devices</source>
-      <translation type="unfinished">
-        <numerusform>Input Signal on Devices</numerusform>
-        <numerusform>Input Signal on Devices</numerusform>
+      <translation>
+        <numerusform>Tulosignaali laitteissa</numerusform>
+        <numerusform>Tulosignaali laitteissa</numerusform>
       </translation>
     </message>
     <message numerus="yes">
       <source>Input Signal on Cameras</source>
-      <translation type="unfinished">
-        <numerusform>Input Signal on Cameras</numerusform>
-        <numerusform>Input Signal on Cameras</numerusform>
+      <translation>
+        <numerusform>Tulosignaali kameroissa</numerusform>
+        <numerusform>Tulosignaali kameroissa</numerusform>
       </translation>
     </message>
     <message numerus="yes">
       <source>Devices Disconnected</source>
-      <translation type="unfinished">
-        <numerusform>Devices Disconnected</numerusform>
-        <numerusform>Devices Disconnected</numerusform>
+      <translation>
+        <numerusform>Laitteet kytketty irti</numerusform>
+        <numerusform>Laitteet kytketty irti</numerusform>
       </translation>
     </message>
     <message numerus="yes">
       <source>Cameras Disconnected</source>
-      <translation type="unfinished">
-        <numerusform>Cameras Disconnected</numerusform>
-        <numerusform>Cameras Disconnected</numerusform>
+      <translation>
+        <numerusform>Kamerat kytketty irti</numerusform>
+        <numerusform>Kamerat kytketty irti</numerusform>
       </translation>
     </message>
     <message numerus="yes">
       <source>Devices IP Conflict</source>
-      <translation type="unfinished">
-        <numerusform>Devices IP Conflict</numerusform>
-        <numerusform>Devices IP Conflict</numerusform>
+      <translation>
+        <numerusform>Laitteen IP-ristiriita</numerusform>
+        <numerusform>Laitteen IP-ristiriita</numerusform>
       </translation>
     </message>
     <message numerus="yes">
       <source>Cameras IP Conflict</source>
-      <translation type="unfinished">
-        <numerusform>Cameras IP Conflict</numerusform>
-        <numerusform>Cameras IP Conflict</numerusform>
+      <translation>
+        <numerusform>Kameroiden IP-ristiriita</numerusform>
+        <numerusform>Kameroiden IP-ristiriita</numerusform>
       </translation>
     </message>
     <message>
       <source>Any Device Issue</source>
-      <translation type="unfinished">Any Device Issue</translation>
+      <translation>Kaikkien laitteiden ongelmat</translation>
     </message>
     <message>
       <source>Any Camera Issue</source>
-      <translation type="unfinished">Any Camera Issue</translation>
+      <translation>Kaikkien Kameroiden ongelmat</translation>
     </message>
     <message>
       <source>Undefined event has occurred on %1</source>
-      <translation type="unfinished">Undefined event has occurred on %1</translation>
+      <translation>Määrittelemätön tapahtuma on tapahtunut %1</translation>
     </message>
     <message>
       <source>Device %1 was disconnected</source>
-      <translation type="unfinished">Device %1 was disconnected</translation>
+      <translation>Laite %1 yhteys katkaistu</translation>
     </message>
     <message>
       <source>Camera %1 was disconnected</source>
-      <translation type="unfinished">Camera %1 was disconnected</translation>
+      <translation>Kamera %1 yhteys katkaistu</translation>
     </message>
     <message>
       <source>I/O Module %1 was disconnected</source>
-      <translation type="unfinished">I/O Module %1 was disconnected</translation>
+      <translation>I / O-moduuli %1 yhteys katkaistu</translation>
     </message>
     <message>
       <source>Input on %1</source>
-      <translation type="unfinished">Input on %1</translation>
+      <translation>Tulo %1</translation>
     </message>
     <message>
       <source>Motion on %1</source>
-      <translation type="unfinished">Motion on %1</translation>
+      <translation>Liikettä %1</translation>
     </message>
     <message>
       <source>Network Issue at %1</source>
-      <translation type="unfinished">Network Issue at %1</translation>
+      <translation>Verkon tapahtuma %1</translation>
     </message>
     <message>
       <source>Server &quot;%1&quot; Failure</source>
-      <translation type="unfinished">Server &quot;%1&quot; Failure</translation>
+      <translation>Palvelin &quot;%1&quot; Vika</translation>
     </message>
     <message>
       <source>Device IP Conflict at %1</source>
       <comment>Device IP Conflict at &lt;server_name&gt;</comment>
-      <translation type="unfinished">Device IP Conflict at %1</translation>
+      <translation>Laitteen IP-ristiriita kohdassa %1</translation>
     </message>
     <message>
       <source>Camera IP Conflict at %1</source>
       <comment>Camera IP Conflict at &lt;server_name&gt;</comment>
-      <translation type="unfinished">Camera IP Conflict at %1</translation>
+      <translation>Kameran IP-osoite jo käytössä %1</translation>
     </message>
     <message>
       <source>Server &quot;%1&quot; Conflict</source>
-      <translation type="unfinished">Server &quot;%1&quot; Conflict</translation>
+      <translation>Palvelin &quot;%1&quot; Konflikti</translation>
     </message>
     <message>
       <source>Server &quot;%1&quot; Started</source>
-      <translation type="unfinished">Server &quot;%1&quot; Started</translation>
+      <translation>Palvelin &quot;%1&quot; Aloitettu</translation>
     </message>
     <message>
       <source>Server &quot;%1&quot; has a license problem</source>
-      <translation type="unfinished">Server &quot;%1&quot; has a license problem</translation>
+      <translation>Palvelimella &quot;%1&quot; on lisenssiongelma</translation>
     </message>
     <message>
       <source>Server &quot;%1&quot; has finished an archive backup</source>
-      <translation type="unfinished">Server &quot;%1&quot; has finished an archive backup</translation>
+      <translation>Server &quot;%1&quot; on suorittanut arkiston varmuuskopion</translation>
     </message>
     <message>
       <source>Generic Event at %1</source>
-      <translation type="unfinished">Generic Event at %1</translation>
+      <translation>Yleinen tapahtuma %1</translation>
     </message>
     <message>
       <source>An unknown event has occurred</source>
-      <translation type="unfinished">An unknown event has occurred</translation>
+      <translation>Tuntematon virhe on tapahtunut</translation>
     </message>
     <message>
       <source>Event: %1</source>
-      <translation type="unfinished">Event: %1</translation>
+      <translation>Tapahtuma %1</translation>
     </message>
     <message>
       <source>Source: %1</source>
-      <translation type="unfinished">Source: %1</translation>
+      <translation>Lähde: %1</translation>
     </message>
     <message>
       <source>Caption: %1</source>
-      <translation type="unfinished">Caption: %1</translation>
+      <translation>Kuvateksti: %1</translation>
     </message>
     <message>
       <source>Input Port: %1</source>
-      <translation type="unfinished">Input Port: %1</translation>
+      <translation>Tuloportti: %1</translation>
     </message>
     <message>
       <source>Reason: %1</source>
-      <translation type="unfinished">Reason: %1</translation>
+      <translation>Syy: %1</translation>
     </message>
     <message>
       <source>Conflicting Address: %1</source>
-      <translation type="unfinished">Conflicting Address: %1</translation>
+      <translation>Osoite ristiriita: %1</translation>
     </message>
     <message>
       <source>MAC #%1: %2</source>
       <extracomment>MAC #2: D0-50-99-38-1E-12</extracomment>
-      <translation type="unfinished">MAC #%1: %2</translation>
+      <translation>MAC #%1: %2</translation>
     </message>
     <message>
       <source>Conflicting Server #%1: %2</source>
       <extracomment>Conflicting Server #5: 10.0.2.1</extracomment>
-      <translation type="unfinished">Conflicting Server #%1: %2</translation>
+      <translation>Ristiriitainen palvelin #%1: %2</translation>
     </message>
     <message>
       <source>Conflicting Server: %1</source>
-      <translation type="unfinished">Conflicting Server: %1</translation>
+      <translation>Ristiriitainen palvelin %1</translation>
     </message>
     <message>
       <source>Trigger: %1</source>
-      <translation type="unfinished">Trigger: %1</translation>
+      <translation>Laukaisin: %1</translation>
     </message>
     <message>
       <source>%2 &lt;b&gt;%1&lt;/b&gt;</source>
@@ -1334,197 +1326,197 @@
     <message numerus="yes">
       <source>%n times, first: %2 &lt;b&gt;%1&lt;/b&gt;</source>
       <comment>%1 means time, %2 means date</comment>
-      <translation type="unfinished">
-        <numerusform>%n times, first: %2 &lt;b&gt;%1&lt;/b&gt;</numerusform>
-        <numerusform>%n times, first: %2 &lt;b&gt;%1&lt;/b&gt;</numerusform>
+      <translation>
+        <numerusform>%n kertaa, ensimmäinen: %2 &lt;b&gt;%1&lt;/b&gt;</numerusform>
+        <numerusform>%n kertaa, ensimmäinen: %2 &lt;b&gt;%1&lt;/b&gt;</numerusform>
       </translation>
     </message>
     <message>
       <source>Time: %1 on %2</source>
       <comment>%1 means time, %2 means date</comment>
-      <translation type="unfinished">Time: %1 on %2</translation>
+      <translation>Aika: %1 on %2</translation>
     </message>
     <message numerus="yes">
       <source>First occurrence: %1 on %2 (%n times total)</source>
       <comment>%1 means time, %2 means date</comment>
-      <translation type="unfinished">
-        <numerusform>First occurrence: %1 on %2 (%n times total)</numerusform>
-        <numerusform>First occurrence: %1 on %2 (%n times total)</numerusform>
+      <translation>
+        <numerusform>Ensimmäinen tapahtuma: %1 on %2 (%n kertaa yhteensä)</numerusform>
+        <numerusform>Ensimmäinen tapahtuma: %1 on %2 (%n kertaa yhteensä)</numerusform>
       </translation>
     </message>
     <message numerus="yes">
       <source>No data received during last %n seconds.</source>
-      <translation type="unfinished">
-        <numerusform>No data received during last %n seconds.</numerusform>
-        <numerusform>No data received during last %n seconds.</numerusform>
+      <translation>
+        <numerusform>Viimeisten %n sekunnin aikana ei ole vastaanotettu tietoja.</numerusform>
+        <numerusform>Viimeisten %n sekunnin aikana ei ole vastaanotettu tietoja.</numerusform>
       </translation>
     </message>
     <message>
       <source>Connection to device was unexpectedly closed.</source>
-      <translation type="unfinished">Connection to device was unexpectedly closed.</translation>
+      <translation>Yhteys laitteeseen suljettiin odottamatta.</translation>
     </message>
     <message>
       <source>Connection to camera (primary stream) was unexpectedly closed.</source>
-      <translation type="unfinished">Connection to camera (primary stream) was unexpectedly closed.</translation>
+      <translation>Yhteys kameraan (ensisijainen stream) suljettiin odottamatta.</translation>
     </message>
     <message>
       <source>Connection to camera (secondary stream) was unexpectedly closed.</source>
-      <translation type="unfinished">Connection to camera (secondary stream) was unexpectedly closed.</translation>
+      <translation>Yhteys kameraan (toissijainen stream) suljettiin odottamatta.</translation>
     </message>
     <message>
       <source>RTP packet loss detected.</source>
-      <translation type="unfinished">RTP packet loss detected.</translation>
+      <translation>RTP-pakettihäviö havaittu.</translation>
     </message>
     <message>
       <source>Device does not respond to network requests.</source>
-      <translation type="unfinished">Device does not respond to network requests.</translation>
+      <translation>Laite ei vastaa verkon pyyntöihin.</translation>
     </message>
     <message>
       <source>Connection to server is lost.</source>
-      <translation type="unfinished">Connection to server is lost.</translation>
+      <translation>Yhteys palvelimeen menetetty.</translation>
     </message>
     <message>
       <source>Server stopped unexpectedly.</source>
-      <translation type="unfinished">Server stopped unexpectedly.</translation>
+      <translation>Palvelin pysähtyi odottamatta.</translation>
     </message>
     <message>
       <source>I/O error has occurred at %1.</source>
-      <translation type="unfinished">I/O error has occurred at %1.</translation>
+      <translation>I / O-virhe on tapahtunut %1.</translation>
     </message>
     <message>
       <source>Not enough HDD/SSD speed for recording to %1.</source>
-      <translation type="unfinished">Not enough HDD/SSD speed for recording to %1.</translation>
+      <translation>HDD / SSD-nopeus ei riitä tallennukseen %1.</translation>
     </message>
     <message>
       <source>HDD/SSD disk &quot;%1&quot; is full. Disk contains too much data that is not managed by VMS.</source>
-      <translation type="unfinished">HDD/SSD disk &quot;%1&quot; is full. Disk contains too much data that is not managed by VMS.</translation>
+      <translation>HDD / SSD-levy &quot;%1&quot; on täynnä. Levy sisältää liian paljon tietoja, joita VMS ei hallinnoi.</translation>
     </message>
     <message>
       <source>System disk &quot;%1&quot; is almost full.</source>
-      <translation type="unfinished">System disk &quot;%1&quot; is almost full.</translation>
+      <translation>Järjestelmälevy &quot;%1&quot; on lähes täynnä.</translation>
     </message>
     <message>
       <source>Archive backup failed: No available backup storages with sufficient free space</source>
-      <translation type="unfinished">Archive backup failed: No available backup storages with sufficient free space</translation>
+      <translation>Arkiston varmuuskopiointi epäonnistui: Ei riittävästi vapaata tilaa suorittaa varmuuskopiointia</translation>
     </message>
     <message>
       <source>Archive backup failed: Target storage failure</source>
-      <translation type="unfinished">Archive backup failed: Target storage failure</translation>
+      <translation>Arkisto varmuuskopiointi epäonnistui: Virhe kohdehakemistossa</translation>
     </message>
     <message>
       <source>Archive backup failed: Source file open/read error</source>
-      <translation type="unfinished">Archive backup failed: Source file open/read error</translation>
+      <translation>Arkiston varmuuskopiointi epäonnistui: Lähdetiedoston avaus / lukuvirhe</translation>
     </message>
     <message>
       <source>Archive backup failed: Target file create/write error</source>
-      <translation type="unfinished">Archive backup failed: Target file create/write error</translation>
+      <translation>Arkiston varmuuskopiointi epäonnistui: Lähdetiedoston avaus / lukuvirhe</translation>
     </message>
     <message>
       <source>Archive backup failed: File catalog error</source>
-      <translation type="unfinished">Archive backup failed: File catalog error</translation>
+      <translation>Arkiston varmuuskopiointi epäonnistui: Tiedostojen luettelovirhe</translation>
     </message>
     <message>
       <source>Archive backup finished, but is not fully completed because backup time is over. Data is backed up to %1</source>
-      <translation type="unfinished">Archive backup finished, but is not fully completed because backup time is over. Data is backed up to %1</translation>
+      <translation>Arkiston varmuuskopiointi on päättynyt, mutta se ei ole täysin valmis, koska varmuuskopioinnin aika on ohi. Tietojen varmuuskopiointi on %1</translation>
     </message>
     <message>
       <source>Archive backup is successfully completed</source>
-      <translation type="unfinished">Archive backup is successfully completed</translation>
+      <translation>Arkiston varmuuskopiointi on onnistunut</translation>
     </message>
     <message>
       <source>Archive backup is canceled by user. Data is backed up to %1</source>
-      <translation type="unfinished">Archive backup is canceled by user. Data is backed up to %1</translation>
+      <translation>Käyttäjä keskeytti arkiston varmuuskopioinnin. Tietojen varmuuskopiointi on %1</translation>
     </message>
     <message>
       <source>Not enough licenses. Recording has been disabled on following devices:</source>
-      <translation type="unfinished">Not enough licenses. Recording has been disabled on following devices:</translation>
+      <translation>Ei tarpeeksi lisenssejä. Tallennus on poistettu käytöstä seuraavista laitteista:</translation>
     </message>
     <message>
       <source>Not enough licenses. Recording has been disabled on following cameras:</source>
-      <translation type="unfinished">Not enough licenses. Recording has been disabled on following cameras:</translation>
+      <translation>Ei tarpeeksi lisenssejä. Tallennus on poistettu käytöstä seuraavista kameroista:</translation>
     </message>
     <message>
       <source>Not enough licenses. Recording has been disabled on following I/O modules:</source>
-      <translation type="unfinished">Not enough licenses. Recording has been disabled on following I/O modules:</translation>
+      <translation>Ei tarpeeksi lisenssejä. Tallennus on poistettu käytöstä seuraavista I/O-moduuleista:</translation>
     </message>
     <message>
       <source>start</source>
-      <translation type="unfinished">start</translation>
+      <translation>käynnistä</translation>
     </message>
     <message>
       <source>stop</source>
-      <translation type="unfinished">stop</translation>
+      <translation>pysäytä</translation>
     </message>
     <message>
       <source>While %1</source>
-      <translation type="unfinished">While %1</translation>
+      <translation>Sillä aikaa %1</translation>
     </message>
     <message>
       <source>On %1 %2</source>
-      <translation type="unfinished">On %1 %2</translation>
+      <translation>Käytössä %1 %2</translation>
     </message>
     <message>
       <source>Trigger Name</source>
-      <translation type="unfinished">Trigger Name</translation>
+      <translation>Käynnistimen nimi</translation>
     </message>
     <message>
       <source>Role</source>
-      <translation type="unfinished">Role</translation>
+      <translation>Rooli</translation>
     </message>
     <message numerus="yes">
       <source>%n Users</source>
-      <translation type="unfinished">
-        <numerusform>%n Users</numerusform>
-        <numerusform>%n Users</numerusform>
+      <translation>
+        <numerusform>%n käyttäjät</numerusform>
+        <numerusform>%n käyttäjät</numerusform>
       </translation>
     </message>
     <message numerus="yes">
       <source>%n Roles</source>
-      <translation type="unfinished">
-        <numerusform>%n Roles</numerusform>
-        <numerusform>%n Roles</numerusform>
+      <translation>
+        <numerusform>%n roolit</numerusform>
+        <numerusform>%n roolit</numerusform>
       </translation>
     </message>
     <message>
       <source>All Administrators</source>
-      <translation type="unfinished">All Administrators</translation>
+      <translation>Järjestelmänvalvojat</translation>
     </message>
     <message>
       <source>All Users</source>
-      <translation type="unfinished">All Users</translation>
+      <translation>Kaikki käyttäjät</translation>
     </message>
     <message>
       <source>Select at least one user</source>
-      <translation type="unfinished">Select at least one user</translation>
+      <translation>Valitse vähintään yksi käyttäjä</translation>
     </message>
     <message>
       <source>Soft Trigger</source>
-      <translation type="unfinished">Soft Trigger</translation>
+      <translation>Virtuaali-käynnistin</translation>
     </message>
     <message>
       <source>Soft Trigger %1 at %2</source>
-      <translation type="unfinished">Soft Trigger %1 at %2</translation>
+      <translation>Virtuaali-käynnistin %1 kohdassa %2</translation>
     </message>
     <message>
       <source>Soft Trigger %1 has been activated multiple times</source>
-      <translation type="unfinished">Soft Trigger %1 has been activated multiple times</translation>
+      <translation>Virtuaali-käynnistys %1 on aktivoitu useita kertoja</translation>
     </message>
     <message>
       <source>Send email</source>
-      <translation type="unfinished">Send email</translation>
+      <translation>Lähetä sähköposti</translation>
     </message>
     <message>
       <source>Acknowledge</source>
-      <translation type="unfinished">Acknowledge</translation>
+      <translation>Kuittaa</translation>
     </message>
     <message>
       <source>Analytics Event</source>
-      <translation type="unfinished">Analytics Event</translation>
+      <translation>Analytiikka-tapahtuma</translation>
     </message>
     <message>
       <source>%1 at %2</source>
       <comment>Analytics Event at some camera</comment>
-      <translation type="unfinished">%1 at %2</translation>
+      <translation>%1 kohdassa %2</translation>
     </message>
     <message>
       <source>Storage Issue</source>
@@ -1544,7 +1536,7 @@
     </message>
     <message>
       <source>Open layout</source>
-      <translation type="unfinished">Open layout</translation>
+      <translation>Avaa asettelu</translation>
     </message>
     <message>
       <source>Failed to force using camera time, it lags too much, system time will be used</source>
@@ -1591,7 +1583,7 @@
     <name>utils::QnCameraNamesWatcher</name>
     <message>
       <source>Removed camera</source>
-      <translation type="unfinished">Removed camera</translation>
+      <translation>Poistettu kamera</translation>
     </message>
   </context>
 </TS>