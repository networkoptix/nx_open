#include "connection_context.h"
#include <transaction/transaction.h>

namespace nx {
namespace p2p {

bool ConnectionContext::isRemotePeerSubscribedTo(const vms::api::PersistentIdData& peer) const
{
    return remoteSubscription.values.contains(peer);
}

bool ConnectionContext::isRemotePeerSubscribedTo(const QnUuid& id) const
{
    nx::vms::api::PersistentIdData peer(id, QnUuid());
    auto itr = remoteSubscription.values.lowerBound(peer);
    return itr != remoteSubscription.values.end() && itr.key().id == id;
}

bool ConnectionContext::isLocalPeerSubscribedTo(const vms::api::PersistentIdData& peer) const
{
    auto itr = std::find(localSubscription.begin(), localSubscription.end(), peer);
    return itr != localSubscription.end();
}

bool ConnectionContext::updateSequence(const ec2::QnAbstractTransaction& tran)
{
    NX_ASSERT(!sendDataInProgress);
    const vms::api::PersistentIdData peerId(tran.peerID, tran.persistentInfo.dbID);
    auto itr = remoteSubscription.values.find(peerId);
    if (itr == remoteSubscription.values.end())
    {
<<<<<<< HEAD
        if (!remoteSubscribeAll)
=======
        if (!isRemoteSubscribedToAll)
>>>>>>> 12e5d05b
            return false;
        itr = remoteSubscription.values.insert(peerId, 0);
    }
    if (tran.persistentInfo.sequence > itr.value())
    {
        itr.value() = tran.persistentInfo.sequence;
        return true;
    }
    return false;
}

vms::api::PersistentIdData ConnectionContext::decode(PeerNumberType shortPeerNumber) const
{
    return shortPeerInfo.decode(shortPeerNumber);
}

PeerNumberType ConnectionContext::encode(
    const vms::api::PersistentIdData& fullId, PeerNumberType shortPeerNumber)
{
    return shortPeerInfo.encode(fullId, shortPeerNumber);
}

} // namespace p2p
} // namespace nx<|MERGE_RESOLUTION|>--- conflicted
+++ resolved
@@ -29,11 +29,7 @@
     auto itr = remoteSubscription.values.find(peerId);
     if (itr == remoteSubscription.values.end())
     {
-<<<<<<< HEAD
-        if (!remoteSubscribeAll)
-=======
         if (!isRemoteSubscribedToAll)
->>>>>>> 12e5d05b
             return false;
         itr = remoteSubscription.values.insert(peerId, 0);
     }
