--- conflicted
+++ resolved
@@ -1,502 +1,498 @@
-#pragma once
-
-#include <memory>
-
-#include <QtCore/QTimer>
-
-#include <nx/utils/uuid.h>
-#include <common/common_module_aware.h>
-#include <nx/utils/thread/mutex.h>
-#include <transaction/transaction_message_bus_base.h>
-#include <nx/vms/api/data/tran_state_data.h>
-#include "p2p_connection.h"
-#include "p2p_fwd.h"
-#include <transaction/transaction.h>
-#include <common/static_common_module.h>
-#include <transaction/ubjson_transaction_serializer.h>
-#include <transaction/json_transaction_serializer.h>
-#include <transaction/transaction_descriptor.h>
-#include "routing_helpers.h"
-#include "connection_context.h"
-#include "p2p_serialization.h"
-#include <transaction/amend_transaction_data.h>
-
-namespace nx {
-namespace p2p {
-
-using ResolvePeerNumberMessageType = QVector<PeerNumberType>;
-
-struct AlivePeersRecord
-{
-    PeerNumberType peerNumber = 0;
-    quint16 distance = 0;
-};
-using AlivePeersMessagType = QVector<AlivePeersRecord>;
-
-struct SubscribeForDataUpdateRecord
-{
-    PeerNumberType peerNumber = 0;
-    int sequence = 0;
-};
-using SubscribeForDataUpdatesMessageType = QVector<SubscribeForDataUpdateRecord>;
-
-class MessageBus: public ec2::TransactionMessageBusBase
-{
-    Q_OBJECT
-    using base_type = ec2::TransactionMessageBusBase;
-
-public:
-    const static QString kDeprecatedUrlPath;
-    const static QString kUrlPath;
-    const static QString kCloudPathPrefix;
-
-    MessageBus(
-        vms::api::PeerType peerType,
-        QnCommonModule* commonModule,
-        ec2::QnJsonTransactionSerializer* jsonTranSerializer,
-        QnUbjsonTransactionSerializer* ubjsonTranSerializer);
-    ~MessageBus() override;
-
-    virtual void addOutgoingConnectionToPeer(const QnUuid& id, const nx::utils::Url& url) override;
-    virtual void removeOutgoingConnectionFromPeer(const QnUuid& id) override;
-
-    QMap<QnUuid, P2pConnectionPtr> connections() const;
-    int connectionTries() const;
-
-    // Self peer information
-    vms::api::PeerData localPeer() const;
-    vms::api::PeerDataEx localPeerEx() const;
-
-    virtual void start() override;
-    virtual void stop() override;
-
-    virtual QSet<QnUuid> directlyConnectedClientPeers() const override;
-    virtual QSet<QnUuid> directlyConnectedServerPeers() const override;
-    virtual QnUuid routeToPeerVia(
-        const QnUuid& dstPeer, int* distance, nx::network::SocketAddress* knownPeerAddress) const override;
-    virtual int distanceToPeer(const QnUuid& dstPeer) const override;
-    virtual void dropConnections() override;
-    virtual QVector<QnTransportConnectionInfo> connectionsInfo() const override;
-
-    void sendTransaction(const ec2::QnTransaction<vms::api::RuntimeData>& tran)
-    {
-        QnMutexLocker lock(&m_mutex);
-        vms::api::PersistentIdData peerId(tran.peerID, tran.params.peer.persistentId);
-        m_lastRuntimeInfo[peerId] = tran.params;
-        for (const auto& connection : m_connections)
-            sendTransactionImpl(connection, tran, TransportHeader());
-    }
-
-    template<class T>
-    void sendTransaction(const ec2::QnTransaction<T>& tran)
-    {
-        QnMutexLocker lock(&m_mutex);
-        for (const auto& connection: m_connections)
-            sendTransactionImpl(connection, tran, TransportHeader());
-    }
-
-    template<class T>
-    void sendTransaction(const ec2::QnTransaction<T>& tran, const TransportHeader& header)
-    {
-        QnMutexLocker lock(&m_mutex);
-        for (const auto& connection : m_connections)
-            sendTransactionImpl(connection, tran, header);
-    }
-
-    template<class T>
-    void sendTransaction(const ec2::QnTransaction<T>& tran, const vms::api::PeerSet& dstPeers)
-    {
-        NX_ASSERT(tran.command != ApiCommand::NotDefined);
-        QnMutexLocker lock(&m_mutex);
-        sendUnicastTransaction(tran, dstPeers);
-    }
-
-    bool isSubscribedTo(const vms::api::PersistentIdData& peer) const;
-    qint32 distanceTo(const vms::api::PersistentIdData& peer) const;
-
-    /* Check remote peer identityTime and set local value if it greater.
-     * @return false if system identity time has been changed.
-     */
-    virtual bool validateRemotePeerData(const vms::api::PeerDataEx& remotePeer);
-protected:
-    template<class T>
-    void sendTransactionImpl(
-        const P2pConnectionPtr& connection,
-        const ec2::QnTransaction<T>& srcTran,
-        TransportHeader transportHeader)
-    {
-        NX_ASSERT(srcTran.command != ApiCommand::NotDefined);
-
-        if (!connection->shouldTransactionBeSentToPeer(srcTran))
-            return; //< This peer doesn't handle transactions of such type.
-
-        if (transportHeader.via.find(connection->remotePeer().id) != transportHeader.via.end())
-            return; //< Already processed by remote peer
-
-        const vms::api::PersistentIdData remotePeer(connection->remotePeer());
-        const auto& descriptor = ec2::getTransactionDescriptorByTransaction(srcTran);
-        auto remoteAccess = descriptor->checkRemotePeerAccessFunc(
-            commonModule(), connection.staticCast<Connection>()->userAccessData(), srcTran.params);
-        if (remoteAccess == RemotePeerAccess::Forbidden)
-        {
-            NX_VERBOSE(
-                this,
-                lm("Permission check failed while sending transaction %1 to peer %2")
-                .arg(srcTran.toString())
-                .arg(remotePeer.id.toString()));
-            return;
-        }
-
-        const vms::api::PersistentIdData peerId(srcTran.peerID, srcTran.persistentInfo.dbID);
-        const auto context = this->context(connection);
-
-        ec2::QnTransaction<T> modifiedTran;
-        if (connection->remotePeer().isClient())
-        {
-            modifiedTran = srcTran;
-<<<<<<< HEAD
-            ec2::amendOutputDataIfNeeded(connection.staticCast<Connection>()->userAccessData(), &modifiedTran.params);
-=======
-            if (ec2::amendOutputDataIfNeeded(connection.staticCast<Connection>()->userAccessData(),
-                    &modifiedTran.params))
-            {
-                // Make persistent info null in case if data has been amended. We don't want such
-                // transactions be checked against serialized transactions cache.
-                modifiedTran.persistentInfo = ec2::QnAbstractTransaction::PersistentInfo();
-            }
->>>>>>> 444e64ba
-        }
-        const ec2::QnTransaction<T>& tran(connection->remotePeer().isClient() ? modifiedTran : srcTran);
-
-        if (connection->remotePeer().isServer())
-        {
-            if (descriptor->isPersistent)
-            {
-                if (context->sendDataInProgress || !context->updateSequence(tran))
-                    return;
-            }
-            else
-            {
-                if (!context->isRemotePeerSubscribedTo(tran.peerID))
-                    return;
-            }
-        }
-        else if (remotePeer == peerId)
-        {
-            return;
-        }
-        else if (connection->remotePeer().isCloudServer())
-        {
-            if (!descriptor->isPersistent || context->sendDataInProgress)
-                return;
-        }
-
-        NX_ASSERT(!(remotePeer == peerId)); //< loop
-
-        if (nx::utils::log::isToBeLogged(nx::utils::log::Level::debug, this))
-            printTran(connection, tran, Connection::Direction::outgoing);
-
-        switch (connection->remotePeer().dataFormat)
-        {
-        case Qn::JsonFormat:
-            connection->sendMessage(
-                m_jsonTranSerializer->serializedTransactionWithoutHeader(tran) + QByteArray("\r\n"));
-            break;
-        case Qn::UbjsonFormat:
-            if (connection->remotePeer().isClient())
-            {
-                connection->sendMessage(
-                    m_ubjsonTranSerializer->serializedTransactionWithoutHeader(tran));
-            }
-            else if (descriptor->isPersistent)
-            {
-                connection->sendMessage(MessageType::pushTransactionData,
-                    m_ubjsonTranSerializer->serializedTransactionWithoutHeader(tran));
-            }
-            else
-            {
-                TransportHeader header(transportHeader);
-                header.via.insert(localPeer().id);
-                connection->sendMessage(MessageType::pushImpersistentBroadcastTransaction,
-                    m_ubjsonTranSerializer->serializedTransactionWithHeader(tran, header));
-            }
-            break;
-        default:
-            qWarning() << "Client has requested data in an unsupported format"
-                << connection->remotePeer().dataFormat;
-            break;
-        }
-    }
-
-    template<class T>
-    void sendUnicastTransaction(const QnTransaction<T>& tran, const vms::api::PeerSet& dstPeers)
-    {
-        QMap<P2pConnectionPtr, TransportHeader> dstByConnection;
-
-        // split dstPeers by connection
-        for (const auto& peer : dstPeers)
-        {
-            qint32 distance = kMaxDistance;
-            auto dstPeer = routeToPeerVia(peer, &distance, /*address*/ nullptr);
-            if (auto& connection = m_connections.value(dstPeer))
-                dstByConnection[connection].dstPeers.push_back(peer);
-        }
-        sendUnicastTransactionImpl(tran, dstByConnection);
-    }
-
-    template<class T>
-    void sendUnicastTransactionImpl(
-        const QnTransaction<T>& tran,
-        const QMap<P2pConnectionPtr, TransportHeader>& dstByConnection)
-    {
-        for (auto itr = dstByConnection.begin(); itr != dstByConnection.end(); ++itr)
-        {
-            const auto& connection = itr.key();
-            TransportHeader transportHeader = itr.value();
-
-            if (transportHeader.via.find(connection->remotePeer().id) != transportHeader.via.end())
-                continue; //< Already processed by remote peer
-
-            if (!connection->shouldTransactionBeSentToPeer(tran))
-            {
-                NX_ASSERT(false,
-                    lm("Transaction '%1' can't be send to peer %2 (%3)")
-                    .arg(toString(tran.command))
-                    .arg(connection->remotePeer().id.toString())
-                    .arg(QnLexical::serialized(connection->remotePeer().peerType)));
-                return; //< This peer doesn't handle transactions of such type.
-            }
-
-            if (connection->remotePeer().isClient())
-            {
-                if (transportHeader.dstPeers.size() != 1
-                    || transportHeader.dstPeers[0] != connection->remotePeer().id)
-                {
-                    NX_ASSERT(0, lm("Unicast transaction routing error. "
-                        "Transaction %1 skipped. remotePeer: %2")
-                        .args(tran.command, connection->remotePeer().id));
-                    return;
-                }
-                switch (connection->remotePeer().dataFormat)
-                {
-                    case Qn::JsonFormat:
-                            connection->sendMessage(
-                                m_jsonTranSerializer->serializedTransactionWithoutHeader(tran) + QByteArray("\r\n"));
-                        break;
-                    case Qn::UbjsonFormat:
-                        connection->sendMessage(
-                            m_ubjsonTranSerializer->serializedTransactionWithoutHeader(tran));
-                        break;
-                    default:
-                        NX_WARNING(this,
-                            lm("Client has requested data in an unsupported format %1")
-                            .arg(connection->remotePeer().dataFormat));
-                        break;
-                }
-            }
-            else
-            {
-                switch (connection->remotePeer().dataFormat)
-                {
-                    case Qn::UbjsonFormat:
-                        transportHeader.via.insert(localPeer().id);
-                        connection->sendMessage(MessageType::pushImpersistentUnicastTransaction,
-                            m_ubjsonTranSerializer->serializedTransactionWithHeader(tran, transportHeader));
-                        break;
-                    default:
-                        NX_WARNING(this, lm("Server has requested data in an unsupported format %1")
-                            .arg(connection->remotePeer().dataFormat));
-                        break;
-                    }
-            }
-        }
-    }
-
-    void printTran(
-        const P2pConnectionPtr& connection,
-        const ec2::QnAbstractTransaction& tran,
-    Connection::Direction direction) const;
-
-    void deleteRemoveUrlById(const QnUuid& id);
-
-    virtual void doPeriodicTasks();
-    virtual void addOfflinePeersFromDb() {}
-    virtual void sendInitialDataToCloud(const P2pConnectionPtr& connection);
-
-    virtual bool selectAndSendTransactions(
-        const P2pConnectionPtr& connection,
-        vms::api::TranState newSubscription,
-        bool addImplicitData);
-    virtual bool handlePushTransactionData(
-    const P2pConnectionPtr& connection,
-    const QByteArray& data,
-    const TransportHeader& header);
-    virtual bool handlePushImpersistentBroadcastTransaction(
-    const P2pConnectionPtr& connection,
-    const QByteArray& payload);
-protected:
-    QMap<vms::api::PersistentIdData, P2pConnectionPtr> getCurrentSubscription() const;
-
-    /**  Local connections are not supposed to be shown in 'aliveMessage' */
-    bool isLocalConnection(const vms::api::PersistentIdData& peer) const;
-    void createOutgoingConnections(const QMap<vms::api::PersistentIdData, P2pConnectionPtr>& currentSubscription);
-    bool hasStartingConnections() const;
-    void printPeersMessage();
-    P2pConnectionPtr findConnectionById(const vms::api::PersistentIdData& id) const;
-    void emitPeerFoundLostSignals();
-    void connectSignals(const P2pConnectionPtr& connection);
-    void startReading(P2pConnectionPtr connection);
-    void sendRuntimeData(const P2pConnectionPtr& connection, const QList<vms::api::PersistentIdData>& peers);
-
-    template<typename T>
-    bool processSpecialTransaction(
-        const QnTransaction<T>& tran,
-        const nx::p2p::P2pConnectionPtr& connection,
-        const nx::p2p::TransportHeader& transportHeader)
-    {
-        if (nx::utils::log::isToBeLogged(nx::utils::log::Level::verbose, this))
-            printTran(connection, tran, Connection::Direction::incoming);
-
-        vms::api::PersistentIdData peerId(tran.peerID, tran.persistentInfo.dbID);
-
-        // Process special cases.
-        switch (tran.command)
-        {
-            case ApiCommand::runtimeInfoChanged:
-                processRuntimeInfo(tran, connection, transportHeader);
-                return true;
-            default:
-                return false; //< Not a special case.
-        }
-    }
-
-    void gotTransaction(
-        const QnTransaction<vms::api::UpdateSequenceData> &tran,
-        const P2pConnectionPtr& connection,
-        const TransportHeader& transportHeader);
-
-    void processRuntimeInfo(
-        const QnTransaction<vms::api::RuntimeData> &tran,
-        const P2pConnectionPtr& connection,
-        const TransportHeader& transportHeader);
-
-    template <class T>
-    void gotTransaction(const QnTransaction<T>& tran, const P2pConnectionPtr& connection, const TransportHeader& transportHeader);
-private:
-    void sendAlivePeersMessage(const P2pConnectionPtr& connection = P2pConnectionPtr());
-
-    void doSubscribe(const QMap<vms::api::PersistentIdData, P2pConnectionPtr>& currentSubscription);
-
-    bool handleResolvePeerNumberRequest(const P2pConnectionPtr& connection, const QByteArray& data);
-    bool handleResolvePeerNumberResponse(const P2pConnectionPtr& connection, const QByteArray& data);
-    bool handlePeersMessage(const P2pConnectionPtr& connection, const QByteArray& data);
-    bool handleSubscribeForDataUpdates(const P2pConnectionPtr& connection, const QByteArray& data);
-    bool handleSubscribeForAllDataUpdates(const P2pConnectionPtr& connection, const QByteArray& data);
-    bool handlePushTransactionList(const P2pConnectionPtr& connection, const QByteArray& tranList);
-
-    friend struct GotTransactionFuction;
-    friend struct GotUnicastTransactionFuction;
-    friend struct SendTransactionToTransportFuction;
-
-    template <class T>
-    void gotUnicastTransaction(
-        const QnTransaction<T>& tran,
-        const P2pConnectionPtr& connection,
-        const TransportHeader& records);
-
-    /*
-     * In P2P mode a Client gets transactions only, without any protocol related system messages.
-     * It causes client do not receive peerFound/peerLost signals from messageBus any more.
-     * This function sends removeRuntimeInfoData transactions to the all connected clients
-     * about peer with specified id.
-     */
-    void sendRuntimeInfoRemovedToClients(const QnUuid& id);
-private slots:
-    void at_gotMessage(QWeakPointer<ConnectionBase> connection, MessageType messageType, const QByteArray& payload);
-    void at_stateChanged(QWeakPointer<ConnectionBase> connection, Connection::State state);
-    void at_allDataSent(QWeakPointer<ConnectionBase> connection);
-    void cleanupRuntimeInfo(const vms::api::PersistentIdData& peer);
-public:
-    bool needStartConnection(
-        const vms::api::PersistentIdData& peer,
-        const QMap<vms::api::PersistentIdData, P2pConnectionPtr>& currentSubscription) const;
-    bool needStartConnection(
-        const QnUuid& peerId,
-        const QMap<vms::api::PersistentIdData, P2pConnectionPtr>& currentSubscription) const;
-    static ConnectionContext* context(const P2pConnectionPtr& connection);
-
-    struct DelayIntervals
-    {
-        // How often send 'peers' message to the peer if something is changed
-        // As soon as connection is opened first message is sent immediately
-        std::chrono::milliseconds sendPeersInfoInterval = std::chrono::seconds(15);
-
-        // If new connection is recently established/closed, don't sent subscribe request to the peer
-        std::chrono::milliseconds subscribeIntervalLow = std::chrono::seconds(3);
-
-        // If new connections always established/closed too long time, send subscribe request anyway
-        std::chrono::milliseconds subscribeIntervalHigh = std::chrono::seconds(15);
-
-        std::chrono::milliseconds outConnectionsInterval = std::chrono::seconds(1);
-    };
-
-    void setDelayIntervals(const DelayIntervals& intervals);
-    DelayIntervals delayIntervals() const;
-
-    QMap<vms::api::PersistentIdData, vms::api::RuntimeData> runtimeInfo() const;
-
-    void updateOfflineDistance(
-        const P2pConnectionPtr& connection,
-        const vms::api::PersistentIdData& to,
-        int sequence);
-
-    bool isStarted() const { return m_started; }
-protected:
-    std::unique_ptr<BidirectionRoutingInfo> m_peers;
-    PeerNumberInfo m_localShortPeerInfo; //< Short numbers created by current peer
-    DelayIntervals m_intervals;
-    struct MiscData
-    {
-        MiscData(const MessageBus* owner) : owner(owner) {}
-        void update();
-
-        int expectedConnections = 0;
-        int maxSubscriptionToResubscribe = 0;
-        int maxDistanceToUseProxy = 0;
-        int newConnectionsAtOnce = 1;
-    private:
-        const MessageBus* owner;
-    } m_miscData;
-    QMap<QnUuid, P2pConnectionPtr> m_connections; //< Actual connection list
-    QElapsedTimer m_lastPeerInfoTimer;
-    QMap<vms::api::PersistentIdData, vms::api::RuntimeData> m_lastRuntimeInfo;
-protected:
-    void dropConnectionsThreadUnsafe();
-private:
-    QMap<QnUuid, P2pConnectionPtr> m_outgoingConnections; //< Temporary list of outgoing connections
-
-    struct RemoteConnection
-    {
-        RemoteConnection() {}
-        RemoteConnection(const QnUuid& peerId, const nx::utils::Url& url) : peerId(peerId), url(url) {}
-
-        QnUuid peerId;
-        nx::utils::Url url;
-    };
-
-    std::vector<RemoteConnection> m_remoteUrls;
-
-    friend struct MiscData;
-
-    QTimer* m_timer = nullptr;
-
-    int m_lastOutgoingIndex = 0;
-    int m_connectionTries = 0;
-    QElapsedTimer m_outConnectionsTimer;
-    std::set<vms::api::PeerData> m_lastAlivePeers;
-    std::atomic<bool> m_started{false};
-    QMap<QnUuid, Connection::State> m_lastConnectionState;
-};
-
-} // namespace p2p
-} // namespace nx+#pragma once
+
+#include <memory>
+
+#include <QtCore/QTimer>
+
+#include <nx/utils/uuid.h>
+#include <common/common_module_aware.h>
+#include <nx/utils/thread/mutex.h>
+#include <transaction/transaction_message_bus_base.h>
+#include <nx/vms/api/data/tran_state_data.h>
+#include "p2p_connection.h"
+#include "p2p_fwd.h"
+#include <transaction/transaction.h>
+#include <common/static_common_module.h>
+#include <transaction/ubjson_transaction_serializer.h>
+#include <transaction/json_transaction_serializer.h>
+#include <transaction/transaction_descriptor.h>
+#include "routing_helpers.h"
+#include "connection_context.h"
+#include "p2p_serialization.h"
+#include <transaction/amend_transaction_data.h>
+
+namespace nx {
+namespace p2p {
+
+using ResolvePeerNumberMessageType = QVector<PeerNumberType>;
+
+struct AlivePeersRecord
+{
+    PeerNumberType peerNumber = 0;
+    quint16 distance = 0;
+};
+using AlivePeersMessagType = QVector<AlivePeersRecord>;
+
+struct SubscribeForDataUpdateRecord
+{
+    PeerNumberType peerNumber = 0;
+    int sequence = 0;
+};
+using SubscribeForDataUpdatesMessageType = QVector<SubscribeForDataUpdateRecord>;
+
+class MessageBus: public ec2::TransactionMessageBusBase
+{
+    Q_OBJECT
+    using base_type = ec2::TransactionMessageBusBase;
+
+public:
+    const static QString kDeprecatedUrlPath;
+    const static QString kUrlPath;
+    const static QString kCloudPathPrefix;
+
+    MessageBus(
+        vms::api::PeerType peerType,
+        QnCommonModule* commonModule,
+        ec2::QnJsonTransactionSerializer* jsonTranSerializer,
+        QnUbjsonTransactionSerializer* ubjsonTranSerializer);
+    ~MessageBus() override;
+
+    virtual void addOutgoingConnectionToPeer(const QnUuid& id, const nx::utils::Url& url) override;
+    virtual void removeOutgoingConnectionFromPeer(const QnUuid& id) override;
+
+    QMap<QnUuid, P2pConnectionPtr> connections() const;
+    int connectionTries() const;
+
+    // Self peer information
+    vms::api::PeerData localPeer() const;
+    vms::api::PeerDataEx localPeerEx() const;
+
+    virtual void start() override;
+    virtual void stop() override;
+
+    virtual QSet<QnUuid> directlyConnectedClientPeers() const override;
+    virtual QSet<QnUuid> directlyConnectedServerPeers() const override;
+    virtual QnUuid routeToPeerVia(
+        const QnUuid& dstPeer, int* distance, nx::network::SocketAddress* knownPeerAddress) const override;
+    virtual int distanceToPeer(const QnUuid& dstPeer) const override;
+    virtual void dropConnections() override;
+    virtual QVector<QnTransportConnectionInfo> connectionsInfo() const override;
+
+    void sendTransaction(const ec2::QnTransaction<vms::api::RuntimeData>& tran)
+    {
+        QnMutexLocker lock(&m_mutex);
+        vms::api::PersistentIdData peerId(tran.peerID, tran.params.peer.persistentId);
+        m_lastRuntimeInfo[peerId] = tran.params;
+        for (const auto& connection : m_connections)
+            sendTransactionImpl(connection, tran, TransportHeader());
+    }
+
+    template<class T>
+    void sendTransaction(const ec2::QnTransaction<T>& tran)
+    {
+        QnMutexLocker lock(&m_mutex);
+        for (const auto& connection: m_connections)
+            sendTransactionImpl(connection, tran, TransportHeader());
+    }
+
+    template<class T>
+    void sendTransaction(const ec2::QnTransaction<T>& tran, const TransportHeader& header)
+    {
+        QnMutexLocker lock(&m_mutex);
+        for (const auto& connection : m_connections)
+            sendTransactionImpl(connection, tran, header);
+    }
+
+    template<class T>
+    void sendTransaction(const ec2::QnTransaction<T>& tran, const vms::api::PeerSet& dstPeers)
+    {
+        NX_ASSERT(tran.command != ApiCommand::NotDefined);
+        QnMutexLocker lock(&m_mutex);
+        sendUnicastTransaction(tran, dstPeers);
+    }
+
+    bool isSubscribedTo(const vms::api::PersistentIdData& peer) const;
+    qint32 distanceTo(const vms::api::PersistentIdData& peer) const;
+
+    /* Check remote peer identityTime and set local value if it greater.
+     * @return false if system identity time has been changed.
+     */
+    virtual bool validateRemotePeerData(const vms::api::PeerDataEx& remotePeer);
+protected:
+    template<class T>
+    void sendTransactionImpl(
+        const P2pConnectionPtr& connection,
+        const ec2::QnTransaction<T>& srcTran,
+        TransportHeader transportHeader)
+    {
+        NX_ASSERT(srcTran.command != ApiCommand::NotDefined);
+
+        if (!connection->shouldTransactionBeSentToPeer(srcTran))
+            return; //< This peer doesn't handle transactions of such type.
+
+        if (transportHeader.via.find(connection->remotePeer().id) != transportHeader.via.end())
+            return; //< Already processed by remote peer
+
+        const vms::api::PersistentIdData remotePeer(connection->remotePeer());
+        const auto& descriptor = ec2::getTransactionDescriptorByTransaction(srcTran);
+        auto remoteAccess = descriptor->checkRemotePeerAccessFunc(
+            commonModule(), connection.staticCast<Connection>()->userAccessData(), srcTran.params);
+        if (remoteAccess == RemotePeerAccess::Forbidden)
+        {
+            NX_VERBOSE(
+                this,
+                lm("Permission check failed while sending transaction %1 to peer %2")
+                .arg(srcTran.toString())
+                .arg(remotePeer.id.toString()));
+            return;
+        }
+
+        const vms::api::PersistentIdData peerId(srcTran.peerID, srcTran.persistentInfo.dbID);
+        const auto context = this->context(connection);
+
+        ec2::QnTransaction<T> modifiedTran;
+        if (connection->remotePeer().isClient())
+        {
+            modifiedTran = srcTran;
+            if (ec2::amendOutputDataIfNeeded(connection.staticCast<Connection>()->userAccessData(),
+                    &modifiedTran.params))
+            {
+                // Make persistent info null in case if data has been amended. We don't want such
+                // transactions be checked against serialized transactions cache.
+                modifiedTran.persistentInfo = ec2::QnAbstractTransaction::PersistentInfo();
+            }
+        }
+        const ec2::QnTransaction<T>& tran(connection->remotePeer().isClient() ? modifiedTran : srcTran);
+
+        if (connection->remotePeer().isServer())
+        {
+            if (descriptor->isPersistent)
+            {
+                if (context->sendDataInProgress || !context->updateSequence(tran))
+                    return;
+            }
+            else
+            {
+                if (!context->isRemotePeerSubscribedTo(tran.peerID))
+                    return;
+            }
+        }
+        else if (remotePeer == peerId)
+        {
+            return;
+        }
+        else if (connection->remotePeer().isCloudServer())
+        {
+            if (!descriptor->isPersistent || context->sendDataInProgress)
+                return;
+        }
+
+        NX_ASSERT(!(remotePeer == peerId)); //< loop
+
+        if (nx::utils::log::isToBeLogged(nx::utils::log::Level::debug, this))
+            printTran(connection, tran, Connection::Direction::outgoing);
+
+        switch (connection->remotePeer().dataFormat)
+        {
+        case Qn::JsonFormat:
+            connection->sendMessage(
+                m_jsonTranSerializer->serializedTransactionWithoutHeader(tran) + QByteArray("\r\n"));
+            break;
+        case Qn::UbjsonFormat:
+            if (connection->remotePeer().isClient())
+            {
+                connection->sendMessage(
+                    m_ubjsonTranSerializer->serializedTransactionWithoutHeader(tran));
+            }
+            else if (descriptor->isPersistent)
+            {
+                connection->sendMessage(MessageType::pushTransactionData,
+                    m_ubjsonTranSerializer->serializedTransactionWithoutHeader(tran));
+            }
+            else
+            {
+                TransportHeader header(transportHeader);
+                header.via.insert(localPeer().id);
+                connection->sendMessage(MessageType::pushImpersistentBroadcastTransaction,
+                    m_ubjsonTranSerializer->serializedTransactionWithHeader(tran, header));
+            }
+            break;
+        default:
+            qWarning() << "Client has requested data in an unsupported format"
+                << connection->remotePeer().dataFormat;
+            break;
+        }
+    }
+
+    template<class T>
+    void sendUnicastTransaction(const QnTransaction<T>& tran, const vms::api::PeerSet& dstPeers)
+    {
+        QMap<P2pConnectionPtr, TransportHeader> dstByConnection;
+
+        // split dstPeers by connection
+        for (const auto& peer : dstPeers)
+        {
+            qint32 distance = kMaxDistance;
+            auto dstPeer = routeToPeerVia(peer, &distance, /*address*/ nullptr);
+            if (auto& connection = m_connections.value(dstPeer))
+                dstByConnection[connection].dstPeers.push_back(peer);
+        }
+        sendUnicastTransactionImpl(tran, dstByConnection);
+    }
+
+    template<class T>
+    void sendUnicastTransactionImpl(
+        const QnTransaction<T>& tran,
+        const QMap<P2pConnectionPtr, TransportHeader>& dstByConnection)
+    {
+        for (auto itr = dstByConnection.begin(); itr != dstByConnection.end(); ++itr)
+        {
+            const auto& connection = itr.key();
+            TransportHeader transportHeader = itr.value();
+
+            if (transportHeader.via.find(connection->remotePeer().id) != transportHeader.via.end())
+                continue; //< Already processed by remote peer
+
+            if (!connection->shouldTransactionBeSentToPeer(tran))
+            {
+                NX_ASSERT(false,
+                    lm("Transaction '%1' can't be send to peer %2 (%3)")
+                    .arg(toString(tran.command))
+                    .arg(connection->remotePeer().id.toString())
+                    .arg(QnLexical::serialized(connection->remotePeer().peerType)));
+                return; //< This peer doesn't handle transactions of such type.
+            }
+
+            if (connection->remotePeer().isClient())
+            {
+                if (transportHeader.dstPeers.size() != 1
+                    || transportHeader.dstPeers[0] != connection->remotePeer().id)
+                {
+                    NX_ASSERT(0, lm("Unicast transaction routing error. "
+                        "Transaction %1 skipped. remotePeer: %2")
+                        .args(tran.command, connection->remotePeer().id));
+                    return;
+                }
+                switch (connection->remotePeer().dataFormat)
+                {
+                    case Qn::JsonFormat:
+                            connection->sendMessage(
+                                m_jsonTranSerializer->serializedTransactionWithoutHeader(tran) + QByteArray("\r\n"));
+                        break;
+                    case Qn::UbjsonFormat:
+                        connection->sendMessage(
+                            m_ubjsonTranSerializer->serializedTransactionWithoutHeader(tran));
+                        break;
+                    default:
+                        NX_WARNING(this,
+                            lm("Client has requested data in an unsupported format %1")
+                            .arg(connection->remotePeer().dataFormat));
+                        break;
+                }
+            }
+            else
+            {
+                switch (connection->remotePeer().dataFormat)
+                {
+                    case Qn::UbjsonFormat:
+                        transportHeader.via.insert(localPeer().id);
+                        connection->sendMessage(MessageType::pushImpersistentUnicastTransaction,
+                            m_ubjsonTranSerializer->serializedTransactionWithHeader(tran, transportHeader));
+                        break;
+                    default:
+                        NX_WARNING(this, lm("Server has requested data in an unsupported format %1")
+                            .arg(connection->remotePeer().dataFormat));
+                        break;
+                    }
+            }
+        }
+    }
+
+    void printTran(
+        const P2pConnectionPtr& connection,
+        const ec2::QnAbstractTransaction& tran,
+    Connection::Direction direction) const;
+
+    void deleteRemoveUrlById(const QnUuid& id);
+
+    virtual void doPeriodicTasks();
+    virtual void addOfflinePeersFromDb() {}
+    virtual void sendInitialDataToCloud(const P2pConnectionPtr& connection);
+
+    virtual bool selectAndSendTransactions(
+        const P2pConnectionPtr& connection,
+        vms::api::TranState newSubscription,
+        bool addImplicitData);
+    virtual bool handlePushTransactionData(
+    const P2pConnectionPtr& connection,
+    const QByteArray& data,
+    const TransportHeader& header);
+    virtual bool handlePushImpersistentBroadcastTransaction(
+    const P2pConnectionPtr& connection,
+    const QByteArray& payload);
+protected:
+    QMap<vms::api::PersistentIdData, P2pConnectionPtr> getCurrentSubscription() const;
+
+    /**  Local connections are not supposed to be shown in 'aliveMessage' */
+    bool isLocalConnection(const vms::api::PersistentIdData& peer) const;
+    void createOutgoingConnections(const QMap<vms::api::PersistentIdData, P2pConnectionPtr>& currentSubscription);
+    bool hasStartingConnections() const;
+    void printPeersMessage();
+    P2pConnectionPtr findConnectionById(const vms::api::PersistentIdData& id) const;
+    void emitPeerFoundLostSignals();
+    void connectSignals(const P2pConnectionPtr& connection);
+    void startReading(P2pConnectionPtr connection);
+    void sendRuntimeData(const P2pConnectionPtr& connection, const QList<vms::api::PersistentIdData>& peers);
+
+    template<typename T>
+    bool processSpecialTransaction(
+        const QnTransaction<T>& tran,
+        const nx::p2p::P2pConnectionPtr& connection,
+        const nx::p2p::TransportHeader& transportHeader)
+    {
+        if (nx::utils::log::isToBeLogged(nx::utils::log::Level::verbose, this))
+            printTran(connection, tran, Connection::Direction::incoming);
+
+        vms::api::PersistentIdData peerId(tran.peerID, tran.persistentInfo.dbID);
+
+        // Process special cases.
+        switch (tran.command)
+        {
+            case ApiCommand::runtimeInfoChanged:
+                processRuntimeInfo(tran, connection, transportHeader);
+                return true;
+            default:
+                return false; //< Not a special case.
+        }
+    }
+
+    void gotTransaction(
+        const QnTransaction<vms::api::UpdateSequenceData> &tran,
+        const P2pConnectionPtr& connection,
+        const TransportHeader& transportHeader);
+
+    void processRuntimeInfo(
+        const QnTransaction<vms::api::RuntimeData> &tran,
+        const P2pConnectionPtr& connection,
+        const TransportHeader& transportHeader);
+
+    template <class T>
+    void gotTransaction(const QnTransaction<T>& tran, const P2pConnectionPtr& connection, const TransportHeader& transportHeader);
+private:
+    void sendAlivePeersMessage(const P2pConnectionPtr& connection = P2pConnectionPtr());
+
+    void doSubscribe(const QMap<vms::api::PersistentIdData, P2pConnectionPtr>& currentSubscription);
+
+    bool handleResolvePeerNumberRequest(const P2pConnectionPtr& connection, const QByteArray& data);
+    bool handleResolvePeerNumberResponse(const P2pConnectionPtr& connection, const QByteArray& data);
+    bool handlePeersMessage(const P2pConnectionPtr& connection, const QByteArray& data);
+    bool handleSubscribeForDataUpdates(const P2pConnectionPtr& connection, const QByteArray& data);
+    bool handleSubscribeForAllDataUpdates(const P2pConnectionPtr& connection, const QByteArray& data);
+    bool handlePushTransactionList(const P2pConnectionPtr& connection, const QByteArray& tranList);
+
+    friend struct GotTransactionFuction;
+    friend struct GotUnicastTransactionFuction;
+    friend struct SendTransactionToTransportFuction;
+
+    template <class T>
+    void gotUnicastTransaction(
+        const QnTransaction<T>& tran,
+        const P2pConnectionPtr& connection,
+        const TransportHeader& records);
+
+    /*
+     * In P2P mode a Client gets transactions only, without any protocol related system messages.
+     * It causes client do not receive peerFound/peerLost signals from messageBus any more.
+     * This function sends removeRuntimeInfoData transactions to the all connected clients
+     * about peer with specified id.
+     */
+    void sendRuntimeInfoRemovedToClients(const QnUuid& id);
+private slots:
+    void at_gotMessage(QWeakPointer<ConnectionBase> connection, MessageType messageType, const QByteArray& payload);
+    void at_stateChanged(QWeakPointer<ConnectionBase> connection, Connection::State state);
+    void at_allDataSent(QWeakPointer<ConnectionBase> connection);
+    void cleanupRuntimeInfo(const vms::api::PersistentIdData& peer);
+public:
+    bool needStartConnection(
+        const vms::api::PersistentIdData& peer,
+        const QMap<vms::api::PersistentIdData, P2pConnectionPtr>& currentSubscription) const;
+    bool needStartConnection(
+        const QnUuid& peerId,
+        const QMap<vms::api::PersistentIdData, P2pConnectionPtr>& currentSubscription) const;
+    static ConnectionContext* context(const P2pConnectionPtr& connection);
+
+    struct DelayIntervals
+    {
+        // How often send 'peers' message to the peer if something is changed
+        // As soon as connection is opened first message is sent immediately
+        std::chrono::milliseconds sendPeersInfoInterval = std::chrono::seconds(15);
+
+        // If new connection is recently established/closed, don't sent subscribe request to the peer
+        std::chrono::milliseconds subscribeIntervalLow = std::chrono::seconds(3);
+
+        // If new connections always established/closed too long time, send subscribe request anyway
+        std::chrono::milliseconds subscribeIntervalHigh = std::chrono::seconds(15);
+
+        std::chrono::milliseconds outConnectionsInterval = std::chrono::seconds(1);
+    };
+
+    void setDelayIntervals(const DelayIntervals& intervals);
+    DelayIntervals delayIntervals() const;
+
+    QMap<vms::api::PersistentIdData, vms::api::RuntimeData> runtimeInfo() const;
+
+    void updateOfflineDistance(
+        const P2pConnectionPtr& connection,
+        const vms::api::PersistentIdData& to,
+        int sequence);
+
+    bool isStarted() const { return m_started; }
+protected:
+    std::unique_ptr<BidirectionRoutingInfo> m_peers;
+    PeerNumberInfo m_localShortPeerInfo; //< Short numbers created by current peer
+    DelayIntervals m_intervals;
+    struct MiscData
+    {
+        MiscData(const MessageBus* owner) : owner(owner) {}
+        void update();
+
+        int expectedConnections = 0;
+        int maxSubscriptionToResubscribe = 0;
+        int maxDistanceToUseProxy = 0;
+        int newConnectionsAtOnce = 1;
+    private:
+        const MessageBus* owner;
+    } m_miscData;
+    QMap<QnUuid, P2pConnectionPtr> m_connections; //< Actual connection list
+    QElapsedTimer m_lastPeerInfoTimer;
+    QMap<vms::api::PersistentIdData, vms::api::RuntimeData> m_lastRuntimeInfo;
+protected:
+    void dropConnectionsThreadUnsafe();
+private:
+    QMap<QnUuid, P2pConnectionPtr> m_outgoingConnections; //< Temporary list of outgoing connections
+
+    struct RemoteConnection
+    {
+        RemoteConnection() {}
+        RemoteConnection(const QnUuid& peerId, const nx::utils::Url& url) : peerId(peerId), url(url) {}
+
+        QnUuid peerId;
+        nx::utils::Url url;
+    };
+
+    std::vector<RemoteConnection> m_remoteUrls;
+
+    friend struct MiscData;
+
+    QTimer* m_timer = nullptr;
+
+    int m_lastOutgoingIndex = 0;
+    int m_connectionTries = 0;
+    QElapsedTimer m_outConnectionsTimer;
+    std::set<vms::api::PeerData> m_lastAlivePeers;
+    std::atomic<bool> m_started{false};
+    QMap<QnUuid, Connection::State> m_lastConnectionState;
+};
+
+} // namespace p2p
+} // namespace nx