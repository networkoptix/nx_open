#pragma once

#include <QtCore/QElapsedTimer>

#include "p2p_fwd.h"
#include <nx/network/websocket/websocket.h>
#include <nx/network/deprecated/asynchttpclient.h>
#include <nx_ec/ec_proto_version.h>
#include <utils/common/from_this_to_shared.h>
#include <core/resource/shared_resource_pointer.h>
#include <core/resource_access/user_access_data.h>
#include <transaction/connection_guard.h>
#include <nx/vms/api/data/tran_state_data.h>
#include <nx/network/http/http_async_client.h>
#include <transaction/abstract_transaction_transport.h>
#include <nx/p2p/transport/i_p2p_transport.h>

namespace ec2 {
class QnAbstractTransaction;
}

namespace nx {
namespace p2p {

using namespace ec2;
class ConnectionBase;
using P2pConnectionPtr = QnSharedResourcePointer<ConnectionBase>;
using SendCounters = std::array<std::atomic<qint64>, (int(MessageType::counter))>;


class ConnectionBase:
    public QnAbstractTransactionTransport,
    public QnFromThisToShared<ConnectionBase>
{
    Q_OBJECT
public:

    const static QString kWebsocketUrlPath;
    const static QString kHttpUrlPath;

    enum class State
    {
        NotDefined,
        Connecting,
        Connected,
        Error,
        Unauthorized
    };

    enum class Direction
    {
        incoming,
        outgoing,
    };

    ConnectionBase(
        const QnUuid& remoteId,
        const vms::api::PeerDataEx& localPeer,
        const nx::utils::Url& remotePeerUrl,
        const std::chrono::seconds& keepAliveTimeout,
        std::unique_ptr<QObject> opaqueObject,
        std::unique_ptr<ConnectionLockGuard> connectionLockGuard = nullptr);

    ConnectionBase(
        const vms::api::PeerDataEx& remotePeer,
        const vms::api::PeerDataEx& localPeer,
        P2pTransportPtr p2pTransport,
        const QUrlQuery& requestUrlQuery,
        std::unique_ptr<QObject> opaqueObject,
        std::unique_ptr<ConnectionLockGuard> connectionLockGuard = nullptr);

    virtual ~ConnectionBase();

    void gotPostConnection(
        std::unique_ptr<nx::network::AbstractStreamSocket> socket,
        nx::Buffer requestBody);

    static const SendCounters& sendCounters() { return m_sendCounters;  }

    /** Peer that opens this connection */
    Direction direction() const { return m_direction; }

    virtual const vms::api::PeerDataEx& localPeer() const override { return m_localPeer; }
    virtual const vms::api::PeerDataEx& remotePeer() const override { return m_remotePeer; }
    virtual bool isIncoming() const override { return m_direction == Direction::incoming;  }
    virtual nx::network::http::AuthInfoCache::AuthorizationCacheItem authData() const override;
    virtual std::multimap<QString, QString> httpQueryParams() const override;

    State state() const;

    void sendMessage(MessageType messageType, const nx::Buffer& data);
    void sendMessage(const nx::Buffer& data);

    void startConnection();
    void startReading();

    QObject* opaqueObject();

    virtual utils::Url remoteAddr() const override;
    void stopWhileInAioThread();

    virtual bool validateRemotePeerData(const vms::api::PeerDataEx& /*peer*/) const { return true; }

    void addAdditionalRequestHeaders(nx::network::http::HttpHeaders headers);
    void addRequestQueryParams(std::vector<std::pair<QString, QString>> queryParams);

<<<<<<< HEAD
    const IP2PTransport& p2pTransport() const { return *m_p2pTransport; }
    IP2PTransport& p2pTransport() { return *m_p2pTransport; }

=======
    QString idForToStringFromPtr() const;
>>>>>>> 9c3cecff
signals:
    void gotMessage(QWeakPointer<ConnectionBase> connection, nx::p2p::MessageType messageType, const QByteArray& payload);
    void stateChanged(QWeakPointer<ConnectionBase> connection, ConnectionBase::State state);
    void allDataSent(QWeakPointer<ConnectionBase> connection);

protected:
    virtual void fillAuthInfo(nx::network::http::AsyncClient* httpClient, bool authByKey) = 0;
    void bindToAioThread(nx::network::aio::AbstractAioThread* aioThread);
<<<<<<< HEAD
=======
    const P2pTransportPtr& p2pTransport() const { return m_p2pTransport; }
    virtual void setState(State state);
>>>>>>> 9c3cecff
  private:
    void cancelConnecting(State state, const QString& reason);

    void onHttpClientDone();

    void onMessageSent(SystemError::ErrorCode errorCode, size_t bytesSent);
    void onNewMessageRead(SystemError::ErrorCode errorCode, size_t bytesRead);

    bool handleMessage(const nx::Buffer& message);
    int messageHeaderSize(bool isClient) const;
    MessageType getMessageType(const nx::Buffer& buffer, bool isClient) const;
private:
    enum class CredentialsSource
    {
        remoteUrl,
        serverKey,
        appserverConnectionFactory,
        none,
    };
protected:
    const Direction m_direction;
private:
    std::deque<nx::Buffer> m_dataToSend;
    QByteArray m_readBuffer;

    std::unique_ptr<nx::network::http::AsyncClient> m_httpClient;

    CredentialsSource m_credentialsSource = CredentialsSource::serverKey;

    vms::api::PeerDataEx m_remotePeer;
    vms::api::PeerDataEx m_localPeer;

    P2pTransportPtr m_p2pTransport;
    std::atomic<State> m_state{State::Connecting};

    nx::utils::Url m_remotePeerUrl;

    static SendCounters m_sendCounters;

    network::aio::Timer m_timer;
    std::chrono::seconds m_keepAliveTimeout;
    std::unique_ptr<QObject> m_opaqueObject;
    std::unique_ptr<ConnectionLockGuard> m_connectionLockGuard;

    int m_sendSequence = 0;
    int m_lastReceivedSequence = 0;

    nx::network::http::AuthInfoCache::AuthorizationCacheItem m_httpAuthCacheItem;
    mutable QnMutex m_mutex;

    nx::network::http::HttpHeaders m_additionalRequestHeaders;
    std::vector<std::pair<QString, QString>> m_requestQueryParams;
    std::multimap<QString, QString> m_remoteQueryParams;
    QByteArray m_connectionGuid;
};

QString toString(ConnectionBase::State value);

} // namespace p2p
} // namespace nx

Q_DECLARE_METATYPE(nx::p2p::P2pConnectionPtr)
Q_DECLARE_METATYPE(nx::p2p::ConnectionBase::State)<|MERGE_RESOLUTION|>--- conflicted
+++ resolved
@@ -104,13 +104,11 @@
     void addAdditionalRequestHeaders(nx::network::http::HttpHeaders headers);
     void addRequestQueryParams(std::vector<std::pair<QString, QString>> queryParams);
 
-<<<<<<< HEAD
     const IP2PTransport& p2pTransport() const { return *m_p2pTransport; }
     IP2PTransport& p2pTransport() { return *m_p2pTransport; }
 
-=======
     QString idForToStringFromPtr() const;
->>>>>>> 9c3cecff
+
 signals:
     void gotMessage(QWeakPointer<ConnectionBase> connection, nx::p2p::MessageType messageType, const QByteArray& payload);
     void stateChanged(QWeakPointer<ConnectionBase> connection, ConnectionBase::State state);
@@ -119,11 +117,7 @@
 protected:
     virtual void fillAuthInfo(nx::network::http::AsyncClient* httpClient, bool authByKey) = 0;
     void bindToAioThread(nx::network::aio::AbstractAioThread* aioThread);
-<<<<<<< HEAD
-=======
-    const P2pTransportPtr& p2pTransport() const { return m_p2pTransport; }
     virtual void setState(State state);
->>>>>>> 9c3cecff
   private:
     void cancelConnecting(State state, const QString& reason);
 
