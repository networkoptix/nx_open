#pragma once

#include <decoders/video/abstract_video_decoder.h>
#include <nx/streaming/video_data_packet.h>

namespace nx::media::quick_sync {
    class QuickSyncVideoDecoderImpl;
}

class QuickSyncVideoDecoderOldPlayer: public QnAbstractVideoDecoder
{
public:
    QuickSyncVideoDecoderOldPlayer();
    virtual ~QuickSyncVideoDecoderOldPlayer();

    virtual bool decode(const QnConstCompressedVideoDataPtr& data, CLVideoDecoderOutputPtr* const outFrame) override;

    virtual void resetDecoder(const QnConstCompressedVideoDataPtr& data) override;

    virtual int getWidth() const override;
    virtual int getHeight() const override;
    virtual AVPixelFormat GetPixelFormat() const override;
    virtual MemoryType targetMemoryType() const override;
    virtual double getSampleAspectRatio() const override;

    virtual void setLightCpuMode(DecodeMode val) override;
    virtual void setMultiThreadDecodePolicy(MultiThreadDecodePolicy mtDecodingPolicy) override;
    virtual int getLastDecodeResult() const override { return m_lastStatus; };

    static bool isSupported(const QnConstCompressedVideoDataPtr& data);
<<<<<<< HEAD

    static int instanceCount();
=======
    virtual void resetDecoder() override;
>>>>>>> 1932d467
private:
    std::shared_ptr<nx::media::quick_sync::QuickSyncVideoDecoderImpl> m_impl;
    QSize m_resolution;
    int m_lastStatus = 0;
    static int m_instanceCount;
    AVCodecID m_codecId = AV_CODEC_ID_NONE;
};<|MERGE_RESOLUTION|>--- conflicted
+++ resolved
@@ -28,12 +28,8 @@
     virtual int getLastDecodeResult() const override { return m_lastStatus; };
 
     static bool isSupported(const QnConstCompressedVideoDataPtr& data);
-<<<<<<< HEAD
-
+    virtual void resetDecoder() override;
     static int instanceCount();
-=======
-    virtual void resetDecoder() override;
->>>>>>> 1932d467
 private:
     std::shared_ptr<nx::media::quick_sync::QuickSyncVideoDecoderImpl> m_impl;
     QSize m_resolution;
