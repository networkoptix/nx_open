--- conflicted
+++ resolved
@@ -253,11 +253,7 @@
 
         if [[ $WITH_ROOT_TOOL == 'true' ]]
         then
-<<<<<<< HEAD
-            usermod --groups audio video "$SYSTEM_USER" 2>/dev/null || true
-=======
             usermod --groups audio,video "$SYSTEM_USER" 2>/dev/null || true
->>>>>>> 8c9a7aa6
 
             chown "root:${SYSTEM_USER}" "${BIN_DIR}/root-tool-bin"
             chmod u+s "${BIN_DIR}/root-tool-bin"
