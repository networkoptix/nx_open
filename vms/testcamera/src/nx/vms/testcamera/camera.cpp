--- conflicted
+++ resolved
@@ -6,10 +6,6 @@
 #include <nx/streaming/video_data_packet.h>
 #include <core/resource/avi/avi_archive_delegate.h>
 #include <utils/common/sleep.h>
-<<<<<<< HEAD
-#include <nx/vms/testcamera/test_camera_ini.h>
-=======
->>>>>>> 76d6941a
 #include <nx/network/abstract_socket.h>
 
 #include <nx/vms/testcamera/test_camera_ini.h>
@@ -91,11 +87,7 @@
 
         if (!fileStreamer->streamFrame(frames[i].get(), i))
         {
-<<<<<<< HEAD
-            if (ini().stopStreamingOnSocketErrors)
-=======
             if (ini().stopStreamingOnErrors)
->>>>>>> 76d6941a
             {
                 NX_LOGGER_ERROR(logger,
                     "Frame sending failed due to the above error; stop streaming.");
