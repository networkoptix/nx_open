#include "camera.h"

#include <nx/kit/utils.h>
#include <nx/network/socket.h>
#include <nx/utils/random.h>
#include <nx/streaming/video_data_packet.h>
#include <core/resource/avi/avi_archive_delegate.h>
#include <utils/common/sleep.h>
#include <nx/network/abstract_socket.h>

#include <nx/vms/testcamera/test_camera_ini.h>

#include "logger.h"
#include "file_cache.h"
#include "file_streamer.h"

using namespace std::chrono;
using namespace std::literals::chrono_literals;

namespace nx::vms::testcamera {

static constexpr unsigned int kSendTimeoutMs = 1000;

static nx::utils::MacAddress makeMacAddress(int cameraNumber)
{
    QString macAddressString = ini().macAddressPrefix;
    for (int i = 3; i >= 0; --i)
        macAddressString += QString().sprintf("-%02x", (cameraNumber >> (i * 8)) & 0xFF);

    nx::utils::MacAddress macAddress(macAddressString);

    NX_ASSERT(!macAddress.isNull(),
        "Invalid camera MAC address string: %1" + nx::kit::utils::toString(macAddressString));

    return macAddress;
}

Camera::Camera(
    const FrameLogger* frameLogger,
    const FileCache* fileCache,
    int number,
    const CameraOptions& cameraOptions,
    const QStringList& primaryFileNames,
    const QStringList& secondaryFileNames)
    :
    m_frameLogger(frameLogger),
    m_fileCache(fileCache),
    m_number(number),
    m_macAddress(makeMacAddress(number)),
    m_cameraOptions(cameraOptions),
    m_primaryFileNames(primaryFileNames),
    m_secondaryFileNames(secondaryFileNames),
    m_logger(new Logger(lm("Camera(%1)").args(m_macAddress)))
{
    m_checkTimer.restart();
}

Camera::~Camera()
{
}

bool Camera::performStreamingFile(
    const std::vector<std::shared_ptr<const QnCompressedVideoData>>& frames,
    int fps,
    FileStreamer* fileStreamer,
    Logger* logger)
{
    double streamingTimeMs = 0;
    QTime frameIntervalTimer;
    frameIntervalTimer.restart();

    for (int i = 0; i < (int) frames.size(); ++i)
    {
        const auto frameLoggerContext = logger->pushContext(
            lm("frame #%1 with PTS %2").args(i, us(fileStreamer->framePts(frames[i].get()))));

        makeOfflineFloodIfNeeded();
        if (!m_isEnabled)
        {
            QnSleep::msleep(100);
            NX_LOGGER_INFO(logger,
                "The camera was disabled as per 'offline' parameter; stop streaming.");
            return false;
        }

        if (!fileStreamer->streamFrame(frames[i].get(), i))
        {
            if (ini().stopStreamingOnErrors)
            {
                NX_LOGGER_ERROR(logger,
                    "Frame sending failed due to the above error; stop streaming.");
                return false;
            }
        }

        streamingTimeMs += 1000.0 / fps;
        const int waitingTime = (int) streamingTimeMs - frameIntervalTimer.elapsed();
        if (waitingTime > 0)
            QnSleep::msleep(waitingTime);
    }
    return true;
}

void Camera::performStreaming(
    nx::network::AbstractStreamSocket* socket, StreamIndex streamIndex, int fps)
{
    const QStringList& filenames =
        (streamIndex == StreamIndex::secondary) ? m_secondaryFileNames : m_primaryFileNames;
    if (!NX_ASSERT(!filenames.isEmpty()))
        return;
    if (m_cameraOptions.unloopPts && !NX_ASSERT(filenames.size() == 1))
        return;

    // Clone the logger because this function can be called reenterably for various Servers.
    const auto logger = m_logger->cloneForContext(
        lm("Server %1, %2 stream").args(socket->getForeignAddress(), streamIndex));

    NX_LOGGER_INFO(logger, "Start streaming at %1 FPS.", fps);

    socket->setSendTimeout(kSendTimeoutMs);

    const std::unique_ptr<FileStreamer::PtsUnloopingContext> ptsUnloopingContext{
        m_cameraOptions.unloopPts ? new FileStreamer::PtsUnloopingContext : nullptr};

    for (;;) //< Stream all files in the list infinitely, unless an error occurs.
    {
        for (const QString filename: filenames)
        {
            const auto& file = m_fileCache->getFile(filename);

            const auto fileLoggerContext = logger->pushContext(lm("file #%1%2").args(file.index,
                ptsUnloopingContext ? lm(", loop #%1").args(ptsUnloopingContext->loopIndex) : ""));

            const auto fileStreamer = std::make_unique<FileStreamer>(
                logger.get(),
                m_frameLogger,
                m_cameraOptions,
                socket,
                streamIndex,
<<<<<<< HEAD
                filename,
                file.channelCount,
=======
>>>>>>> 79d27ece
                ptsUnloopingContext.get());

            if (!performStreamingFile(file.frames, fps, fileStreamer.get(), logger.get()))
                return;
        }
    }
}

void Camera::makeOfflineFloodIfNeeded()
{
    NX_MUTEX_LOCKER lock(&m_offlineMutex);

    if (m_cameraOptions.offlineFreq == 0 || m_checkTimer.elapsed() < 1000)
        return;

    m_checkTimer.restart();

    if (!m_isEnabled)
    {
        if (m_offlineTimer.elapsed() > m_offlineDurationMs)
        {
            NX_LOGGER_INFO(m_logger, "Enabling the camera as per 'offline' parameter.");
            m_isEnabled = true;
            return;
        }
    }

    if (m_isEnabled && nx::utils::random::number(0, 99) < m_cameraOptions.offlineFreq)
    {
        m_isEnabled = false;
        m_offlineTimer.restart();
        m_offlineDurationMs = nx::utils::random::number(2000, 4000);
        NX_LOGGER_INFO(m_logger, "Disabling the camera for %1 as per 'offline' parameter.",
            m_offlineDurationMs);
    }
}

bool Camera::isEnabled()
{
    makeOfflineFloodIfNeeded();
    return m_isEnabled;
}

} // namespace nx::vms::testcamera<|MERGE_RESOLUTION|>--- conflicted
+++ resolved
@@ -137,11 +137,7 @@
                 m_cameraOptions,
                 socket,
                 streamIndex,
-<<<<<<< HEAD
-                filename,
                 file.channelCount,
-=======
->>>>>>> 79d27ece
                 ptsUnloopingContext.get());
 
             if (!performStreamingFile(file.frames, fps, fileStreamer.get(), logger.get()))
