#pragma once

#include <chrono>
#include <set>
#include <optional>

#include <QtCore/QString>
#include <QtCore/QtEndian>

#include <nx/vms/api/types/motion_types.h> //< For StreamIndex.
using nx::vms::api::StreamIndex;

#include "camera_options.h"

namespace nx::network { class AbstractStreamSocket; }
class QnCompressedVideoData;

namespace nx::vms::testcamera {

class Logger;
class FrameLogger;

/**
 * Performs streaming of a single given video file - sends each frame to the socket. A dedicated
 * instance should be created per each streaming iteration of a given file, using the same
 * PtsUnloopingContext instance for all streaming iterations of this file.
 */
class FileStreamer
{
public:
    using microseconds = std::chrono::microseconds;
    using OptionalUs = std::optional<std::chrono::microseconds>;

    struct PtsUnloopingContext
    {
        OptionalUs firstFramePts;
        int loopIndex = 0;
        OptionalUs prevPts;
        OptionalUs prevPrevPts;
        OptionalUs unloopingPeriod;
        microseconds unloopingShift{0}; /**< Caused by the current unlooping iteration. */
        OptionalUs requestedShift; /**< Caused by the explicitly requested shifting; set once */
    };

    /** @param ptsUnloopingContext Must be null if unlooping is not requested. */
    FileStreamer(
        const Logger* logger,
        const FrameLogger* frameLogger,
        const CameraOptions& cameraOptions,
        nx::network::AbstractStreamSocket* socket,
        StreamIndex streamIndex,
<<<<<<< HEAD
        QString filename,
        int channelCount,
=======
>>>>>>> 79d27ece
        PtsUnloopingContext* ptsUnloopingContext);

    /** Obtain frame PTS from either its `pts` field or `timestamp` field, depending on .ini. */
    microseconds framePts(const QnCompressedVideoData* frame) const;

    /**
     * Must be called sequentially for each frame of the video file. On error, logs the message.
     */
    bool streamFrame(const QnCompressedVideoData* frame, int frameIndex) const;

private:
    void send(const void* data, int size, const QString& dataCaptionForErrorMessage) const;

    void obtainUnloopingPeriod(microseconds pts) const;
    void obtainRequestedShift() const;
    microseconds processPtsIfNeeded(const microseconds pts) const;
    microseconds unloopAndShiftPtsIfNeeded(const microseconds pts) const;
    void sendMediaContextPacket(const QnCompressedVideoData* frame) const;
    void sendFramePacket(const QnCompressedVideoData* frame) const;

private:
    const Logger* const m_logger;
    const FrameLogger* m_frameLogger;
    const CameraOptions m_cameraOptions;
    nx::network::AbstractStreamSocket* const m_socket;
    const StreamIndex m_streamIndex;
<<<<<<< HEAD
    const QString m_filename;
    const int m_channelCount;
=======
>>>>>>> 79d27ece
    PtsUnloopingContext* const m_ptsUnloopingContext;
    mutable std::set<const QnCompressedVideoData*> m_framesWithDifferentPtsAndTimestamp;
};

} // namespace nx::vms::testcamera<|MERGE_RESOLUTION|>--- conflicted
+++ resolved
@@ -49,11 +49,7 @@
         const CameraOptions& cameraOptions,
         nx::network::AbstractStreamSocket* socket,
         StreamIndex streamIndex,
-<<<<<<< HEAD
-        QString filename,
         int channelCount,
-=======
->>>>>>> 79d27ece
         PtsUnloopingContext* ptsUnloopingContext);
 
     /** Obtain frame PTS from either its `pts` field or `timestamp` field, depending on .ini. */
@@ -80,11 +76,7 @@
     const CameraOptions m_cameraOptions;
     nx::network::AbstractStreamSocket* const m_socket;
     const StreamIndex m_streamIndex;
-<<<<<<< HEAD
-    const QString m_filename;
     const int m_channelCount;
-=======
->>>>>>> 79d27ece
     PtsUnloopingContext* const m_ptsUnloopingContext;
     mutable std::set<const QnCompressedVideoData*> m_framesWithDifferentPtsAndTimestamp;
 };
