--- conflicted
+++ resolved
@@ -119,11 +119,7 @@
                 : cameraSet.secondaryFileNames;
 
             if (!m_cameraPool->addCameraSet(
-<<<<<<< HEAD
-                m_fileCache.get(),
                 cameraSet.videoLayout,
-=======
->>>>>>> 85b86be1
                 options.cameraForFile,
                 makeCameraOptions(options, cameraSet),
                 cameraSet.count,
