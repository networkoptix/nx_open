--- conflicted
+++ resolved
@@ -20,19 +20,11 @@
 CameraDiscoveryListener::CameraDiscoveryListener(
     const Logger* logger,
     std::function<QByteArray()> obtainDiscoveryResponseMessageFunc,
-<<<<<<< HEAD
-    NetworkOptions networkSettings)
-    :
-    m_logger(logger),
-    m_obtainDiscoveryResponseMessageFunc(std::move(obtainDiscoveryResponseMessageFunc)),
-    m_networkSettings(std::move(networkSettings))
-=======
     NetworkOptions networkOptions)
     :
     m_logger(logger),
     m_obtainDiscoveryResponseMessageFunc(std::move(obtainDiscoveryResponseMessageFunc)),
     m_networkOptions(std::move(networkOptions))
->>>>>>> a6947b54
 {
 }
 
@@ -43,11 +35,7 @@
 
 bool CameraDiscoveryListener::initialize()
 {
-<<<<<<< HEAD
-    for (const auto& addr: m_networkSettings.localInterfacesToListen)
-=======
     for (const auto& addr: m_networkOptions.localInterfacesToListen)
->>>>>>> a6947b54
     {
         for (const auto& iface: nx::network::getAllIPv4Interfaces(
             nx::network::InterfaceListPolicy::keepAllAddressesPerInterface,
@@ -65,11 +53,7 @@
         }
     }
 
-<<<<<<< HEAD
-    if (m_allowedIpRanges.size() == 0 && m_networkSettings.localInterfacesToListen.size() > 0)
-=======
     if (m_allowedIpRanges.size() == 0 && m_networkOptions.localInterfacesToListen.size() > 0)
->>>>>>> a6947b54
     {
         NX_LOGGER_ERROR(m_logger, "Unable to obtain IP ranges to accept discovery messages.");
         return false;
@@ -154,19 +138,6 @@
             serverAddress, nx::kit::utils::toString(response));
     }
 }
-<<<<<<< HEAD
-/** @return Nullopt on error, having logged the error message. */
-std::optional<SocketAddress> CameraDiscoveryListener::obtainDiscoverySocketAddress() const
-{
-    if (m_networkSettings.discoveryPort <= 0 || m_networkSettings.discoveryPort >= 65536)
-    {
-        NX_LOGGER_ERROR(m_logger, "Invalid discoveryPort in .ini: %1.",
-            m_networkSettings.discoveryPort);
-        return std::nullopt;
-    }
-
-    return SocketAddress(HostAddress::anyHost, m_networkSettings.discoveryPort);
-=======
 
 /** @return Nullopt on error, having logged the error message. */
 std::optional<SocketAddress> CameraDiscoveryListener::obtainDiscoverySocketAddress() const
@@ -179,7 +150,6 @@
     }
 
     return SocketAddress(HostAddress::anyHost, m_networkOptions.discoveryPort);
->>>>>>> a6947b54
 }
 
 /*virtual*/ void CameraDiscoveryListener::run()
@@ -191,17 +161,6 @@
     if (!discoverySocket)
         return error("Unable to create discovery socket.");
 
-<<<<<<< HEAD
-    std::optional<SocketAddress> socketAddress = obtainDiscoverySocketAddress();
-    if (!socketAddress)
-        return;
-
-    if (!discoverySocket->setReuseAddrFlag(true))
-        return error(lm("Unable tor set the reuse address flag on the discovery socket."));
-
-    if (!discoverySocket->setReusePortFlag(true))
-        return error(lm("Unable tor set the reuse port flag on the discovery socket."));
-=======
     const std::optional<SocketAddress> socketAddress = obtainDiscoverySocketAddress();
     if (!socketAddress)
         return;
@@ -216,7 +175,6 @@
         if (!discoverySocket->setReusePortFlag(true))
             return error(lm("Unable tor set the reuse port flag on the discovery socket."));
     }
->>>>>>> a6947b54
 
     if (!discoverySocket->bind(*socketAddress))
         return error(lm("Unable to bind discovery socket to %1").args(socketAddress));
