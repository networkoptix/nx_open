#include "camera_pool.h"

#include <memory>

#include <QtCore/QCoreApplication>

#include <nx/kit/utils.h>
#include <nx/network/nettools.h>
#include <nx/vms/testcamera/test_camera_ini.h>
#include <nx/vms/testcamera/discovery_response.h>

#include "logger.h"
#include "frame_logger.h"
#include "file_cache.h"
#include "camera_options.h"
#include "camera_request_processor.h"
#include "camera_discovery_listener.h"

namespace nx::vms::testcamera {

CameraPool::CameraPool(
    const FileCache* const fileCache,
<<<<<<< HEAD
    NetworkOptions networkSettings,
=======
    NetworkOptions networkOptions,
>>>>>>> a6947b54
    QnCommonModule* commonModule,
    bool noSecondaryStream,
    std::optional<int> fpsPrimary,
    std::optional<int> fpsSecondary)
    :
    QnTcpListener(
        commonModule,
        QHostAddress::Any,
<<<<<<< HEAD
        networkSettings.mediaPort
    ),
    m_fileCache(fileCache),
    m_networkSettings(std::move(networkSettings)),
=======
        networkOptions.mediaPort
    ),
    m_fileCache(fileCache),
    m_networkOptions(std::move(networkOptions)),
>>>>>>> a6947b54
    m_logger(new Logger("CameraPool")),
    m_frameLogger(new FrameLogger()),
    m_noSecondaryStream(noSecondaryStream),
    m_fpsPrimary(fpsPrimary),
    m_fpsSecondary(fpsSecondary)
{
}

CameraPool::~CameraPool()
{
    stop();
}

void CameraPool::reportAddingCameras(
    bool cameraForEachFile,
    const CameraOptions& cameraOptions,
    int count,
    const QStringList& primaryFileNames,
    const QStringList& secondaryFileNames)
{
    if (!NX_ASSERT(!primaryFileNames.empty()))
        return;
    if (!m_noSecondaryStream && !NX_ASSERT(!secondaryFileNames.empty()))
        return;

    QString filesMessagePart = "\n    Primary stream file(s):";

    for (const QString& filename: primaryFileNames)
        filesMessagePart += "\n        " + filename;

    if (!m_noSecondaryStream)
    {
        filesMessagePart += "\n    Secondary stream file(s):";
        for (const QString& filename: secondaryFileNames)
            filesMessagePart += "\n        " + filename;
    }

    const QString cameraCountMessagePart = cameraForEachFile
        ? lm("%1 (one per each file)").args(primaryFileNames.size()).toQString()
        : QString::number(count);

    const QString offlineFreqMessagePart = (cameraOptions.offlineFreq == 0)
        ? ""
        : lm(", offlineFreq=%1%%").args(cameraOptions.offlineFreq);

    NX_LOGGER_INFO(m_logger, "Adding %1 camera(s)%2:%3",
        cameraCountMessagePart, offlineFreqMessagePart, filesMessagePart);
}

/**
 * @return Empty string if no video layout is needed, or a string representation of the appropriate
 *     video layout in the format required for the discovery response message. On error, returns no
 *     value, having logged the error message.
 */
std::optional<QByteArray> CameraPool::obtainVideoLayoutString(
    const std::optional<VideoLayout>& specifiedVideoLayout,
    QStringList fileNames) const
{
    int minChannelCount = INT_MAX;
    for (const QString& filename: fileNames)
        minChannelCount = std::min(minChannelCount, m_fileCache->getFile(filename).channelCount);

    if (minChannelCount <= 1) //< No multi-channel files: yield no video layout.
        return "";

    // Otherwise, if there is a specified video layout, yield it, and if not, yield a default video
    // layout for the minimum channel count for all files of both streams.
    const VideoLayout& videoLayout =
        specifiedVideoLayout ? *specifiedVideoLayout : VideoLayout(minChannelCount);

    for (const auto& filename: fileNames)
    {
        const auto& file = m_fileCache->getFile(filename);

        // Produce a warning if some file has more channels than this video layout mentions.
        if (file.channelCount > videoLayout.maxChannelNumber() + 1)
        {
            NX_LOGGER_WARNING(m_logger,
                "File #%1 has %2 channels but video layout contains channels up to %3.",
                file.index, file.channelCount, videoLayout.maxChannelNumber());
        }

        // Produce a fatal error if some file does not have enough channels for this video layout.
        if (file.channelCount < videoLayout.maxChannelNumber() + 1)
        {
            NX_LOGGER_ERROR(m_logger,
                "File #%1 has %2 channels but video layout contains channels up to %3.",
                file.index, file.channelCount, videoLayout.maxChannelNumber());
            return std::nullopt;
        }
    }

    return videoLayout.toUrlParamString();
}

bool CameraPool::addCamera(
    const std::optional<VideoLayout>& videoLayout,
    const CameraOptions& cameraOptions,
    QStringList primaryFileNames,
    QStringList secondaryFileNames)
{
    const QStringList actualSecondaryFileNames =
        m_noSecondaryStream ? QStringList() : secondaryFileNames;

    auto camera = std::make_unique<Camera>(
        m_frameLogger.get(),
        m_fileCache,
        (int) m_cameraByMacAddress.size() + 1,
        cameraOptions,
        primaryFileNames,
        actualSecondaryFileNames);

    const auto macAddress = camera->macAddress();
    if (!NX_ASSERT(!macAddress.isNull()))
        return false;
    const auto [_, success] = m_cameraByMacAddress.insert({macAddress, std::move(camera)});
    if (!NX_ASSERT(success, "Unable to add camera: duplicate MAC %1.", macAddress))
        return false;

    const std::optional<QByteArray> videoLayoutString = obtainVideoLayoutString(
        videoLayout, primaryFileNames + actualSecondaryFileNames);
    if (!videoLayoutString)
        return false;

    m_cameraDiscoveryResponseByMacAddress.insert(
        {macAddress, std::make_shared<CameraDiscoveryResponse>(macAddress, *videoLayoutString)});

    return true;
}

bool CameraPool::addCameraSet(
    const std::optional<VideoLayout>& videoLayout,
    bool cameraForEachFile,
    const CameraOptions& cameraOptions,
    int count,
    const QStringList& primaryFileNames,
    const QStringList& secondaryFileNames)
{
    QMutexLocker lock(&m_mutex);

    reportAddingCameras(
        cameraForEachFile, cameraOptions, count, primaryFileNames, secondaryFileNames);

    if (!cameraForEachFile)
    {
        for (int i = 0; i < count; ++i)
        {
            if (!addCamera(
                videoLayout, cameraOptions, primaryFileNames, secondaryFileNames))
            {
                return false;
            }
        }
    }
    else // Run one camera for each primary-secondary pair of video files.
    {
        if (!NX_ASSERT(primaryFileNames.size() == secondaryFileNames.size()))
            return false;

        for (int i = 0; i < primaryFileNames.size(); i++)
        {
            if (!addCamera(
                videoLayout, cameraOptions, {primaryFileNames[i]}, {secondaryFileNames[i]}))
            {
                return false;
            }
        }
    }

    return true;
}

QByteArray CameraPool::obtainDiscoveryResponseMessage() const
{
    QMutexLocker lock(&m_mutex);

<<<<<<< HEAD
    DiscoveryResponse discoveryResponse(m_networkSettings.mediaPort);
=======
    DiscoveryResponse discoveryResponse(m_networkOptions.mediaPort);
>>>>>>> a6947b54
    for (const auto& [macAddress, camera]: m_cameraByMacAddress)
    {
        if (camera->isEnabled())
        {
            const auto it = m_cameraDiscoveryResponseByMacAddress.find(macAddress);
            if (!NX_ASSERT(it != m_cameraDiscoveryResponseByMacAddress.end()))
                continue;
            discoveryResponse.addCameraDiscoveryResponse(it->second);
        }
    }
    return discoveryResponse.makeDiscoveryResponseMessage();
}

bool CameraPool::startDiscovery()
{
    m_discoveryListener = std::make_unique<CameraDiscoveryListener>(
        m_logger.get(),
        [this]() { return obtainDiscoveryResponseMessage(); },
<<<<<<< HEAD
        m_networkSettings);
=======
        m_networkOptions);
>>>>>>> a6947b54

    if (!m_discoveryListener->initialize())
        return false;

    // If any thread finishes (e.g. due to an error), testcamera must exit.
    connect(m_discoveryListener.get(), &CameraDiscoveryListener::finished,
        QCoreApplication::instance(), &QCoreApplication::quit);
    connect(this, &CameraPool::finished,
        QCoreApplication::instance(), &QCoreApplication::quit);

    m_discoveryListener->start();
<<<<<<< HEAD
=======

>>>>>>> a6947b54
    start(); //< QnTcpListener

    return true;
}

QnTCPConnectionProcessor* CameraPool::createRequestProcessor(
    std::unique_ptr<nx::network::AbstractStreamSocket> clientSocket)
{
    QMutexLocker lock(&m_mutex);

    return new CameraRequestProcessor(
        this, std::move(clientSocket), m_noSecondaryStream, m_fpsPrimary, m_fpsSecondary);
}

Camera* CameraPool::findCamera(const nx::utils::MacAddress& macAddress) const
{
    QMutexLocker lock(&m_mutex);

    const auto& it = m_cameraByMacAddress.find(macAddress);
    if (it != m_cameraByMacAddress.end())
        return it->second.get();
    return nullptr;
}

} // namespace nx::vms::testcamera<|MERGE_RESOLUTION|>--- conflicted
+++ resolved
@@ -20,11 +20,7 @@
 
 CameraPool::CameraPool(
     const FileCache* const fileCache,
-<<<<<<< HEAD
-    NetworkOptions networkSettings,
-=======
     NetworkOptions networkOptions,
->>>>>>> a6947b54
     QnCommonModule* commonModule,
     bool noSecondaryStream,
     std::optional<int> fpsPrimary,
@@ -33,17 +29,10 @@
     QnTcpListener(
         commonModule,
         QHostAddress::Any,
-<<<<<<< HEAD
-        networkSettings.mediaPort
-    ),
-    m_fileCache(fileCache),
-    m_networkSettings(std::move(networkSettings)),
-=======
         networkOptions.mediaPort
     ),
     m_fileCache(fileCache),
     m_networkOptions(std::move(networkOptions)),
->>>>>>> a6947b54
     m_logger(new Logger("CameraPool")),
     m_frameLogger(new FrameLogger()),
     m_noSecondaryStream(noSecondaryStream),
@@ -220,11 +209,7 @@
 {
     QMutexLocker lock(&m_mutex);
 
-<<<<<<< HEAD
-    DiscoveryResponse discoveryResponse(m_networkSettings.mediaPort);
-=======
     DiscoveryResponse discoveryResponse(m_networkOptions.mediaPort);
->>>>>>> a6947b54
     for (const auto& [macAddress, camera]: m_cameraByMacAddress)
     {
         if (camera->isEnabled())
@@ -243,11 +228,7 @@
     m_discoveryListener = std::make_unique<CameraDiscoveryListener>(
         m_logger.get(),
         [this]() { return obtainDiscoveryResponseMessage(); },
-<<<<<<< HEAD
-        m_networkSettings);
-=======
         m_networkOptions);
->>>>>>> a6947b54
 
     if (!m_discoveryListener->initialize())
         return false;
@@ -259,10 +240,7 @@
         QCoreApplication::instance(), &QCoreApplication::quit);
 
     m_discoveryListener->start();
-<<<<<<< HEAD
-=======
-
->>>>>>> a6947b54
+
     start(); //< QnTcpListener
 
     return true;
