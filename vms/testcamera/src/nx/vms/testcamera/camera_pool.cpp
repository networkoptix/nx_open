--- conflicted
+++ resolved
@@ -5,6 +5,7 @@
 #include <nx/kit/utils.h>
 #include <nx/network/nettools.h>
 #include <nx/vms/testcamera/test_camera_ini.h>
+#include <nx/vms/testcamera/discovery_response.h>
 
 #include "logger.h"
 #include "frame_logger.h"
@@ -127,10 +128,7 @@
 }
 
 bool CameraPool::addCamera(
-<<<<<<< HEAD
     const std::optional<VideoLayout>& videoLayout,
-=======
->>>>>>> 58d1dae6
     const CameraOptions& cameraOptions,
     QStringList primaryFileNames,
     QStringList secondaryFileNames)
@@ -145,7 +143,6 @@
         cameraOptions,
         primaryFileNames,
         actualSecondaryFileNames);
-<<<<<<< HEAD
 
     const auto macAddress = camera->macAddress();
     if (!NX_ASSERT(!macAddress.isNull()))
@@ -160,19 +157,9 @@
         return false;
 
     m_cameraDiscoveryResponseByMacAddress.insert(
-        {macAddress, std::make_shared<CameraDiscoveryResponse>(macAddress, *videoLayoutString)});
-=======
-
-    const auto macAddress = camera->macAddress();
-    if (!NX_ASSERT(!macAddress.isNull()))
-        return false;
-    const auto [_, success] = m_cameraByMacAddress.insert({macAddress, std::move(camera)});
-    if (!NX_ASSERT(success, "Unable to add camera: duplicate MAC %1.", macAddress))
-        return false;
-
-    m_cameraDiscoveryResponseByMacAddress.insert(
-        {macAddress, std::make_shared<CameraDiscoveryResponse>(macAddress)});
->>>>>>> 58d1dae6
+        std::make_pair(
+            macAddress,
+            std::make_shared<CameraDiscoveryResponse>(macAddress, *videoLayoutString)));
 
     return true;
 }
@@ -196,11 +183,7 @@
         for (int i = 0; i < count; ++i)
         {
             if (!addCamera(
-<<<<<<< HEAD
                 videoLayout, cameraOptions, primaryFileNames, secondaryFileNames))
-=======
-                cameraOptions, primaryFileNames, secondaryFileNames))
->>>>>>> 58d1dae6
             {
                 return false;
             }
@@ -214,11 +197,7 @@
         for (int i = 0; i < primaryFileNames.size(); i++)
         {
             if (!addCamera(
-<<<<<<< HEAD
                 videoLayout, cameraOptions, {primaryFileNames[i]}, {secondaryFileNames[i]}))
-=======
-                cameraOptions, {primaryFileNames[i]}, {secondaryFileNames[i]}))
->>>>>>> 58d1dae6
             {
                 return false;
             }
