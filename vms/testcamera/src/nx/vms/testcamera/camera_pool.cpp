--- conflicted
+++ resolved
@@ -143,11 +143,8 @@
 
 QByteArray CameraPool::obtainDiscoveryResponseData() const
 {
-<<<<<<< HEAD
-=======
-    QMutexLocker lock(&m_mutex);
-
->>>>>>> 76d6941a
+    QMutexLocker lock(&m_mutex);
+
     QByteArray discoveryResponseData = QByteArray::number(ini().mediaPort);
 
     for (const auto& [mac, camera]: m_cameraByMac)
