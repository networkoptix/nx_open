#include "camera_pool.h"

#include <memory>

#include <nx/kit/utils.h>
#include <nx/network/nettools.h>
#include <nx/vms/testcamera/test_camera_ini.h>
#include <nx/vms/testcamera/discovery_response.h>

#include "logger.h"
#include "frame_logger.h"
#include "file_cache.h"
#include "camera_options.h"
#include "camera_request_processor.h"
#include "camera_discovery_listener.h"

namespace nx::vms::testcamera {

CameraPool::CameraPool(
    const FileCache* const fileCache,
    QStringList localInterfacesToListen,
    QnCommonModule* commonModule,
    bool noSecondaryStream,
    std::optional<int> fpsPrimary,
    std::optional<int> fpsSecondary)
    :
    QnTcpListener(
        commonModule,
        localInterfacesToListen.isEmpty()
            ? QHostAddress::Any
            : QHostAddress(localInterfacesToListen[0]),
        ini().mediaPort
    ),
    m_fileCache(fileCache),
    m_localInterfacesToListen(std::move(localInterfacesToListen)),
    m_logger(new Logger("CameraPool")),
    m_frameLogger(new FrameLogger()),
    m_noSecondaryStream(noSecondaryStream),
    m_fpsPrimary(fpsPrimary),
    m_fpsSecondary(fpsSecondary)
{
}

CameraPool::~CameraPool()
{
}

void CameraPool::reportAddingCameras(
    bool cameraForEachFile,
    const CameraOptions& cameraOptions,
    int count,
    const QStringList& primaryFileNames,
    const QStringList& secondaryFileNames)
{
    if (!NX_ASSERT(!primaryFileNames.empty()))
        return;
    if (!m_noSecondaryStream && !NX_ASSERT(!secondaryFileNames.empty()))
        return;

    QString filesMessagePart = "\n    Primary stream file(s):";

    for (const QString& filename: primaryFileNames)
        filesMessagePart += "\n        " + filename;

    if (!m_noSecondaryStream)
    {
        filesMessagePart += "\n    Secondary stream file(s):";
        for (const QString& filename: secondaryFileNames)
            filesMessagePart += "\n        " + filename;
    }

    const QString cameraCountMessagePart = cameraForEachFile
        ? lm("%1 (one per each file)").args(primaryFileNames.size()).toQString()
        : QString::number(count);

    const QString offlineFreqMessagePart = (cameraOptions.offlineFreq == 0)
        ? ""
        : lm(", offlineFreq=%1%%").args(cameraOptions.offlineFreq);

    NX_LOGGER_INFO(m_logger, "Adding %1 camera(s)%2:%3",
        cameraCountMessagePart, offlineFreqMessagePart, filesMessagePart);
}

/**
 * @return Empty string if no video layout is needed, or a string representation of the appropriate
 *     video layout in the format required for the discovery response message. On error, returns no
 *     value, having logged the error message.
 */
std::optional<QByteArray> CameraPool::obtainVideoLayoutString(
    const std::optional<VideoLayout>& specifiedVideoLayout,
    QStringList fileNames) const
{
    int minChannelCount = INT_MAX;
    for (const QString& filename: fileNames)
        minChannelCount = std::min(minChannelCount, m_fileCache->getFile(filename).channelCount);

    if (minChannelCount <= 1) //< No multi-channel files: yield no video layout.
        return "";

    // Otherwise, if there is a specified video layout, yield it, and if not, yield a default video
    // layout for the minimum channel count for all files of both streams.
    const VideoLayout& videoLayout =
        specifiedVideoLayout ? *specifiedVideoLayout : VideoLayout(minChannelCount);

    for (const auto& filename: fileNames)
    {
        const auto& file = m_fileCache->getFile(filename);

        // Produce a warning if some file has more channels than this video layout mentions.
        if (file.channelCount > videoLayout.maxChannelNumber() + 1)
        {
            NX_LOGGER_WARNING(m_logger,
                "File #%1 has %2 channels but video layout contains channels up to %3.",
                file.index, file.channelCount, videoLayout.maxChannelNumber());
        }

        // Produce a fatal error if some file does not have enough channels for this video layout.
        if (file.channelCount < videoLayout.maxChannelNumber() + 1)
        {
            NX_LOGGER_ERROR(m_logger,
                "File #%1 has %2 channels but video layout contains channels up to %3.",
                file.index, file.channelCount, videoLayout.maxChannelNumber());
            return std::nullopt;
        }
    }

    return videoLayout.toUrlParamString();
}

bool CameraPool::addCamera(
    const std::optional<VideoLayout>& videoLayout,
    const CameraOptions& cameraOptions,
    QStringList primaryFileNames,
    QStringList secondaryFileNames)
{
    const QStringList actualSecondaryFileNames =
        m_noSecondaryStream ? QStringList() : secondaryFileNames;

    auto camera = std::make_unique<Camera>(
        m_frameLogger.get(),
        m_fileCache,
        (int) m_cameraByMacAddress.size() + 1,
        cameraOptions,
        primaryFileNames,
        actualSecondaryFileNames);

    const auto macAddress = camera->macAddress();
    if (!NX_ASSERT(!macAddress.isNull()))
        return false;
    const auto [_, success] = m_cameraByMacAddress.insert({macAddress, std::move(camera)});
    if (!NX_ASSERT(success, "Unable to add camera: duplicate MAC %1.", macAddress))
        return false;

    const std::optional<QByteArray> videoLayoutString = obtainVideoLayoutString(
        videoLayout, primaryFileNames + actualSecondaryFileNames);
    if (!videoLayoutString)
        return false;

    m_cameraDiscoveryResponseByMacAddress.insert(
        {macAddress, std::make_shared<CameraDiscoveryResponse>(macAddress, *videoLayoutString)});

    return true;
}

bool CameraPool::addCameraSet(
<<<<<<< HEAD
    const FileCache* fileCache,
    const std::optional<VideoLayout>& videoLayout,
=======
>>>>>>> 85b86be1
    bool cameraForEachFile,
    const CameraOptions& cameraOptions,
    int count,
    const QStringList& primaryFileNames,
    const QStringList& secondaryFileNames)
{
    QMutexLocker lock(&m_mutex);

    reportAddingCameras(
        cameraForEachFile, cameraOptions, count, primaryFileNames, secondaryFileNames);

    if (!cameraForEachFile)
    {
        for (int i = 0; i < count; ++i)
        {
            if (!addCamera(
                videoLayout, cameraOptions, primaryFileNames, secondaryFileNames))
            {
                return false;
            }
        }
    }
    else // Run one camera for each primary-secondary pair of video files.
    {
        if (!NX_ASSERT(primaryFileNames.size() == secondaryFileNames.size()))
            return false;

        for (int i = 0; i < primaryFileNames.size(); i++)
        {
            if (!addCamera(
                videoLayout, cameraOptions, {primaryFileNames[i]}, {secondaryFileNames[i]}))
            {
                return false;
            }
        }
    }

    return true;
}

QByteArray CameraPool::obtainDiscoveryResponseMessage() const
{
    QMutexLocker lock(&m_mutex);

    DiscoveryResponse discoveryResponse(ini().mediaPort);
    for (const auto& [macAddress, camera]: m_cameraByMacAddress)
    {
        if (camera->isEnabled())
        {
            const auto it = m_cameraDiscoveryResponseByMacAddress.find(macAddress);
            if (!NX_ASSERT(it != m_cameraDiscoveryResponseByMacAddress.end()))
                continue;
            discoveryResponse.addCameraDiscoveryResponse(it->second);
        }
    }
    return discoveryResponse.makeDiscoveryResponseMessage();
}

bool CameraPool::startDiscovery()
{
    m_discoveryListener = std::make_unique<CameraDiscoveryListener>(
        m_logger.get(),
        [this]() { return obtainDiscoveryResponseMessage(); },
        m_localInterfacesToListen);

    if (!m_discoveryListener->initialize())
        return false;

    m_discoveryListener->start();
    base_type::start();

    return true;
}

QnTCPConnectionProcessor* CameraPool::createRequestProcessor(
    std::unique_ptr<nx::network::AbstractStreamSocket> clientSocket)
{
    QMutexLocker lock(&m_mutex);

    return new CameraRequestProcessor(
        this, std::move(clientSocket), m_noSecondaryStream, m_fpsPrimary, m_fpsSecondary);
}

Camera* CameraPool::findCamera(const nx::utils::MacAddress& macAddress) const
{
    QMutexLocker lock(&m_mutex);

    const auto& it = m_cameraByMacAddress.find(macAddress);
    if (it != m_cameraByMacAddress.end())
        return it->second.get();
    return nullptr;
}

} // namespace nx::vms::testcamera<|MERGE_RESOLUTION|>--- conflicted
+++ resolved
@@ -163,11 +163,7 @@
 }
 
 bool CameraPool::addCameraSet(
-<<<<<<< HEAD
-    const FileCache* fileCache,
     const std::optional<VideoLayout>& videoLayout,
-=======
->>>>>>> 85b86be1
     bool cameraForEachFile,
     const CameraOptions& cameraOptions,
     int count,
