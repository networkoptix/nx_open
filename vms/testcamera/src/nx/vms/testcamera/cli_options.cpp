#include "cli_options.h"

#include <string>
#include <iostream>
#include <regex>

#include <QFileInfo>

#include <nx/kit/utils.h>
#include <nx/utils/log/assert.h>
#include <nx/streaming/config.h> //< for CL_MAX_CHANNELS

#include <nx/vms/testcamera/test_camera_ini.h>

namespace nx::vms::testcamera {

void showHelp(const char* exeName)
{
    if (!NX_ASSERT(exeName) || !NX_ASSERT(exeName[0]))
        return;

    const std::string baseExeName = QFileInfo(exeName).baseName().toStdString();

    std::cout << /*suppress newline*/1 + R"help(
Usage:
 )help" + baseExeName + R"help( [<option> | <cameraSet>]...

At least one <cameraSet> is required; it is a concatenation of semicolon-separated parameters:
 count=<numberOfCameras>
    Optional. Number of cameras to start, if not --camera-for-file. Default: 1.
 files=<filename>[,<filename>]...
     Files for the primary stream. The part after `=` may be enclosed in `"` or `'`.
 secondary-files=<filename>[,<filename>]...
     Optional. Files for the secondary stream. The part after `=` may be enclosed in `"` or `'`.
 offline=0..100
     Optional. Frequency of the Camera going offline. Default: 0 - never go offline.
 video-layout=<channelNumber>[,<channelNumber>]...[/<channelNumber>[,<channelNumber>]...]...
     Optional. Defines the layout of channels in multi-channel video files as a matrix of
     zero-based channel numbers, row-by-row, rows separated with `/`, items in a row separated with
     `,`. Each channel may occur only once. If omitted and multi-channel files exist, a default
     video layout is assumed: channels are laid out horizontally, left-to-right.

<option> is one of the following:
 -h, --help
     Show this help text and exit.
 -L, --log-level[=]<level>
     Log level: one of NONE, ERROR, WARNING, INFO, DEBUG, VERBOSE; not case-sensitive, and can be
     shortened to the first letter: N, E, W, I, D, V. Default: INFO
 --max-file-size-megabytes[=]<value>
     Load no more than this size of each video file. 0 means no limit. Default: 100.
 --mac-address-prefix[=]<value>
     The first two bytes of the desired camera MAC address, separated by '-'. Default: 92-61.
 -I, --local-interface[=]<ipAddressOrHostname>
     Local interface to listen. Can be specified multiple times to form a list. By default, all
     interfaces are listened to.
 -S, --camera-for-file
     Run a separate Camera for each primary file. If specified, the 'count' parameter must be
     omitted, and if not --no-secondary, the number of primary and secondary files must be the
     same.
 --pts
     Include PTS values from the video file into the stream. If omitted, ignore those PTS values.
 --shift-pts-us[=]<ptsAbsoluteIncrement>
     Shift PTS axis for all streams and cameras so that 0 becomes the specified value (which can be
     negative). Such shift is performed after the possible PTS "unlooping", and cannot be requested
     if any other pts shifting is requested.
 --unloop-pts
     "Unloop" PTS sequence to be monotonous - after the last PTS is processed, the next one will
     differ from it by the difference between the last PTS and the one before it. May not work well
     with files containing B-frames (reordered frames). Can be specified only when each Camera
     streams one file.
 --shift-pts-from-now-us[=]<ptsRelativeIncrement>
     Shift PTS axis for all streams and cameras so that 0 becomes the current time plus the
     specified value (which can be negative). Such shift is performed after PTS "unlooping", thus
     requires --unloop-pts, and cannot be specified if any other pts shifting is requested.
 --shift-pts-primary-period-us[=]<period>
 --shift-pts-secondary-period-us[=]<period>
     Shift PTS axis so that 0 becomes `(now / period - 1) * period`.
     Cannot be specified without --unloop-pts or if any other PTS shifting is requested.
     Makes `unloopedPts % period == originalPts`, which allows to identify video frames by PTS.
     The period value for a file can be learned from the console when running with --unloop-pts.
 --no-secondary
     Do not stream the secondary stream.
 --fps[=]<value>
     Force FPS for both primary and secondary streams to the given positive integer value.
 --fps-primary[=]<value>
     Force FPS for the primary stream to the given positive integer value.
 --fps-secondary[=]<value>
     Force FPS for the secondary stream to the given positive integer value.
 --discovery-port[=]<value>
     Port on which testcamera expects discovery messages from Servers which have camera
     auto-discovery feature enabled. When running multiple testcamera processes on a single host,
     even if in different subnets via --local-interface, using the same discovery ports is possible
<<<<<<< HEAD
     only if --reuse-discovery-port is specified.
=======
     only with --reuse-discovery-port and different values of --mac-address-prefix.
>>>>>>> a6947b54
 --media-port[=]<value>
     Port on which testcamera serves the media stream. When running multiple testcamera processes
     on a single host, even if in different subnets via --local-interface, media ports must be
     different.
<<<<<<< HEAD
=======
--reuse-discovery-port
     Allow multiple testcamera processes on a single host with the same discovery port. To be able
     to work properly with this option, each testcamera needs to have its own --local-interface and
     --mac-address-prefix.
>>>>>>> a6947b54

Example:
 )help" + baseExeName + R"help( files=c:/test.264;count=20
)help";
}

namespace {

static QString enquoteAndEscape(const QString& value)
{
    return QString::fromStdString(nx::kit::utils::toString(value.toStdString()));
}

static QString unquote(const QString& value)
{
    QString result = value;

    if (result.startsWith("\"") || result.startsWith("'"))
        result = result.mid(1);

    if (result.endsWith("\"") || result.endsWith("'"))
        result = result.left(result.length() - 1);

    return result;
}

class InvalidArgs: public std::exception
{
public:
    InvalidArgs(const QString& message): m_message(message.toStdString()) {}
    virtual const char* what() const noexcept override { return m_message.c_str(); }

private:
    const std::string m_message;
};

/** @throws InvalidArgs */
static int positiveIntArg(const QString& argName, const QString& argValue)
{
    const int value = argValue.toInt(); //< Returns 0 on failure.
    if (value <= 0)
    {
        throw InvalidArgs(
            "Invalid value (expected positive 32-bit integer) for arg '" + argName + "': "
                + enquoteAndEscape(argValue) + ".");
    }
    return value;
}

/** @throws InvalidArgs */
static int64_t nonNegativeIntArg(const QString& argName, const QString& argValue)
{
    bool ok = false;
    const int64_t value = argValue.toInt(&ok);
    if (!ok || value < 0)
    {
        throw InvalidArgs(
            "Invalid value (expected non-negative 32-bit integer) for arg '" + argName + "': "
                + enquoteAndEscape(argValue) + ".");
    }
    return value;
}

/** @throws InvalidArgs */
static std::chrono::microseconds positiveUsArg(const QString& argName, const QString& argValue)
{
    const int64_t intValue = argValue.toLongLong(); //< Returns 0 on failure.
    if (intValue <= 0)
    {
        throw InvalidArgs(
            "Invalid value (expected positive integer) for arg '" + argName + "': "
                + enquoteAndEscape(argValue) + ".");
    }
    return std::chrono::microseconds{intValue};
}

/** @throws InvalidArgs */
static std::optional<std::chrono::microseconds> usArg(
    const QString& argName, const QString& argValue)
{
    bool ok = false;
    const int64_t intValue = argValue.toLongLong(&ok);
    if (!ok)
    {
        throw InvalidArgs(
            "Invalid value (expected integer) for arg '" + argName + "': "
                + enquoteAndEscape(argValue) + ".");
    }
    return std::chrono::microseconds(intValue);
}

/** @throws InvalidArgs */
static QString nonEmptyStringArg(const QString& argName, const QString& argValue)
{
    if (argValue.isEmpty())
        throw InvalidArgs("Empty value for arg '" + argName + "' not allowed.");
    return argValue;
}

/** @throws InvalidArgs */
static nx::utils::log::Level logLevelArg(const QString& argName, const QString& argValue)
{
    const nx::utils::log::Level logLevel = nx::utils::log::levelFromString(argValue);

    if (logLevel == nx::utils::log::Level::undefined
        || logLevel == nx::utils::log::Level::notConfigured)
    {
        throw InvalidArgs("Invalid log-level value in arg '" + argName + "': "
            + enquoteAndEscape(argValue) + ".");
    }
    return logLevel;
}

static int portNumberArg(const QString& argName, const QString& argValue)
{
    bool ok = false;
    const int value = argValue.toInt(&ok);
    if (!ok || value < 1 || value > 65535)
    {
        throw InvalidArgs(
            "Invalid value (expected an integer in the range [1, 65535]) for arg '"
                + argName + "': " + enquoteAndEscape(argValue) + ".");
    }
    return value;
}

/**
 * @throws InvalidArgs
 */
static int parseIntCameraSetParameter(
    const QString& name, const QString& value, int min, int max)
{
    bool success = false;

    const int result = value.toInt(&success);

    if (!success)
        throw InvalidArgs("Parameter '" + name + "=' must be an integer.");
    if (result < min)
        throw InvalidArgs("Parameter '" + name + "=' must be >= " + QString::number(min) + ".");
    if (result > max)
        throw InvalidArgs("Parameter '" + name + "=' must be <= " + QString::number(max) + ".");

    return result;
}

/** Intended for debug. A valid JSON is not guaranteed. */
static QString cameraSetToJsonString(const CliOptions::CameraSet& cameraSet, const QString& prefix)
{
    QString result;

    result += prefix + "{\n";

    result += prefix + "    \"offlineFreq\": " + QString::number(cameraSet.offlineFreq) + ",\n";

    result += prefix + "    \"count\": " + QString::number(cameraSet.count) + ",\n";

    result += prefix + "    \"primaryFileNames\":\n";
    result += prefix + "    [\n";
    for (int i = 0; i < cameraSet.primaryFileNames.size(); ++i)
    {
        result += prefix + "        " + enquoteAndEscape(cameraSet.primaryFileNames[i]);
        result += (i == cameraSet.primaryFileNames.size() - 1) ? "" : ",";
        result += "\n";
    }
    result += prefix + "    ],\n";

    result += prefix + "    \"secondaryFileNames\":\n";
    result += prefix + "    [\n";
    for (int i = 0; i < cameraSet.secondaryFileNames.size(); ++i)
    {
        result += prefix + "        " + enquoteAndEscape(cameraSet.secondaryFileNames[i]);
        result += (i == cameraSet.secondaryFileNames.size() - 1) ? "" : ",";
        result += "\n";
    }
    result += prefix + "    ],\n";

    result += prefix + "    videoLayout: " + enquoteAndEscape(
        cameraSet.videoLayout ? cameraSet.videoLayout->toUrlParamString() : QString()) + "\n";

    result += prefix + "}";

    return result;
}

static QString boolToJson(bool value)
{
    return value ? "true" : "false";
}

static QString optionalIntToJson(std::optional<int> value)
{
    if (!value)
        return "null";
    return QString::number(*value);
}

static QString optionalUsToJson(std::optional<std::chrono::microseconds> value)
{
    if (!value)
        return "null";
    return lm("\"%1 us\"").args(value->count()); //< Make a JSON value of type "string".
}


/** Intended for debug. A valid JSON is not guaranteed. */
static QString optionsToJsonString(const CliOptions& options)
{
    QString result = "{\n";

    result += "    \"showHelp\": " + boolToJson(options.showHelp) + ",\n";
    result += "    \"logLevel\": " + lm("\"%1\"").args(options.logLevel) + ",\n";
    result += "    \"maxFileSizeMegabytes\": "
        + QString::number(options.maxFileSizeMegabytes) + ",\n";
    result += "    \"macAddressPrefix\": "
        + QString::fromLatin1(nx::kit::utils::toString(options.macAddressPrefix).c_str()) + ",\n";
    result += "    \"cameraForFile\": " + boolToJson(options.cameraForFile) + ",\n";
    result += "    \"includePts\": " + boolToJson(options.includePts) + ",\n";
    result += "    \"shiftPts\": " + optionalUsToJson(options.shiftPts) + ",\n";
    result += "    \"noSecondary\": " + boolToJson(options.noSecondary) + ",\n";
    result += "    \"fpsPrimary\": " + optionalIntToJson(options.fpsPrimary) + ",\n";
    result += "    \"fpsSecondary\": " + optionalIntToJson(options.fpsSecondary) + ",\n";
    result += "    \"unloopPts\": " + boolToJson(options.unloopPts) + ",\n";
    result += "    \"shiftPtsFromNow\": " + optionalUsToJson(options.shiftPtsFromNow) + ",\n";
    result += "    \"shiftPtsPrimaryPeriod\": "
        + optionalUsToJson(options.shiftPtsPrimaryPeriod) + ",\n";
    result += "    \"shiftPtsSecondaryPeriod\": "
        + optionalUsToJson(options.shiftPtsSecondaryPeriod) + ",\n";

    result += "    \"localInterfaces\":\n";
    result += "    [\n";
    for (int i = 0; i < (int) options.localInterfaces.size(); ++i)
    {
        result += "        " + enquoteAndEscape(options.localInterfaces[i]);
        result += (i == options.localInterfaces.size() - 1) ? "" : ",";
        result += "\n";
    }
    result += "    ],\n";
<<<<<<< HEAD
    result += "    \"discoveryPort\":" + optionalIntToJson(options.discoveryPort) + ",\n";
    result += "    \"mediaPort\":" + optionalIntToJson(options.mediaPort) + ",\n";
=======
    result += "    \"discoveryPort\": " + optionalIntToJson(options.discoveryPort) + ",\n";
    result += "    \"mediaPort\": " + optionalIntToJson(options.mediaPort) + ",\n";
    result += "    \"reuseDiscoveryPort\": " + boolToJson(options.reuseDiscoveryPort) + ",\n";
>>>>>>> a6947b54

    result += "    \"cameraSets\":\n";
    result += "    [\n";
    for (int i = 0; i < (int) options.cameraSets.size(); ++i)
    {
        const auto& cameraSet = options.cameraSets.at(i);
        result += cameraSetToJsonString(cameraSet, /*prefix*/ QString(8, ' '));
        result += (i == (int) options.cameraSets.size() - 1) ? "" : ",";
        result += "\n";
    }
    result += "    ]\n";

    result += "}";
    return result;
}

/** @throws InvalidArgs */
static VideoLayout parseVideoLayoutCameraSetParameter(
    const QString& name, const QString& value)
{
    QString errorMessage;
    const VideoLayout videoLayout(value, &errorMessage);
    if (!errorMessage.isEmpty())
        throw InvalidArgs(lm("Parameter '%1=' is invalid: %2").args(name, errorMessage));

    return videoLayout;
}

/** @throws InvalidArgs */
static CliOptions::CameraSet parseCameraSet(const QString& arg)
{
    CliOptions::CameraSet cameraSet;
    const QStringList parameters = arg.split(';');
    for (const auto& parameter: parameters)
    {
        const QStringList parts = parameter.split('=');
        if (parts.size() != 2)
            throw InvalidArgs("Invalid parameter: " + enquoteAndEscape(parameter) + ".");
        const QString name = parts[0].toLower().trimmed();
        const QString& value = parts[1];
        if (name == "offlineFreq")
            cameraSet.offlineFreq = parseIntCameraSetParameter(name, value, 0, 100);
        else if (name == "count")
            cameraSet.count = parseIntCameraSetParameter(name, value, 1, INT_MAX);
        else if (name == "files")
            cameraSet.primaryFileNames = unquote(value).split(',');
        else if (name == "secondary-files")
            cameraSet.secondaryFileNames = unquote(value).split(',');
        else if (name == "video-layout")
            cameraSet.videoLayout = parseVideoLayoutCameraSetParameter(name, value);
        else
            throw InvalidArgs("Unknown parameter '" + name + "='.");
    }

    if (cameraSet.primaryFileNames.isEmpty())
        throw InvalidArgs("Parameter 'files=' must be specified.");

    return cameraSet;
}

static QString valueAfterEquals(const QString& arg)
{
    return arg.mid(arg.indexOf('=') + 1);
}

/**
 * @param argv Must end with null, as argv[] from main() does.
 * @throws InvalidArgs
 */
static QString nextArg(const char* const argv[], int* argp)
{
    if (argv[*argp + 1] == nullptr)
        throw InvalidArgs("Missing value after arg '" + QString(argv[*argp]) + "'.");

    ++(*argp);
    return QString(argv[*argp]);
}

/** @throws InvalidArgs */
static QString validatedArg(
    const char* const argv[],
    int* argp,
    const QString& longArgName,
    const QString& shortArgName = QString())
{
    if (!NX_ASSERT(!longArgName.isEmpty()) || !NX_ASSERT(longArgName.startsWith("--"))
        || !NX_ASSERT(shortArgName.isEmpty() || shortArgName.startsWith("-")))
    {
        throw InvalidArgs(lm("INTERNAL ERROR: Unable to parse arg: long name %1, short name %2.")
            .args(enquoteAndEscape(longArgName), enquoteAndEscape(shortArgName)));
    }

    const QString arg = argv[*argp];

    if (arg.isEmpty())
        throw InvalidArgs(lm("Command-line arg #%1 is empty.").args(*argp));

    return arg;
}

/** @throws InvalidArgs */
template<typename ParseArgFunc>
std::optional<std::invoke_result_t<ParseArgFunc, const QString&, const QString&>> parse(
    const char* const argv[],
    int* argp,
    ParseArgFunc parseArgFunc,
    const QString& longArgName,
    const QString& shortArgName = QString())
{
    const QString arg = validatedArg(argv, argp, longArgName, shortArgName);

    if (arg.startsWith(longArgName + "=")
        || (!shortArgName.isEmpty() && arg.startsWith(shortArgName + "=")))
    {
        return parseArgFunc(arg, valueAfterEquals(arg));
    }

    if (arg == longArgName || arg == shortArgName)
        return parseArgFunc(arg, nextArg(argv, argp));

    return std::nullopt;
}

/**
 * @throws InvalidArgs
 * @return Either nullopt, or true.
 */
static std::optional<bool> parseFlag(
    const char* const argv[],
    int* argp,
    const QString& longArgName,
    const QString& shortArgName = QString())
{
    const QString arg = validatedArg(argv, argp, longArgName, shortArgName);
    if (arg == longArgName || arg == shortArgName)
        return true;

    return std::nullopt;
}

/** @throws InvalidArgs */
static void parseOption(
    CliOptions* options, const char* const argv[], int* argp, std::optional<int>* outFps)
{
    const QString arg = argv[*argp];

    if (const auto v = parseFlag(argv, argp, "--help", "-h"))
        options->showHelp = *v;
    else if (const auto v = parse(argv, argp, nonEmptyStringArg, "--local-interface", "-I"))
        options->localInterfaces.push_back(*v);
    else if (const auto v = parse(argv, argp, positiveIntArg, "--fps"))
        *outFps = *v;
    else if (const auto v = parse(argv, argp, positiveIntArg, "--fps-primary"))
        options->fpsPrimary = *v;
    else if (const auto v = parse(argv, argp, positiveIntArg, "--fps-secondary"))
        options->fpsSecondary = *v;
    else if (const auto v = parseFlag(argv, argp, "--camera-for-file", "-S"))
        options->cameraForFile = *v;
    else if (const auto v = parseFlag(argv, argp, "--no-secondary"))
        options->noSecondary = *v;
    else if (const auto v = parseFlag(argv, argp, "--pts"))
        options->includePts = *v;
    else if (const auto v = parse(argv, argp, usArg, "--shift-pts-us"))
        options->shiftPts = *v;
    else if (const auto v = parseFlag(argv, argp, "--unloop-pts"))
        options->unloopPts = *v;
    else if (const auto v = parse(argv, argp, usArg, "--shift-pts-from-now-us"))
        options->shiftPtsFromNow = *v;
    else if (const auto v = parse(argv, argp, positiveUsArg, "--shift-pts-primary-period-us"))
        options->shiftPtsPrimaryPeriod = *v;
    else if (const auto v = parse(argv, argp, positiveUsArg, "--shift-pts-secondary-period-us"))
        options->shiftPtsSecondaryPeriod = *v;
    else if (const auto v = parse(argv, argp, nonNegativeIntArg, "--max-file-size-megabytes"))
        options->maxFileSizeMegabytes = *v;
    else if (const auto v = parse(argv, argp, nonEmptyStringArg, "--mac-address-prefix"))
        options->macAddressPrefix = *v;
    else if (const auto v = parse(argv, argp, logLevelArg, "--log-level", "-L"))
        options->logLevel = *v;
    else if (const auto v = parse(argv, argp, portNumberArg, "--discovery-port"))
        options->discoveryPort = v;
    else if (const auto v = parse(argv, argp, portNumberArg, "--media-port"))
        options->mediaPort = v;
<<<<<<< HEAD
=======
    else if (const auto v = parseFlag(argv, argp, "--reuse-discovery-port"))
        options->reuseDiscoveryPort = *v;
>>>>>>> a6947b54
    else if (arg.startsWith("-"))
        throw InvalidArgs("Unknown arg " + enquoteAndEscape(arg) + ".");
    else
        options->cameraSets.push_back(parseCameraSet(arg));
}

/** @throws InvalidArgs */
static void validateCameraSet(const CliOptions::CameraSet& cameraSet, const CliOptions& options)
{
    if (options.cameraForFile && cameraSet.count != 1)
        throw InvalidArgs("With '--camera-for-file', parameter 'count=' must be omitted or 1.");

    if (options.cameraForFile
        && !cameraSet.secondaryFileNames.empty()
        && cameraSet.secondaryFileNames.size() != cameraSet.primaryFileNames.size())
    {
        throw InvalidArgs(lm(
            "Secondary files must be omitted or their count %1 must equal primary files count %2."
            ).args(cameraSet.primaryFileNames.size(), cameraSet.secondaryFileNames.size()));
    }

    if (options.unloopPts && !options.cameraForFile
        && (cameraSet.primaryFileNames.size() > 1 || cameraSet.secondaryFileNames.size() > 1))
    {
        throw InvalidArgs(
            "PTS unlooping is not supported when some Camera is assigned multiple files.");
    }
}

/** @throws InvalidArgs */
static void validateMacAddressPrefix(const QString& value)
{
    try
    {
        std::regex regex("[0-9A-F][0-9A-F]\\-[0-9A-F][0-9A-F]", std::regex_constants::icase);
        if (!std::regex_match(value.toStdString(), regex))
            throw InvalidArgs("Invalid value of '--mac-address-prefix'.");
    }
    catch (std::regex_error&)
    {
        NX_ASSERT(false, "Invalid macAddressPrefix regex.");
    }
}

/** @throws InvalidArgs */
static void validateOptions(const CliOptions& options)
{
    validateMacAddressPrefix(options.macAddressPrefix);

    if (options.shiftPts.has_value()
        + options.shiftPtsFromNow.has_value()
        + (options.shiftPtsPrimaryPeriod || options.shiftPtsSecondaryPeriod) > 1)
    {
        throw InvalidArgs("More than one PTS shifting option is specified.");
    }

    if (options.unloopPts && !options.includePts)
        throw InvalidArgs("Option '--unloop-pts' requires '--pts'.");

    if (!options.unloopPts && options.shiftPtsFromNow)
        throw InvalidArgs("Option '--shift-pts-from-now-us' requires '--unloop-pts'.");

    if (!options.unloopPts && options.shiftPtsPrimaryPeriod)
        throw InvalidArgs("Option '--shift-pts-primary-period-us' requires '--unloop-pts'.");

    if (!options.unloopPts && options.shiftPtsSecondaryPeriod)
        throw InvalidArgs("Option '--shift-pts-secondary-period-us' requires '--unloop-pts'.");

    for (const auto& cameraSet: options.cameraSets)
        validateCameraSet(cameraSet, options);
}

} // namespace

bool parseCliOptions(int argc, const char* const argv[], CliOptions* options)
{
    if (!NX_ASSERT(options))
        return false;

    if (argc == 1) //< No args specified.
        options->showHelp = true;

    try
    {
        std::optional<int> fps;
        for (int i = 1; i < argc; ++i)
            parseOption(options, argv, &i, &fps);

        if (options->showHelp)
        {
            showHelp(argv[0]);
            exit(0);
        }

        if (fps)
        {
            if (options->fpsPrimary || options->fpsSecondary)
            {
                throw InvalidArgs("Arg '--fps' must not be specified together with "
                    "'--fps-primary' or '--fps-secondary'.");
            }
            options->fpsPrimary = fps;
            options->fpsSecondary = fps;
        }

        if (ini().printOptions)
        {
            std::cerr << lm("Options parsed from command-line args:\n%1\n\n").args(
                optionsToJsonString(*options)).toStdString();
        }

        validateOptions(*options);

        return true;
    }
    catch (const InvalidArgs& e)
    {
        std::cerr << lm("ERROR: %1\n").args(e.what()).toStdString();
        return false;
    }
}

} // namespace nx::vms::testcamera<|MERGE_RESOLUTION|>--- conflicted
+++ resolved
@@ -90,22 +90,15 @@
      Port on which testcamera expects discovery messages from Servers which have camera
      auto-discovery feature enabled. When running multiple testcamera processes on a single host,
      even if in different subnets via --local-interface, using the same discovery ports is possible
-<<<<<<< HEAD
-     only if --reuse-discovery-port is specified.
-=======
      only with --reuse-discovery-port and different values of --mac-address-prefix.
->>>>>>> a6947b54
  --media-port[=]<value>
      Port on which testcamera serves the media stream. When running multiple testcamera processes
      on a single host, even if in different subnets via --local-interface, media ports must be
      different.
-<<<<<<< HEAD
-=======
 --reuse-discovery-port
      Allow multiple testcamera processes on a single host with the same discovery port. To be able
      to work properly with this option, each testcamera needs to have its own --local-interface and
      --mac-address-prefix.
->>>>>>> a6947b54
 
 Example:
  )help" + baseExeName + R"help( files=c:/test.264;count=20
@@ -344,14 +337,9 @@
         result += "\n";
     }
     result += "    ],\n";
-<<<<<<< HEAD
-    result += "    \"discoveryPort\":" + optionalIntToJson(options.discoveryPort) + ",\n";
-    result += "    \"mediaPort\":" + optionalIntToJson(options.mediaPort) + ",\n";
-=======
     result += "    \"discoveryPort\": " + optionalIntToJson(options.discoveryPort) + ",\n";
     result += "    \"mediaPort\": " + optionalIntToJson(options.mediaPort) + ",\n";
     result += "    \"reuseDiscoveryPort\": " + boolToJson(options.reuseDiscoveryPort) + ",\n";
->>>>>>> a6947b54
 
     result += "    \"cameraSets\":\n";
     result += "    [\n";
@@ -534,11 +522,8 @@
         options->discoveryPort = v;
     else if (const auto v = parse(argv, argp, portNumberArg, "--media-port"))
         options->mediaPort = v;
-<<<<<<< HEAD
-=======
     else if (const auto v = parseFlag(argv, argp, "--reuse-discovery-port"))
         options->reuseDiscoveryPort = *v;
->>>>>>> a6947b54
     else if (arg.startsWith("-"))
         throw InvalidArgs("Unknown arg " + enquoteAndEscape(arg) + ".");
     else
