#pragma once

#include <vector>
<<<<<<< HEAD
=======
#include <chrono>
>>>>>>> 51937158
#include <optional>

#include <QtCore/QStringList>

#include <nx/utils/log/log_level.h>

#include "video_layout.h"

namespace nx::vms::testcamera {

struct CliOptions
{
    struct CameraSet
    {
        int offlineFreq = 0;
        int count = 1;
        QStringList primaryFileNames; /**< Must not be empty. */
        QStringList secondaryFileNames; /**< Can be empty: primaryFileNames are re-used. */
        std::optional<VideoLayout> videoLayout;
    };

    using OptionalUs = std::optional<std::chrono::microseconds>;

    bool showHelp = false;
    nx::utils::log::Level logLevel = utils::log::Level::info;
    int maxFileSizeMegabytes = 100;
    bool cameraForFile = false;
    bool includePts = false;
    OptionalUs shiftPts;
    bool noSecondary = false;
    std::optional<int> fpsPrimary;
    std::optional<int> fpsSecondary;
    bool unloopPts = false;
    OptionalUs shiftPtsFromNow;
    OptionalUs shiftPtsPrimaryPeriod;
    OptionalUs shiftPtsSecondaryPeriod;
    QStringList localInterfaces;
    std::vector<CameraSet> cameraSets;
};

/**
 * Parses command-line arguments into the given data structure, and validates the values.
 *
 * If help is requested, prints it and exits the process with status 0.
 *
 * On error, prints the error message on stderr and returns false.
 */
bool parseCliOptions(int argc, const char* const argv[], CliOptions* options);

} // namespace nx::vms::testcamera<|MERGE_RESOLUTION|>--- conflicted
+++ resolved
@@ -1,10 +1,7 @@
 #pragma once
 
 #include <vector>
-<<<<<<< HEAD
-=======
 #include <chrono>
->>>>>>> 51937158
 #include <optional>
 
 #include <QtCore/QStringList>
