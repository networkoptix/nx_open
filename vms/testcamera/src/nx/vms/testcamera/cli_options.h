#pragma once

#include <vector>
#include <chrono>
#include <optional>

#include <QtCore/QStringList>

#include <nx/utils/log/log_level.h>

#include "video_layout.h"

namespace nx::vms::testcamera {

struct CliOptions
{
    struct CameraSet
    {
        int offlineFreq = 0;
        int count = 1;
        QStringList primaryFileNames; /**< Must not be empty. */
        QStringList secondaryFileNames; /**< Can be empty: primaryFileNames are re-used. */
        std::optional<VideoLayout> videoLayout;
    };

    using OptionalUs = std::optional<std::chrono::microseconds>;

    bool showHelp = false;
    nx::utils::log::Level logLevel = utils::log::Level::info;
    int maxFileSizeMegabytes = 100;
    QString macAddressPrefix = "92-61";
    bool cameraForFile = false;
    bool includePts = false;
    OptionalUs shiftPts;
    bool noSecondary = false;
    std::optional<int> fpsPrimary;
    std::optional<int> fpsSecondary;
    bool unloopPts = false;
    OptionalUs shiftPtsFromNow;
    OptionalUs shiftPtsPrimaryPeriod;
    OptionalUs shiftPtsSecondaryPeriod;
    QStringList localInterfaces;
    std::optional<int> discoveryPort;
    std::optional<int> mediaPort;
<<<<<<< HEAD
=======
    bool reuseDiscoveryPort = false;
>>>>>>> a6947b54
    std::vector<CameraSet> cameraSets;
};

/**
 * Parses command-line arguments into the given data structure, and validates the values.
 *
 * If help is requested, prints it and exits the process with status 0.
 *
 * On error, prints the error message on stderr and returns false.
 */
bool parseCliOptions(int argc, const char* const argv[], CliOptions* options);

} // namespace nx::vms::testcamera<|MERGE_RESOLUTION|>--- conflicted
+++ resolved
@@ -42,10 +42,7 @@
     QStringList localInterfaces;
     std::optional<int> discoveryPort;
     std::optional<int> mediaPort;
-<<<<<<< HEAD
-=======
     bool reuseDiscoveryPort = false;
->>>>>>> a6947b54
     std::vector<CameraSet> cameraSets;
 };
 
