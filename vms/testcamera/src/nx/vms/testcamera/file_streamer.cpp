--- conflicted
+++ resolved
@@ -47,11 +47,7 @@
     const CameraOptions& cameraOptions,
     nx::network::AbstractStreamSocket* socket,
     StreamIndex streamIndex,
-<<<<<<< HEAD
-    QString filename,
     int channelCount,
-=======
->>>>>>> 79d27ece
     PtsUnloopingContext* ptsUnloopingContext)
     :
     m_logger(logger),
@@ -59,11 +55,7 @@
     m_cameraOptions(cameraOptions),
     m_socket(socket),
     m_streamIndex(streamIndex),
-<<<<<<< HEAD
-    m_filename(std::move(filename)),
     m_channelCount(channelCount),
-=======
->>>>>>> 79d27ece
     m_ptsUnloopingContext(ptsUnloopingContext)
 {
     NX_ASSERT(m_channelCount >= 1);
