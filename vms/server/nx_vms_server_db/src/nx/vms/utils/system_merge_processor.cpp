#include "system_merge_processor.h"

#include <chrono>

#include <nx/fusion/serialization/json.h>
#include <nx/network/cloud/cloud_connect_controller.h>
#include <nx/network/http/custom_headers.h>
#include <nx/network/http/http_client.h>
#include <nx/network/socket_global.h>
#include <nx/utils/counter.h>
#include <nx/utils/log/log.h>
#include <nx/utils/scope_guard.h>
#include <nx/utils/std/algorithm.h>
#include <nx/vms/api/protocol_version.h>

#include <api/global_settings.h>
#include <api/mediaserver_client.h>
#include <api/model/ping_reply.h>
#include <api/resource_property_adaptor.h>
#include <common/common_module.h>
#include <core/resource_management/resource_pool.h>
#include <core/resource/media_server_resource.h>
#include <core/resource/user_resource.h>
#include <network/connection_validator.h>
#include <nx_ec/data/api_conversion_functions.h>
#include <nx_ec/dummy_handler.h>
#include <rest/server/json_rest_result.h>
#include <utils/common/app_info.h>

#include <nx/vms/utils/vms_utils.h>
#include "system_helpers.h"

namespace nx {
namespace vms {
namespace utils {

namespace {

using MergeStatus = ::utils::MergeSystemsStatus::Value;

// Minimal server version which could be configured.
static const nx::utils::SoftwareVersion kMinimalVersion = {2, 3};

static const std::chrono::milliseconds kRequestTimeout = std::chrono::minutes(1);

} // namespace

SystemMergeProcessor::SystemMergeProcessor(QnCommonModule* commonModule):
    m_commonModule(commonModule)
{
}

void SystemMergeProcessor::enableDbBackup(const QString& backupDirectory)
{
    m_dbBackupEnabled = true;
    m_backupDirectory = backupDirectory;
}

QnJsonRestResult SystemMergeProcessor::merge(
    Qn::UserAccessData accessRights,
    const QnAuthSession& authSession,
    MergeSystemData data)
{
    NX_DEBUG(this, "Merge. %1", QJson::serialized(data));

    m_authSession = authSession;

    if (data.mergeOneServer)
        data.takeRemoteSettings = false;

    QnJsonRestResult result;
    if (!validateInputData(data, &result))
        return result;

    const nx::utils::Url url(data.url);

    saveBackupOfSomeLocalData();

    // Get module information to get system name.
    auto statusCode = fetchModuleInformation(url, data.getKey, &m_remoteModuleInformation);
    if (!nx::network::http::StatusCode::isSuccessCode(statusCode))
    {
        NX_DEBUG(this, lm("Failed to read remote module information. %1")
            .args(nx::network::http::StatusCode::toString(statusCode)));

        if (statusCode == nx::network::http::StatusCode::unauthorized)
            setMergeError(&result, MergeStatus::unauthorized);
        else
            setMergeError(&result, MergeStatus::notFound);
        return result;
    }

    auto makeError =
        [&](const QString& logMessage)
        {
            NX_DEBUG(this, logMessage);
            result.setReply(m_remoteModuleInformation);
            return result;
        };

    result = checkWhetherMergeIsPossible(data);
    if (result.error)
        return makeError("Systems cannot be merged");

    QnUuid mergeId = QnUuid::createUuid();
    result = mergeSystems(accessRights, data, mergeId);
    if (result.error)
        return makeError(lm("Failed to merge systems. %1").args(toString(result.error)));

    m_commonModule->globalSettings()->setLastMergeMasterId(mergeId);
    m_commonModule->globalSettings()->synchronizeNowSync();

    nx::vms::api::SystemMergeHistoryRecord mergeHistoryRecord;
    if (!addMergeHistoryRecord(data, &mergeHistoryRecord))
    {
        setMergeError(&result, MergeStatus::unknownError);
        return makeError("Failed to add merge history data");
    }
    QJson::serialize(mergeHistoryRecord, &result.reply);

    NX_DEBUG(this, "Merge succeeded");
    return result;
}

void SystemMergeProcessor::saveBackupOfSomeLocalData()
{
    m_localModuleInformation = m_commonModule->moduleInformation();
    m_cloudAuthKey = m_commonModule->globalSettings()->cloudAuthKey().toUtf8();
}

const nx::vms::api::ModuleInformationWithAddresses&
    SystemMergeProcessor::remoteModuleInformation() const
{
    return m_remoteModuleInformation;
}

bool SystemMergeProcessor::validateInputData(
    const MergeSystemData& data,
    QnJsonRestResult* result)
{
    if (data.url.isEmpty())
    {
        NX_DEBUG(this, lit("Request missing required parameter \"url\""));
        result->setError(QnRestResult::ErrorDescriptor(
            QnJsonRestResult::MissingParameter, lit("url")));
        return false;
    }

    const nx::utils::Url url(data.url);
    if (!url.isValid())
    {
        NX_DEBUG(this, lit("Received invalid parameter url %1")
            .arg(data.url));
        result->setError(QnRestResult::ErrorDescriptor(
            QnJsonRestResult::InvalidParameter, lit("url")));
        return false;
    }

    if (data.getKey.isEmpty())
    {
        NX_DEBUG(this, lit("Request missing required parameter \"getKey\""));
        result->setError(QnRestResult::ErrorDescriptor(
            QnJsonRestResult::MissingParameter, lit("password")));
        return false;
    }

    return true;
}

QnJsonRestResult SystemMergeProcessor::checkWhetherMergeIsPossible(
    const MergeSystemData& data)
{
    QnJsonRestResult result;
    const nx::utils::Url remoteServerUrl(data.url);

    QnUserResourcePtr adminUser = m_commonModule->resourcePool()->getAdministrator();
    if (!adminUser)
    {
        NX_DEBUG(this, lit("Failed to find admin user"));
        setMergeError(&result, MergeStatus::unknownError);
        return result;
    }

    if (m_remoteModuleInformation.version < kMinimalVersion)
    {
        NX_DEBUG(this, lit("Remote system has too old version %2 (%1)")
            .arg(data.url).arg(m_remoteModuleInformation.version.toString()));
        setMergeError(&result, MergeStatus::incompatibleVersion);
        return result;
    }

    MediaServerClient remoteMediaServerClient(remoteServerUrl);
    remoteMediaServerClient.setRequestTimeout(kRequestTimeout);
    remoteMediaServerClient.setAuthenticationKey(data.getKey);

    result = checkIfSystemsHaveServerWithSameId(&remoteMediaServerClient);
    if (result.error)
        return result;

    result = checkIfCloudSystemsMergeIsPossible(data, &remoteMediaServerClient);
    if (result.error)
        return result;

    const auto connectionResult = QnConnectionValidator::validateConnection(m_remoteModuleInformation);
    if (connectionResult == Qn::IncompatibleInternalConnectionResult
        || connectionResult == Qn::IncompatibleCloudHostConnectionResult
        || connectionResult == Qn::IncompatibleVersionConnectionResult)
    {
        NX_DEBUG(this, lm("Incompatible systems. Local customization %1, cloud host %2, "
            "remote customization %3, cloud host %4, version %5")
            .args(QnAppInfo::customizationName(),
                nx::network::SocketGlobals::cloud().cloudHost(),
                m_remoteModuleInformation.customization,
                m_remoteModuleInformation.cloudHost,
                m_remoteModuleInformation.version.toString()));
        setMergeError(&result, MergeStatus::incompatibleVersion);
        return result;
    }

    if (connectionResult == Qn::IncompatibleProtocolConnectionResult
        && !data.ignoreIncompatible)
    {
        NX_DEBUG(this, "Incompatible systems protocol. Local %1, remote %2",
            nx::vms::api::protocolVersion(), m_remoteModuleInformation.protoVersion);
        setMergeError(&result, MergeStatus::incompatibleVersion);
        return result;
    }

    QnMediaServerResourcePtr mServer =
        m_commonModule->resourcePool()->getResourceById<QnMediaServerResource>(
            m_commonModule->moduleGUID());
    bool isDefaultSystemName;
    if (data.takeRemoteSettings)
        isDefaultSystemName = m_remoteModuleInformation.serverFlags.testFlag(api::SF_NewSystem);
    else
        isDefaultSystemName = mServer && (mServer->getServerFlags().testFlag(api::SF_NewSystem));
    if (isDefaultSystemName)
    {
        NX_DEBUG(this, lit("Cannot merge to the unconfigured system"));
        setMergeError(&result, MergeStatus::unconfiguredSystem);
        return result;
    }

    return result;
}

QnJsonRestResult SystemMergeProcessor::checkIfSystemsHaveServerWithSameId(
        MediaServerClient* remoteMediaServerClient)
{
    QnJsonRestResult result;
    nx::vms::api::MediaServerDataExList remoteMediaServers;
    auto resultCode = remoteMediaServerClient->ec2GetMediaServersEx(&remoteMediaServers);
    if (resultCode != ec2::ErrorCode::ok)
    {
        NX_DEBUG(this, lm("Error fetching mediaserver list from remote system. %1")
            .args(::ec2::toString(resultCode)));
        setMergeError(&result, MergeStatus::configurationFailed);
        return result;
    }

    auto serverManager =
        m_commonModule->ec2Connection()->getMediaServerManager(Qn::kSystemAccess);
    nx::vms::api::MediaServerDataExList localMediaServers;
    resultCode = serverManager->getServersExSync(&localMediaServers);
    if (resultCode != ec2::ErrorCode::ok)
    {
        NX_DEBUG(this, lm("Error fetching local mediaserver list. %1")
            .args(::ec2::toString(resultCode)));
        setMergeError(&result, MergeStatus::configurationFailed);
        return result;
    }

    for (const auto& localMediaServer: localMediaServers)
    {
        const auto sameMserverIter = std::find_if(
            remoteMediaServers.begin(), remoteMediaServers.end(),
            [id = localMediaServer.id](const auto& ms) { return id == ms.id; });
        if (sameMserverIter != remoteMediaServers.end())
        {
            NX_DEBUG(this, lm("Merge error. Both systems have same mediaserver %1")
                .args(sameMserverIter->id));
            setMergeError(&result, MergeStatus::duplicateMediaServerFound);
            return result;
        }
    }

    return result;
}

QnJsonRestResult SystemMergeProcessor::checkIfCloudSystemsMergeIsPossible(
    const MergeSystemData& data,
    MediaServerClient* remoteMediaServerClient)
{
    QnJsonRestResult result;
    const bool isLocalInCloud = !m_commonModule->globalSettings()->cloudSystemId().isEmpty();
    const bool isRemoteInCloud = !m_remoteModuleInformation.cloudSystemId.isEmpty();
    if (isLocalInCloud && isRemoteInCloud)
    {
        nx::vms::api::ResourceParamDataList remoteSettings;
        const auto resultCode = remoteMediaServerClient->ec2GetSettings(&remoteSettings);
        if (resultCode != ::ec2::ErrorCode::ok)
        {
            NX_DEBUG(this, lm("Error fetching remote system settings. %1")
                .arg(::ec2::toString(resultCode)));
            setMergeError(&result, MergeStatus::notFound);
            return result;
        }

        QString remoteSystemCloudOwner;
        for (const auto& remoteSetting: remoteSettings)
        {
            if (remoteSetting.name == nx::settings_names::kNameCloudAccountName)
                remoteSystemCloudOwner = remoteSetting.value;
        }

        if (remoteSystemCloudOwner != m_commonModule->globalSettings()->cloudAccountName())
        {
            NX_DEBUG(this, lm("Cannot merge two cloud systems with different owners: %1 vs %2")
                .args(m_commonModule->globalSettings()->cloudAccountName(), remoteSystemCloudOwner));
            setMergeError(&result, MergeStatus::cloudSystemsHaveDifferentOwners);
            return result;
        }
        else
        {
            NX_DEBUG(this, lm("Merge two cloud systems with same owner %1")
                .args(m_commonModule->globalSettings()->cloudAccountName()));
        }
    }

    bool canMerge = true;
    if (m_remoteModuleInformation.cloudSystemId != m_commonModule->globalSettings()->cloudSystemId())
    {
        if (isLocalInCloud && isRemoteInCloud)
            canMerge = true;
        else if (data.takeRemoteSettings && isLocalInCloud)
            canMerge = false;
        else if (!data.takeRemoteSettings && isRemoteInCloud)
            canMerge = false;
    }

    if (!canMerge)
    {
        NX_DEBUG(this, lit("SystemMergeProcessor (%1). Cannot merge systems bound to cloud")
            .arg(data.url));
        setMergeError(&result, MergeStatus::dependentSystemBoundToCloud);
        return result;
    }

    return result;
}

QnJsonRestResult SystemMergeProcessor::mergeSystems(
    Qn::UserAccessData accessRights,
    MergeSystemData data,
    const QnUuid& mergeId)
{
    QnJsonRestResult result;
    if (m_dbBackupEnabled)
    {
        NX_DEBUG(this, "Backing up the database");

<<<<<<< HEAD
        if (!nx::vms::utils::backupDatabaseLive(m_backupDirectory, m_commonModule->ec2Connection()))
=======
        if (!nx::vms::utils::backupDatabase(
            m_backupDirectory, m_commonModule->ec2Connection(), "merge"))
>>>>>>> 8b250052
        {
            NX_DEBUG(this, lit("takeRemoteSettings %1. Failed to backup database")
                .arg(data.takeRemoteSettings));
            setMergeError(&result, MergeStatus::backupFailed);
            return result;
        }
    }

    if (data.takeRemoteSettings)
    {
        NX_DEBUG(this, "Applying remote peer settings");

        result = applyRemoteSettings(
                data.url,
                m_remoteModuleInformation.localSystemId,
                m_remoteModuleInformation.systemName,
                data.getKey,
                data.postKey,
                mergeId);
        if (result.error)
        {
            NX_DEBUG(this, lit("takeRemoteSettings %1. Failed to apply remote settings")
                .arg(data.takeRemoteSettings));
            return result;
        }
    }
    else
    {
        NX_DEBUG(this, "Applying local settings to a remote peer");

        result = applyCurrentSettings(
            data.url, data.getKey, data.postKey, data.mergeOneServer, mergeId);
        if (result.error)
        {
            NX_DEBUG(this, lit("takeRemoteSettings %1. Failed to apply current settings")
                .arg(data.takeRemoteSettings));
            return result;
        }
    }

    // Save additional address if needed.
    const QUrl url(data.url);
    if (!m_remoteModuleInformation.remoteAddresses.contains(url.host()))
    {
        nx::utils::Url simpleUrl;
        simpleUrl.setScheme(nx::network::http::urlSheme(m_remoteModuleInformation.sslAllowed));
        simpleUrl.setHost(url.host());
        if (url.port() != m_remoteModuleInformation.port)
            simpleUrl.setPort(url.port());
        auto discoveryManager = m_commonModule->ec2Connection()->getDiscoveryManager(accessRights);
        discoveryManager->addDiscoveryInformation(
            m_remoteModuleInformation.id,
            simpleUrl, false,
            ec2::DummyHandler::instance(),
            &ec2::DummyHandler::onRequestDone);
    }

    return result;
}

void SystemMergeProcessor::setMergeError(
    QnJsonRestResult* result,
    ::utils::MergeSystemsStatus::Value mergeStatus)
{
    result->setError(
        QnJsonRestResult::CantProcessRequest,
        ::utils::MergeSystemsStatus::toString(mergeStatus));
}

QnJsonRestResult SystemMergeProcessor::applyCurrentSettings(
    const nx::utils::Url& remoteUrl,
    const QString& getKey,
    const QString& postKey,
    bool oneServer,
    const QnUuid& mergeId)
{
    auto server = m_commonModule->resourcePool()->getResourceById<QnMediaServerResource>(
        m_commonModule->moduleGUID());
    if (!server)
    {
        QnJsonRestResult result;
        setMergeError(&result, MergeStatus::configurationFailed);
        return result;
    }
    Q_ASSERT(!server->getAuthKey().isEmpty());

    ConfigureSystemData data;
    data.localSystemId = m_commonModule->globalSettings()->localSystemId();
    data.sysIdTime = m_commonModule->systemIdentityTime();
    ec2::AbstractECConnectionPtr ec2Connection = m_commonModule->ec2Connection();
    data.tranLogTime = ec2Connection->getTransactionLogTime();
    data.wholeSystem = !oneServer;
    data.mergeId = mergeId;

    /**
     * Save current server to the foreign system.
     * It could be only way to pass authentication if current admin user is disabled
     */
    ec2::fromResourceToApi(server, data.foreignServer);

    /**
     * Save current admin and cloud users to the foreign system
     */
    for (const auto& user: m_commonModule->resourcePool()->getResources<QnUserResource>())
    {
        if (user->isCloud() || user->isBuiltInAdmin())
        {
            nx::vms::api::UserData apiUser;
            ec2::fromResourceToApi(user, apiUser);
            data.foreignUsers.push_back(apiUser);

            for (const auto& param : user->params())
                data.additionParams.push_back(param);
        }
    }

    /**
     * Save current system settings to the foreign system.
     */
    auto settings = m_commonModule->globalSettings()->allSettings();
    nx::utils::remove_if(settings,
        [](const auto& adaptor)
        {
            return adaptor->key() == nx::settings_names::kNameLastMergeMasterId
                || adaptor->key() == nx::settings_names::kNameLastMergeSlaveId;
        });

    for (QnAbstractResourcePropertyAdaptor* setting: settings)
    {
        nx::vms::api::ResourceParamData param(setting->key(), setting->serializedValue());
        data.foreignSettings.push_back(param);
    }

    ConfigureSystemData remoteSystemData;
    QnJsonRestResult result;
    if (!fetchRemoteData(remoteUrl, getKey, &remoteSystemData))
    {
        setMergeError(&result, MergeStatus::configurationFailed);
        return result;
    }

    result =  executeRemoteConfigure(data, remoteUrl, postKey);
    if (result.error)
        return result;

    if (!shiftSynchronizationTimestamp(remoteSystemData))
        NX_WARNING(this, lit("applyRemoteSettings. Failed to shift local system timestamp"));

    return result;
}

bool SystemMergeProcessor::shiftSynchronizationTimestamp(
    const ConfigureSystemData& remoteSystemData)
{
    auto newTranLogTime = std::max(
        remoteSystemData.tranLogTime,
        m_commonModule->ec2Connection()->getTransactionLogTime());
    ++newTranLogTime.sequence;

    NX_DEBUG(this, "Shifting local synchronization timestamp to %1 so that critical data is not "
        "overwritten by some en-route transactions", newTranLogTime);

    m_commonModule->ec2Connection()->setTransactionLogTime(newTranLogTime);

    auto miscManager = m_commonModule->ec2Connection()->getMiscManager(Qn::kSystemAccess);
    const auto errorCode = miscManager->changeSystemIdSync(
        m_commonModule->moduleInformation().localSystemId,
        m_commonModule->systemIdentityTime(),
        newTranLogTime);
    if (errorCode != ec2::ErrorCode::ok)
    {
        NX_DEBUG(this, "Failed to save new transaction log timestamp (%1): %2",
            newTranLogTime, ec2::toString(errorCode));
        return false;
    }

    return true;
}

bool SystemMergeProcessor::changeSystemId(
    const QnUuid& systemId,
    const ConfigureSystemData& remoteSystemData)
{
    auto miscManager = m_commonModule->ec2Connection()->getMiscManager(Qn::kSystemAccess);
    const auto errorCode = miscManager->changeSystemIdSync(
        systemId,
        remoteSystemData.sysIdTime,
        m_commonModule->ec2Connection()->getTransactionLogTime());

    NX_ASSERT(errorCode != ec2::ErrorCode::forbidden, "Access check should be implemented before");
    if (errorCode != ec2::ErrorCode::ok)
    {
        NX_DEBUG(this, lit("applyRemoteSettings. Failed to save new system name: %1")
            .arg(ec2::toString(errorCode)));
        return false;
    }

    return true;
}

QnJsonRestResult SystemMergeProcessor::executeRemoteConfigure(
    const ConfigureSystemData& data,
    const nx::utils::Url& remoteUrl,
    const QString& postKey)
{
    QnJsonRestResult jsonResult;

    QByteArray serializedData = QJson::serialized(data);

    nx::network::http::HttpClient client;
    client.setResponseReadTimeout(kRequestTimeout);
    client.setSendTimeout(kRequestTimeout);
    client.setMessageBodyReadTimeout(kRequestTimeout);
    client.addAdditionalHeader(Qn::AUTH_SESSION_HEADER_NAME, m_authSession.toByteArray());

    nx::utils::Url requestUrl(remoteUrl);
    requestUrl.setPath(lit("/api/configure"));
    addAuthToRequest(requestUrl, postKey);
    if (!client.doPost(requestUrl, "application/json", serializedData) ||
        !isResponseOK(client))
    {
        auto result = client.response()
            ? nx::network::http::StatusCode::Value(client.response()->statusLine.statusCode)
            : nx::network::http::StatusCode::internalServerError;
        NX_WARNING(this, lit("executeRemoteConfigure api/configure failed. HTTP code %1.")
            .arg(result));
        setMergeError(&jsonResult, MergeStatus::configurationFailed);
        return jsonResult;
    }

    nx::network::http::BufferType response;
    while (!client.eof())
        response.append(client.fetchMessageBodyBuffer());

    if (!QJson::deserialize(response, &jsonResult))
    {
        NX_WARNING(this, lit("executeRemoteConfigure api/configure failed."
            "Invalid json response received."));
        setMergeError(&jsonResult, MergeStatus::configurationFailed);
        return jsonResult;
    }
    if (jsonResult.error != QnRestResult::NoError)
    {
        NX_WARNING(this, lit("executeRemoteConfigure api/configure failed. Json error %1 (%2)")
            .arg(jsonResult.error).arg(toString(jsonResult.errorString)));
    }

    return jsonResult;
}

QnJsonRestResult SystemMergeProcessor::applyRemoteSettings(
    const nx::utils::Url& remoteUrl,
    const QnUuid& systemId,
    const QString& systemName,
    const QString& getKey,
    const QString& postKey,
    const QnUuid& mergeId)
{
    ConfigureSystemData remoteSystemData;
    remoteSystemData.localSystemId = systemId;
    remoteSystemData.wholeSystem = true;
    remoteSystemData.systemName = systemName;

    QnJsonRestResult result;
    if (!fetchRemoteData(remoteUrl, getKey, &remoteSystemData))
    {
        setMergeError(&result, MergeStatus::configurationFailed);
        return result;
    }

    if (m_dbBackupEnabled)
    {
        QnJsonRestResult backupDBRestResult;
        if (!executeRequest(remoteUrl, getKey, backupDBRestResult, lit("/api/backupDatabase")))
        {
            setMergeError(&result, MergeStatus::configurationFailed);
            return result;
        }
    }

    // 1. Updating settings in remote database to ensure they have priority while merging.
    {
        ConfigureSystemData data;
        data.localSystemId = systemId;
        data.wholeSystem = true;
        data.sysIdTime = m_commonModule->systemIdentityTime();
        ec2::AbstractECConnectionPtr ec2Connection = m_commonModule->ec2Connection();
        data.tranLogTime = ec2Connection->getTransactionLogTime();
        data.rewriteLocalSettings = true;
        data.mergeId = mergeId;

        result = executeRemoteConfigure(
            data,
            remoteUrl,
            postKey);
        if (result.error)
            return result;
    }

    // 2. Updating local data.

    if (!shiftSynchronizationTimestamp(remoteSystemData))
    {
        NX_DEBUG(this, lit("applyRemoteSettings. Failed to shift local system timestamp"));
        setMergeError(&result, MergeStatus::configurationFailed);
        return result;
    }

    if (!nx::vms::utils::configureLocalPeerAsPartOfASystem(m_commonModule, remoteSystemData))
    {
        NX_DEBUG(this, lit("applyRemoteSettings. Failed to change system name"));
        setMergeError(&result, MergeStatus::configurationFailed);
        return result;
    }

    // Put current server info to a foreign system to allow authorization via server key.
    {
        QnMediaServerResourcePtr mServer =
            m_commonModule->resourcePool()->getResourceById<QnMediaServerResource>(
                m_commonModule->moduleGUID());
        if (!mServer)
        {
            setMergeError(&result, MergeStatus::configurationFailed);
            return result;
        }
        api::MediaServerData currentServer;
        ec2::fromResourceToApi(mServer, currentServer);

        nx::network::http::HttpClient client;
        client.setResponseReadTimeout(kRequestTimeout);
        client.setSendTimeout(kRequestTimeout);
        client.setMessageBodyReadTimeout(kRequestTimeout);
        client.addAdditionalHeader(
            Qn::AUTH_SESSION_HEADER_NAME,
            m_authSession.toByteArray());

        QByteArray serializedData = QJson::serialized(currentServer);
        nx::utils::Url requestUrl(remoteUrl);
        addAuthToRequest(requestUrl, postKey);
        requestUrl.setPath(lit("/ec2/saveMediaServer"));
        if (!client.doPost(requestUrl, "application/json", serializedData) ||
            !isResponseOK(client))
        {
            setMergeError(&result, MergeStatus::configurationFailed);
            return result;
        }
    }

    if (!changeSystemId(systemId, remoteSystemData))
    {
        setMergeError(&result, MergeStatus::configurationFailed);
        return result;
    }

    return result;
}

bool SystemMergeProcessor::fetchRemoteData(
    const nx::utils::Url& remoteUrl,
    const QString& getKey,
    ConfigureSystemData* data)
{
    if (!fetchUsers(remoteUrl, getKey, data))
        return false;

    QnJsonRestResult pingRestResult;
    if (!executeRequest(remoteUrl, getKey, pingRestResult, lit("/api/ping")))
        return false;

    QnPingReply pingReply;
    if (!QJson::deserialize(pingRestResult.reply, &pingReply))
        return false;

    data->sysIdTime = pingReply.sysIdTime;
    data->tranLogTime = pingReply.tranLogTime;

    return true;
}

bool SystemMergeProcessor::fetchUsers(
    const nx::utils::Url& remoteUrl,
    const QString& getKey,
    ConfigureSystemData* data)
{
    nx::vms::api::UserDataList users;
    if (!executeRequest(remoteUrl, getKey, users, lit("/ec2/getUsers")))
        return false;

    nx::vms::api::UserDataList cloudUsers;
    std::copy_if(
        users.begin(), users.end(),
        std::back_inserter(cloudUsers),
        [](const auto& user) { return user.isCloud; });

    if (!fetchUserParams(remoteUrl, getKey, cloudUsers, data))
        return false;

    for (const auto& userData: users)
    {
        QnUserResourcePtr user = ec2::fromApiToResource(userData);
        if (user->isCloud() || user->isBuiltInAdmin())
        {
            data->foreignUsers.push_back(userData);

            for (const auto& param: user->params())
                data->additionParams.push_back(param);
        }
    }

    return true;
}

bool SystemMergeProcessor::fetchUserParams(
    const nx::utils::Url& remoteUrl,
    const QString& getKey,
    const nx::vms::api::UserDataList& users,
    ConfigureSystemData* data)
{
    MediaServerClient mediaServerClient(remoteUrl);
    mediaServerClient.setRequestTimeout(kRequestTimeout);
    mediaServerClient.setAuthenticationKey(getKey);

    std::vector<std::tuple<QnUuid, ec2::ErrorCode, nx::vms::api::ResourceParamDataList>>
        getUsersParamsResults;

    nx::utils::Counter expectedResponseCount((int) users.size());

    for (const auto& user: users)
    {
        mediaServerClient.ec2GetResourceParams(
            user.id,
            [this, &getUsersParamsResults, &expectedResponseCount, userId = user.id](
                ec2::ErrorCode resultCode,
                nx::vms::api::ResourceParamDataList params)
            {
                getUsersParamsResults.push_back(std::make_tuple(userId, resultCode, std::move(params)));
                expectedResponseCount.decrement();
            });
    }

    expectedResponseCount.wait();

    for (const auto& [userId, resultCode, params]: getUsersParamsResults)
    {
        if (resultCode != ec2::ErrorCode::ok)
        {
            NX_DEBUG(this, "Failed to fetch user %1 params from %2. %3",
                userId, remoteUrl, resultCode);
            return false;
        }

        for (const auto& param: params)
        {
            NX_VERBOSE(this, "Fetching for resaving. user %1, name %2, value %3",
                userId, param.name, param.value);
            data->additionParams.push_back({userId, param.name, param.value});
        }

        NX_VERBOSE(this, "Fetched %1 params of user %2 from %3",
            params.size(), userId, remoteUrl);
    }

    return true;
}

bool SystemMergeProcessor::isResponseOK(const nx::network::http::HttpClient& client)
{
    if (!client.response())
        return false;
    return client.response()->statusLine.statusCode == nx::network::http::StatusCode::ok;
}

nx::network::http::StatusCode::Value SystemMergeProcessor::getClientResponse(
    const nx::network::http::HttpClient& client)
{
    if (client.response())
        return (nx::network::http::StatusCode::Value) client.response()->statusLine.statusCode;
    else
        return nx::network::http::StatusCode::undefined;
}

template <class ResultDataType>
bool SystemMergeProcessor::executeRequest(
    const nx::utils::Url& remoteUrl,
    const QString& getKey,
    ResultDataType& result,
    const QString& path)
{
    nx::network::http::HttpClient client;
    client.setResponseReadTimeout(kRequestTimeout);
    client.setSendTimeout(kRequestTimeout);
    client.setMessageBodyReadTimeout(kRequestTimeout);

    nx::utils::Url requestUrl(remoteUrl);
    requestUrl.setPath(path);
    addAuthToRequest(requestUrl, getKey);
    if (!client.doGet(requestUrl) || !isResponseOK(client))
    {
        auto status = getClientResponse(client);
        NX_DEBUG(this, lit("applyRemoteSettings. Failed to invoke %1: %2")
            .arg(path)
            .arg(QLatin1String(nx::network::http::StatusCode::toString(status))));
        return false;
    }

    nx::network::http::BufferType response;
    while (!client.eof())
        response.append(client.fetchMessageBodyBuffer());

    return QJson::deserialize(response, &result);
}

void SystemMergeProcessor::addAuthToRequest(
    nx::utils::Url& request,
    const QString& remoteAuthKey)
{
    QUrlQuery query(request.query());
    query.addQueryItem(QLatin1String(Qn::URL_QUERY_AUTH_KEY_NAME), remoteAuthKey);
    request.setQuery(query);
}

nx::network::http::StatusCode::Value SystemMergeProcessor::fetchModuleInformation(
    const nx::utils::Url& url,
    const QString& authenticationKey,
    nx::vms::api::ModuleInformationWithAddresses* moduleInformation)
{
    QByteArray moduleInformationData;
    {
        nx::network::http::HttpClient client;
        client.setResponseReadTimeout(kRequestTimeout);
        client.setSendTimeout(kRequestTimeout);
        client.setMessageBodyReadTimeout(kRequestTimeout);

        QUrlQuery query;
        query.addQueryItem(lit("checkOwnerPermissions"), lit("true"));
        query.addQueryItem(lit("showAddresses"), lit("true"));

        nx::utils::Url requestUrl(url);
        requestUrl.setPath(lit("/api/moduleInformationAuthenticated"));
        requestUrl.setQuery(query);
        addAuthToRequest(requestUrl, authenticationKey);

        if (!client.doGet(requestUrl) || !isResponseOK(client))
        {
            auto status = getClientResponse(client);
            NX_DEBUG(this, lm("Error requesting url %1: %2")
                .args(requestUrl, nx::network::http::StatusCode::toString(status)));
            return status == nx::network::http::StatusCode::undefined
                ? nx::network::http::StatusCode::serviceUnavailable
                : status;
        }
        /* if we've got it successfully we know system name and admin password */
        while (!client.eof())
            moduleInformationData.append(client.fetchMessageBodyBuffer());
    }

    const auto json = QJson::deserialized<QnJsonRestResult>(moduleInformationData);
    *moduleInformation = json.deserialized<nx::vms::api::ModuleInformationWithAddresses>();

    return nx::network::http::StatusCode::ok;
}

bool SystemMergeProcessor::addMergeHistoryRecord(
    const MergeSystemData& data,
    nx::vms::api::SystemMergeHistoryRecord* outResult)
{
    const auto& mergedSystemModuleInformation = data.takeRemoteSettings
        ? m_localModuleInformation
        : m_remoteModuleInformation;

    nx::vms::api::SystemMergeHistoryRecord mergeHistoryRecord;
    mergeHistoryRecord.timestamp = QDateTime::currentMSecsSinceEpoch();
    mergeHistoryRecord.mergedSystemLocalId =
        mergedSystemModuleInformation.localSystemId.toSimpleByteArray();
    mergeHistoryRecord.username = m_authSession.userName;
    if (!mergedSystemModuleInformation.cloudSystemId.isEmpty())
    {
        mergeHistoryRecord.mergedSystemCloudId =
            mergedSystemModuleInformation.cloudSystemId.toUtf8();
        if (mergedSystemModuleInformation.cloudSystemId == m_localModuleInformation.cloudSystemId)
            mergeHistoryRecord.sign(m_cloudAuthKey);
    }

    auto miscManager = m_commonModule->ec2Connection()->getMiscManager(Qn::kSystemAccess);
    const auto errorCode = miscManager->saveSystemMergeHistoryRecord(mergeHistoryRecord);
    if (errorCode != ::ec2::ErrorCode::ok)
    {
        NX_DEBUG(this, lm("Failed to save merge history record. %1")
            .arg(::ec2::toString(errorCode)));
        return false;
    }
    *outResult = mergeHistoryRecord;

    return true;
}

} // namespace utils
} // namespace vms
} // namespace nx<|MERGE_RESOLUTION|>--- conflicted
+++ resolved
@@ -359,12 +359,8 @@
     {
         NX_DEBUG(this, "Backing up the database");
 
-<<<<<<< HEAD
-        if (!nx::vms::utils::backupDatabaseLive(m_backupDirectory, m_commonModule->ec2Connection()))
-=======
-        if (!nx::vms::utils::backupDatabase(
+        if (!nx::vms::utils::backupDatabaseLive(
             m_backupDirectory, m_commonModule->ec2Connection(), "merge"))
->>>>>>> 8b250052
         {
             NX_DEBUG(this, lit("takeRemoteSettings %1. Failed to backup database")
                 .arg(data.takeRemoteSettings));
