#pragma once

#include <memory>

#include <nx_ec/ec_api.h>
#include <utils/common/optional.h>
#include <boost/optional.hpp>

namespace nx {
namespace vms {
namespace utils {

struct DbBackupFileData
{
    QString fullPath;
    int build = -1;
    qint64 timestamp = -1;
};

<<<<<<< HEAD
/**
 * Should be used when server is 'alive', i.e. Server Module has been initialized,
 * transaction engine is operational.
 * Note: Build number to make backup file name is taken from AppInfo. It means it corresponds
 *     currently running server version.
 */
bool backupDatabaseLive(
    const QString& backupDir,
    const ec2::AbstractECConnectionPtr& connection);

QString backupDbFileName(const QString& backupDir, int buildNumber);
QList<DbBackupFileData> allBackupFilesDataSorted(const QString& backupDir);
=======
bool backupDatabase(const QString& backupDir,
    std::shared_ptr<ec2::AbstractECConnection> connection,
    const QString& reason,
    const boost::optional<QString>& dbFilePath = boost::none,
    const boost::optional<int>& buildNumber = boost::none);

QList<DbBackupFileData> allBackupFilesDataSorted(
    const QString& backupDir, const QString& reason = {});
>>>>>>> 8b250052

/* Newest files come first */
void deleteOldBackupFilesIfNeeded(
    const QString& backupDir, qint64 freeSpace, const QString& reason = {});

} // namespace utils
} // namespace vms
} // namespace nx<|MERGE_RESOLUTION|>--- conflicted
+++ resolved
@@ -17,7 +17,6 @@
     qint64 timestamp = -1;
 };
 
-<<<<<<< HEAD
 /**
  * Should be used when server is 'alive', i.e. Server Module has been initialized,
  * transaction engine is operational.
@@ -26,20 +25,13 @@
  */
 bool backupDatabaseLive(
     const QString& backupDir,
-    const ec2::AbstractECConnectionPtr& connection);
+    const ec2::AbstractECConnectionPtr& connection,
+    const QString& reason);
 
-QString backupDbFileName(const QString& backupDir, int buildNumber);
-QList<DbBackupFileData> allBackupFilesDataSorted(const QString& backupDir);
-=======
-bool backupDatabase(const QString& backupDir,
-    std::shared_ptr<ec2::AbstractECConnection> connection,
-    const QString& reason,
-    const boost::optional<QString>& dbFilePath = boost::none,
-    const boost::optional<int>& buildNumber = boost::none);
+QString backupDbFileName(const QString& backupDir, int buildNumber, const QString& reason);
 
 QList<DbBackupFileData> allBackupFilesDataSorted(
     const QString& backupDir, const QString& reason = {});
->>>>>>> 8b250052
 
 /* Newest files come first */
 void deleteOldBackupFilesIfNeeded(
