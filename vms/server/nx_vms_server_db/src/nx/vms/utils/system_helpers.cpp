#include "system_helpers.h"

#include <QtCore/QDir>
#include <QtCore/QFile>
#include <QtCore/QFileInfo>

#include <nx/utils/crypt/linux_passwd_crypt.h>
#include <nx/utils/log/log.h>

#include <api/global_settings.h>
#include <api/model/configure_system_data.h>
#include <api/resource_property_adaptor.h>
#include <core/resource/media_server_resource.h>
#include <core/resource/user_resource.h>
#include <core/resource_management/resource_pool.h>
#include <common/common_module.h>
#include <network/system_helpers.h>
#include <nx_ec/data/api_conversion_functions.h>
#include <nx/utils/app_info.h>
#include <nx/utils/password_analyzer.h>
#include <utils/common/synctime.h>
#include <utils/common/util.h>
#include <nx/system_commands.h>

#if defined (Q_OS_MACOS) && !defined (_GNU_SOURCE)
    #define _GNU_SOURCE
#endif

#include <boost/stacktrace.hpp>

namespace nx {
namespace vms {
namespace utils {

<<<<<<< HEAD
struct VmsUtilsFunctionsTag{};
static const auto& kLogTag = typeid(VmsUtilsFunctionsTag);

QString backupDbFileName(const QString& backupDir, int buildNumber)
=======
bool backupDatabase(const QString& backupDir,
    std::shared_ptr<ec2::AbstractECConnection> connection,
    const QString& reason,
    const boost::optional<QString>& dbFilePath,
    const boost::optional<int>& buildNumber)
>>>>>>> 8b250052
{
    return QString("%1_%2_%3.db")
        .arg(closeDirPath(backupDir) + "ecs")
        .arg(buildNumber)
        .arg(qnSyncTime->currentMSecsSinceEpoch());
}

<<<<<<< HEAD
bool backupDatabaseLive(
    const QString& backupDir,
    const ec2::AbstractECConnectionPtr& connection)
{
    const auto buildNumber =
        nx::utils::SoftwareVersion(nx::utils::AppInfo::applicationVersion()).build();
=======
    const QString fileName = lm("%1_%2_%3_%4.db").args(closeDirPath(backupDir) + "ecs",
        buildNumberArg, qnSyncTime->currentMSecsSinceEpoch(), reason);
>>>>>>> 8b250052

    if (!QDir(backupDir).exists() && !QDir().mkpath(backupDir))
    {
<<<<<<< HEAD
        NX_ERROR(kLogTag, "Failed to create DB backup path %1", backupDir);
=======
        NX_WARNING(NX_SCOPE_TAG, "Failed to create DB backup directory %1", dir);
>>>>>>> 8b250052
        return false;
    }

    const auto fileName = backupDbFileName(backupDir, buildNumber);
    const auto errorCode = connection->dumpDatabaseToFileSync(fileName);
    if (errorCode != ec2::ErrorCode::ok)
    {
<<<<<<< HEAD
        NX_ERROR(kLogTag, "Failed to dump EC database: %1", ec2::toString(errorCode));
        return false;
    }

    deleteOldBackupFilesIfNeeded(
        backupDir, nx::SystemCommands().freeSpace(backupDir.toStdString()));

    NX_INFO(kLogTag, "Successfully created DB backup %1", fileName);
=======
        const ec2::ErrorCode errorCode = connection->dumpDatabaseToFileSync(fileName);
        if (errorCode != ec2::ErrorCode::ok)
        {
            NX_ERROR(NX_SCOPE_TAG, "Failed to dump EC database %1: %2",
                fileName, ec2::toString(errorCode));
            return false;
        }
    }
    else
    {
        if (!QFile::copy(*dbFilePath, fileName))
        {
            NX_WARNING(NX_SCOPE_TAG, "Failed to copy DB %1 to %2", *dbFilePath, fileName);
            return false;
        }
    }

    if (reason == "timer")
    {
        const auto freeSpace = nx::SystemCommands().freeSpace(backupDir.toStdString());
        deleteOldBackupFilesIfNeeded(backupDir, freeSpace, reason);
    }

    NX_WARNING(NX_SCOPE_TAG, "Successfully created DB backup %1", fileName);
>>>>>>> 8b250052
    return true;
}

QList<DbBackupFileData> allBackupFilesDataSorted(const QString& backupDir, const QString& reason)
{
    QDir dir(backupDir);
    QList<DbBackupFileData> result;

    if (!dir.exists())
        return result;

    for (const auto& fileInfo: dir.entryInfoList(QDir::NoDotAndDotDot | QDir::Files))
    {
        if (fileInfo.completeSuffix() != "db")
            continue;

        auto nameSplits = fileInfo.baseName().split('_');
        if (nameSplits.size() != 3 && nameSplits.size() != 4)
            continue;

        if (!reason.isEmpty() && nameSplits.size() == 4 && nameSplits[3] != reason)
            continue;

        DbBackupFileData backupFileData;
        backupFileData.fullPath = fileInfo.absoluteFilePath();

        bool ok;
        bool conversionSuccessfull = true;
        backupFileData.build = nameSplits[1].toInt(&ok);
        conversionSuccessfull &= ok;
        backupFileData.timestamp = nameSplits[2].toLongLong(&ok);
        conversionSuccessfull &= ok;

        if (!conversionSuccessfull)
            continue;

        result.push_back(backupFileData);
    }

    std::sort(result.begin(), result.end(),
        [](const nx::vms::utils::DbBackupFileData& lhs,
            const nx::vms::utils::DbBackupFileData& rhs)
        {
            return lhs.timestamp > rhs.timestamp;
        });


    return result;
}

void deleteOldBackupFilesIfNeeded(const QString& backupDir, qint64 freeSpace, const QString& reason)
{
    const qint64 kMaxFreeSpace = 10 * 1024 * 1024LL * 1024LL; //< 10Gb
    const int kMaxBackupFilesCount = freeSpace > kMaxFreeSpace ? 6 : 1;
    const auto allBackupFiles = allBackupFilesDataSorted(backupDir, reason);
    for (int i = kMaxBackupFilesCount; i < allBackupFiles.size(); ++i)
        nx::SystemCommands().removePath(allBackupFiles[i].fullPath.toStdString());
}

} // namespace utils
} // namespace vms
} // namespace nx<|MERGE_RESOLUTION|>--- conflicted
+++ resolved
@@ -32,76 +32,35 @@
 namespace vms {
 namespace utils {
 
-<<<<<<< HEAD
-struct VmsUtilsFunctionsTag{};
-static const auto& kLogTag = typeid(VmsUtilsFunctionsTag);
-
-QString backupDbFileName(const QString& backupDir, int buildNumber)
-=======
-bool backupDatabase(const QString& backupDir,
-    std::shared_ptr<ec2::AbstractECConnection> connection,
-    const QString& reason,
-    const boost::optional<QString>& dbFilePath,
-    const boost::optional<int>& buildNumber)
->>>>>>> 8b250052
+QString backupDbFileName(const QString& backupDir, int buildNumber, const QString& reason)
 {
-    return QString("%1_%2_%3.db")
-        .arg(closeDirPath(backupDir) + "ecs")
-        .arg(buildNumber)
-        .arg(qnSyncTime->currentMSecsSinceEpoch());
+    return lm("%1_%2_%3_%4.db").args(
+        closeDirPath(backupDir) + "ecs",
+        buildNumber,
+        qnSyncTime->currentMSecsSinceEpoch(),
+        reason);
 }
 
-<<<<<<< HEAD
 bool backupDatabaseLive(
     const QString& backupDir,
-    const ec2::AbstractECConnectionPtr& connection)
+    const ec2::AbstractECConnectionPtr& connection,
+    const QString& reason)
 {
     const auto buildNumber =
         nx::utils::SoftwareVersion(nx::utils::AppInfo::applicationVersion()).build();
-=======
-    const QString fileName = lm("%1_%2_%3_%4.db").args(closeDirPath(backupDir) + "ecs",
-        buildNumberArg, qnSyncTime->currentMSecsSinceEpoch(), reason);
->>>>>>> 8b250052
 
     if (!QDir(backupDir).exists() && !QDir().mkpath(backupDir))
     {
-<<<<<<< HEAD
-        NX_ERROR(kLogTag, "Failed to create DB backup path %1", backupDir);
-=======
-        NX_WARNING(NX_SCOPE_TAG, "Failed to create DB backup directory %1", dir);
->>>>>>> 8b250052
+        NX_ERROR(NX_SCOPE_TAG, "Failed to create DB backup path %1", backupDir);
         return false;
     }
 
-    const auto fileName = backupDbFileName(backupDir, buildNumber);
+    const auto fileName = backupDbFileName(backupDir, buildNumber, reason);
     const auto errorCode = connection->dumpDatabaseToFileSync(fileName);
     if (errorCode != ec2::ErrorCode::ok)
     {
-<<<<<<< HEAD
-        NX_ERROR(kLogTag, "Failed to dump EC database: %1", ec2::toString(errorCode));
+        NX_ERROR(NX_SCOPE_TAG, "Failed to dump EC database: %1", ec2::toString(errorCode));
         return false;
-    }
-
-    deleteOldBackupFilesIfNeeded(
-        backupDir, nx::SystemCommands().freeSpace(backupDir.toStdString()));
-
-    NX_INFO(kLogTag, "Successfully created DB backup %1", fileName);
-=======
-        const ec2::ErrorCode errorCode = connection->dumpDatabaseToFileSync(fileName);
-        if (errorCode != ec2::ErrorCode::ok)
-        {
-            NX_ERROR(NX_SCOPE_TAG, "Failed to dump EC database %1: %2",
-                fileName, ec2::toString(errorCode));
-            return false;
-        }
-    }
-    else
-    {
-        if (!QFile::copy(*dbFilePath, fileName))
-        {
-            NX_WARNING(NX_SCOPE_TAG, "Failed to copy DB %1 to %2", *dbFilePath, fileName);
-            return false;
-        }
     }
 
     if (reason == "timer")
@@ -111,7 +70,6 @@
     }
 
     NX_WARNING(NX_SCOPE_TAG, "Successfully created DB backup %1", fileName);
->>>>>>> 8b250052
     return true;
 }
 
