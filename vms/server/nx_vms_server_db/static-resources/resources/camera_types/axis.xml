<resources> 
    <oem name = "Axis">
        <resource name = "AXISP7216Group1" public = "AXIS_ENCODER">
            <params>
                <param name = "channelsAmount" default_value = "4"/>
                <param name = "MaxFPS" default_value = "30"/>
            </params>
        </resource>
        <resource name = "AXISP7216Group2" public = "AXISP7216Group1"/>
        <resource name = "AXISP7216Group3" public = "AXISP7216Group1"/>
        <resource name = "AXISP7216Group4" public = "AXISP7216Group1"/>
        <resource name = "AXISP1428E" public = "AXIS_COMMON">
            <params>
                <param name = "MaxFPS"
                default_value ="25"/>
            </params>
        </resource>
        <resource name = "AXISP1427E" public = "AXISP1428E"/>
        <resource name = "AXISP1427LE" public = "AXISP1428E"/>
        <resource name = "AXISP1425E" public = "AXISP1428E"/>
        <resource name = "AXISP1425LE" public = "AXISP1428E"/>    
        <resource name = "AXISP1405E" public = "AXISP1428E"/>
        <resource name = "AXISP1405LE" public = "AXISP1428E"/>        
        <resource name = "AXISQ7404" public = "AXIS_ENCODER"/>
        <resource name = "AXISQ7224" public = "AXIS_ENCODER"/>
        <resource name = "AXISQ7424" public = "AXIS_ENCODER"/>
        <resource name = "AXISQ7414" public = "AXIS_ENCODER"/>
        <resource name = "AXISQ1755" public = "AXIS_COMMON">
            <params>
                <param name = "MaxFPS"
                default_value ="25"/>
            </params>
        </resource>        
        <resource name = "AXISQ1775" public = "AXIS_COMMON">
            <params>
                <param name = "MaxFPS"
                default_value ="60"/>
            </params>
        </resource>   
        <resource name = "AXISP1364" public = "AXISQ1755"/>
        <resource name = "AXISQ3505" public = "AXIS_COMMON">
            <params>
                <param name = "MaxFPS"
                default_value ="60"/>
            </params>
        </resource>
        <resource name = "AXISQ6044" public = "AXIS_COMMON">
            <params>
                <param name = "MaxFPS"
                default_value ="30"/>
            </params>
        </resource>
        <resource name = "AXISQ8414" public = "AXIS_COMMON">
            <params>
                <param name = "MaxFPS"
                default_value ="25"/>
            </params>
        </resource>   
        <resource name = "AXISQ7406" public = "AXIS_ENCODER"/>
        <resource name = "AXISQ7436" public = "AXIS_ENCODER"/>
        <resource name = "AXISQ7436Channel1" public = "AXISQ7436"/>
        <resource name = "AXISQ7436Channel2" public = "AXISQ7436Channel1"/>
        <resource name = "AXISQ7436Channel3" public = "AXISQ7436Channel1"/>
        <resource name = "AXISQ7436Channel4" public = "AXISQ7436Channel1"/>
        <resource name = "AXISQ7436Channel5" public = "AXISQ7436Channel1"/>
        <resource name = "AXISQ7436Channel6" public = "AXISQ7436Channel1"/>
        <resource name = "AXISP1311" public = "AXISM1103"/>
        <resource name = "AXISP3214" public = "AXIS_COMMON">
            <params>
                <param name = "MaxFPS"
                default_value ="30"/>
            </params>
        </resource>
        <resource name = "AXISP3215" public = "AXISP3214"/>
        <resource name = "AXISP8535" public = "AXIS_COMMON">
            <params>
                <param name = "MaxFPS"
                default_value ="30"/>
            </params>
        </resource>
        <resource name = "AXISP3225" public = "AXISP3215"/>
        <resource name = "AXISP3224" public = "AXISP3214"/>
        <resource name = "AXISP8514" public = "AXISP8535"/>
        <resource name = "AXISP1224" public = "AXIS_COMMON">
            <params>
                <param name = "MaxFPS"
                default_value ="25"/>
            </params>
        </resource>
        <resource name = "AXISQ1635" public = "AXIS_COMMON">
            <params>
                <param name = "MaxFPS"
                default_value ="60"/>
            </params>
        </resource>
        <resource name = "AXISF41" public = "AXIS_COMMON">
            <params>
                <param name = "MaxFPS"
                default_value ="60"/>
            </params>
        </resource>
        <resource name = "AXISF44" public = "AXIS_COMMON">
            <params>
                <param name = "MaxFPS"
                default_value ="15"/>
                <param name = "channelsAmount"
                default_value = "4"/>                
            </params>
        </resource>
        <resource name = "AXISQ1615" public = "AXISQ1602">
            <params>
                <param name = "MaxFPS"
                default_value = "60"/>
            </params>
        </resource>
        <resource name = "AXISQ1614" public = "AXISQ1602"/>         
        <resource name = "AXISM1004" public = "AXISM1011"/>        
        <resource name = "AXISM3026" public = "AXISM3004"/>
        <resource name = "AXISM3027" public = "AXISM3004"/>     
        <resource name = "AXISM3024" public = "AXISM3004"/>       
        <resource name = "AXISP3915" public = "AXISM3004"/>     
        <resource name = "AXISP5414" public = "AXISM3004"/> 
        <resource name = "AXISP5415" public = "AXISM3004"/>    
        <resource name = "AXISQ1765" public = "AXISQ1755"/>       
        <resource name = "AXISP1357" public = "AXIS_COMMON">
            <params>
                <param name = "MaxFPS"
                default_value = "30"/>
            </params>
        </resource>        
        <resource name = "AXISP3904" public = "AXIS_COMMON">
        <params>
            <param name = "MaxFPS"
                   default_value ="30"/>
        </params>
        </resource> 
        <resource name = "AXISP3905" public = "AXISP3904"/> 
        <resource name = "AXISM1025" public = "AXISM1011"/>         
        <resource name = "AXISQ6045" public = "AXISQ6032">   
            <params>    
		<param name = "MaxFPS"
                default_value = "60"/>
            </params>
        </resource>   	
        <resource name = "AXISQ6042" public = "AXISQ6032"/>        
        <resource name = "AXISQ1932" public = "AXISQ1921"/> 
        <resource name = "AXISQ1931" public = "AXISQ1921"/>        
        <resource name = "AXISP3365" public = "AXISP3301"/>
        <resource name = "AXISM1145" public = "AXISM1103"/>
        <resource name = "AXISP8524" public = "AXIS_COMMON">
            <params>
                <param name = "MaxFPS"
                    default_value ="30"/>
            </params> 
        </resource>
        <resource name = "AXISQ6000" public = "AXIS_COMMON">
            <params>
                <param name = "channelsAmount" default_value = "4"/>
                <param name = "MaxFPS" default_value ="30"/>  
            </params>        
        </resource>
        <resource name = "AXISV5914" public = "AXIS_COMMON">
            <params>
                <param name = "MaxFPS"
                    default_value ="60"/>
            </params>       
        </resource>
        <resource name = "AXISV5915" public = "AXIS_COMMON">
            <params>
                <param name = "MaxFPS"
                    default_value ="60"/>
            </params>       
        </resource>
        <resource name = "AXISP5635" public = "AXIS_COMMON">
            <params>
                <param name = "MaxFPS"
                    default_value ="30"/>
            </params>       
        </resource>
        <resource name = "AXISP5624" public = "AXISP5635"/>
        <resource name = "AXISP1365" public = "AXIS_COMMON">
            <params>
                <param name = "MaxFPS"
                    default_value ="60"/>
            </params>       
        </resource>   
        <resource name = "AXISQ6115" public = "AXISP1365"/>
        <resource name = "AXISQ6114" public = "AXISQ6115"/>
        <resource name = "AXISP8221" public = "AXIS_COMMON">
            <params>
                <param name = "ioConfigCapability" default_value ="1"/>
                <param name = "ioDisplayName" default_value ="A1,A2,A3,A4,B1,B2,B3,B4"/>  
                <param name = "forcedAudioStream" default_value ="1"/>
                <param name = "hasDualStreaming" default_value ="0"/>
            </params>
        </resource> 
        <resource name = "AXISM1124" public = "AXIS_COMMON">
            <params>
                <param name = "MaxFPS"
                    default_value ="30"/>
            </params>       
        </resource>  
        <resource name = "AXISP5514" public = "AXIS_COMMON"/>
        <resource name = "AXISP5515" public = "AXISP5514"/>
        <resource name = "AXISM1125" public = "AXISM1124"/>
        <resource name = "AXISM3037" public = "AXISM3006">
            <params>
                <param name = "MaxFPS"
                    default_value = "12"/>
            </params>
        </resource>                
        <resource name = "AXISM7011" public = "AXIS_ENCODER"/>
        <resource name = "AXISP1435" public = "AXISP1365"/>
        <resource name = "AXISQ8665" public = "AXISM1124"/>
        <resource name = "AXISQ2901" public = "AXIS_COMMON">
            <params>
                <param name = "MaxFPS"
                    default_value = "8"/>
            </params>
        </resource>        
        <resource name = "AXISQ6128" public = "AXISP1365"/>
        <resource name = "AXISP5515" public = "AXISM1124"/>
        <resource name = "AXISQ8632" public = "AXISM1124"/>
        <resource name = "AXISQ8631" public = "AXISM1124"/>
        <resource name = "AXISP12/M20" public = "AXISP1224"/>
        <resource name = "AXISC3003E" public = "AXIS_COMMON">
            <params>
                <param name = "forcedAudioStream" default_value ="1"/>
            </params>
        </resource>
        <resource name = "AXISA8004VE" public = "AXIS_COMMON"/>
        <resource name = "AXISM3104" public = "AXISM3004">
            <params>
                <param name = "MaxFPS"
                    default_value ="30"/>
            </params>
        </resource>
        <resource name = "AXISQ3617" public = "AXISM3104">
            <params>
                <param name = "MaxFPS"
                default_value ="20"/>
            </params>
        </resource>
        <resource name = "AXISM3105" public = "AXISM3104"/>
        <resource name = "AXISM3106" public = "AXISM3104"/>
        <resource name = "AXISQ3708" public = "AXIS_COMMON">
            <params>
                <param name = "MaxFPS"
                default_value ="20"/>
                <param name = "channelsAmount"
                default_value = "3"/>                
            </params>
        </resource>
        <resource name = "AXISP1264" public = "AXISM3104"/>
        <resource name = "AXISP1254" public = "AXISM3104"/>
        <resource name = "AXISM1065" public = "AXISM3104"/>
        <resource name = "AXISP3707" public = "AXISQ3708">
            <params>
                <param name = "MaxFPS"
                default_value ="15"/>
                <param name = "channelsAmount"
                default_value = "4"/>
            </params>
        </resource>
        <resource name = "AXISQ3709" public = "AXISM3104"/>
        <resource name = "AXISP1244" public = "AXISM3104"/>
        <resource name = "AXISQ3615" public = "AXISQ3505"/>
        <resource name = "AXISC2005" public = "AXISC3003E"/>
        <resource name = "AXISM1054" public = "AXISM3104"/>
        <resource name = "AXISQ1941" public = "AXISQ1921"/>
        <resource name = "AXISQ6155" public = "AXISM3104"/>
        <resource name = "AXISM3045" public = "AXISM3104"/>
        <resource name = "AXISM3044" public = "AXISM3104"/>
        <resource name = "AXISM3046" public = "AXISM3104"/>
        <resource name = "AXISQ6055" public = "AXISM3104"/>
        <resource name = "AXISM2025" public = "AXISM3104"/>
        <resource name = "AXISM2026" public = "AXISM3104"/>
        <resource name = "AXISQ6052" public = "AXISP1365"/>
        <resource name = "AXISC1004" public = "AXISC3003E"/>
        <resource name = "AXISM1045" public = "AXISM3004"/>
        <resource name = "AXISQ6054" public = "AXISM3004"/>
        <resource name = "AXISQ1659" public = "AXIS_COMMON">
            <params>
                <param name = "MaxFPS" default_value = "8"/>
            </params>
        </resource>
        <resource name = "AXISP3227" public = "AXISM3104"/>
        <resource name = "AXISP3228" public = "AXISM3104"/>
        <resource name = "AXISQ1942" public = "AXIS_COMMON">
            <params>
                <param name = "MaxFPS" default_value = "30"/>
            </params>
        </resource>
        <resource name = "AXISA8105" public = "AXIS_COMMON">
            <params>
                <param name = "MaxFPS" default_value = "50"/>
            </params>
        </resource>        
        <resource name = "AXISP7210" public = "AXISP7210Group1">
        </resource>      
        <resource name = "AXISM3047" public = "AXISM3104"/>
        <resource name = "AXISP1367" public = "AXISM3104"/>
        <resource name = "AXISP1368" public = "AXISM3104"/>
        <resource name = "AXISXF40-Q1765" public = "AXISM3104"/>
        <resource name = "AXISXP40-Q1765" public = "AXISM3104"/>
        <resource name = "AXISFA54" public = "AXISM3104">
            <params>
                <param name = "channelsAmount" default_value = "4"/>
            </params>
        </resource>    
        <resource name = "AXISM5525" public = "AXISM3104"/>
        <resource name = "AXISQ8742" public = "AXISM3104">
            <params>
                <param name = "channelsAmount" default_value = "2"/>
            </params>
        </resource>         
        <resource name = "AXISP1275" public = "AXISM3104"/>
        <resource name = "AXISQ8741" public = "AXISQ8742"/>
        <resource name = "AXISFA1105" public = "AXISM3104"/>
        <resource name = "AXISP1265" public = "AXISM3104"/>
        <resource name = "AXISF1004" public = "AXISM3104"/>
        <resource name = "AXISM3048" public = "AXISM3104"/>
        <resource name = "AXISXF60-Q1765" public = "AXISM3104"/>
        <resource name = "AXISP1245" public = "AXISM3104"/>
        <resource name = "AXISFA4115" public = "AXISM3104"/>
        <resource name = "AXISF34" public = "AXISFA54"/>
        <resource name = "AXISF8804" public = "AXISQ8742"/>
        <resource name = "AXISP3375" public = "AXISQ1615"/>
        <resource name = "AXISF4005" public = "AXISQ1615"/>
        <resource name = "AXISF1025" public = "AXISQ1615"/>
        <resource name = "AXISF1005" public = "AXISQ1615"/>
        <resource name = "AXISQ3517" public = "AXISQ1615"/>
        <resource name = "AXISQ8685" public = "AXISQ1615"/>
        <resource name = "AXISP3374" public = "AXISQ1615"/>
        <resource name = "AXISFA1125" public = "AXISQ1615">
            <params>
                <param name = "channelsAmount" default_value = "2"/>
            </params>
        </resource>           
        <resource name = "AXISF1015" public = "AXISQ1615"/>
        <resource name = "AXISF1035" public = "AXISQ1615"/>
        <resource name = "AXISQ3504" public = "AXISQ1615"/>
        <resource name = "AXISQ8642" public = "AXISQ1659"/>
        <resource name = "AXISQ8641" public = "AXISQ1659"/>
        <resource name = "AXISXF60-Q2901" public = "AXISQ1659"/>
        <resource name = "AXISXP40-Q1942" public = "AXISQ1659"/>
        <resource name = "AXISXF40-Q2901" public = "AXISQ1659"/>
        <resource name = "AXISQ6124" public = "AXISP1365"/>
        <resource name = "AXISM5054" public = "AXISQ6044"/>
        <resource name = "AXISD2050" public = "AXISQ1942"/>
        <resource name = "AXISP12MkII" public = "AXISP1428E"/>
        <resource name = "AXISP1447" public = "AXISM3104"/>
        <resource name = "AXISQ3515" public = "AXISP1365"/>
        <resource name = "AXISM5065" public = "AXISM3104"/>
        <resource name = "AXISM3058" public = "AXISM3104"/>
        <resource name = "AXISM3015" public = "AXISM3104"/>
        <resource name = "AXISP1290" public = "AXISQ1659"/>
        <resource name = "AXISQ6125" public = "AXISP1365"/>
        <resource name = "AXISM3057" public = "AXISP1365"/> 
        <resource name = "AXISQ1645" public = "AXISP1365"/> 
        <resource name = "AXISQ1647" public = "AXISP1365"/> 
        <resource name = "AXISM5055" public = "AXISM3104"/>
        <resource name = "AXISM3016" public = "AXISM3104"/>
        <resource name = "AXISP1280" public = "AXISQ1659"/>
        <resource name = "AXISA9161" public = "AXIS_COMMON">
            <params>
                <param name = "ioConfigCapability" default_value ="1"/>
                <param name = "ioDisplayName" default_value ="I/O 1,I/O 2,I/O 3,I/O 4,I/O 5,I/O 6,Relay 1"/>
                <param name = "hasDualStreaming" default_value ="0"/>
            </params>
        </resource> 
        <resource name = "AXISP1448" public = "AXISP1447"/>
        <resource name = "AXISP1445" public = "AXISQ1942"/>
        <resource name = "AXISP3807" public = "AXISQ1942"/>
        <resource name = "AXISP3235" public = "AXISP1365"/>
        <resource name = "AXISP3518" public = "AXISP1365"/>
        <resource name = "AXISQ1785" public = "AXISQ3505"/>
        <resource name = "AXISQ1786" public = "AXISQ3505"/>
        <resource name = "AXISP3717" public = "AXISP3707">
            <params>
                <param name = "MaxFPS"
                default_value ="30"/>
            </params>
        </resource>
        <resource name = "AXISQ3518" public = "AXISM1124"/>
        <resource name = "AXISQ9106" public = "AXISM1124"/>
        <resource name = "AXISD201-S" public = "AXISQ1775"/>
        <resource name = "AXISQ3527" public = "AXISQ1775"/>
        <resource name = "AXISP9106" public = "AXISP8524"/>
        <resource name = "AXISP1375" public = "AXISQ1775"/>
        <resource name = "AXISQ6215" public = "AXISQ1775"/>
        <resource name = "AXISM4206" public = "AXISQ6044"/>
        <resource name = "AXISA8207" public = "AXISQ6044"/>
        <resource name = "AXISP7304" public = "AXIS_ENCODER">
            <params>
                <param name = "channelsAmount" default_value = "4"/>
                <param name = "MaxFPS" default_value = "30"/>
            </params>
        </resource>
        <resource name = "AXISM7104" public = "AXISP7304"/>
        <resource name = "AXISQ1798" public = "AXISQ6044"/>
        <resource name = "AXISP3245" public = "AXISQ1775"/>
        <resource name = "AXISQ6075" public = "AXISQ1775"/>
        <resource name = "AXISQ6154" public = "AXISQ1775"/>
        <resource name = "AXISQ1700" public = "AXISQ1775"/>
        <resource name = "AXISP5655" public = "AXISQ1775"/>
        <resource name = "AXISM1135" public = "AXISQ6044"/>
        <resource name = "AXISP1377" public = "AXISQ6044"/>
        <resource name = "AXISP1378" public = "AXISQ6044"/>
        <resource name = "AXISP3719" public = "AXISQ6000"/>
        <resource name = "AXISM1137" public = "AXISQ6044"/>
        <resource name = "AXISM3206" public = "AXISQ6044"/>
        <resource name = "AXISM3205" public = "AXISQ6044"/>
        <resource name = "AXISM3115" public = "AXISQ6044"/>
        <resource name = "AXISM3116" public = "AXISQ6044"/>
        <resource name = "AXISM1134" public = "AXISQ6044"/>
        <resource name = "AXISQ6074" public = "AXISQ1775"/>
        <resource name = "AXISQ9216" public = "AXISP1357"/>
        <resource name = "AXISM3066" public = "AXISP1357"/>
        <resource name = "AXISM3065" public = "AXISP1357"/>
        <resource name = "AXISM3064" public = "AXISP1357"/>
        <resource name = "AXISM3068" public = "AXISP1357"/>
        <resource name = "AXISM3075" public = "AXISP1357"/>
        <resource name = "AXISP5654" public = "AXISP1365"/>
        <resource name = "AXISM3067" public = "AXISP1365"/>
        <resource name = "AXISQ6010" public = "AXISQ3617"/>
        <resource name = "AXISP3925" public = "AXISP8535"/>
        <resource name = "AXISP3935" public = "AXISP8535"/>
        <resource name = "AXISD201-S" public = "AXISQ1775"/>
        <resource name = "AXISD101-A" public = "AXISP8535"/>
<<<<<<< HEAD
        <resource name = "AXISC8033" public = "AXIS_COMMON">
            <params>
                <param name = "forcedAudioStream" default_value ="1"/>
            </params>
        </resource>
=======
        <resource name = "AXISC1310" public = "AXISC3003E"/>
>>>>>>> 74fb3f78
    </oem>
</resources><|MERGE_RESOLUTION|>--- conflicted
+++ resolved
@@ -428,14 +428,11 @@
         <resource name = "AXISP3935" public = "AXISP8535"/>
         <resource name = "AXISD201-S" public = "AXISQ1775"/>
         <resource name = "AXISD101-A" public = "AXISP8535"/>
-<<<<<<< HEAD
+        <resource name = "AXISC1310" public = "AXISC3003E"/>
         <resource name = "AXISC8033" public = "AXIS_COMMON">
             <params>
                 <param name = "forcedAudioStream" default_value ="1"/>
             </params>
         </resource>
-=======
-        <resource name = "AXISC1310" public = "AXISC3003E"/>
->>>>>>> 74fb3f78
     </oem>
 </resources>