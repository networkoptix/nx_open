--- conflicted
+++ resolved
@@ -423,18 +423,15 @@
         <resource name = "AXISM3075" public = "AXISP1357"/>
         <resource name = "AXISP5654" public = "AXISP1365"/>
         <resource name = "AXISM3067" public = "AXISP1365"/>
-<<<<<<< HEAD
-        <resource name = "AXISC8033" public = "AXIS_COMMON">
-            <params>
-                <param name = "forcedAudioStream" default_value ="1"/>
-            </params>
-        </resource>
-=======
         <resource name = "AXISQ6010" public = "AXISQ3617"/>
         <resource name = "AXISP3925" public = "AXISP8535"/>
         <resource name = "AXISP3935" public = "AXISP8535"/>
         <resource name = "AXISD201-S" public = "AXISQ1775"/>
         <resource name = "AXISD101-A" public = "AXISP8535"/>
->>>>>>> be38b1cd
+        <resource name = "AXISC8033" public = "AXIS_COMMON">
+            <params>
+                <param name = "forcedAudioStream" default_value ="1"/>
+            </params>
+        </resource>
     </oem>
 </resources>