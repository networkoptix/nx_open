{
    "__comment__": [
    "Version number is global.",
    "Get width from here:                                            ",
    "http://en.wikipedia.org/wiki/Image_sensor_format                ",
    "Note: 1/2.8 is 5.2mm x 3.9mm, D=6.5mm.                          ",
    "                                                                ",
    "Calculate width-based crop factor C = 36/W.                     ",
    "                                                                ",
    "Multiply focal lengths by width-based crop factor to get        ",
    "width-based equivalent focal length.                            ",
    "                                                                ",
    "Another important note.                                         ",
    "If the camera overshoots on movement, then it means that 35m    ",
    "fov in this file should be increased.                           ",
    "If it undershoots, then 35mm fov should be decreased.           "
    ],

<<<<<<< HEAD
    "version": "4.1.1.221",
=======
    "version": "1.0.1.251",
>>>>>>> f55fac49
    "data": [
        {
            "keys": [
                "N8Fx-OLAH4|IP-Camera"
            ],
            "obtainMacFromMulticast": "Always"
        },
        {
            "_comment1": "Autodiscovery response contains scopes like onvif://www.onvif.org/hardware/DWC-MTT4Wi36 and onvif://www.onvif.org/name/ONVIF",
            "_comment2": "thereby manufacture is detected as DWC-MTT4Wi36 and name - as ONVIF.",
            "keys": [
                "DWC-MBT4Wi*|ONVIF",
                "DWC-MTT4Wi*|ONVIF",
                "DWC-MVT4Wi*|ONVIF"
            ],
            "obtainMacFromMulticast": "Never"
        },
        {
            "keys": [
                "DW|DWC-PF5M1TIR"
            ],
            "dontSendBackChannelRtspAttribute": true
        },
        {
            "keys": [
                "Hanwha|SNP-5300"
            ],
            "disableNormalizedSpeed": true
        },
        {
            "keys": [
                "Hanwha|PRN-4011"
            ],
            "minimalFirmwareVersion":  "v1.08_171018"
        },
        {
            "keys": [
                "Hanwha|XRN-3010"
            ],
            "minimalFirmwareVersion":  "v1.06_171010"
        },
        {
            "keys": [
                "Hanwha|XRN-2011"
            ],
            "minimalFirmwareVersion":  "v1.06_171010"
        },
        {
            "keys": [
                "Hanwha|XRN-2010"
            ],
            "minimalFirmwareVersion":  "v1.06_171010"
        },
        {
            "keys": [
                "Hanwha|XRN-1610S"
            ],
            "minimalFirmwareVersion":  "v1.06_171010"
        },
        {
            "keys": [
                "Hanwha|XRN-1610"
            ],
            "minimalFirmwareVersion":  "v1.06_171010"
        },
        {
            "keys": [
                "Hanwha|XRN-810S"
            ],
            "minimalFirmwareVersion":  "v1.06_171010"
        },
        {
            "keys": [
                "Hanwha|XRN-410S"
            ],
            "minimalFirmwareVersion":  "v1.06_171010"
        },
        {
            "keys": [
                "Hanwha|QRN-810"
            ],
            "minimalFirmwareVersion":  "v1.06_171010"
        },
        {
            "keys": [
                "Hanwha|QRN-410"
            ],
            "minimalFirmwareVersion":  "v1.06_171010"
        },

        {
            "keys": [
                "Sony|SNC-VM772R"
            ],
            "forcedOnvifParams":
            {
                "videoEncoders": [
                    "video_encoder_config1,video_encoder_config3"
                ]
            },

            "preStreamConfigureRequests": [
                {
                    "templateString": "/command/camera.cgi?ImageCodec2=off",
                    "method": "GET",
                    "isAllowedToFail": true,
                    "body":""
                },
                {
                    "templateString": "/command/camera.cgi?ImageCodec3=h264",
                    "method": "GET",
                    "isAllowedToFail": false,
                    "body": ""
                }
            ],
            "highStreamAvailableBitrates": ["16000"],
            "lowStreamAvailableBitrates": ["2000"]
        },
        {
            "keys": [
                "Sony|SNC-CX600*",
                "Sony|SNC-VM600*",
                "Sony|SNC-VM630",
                "Sony|SNC-VM641",
                "Sony|SNC-VB632D",
                "Sony|SNC-VB642D",
                "Sony|SNC-EB642R",
                "Sony|SNC-EM642R",
                "Sony|SNC-VM642R",
                "Sony|SNC-WR632R",
                "Sony|SNC-WR602C",
                "Sony|SNC-WR630",
                "Sony|SNC-EM641"
            ],

            "2WayAudio":
            {
                "codec": "MULAW",
                "bitrateKbps": 64,
                "sampleRate": 8,
                "urlPath": "/audio-out/g711_64.cgi",
                "contentType": "",
                "useBasicAuth": true
            }
        },
        {
            "keys": [
                "Dlink|DCS-7010L"
            ],
            "highStreamBitrateBounds": {
                "min": 4096,
                "max": 16384
            },
            "lowStreamBitrateBounds": {
                "min": 4096,
                "max": 16384
            }
        },
        {
            "keys": [
                "Dlink|DCS-6010L"
            ],
            "highStreamBitrateBounds": {
                "min": 0,
                "max": 2048
            },
            "lowStreamBitrateBounds": {
                "min": 0,
                "max": 2048
            }
        },
        {
            "keys": [
                "ActiveCam|*",
                "ACTI|B915",
                "*|ACTi-915",
                "ACTi|Z*", "Z*|ACTi",
                "ACTi Corporation|Z*", "Z*|ACTi Corporation",
                "Arecont Vision|AV20CPD-118"
            ],
            "forceONVIF": true
        },
        {
            "keys": [
                "ISD|*"
            ],
            "possibleDefaultCredentials": [
                {
                    "user": "admin",
                    "password": "admin"
                }
            ]
        },
        {
            "keys": [
                "Advantech|ADAM-6050"
            ],
            "adamStartInputCoil": 0,
            "adamInputCount": 12,
            "adamStartOutputCoil": 16,
            "adamOutputCount": 6,
            "noVideoSupport": true
        },
        {
            "keys": [
                "Advantech|ADAM-6051"
            ],
            "adamStartInputCoil": 0,
            "adamInputCount": 14,
            "adamStartOutputCoil": 16,
            "adamOutputCount": 2,
            "noVideoSupport": true
        },
        {
            "keys": [
                "Advantech|ADAM-6052"
            ],
            "adamStartInputCoil": 0,
            "adamInputCount": 8,
            "adamStartOutputCoil": 16,
            "adamOutputCount": 8,
            "noVideoSupport": true
        },
        {
            "keys": [
                "Advantech|ADAM-6060","Advantech|ADAM-6066"
            ],
            "adamStartInputCoil": 0,
            "adamInputCount": 6,
            "adamStartOutputCoil": 16,
            "adamOutputCount": 6,
            "noVideoSupport": true
        },
        {
            "keys": [ "FLIR|FC*" ],
            "ioSettings": [
                {
                    "id": "$DI:0",
                    "inputName": "Digital Input 1",
                    "portType": "Input",
                    "supportedPortTypes": "Input"
                },
                {
                    "id": "$DO:0",
                    "outputName": "Digital Output 0",
                    "portType": "Output",
                    "supportedPortTypes": "Output"
                }
            ]
        },
        {
            "keys": [
                "Hikvision|DS-2TD2636*"
            ],
            "useInvertedActiveStateForOpenIdleState": true
        },
        {
            "keys": [
                "FLIR|AX8"
            ],
            "alarmsCount" : 5,
            "ioSettings": [
                {
                    "id": "1",
                    "inputName": "FLIR-INPUT-1",
                    "portType": "Input",
                    "supportedPortTypes":"Input"
                },
                {
                    "id": "101",
                    "outputName": "FLIR-OUTPUT-1",
                    "portType": "Output",
                    "supportedPortTypes": "Output"
                },
                {
                    "id": "alarm_spot_1",
                    "inputName": "Spot1",
                    "portType": "Input",
                    "supportedPortTypes": "Input"
                },
                {
                    "id": "alarm_mbox_1",
                    "inputName": "Box1",
                    "portType": "Input",
                    "supportedPortTypes": "Input"
                },
                {
                    "id": "alarm_mbox_2",
                    "inputName": "Box2",
                    "portType": "Input",
                    "supportedPortTypes": "Input"
                },
                {
                    "id": "alarm_mbox_3",
                    "inputName": "Box3",
                    "portType": "Input",
                    "supportedPortTypes": "Input"
                },
                {
                    "id": "alarm_mbox_4",
                    "inputName": "Box4",
                    "portType": "Input",
                    "supportedPortTypes": "Input"
                },
                {
                    "id": "alarm_mbox_5",
                    "inputName": "Box5",
                    "portType": "Input",
                    "supportedPortTypes": "Input"
                },
                {
                    "id": "alarm_mbox_6",
                    "inputName": "Box6",
                    "portType": "Input",
                    "supportedPortTypes": "Input"
                }
            ]
        },
        {
            "keys": [
                "FLIR|A310"
            ],
            "ioSettings": [
                {
                    "id": "1",
                    "inputName": "FLIR-INPUT-1",
                    "portType": "Input",
                    "supportedPortTypes": "Input"
                },
                {
                    "id": "2",
                    "inputName": "FLIR-INPUT-2",
                    "portType": "Input",
                    "supportedPortTypes": "Input"
                },
                {
                    "id": "101",
                    "outputName": "FLIR-OUTPUT-1",
                    "portType": "Output",
                    "supportedPortTypes": "Output"
                },
                {
                    "id": "102",
                    "outputName": "FLIR-OUTPUT-2",
                    "portType": "Output",
                    "supportedPortTypes": "Output"
                }
            ]
        },
        {
            "keys":[
                "FLIR Systems|FC-*", "FLIR|FC-*"
            ],
            "forceSingleStream": true,
            "ignoreONVIF": true
        },
        {
            "_comment": "Onvif probe matches for Flir FC-Series cameras has such manufacturers",
            "keys":[
                "FC-Series-R|*", "FC-Series-S|*"
            ],
            "ignoreONVIF": true
        },
        {
            "keys":[
                "Axis|P7216*"
            ],
            "ignoreONVIF": true
        },
        {
            "keys":[
                "Hanwha|*", "Samsung|*", "*|XNB-6000"
            ],
            "forcedAdditionalManufacturer": "Hanwha"
        },
        {
            "keys":[
                "Axis|Axis F44 Dual Audio*"
            ],
            "ignoreONVIF": true
        },
        {
            "keys": [
                "Network Optix|Nx-Cube",
                "Network Optix|E12A"
            ],
            "nxDeviceModel": "Nx-Cube-0512A",
            "nxDeviceName": "Nx-Cube"
        },
        {
            "keys": [
                "Network Optix|Nx-Dome",
                "Network Optix|E924"
            ],
            "nxDeviceModel": "Nx-Dome-05924",
            "nxDeviceName": "Nx-Dome"
        },
        {
            "keys": [
                "Network Optix|Nx-Fisheye",
                "Network Optix|E925"
            ],
            "nxDeviceModel": "Nx-Fisheye-05925",
            "nxDeviceName": "Nx-Fisheye"
        },
        {
            "keys": [
                "Network Optix|Nx-Cube-0512A"
            ],
            "advancedParametersTemplate": "nx-cube.xml"
        },
        {
            "keys": [
                "Network Optix|Nx-Dome-05924"
            ],
            "advancedParametersTemplate": "nx-dome.xml"
        },
        {
            "keys": [
               "Network Optix|Nx-Fisheye-05925"
            ],
            "advancedParametersTemplate": "nx-fisheye.xml"
        },
        {
            "keys": [
                "ACTI|E12A"
            ],
            "nxDeviceName": "Nx-Cube",
            "nxDeviceModel": "Nx-Cube-0512A"
        },
        {
            "keys": [
                "ACTI|E924"
            ],
            "nxDeviceName": "Nx-Dome",
            "nxDeviceModel": "Nx-Dome-05924"
        },
        {
            "keys": [
                "Axis|1031W"
            ],
            "advancedParametersOverload":
            {
                "root.Audio.A0.InputGain":
                {
                    "range":"Mute,Auto,-12,-9,-6,-3,-1.5,0,1.5,3,6,9,12,15,18,21,24,27,30,34",
                    "internalRange":"mute,auto,-12,-9,-6,-3,-1.5,0,1.5,3,6,9,12,15,18,21,24,27,30,34"
                }
            }
        },
        {
            "keys": [
                "ACTI|E925"
            ],
            "nxDeviceName": "Nx-Fisheye",
            "nxDeviceModel": "Nx-Fisheye-05925"
        },
        {
            "keys": [
                "ACTI|ACM3411", "ACTI|ACM3401"
            ],
            "desiredTransport":"UDP"
        },
        {
            "keys": [
                "VISTA|*",
                "DW|*",
                "VIVOTEK|*"
            ],
            "trustMaxFPS": true
        },

        {
            "keys": [
                "DW|*"
            ],
            "possibleDefaultCredentials": [
                {
                    "user": "admin",
                    "password": "admin"
                },
                {
                    "user": "root",
                    "password": "admin"
                }
            ]
        },
        {
            "keys": [
                "Hikvision|*"
            ],
            "possibleDefaultCredentials": [
                {
                    "user": "admin",
                    "password": "12345"
                }
            ],
            "unauthorizedTimeoutSec": 185,
            "additionalInputSourceNames": [ "alarmintoken" ],
            "additionalNotificationTopics":[ "Trigger/AlarmIn" ]
        },
        {
            "keys": [
                "*Hikvision*|DS-7716NI-K4"
            ],
            "extractHikvisionChannelFromVideoSource": true
        },
        {
            "keys": [
                "Axis|*"
            ],
            "possibleDefaultCredentials": [
                {
                    "user": "root",
                    "password": "root"
                },
                {
                    "user": "root",
                    "password": "pass"
                }
            ]
        },
        {
            "keys": [
                "VISTA|VK2-ENCODER",
                "*|DW-CP04", "*|DW-CP16",
                "Avigilon|ENC-*",
                "ACTI|V32", "ACTi Corporation|V32",
                "ACTI|V23", "ACTi Corporation|V23",
                "BOSCH|VIP-X1600-XFM4",
                "Axis|AXISM7014*",
                "Axis|AXISM7016*",
                "Axis|AXISQ7404*",
                "Axis|M7014*",
                "Axis|M7016*",
                "Axis|Q7404*",
                "Axis|AXISP7214*",
                "Axis|AXISM70114*",
                "Axis|AXISP7016*",
                "Axis|P7214*",
                "Axis|M70114*",
                "Axis|P7016*",
                "UNIVIEW|DVS4116",
                "Axis|P7216*",
                "Axis|AXISP7216*",
                "VS8801|*",
                "*|VS8801",
                "VS8401|*",
                "*|VS8401",
                "DW|DW-CPUHDE04",
                "DW|DW-CPUHDE08",
                "DW|DW-CPUHDE16",
                "DW|DW-CPUHD4",
                "DW|DW-CPUHD8",
                "DW|DW-CPUHD16",
                "DW|VMAX A1",
                "Pravis Systems Co., Ltd.|VMAX A1",
                "ACTI|TCD2100",
                "Axis|AXISM7011*",
                "Axis|AXISM7001*",
                "Axis|AXISM7010*",
                "Axis|AXISP7210*",
                "Axis|AXISQ7401*",
                "Axis|AXISQ7404*",
                "Axis|AXISQ7406*",
                "Axis|AXISQ7411*",
                "BOSCH|VIP X16 XF E",
                "BOSCH|VIP-X1600-XFM4",
                "BOSCH|VIP_X16_XF_E",
                "BOSCH|VJT-X40XF-E",
                "CAP|NVN4100",
                "DS-6701*|Embedded Net DVS",
                "DS-6704*|Embedded*",
                "DS-6708*|Embedded*",
                "DS-6716*|Embedded*",
                "DS-6716*|Embedded_Net_DVR",
                "Hangzhou Hikvision Digital Technology Co., Ltd|DS-6716*",
                "GrandStream|GXV3504",
                "Hikvision|DS-6701*",
                "Hikvision|DS-6704*",
                "Hikvision|DS-6716*",
                "Honeywell|HVE4",
                "Pelco|NET5504",
                "Pelco|NET5508",
                "Pelco|NET5516",
                "Samsung|SPE-100",
                "Samsung|SPE-101",
                "Samsung|SPE-410",
                "Samsung|SPE-16*",
                "Samsung Techwin|SPE-100",
                "Samsung Techwin|SPE-101",
                "Samsung Techwin|SPE-410",
                "Samsung Techwin|SPE-16*",
                "Hanwha|SPE-100",
                "Hanwha|SPE-101",
                "Hanwha|SPE-410",
                "Hanwha|SPE-16*",
                "BOSCH|VIDEO JET multi 4000",
                "DW-CP16|Digital Watchdog*",
                "*|EXVA-HD-216",
                "*|WH-D5216A",
                "Dahua|DHI-HCVR*",
                "Dahua|DHI-XVR*",
                "Dahua|X21A2E",
                "DW|DW-VF4",
                "DW|DW-VF8",
                "DW|DW-VF16",
                "DW|N8Fx-OLAH4",
                "Geovision|GV-VS2400",
                "*|HE-DV5216W",
                "NVX-6206|HITRON_NVX-6206",
                "*|EZHD-TVL16",
                "*|HAVR-08LT",
                "*|NSC-265S-BTZ",
                "*|NV872AME-IR",
                "Network Digital Video|AS-IPHMC3",
                "Network Digital Video|HDIPC-2S38",
                "*|NTH-IPPTZ30XIR",
                "Pravis*|HDR-1600",
                "Customer|9534E2",
                "*|NVR201-08LP",
                "UNIVIEW|NVR302-08E-P8",
                "Samsung Techwin|SPE-400", "Samsung|SPE-400", "Hanwha|SPE-400",
                "VIVOTEK|VS8102",
                "TCS-300|TCAM",
                "UNIVEW|NVR302-16S-P16*",
                "Sony|SNT-EX104",
                "Sony|SNT-EX154",
                "Sony|SNT-EP154",
                "Dahua|DHI-HCVR7108H*",
                "Siqura|EVE FOUR",
                "Hikvision|DS-6708*",
                "HIKVISION|DS-6708*",
                "Samsung Techwin|SPE-110", "Samsung|SPE-110", "Hanwha|SPE-110",
                "Sony|SNT-EP104",
                "vs8100|networkcamera",
                "axis|axis m7011",
                "axis|axis m7014",
                "vs8100|vivotek",
                "v424_6|nir a222f",
                "vivotek|vs8100",
                "vs8102|vivotek",
                "vip-x1600*|bosch",
                "vs8102|networkcamera",
                "vip-x1600*|bosch",
                "dahua|hcvr7104*",
                "truen co., ltd.|tcs-410",
                "uniview|dvs4104",
                "pravis systems co., ltd.|hdr1600",
                "uniview|ec1504-hf",
                "dahua|hcvr5108*",
                "axis|axis p7216",
                "bosch|videojet multi 4000",
                "hikvision|net-k-encoder-4",
                "uniview|nvr304*",
                "grandstream|gxv3500",
                "uniview|nvr308-64e",
                "dahua|hcvr5116*",
                "gv-vs2400|geovision",
                "dahua|dhi-nvr5216*",
                "sony|snt-ex101e",
                "pelco|net5404t",
                "ds-7216*|embedded net dvr",
                "lum-501-dvr-8ch|lum-501-dvr-8ch",
                "ltn8716*|embedded net dvr",
                "dahua|dh-nvr4208*",
                "ds-7208*|embedded net dvr",
                "dahua|dhi-nvr4108*",
                "hangzhou hikvision digital technology co., ltd|ds-9632*",
                "private|dh-nvr4832*",
                "dn81r|embedded net dvr",
                "dh-nvr4208*|private",
                "dahua|dh-hcvr4108*",
                "gv-vs2820|geovision",
                "dahua|dhi-nvr4216*",
                "dahua|dhi-nvr5432*",
                "nvr2416*|network video recorder",
                "ds-7324*|embedded_net_dvr",
                "ds-7216huhi-f2/n|chill farm",
                "private|dhi-nvr5832*",
                "acti|acd2100",
                "private|dh-nvr5432*",
                "ltn8916*|network video recorder",
                "ds-7104*|embedded net dvr",
                "dahua|dhi-nvr5416*",
                "acti|v11",
                "private|dhi-nvr5432-16p-4ks2",
                "re4100-ov-r12|4 channel d1 encoder blade card - onvif",
                "tvr1508hd|tvr 15hd",
                "truen co., ltd.|tcs-2000",
                "dahua|dhi-nvr4232*",
                "har326-16|embedded net dvr",
                "hangzhou hikvision digital technology co., ltd|ds-7208*",
                "cpplus|cp-uvr-0401e1s-v3",
                "private|dhi-hcvr5208a-v2",
                "axis|axisq7436*",
                "idis|he-1101",
                "ltd8508*|embedded net dvr",
                "ltd8308*|embedded net dvr",
                "ds-9016*|embedded net dvr",
                "lnr616|digimerge",
                "hangzhou hikvision digital technology co., ltd|rvi-r16ma",
                "ds-7616*|network video recorder",
                "eve four|siqura",
                "dh-nvr5816*|private",
                "vip_x1_xf_iva|bosch",
                "ganz|zs1-4ds",
                "acti|v21",
                "acti|tcd2500",
                "rvi-ipn8*|group",
                "ds-7732*|network video recorder",
                "ar326-16|imperial dvr",
                "hangzhou hikvision digital technology co., ltd|ds-7108*",
                "ds-7608*|network video recorder",
                "ds-h108*|embedded net dvr",
                "ds-7716ni-i4/16p|501 pelham - nvr",
                "onvif_encoder|hae-012",
                "ds-7204*|embedded net dvr",
                "dhi-nvr5232*|private",
                "hangzhou hikvision digital technology co., ltd|ds-7608*",
                "ds-7216*|embedded_net_dvr",
                "dahua|dh-nvr4216*",
                "dhi-nvr5208*|general",
                "n16nxp|speco",
                "moxa inc.|vport_364a_4ch_video_encoder",
                "uniview|nvr302-16s-p16",
                "hangzhou hikvision digital technology co., ltd|ds-8016*",
                "hve-16781|enc-h264-16",
                "kiloview electronics co., ltd.|e1",
                "indigovision|bx100",
                "dahua|dhi-nvr5816*",
                "dhi-nvr5232-16p-4ks2|private",
                "hen081*4|honeywell",
                "ds-7204*|embedded_net_dvr",
                "ds-7608*|sorting center recorder",
                "dh-nvr4432-16p-4k|private",
                "d-hktvi5mp908|embedded net dvr",
                "onvif_encoder|dw-enhd16*",
                "uniview|nvr301-08l-p8",
                "ali-hvr3008h|embedded net dvr",
                "ali-qvr3008h|embedded net dvr",
                "dahua|n42b1p",
                "dahua|x21a3e2",
                "nv4116e-hs|ac",
                "ds-6601*|embedded net dvs",
                "hangzhou hikvision digital technology co., ltd|ds-7204*",
                "vcn-enc|vlr-enc-16",
                "rvi-hdr16lb-t|rvi_dvr",
                "hangzhou hikvision digital technology co., ltd|ds-7332*",
                "avtech|avx931a",
                "3s|s4071",
                "hangzhou hikvision digital technology co., ltd|ds-8616*",
                "videojet-x10|bosch",
                "dnr716|general",
                "videojet-x20|bosch",
                "uniview|nvr201-04lp",
                "lnr632|digimerge",
                "ds-9016hfi-st|dvr1",
                "nr916x|general",
                "dahua|dhi-nvr5864*",
                "uniview|nvr301-08s",
                "dnr832|general",
                "hangzhou hikvision digital technology co., ltd|ds-7216*",
                "ali-qvr3004h|embedded net dvr",
                "rvi-ipn4/1-4p|group",
                "private|dh-nvr4816-4k",
                "onvif|ltd8516k-st",
                "hangzhou hikvision digital technology co., ltd|ds-7316*",
                "hev0118h|hitron_hev0118h",
                "dahua|dh-hcvr4104*",
                "hangzhou hikvision digital technology co., ltd|ds-8632*",
                "uniview|nvr301-08-p8",
                "ltn8708k-p8|home 8ch embedded",
                "ds-8616*|network video recorder",
                "axis|axis p7224",
                "dahua|dhi-nvr4104*",
                "dh-nvr5832-16p-4k|private",
                "dh-nvr7464|private",
                "rvi-hdr16lb-ta|rvi dvr",
                "dhi-nvr4208*|private",
                "*|ds-6701hfi",
                "uniview|nvr301-08-p8",
                "ltn8708k-p8|home 8ch embedded",
                "axis|axis p7224",
                "dh-nvr5832-16p-4k|private",
                "dh-nvr7464|private",
                "rvi-hdr16lb-ta|rvi dvr",
                "dhi-nvr4208-8p-4k|private",
                "ds-9804*|embedded net dvr",
                "axis|axisq7424rmkii",
                "ds-7732*|network video recorder",
                "dahua|x24a5l",
                "dhi-ivss7024dr-8t|private",
                "rvi-hdr16lb-m_v.2|rvi",
                "hangzhou hikvision digital technology co., ltd|ds-7708*",
                "dahua|ipc-hum8231*",
                "uniview|nvr302*",
                "uniview|nvr201*",
                "DW-ENHD16|DW-ENHD16-*",
                "DW|DW-ENHD16*",
                "DW-ENHD16|DW-ENCODWER",
                "dahua|hcvr5104*",
                "hangzhou hikvision digital technology co., ltd|ds-8116*",
                "dahua|n52b3p",
                "tr2116a|embedded net dvr",
                "vlr-enc-16|vlr-enc-16",
                "hangzhou hikvision digital technology co., ltd|ds-9016*",
                "uniview|nvr308-32r-b",
                "onvif_encoder|mam-6me1012mta",
                "costar|mam-6me1012mta",
                "mam-6me1012mta|mam-6me1012mta-jh",
                "mam-6me1012mta|hae-012",
                "mam-6me1012mta|crt1200en",
                "scw|nvr-admp32p16",
                "dahua|dhi-nvr4116*",
                "dahua|xvr7216*",
                "bosch|vip_x16_xf_e",
                "private|dhi-nvr5216-4ks2",
                "dh-nvr608*|private",
                "general|nvr-p16/16p-4va",
                "rvi-ipn16/2-pro-4k|general",
                "sth795|cellinx-sth795",
                "hq-thd1602*|embedded net dvr",
                "none|nvr302-08e-p8",
                "uniview|nvr302-16e-p8",
                "hangzhou hikvision digital technology co., ltd|hik%2fds-7816*",
                "ltd8308*|embedded_net_dvr",
                "Hangzhou Hikvision Digital Technology Co., Ltd|DS-6708*",
                "DS-6708*|Hangzhou Hikvision Digital Technology Co., Ltd",
                "c7413-awr|dvr support center",
                "ds-7116*|business ddd co,.ltd.",
                "acti|v24",
                "ds-h116*|embedded net dvr",
                "yc-r0814|network video recorder",
                "onvif_encoder|viper-hdaenc16",
                "dahua|dhi-nvr4432*",
                "onvif|ltn8716k*",
                "onvif|ds-7204*",
                "dahua|dhi-nvr5832*",
                "dh-nvr4232*|private",
                "har324-16|embedded net dvr",
                "dh-nvr4216*|private",
                "dhi-nvr52a16*|private",
                "ds-6716huhi*|bldg c hik-encoder",
                "dahua|dh-xvr*",
                "hisi|vi-m-4-1000*",
                "ds-7716*|network video recorder",
                "2d|eli-sip-eb21-4r",
                "dahua|ipc-hdbw13a0e",
                "hangzhou hikvision digital technology co., ltd|ds-7616*",
                "zkd408a|embedded net dvr",
                "zkd608a|embedded net dvr",
                "mam-6me1012mta|encoder2",
                "mam-6me1012mta|encoder4",
                "ds-7332*|embedded_net_dvr",
                "hik/ds-7116*|embedded net xvr",
                "ev1016turbox|embedded net dvr",
                "crt1200en|crt1200en-demo",
                "dvr16-4500|16ch digital video recorder",
                "ds-7216*|it rm 16cam dvr",
                "ds-7108*|embedded net dvr",
                "dahua|x52a3a",
                "general|dh-xvr5108*",
                "dahua|dh-xvr4108*",
                "zkd408b|embedded net dvr",
                "dahua|dhi-nvr4416*",
                "onvif|ds-7204*",
                "dh-nvr4232-4k|private",
                "har324-16|embedded net dvr",
                "dh-nvr4216-8p-4k|private",
                "dhi-nvr52a16-16p-4ks2|private",
                "ds-6716*|bldg c hik-encoder",
                "2d|eli-sip-eb21-4r",
                "dahua|ipc-hdbw13a0e",
                "zkd408a|embedded net dvr",
                "zkd608a|embedded net dvr",
                "mam-6me1012mta|encoder2",
                "mam-6me1012mta|encoder4",
                "ds-7332hghi-sh|embedded_net_dvr",
                "hik/ds-7116hgh-f1/n/-af-dvr--a/16-1|embedded net xvr",
                "ev1016turbox|embedded net dvr",
                "crt1200en|crt1200en-demo",
                "dvr16-4500|16ch digital video recorder",
                "dahua|x52a3a",
                "zkd408b|embedded net dvr",
                "dahua|dhi-nvr4416-16p-4ks2",
                "dnr708|general",
                "onvif|hq-thd0802a-h",
                "dahua|dhi-nvr5232*",
                "rvi-ipn32/8-pro-4k|private",
                "ds-7208*|embedded_net_dvr",
                "dahua|dh-xvr7216a-4kl-x",
                "lnr632|general",
                "dahua|x21a3e",
                "lnr616|general",
                "dh-nvr616dr-64-4k|private",
                "dvtel|en-216",
                "hdcvi_1008_-_gerao_2|intelbras",
                "hdcvi_1032|intelbras",
                "dw-enhd16|acm",
                "dw-enhd16|dv",
                "dw-enhd16|vlr-enc-16",
                "moxa inc.|vport 364a-t",
                "onvif|d-hktvi5mp908",
                "ds-7716*|embedded net dvr",
                "dahua|dhi-nvs0404hdc",
                "onvif_encoder|vlr-enc-16",
                "axis|p7304*",
                "ds-7204huhi-k1/p|thuis",
                "os103t|onvif",
                "dahua|nvr5216*",
                "hangzhou hikvision digital technology co., ltd|ds-7116*",
                "rvi-r16ma|rvi_dvr",
                "scw|nvr-imp32",
                "hangzhou hikvision digital technology co., ltd|ds-7716*",
                "eclipse|esg-nvr32-8",
                "axis|axis m7104",
                "uniview|nvr302-16q",
                "onvif|ip-ds411-4",
                "nvs-ah04|ip-camera",
                "onvif|ds-h208u",
                "dw-enhd16|5",
                "dahua|xvr5116*",
                "ds-7616ni-sp|cipe cctv",
                "rvi-hdr08la-t|rvi_dvr",
                "ud1b-16|embedded net dvr",
                "ev1016hdx|corporativo",
                "dahua|dh/hcvr1604*",
                "ev1016turbo|embedded net dvr",
                "allnet|all-cam2400-nvr-kit",
                "activecam|ac-hr-1116",
                "ipcamera|edge4e_00-10-be-0e-d1-a5",
                "ipcamera|edge4e_00-10-be-0e-d1-80",
                "k-nl416k|general",
                "3r global inc.|xst16",
                "3r global inc.|xpm4m32",
                "3r global inc.|xst08",
                "unix|ipm32r32p",
                "hangzhou hikvision digital technology co., ltd|ds-7732*",
                "axis|axisp7304*",
                "axis|axism7104",
                "ev1004turbo|vistas del cuatro",
                "onvif|0e-hd16c2td",
                "ds-7208hqhi-sh|abada dvr",
                "dallmeier|dve-16",
                "dh-nvr4832-16p-4k|private",
                "lnr608|general",
                "3r global inc.|ipm32r16p",
                "3r global inc.|xpm08",
                "3r global inc.|xpm16",
                "3r global inc.|ipm32r32p",
                "dw-enhd16|encoder1",
                "dw-enhd16|encoder2",
                "onvif|ud1b-16",
                "dahua|ipc-hum8431-e1",
                "dahua|dhi-nvr608-32-4ks2",
                "dh-xvr5116he-x|general",
                "nvr2821-04009b/2li|nvr:",
                "3r global inc.|ilt08r",
                "mhdx_3116|intelbras",
                "ipm32r16p|nvr_1",
                "hdcvi_1016_-_gerao_2|intelbras",
                "hen162*4|honeywell",
                "uniview|nvr308-32e-b",
                "dhi-nvr5816-4ks2|private",
                "unix|ipm32r16p",
                "pelco|net5501",
                "s16turbox|embedded net dvr",
                "eclipse|esg-nvr8p",
                "un1a-32x16|network video recorder",
                "ds-7204huhi-k1/p|leroy dvr",
                "xnss|ipm32r16p",
                "xnss|ipm32r32p",
                "rvi-r16la*|rvi",
                "*-1hdr16k|rvi",
                "ds-8116*|embedded net dvr",
                "dahua|x51a2*",
                "nv4108-hs|ac",
                "uniview|nvr301*",
                "ds-7204*|casa",
                "ltd8316k*|embedded net dvr",
                "dh-nvr616*|private",
                "st-hdvr-161|embedded_net_dvr",
                "bx100|indigovision bx100",
                "panasonic|wj-gxe100",
                "st-hdvr162pro-d-v2|general"
            ],
            "analogEncoder": true
        },
        {
            "keys": [
                "DW-ENHD16|DW-ENHD16*",
                "DW|DW-ENHD16*"
            ],
            "doUpdatePortInSubscriptionAddress": false
        },
        {
            "keys": ["UNIVIEW|DVS4116"],
            "enableAdditionalManufacturerNormalization": true
        },
        {
            "keys": [
                "*|DW-CP04", "*|DW-CP16"
            ],
            "isRebrendedActiCamera": true
        },
        {
            "keys": [
                "ISD|*"
            ],
            "showUrl": true,
            "urlLocalePath": "priv/cam.html"
        },
        {
            "keys": [
                "ISD_EDGE|*"
            ],
            "showUrl": true,
            "urlLocalePath": "priv/cam.html",
            "MaxFPS": 30.0
        },
        {
            "keys": [
                "ISD|XPM-FL72-48MP",
                "DW|XPM-FL72-48MP",
                "DW|DWC-PZV2M72T"
            ],
            "isdDwCam": true,
            "showUrl": true,
            "urlLocalePath": "priv/cam.html"
        },

        {
            "keys": [
                "DW|DWCA-C128-64",
                "DW|DWCA-C12C-64",
                "DW|DWCA-VF25W28-64",
                "DW|DWCA-VF25WIR4-64",
                "DW|DWCA-VF25WIR8-64",
                "DW|DWC-PZV2M72T"
            ],
            "isdDwCam": true
        },

        {
            "keys": [
                "vista|*"
            ],
            "showUrl": true,
            "urlLocalePath": "basic/basic.php",
            "overrideHttpUserAgent": "Mozilla/5.0 (Windows; U; Windows NT based; en-US) AppleWebKit/534.34 (KHTML, like Gecko)  QtWeb Internet Browser/3.8.5 http://www.QtWeb.net",
            "renewOnvifPullPointSubscriptionRequired": false
        },
        {
            "keys": [
                "VIVOTEK|*"
            ],
            "onvifPtzStopBroken": true
        },
        {
            "keys": [
                "ArecontVision|??05", "ArecontVision|?155"
            ],
            "isRTSPSupported": false
        },
        {
            "keys": ["ArecontVision|20185DN", "ArecontVision|AV20CPD-118","ArecontVision|AV08CPD-118" ],
            "forceRtspSupport": true
        },
        {
            "keys": ["ArecontVision|AV20CPD-118","ArecontVision|AV08CPD-118" ],
            "totalMdZones": 1024
        },
        {
            "keys": ["ArecontVision|*"],
            "forceRtcpReports": true
        },
        {
            "keys": [
                "HANWHA|SNP*"
            ],
            "ptzOverride": {
                "operational": {
                    "capabilitiesToAdd": "ContinuousPanCapability|ContinuousTiltCapability|ContinuousZoomCapability"
                }
            }
        },
        {
            "keys": [
                "VIVOTEK|DM368", "VIVOTEK|FD8161", "VIVOTEK|FD8362E", "VIVOTEK|FD8361", "VIVOTEK|FD8136",
                "VIVOTEK|FD8162", "VIVOTEK|FD8372", "VIVOTEK|FD8135H", "VIVOTEK|IP8151", "VIVOTEK|IP8335H",
                "VIVOTEK|IP8362", "VIVOTEK|MD8562", "VIVOTEK|IP8371E", "VIVOTEK|FD8363",
                "ACTI|KCM5211", "ACTI|TCM3511",
                "AXIS|AXISP3344", "AXIS|AXISP1344",
                "*|IPC-HDB3200C", "*|N53F-F",
                "*|LR01", "*|IPCAM_M1", "*|RL01",
                "VISTA|*VRD", "VISTA|VK2-2MPBX(DN)",
                "ZXDZHZ|vimicro","DW|DWC-MF21M4TIR","ACTI|TCM4201","Sony|SNC-CH120","Sony|SNC-CH280",
                "Sony|SNC-DH210","Sony|SNC-DH120T","VITEK|VT-20VN-M","Etrovision Technology|EV8180U-XL","VIVOTEK|FE8174V",
                "AVTECH|AVM542B",
                "AVer|FV3028-RTM",
                "DW|DWC-MPA20M","Win4NET Co., Ltd.|Clebo-MD20","DW|DWC-MC421D","Win4NET Co., Ltd.|Clebo-BX20",
                "DW|DWC-MB721M4TIR","Win4NET Co., Ltd.|Clebo-MB721M4TIR",
                "DW|DWC-MB721M8TIR","Win4NET Co., Ltd.|Clebo-MB721M8TIR",
                "DW|DWC-MF21M4TIR","Win4NET Co., Ltd.|Clebo-MF21M4TIR",
                "DW|DWC-MF21M8TIR","Win4NET Co., Ltd.|Clebo-MF21M8TIR",
                "DW|DWC-MF21M4FM","Win4NET Co., Ltd.|Clebo-MF21M4FM",
                "DW|DWC-MF21M8FM","Win4NET Co., Ltd.|Clebo-MF21M8FM",
                "DW|DWC-MB950TIR", "DW|DWC-MV950TIR", "DW|DWC-BVI2IR",
                "DW|DWC-PVX16W",
                "DW|DWC-PZ21M69T",
                "DW|DWC-PB6M4T",
                "DW|DWC-MTT4Wi28",
                "DW|DWC-MTT4Wi36",
                "DW|DWC-MTT4Wi6",
                "DW|DWC-MVT4Wi28",
                "DW|DWC-MVT4Wi36",
                "DW|DWC-MVT4Wi6",
                "DW|DWC-MBT4Wi28",
                "DW|DWC-MBT4Wi36",
                "DW|DWC-MD72i4V",
                "DW|DWC-MD724V"
            ],
            "operationalPtzCapabilities": "NoPtzCapabilities"
        },
        {
            "keys": [
                "DW|DWC-MPTZ20X", "DW|DWC-MPTZ5X", "DW|DWC-MPZ20XFM",
                "ACTI|KCM8111", "*|FW3471-PS-E",
                "*|FW3471-PS-E",
                "VISTA|VK2-ENCODER",
                "*|DW-CP04", "*|DW-CP16",
                "ACTI|I96","ACTI|I98",
                "UNIVIEW|IPC6242SR-X22",
                "Milesight*|MS-C2961-EB",
                "Dahua|DH-SD22404T-GN",
                "dahua|XVR5116HS*"
            ],
            "ptzOverride": {
                "operational": {"traits": "EightWayPtz"}
            }
        },
        {
            "keys": [
                "ACTI|V32",
                "ACTi Corporation|V32",
                "ACTI|V23",
                "ACTi Corporation|V23"
            ],
            "forceONVIF": true
        },
        {
            "keys": [
                "ACTI|KCM3311", "ACTI|KCM7211", "ACTI|KCM5611", "ACTI|KCM5311",
                "Sony|SNC-EM600","Sony|SNC-CX600","Sony|SNC-DH120T", "Sony|SNC-XM636",
                "DW|DWC-MB421TIR", "DW|DWC-MD421D", "DW|DWC-MV85DiA",
                "Win4NET Co., Ltd.|Clebo-BL20",
                "DW|DWC-MB45DiA",
                "DW|DWC-MTT4WiA",
                "DW|DWC-MVT4WiA"
            ],
            "operationalPtzCapabilities": "ContinuousZoomCapability"
        },
        {
            "keys": [
                "AXIS|AXISP8221",
                "AXIS|AXISC3003E",
                "AXIS|AXISA9161",
                "AXIS|AXISC1004E"
            ],
            "noVideoSupport": true
        },
        {
            "keys" :[
                "Hanwha|NVR-IO-module*"
            ],
            "noVideoSupport": true
        },
        {
            "keys": [
                "VISTA|VK2-1080XVRDIR3V9F",
                "VISTA|VK2-1080VFD3V9F",
                "VISTA|VK2-1080BIR3V9F",
                "VISTA|VK2-720VZMI",
                "VISTA|VK2-720VZMX",
                "VISTA|VK2-1080VRDIR3V9F",
                "VISTA|VK2-1080XVFD3V9F",
                "VISTA|VK2-3MPBIR3V9F",
                "VISTA|VK2-3MPVRDIR3V9F",
                "VISTA|VK2-3MPBIR28V12re",
                "VISTA|VK2-3MPVRDIR28V12re"
            ],
            "operationalPtzCapabilities": "ContinuousZoomCapability|ContinuousFocusCapability|AuxiliaryPtzCapability"
        },
        {
            "keys": [
                "VISTA|*PTW",
                "DW|DWC-MPT","Win4NET Co., Ltd.|Clebo-MPT",
                "DW|DWC-MPTFM","Win4NET Co., Ltd.|Clebo-MPTFM"
            ],
            "operationalPtzCapabilities": "ContinuousPanCapability|ContinuousTiltCapability",
            "ptzOverride": {
                "operational": {"traits": "FourWayPtz"}
            }
        },
        {
            "keys": [
                "General|IP Camera",
                "H264|N51820L",
                "TRUEN Co., Ltd.|TN-P4230CSLXIR",
                "TRUEN Co. Ltd.|*",
                "Vista|VK2-3MPEFEDre",
                "eneo|IEP-63M2812M0A"
            ],
            "ptzOverride": {
                "operational": {"traits": "FourWayPtz"}
            }
        },
        {
            "keys": [
                "VISTA|VK2-ENCODER",
                "VISTA|VK2-1080PTZ",
                "VISTA|VK2-600PTZ",
                "*|DW-CP04",
                "Cellinx|STH795",
                "Honeywell Security Group|HISD-2201WE", "MESSOA|SPD970",
                "H264|N51820L",
                "onvif|v047-1",
                "iPIXA|*",
                "Rhodium|RBU-PZ-4461-EB"
            ],
            "onvifPtzPresetsEnabled": true
        },
        {
            "keys": [
                "VISTA|*"
            ],
            "forceArFromPrimaryStream": true
        },
        {
            "keys": [
                "ACTi|V32", "ACTi|V23"
            ],
            "defaultAR": "16x9",
            "ptzOverride": {
                "operational": {"traits": "EightWayPtz"}
            }
        },
        {
            "keys": [
                "VISTA|VK2-600PTZ",
                "VISTA|VK2-1080PTZ",
                "VISTA|VK2-ENCODER",
                "Pelco|D5220",
                "Pelco|PelcoD5220"
            ],
            "operationalPtzCapabilities": "ContinuousPanCapability|ContinuousTiltCapability|ContinuousZoomCapability|ContinuousFocusCapability|AuxiliaryPtzCapability|PresetsPtzCapability"
        },
        {
            "keys": [
                "VISTA|VK2-1080VRD",
                "VISTA|VK2-1080VRD3V9"
            ],
            "operationalPtzCapabilities": ""
        },
    {
            "keys": [
                "DW|DWC-MD421D","Win4NET Co., Ltd.|Clebo-FD20"
            ],
            "operationalPtzCapabilities": "ContinuousZoomCapability|ContinuousFocusCapability"
        },
    {
            "keys": [
                "DW|DWC-PV2M4TIR","DW|DWC-PB2M4TIR", "DWC|DWC-PV2M4T", "DW|DWC-PV2M4T"
            ],
        "dw-http-ptz": true
        },
        {
            "keys": [
                "AXIS|AXISM7016Group1", "AXIS|AXISM7016Group2", "AXIS|AXISM7016Group3", "AXIS|AXISM7016Group4"
            ],
            "axisMaxZoomSpeed": 70
        },
        {
            "keys": [
                "Honeywell|HVE4", "Hikvision|DS-6704HFI"
            ],
            "forcedOnvifParams":
            {
                "videoEncoders":
                [
                    "VideoEncoderConfigurationA01,VideoEncoderConfigurationA05",
                    "VideoEncoderConfigurationA02,VideoEncoderConfigurationA06",
                    "VideoEncoderConfigurationA03,VideoEncoderConfigurationA07",
                    "VideoEncoderConfigurationA04,VideoEncoderConfigurationA08"
                ]
            }
        },
        {
            "keys": [
                "DW|DWC-PVX16W"
            ],
            "forcedOnvifParams":
            {
                "videoEncoders":
                [
                    "video_encoder01_01,video_encoder01_02",
                    "video_encoder02_01,video_encoder02_02",
                    "video_encoder03_01,video_encoder03_02",
                    "video_encoder04_01,video_encoder04_02"
                ]
            }
        },
        {
            "keys": [
                "Hikvision|DS-6708*", "HIKVISION|DS-6708*"
            ],
            "forcedOnvifParams":
            {
                "videoEncoders":
                [
                    "VideoEncoderConfigurationA01,VideoEncoderConfigurationA09",
                    "VideoEncoderConfigurationA02,VideoEncoderConfigurationA10",
                    "VideoEncoderConfigurationA03,VideoEncoderConfigurationA11",
                    "VideoEncoderConfigurationA04,VideoEncoderConfigurationA12",
                    "VideoEncoderConfigurationA05,VideoEncoderConfigurationA13",
                    "VideoEncoderConfigurationA06,VideoEncoderConfigurationA14",
                    "VideoEncoderConfigurationA07,VideoEncoderConfigurationA15",
                    "VideoEncoderConfigurationA08,VideoEncoderConfigurationA16"
                ]
            }
        },
        {
            "keys": [
                "Hikvision|DS-2CD6362F-I*|V5.0.*", "Hikvision|DS-2CD6362F-I*|V5.3.*", "Hikvision|DS-2CD6362F-I*|V5.1.*", "Hikvision|DS-2CD6362F-I*|V5.2.*", "Hikvision|HNCA12-FEA"
            ],
            "forcedOnvifParams":
            {
                "videoEncoders":
                [
                    "VideoEncoderToken_101,VideoEncoderToken_102",
                    "VideoEncoderToken_201",
                    "VideoEncoderToken_301",
                    "VideoEncoderToken_401"
                ]
            },
            "fpsBounds": {
                "max": 15,
                "min": 1
            }
        },
        {
            "keys": [
                "Hikvision|DS-6716HWI", "Hikvision|DS-6716HFI", "Hikvision|DS-6716*",
                "DS-6716*|Embedded_Net_DVR", "DS-6716*|Embedded Net DVS",
                "Embedded_Net_DVR|DS-6716*", "Embedded Net DVS|DS-6716*"
            ],
            "forcedOnvifParams":
            {
                "videoEncoders":
                [
                    "VideoEncoderConfigurationA01,VideoEncoderConfigurationA17",
                    "VideoEncoderConfigurationA02,VideoEncoderConfigurationA18",
                    "VideoEncoderConfigurationA03,VideoEncoderConfigurationA19",
                    "VideoEncoderConfigurationA04,VideoEncoderConfigurationA20",
                    "VideoEncoderConfigurationA05,VideoEncoderConfigurationA21",
                    "VideoEncoderConfigurationA06,VideoEncoderConfigurationA22",
                    "VideoEncoderConfigurationA07,VideoEncoderConfigurationA23",
                    "VideoEncoderConfigurationA08,VideoEncoderConfigurationA24",
                    "VideoEncoderConfigurationA09,VideoEncoderConfigurationA25",
                    "VideoEncoderConfigurationA10,VideoEncoderConfigurationA26",
                    "VideoEncoderConfigurationA11,VideoEncoderConfigurationA27",
                    "VideoEncoderConfigurationA12,VideoEncoderConfigurationA28",
                    "VideoEncoderConfigurationA13,VideoEncoderConfigurationA29",
                    "VideoEncoderConfigurationA14,VideoEncoderConfigurationA30",
                    "VideoEncoderConfigurationA15,VideoEncoderConfigurationA31",
                    "VideoEncoderConfigurationA16,VideoEncoderConfigurationA32"
                ]
            }
        },
        {
            "keys": [
                "HIKVISION|DS-2TD1217-6/V1",
                "HIKVISION|DFI6256A",
                "hikvision|DS-2CD2955FWD*",
                "HIKVISION|DS-2CD2135FWD*"
            ],
            "pullInputEventsAsOdm": true
        },
        {
            "keys": [
                "HIKVISION|DS-2CD2132F-IWS",
                "HIKVISION|DS-2CD2655FWD-IZS",
                "HIKVISION|DS-2CD2742FWD-IS",
                "HIKVISION|DS-2CD2942F-IS",
                "HIKVISION|DS-2CD63C2F-IS",
                "HIKVISION|DS-2DE4A220IW-DE",
                "Hikvision|DS-2CD2655FWD-IZS",
                "Hikvision|DS-2CD2742FWD-IS",
                "Hikvision|DS-2CD2942F-IS",
                "Hikvision|DS-2CD63C2F-IS",
                "Hikvision|DS-2DE4A220IW-DE",
                "HIKVISION|DS-2CD4032FWD*",
                "HIKVISION|DS-2CD2142FWD*",
                "hikvision|DS-2CD2142FWD*",
                "Hikvision|DS-6716*",
                "Hikvision|DS-6708*",
                "HIKVISION|DS-2CD4A26FWD-*",
                "HIKVISION|iDS-2CD8426*",
                "Hikvision|DS-2DF8223*",
                "hikvision|DS-2CD2155FWD-IS",
                "HIKVISION|DS-2CD4026FWD-AP",
                "HIKVISION|DS-2DE3304W-DE",
                "ONVIF|NC328-VBZ",
                "HIKVISION|DS-2TD1217-6/V1",
                "HIKVISION|DFI6256A",
                "hikvision|DS-2CD2955FWD*",
                "HIKVISION|DS-2CD2135FWD*"
            ],
            "parseOnvifNotificationsWithHttpReader": true
        },
        {
            "keys": [
                "HIKVISION|DS-2CD2132F-IWS",
                "HIKVISION|DS-2CD2655FWD-IZS",
                "HIKVISION|DS-2CD2742FWD-IS",
                "HIKVISION|DS-2CD2942F-IS",
                "HIKVISION|DS-2DE4A220IW-DE",
                "Hikvision|DS-2CD2655FWD-IZS",
                "Hikvision|DS-2CD2742FWD-IS",
                "Hikvision|DS-2CD2942F-IS",
                "Hikvision|DS-2DE4A220IW-DE",
                "Hikvision|DS-2CD2522FWD*",
                "HIKVISION|DS-2CD2522FWD*",
                "HIKVISION|DS-2CD4032FWD*",
                "HIKVISION|DS-2CD2142FWD-IWS",
                "HIKVISION|DS-2CD2142FWD*",
                "hikvision|DS-2CD2142FWD*",
                "HIKVISION|DS-2CD4A26FWD-*",
                "HIKVISION|iDS-2CD8426*",
                "Hikvision|DS-2CD2625FWD*",
                "Hikvision|DS-2TD2166*",
                "Hikvision|DS-2CD4026FWD-AP",
                "HIKVISION|DS-2DE3304W-DE",
                "ONVIF|H47",
                "ONVIF|IP-2CD4B26FWD-IZS",
                "*|NC304-WDA"
            ],
            "relayOutputInversed": true,
            "portNamePrefixToIgnore": "AlarmOut"
        },
        {
            "keys": [
                "DW|DWC-PF5M1TIR",
                "DW|DWC-MB45DiA",
                "DW|DWC-MV85DiA",
                "DW|DWC-PB6M4T",
                "DW|DWC-PVF9M2TIR"
            ],
            "fixWrongInputPortNumber": true
        },
        {
            "keys": [
                "DW|DWC-MV85DiA"
            ],
            "repeatIntervalForSendVideoEncoderMS": 1000
        },
        {
            "keys": [
                "DW|DWC-MV421D",
                "_comment: fixed in firmware version 4.4 (kernel version 1.0.0.0, server version 1.1.2.0)",
                "##DW|DWC-MD421D"
            ],
            "fixWrongOutputPortToken": true
        },
        {
            "keys": [
                "DW|DWC-MD421D"
            ],
            "additionalNotificationTopics": [ "Device/Trigger/Relay" ]
        },
        {
            "keys": [
                "DW|DWC-MPTZ20X",
                "DW|DWC-MPZ20XFM|2.1.0.8", "DW|DWC-MPZ20XFM"
            ],
            "ptzMapper": {
                "fromCamera": {
                    "x": {
                        "extrapolationMode": "PeriodicExtrapolation",
                        "device":  [-1,   1],
                        "logical": [ 0, 360]
                    },
                    "y": {
                        "extrapolationMode": "ConstantExtrapolation",
                        "device":  [  0,    1],
                        "logical": [  0,  -90]
                    },
                    "z": {
                        "extrapolationMode": "ConstantExtrapolation",
                        "device":  [0.004167,   0.083333],
                        "logical": [1.0,        20.0],
                        "logicalMultiplier": 35.25,
                        "space": "35MmEquiv"
                    }
                }
            }
        },
        {
            "keys": [
                "DW|DWC-MPTZ20X|unknown_beta",
                "Win4NET Co., Ltd.|Clebo-PD20",
                "Win4NET Co., Ltd.|Clebo-PM20SV2",
                "Win4NET Co., Ltd.|Clebo-BD",
                "DW|DWC-MPTZ20XFM",
                "Win4NET Co., Ltd.|Clebo-MPTZ20XFM"
            ],
            "ptzMapper": {
                "fromCamera": {
                    "x": {
                        "extrapolationMode": "PeriodicExtrapolation",
                        "device":  [-1,   1],
                        "logical": [ 0, 360]
                    },
                    "y": {
                        "extrapolationMode": "ConstantExtrapolation",
                        "device":  [  0,    1],
                        "logical": [  0,  -90]
                    },
                    "z": {
                        "extrapolationMode": "ConstantExtrapolation",
                        "device":  [0.000, 0.001, 0.002, 0.003, 0.004, 0.005, 0.006, 0.007, 0.008, 0.009, 0.010, 0.012, 0.014, 0.016, 0.018, 0.025, 0.030, 0.035, 0.040, 0.045, 0.050, 0.060, 0.070, 0.080, 0.090, 0.100],
                        "logical": [1.000, 1.227, 1.430, 1.680, 2.023, 2.258, 2.469, 2.719, 3.000, 3.234, 3.453, 3.953, 4.422, 4.883, 5.367, 7.034, 8.186, 9.362, 10.440, 11.543, 12.548, 14.484, 16.028, 17.278, 18.454, 19.631],
                        "logicalMultiplier": 35.25,
                        "space": "35MmEquiv"
                    }
                }
            }
        },
        {
            "keys": [
                "DW|DWC-MPTZ5X|2.1.0.3", "DW|DWC-MPTZ5X" ,
                "Win4NET Co., Ltd.|Clebo-MPTZ5X",
                "DW|DWC-MPTZ5XFM","Win4NET Co., Ltd.|Clebo-MPTZ5XFM"
            ],
            "ptzMapper": {
                "fromCamera": {
                    "x": {
                        "extrapolationMode": "ConstantExtrapolation",
                        "device":  [0,        1,  -1, -0.05555],
                        "logical": [-180, -0.01,   0,      170]
                    },
                    "y": {
                        "extrapolationMode": "ConstantExtrapolation",
                        "device":  [  0,    1],
                        "logical": [  0,  -90]
                    },
                    "z": {
                        "extrapolationMode": "ConstantExtrapolation",
                        "device":  [0.016666,   0.083333],
                        "logical": [1.0,        5.0],
                        "logicalMultiplier": 41.0,
                        "space": "35MmEquiv"
                    }
                }
            }
        },
        {
            "keys": [
                "*|VB-H41"
            ],
            "ptzMapper": {
                "fromCamera": {
                    "x": {
                        "extrapolationMode": "ConstantExtrapolation",
                        "device":  [  -1,   1],
                        "logical": [-170, 170]
                    },
                    "y": {
                        "extrapolationMode": "ConstantExtrapolation",
                        "device":  [ -1, 0,  1],
                        "logical": [-10, 0, 90]
                    },
                    "z": {
                        "extrapolationMode": "ConstantExtrapolation",
                        "comment": "D = 1 - 1/t, L = 32.0 * t",
                        "device":  [0, 0.333333, 0.5, 0.6, 0.666667, 0.714286, 0.75, 0.777778, 0.8, 0.818182, 0.833333, 0.846154, 0.857143, 0.866667, 0.875, 0.882353, 0.888889, 0.894737, 0.9, 0.904762, 0.909091, 0.913043, 0.916667, 0.92, 0.923077, 0.925926, 0.928571, 0.931034, 0.933333, 0.935484, 0.9375, 0.939394, 0.941176, 0.942857, 0.944444, 0.945946, 0.947368, 0.948718, 0.95],
                        "logical": [1,      1.5,   2, 2.5,        3,      3.5,    4,      4.5,   5,      5.5,        6,      6.5,        7,      7.5,     8,      8.5,        9,      9.5,  10,     10.5,       11,     11.5,       12, 12.5,       13,     13.5,       14,     14.5,       15,     15.5,     16,     16.5,       17,     17.5,       18,     18.5,       19,     19.5,   20],
                        "logicalMultiplier": 32.0,
                        "space": "35MmEquiv"
                    }
                }
            }
        },
        {
            "keys": [
                "VIVOTEK|SD83X3"
            ],
            "ptzMapper": {
                "fromCamera": {
                    "x": {
                        "extrapolationMode": "PeriodicExtrapolation",
                        "device":  [ -1,    1],
                        "logical": [180, -180]
                    },
                    "y": {
                        "extrapolationMode": "ConstantExtrapolation",
                        "device":  [ -1,   1],
                        "logical": [  0, -90]
                    },
                    "z": {
                        "extrapolationMode": "ConstantExtrapolation",
                        "device":  [0, 0.05,  0.1, 0.15,  0.2, 0.25,  0.3, 0.35,  0.4, 0.45,  0.5, 0.55, 0.6, 0.65,  0.7, 0.75,  0.8,  0.85,   0.9,  0.95,  1],
                        "logical": [1, 1.11, 1.22, 1.36, 1.48, 1.64, 1.81, 2.03, 2.29, 2.63, 3.05, 3.49, 4.18, 5.05, 6.27, 7.93, 10.24, 13.22, 17.02, 21.97, 31.55],
                        "logicalMultiplier": 35.0,
                        "space": "35MmEquiv"
                    }
                }
            }
        },
        {
            "keys": [
                "VIVOTEK|SD8362"
            ],
            "ptzMapper": {
                "fromCamera": {
                    "x": {
                        "extrapolationMode": "PeriodicExtrapolation",
                        "device":  [ -1,    1],
                        "logical": [180, -180]
                    },
                    "y": {
                        "extrapolationMode": "ConstantExtrapolation",
                        "device":  [ -1,   1],
                        "logical": [  0, -90]
                    },
                    "z": {
                        "extrapolationMode": "ConstantExtrapolation",
                        "device":  [0, 0.05,  0.1, 0.15,  0.2, 0.25,  0.3, 0.35,  0.4, 0.45,  0.5, 0.55,  0.6, 0.65,  0.7, 0.75,  0.8, 0.85,   0.9,  0.95,    1],
                        "logical": [1, 1.08, 1.16, 1.27, 1.39, 1.52, 1.68, 1.86, 2.08, 2.34, 2.65, 3.01, 3.48, 4.06, 4.76, 5.68, 6.86, 8.38, 10.82, 13.16, 18.0],
                        "logicalMultiplier": 35.0,
                        "space": "35MmEquiv"
                    }
                }
            }
        },
        {
            "keys": [
                "*|SNC-RH124"
            ],
            "ptzMapper": {
                "fromCamera": {
                    "x": {
                        "extrapolationMode": "PeriodicExtrapolation",
                        "device":  [ -1,    1],
                        "logical": [-180, 180]
                    },
                    "y": {
                        "extrapolationMode": "ConstantExtrapolation",
                        "device":  [1.3333333,  -1],
                        "logical": [       15, -90]
                    },
                    "z": {
                        "extrapolationMode": "ConstantExtrapolation",
                        "device":  [0, 0.05,  0.1, 0.15,  0.2, 0.25, 0.35,  0.4, 0.45,  0.5, 0.52],
                        "logical": [1, 1.15, 1.33, 1.57, 1.88, 2.28,  3.6, 4.66, 6.03, 7.64, 8.14],
                        "logicalMultiplier": 38.5,
                        "space": "35MmEquiv"
                    }
                },
                "toCamera": {
                    "y": {
                        "extrapolationMode": "ConstantExtrapolation",
                        "device":  [1,  -1],
                        "logical": [0, -90]
                    }
                }
            }
        },
        {
            "keys": [
                "ACTI|KCM8111"
            ],
            "ptzMapper": {
                "fromCamera": {
                    "x": {
                        "extrapolationMode": "PeriodicExtrapolation",
                        "device":  [-18000, 18000],
                        "logical": [  -180,   180]
                    },
                    "y": {
                        "extrapolationMode": "ConstantExtrapolation",
                        "device":  [ 0, 9000],
                        "logical": [90,    0]
                    },
                    "z": {
                        "extrapolationMode": "ConstantExtrapolation",
                        "device":  [30,     80,    256,    336,    512,    592,    768,    848,   1024,   1104,   1280,   1360,   1536,   1616,   1792,   1872,   2048,   2128,   2304,    2384,    2520],
                        "logical": [ 1, 1.0319, 1.1540, 1.2209, 1.3808, 1.4651, 1.6802, 1.7936, 2.0959, 2.2587, 2.6660, 2.8696, 3.4621, 3.7953, 4.6840, 5.2209, 6.6650, 7.4982, 9.8495, 11.1825, 13.8485],
                        "logicalMultiplier": 35.0,
                        "space": "35MmEquiv"
                    }
                },
                "toCamera": {
                    "z": {
                        "extrapolationMode": "ConstantExtrapolation",
                        "device":  [0,     50,    100,    150,    200,    250,    300,    350,    400,    450,    500,    550,    600,    650,    700,    750,    800,    850,    900,     950,    1000],
                        "logical": [1, 1.0319, 1.1540, 1.2209, 1.3808, 1.4651, 1.6802, 1.7936, 2.0959, 2.2587, 2.6660, 2.8696, 3.4621, 3.7953, 4.6840, 5.2209, 6.6650, 7.4982, 9.8495, 11.1825, 13.8485],
                        "logicalMultiplier": 35.0,
                        "space": "35MmEquiv"
                    }
                }
            }
        },
        {
            "keys": [
                "VISTA|VK2-1080XVRDPTZ"
            ],
            "ptzMapper": {
                "fromCamera": {
                    "x": {
                        "extrapolationMode": "PeriodicExtrapolation",
                        "device":  [   1,  -1],
                        "logical": [-180, 180]
                    },
                    "y": {
                        "extrapolationMode": "ConstantExtrapolation",
                        "_TODO": "Actual tilt range is [0, -180].",
                        "device":  [0.9,   0],
                        "logical": [0,   -90]
                    },
                    "z": {
                        "extrapolationMode": "ConstantExtrapolation",
                        "device":  [    -1,   -0.9,   -0.8,   -0.7,   -0.6,   -0.5,   -0.4,   -0.3,   -0.2,   -0.1,      0,    0.1,    0.2,    0.3,    0.4,    0.5,    0.6,    0.7,    0.8,    0.9,       1],
                        "logical": [1.0000, 1.0748, 1.1636, 1.2617, 1.3738, 1.5000, 1.6449, 1.8178, 2.0187, 2.2477, 2.5234, 2.8458, 3.2383, 3.7150, 4.2850, 4.9766, 5.8411, 6.8645, 7.9626, 9.2925, 10.9050],
                        "logicalMultiplier": 32.0,
                        "space": "35MmEquiv"
                    }
                }
            }
        },
        {
            "keys": [
                "VISTA|VK2-1080XVRDPTZF", "VISTA|VK2-HD20-SM", "VISTA|VK2-HD30-PM"
            ],
            "ptzMapper": {
                "fromCamera": {
                    "x": {
                        "extrapolationMode": "PeriodicExtrapolation",
                        "device":  [   1,  -1],
                        "logical": [-180, 180]
                    },
                    "y": {
                        "extrapolationMode": "ConstantExtrapolation",
                        "_TODO": "Actual tilt range is [0, -180].",
                        "device":  [0.9,   0],
                        "logical": [0,   -90]
                    },
                    "z": {
                        "extrapolationMode": "ConstantExtrapolation",
                        "device":  [    -1,   -0.9,   -0.8,   -0.7,   -0.6,   -0.5,   -0.4,   -0.3,   -0.2,   -0.1,      0,    0.1,    0.2,    0.3,    0.4,    0.5,    0.6,    0.7,    0.8,    0.9,       1],
                        "logical": [1.0000, 1.0748, 1.1636, 1.2617, 1.3738, 1.5000, 1.6449, 1.8178, 2.0187, 2.2477, 2.5234, 2.8458, 3.2383, 3.7150, 4.2850, 4.9766, 5.8411, 6.8645, 7.9626, 9.2925, 10.9050],
                        "logicalMultiplier": 32.0,
                        "space": "35MmEquiv"
                    }
                }
            }
        },
        {
            "keys": [
                "VISTA|VK2-1080XPTZ","VISTA|VK2-1080XVRDPTPMF"
            ],
            "ptzMapper": {
                "fromCamera": {
                    "x": {
                        "extrapolationMode": "PeriodicExtrapolation",
                        "device":  [   1,  -1],
                        "logical": [-180, 180]
                    },
                    "y": {
                        "extrapolationMode": "ConstantExtrapolation",
                        "_TODO": "Actual tilt range is [0, -180].",
                        "device":  [0.9,   0],
                        "logical": [0,   -90]
                    },
                    "z": {
                        "extrapolationMode": "ConstantExtrapolation",
                        "device":  [    -1,   -0.9,   -0.8,   -0.7,   -0.6,   -0.5,   -0.4,   -0.3,   -0.2,   -0.1,      0,    0.1,    0.2,    0.3,    0.4,    0.5,    0.6,     0.7,     0.8,     0.9,       1],
                        "logical": [1.0000, 1.0859, 1.1797, 1.2891, 1.4141, 1.5703, 1.7422, 1.9453, 2.2031, 2.5000, 2.8672, 3.3281, 3.9297, 4.7344, 5.7188, 7.0313, 8.7969, 12.1481, 14.8011, 19.6882, 29.3229],
                        "logicalMultiplier": 30.0,
                        "space": "35MmEquiv"
                    }
                }
            }
        },
        {
            "keys": [
                "VISTA|VK2-1080XPTZF"
            ],
            "ptzMapper": {
                "fromCamera": {
                    "x": {
                        "extrapolationMode": "PeriodicExtrapolation",
                        "device":  [   1,  -1],
                        "logical": [-180, 180]
                    },
                    "y": {
                        "extrapolationMode": "ConstantExtrapolation",
                        "_TODO": "Actual tilt range is [0, -180].",
                        "device":  [0.9,   0],
                        "logical": [0,   -90]
                    },
                    "z": {
                        "extrapolationMode": "ConstantExtrapolation",
                        "device":  [    -1,   -0.9,   -0.8,   -0.7,   -0.6,   -0.5,   -0.4,   -0.3,   -0.2,   -0.1,      0,    0.1,    0.2,    0.3,    0.4,    0.5,    0.6,     0.7,     0.8,     0.9,       1],
                        "logical": [1.0000, 1.0859, 1.1797, 1.2891, 1.4141, 1.5703, 1.7422, 1.9453, 2.2031, 2.5000, 2.8672, 3.3281, 3.9297, 4.7344, 5.7188, 7.0313, 8.7969, 12.1481, 14.8011, 19.6882, 29.3229],
                        "logicalMultiplier": 30.0,
                        "space": "35MmEquiv"
                    }
                }
            }
        },
        {
            "keys": [
                "VISTA|VK2-HD30IR-PM", "VISTA|VK2-1080XIRPTZF", "VISTA|NFX-22053H3", "HITRON|NFX-22053H3", "VISTA|VK2-HD30LRIR-PM"
            ],
            "ptzMapper": {
                "fromCamera": {
                    "x": {
                        "extrapolationMode": "PeriodicExtrapolation",
                        "device":  [   1,  -1],
                        "logical": [-180, 180]
                    },
                    "y": {
                        "extrapolationMode": "ConstantExtrapolation",
                        "_TODO": "Actual tilt range is [0, -180].",
                        "device":  [-1,   1],
                        "logical": [0,   -90]
                    },
                    "z": {
                        "extrapolationMode": "ConstantExtrapolation",
                        "device":  [    -1,   -0.9,   -0.8,   -0.7,   -0.6,   -0.5,   -0.4,   -0.3,   -0.2,   -0.1,      0,    0.1,    0.2,    0.3,    0.4,    0.5,    0.6,     0.7,     0.8,     0.9,       1],
                        "logical": [    1,  1.09449,    1.19767,    1.31801,    1.45551,    1.62733,    1.81642,    2.03983,    2.32341,    2.65,   3.05392,    3.56091,    4.2226,    5.10784,    6.19068,    7.63443,    9.57659,    13.26291,    16.18121,    21.55702,    32.15519],
                        "logicalMultiplier": 30.0,
                        "space": "35MmEquiv"
                    }
                }
            }
        },
        {
            "keys": [
                "HITRON|NFX-22153D1", "DW|DWC-MPTZ30X"
            ],
            "ptzMapper": {
                "fromCamera": {
                    "x": {
                        "extrapolationMode": "PeriodicExtrapolation",
                        "device":  [   1,  -1],
                        "logical": [-180, 180]
                    },
                    "y": {
                        "extrapolationMode": "ConstantExtrapolation",
                        "_TODO": "Actual tilt range is [0, -180].",
                        "device":  [-1,   1],
                        "logical": [0,   -90]
                    },
                    "z": {
                        "extrapolationMode": "ConstantExtrapolation",
                        "device":  [    -1,   -0.9,   -0.8,   -0.7,   -0.6,   -0.5,   -0.4,   -0.3,   -0.2,   -0.1,      0,    0.1,    0.2,    0.3,    0.4,    0.5,    0.6,     0.7,     0.8,     0.9,       1],
                        "logical": [    1,  1.09449,    1.19767,    1.31801,    1.45551,    1.62733,    1.81642,    2.03983,    2.32341,    2.65,   3.05392,    3.56091,    4.2226,    5.10784,    6.19068,    7.63443,    9.57659,    13.26291,    16.18121,    21.55702,    32.15519],
                        "logicalMultiplier": 30.0,
                        "space": "35MmEquiv"
                    }
                }
            }
        },
        {
            "keys": [
                "eneo|PXD-2030PTZ1080"
            ],
            "ptzMapper": {
                "fromCamera": {
                    "x": {
                        "extrapolationMode": "PeriodicExtrapolation",
                        "device":  [  -1,   1],
                        "logical": [-180, 180]
                    },
                    "y": {
                        "extrapolationMode": "ConstantExtrapolation",
                        "_TODO": "Actual tilt range is [0, -180].",
                        "device":  [1,   -1],
                        "logical": [0,   90]
                    },
                    "z": {
                        "extrapolationMode": "ConstantExtrapolation",
                        "device":  [    0,  1],
                        "logical": [   1,  6],
                        "logicalMultiplier": 32.0,
                        "space": "35MmEquiv"
                    }
                }
            },
            "onvifPtzDigitsAfterDecimalPoint": 0
        },
        {
            "keys": [
                "SONY|SNC-EP580|unknown"
            ],
            "ptzMapper": {
                "fromCamera": {
                    "x": {
                        "extrapolationMode": "PeriodicExtrapolation",
                        "device":  [-0.94448, 0.94448],
                        "logical": [    -170,     170]
                    },
                    "y": {
                        "extrapolationMode": "ConstantExtrapolation",
                        "device":  [1.33,  -1],
                        "logical": [15,   -90]
                    },
                    "z": {
                        "extrapolationMode": "ConstantExtrapolation",
                        "device":  [0,      0.0261, 0.0521, 0.0782, 0.1043, 0.1303, 0.1564, 0.1825, 0.2086, 0.2346, 0.2607, 0.2868, 0.3128, 0.3389, 0.365,  0.391,  0.4171, 0.4432, 0.4692,  0.4953,  0.5214],
                        "logical": [1.0000, 1.0706, 1.1647, 1.2706, 1.3882, 1.5176, 1.6824, 1.8706, 2.0824, 2.3412, 2.6471, 3.0000, 3.4588, 4.0235, 4.7412, 5.6471, 6.7882, 8.2353, 10.1059, 12.5647, 16.5393],
                        "logicalMultiplier": 36.0,
                        "space": "35MmEquiv"
                    }
                },
                "toCamera": {
                    "x": {
                        "extrapolationMode": "PeriodicExtrapolation",
                        "device":  [-1.0, 1.0],
                        "logical": [-170, 170]
                    },
                    "y": {
                        "extrapolationMode": "ConstantExtrapolation",
                        "device":  [1,     -1],
                        "logical": [15,   -90]
                    }
                }
            }
        },
        {
            "keys": [
                "SONY|SNC-EP580", "SONY|SNC-EP580|1.82.01"
            ],
            "ptzMapper": {
                "fromCamera": {
                    "x": {
                        "extrapolationMode": "PeriodicExtrapolation",
                        "device":  [-1, 1],
                        "logical": [-170, 170]
                    },
                    "y": {
                        "extrapolationMode": "ConstantExtrapolation",
                        "device":  [1, -1],
                        "logical": [0, -90],
                        "_TODO": "Actual tilt range is [15, -90], but camera reports everything above 0 as 1."
                    },
                    "z": {
                        "extrapolationMode": "ConstantExtrapolation",
                        "device":  [0,      0.0261, 0.0521, 0.0782, 0.1043, 0.1303, 0.1564, 0.1825, 0.2086, 0.2346, 0.2607, 0.2868, 0.3128, 0.3389, 0.365,  0.391,  0.4171, 0.4432, 0.4692,  0.4953,  0.5214],
                        "logical": [1.0000, 1.0706, 1.1647, 1.2706, 1.3882, 1.5176, 1.6824, 1.8706, 2.0824, 2.3412, 2.6471, 3.0000, 3.4588, 4.0235, 4.7412, 5.6471, 6.7882, 8.2353, 10.1059, 12.5647, 16.5393],
                        "logicalMultiplier": 36.0,
                        "space": "35MmEquiv"
                    }
                }
            }
        },
        {
            "keys": [
                "Canon|VB-S30D", "Canon|VB-S30D|Ver. 1.0.0"
            ],
            "ptzMapper": {
                "fromCamera": {
                    "x": {
                        "extrapolationMode": "ConstantExtrapolation",
                        "device":  [   -1,  1],
                        "logical": [-175, 175]
                    },
                    "y": {
                        "extrapolationMode": "ConstantExtrapolation",
                        "device":  [-1,   1],
                        "logical": [-90,   0]
                    },
                    "z": {
                        "extrapolationMode": "ConstantExtrapolation",
                        "device":  [0, 0.04,  0.08,  0.12, 0.2,  0.28, 0.36, 0.44, 0.52, 0.6,  0.68, 0.76,0.8],
                        "logical": [1, 1.025, 1.063, 1.09 ,1.18 ,1.27, 1.40, 1.55, 1.76, 2.02, 2.41, 3.0, 3.4],
                        "logicalMultiplier": 27.5,
                        "space": "35MmEquiv"
                    }
                }
            }
        },
        {
            "keys": [
                "Brand|NH720-18N1", "Brand|NH720-18N1|z120120713NSA"
            ],
            "ptzMapper": {
                "fromCamera": {
                    "x": {
                        "extrapolationMode": "PeriodicExtrapolation",
                        "device":  [   -1,  1],
                        "logical": [-180, 180]
                    },
                    "y": {
                        "extrapolationMode": "ConstantExtrapolation",
                        "device":  [-1,   1],
                        "logical": [10, -90]
                    },
                    "z": {
                        "extrapolationMode": "ConstantExtrapolation",
                        "device":  [0, 1],
                        "logical": [1, 18],
                        "logicalMultiplier": 40,
                        "space": "35MmEquiv"
                    }
                }
            }
        },
        {
            "keys": [
                "Samsung Techwin|SNP-6200", "Samsung Techwin|SNP-6200|1.20_130930"
            ],
            "ptzMapper": {
                "fromCamera": {
                    "x": {
                        "extrapolationMode": "PeriodicExtrapolation",
                        "device":  [   -1,  1],
                        "logical": [-180, 180]
                    },
                    "y": {
                        "extrapolationMode": "ConstantExtrapolation",
                        "_TODO" : "Actual tilt range is [0,-180]",
                        "device":  [0, 1],
                        "logical": [-90,0]
                    },
                    "z": {
                        "extrapolationMode": "ConstantExtrapolation",
                        "device":  [0, 0.10, 0.20 , 0.30 , 0.40 , 0.50 , 0.60 , 0.70, 0.80, 0.90, 1],
                        "logical": [1, 1.31, 1.60 , 1.91 , 2.64 , 3.32 , 4.36 , 5.82, 8.55, 13.5 , 20],
                        "logicalMultiplier": 32,
                        "space": "35MmEquiv"
                    }
                }
            }
        },
        {
            "keys": [
                "Samsung Techwin|SNP-6321"
            ],
            "ptzMapper": {
                "fromCamera": {
                    "x": {
                        "extrapolationMode": "PeriodicExtrapolation",
                        "device":  [   -1,  1],
                        "logical": [-180, 180]
                    },
                    "y": {
                        "extrapolationMode": "ConstantExtrapolation",
                        "_TODO" : "Actual tilt range is [0,-180]",
                        "device":  [0, 1],
                        "logical": [-90, 20]
                    },
                    "z": {
                        "extrapolationMode": "ConstantExtrapolation",
                        "device":  [0, 0.10, 0.20 , 0.30 , 0.40 , 0.50 , 0.60 , 0.70, 0.80, 0.90, 1],
                        "logical": [1, 1.31, 1.60 , 1.91 , 2.64 , 3.32 , 4.36 , 5.82, 8.55, 13.5 , 20],
                        "logicalMultiplier": 32,
                        "space": "35MmEquiv"
                    }
                }
            }
        },
        {
            "keys": [
                "VIVOTEK|SD8363E", "VIVOTEK|SD8363E|SD8363-VVTK-0200f", "SD8363|SD8363"
            ],
            "ptzMapper": {
                "fromCamera": {
                    "x": {
                        "extrapolationMode": "PeriodicExtrapolation",
                        "device":  [   -1,  1],
                        "logical": [-180, 180]
                    },
                    "y": {
                        "extrapolationMode": "ConstantExtrapolation",
                        "_TODO" : "Actual tilt range is [0,-180]",
                        "device":  [1, -1],
                        "logical": [20,-90]
                    },
                    "z": {
                        "extrapolationMode": "ConstantExtrapolation",
                        "device":  [0, 0.10, 0.20 , 0.30 , 0.40 , 0.50 , 0.60 , 0.70, 0.80, 0.90, 1],
                        "logical": [1, 1.19, 1.41 , 1.69 , 2.10 , 2.74 , 3.65, 5.05, 7.15, 10.79 ,19],
                        "logicalMultiplier": 35,
                        "space": "35MmEquiv"
                    }
                }
            },
            "tourGetPosWorkaround": true
        },
        {
            "keys": [
                "Sony|SNC-WR630", "Sony|SNC-WR600"
            ],
            "ptzMapper": {
                "fromCamera": {
                    "x": {
                        "extrapolationMode": "PeriodicExtrapolation",
                        "device":  [   -1,  1],
                        "logical": [-180, 180]
                    },
                    "y": {
                        "extrapolationMode": "ConstantExtrapolation",
                        "_TODO" : "Actual tilt range is [0,-180]",
                        "device":  [-1, 1],
                        "logical": [-90,20]
                    },
                    "z": {
                        "extrapolationMode": "ConstantExtrapolation",
                        "device":  [0,0.052,0.104,0.130,0.208,0.260,0.312,0.364,0.416,0.468,0.52],
                        "logical": [1,1.2,1.49,1.86,2.39,3.10,4.22,6.04,9.18,14.43,26.69],
                        "logicalMultiplier": 30,
                        "space": "35MmEquiv"
                    }
                }
            }
        },
        {
            "keys": [
                "Samsung Techwin|SNP-6200RH", "Samsung Techwin|SNP-6200RH|3.00_140302"
            ],
            "_comment": "This one cannot be calibrated since it pass to -20 which we haven't implemented.",
            "_ptzMapper": {
                "fromCamera": {
                    "x": {
                        "extrapolationMode": "PeriodicExtrapolation",
                        "device":  [  -1,1],
                        "logical": [-180, 180]
                    },
                    "y": {
                        "extrapolationMode": "ConstantExtrapolation",
                        "_TODO" : "Actual tilt range is [-5,185]",
                        "device":  [1, 0],
                        "logical": [5, -90]
                    },
                    "z": {
                        "extrapolationMode": "ConstantExtrapolation",
                        "device":  [0,1],
                        "logical": [1,20],
                        "logicalMultiplier": 35,
                        "space": "35MmEquiv"
                    }
                },
                "toCamera": {
                    "x": {
                        "extrapolationMode": "PeriodicExtrapolation",
                        "device":  [  -1, 1],
                        "logical": [180,-20]
                    }
                }
            }
        },
        {
            "keys": [
                "ACTI|I96"
            ],
            "ptzMapper": {
                "fromCamera": {
                    "x": {
                        "extrapolationMode": "PeriodicExtrapolation",
                        "device":  [-18000, 18000],
                        "logical": [  -180,   180]
                    },
                    "y": {
                        "extrapolationMode": "ConstantExtrapolation",
                        "device":  [ 0, 9000],
                        "logical": [90,    0]
                    },
                    "z": {
                        "extrapolationMode": "ConstantExtrapolation",
                        "device":  [30,     80,    256,    336,    512,    592,    768,    848,   1024,   1104,   1280,   1360,   1536,   1616,   1792,   1872,   2048,   2128,   2304,    2384,    2520],
                        "logical": [ 1, 1.0319, 1.1540, 1.2209, 1.3808, 1.4651, 1.6802, 1.7936, 2.0959, 2.2587, 2.6660, 2.8696, 3.4621, 3.7953, 4.6840, 5.2209, 6.6650, 7.4982, 9.8495, 11.1825, 13.8485],
                        "logicalMultiplier": 35.0,
                        "space": "35MmEquiv"
                    }
                },
                "toCamera": {
                    "z": {
                        "extrapolationMode": "ConstantExtrapolation",
                        "device":  [0,     125,    250,    375,    500,    625,    750,    875,    1000,    1125,    1250,    1375,    1500,    1675,    1750,    1875,    2000,    2125,    2250,     2375,    2500],
                        "logical": [1, 1.0319, 1.1540, 1.2209, 1.3808, 1.4651, 1.6802, 1.7936, 2.0959, 2.2587, 2.6660, 2.8696, 3.4621, 3.7953, 4.6840, 5.2209, 6.6650, 7.4982, 9.8495, 11.1825, 13.8485],
                        "logicalMultiplier": 36.0,
                        "space": "35MmEquiv"
                    }
                }
            }
        },
        {
            "keys": [
                "MOOG|MOOG-EXO-HD", "MOOG|MOOG-EXO-HD|3.8.0.7"
            ]
        },
        {
            "keys": ["Samsung*|SNP-6320RH", "Samsung*|SNO-7084R"],
            "forcedOnvifParams": {
                "profiles": ["H.264,MOBILE"]
            }
        },
        {
            "keys": ["Samsung*|SNF-8010*"],
            "forcedOnvifParams": {
                "profiles": ["SourceH264,MOBILE"]
            }
        },
        {
            "keys": ["Samsung*|PNF-9010*"],
            "forcedOnvifParams": {
                "profiles": ["FisheyeView,MOBILE"]
            }
        },
        {
            "keys": [
                "*Grandeye*|EVO-05NxD"
            ],
            "relayInputCountForced": 1
        },
        {
            "keys": [
                "Honeywell*|*"
            ],
            "portNamePrefixToIgnore": "AlarmOut"
        },
        {
            "keys": [
                "Dahua*|*",
                "Amcrest|IP4M-1026*", "IP4M-1026*|Amcrest",
                "Activecam*|*",
                "Advidia*|*",
                "Amcrest*|*",
                "Ameta*|*",
                "Ascendent*|*",
                "BV Security*|*",
                "CCTV Security Pros*|*",
                "CCTV Star*|*",
                "CP Plus*|*",
                "eLine*|*",
                "ENS*|*",
                "Expose*|*",
                "Lorex*|*",
                "GSS*|*",
                "Honeywell*|*",
                "IC Realtime*|*",
                "Ikegami*|*",
                "Impath Networks*|*",
                "Inaxsys*|*",
                "IndigoVision*|*",
                "Infinity CCTV*|*",
                "Innekt*|*",
                "Intelbras*|*",
                "KBVision*|*",
                "Lumixen*|*",
                "Maxron*|*",
                "Montavue*|*",
                "Oco*|*",
                "People Fu*|*",
                "Rhodium*|*",
                "RVI*|*",
                "Saxco*|*",
                "Security Camera King*|*",
                "Space Technology*|*",
                "Speco*|*",
                "ToughDog*|*",
                "Tyco Holis*|*",
                "Tyco Illustra Essentials*|*",
                "Unisight*|*",
                "VIP Vision*|*",
                "Watchnet*|*",
                "Winic*|*"
            ],
            "trustToVideoSourceSize": false,
            "alternativeSecondStreamSorter": true
        },
        {
            "keys": [
                "Pelco|NET5508*"
            ],
            "forcedOnvifParams": {
                "videoEncoders": [
                    "ve0,ve8",
                    "ve1,ve9",
                    "ve2,ve10",
                    "ve3,ve11",
                    "ve4,ve12",
                    "ve5,ve13",
                    "ve6,ve14",
                    "ve7,ve15"
                ]
            },
            "trustToVideoSourceSize": false,
            "useExistingOnvifProfies": true,
            "controlFpsViaEncodingInterval": true,
            "forcedSecondaryStreamResolution": "352x288",
            "fpsBase": 25
        },
        {
            "keys": [
                "Pelco|NET5504*"
            ],
            "forcedOnvifParams": {
                "videoEncoders": [
                    "ve0,ve4",
                    "ve1,ve5",
                    "ve2,ve6",
                    "ve3,ve7"
                ]
            },
            "trustToVideoSourceSize": false,
            "useExistingOnvifProfies": true,
            "controlFpsViaEncodingInterval": true,
            "forcedSecondaryStreamResolution": "352x288",
            "fpsBase": 25
        },
        {
            "keys": [
                "*|IMM12018*",
                "*|IMM12027*",
                "*|IMM12036*"
            ],
            "onvifManufacturerReplacement": "PelcoOptera"
        },
        {
            "keys": [
                "Pelco|IMM12018",
                "Pelco|IMM12027",
                "Pelco|IMM12036"
            ],
            "onvifVendorSubtype": "PelcoOptera"
        },
        {
            "keys": [
                "DW|*"
            ],
            "onvifVendorSubtype": "Digital Watchdog",
            "_comment": "Used to set typeId of 'Digital Watchdog' for all manufactures that are resolved to 'DW'."
        },
        {
            "keys": [
                "PelcoOptera|IMM12018",
                "PelcoOptera|IMM12027",
                "PelcoOptera|IMM12036"
            ],
            "ignoreMultisensors": true
        },
        {
            "keys": [
                "PelcoOptera|IMM12018","Pelco|IMM12018"
            ],
            "multiresourceVideoChannelMapping": [
                {
                    "resourceChannel": 2,
                    "channelMap": [
                        {
                            "originalChannel": 0,
                            "mappedChannels": [2]
                        }
                    ]
                },
                {
                    "resourceChannel": 3,
                    "channelMap": [
                        {
                            "originalChannel": 0,
                            "mappedChannels": [1]
                        }
                    ]
                },
                {
                    "resourceChannel": 4,
                    "channelMap": [
                        {
                            "originalChannel": 0,
                            "mappedChannels": [0]
                        }
                    ]
                }
            ],
            "shouldAppearAsSingleChannel": true,
            "doNotAddVendorToDeviceName": true,
            "videoLayout": "width=3;height=1;sensors=0,1,2"
        },
        {
            "keys": [
                "PelcoOptera|IMM12027","Pelco|IMM12027"
            ],
            "multiresourceVideoChannelMapping": [
                {
                    "resourceChannel": 2,
                    "channelMap": [
                        {
                            "originalChannel": 0,
                            "mappedChannels": [2]
                        }
                    ]
                },
                {
                    "resourceChannel": 3,
                    "channelMap": [
                        {
                            "originalChannel": 0,
                            "mappedChannels": [1]
                        }
                    ]
                },
                {
                    "resourceChannel": 4,
                    "channelMap": [
                        {
                            "originalChannel": 0,
                            "mappedChannels": [0]
                        }
                    ]
                },
                {
                    "resourceChannel": 5,
                    "channelMap": [
                        {
                            "originalChannel": 0,
                            "mappedChannels": [3]
                        }
                    ]
                }
            ],
            "shouldAppearAsSingleChannel": true,
            "doNotAddVendorToDeviceName": true,
            "videoLayout": "width=3;height=2;sensors=0,1,2,-1,3,-1",
            "defaultAR":"4x3"
        },
        {
            "keys": [
                "PelcoOptera|IMM12036","Pelco|IMM12036"
            ],
            "multiresourceVideoChannelMapping": [
                {
                    "resourceChannel": 2,
                    "channelMap": [
                        {
                            "originalChannel": 0,
                            "mappedChannels": [2]
                        }
                    ]
                },
                {
                    "resourceChannel": 3,
                    "channelMap": [
                        {
                            "originalChannel": 0,
                            "mappedChannels": [1]
                        }
                    ]
                },
                {
                    "resourceChannel": 4,
                    "channelMap": [
                        {
                            "originalChannel": 0,
                            "mappedChannels": [0]
                        }
                    ]
                }
            ],
            "shouldAppearAsSingleChannel": true,
            "doNotAddVendorToDeviceName": true,
            "videoLayout": "width=3;height=1;sensors=0,1,2"
        },
        {
            "keys": [
                "ACTI|A41", "ACTI|A81"
            ],
            "forceONVIF": true,
            "possibleDefaultCredentials": [
                {
                    "user": "admin",
                    "password": "123456"
                }
            ]
        },
        {
            "keys": [
                "Speco|O4VLD5"
            ],
            "ignoreRtcpReports": true
        },
        {
            "keys": [
                "DW|*|A*", "CPRO|*|A*"
            ],
            "showUrl": true,
            "urlLocalePath": "/cgi-bin/admin/setup_main.cgi",
            "desiredH264Profile": "High"
        },
        {
            "keys":[
                "DW|DWC-MTT4W*",
                "DW|DWC-MVT4W*",
                "DW|DWC-MBT4W*"
             ],
             "trustToVideoSourceSize": false,
             "forceOnvifAdvancedParameters": true
        },
        {
            "keys":[
                "DW|DWC-PF5M1TIR",
                "DW|DWC-MD85DiA",
                "DW|DWC-MV85DiA"
            ],
            "highStreamBitrateBounds": {
                "min": 32,
                "max": 8000
            },
            "lowStreamBitrateBounds": {
                "min": 32,
                "max": 8000
            }
        },
        {
            "keys": [
                "*|WH-D5216A"
            ],
            "forcedOnvifParams":
            {
                "videoEncoders":
                [
                    "VideoEncoderConfigurationToken001,VideoEncoderConfigurationToken017",
                    "VideoEncoderConfigurationToken002,VideoEncoderConfigurationToken018",
                    "VideoEncoderConfigurationToken003,VideoEncoderConfigurationToken019",
                    "VideoEncoderConfigurationToken004,VideoEncoderConfigurationToken020",
                    "VideoEncoderConfigurationToken005,VideoEncoderConfigurationToken021",
                    "VideoEncoderConfigurationToken006,VideoEncoderConfigurationToken022",
                    "VideoEncoderConfigurationToken007,VideoEncoderConfigurationToken023",
                    "VideoEncoderConfigurationToken008,VideoEncoderConfigurationToken024",
                    "VideoEncoderConfigurationToken009,VideoEncoderConfigurationToken025",
                    "VideoEncoderConfigurationToken010,VideoEncoderConfigurationToken026",
                    "VideoEncoderConfigurationToken011,VideoEncoderConfigurationToken027",
                    "VideoEncoderConfigurationToken012,VideoEncoderConfigurationToken028",
                    "VideoEncoderConfigurationToken013,VideoEncoderConfigurationToken029",
                    "VideoEncoderConfigurationToken014,VideoEncoderConfigurationToken030",
                    "VideoEncoderConfigurationToken015,VideoEncoderConfigurationToken031",
                    "VideoEncoderConfigurationToken016,VideoEncoderConfigurationToken032"
                ]
            }
        },
        {
            "keys": [
                "DW|DWC-MV950TIR","DW|DWC-MB950TIR"
            ],
            "forcedDefaultCredentials": {
                "user": "root",
                "password": "pass"
            }
        },
        {
            "keys": ["DW|DWC-MV950TIR"],
            "forceOnvifAdvancedParameters": true

        },
        {
            "__comment__": "entropix issues resolution",
            "keys":["*|*DSC-TVC-0200*","DSC-TVC-0200*|*"],
            "forcedOnvifParams":
            {
                "videoEncoders":
                [
                    "1,3",
                    "2,4"
                ]
            }

        },
        {
            "keys":["DW|DWC-PB6M4T"],
            "operationalPtzCapabilities": "NoPtzCapabilities",
            "forcedOnvifParams":
            {
                "videoEncoders":
                [
                    "0,3",
                    "1,4",
                    "2,5"
                ]
            },
            "multiresourceVideoChannelMapping": [
                {
                    "resourceChannel": 1,
                    "channelMap": [
                        {
                            "originalChannel": 0,
                            "mappedChannels": [0]
                        }
                    ]
                },
                {
                    "resourceChannel": 2,
                    "channelMap": [
                        {
                            "originalChannel": 0,
                            "mappedChannels": [1]
                        }
                    ]
                },
                {
                    "resourceChannel": 3,
                    "channelMap": [
                        {
                            "originalChannel": 0,
                            "mappedChannels": [2]
                        }
                    ]
                }
            ],
            "configureAllStitchedSensors": true,
            "ignoreMultisensors": true,
            "shouldAppearAsSingleChannel": true,
            "videoLayout": "width=3;height=1;sensors=0,1,2"
        },
        {
            "keys": [
                "Winic|*"
            ],
            "possibleDefaultCredentials": [
                {
                    "user": "admin",
                    "password": "12345"
                }
            ]
        },
        {
            "keys": [
                "Samsung Techwin|*"
            ],
            "possibleDefaultCredentials": [
                {
                    "user": "root",
                    "password": "4321"
                },
                {
                    "user": "root",
                    "password": "admin"
                },
                {
                    "user": "admin",
                    "password": "4321"
                },
                {
                    "user": "admin",
                    "password": "1111111"
                }
            ]
        },
        {
            "keys": [
                "Cellinx|STH795"
            ],
            "_comment": "Calibration for camera fw ver. 3.2.1, Build at 2016-07-28",
            "ptzMapper": {
                "fromCamera": {
                    "x": {
                        "extrapolationMode": "PeriodicExtrapolation",
                        "device":  [-1,   1],
                        "logical": [ 0, 360]
                    },
                    "y": {
                        "extrapolationMode": "ConstantExtrapolation",
                        "device":  [  -1,    1],
                        "logical": [  0,  -90]
                    },
                    "z": {
                        "extrapolationMode": "ConstantExtrapolation",
                        "device":  [0, 1],
                        "logical": [1, 20],
                        "logicalMultiplier": 30,
                        "space": "35MmEquiv"
                    }
                }
            }
        },
        {
            "keys": [
                "Redvision|RVX-IP30-IRWL-W"
            ],
            "ptzMapper": {
                "fromCamera": {
                    "x": {
                        "extrapolationMode": "PeriodicExtrapolation",
                        "device":  [-1,   1],
                        "logical": [ 0, 360]
                    },
                    "y": {
                        "extrapolationMode": "ConstantExtrapolation",
                        "device":  [  0.3333,    -1],
                        "logical": [  -90,  60]
                    },
                    "z": {
                        "extrapolationMode": "ConstantExtrapolation",
                        "device":  [-1, 1],
                        "logical": [1, 7],
                        "logicalMultiplier": 75,
                        "space": "35MmEquiv"
                    }
                }
            },
            "onvifPtzDigitsAfterDecimalPoint": 7
        },
        {
            "keys": [
                "iPIXA|INVDHDW32812IR"
            ],
            "clearInputsTimeoutSec": 3,
            "comment": "considers input state as 0 after specified timeout"
        },
        {
            "keys": [
                "Bosch|IP5000*"
            ],
            "onvifPtzSpeedBroken": true
        },
        {
            "keys": [
                "AVer|FX2000"
            ],
            "highStreamAvailableBitrates":["100000"],
            "lowStreamAvailableBitrates":["100000"]
        },
        {
            "keys": [
                "HIKVISION|DS-2DF5220S-DE4/W",
                "HIKVISION|DS-2TD4237*",
                "HIKVISION|DS-2TD4136*",
                "HIKVISION|DS-2TD4166*"
            ],
            "useOnvifPtz": true,
            "ptzMapper": {
                "fromCamera": {
                    "x": {
                        "extrapolationMode": "PeriodicExtrapolation",
                        "device":  [   1,  -1],
                        "logical": [-180, 180]
                    },
                    "y": {
                        "extrapolationMode": "ConstantExtrapolation",
                        "device":  [1,   -1],
                        "logical": [90,   -30]
                    },
                    "z": {
                        "extrapolationMode": "ConstantExtrapolation",
                        "device":  [0, 0.10, 0.20 , 0.30 , 0.40 , 0.50 , 0.60 , 0.70, 0.80, 0.90, 1],
                        "logical": [1, 1.35, 1.82 , 2.46 , 3.31 , 4.47 , 6.034 , 8.14, 10.99, 14.9 , 20],
                        "logicalMultiplier": 32.0,
                        "space": "35MmEquiv"
                    }
                }
            }
        },
        {
            "keys": [
                "Dahua|IPC-K15*", "Dahua|DH-IPC-K15*",
                "Dahua|IPC-K35A", "Dahua|DH-IPC-K35A",
                "Dahua|IPC-K35A*", "Dahua|DH-IPC-K35A*"
            ],
            "2WayAudio":
            {
                "codec": "ALAW",
                "bitrateKbps": 64,
                "sampleRate": 12,
                "urlPath": "/cgi-bin/audio.cgi?action=postAudio&httptype=singlepart&channel=1",
                "contentType": "Audio/G.711A",
                "noAuth": true
            }

        },
        {
            "keys": [
                "Dahua|DH-IPC-K35P", "Dahua|IPC-K35P"
            ],
            "2WayAudio":
            {
                "codec": "ALAW",
                "bitrateKbps": 64,
                "sampleRate": 8,
                "urlPath": "/cgi-bin/audio.cgi?action=postAudio&httptype=singlepart&channel=1",
                "contentType": "Audio/G.711A"
            }

        },
        {
            "keys": [
                "Samsung*|XNP-6370*"
            ],
            "ptzMapper": {
                "fromCamera": {
                    "x": {
                        "extrapolationMode": "PeriodicExtrapolation",
                        "device":  [  -1,1],
                        "logical": [-180, 180]
                    },
                    "y": {
                        "extrapolationMode": "ConstantExtrapolation",
                        "device":  [1, 0],
                        "logical": [5, -90]
                    },
                    "z": {
                        "extrapolationMode": "ConstantExtrapolation",
                        "device":  [0, 0.1, 0.2, 0.3, 0.4, 0.5, 0.6, 0.7, 0.8, 0.9, 1],
                        "logical": [1, 1.26, 1.58, 2, 2.51, 3.16, 3.98, 5, 6.31, 7.94, 10],
                        "logicalMultiplier": 35,
                        "space": "35MmEquiv"
                    }
                }
            }
        },
        {
            "keys": [
                "DW|DW-CPUHD*"
            ],
            "isMacAddressMandatory": false
        },
        {
            "keys": [
                "Hikvision|DS-2DP1636Z-D"
            ],
            "forcedOnvifParams":
            {
                "videoEncoders":
                [
                    "VideoEncoderToken_101,VideoEncoderToken_102",
                    "VideoEncoderToken_201,VideoEncoderToken_202",
                    "VideoEncoderToken_301,VideoEncoderToken_302"
                ]
            }
        },
        {
            "keys": [
                "IQA*|IQEYE*"
            ],
            "ignoreONVIF": true
        },
        {
            "keys": [
                "Surveillance Camera|DVB-4100-VS"
            ],
            "ignoreCameraTimeIfBigJitter": true
        },
        {
            "keys": [
                "UNIVIEW|IPC6253SR-X33*", "Securicorp|SCL-SDM03MVIR-WD3533X", "NONE|SCL-SDM03MVIR-WD3533X"
            ],
            "ptzMapper": {
                "fromCamera": {
                    "x": {
                        "extrapolationMode": "PeriodicExtrapolation",
                        "device":  [  -1,1],
                        "logical": [-180, 180]
                    },
                    "y": {
                        "extrapolationMode": "ConstantExtrapolation",
                        "device":  [-0.1666667, 1],
                        "logical": [15, -90]
                    },
                    "z": {
                        "extrapolationMode": "ConstantExtrapolation",
                        "device":  [0, 1],
                        "logical": [1, 7],
                        "logicalMultiplier": 35,
                        "space": "35MmEquiv"
                    }
                }
            }
        },
        {
     "keys": ["*|H.264+4MP+HD+IR+IP+Camera"],
          "onvifManufacturerReplacement": "merit-lilin"
        },
        {
            "keys":[
            "N9PC-SLAH5|IP-Camera", "DW|DWC-PZ21M69T", "N9PC-SLAH5|DWC-PZ21M69T"
            ],
            "multiresourceVideoChannelMapping": [
                {
                    "resourceChannel": 1,
                    "channelMap": [
                        {
                            "originalChannel": 0,
                            "mappedChannels": [0]
                        }
                    ]
                },
                {
                    "resourceChannel": 2,
                    "channelMap": [
                        {
                            "originalChannel": 0,
                            "mappedChannels": [1]
                        }
                    ]
                },
                {
                    "resourceChannel": 3,
                    "channelMap": [
                        {
                            "originalChannel": 0,
                            "mappedChannels": [2]
                        }
                    ]
                },
                {
                    "resourceChannel": 4,
                    "channelMap": [
                        {
                            "originalChannel": 0,
                            "mappedChannels": [3]
                        }
                    ]
                }
            ],
            "ignoreMultisensors": true,
            "shouldAppearAsSingleChannel": true,
            "configureAllStitchedSensors": true,
            "videoLayout": "width=4;height=1;sensors=0,1,2,3"
        },
        {
            "keys": ["*|CMD-C244","COMMANDCO|*","ONVIF|NTH-IP4T"],
            "onvifManufacturerReplacement": "Hikvision"
        },
        {
            "keys": [
                "HIKVISION|DS-2DE4220IW*", "HIKVISION|DS-2DE4220W*", "Hikvision|DS-2DE4220IW*", "Hikvision|DS-2DE4220W*"
            ],
            "useOnvifPtz": true,
            "ptzMapper": {
                "fromCamera": {
                    "x": {
                        "extrapolationMode": "PeriodicExtrapolation",
                        "device":  [  -1,1],
                        "logical": [-180, 180]
                    },
                    "y": {
                        "extrapolationMode": "ConstantExtrapolation",
                        "device":  [-1, 1],
                        "logical": [-15, -90]
                    },
                    "z": {
                        "extrapolationMode": "ConstantExtrapolation",
                        "device":  [0, 0.05, 0.1, 0.02, 0.05, 0.1, 0.2, 0.5, 1],
                        "logical": [1, 1.5, 2, 3.0, 3.5, 4.5, 6, 6.5, 7],
                        "logicalMultiplier": 37,
                        "space": "35MmEquiv"
                    }
                }
            }
        },
        {
            "keys": [
                "HIKVISION|DS-2DF8436IX*", "Hikvision|DS-2DF8436IX*"
            ],
            "useOnvifPtz": true,
            "ptzMapper": {
                "fromCamera": {
                    "x": {
                        "extrapolationMode": "PeriodicExtrapolation",
                        "device":  [  -1,1],
                        "logical": [-180, 180]
                    },
                    "y": {
                        "extrapolationMode": "ConstantExtrapolation",
                        "device":  [-1, 1],
                        "logical": [20, -90]
                    },
                    "z": {
                        "extrapolationMode": "ConstantExtrapolation",
                        "device":  [0, 0.05, 0.1, 0.02, 0.05, 0.1, 0.2, 0.5, 1],
                        "logical": [1, 1.5, 2, 3.0, 3.5, 4.5, 6, 6.5, 7],
                        "logicalMultiplier": 37,
                        "space": "35MmEquiv"
                    }
                }
            }
        },
        {
            "keys": [
                "Hikvision|DS-7216*", "HIKVISION|DS-7216*"
            ],
            "forcedOnvifParams":
            {
                "videoEncoders":
                [
                    "VideoEncoderConfigurationToken001,VideoEncoderConfigurationToken019",
                    "VideoEncoderConfigurationToken002,VideoEncoderConfigurationToken020",
                    "VideoEncoderConfigurationToken003,VideoEncoderConfigurationToken021",
                    "VideoEncoderConfigurationToken004,VideoEncoderConfigurationToken022",
                    "VideoEncoderConfigurationToken005,VideoEncoderConfigurationToken023",
                    "VideoEncoderConfigurationToken006,VideoEncoderConfigurationToken024",
                    "VideoEncoderConfigurationToken007,VideoEncoderConfigurationToken025",
                    "VideoEncoderConfigurationToken008,VideoEncoderConfigurationToken026",
                    "VideoEncoderConfigurationToken009,VideoEncoderConfigurationToken027",
                    "VideoEncoderConfigurationToken010,VideoEncoderConfigurationToken028",
                    "VideoEncoderConfigurationToken011,VideoEncoderConfigurationToken029",
                    "VideoEncoderConfigurationToken012,VideoEncoderConfigurationToken030",
                    "VideoEncoderConfigurationToken013,VideoEncoderConfigurationToken031",
                    "VideoEncoderConfigurationToken014,VideoEncoderConfigurationToken032",
                    "VideoEncoderConfigurationToken015,VideoEncoderConfigurationToken033",
                    "VideoEncoderConfigurationToken016,VideoEncoderConfigurationToken034"
                ]
            }
        },
        {
            "keys": [
                "HIKVISION|DS-2DE4A220IW*", "Hikvision|DS-2DE4A220IW*"
            ],
            "useOnvifPtz": true,
            "ptzMapper": {
                "fromCamera": {
                    "x": {
                        "extrapolationMode": "PeriodicExtrapolation",
                        "device":  [  -1,1],
                        "logical": [-180, 180]
                    },
                    "y": {
                        "extrapolationMode": "ConstantExtrapolation",
                        "device":  [-1, 1],
                        "logical": [5, -90]
                    },
                    "z": {
                        "extrapolationMode": "ConstantExtrapolation",
                        "device":  [0, 0.05, 0.1, 0.02, 0.05, 0.1, 0.2, 0.5, 1],
                        "logical": [1, 1.5, 2, 3.0, 3.5, 4.5, 6, 6.5, 7],
                        "logicalMultiplier": 37,
                        "space": "35MmEquiv"
                    }
                }
            }
        },
        {
            "keys": [
                "DS-6716HQHI-SATA|Embedded_Net_DVR", "Hangzhou Hikvision Digital Technology Co., Ltd|DS-6716HQHI-SATA"
            ],
            "forcedOnvifParams":
            {
                "videoEncoders":
                [
                    "VideoEncoderConfigurationToken001,VideoEncoderConfigurationToken017",
                    "VideoEncoderConfigurationToken002,VideoEncoderConfigurationToken018",
                    "VideoEncoderConfigurationToken003,VideoEncoderConfigurationToken019",
                    "VideoEncoderConfigurationToken004,VideoEncoderConfigurationToken020",
                    "VideoEncoderConfigurationToken005,VideoEncoderConfigurationToken021",
                    "VideoEncoderConfigurationToken006,VideoEncoderConfigurationToken022",
                    "VideoEncoderConfigurationToken007,VideoEncoderConfigurationToken023",
                    "VideoEncoderConfigurationToken008,VideoEncoderConfigurationToken024",
                    "VideoEncoderConfigurationToken009,VideoEncoderConfigurationToken025",
                    "VideoEncoderConfigurationToken010,VideoEncoderConfigurationToken026",
                    "VideoEncoderConfigurationToken011,VideoEncoderConfigurationToken027",
                    "VideoEncoderConfigurationToken012,VideoEncoderConfigurationToken028",
                    "VideoEncoderConfigurationToken013,VideoEncoderConfigurationToken029",
                    "VideoEncoderConfigurationToken014,VideoEncoderConfigurationToken030",
                    "VideoEncoderConfigurationToken015,VideoEncoderConfigurationToken031",
                    "VideoEncoderConfigurationToken016,VideoEncoderConfigurationToken032"
                ]
            }
        },
        {
            "keys": [
                "HIKVISION|DS-2DP1636ZIX-D*", "Hikvision|DS-2DP1636ZIX-D*"
            ],
            "ptzMapper": {
                "fromCamera": {
                    "x": {
                        "extrapolationMode": "PeriodicExtrapolation",
                        "device":  [  -1,1],
                        "logical": [-180, 180]
                    },
                    "y": {
                        "extrapolationMode": "ConstantExtrapolation",
                        "device":  [-1, 1],
                        "logical": [-15, -90]
                    },
                    "z": {
                        "extrapolationMode": "ConstantExtrapolation",
                        "device":  [0, 0.06, 0.1, 0.13, 0.15, 0.2, 0.3, 0.4, 0.5, 0.7, 1],
                        "logical": [1, 2, 2.5, 3.0, 3.3, 3.7, 4.0, 5.5, 6.5, 7.5, 8],
                        "logicalMultiplier": 37,
                        "space": "35MmEquiv"
                    }
                }
            }
        },
        {
            "keys":
            [
                "DW|DWC-MPZ20XFM",
                "DW|DWC-MD421D"
            ],
            "mediaTraits": {
                "aspectRatioDependent": {
                    "allowedAspectRatioDiff": "0.1"
                }
            }
        },
        {
            "keys": [
                "UNIVIEW|NVR302-08S-P8*"
            ],
            "forcedOnvifParams":
            {
                "videoEncoders":
                [
                    "00100,00101",
                    "00200,00201",
                    "00300,00301",
                    "00400,00401",
                    "00500,00501",
                    "00600,00601",
                    "00700,00701",
                    "00800,00801"
                ]
            }
        },
        {
            "keys": [
                "UNIVIEW|NVR302-16S-P16*"
            ],
            "forcedOnvifParams":
            {
                "videoEncoders":
                [
                    "00100,00101",
                    "00200,00201",
                    "00300,00301",
                    "00400,00401",
                    "00500,00501",
                    "00600,00601",
                    "00700,00701",
                    "00800,00801",
                    "00900,00901",
                    "01000,01001",
                    "01100,01101",
                    "01200,01201",
                    "01300,01301",
                    "01400,01401",
                    "01500,01501",
                    "01600,01601"
                ]
            }
        },
        {
            "keys": [
                "HIKVISION|DS-2DE7330IW-*", "Hikvision|DS-2DE7330IW-*"
            ],
            "useOnvifPtz": true,
            "ptzMapper": {
                "fromCamera": {
                    "x": {
                        "extrapolationMode": "PeriodicExtrapolation",
                        "device":  [  -1,1],
                        "logical": [-180, 180]
                    },
                    "y": {
                        "extrapolationMode": "ConstantExtrapolation",
                        "device":  [1, -1],
                        "logical": [-90, -15]
                    },
                    "z": {
                        "extrapolationMode": "ConstantExtrapolation",
                        "device":  [0, 0.06, 0.1, 0.13, 0.15, 0.2, 0.3, 0.4, 0.5, 0.7, 1],
                        "logical": [1, 2, 2.5, 3.0, 3.3, 3.7, 4.0, 5.5, 6.5, 7.5, 8],
                        "logicalMultiplier": 40,
                        "space": "35MmEquiv"
                    }
                }
            }
        },
        {
            "keys": [
                "UNIVIEW|NVR302-08S-P8*"
            ],
            "forcedOnvifParams":
            {
                "videoEncoders":
                [
                    "00100,00101",
                    "00200,00201",
                    "00300,00301",
                    "00400,00401",
                    "00500,00501",
                    "00600,00601",
                    "00700,00701",
                    "00800,00801"
                ]
            }
        },
        {
            "keys": [
                "UNIVIEW|NVR302-16S-P16*"
            ],
            "forcedOnvifParams":
            {
                "videoEncoders":
                [
                    "00100,00101",
                    "00200,00201",
                    "00300,00301",
                    "00400,00401",
                    "00500,00501",
                    "00600,00601",
                    "00700,00701",
                    "00800,00801",
                    "00900,00901",
                    "01000,01001",
                    "01100,01101",
                    "01200,01201",
                    "01300,01301",
                    "01400,01401",
                    "01500,01501",
                    "01600,01601"
                ]
            }
        },
        {
            "keys": [
                "Bosch|AUTODOME IP starlight 7000 HD"
            ],
            "ptzMapper": {
                "fromCamera": {
                    "x": {
                        "extrapolationMode": "PeriodicExtrapolation",
                        "device":  [  -1,1],
                        "logical": [-180, 180]
                    },
                    "y": {
                        "extrapolationMode": "ConstantExtrapolation",
                        "device":  [1, -1],
                        "logical": [18, -90]
                    },
                    "z": {
                        "extrapolationMode": "ConstantExtrapolation",
                        "device":  [0, 0.1, 0.2, 0.3, 0.4, 0.5, 0.6, 0.7, 0.8, 0.9, 1],
                        "logical": [1, 3.5, 5.25, 6.125, 6.56, 6.78, 6.89, 6.95, 6.97, 6.99, 7],
                        "logicalMultiplier": 30,
                        "space": "35MmEquiv"
                    }
                }
            }
        },
        {
            "keys": [
                "UNIVIEW|IPC6252SL-X33*", "NONE|IPC6252SL-X33*", "UNIVIEW|IPC6252SR*"
            ],
            "ptzMapper": {
                "fromCamera": {
                    "x": {
                        "extrapolationMode": "PeriodicExtrapolation",
                        "device":  [  -1,1],
                        "logical": [-180, 180]
                    },
                    "y": {
                        "extrapolationMode": "ConstantExtrapolation",
                        "device":  [1, -0.1666667],
                        "logical": [-90, 15]
                    },
                    "z": {
                        "extrapolationMode": "ConstantExtrapolation",
                        "device":  [0, 0.1, 0.2, 0.3, 0.4, 0.5, 0.6, 0.7, 0.8, 0.9, 1],
                        "logical": [1, 5.04, 5.56, 5.89, 6.14, 6.34, 6.51, 6.65, 6.78, 6.90, 7],
                        "logicalMultiplier": 32,
                        "space": "35MmEquiv"
                    }
                }
            }
        },
        {
            "keys": ["2nt|2N IP Verso", "2nt|2N IP Force"],
            "relayInputCountForced": 2,
            "onvifInputPortAliases": ["onvif_input_1", "input1"]
        },
        {
            "keys": ["Hanwha|SNF-8010*"],
            "operationalPtzCapabilities": "NoPtzCapabilities"
        },
        {
            "keys": [
                "*|PTZIP762X20IR"
            ],
            "ptzMapper": {
                "fromCamera": {
                    "x": {
                        "extrapolationMode": "PeriodicExtrapolation",
                        "device":  [   -1,  1],
                        "logical": [-180, 180]
                    },
                    "y": {
                        "extrapolationMode": "ConstantExtrapolation",
                        "device":  [1,   -1],
                        "logical": [-90,   2]
                    },
                    "z": {
                        "extrapolationMode": "ConstantExtrapolation",
                        "device":  [0, 0.10, 0.20 , 0.30 , 0.40 , 0.50 , 0.60 , 0.70, 0.80, 0.90, 1],
                        "logical": [1, 1.35, 1.82 , 2.46 , 3.31 , 4.47 , 6.034 , 8.14, 10.99, 14.9 , 20],
                        "logicalMultiplier": 32.0,
                        "space": "35MmEquiv"
                    }
                }
            }
        },
        {
            "keys": [
            "9W-H3-3MH*|*", "Avigilon|9W-H3-3M*",
            "VIVOTEK|MA8391*", "MA8391*|VIVOTEK",
            "AXIS|AXIS P3707*",
            "Axis|AXISP3707*",
            "AXIS|AXISP3707*",
            "AXIS|AXIS Q3709*",
            "Axis|AXISQ3709*",
            "AXIS|AXISQ3709*",
            "AXIS|AXIS Q3708*",
            "Axis|AXISQ3708*",
            "AXIS|AXISQ3708*",
            "Axis|AXISQ6000*","AXIS|AXISQ6000*","Axis|Q6000*","AXIS|Q6000*",
            "HIKVISION|DS-2PT3326IZ*", "Hikvision|DS-2PT3326IZ*",
            "Dahua|IPC-HDBW7233X-AS-E2-0280B",
            "Hikvision|DS-2CD6D24*", "HIKVISION|DS-2CD6D24*",
            "Hikvision|DS-2TD2636*", "HIKVISION|DS-2TD2636*",
            "Dahua|IPC-PDBW8800*",
            "Geovision|GV-SV48000",
            "Hikvision|DS-2CD6924F*", "HIKVISION|DS-2CD6924F*",
            "Hikvision|DS-2CD6D54*", "HIKVISION|DS-2CD6D54*",
            "NVM3-A16|IP-Camera", "IPNC|NVM3-A16",
            "Hanwha|*", "Hanwha Techwin|*",
            "Samsung|*", "Samsung Techwin|*",
            "DW|DWC-PVX16W4", "DW|DWC-PVX16W6", "DW|DWC-PVX16W28", "N8PC-OLAH4|IP-Camera", "DW|DWC-PVX16W",
            "axis|axis f34",
            "gv-sv48000|geovision",
            "axis|axis fa54",
            "dahua|ipc-pdbw5831p-b360",
            "axis|axisp3717*", "axis|p3717*",
            "axis|axis p3717*",
            "vivotek|ma9321-ehtv",
			"VIVOTEK MA9321-EHTV|MA9321-EHTV",
			"MA9321-EHTV|VIVOTEK MA9321-EHTV",
            "avigilon|32c-h4a-4mh-360",
            "dahua|psd81602-a360",
            "dahua|IPC-HDBW4231F*",
            "avigilon|32c-h4a-4mh-360",
            "dahua|psd81602-a360",
            "dahua|ipc-hdbw4233x*",
            "dahua|ipc-hdbw7233x*",
            "hikvision|ds-2cd6d24fwd*",
            "flir|FLIR DH-390*",
            "DH-390*|FLIR DH-390*",
            "flir|DH-390*",
            "ONVIF|SHS-2215IZ*",
            "dahua|ipc-pdb4830-b360",
            "dahua|ipc-pdb4830-b360",
            "hikvision|ds-2cd6984g0-ihs",
            "20c-h4a-4mh-360|20c-h4a-4mh-360*",
            "avigilon|20c-h4a-4mh-360*",
            "dahua|dh-ipc-hdbw4231fn-e2-m",
            "wv-x8570|panasonic_wv-x8570",
            "onvif|hnc6d24-izs",
            "dahua|psdw5631s-b360",
            "onvif|cmip7553w4-sz",
            "cellinx|nbm2-h6",
            "*|*DSC-TVC-0200*",
            "DSC-TVC-0200*|*",
            "vivotek|ma9322*",
            "entropix|*",
            "dahua|dh-psd81602p-a360",
            "vtc-tnb8x4ms|onvif",
            "pelco|imd2007-1es",
            "avigilon|9c-h4a-3mh-180",
            "panomera s7 76/22 c|panomera s7",
            "vivotek|ms9321-ehv",
            "Arecont Vision|*",
            "flir systems|pt-644*",
            "axis|p3719*",
            "digital watchdog|nvm2-a21"
            ],
            "canShareLicenseGroup": true
        },
        {
            "keys": ["hanwha|QRN-1610S","hanwha|QRN-810S","hanwha|QRN-410S"],
            "bypassFirmware":"1.0.0"
        },
        {
            "keys": [
                "HIKVISION|iDS-2CD8426*", "hikvision|iDS-2CD8426*",
                "Hikvision|DS-2DF8223*", "ONVIF|K20IC-*",
                "HIKVISION|DFI6256A"
            ],
            "clearInputsTimeoutSec": 1,
            "comment": "considers input state as 0 after specified timeout"
        },
        {
            "keys": [
                "BOSCH|MIC IP starlight 7000 HD",
                "BOSCH|MIC IP starlight 7000i"
            ],
            "onvifPtzDigitsAfterDecimalPoint": 2,
            "onvifPtzSpeedBroken": true
        },
        {
            "keys": ["UNIVIEW|*"],
            "needToReloadAllAdvancedParametersAfterApply": true
        },
        {
            "keys": [
                "*|DS-7332HUHI-K4"
            ],
            "forcedOnvifParams": {
                "ptzProfiles":[
                    "ProfileToken001",
                    "ProfileToken002",
                    "ProfileToken003",
                    "ProfileToken004",
                    "ProfileToken005",
                    "ProfileToken006",
                    "ProfileToken007",
                    "ProfileToken008",
                    "ProfileToken009",
                    "ProfileToken010",
                    "ProfileToken011",
                    "ProfileToken012",
                    "ProfileToken013",
                    "ProfileToken014",
                    "ProfileToken015",
                    "ProfileToken016",
                    "ProfileToken017",
                    "ProfileToken018",
                    "ProfileToken019",
                    "ProfileToken020",
                    "ProfileToken021",
                    "ProfileToken022",
                    "ProfileToken023",
                    "ProfileToken024",
                    "ProfileToken025",
                    "ProfileToken026",
                    "ProfileToken027",
                    "ProfileToken028",
                    "ProfileToken029",
                    "ProfileToken030",
                    "ProfileToken031",
                    "ProfileToken032"
                ]
            }
        },
        {
            "keys": ["Hanwha|PNM-9320VQP"],
            "ptzTargetChannel": 4
        },
        {
            "keys": [
                "VIVOTEK|SD9365*"
            ],
            "ptzMapper": {
                "fromCamera": {
                    "x": {
                        "extrapolationMode": "PeriodicExtrapolation",
                        "device":  [ -1,    1],
                        "logical": [180, -180]
                    },
                    "y": {
                        "extrapolationMode": "ConstantExtrapolation",
                        "device":  [ -1,   1],
                        "logical": [  20, -90]
                    },
                    "z": {
                        "extrapolationMode": "ConstantExtrapolation",
                        "device":  [0, 0.05,  0.1, 0.15,  0.2, 0.25,  0.3, 0.35,  0.4, 0.45,  0.5, 0.55, 0.6, 0.65,  0.7, 0.75,  0.8,  0.85,   0.9,  0.95,  1],
                        "logical": [1, 1.11, 1.22, 1.36, 1.48, 1.64, 1.81, 2.03, 2.29, 2.63, 3.05, 3.49, 4.18, 5.05, 6.27, 7.93, 10.24, 13.22, 17.02, 21.97, 31.55],
                        "logicalMultiplier": 32.0,
                        "space": "35MmEquiv"
                    }
                }
            }
        },
        {
            "keys": [
                "Videotec S.p.A.|UCHD-30x-VT"
            ],
            "ptzMapper": {
                "fromCamera": {
                    "x": {
                        "extrapolationMode": "PeriodicExtrapolation",
                        "device":  [ -1,    1],
                        "logical": [-180, 180]
                    },
                    "y": {
                        "extrapolationMode": "ConstantExtrapolation",
                        "device":  [ -1,   1],
                        "logical": [  90, -85]
                    },
                    "z": {
                        "extrapolationMode": "ConstantExtrapolation",
                        "device":  [0, 0.05,  0.1, 0.15,  0.2, 0.25,  0.3, 0.35,  0.4, 0.45,  0.5, 0.55, 0.6, 0.65,  0.7, 0.75,  0.8,  0.85,   0.9,  0.95,  1],
                        "logical": [1, 1.11, 1.22, 1.36, 1.48, 1.64, 1.81, 2.03, 2.29, 2.63, 3.05, 3.49, 4.18, 5.05, 6.27, 7.93, 10.24, 13.22, 17.02, 21.97, 31.55],
                        "logicalMultiplier": 30.0,
                        "space": "35MmEquiv"
                    }
                }
            }
        },
        {
            "keys": [
                "VIVOTEK|SD9366*"
            ],
            "ptzMapper": {
                "fromCamera": {
                    "x": {
                        "extrapolationMode": "PeriodicExtrapolation",
                        "device":  [ -1,    1],
                        "logical": [180, -180]
                    },
                    "y": {
                        "extrapolationMode": "ConstantExtrapolation",
                        "device":  [ -1,   1],
                        "logical": [  20, -90]
                    },
                    "z": {
                        "extrapolationMode": "ConstantExtrapolation",
                        "device":  [0, 0.05,  0.1, 0.15,  0.2, 0.25,  0.3, 0.35,  0.4, 0.45,  0.5, 0.55, 0.6, 0.65,  0.7, 0.75,  0.8,  0.85,   0.9,  0.95,  1],
                        "logical": [1, 1.11, 1.22, 1.36, 1.48, 1.64, 1.81, 2.03, 2.29, 2.63, 3.05, 3.49, 4.18, 5.05, 6.27, 7.93, 10.24, 13.22, 17.02, 21.97, 31.55],
                        "logicalMultiplier": 30.0,
                        "space": "35MmEquiv"
                    }
                }
            }
        },
        {
            "_comment1": "Mapping for firmware: V5.4.9 build 171025",
            "keys": [
                "HIKVISION|DS-2DF8836*"
            ],
            "useOnvifPtz": true,
            "ptzMapper": {
                "fromCamera": {
                    "x": {
                        "extrapolationMode": "PeriodicExtrapolation",
                        "device":  [  -1,1],
                        "logical": [-180, 180]
                    },
                    "y": {
                        "extrapolationMode": "ConstantExtrapolation",
                        "device":  [-1, 1],
                        "logical": [20, -90]
                    },
                    "z": {
                        "extrapolationMode": "ConstantExtrapolation",
                        "device":  [0, 0.09, 0.17, 0.27, 0.38, 0.48, 0.57, 0.66, 0.77, 0.92, 1],
                        "logical": [1, 3.68, 6.05, 8.95, 12.32, 15.05, 17.37, 19.74, 22.32, 25.00, 26.58],
                        "logicalMultiplier": 27,
                        "space": "35MmEquiv"
                    }
                }
            }
        },
        {
            "_comment1": "Mapped for V5.5.3 build 171214",
            "keys": [
                "Hikvision|DS-2DE4A320*"
            ],
            "useOnvifPtz": true,
            "ptzMapper": {
                "fromCamera": {
                    "x": {
                        "extrapolationMode": "PeriodicExtrapolation",
                        "device":  [  -1,1],
                        "logical": [-180, 180]
                    },
                    "y": {
                        "extrapolationMode": "ConstantExtrapolation",
                        "device":  [-1, 1],
                        "logical": [5, -90]
                    },
                    "z": {
                        "extrapolationMode": "ConstantExtrapolation",
                        "device":  [0, 0.05, 0.1, 0.02, 0.05, 0.1, 0.2, 0.5, 1],
                        "logical": [1, 1.5, 2, 3.0, 3.5, 4.5, 6, 6.5, 7],
                        "logicalMultiplier": 35,
                        "space": "35MmEquiv"
                    }
                }
            }
        },
        {
            "_comment1": "Mapped for V5.5.3 build 171214",
            "keys": [
                "Dahua|PDN6CT230HN"
            ],
            "forceONVIF": true,
            "ptzMapper": {
                "fromCamera": {
                    "x": {
                        "extrapolationMode": "PeriodicExtrapolation",
                        "device":  [  -1,1],
                        "logical": [-180, 180]
                    },
                    "y": {
                        "extrapolationMode": "ConstantExtrapolation",
                        "device":  [-1, 1],
                        "logical": [0, -90]
                    },
                    "z": {
                        "extrapolationMode": "ConstantExtrapolation",
                        "device":  [0, 0.05, 0.1, 0.02, 0.05, 0.1, 0.2, 0.5, 1],
                        "logical": [1, 1.5, 2, 3.0, 3.5, 4.5, 6, 6.5, 7],
                        "logicalMultiplier": 35,
                        "space": "35MmEquiv"
                    }
                }
            }
        },
        {
            "_comment1": "Mapping for firmware: IPC_HCMN2108-B0009P30D1809",
            "keys": [
                "UNIVIEW|IPC6322SR-X22*"
            ],
            "ptzMapper": {
                "fromCamera": {
                    "x": {
                        "extrapolationMode": "PeriodicExtrapolation",
                        "device":  [  -1,1],
                        "logical": [-180, 180]
                    },
                    "y": {
                        "extrapolationMode": "ConstantExtrapolation",
                        "device":  [-1, 1],
                        "logical": [15, -90]
                    },
                    "z": {
                        "extrapolationMode": "ConstantExtrapolation",
                        "device":  [0, 0.25, 0.5, 0.75,  1],
                        "logical": [1, 5, 9, 13, 16],
                        "logicalMultiplier": 35,
                        "space": "35MmEquiv"
                    }
                }
            }
        },
        {
            "_comment1": "Mapped for 2.623.0000000.1.R, Build Date 2018-06-27",
            "keys": [
                "Dahua|DH-SD50225U*", "DH-SD50225U*|Dahua",
                "Dahua|SD50225U*", "SD50225U*|Dahua",
                "Dahua|DH-SD59225U*", "DH-SD59225U*|Dahua"
            ],
            "ptzMapper": {
                "fromCamera": {
                    "x": {
                        "extrapolationMode": "PeriodicExtrapolation",
                        "device":  [  -1,1],
                        "logical": [-180, 180]
                    },
                    "y": {
                        "extrapolationMode": "ConstantExtrapolation",
                        "device":  [1, -1],
                        "logical": [0, -90]
                    },
                    "z": {
                        "extrapolationMode": "ConstantExtrapolation",
                        "device":  [0, 0.1, 0.2, 0.4, 0.6, 0.8, 0.9, 1],
                        "logical": [1, 2.5, 4.06, 7.5, 10.63, 14.38, 15, 16.25],
                        "logicalMultiplier": 35,
                        "space": "35MmEquiv"
                    }
                }
            }
        },
        {
            "_comment1": "Mapped for 2.623.0000000.1.R, Build Date 2018-06-27",
            "keys": [
                "Dahua|DH-SD59430U-HNI"
            ],
            "forceONVIF": true,
            "ptzMapper": {
                "fromCamera": {
                    "x": {
                        "extrapolationMode": "PeriodicExtrapolation",
                        "device":  [  -1,1],
                        "logical": [-180, 180]
                    },
                    "y": {
                        "extrapolationMode": "ConstantExtrapolation",
                        "device":  [1, -1],
                        "logical": [15, -90]
                    },
                    "z": {
                        "extrapolationMode": "ConstantExtrapolation",
                        "device":  [0.033333, 0.05, 0.07, 0.1, 0.15, 0.2, 0.3, 0.4, 0.5, 0.6, 0.7, 0.8, 0.9, 1],
                        "logical": [1, 1.43, 2, 2.86, 4.14, 5.57, 8, 10.57, 12, 13.57, 15, 15.7, 17.1, 18.57],
                        "logicalMultiplier": 35,
                        "space": "35MmEquiv"
                    }
                }
            }
        },
        {
            "_comment1": "Mapped for 2.600.Dahua 00.0.R, build: 2017-06-01",
            "keys": [
                "Dahua|PDN6CT230*"
            ],
            "forceONVIF": true,
            "ptzMapper": {
                "fromCamera": {
                    "x": {
                        "extrapolationMode": "PeriodicExtrapolation",
                        "device":  [  1,-1],
                        "logical": [-180, 180]
                    },
                    "y": {
                        "extrapolationMode": "ConstantExtrapolation",
                        "device":  [1, -1],
                        "logical": [25, -90]
                    },
                    "z": {
                        "extrapolationMode": "ConstantExtrapolation",
                        "device":  [0, 0.25, 0.5, 0.75, 0.775, 0.8125, 0.825, 0.875, 0.9, 0.925, 0.95, 0.975, 0.987, 1],
                        "logical": [1, 7, 13.3, 16.6, 17.6, 18, 18.3, 19, 19.3, 20, 20.6, 21.6, 22.3, 23.6],
                        "logicalMultiplier": 31,
                        "space": "35MmEquiv"
                    }
                }
            }
        },
        {
            "_comment1": "Mapped for 2.623.0000000.7.R, Build Date 2018-11-24",
            "keys": [
                "Dahua|*SD49225*"
            ],
            "ptzMapper": {
                "fromCamera": {
                    "x": {
                        "extrapolationMode": "PeriodicExtrapolation",
                        "device":  [  -1,1],
                        "logical": [-180, 180]
                    },
                    "y": {
                        "extrapolationMode": "ConstantExtrapolation",
                        "device":  [-1,1],
                        "logical": [-90, 15]
                    },
                    "z": {
                        "extrapolationMode": "ConstantExtrapolation",
                        "device":  [0, 0.1, 0.2, 0.3, 0.4, 0.5, 0.6, 0.7, 0.8, 0.9, 1],
                        "logical": [1, 2.26, 3.90, 5.46, 7.13, 8.72, 10.31, 12.21, 13.95, 15.69, 18],
                        "logicalMultiplier": 33,
                        "space": "35MmEquiv"
                    }
                }
            }
        },
        {
            "_comment1": "Mapped for fs20190114NRS",
            "keys": [
                "FLIR*|CP-6302-*"
            ],
            "ptzMapper": {
                "fromCamera": {
                    "x": {
                        "extrapolationMode": "PeriodicExtrapolation",
                        "device":  [  -1,1],
                        "logical": [-180, 180]
                    },
                    "y": {
                        "extrapolationMode": "ConstantExtrapolation",
                        "device":  [0,1],
                        "logical": [-90, 20]
                    },
                    "z": {
                        "extrapolationMode": "ConstantExtrapolation",
                        "device":  [0, 0.1, 0.2, 0.3, 0.4, 0.5, 0.6, 0.7, 0.8, 0.85, 0.9, 0.95, 1],
                        "logical": [1, 1.12, 1.29, 1.59, 2.06, 2.76, 3.65, 5.24, 8.12, 10.35, 12.71, 16.47, 24.12],
                        "logicalMultiplier": 35,
                        "space": "35MmEquiv"
                    }
                }
            }
        },
        {
            "_comment1": "Cameras that should not use Media2 (and should not try to detect Media2 support)",
            "keys": [
                "Geovision|GV-BX2700",
                "GV-BX2700|Geovision"
            ],
            "onvifIgnoreMedia2": true,
            "trustToVideoSourceSize": false
        },
        {
            "_comment1": "Camera that should not use Media2 (and should not try to detect Media2 support)",
            "keys": [
                "pelco|IBP531-1ER"
            ],
            "onvifIgnoreMedia2": true
        },
        {
            "_comment1": "Mapping for firmware: IPC_HCMN2108-B0009P30D1809",
            "keys": [
                "hikvision|DS-2DE4225*"
            ],
            "useOnvifPtz": true,
            "ptzMapper": {
                "fromCamera": {
                    "x": {
                        "extrapolationMode": "PeriodicExtrapolation",
                        "device":  [-1, 1],
                        "logical": [-180, 180]
                    },
                    "y": {
                        "extrapolationMode": "ConstantExtrapolation",
                        "device":  [-1, 1],
                        "logical": [-90, 15]
                    },
                    "z": {
                        "extrapolationMode": "ConstantExtrapolation",
                        "device":  [0, 0.1, 0.2, 0.3, 0.4, 0.5, 0.6, 0.7, 0.8, 0.9, 1],
                        "logical": [1, 2.68, 4.64, 6.29, 8.00, 9.75, 11.21, 12.36, 13.14, 13.82, 14.32],
                        "logicalMultiplier": 32,
                        "space": "35MmEquiv"
                    }
                }
            }
        },
        {
            "_comment1": "Mapped for V5.5.0 build 170724",
            "keys": [
                "hikvision|DS-2DE5330*"
            ],
            "useOnvifPtz": true,
            "ptzMapper": {
                "fromCamera": {
                    "x": {
                        "extrapolationMode": "PeriodicExtrapolation",
                        "device":  [  -1,1],
                        "logical": [-180, 180]
                    },
                    "y": {
                        "extrapolationMode": "ConstantExtrapolation",
                        "device":  [-1, 1],
                        "logical": [5, -90]
                    },
                    "z": {
                        "extrapolationMode": "ConstantExtrapolation",
                        "device":  [0, 0.1, 0.2, 0.3, 0.4, 0.5, 0.6, 0.7, 0.8, 0.9, 1],
                        "logical": [1.00, 2.85, 4.92, 6.46, 8.31, 10.08, 12.15, 14.00, 16.00, 18.23, 19.77],
                        "logicalMultiplier": 33,
                        "space": "35MmEquiv"
                    }
                }
            }
        },
        {
            "keys": [
                "IPC-HDW4433*|XR",
                "XR|IPC-HDW4433*"
            ],
            "onvifManufacturerReplacement": "Dahua",
            "onvifVendorSubtype": "Dahua"
        },
        {
            "keys": [
                "hikvision|DS-2TD1217*",
                "hikvision|DS-2TD4237*"
            ],
            "useOnvifPtz": true
        },
        {
            "keys": [
                "Hanwha|*",
                "Hanwha Techwin|*"
            ],
            "overrideXmlHttpRequestTimeout": 30000
        },
        {
            "_comment1": "Mapping for firmware: V102_2019_03_15",
            "keys": [
                "GeoVision_2|GV-SD2722-IR"
            ],
            "useOnvifPtz": true,
            "ptzMapper": {
                "fromCamera": {
                    "x": {
                        "extrapolationMode": "PeriodicExtrapolation",
                        "device":  [-1, 1],
                        "logical": [180, -180]
                    },
                    "y": {
                        "extrapolationMode": "ConstantExtrapolation",
                        "device":  [-1, 1],
                        "logical": [-15, 90]
                    },
                    "z": {
                        "extrapolationMode": "ConstantExtrapolation",
                        "device":  [0, 0.15, 0.23, 0.44, 0.64 , 0.76 , 1.000],
                        "logical": [1, 3.55, 5.00, 8.56, 11.90, 13.57, 16.37],
                        "logicalMultiplier": 32,
                        "space": "35MmEquiv"
                    }
                }
            }
        },
        {
            "_comment1": "Mapping for firmware: 05.30.0.8-20190911",
            "keys": [
                "pelco|P2230*",
                "pelco | P2820*"
            ],
            "useOnvifPtz": true,
            "ptzMapper": {
                "fromCamera": {
                    "x": {
                        "extrapolationMode": "PeriodicExtrapolation",
                        "device":  [-1, 1],
                        "logical": [-180, 180]
                    },
                    "y": {
                        "extrapolationMode": "ConstantExtrapolation",
                        "device":  [-1, 1],
                        "logical": [-90, 15]
                    },
                    "z": {
                        "extrapolationMode": "ConstantExtrapolation",
                        "device":  [0.00, 0.03, 0.13, 0.18, 0.27, 0.50, 0.76, 0.93, 1.00],
                        "logical": [1.00, 1.59, 4.30, 5.70, 8.19, 11.30, 14.73, 19.49, 22.22],
                        "logicalMultiplier": 32,
                        "space": "35MmEquiv"
                    }
                }
            }
        },
        {
            "_comment1": "Mapping for firmware: V102_2019_03_15",
            "keys": [
                "GeoVision_2|GV-SD3732-IR"
            ],
            "useOnvifPtz": true,
            "ptzMapper": {
                "fromCamera": {
                    "x": {
                        "extrapolationMode": "PeriodicExtrapolation",
                        "device":  [-1, 1],
                        "logical": [360, 0]
                    },
                    "y": {
                        "extrapolationMode": "ConstantExtrapolation",
                        "device":  [-1, 1],
                        "logical": [-15, 90]
                    },
                    "z": {
                        "extrapolationMode": "ConstantExtrapolation",
                        "device":  [0, 0.45, 1.000],
                        "logical": [1, 8.56, 17.75],
                        "logicalMultiplier": 32,
                        "space": "35MmEquiv"
                    }
                }
            }
        },
        {
            "keys": [
                "DW|DWC-BVI2IR"
            ],
            "dw-pravis-chipset": true
        },
        {
            "keys": [
                "Hikvision|DS-2CD2342WD*"
            ],
            "reopenBothStreams": true
        },
        {
            "_comment": "Calibration for camera fw ver. 2.2.45-PTZ_H_6314_Release",
            "keys": [
                "DW|DWC-MPTZ36X"
            ],
            "ptzMapper": {
                "fromCamera": {
                    "x": {
                        "extrapolationMode": "PeriodicExtrapolation",
                        "device":  [ -1,    1],
                        "logical": [180, -180]
                    },
                    "y": {
                        "extrapolationMode": "ConstantExtrapolation",
                        "device":  [ -1,   1],
                        "logical": [  0, -90]
                    },
                    "z": {
                        "extrapolationMode": "ConstantExtrapolation",
                        "device":  [-1, 0.9, -0.8, -0.7, -0.6,  -0.5, -0.4,  -0.3, -0.2,  -0.1, 0,  0.1, 0.2, 0.3, 0.4,  0.5, 0.6, 0.7, 0.8,  0.9, 1],
                        "logical": [1, 1.01, 1.111, 1.212, 1.313, 1.515, 1.717, 1.818, 2.02, 2.222, 2.474, 2.828, 3.282, 3.888, 4.595, 5.505, 6.717, 8.282, 10.353, 13.151, 21.212],
                        "logicalMultiplier": 36.5,
                        "space": "35MmEquiv"
                    }
                }
            }
        },
        {
            "_comment": "Calibration for camera fw ver. 43.7.0.73-r7",
            "keys": [
                "Milesight*|MS-C5341*"
            ],
            "ptzMapper": {
                "fromCamera": {
                    "x": {
                        "extrapolationMode": "PeriodicExtrapolation",
                        "device":  [ 1,    -1],
                        "logical": [180, -180]
                    },
                    "y": {
                        "extrapolationMode": "ConstantExtrapolation",
                        "device":  [ -1,   1],
                        "logical": [  0, -90]
                    },
                    "z": {
                        "extrapolationMode": "ConstantExtrapolation",
                        "device":  [0.04, 0.10, 0.13, 0.17, 0.26, 0.43, 0.70, 0.87, 1.00],
                        "logical": [1.00, 1.72, 2.22, 3.17, 4.44, 6.81, 10.00, 12.39, 14.44],
                        "logicalMultiplier": 35,
                        "space": "35MmEquiv"
                    }
                }
            }
        }
    ]
}<|MERGE_RESOLUTION|>--- conflicted
+++ resolved
@@ -16,11 +16,7 @@
     "If it undershoots, then 35mm fov should be decreased.           "
     ],
 
-<<<<<<< HEAD
-    "version": "4.1.1.221",
-=======
-    "version": "1.0.1.251",
->>>>>>> f55fac49
+    "version": "4.1.1.251",
     "data": [
         {
             "keys": [
