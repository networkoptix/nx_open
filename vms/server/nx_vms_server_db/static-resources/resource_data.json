--- conflicted
+++ resolved
@@ -16,11 +16,7 @@
     "If it undershoots, then 35mm fov should be decreased.           "
     ],
 
-<<<<<<< HEAD
-    "version": "1.0.2.184",
-=======
-    "version": "1.0.1.185",
->>>>>>> 6958075a
+    "version": "1.0.1.186",
     "data": [
         {
             "keys": [
