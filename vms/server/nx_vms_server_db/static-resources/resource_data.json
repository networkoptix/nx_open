{
    "__comment__": [
    "Version number is global.",
    "Get width from here:                                            ",
    "http://en.wikipedia.org/wiki/Image_sensor_format                ",
    "Note: 1/2.8 is 5.2mm x 3.9mm, D=6.5mm.                          ",
    "                                                                ",
    "Calculate width-based crop factor C = 36/W.                     ",
    "                                                                ",
    "Multiply focal lengths by width-based crop factor to get        ",
    "width-based equivalent focal length.                            ",
    "                                                                ",
    "Another important note.                                         ",
    "If the camera overshoots on movement, then it means that 35m    ",
    "fov in this file should be increased.                           ",
    "If it undershoots, then 35mm fov should be decreased.           "
    ],

<<<<<<< HEAD
    "version": "4.1.3.501",
=======
    "version": "4.1.3.502",
>>>>>>> 0918ead7
    "data": [
        {
            "keys": [
                "N8Fx-OLAH4|IP-Camera"
            ],
            "obtainMacFromMulticast": "Always"
        },
        {
            "_comment1": "Autodiscovery response contains scopes like onvif://www.onvif.org/hardware/DWC-MTT4Wi36 and onvif://www.onvif.org/name/ONVIF",
            "_comment2": "thereby manufacture is detected as DWC-MTT4Wi36 and name - as ONVIF.",
            "keys": [
                "DWC-MBT4Wi*|ONVIF",
                "DWC-MTT4Wi*|ONVIF",
                "DWC-MVT4Wi*|ONVIF"
            ],
            "obtainMacFromMulticast": "Never"
        },
        {
            "keys": [
                "DW|DWC-PF5M1TIR"
            ],
            "dontSendBackChannelRtspAttribute": true
        },
        {
            "keys": [
                "Hanwha|SNP-5300"
            ],
            "disableNormalizedSpeed": true
        },
        {
            "keys": [
                "Hanwha|PRN-4011"
            ],
            "minimalFirmwareVersion":  "v1.08_171018"
        },
        {
            "keys": [
                "Hanwha|XRN-3010"
            ],
            "minimalFirmwareVersion":  "v1.06_171010"
        },
        {
            "keys": [
                "Hanwha|XRN-2011"
            ],
            "minimalFirmwareVersion":  "v1.06_171010"
        },
        {
            "keys": [
                "Hanwha|XRN-2010"
            ],
            "minimalFirmwareVersion":  "v1.06_171010"
        },
        {
            "keys": [
                "Hanwha|XRN-1610S"
            ],
            "minimalFirmwareVersion":  "v1.06_171010"
        },
        {
            "keys": [
                "Hanwha|XRN-1610"
            ],
            "minimalFirmwareVersion":  "v1.06_171010"
        },
        {
            "keys": [
                "Hanwha|XRN-810S"
            ],
            "minimalFirmwareVersion":  "v1.06_171010"
        },
        {
            "keys": [
                "Hanwha|XRN-410S"
            ],
            "minimalFirmwareVersion":  "v1.06_171010"
        },
        {
            "keys": [
                "Hanwha|QRN-810"
            ],
            "minimalFirmwareVersion":  "v1.06_171010"
        },
        {
            "keys": [
                "Hanwha|QRN-410"
            ],
            "minimalFirmwareVersion":  "v1.06_171010"
        },

        {
            "keys": [
                "Sony|SNC-VM772R"
            ],
            "forcedOnvifParams":
            {
                "videoEncoders": [
                    "video_encoder_config1,video_encoder_config3"
                ]
            },

            "preStreamConfigureRequests": [
                {
                    "templateString": "/command/camera.cgi?ImageCodec2=off",
                    "method": "GET",
                    "isAllowedToFail": true,
                    "body":""
                },
                {
                    "templateString": "/command/camera.cgi?ImageCodec3=h264",
                    "method": "GET",
                    "isAllowedToFail": false,
                    "body": ""
                }
            ],
            "highStreamAvailableBitrates": ["16000"],
            "lowStreamAvailableBitrates": ["2000"]
        },
        {
            "keys":["*|TN-B3212K2R", "*|TN-D35032R", "*|TN-P6236W12", "*|WV-S1110V"],
            "useMedia2ToFetchProfiles": true
        },
        {
            "keys":["*|TN-P6236W12"],
            "forcedOnvifParams":
            {
                "videoEncoders": [
                    "0_PRIMARY_VIDEO_ENCODER_CONFIG,1_SECONDARY1_VIDEO_ENCODER_CONFIG"
                ]
            }
        },
        {
            "keys": [
                "Sony|SNC-CX600*",
                "Sony|SNC-VM600*",
                "Sony|SNC-VM630",
                "Sony|SNC-VM641",
                "Sony|SNC-VB632D",
                "Sony|SNC-VB642D",
                "Sony|SNC-EB642R",
                "Sony|SNC-EM642R",
                "Sony|SNC-VM642R",
                "Sony|SNC-WR632R",
                "Sony|SNC-WR602C",
                "Sony|SNC-WR630",
                "Sony|SNC-EM641"
            ],

            "2WayAudio":
            {
                "codec": "MULAW",
                "bitrateKbps": 64,
                "sampleRate": 8,
                "urlPath": "/audio-out/g711_64.cgi",
                "contentType": "",
                "useBasicAuth": true
            }
        },
        {
            "keys": [
                "Dlink|DCS-7010L"
            ],
            "highStreamBitrateBounds": {
                "min": 4096,
                "max": 16384
            },
            "lowStreamBitrateBounds": {
                "min": 4096,
                "max": 16384
            }
        },
        {
            "keys": [
                "Dlink|DCS-6010L"
            ],
            "highStreamBitrateBounds": {
                "min": 0,
                "max": 2048
            },
            "lowStreamBitrateBounds": {
                "min": 0,
                "max": 2048
            }
        },
        {
            "keys": [
                "ActiveCam|*",
                "ACTI|B915",
                "*|ACTi-915",
                "ACTi|Z*", "Z*|ACTi",
                "ACTi Corporation|Z*", "Z*|ACTi Corporation",
                "Arecont Vision|AV20CPD-118",
                "Arecont Vision|AV10856*",
                "Arecont Vision|AV8476*",
                "Arecont Vision|AV5426*",
                "Arecont Vision|AV2756*",
                "Arecont Vision|AV5456*",
                "Arecont Vision|AV20476*",
                "Arecont Vision|AV16856*",
                "Arecont Vision|AV4856*",
                "Arecont Vision|AV5756*"
            ],
            "forceONVIF": true
        },
        {
            "keys": [
                "ISD|*"
            ],
            "possibleDefaultCredentials": [
                {
                    "user": "admin",
                    "password": "admin"
                }
            ]
        },
        {
            "keys": [
                "Advantech|ADAM-6050"
            ],
            "adamStartInputCoil": 0,
            "adamInputCount": 12,
            "adamStartOutputCoil": 16,
            "adamOutputCount": 6,
            "noVideoSupport": true
        },
        {
            "keys": [
                "Advantech|ADAM-6051"
            ],
            "adamStartInputCoil": 0,
            "adamInputCount": 14,
            "adamStartOutputCoil": 16,
            "adamOutputCount": 2,
            "noVideoSupport": true
        },
        {
            "keys": [
                "Advantech|ADAM-6052"
            ],
            "adamStartInputCoil": 0,
            "adamInputCount": 8,
            "adamStartOutputCoil": 16,
            "adamOutputCount": 8,
            "noVideoSupport": true
        },
        {
            "keys": [
                "Advantech|ADAM-6060","Advantech|ADAM-6066"
            ],
            "adamStartInputCoil": 0,
            "adamInputCount": 6,
            "adamStartOutputCoil": 16,
            "adamOutputCount": 6,
            "noVideoSupport": true
        },
        {
            "keys": [ "FLIR|FC*" ],
            "ioSettings": [
                {
                    "id": "$DI:0",
                    "inputName": "Digital Input 1",
                    "portType": "Input",
                    "supportedPortTypes": "Input"
                },
                {
                    "id": "$DO:0",
                    "outputName": "Digital Output 0",
                    "portType": "Output",
                    "supportedPortTypes": "Output"
                }
            ]
        },
        {
            "keys": [
                "Hikvision|DS-2TD2636*"
            ],
            "useInvertedActiveStateForOpenIdleState": true
        },
        {
            "keys": [
                "Hikvision|*"
            ],
            "channelsLimitedByEncoders": false
        },
        {
            "keys": [
                "FLIR|AX8"
            ],
            "alarmsCount" : 5,
            "ioSettings": [
                {
                    "id": "1",
                    "inputName": "FLIR-INPUT-1",
                    "portType": "Input",
                    "supportedPortTypes":"Input"
                },
                {
                    "id": "101",
                    "outputName": "FLIR-OUTPUT-1",
                    "portType": "Output",
                    "supportedPortTypes": "Output"
                },
                {
                    "id": "alarm_spot_1",
                    "inputName": "Spot1",
                    "portType": "Input",
                    "supportedPortTypes": "Input"
                },
                {
                    "id": "alarm_mbox_1",
                    "inputName": "Box1",
                    "portType": "Input",
                    "supportedPortTypes": "Input"
                },
                {
                    "id": "alarm_mbox_2",
                    "inputName": "Box2",
                    "portType": "Input",
                    "supportedPortTypes": "Input"
                },
                {
                    "id": "alarm_mbox_3",
                    "inputName": "Box3",
                    "portType": "Input",
                    "supportedPortTypes": "Input"
                },
                {
                    "id": "alarm_mbox_4",
                    "inputName": "Box4",
                    "portType": "Input",
                    "supportedPortTypes": "Input"
                },
                {
                    "id": "alarm_mbox_5",
                    "inputName": "Box5",
                    "portType": "Input",
                    "supportedPortTypes": "Input"
                },
                {
                    "id": "alarm_mbox_6",
                    "inputName": "Box6",
                    "portType": "Input",
                    "supportedPortTypes": "Input"
                }
            ]
        },
        {
            "keys": [
                "FLIR|A310"
            ],
            "ioSettings": [
                {
                    "id": "1",
                    "inputName": "FLIR-INPUT-1",
                    "portType": "Input",
                    "supportedPortTypes": "Input"
                },
                {
                    "id": "2",
                    "inputName": "FLIR-INPUT-2",
                    "portType": "Input",
                    "supportedPortTypes": "Input"
                },
                {
                    "id": "101",
                    "outputName": "FLIR-OUTPUT-1",
                    "portType": "Output",
                    "supportedPortTypes": "Output"
                },
                {
                    "id": "102",
                    "outputName": "FLIR-OUTPUT-2",
                    "portType": "Output",
                    "supportedPortTypes": "Output"
                }
            ]
        },
        {
            "keys":[
                "FLIR Systems|FC-*", "FLIR|FC-*"
            ],
            "forceSingleStream": true,
            "ignoreONVIF": true
        },
        {
            "_comment": "Onvif probe matches for Flir FC-Series cameras has such manufacturers",
            "keys":[
                "FC-Series-R|*", "FC-Series-S|*"
            ],
            "ignoreONVIF": true
        },
        {
            "keys": [
                "Axis|AxisM3046V"
            ],
            "needAddrInMdnsSearch": true
        },
        {
            "keys":[
                "Axis|P7216*"
            ],
            "ignoreONVIF": true
        },
        {
            "keys":[
                "Hanwha|*", "Samsung|*", "*|XNB-6000"
            ],
            "forcedAdditionalManufacturer": "Hanwha"
        },
        {
            "keys":[
                "Axis|Axis F44 Dual Audio*"
            ],
            "ignoreONVIF": true
        },
        {
            "keys": [
                "Network Optix|Nx-Cube",
                "Network Optix|E12A"
            ],
            "nxDeviceModel": "Nx-Cube-0512A",
            "nxDeviceName": "Nx-Cube"
        },
        {
            "keys": [
                "Network Optix|Nx-Dome",
                "Network Optix|E924"
            ],
            "nxDeviceModel": "Nx-Dome-05924",
            "nxDeviceName": "Nx-Dome"
        },
        {
            "keys": [
                "Network Optix|Nx-Fisheye",
                "Network Optix|E925"
            ],
            "nxDeviceModel": "Nx-Fisheye-05925",
            "nxDeviceName": "Nx-Fisheye"
        },
        {
            "keys": [
                "Network Optix|Nx-Cube-0512A"
            ],
            "advancedParametersTemplate": "nx-cube.xml"
        },
        {
            "keys": [
                "Network Optix|Nx-Dome-05924"
            ],
            "advancedParametersTemplate": "nx-dome.xml"
        },
        {
            "keys": [
               "Network Optix|Nx-Fisheye-05925"
            ],
            "advancedParametersTemplate": "nx-fisheye.xml"
        },
        {
            "keys": [
                "ACTI|E12A"
            ],
            "nxDeviceName": "Nx-Cube",
            "nxDeviceModel": "Nx-Cube-0512A"
        },
        {
            "keys": [
                "ACTI|E924"
            ],
            "nxDeviceName": "Nx-Dome",
            "nxDeviceModel": "Nx-Dome-05924"
        },
        {
            "keys": [
                "Axis|1031W"
            ],
            "advancedParametersOverload":
            {
                "root.Audio.A0.InputGain":
                {
                    "range":"Mute,Auto,-12,-9,-6,-3,-1.5,0,1.5,3,6,9,12,15,18,21,24,27,30,34",
                    "internalRange":"mute,auto,-12,-9,-6,-3,-1.5,0,1.5,3,6,9,12,15,18,21,24,27,30,34"
                }
            }
        },
        {
            "keys": [
                "ACTI|E925"
            ],
            "nxDeviceName": "Nx-Fisheye",
            "nxDeviceModel": "Nx-Fisheye-05925"
        },
        {
            "keys": [
                "ACTI|ACM3411", "ACTI|ACM3401"
            ],
            "desiredTransport":"UDP"
        },
        {
            "keys": [
                "VISTA|*",
                "DW|*",
                "VIVOTEK|*"
            ],
            "trustMaxFPS": true
        },

        {
            "keys": [
                "DW|*"
            ],
            "possibleDefaultCredentials": [
                {
                    "user": "admin",
                    "password": "admin"
                },
                {
                    "user": "root",
                    "password": "admin"
                }
            ]
        },
        {
            "keys": [
                "Hikvision|*"
            ],
            "possibleDefaultCredentials": [
                {
                    "user": "admin",
                    "password": "12345"
                }
            ],
            "unauthorizedTimeoutSec": 185,
            "additionalInputSourceNames": [ "alarmintoken" ],
            "additionalNotificationTopics":[ "Trigger/AlarmIn" ]
        },
        {
            "keys": [
                "*Hikvision*|DS-7716NI-K4"
            ],
            "extractHikvisionChannelFromVideoSource": true
        },
        {
            "keys": [
                "Axis|*"
            ],
            "possibleDefaultCredentials": [
                {
                    "user": "root",
                    "password": "root"
                },
                {
                    "user": "root",
                    "password": "pass"
                }
            ]
        },
        {
            "keys": [
                "VISTA|VK2-ENCODER",
                "*|DW-CP04", "*|DW-CP16",
                "Avigilon|ENC-*",
                "ACTI|V32", "ACTi Corporation|V32",
                "ACTI|V23", "ACTi Corporation|V23",
                "BOSCH|VIP-X1600-XFM4",
                "Axis|AXISM7014*",
                "Axis|AXISM7016*",
                "Axis|AXISQ7404*",
                "Axis|M7014*",
                "Axis|M7016*",
                "Axis|Q7404*",
                "Axis|AXISP7214*",
                "Axis|AXISM70114*",
                "Axis|AXISP7016*",
                "Axis|P7214*",
                "Axis|M70114*",
                "Axis|P7016*",
                "UNIVIEW|DVS4116",
                "Axis|P7216*",
                "Axis|AXISP7216*",
                "VS8801|*",
                "*|VS8801",
                "VS8401|*",
                "*|VS8401",
                "DW|DW-CPUHDE04",
                "DW|DW-CPUHDE08",
                "DW|DW-CPUHDE16",
                "DW|DW-CPUHD4",
                "DW|DW-CPUHD8",
                "DW|DW-CPUHD16",
                "DW|VMAX A1",
                "Pravis Systems Co., Ltd.|VMAX A1",
                "ACTI|TCD2100",
                "Axis|AXISM7011*",
                "Axis|AXISM7001*",
                "Axis|AXISM7010*",
                "Axis|AXISP7210*",
                "Axis|AXISQ7401*",
                "Axis|AXISQ7404*",
                "Axis|AXISQ7406*",
                "Axis|AXISQ7411*",
                "BOSCH|VIP X16 XF E",
                "BOSCH|VIP-X1600-XFM4",
                "BOSCH|VIP_X16_XF_E",
                "BOSCH|VJT-X40XF-E",
                "CAP|NVN4100",
                "DS-6701*|Embedded Net DVS",
                "DS-6704*|Embedded*",
                "DS-6708*|Embedded*",
                "DS-6716*|Embedded*",
                "DS-6716*|Embedded_Net_DVR",
                "Hikvision|DS-6716*",
                "GrandStream|GXV3504",
                "Hikvision|DS-6701*",
                "Hikvision|DS-6704*",
                "Hikvision|DS-6716*",
                "Honeywell|HVE4",
                "Pelco|NET5504",
                "Pelco|NET5508",
                "Pelco|NET5516",
                "Samsung|SPE-100",
                "Samsung|SPE-101",
                "Samsung|SPE-410",
                "Samsung|SPE-16*",
                "Samsung Techwin|SPE-100",
                "Samsung Techwin|SPE-101",
                "Samsung Techwin|SPE-410",
                "Samsung Techwin|SPE-16*",
                "Hanwha|SPE-100",
                "Hanwha|SPE-101",
                "Hanwha|SPE-410",
                "Hanwha|SPE-16*",
                "BOSCH|VIDEO JET multi 4000",
                "DW-CP16|Digital Watchdog*",
                "*|EXVA-HD-216",
                "*|WH-D5216A",
                "Dahua|DHI-HCVR*",
                "Dahua|DHI-XVR*",
                "Dahua|X21A2E",
                "DW|DW-VF4",
                "DW|DW-VF8",
                "DW|DW-VF16",
                "DW|N8Fx-OLAH4",
                "Geovision|GV-VS2400",
                "*|HE-DV5216W",
                "NVX-6206|HITRON_NVX-6206",
                "*|EZHD-TVL16",
                "*|HAVR-08LT",
                "*|NSC-265S-BTZ",
                "*|NV872AME-IR",
                "Network Digital Video|AS-IPHMC3",
                "Network Digital Video|HDIPC-2S38",
                "*|NTH-IPPTZ30XIR",
                "Pravis*|HDR-1600",
                "Customer|9534E2",
                "*|NVR201-08LP",
                "UNIVIEW|NVR302-08E-P8",
                "Samsung Techwin|SPE-400", "Samsung|SPE-400", "Hanwha|SPE-400",
                "VIVOTEK|VS8102",
                "TCS-300|TCAM",
                "UNIVEW|NVR302-16S-P16*",
                "Sony|SNT-EX104",
                "Sony|SNT-EX154",
                "Sony|SNT-EP154",
                "Dahua|DHI-HCVR7108H*",
                "Siqura|EVE FOUR",
                "Hikvision|DS-6708*",
                "HIKVISION|DS-6708*",
                "Samsung Techwin|SPE-110", "Samsung|SPE-110", "Hanwha|SPE-110",
                "Sony|SNT-EP104",
                "vs8100|networkcamera",
                "axis|axis m7011",
                "axis|axis m7014",
                "vs8100|vivotek",
                "v424_6|nir a222f",
                "vivotek|vs8100",
                "vs8102|vivotek",
                "vip-x1600*|bosch",
                "vs8102|networkcamera",
                "vip-x1600*|bosch",
                "dahua|hcvr7104*",
                "truen co., ltd.|tcs-410",
                "uniview|dvs4104",
                "pravis systems co., ltd.|hdr1600",
                "uniview|ec1504-hf",
                "dahua|hcvr5108*",
                "axis|axis p7216",
                "bosch|videojet multi 4000",
                "hikvision|net-k-encoder-4",
                "uniview|nvr304*",
                "grandstream|gxv3500",
                "uniview|nvr308-64e",
                "dahua|hcvr5116*",
                "gv-vs2400|geovision",
                "dahua|dhi-nvr5216*",
                "sony|snt-ex101e",
                "pelco|net5404t",
                "ds-7216*|embedded net dvr",
                "lum-501-dvr-8ch|lum-501-dvr-8ch",
                "ltn8716*|embedded net dvr",
                "dahua|dh-nvr4208*",
                "ds-7208*|embedded net dvr",
                "dahua|dhi-nvr4108*",
                "Hikvision|ds-9632*",
                "private|dh-nvr4832*",
                "dn81r|embedded net dvr",
                "dh-nvr4208*|private",
                "dahua|dh-hcvr4108*",
                "gv-vs2820|geovision",
                "dahua|dhi-nvr4216*",
                "dahua|dhi-nvr5432*",
                "nvr2416*|network video recorder",
                "ds-7324*|embedded_net_dvr",
                "ds-7216huhi-f2/n|chill farm",
                "private|dhi-nvr5832*",
                "acti|acd2100",
                "private|dh-nvr5432*",
                "ltn8916*|network video recorder",
                "ds-7104*|embedded net dvr",
                "dahua|dhi-nvr5416*",
                "acti|v11",
                "private|dhi-nvr5432-16p-4ks2",
                "re4100-ov-r12|4 channel d1 encoder blade card - onvif",
                "tvr1508hd|tvr 15hd",
                "truen co., ltd.|tcs-2000",
                "dahua|dhi-nvr4232*",
                "har326-16|embedded net dvr",
                "Hikvision|ds-7208*",
                "cpplus|cp-uvr-0401e1s-v3",
                "private|dhi-hcvr5208a-v2",
                "axis|axisq7436*",
                "idis|he-1101",
                "ltd8508*|embedded net dvr",
                "ltd8308*|embedded net dvr",
                "ds-9016*|embedded net dvr",
                "lnr616|digimerge",
                "Hikvision|rvi-r16ma",
                "ds-7616*|network video recorder",
                "eve four|siqura",
                "dh-nvr5816*|private",
                "vip_x1_xf_iva|bosch",
                "ganz|zs1-4ds",
                "acti|v21",
                "acti|tcd2500",
                "rvi-ipn8*|group",
                "ds-7732*|network video recorder",
                "ar326-16|imperial dvr",
                "Hikvision|ds-7108*",
                "ds-7608*|network video recorder",
                "ds-h108*|embedded net dvr",
                "ds-7716ni-i4/16p|501 pelham - nvr",
                "onvif_encoder|hae-012",
                "ds-7204*|embedded net dvr",
                "dhi-nvr5232*|private",
                "Hikvision|ds-7608*",
                "ds-7216*|embedded_net_dvr",
                "dahua|dh-nvr4216*",
                "dhi-nvr5208*|general",
                "n16nxp|speco",
                "moxa inc.|vport_364a_4ch_video_encoder",
                "uniview|nvr302-16s-p16",
                "Hikvision|ds-8016*",
                "hve-16781|enc-h264-16",
                "kiloview electronics co., ltd.|e1",
                "indigovision|bx100",
                "dahua|dhi-nvr5816*",
                "dhi-nvr5232-16p-4ks2|private",
                "hen081*4|honeywell",
                "ds-7204*|embedded_net_dvr",
                "ds-7608*|sorting center recorder",
                "dh-nvr4432-16p-4k|private",
                "d-hktvi5mp908|embedded net dvr",
                "onvif_encoder|dw-enhd16*",
                "uniview|nvr301-08l-p8",
                "ali-hvr3008h|embedded net dvr",
                "ali-qvr3008h|embedded net dvr",
                "dahua|n42b1p",
                "dahua|x21a3e2",
                "nv4116e-hs|ac",
                "ds-6601*|embedded net dvs",
                "Hikvision|ds-7204*",
                "vcn-enc|vlr-enc-16",
                "rvi-hdr16lb-t|rvi_dvr",
                "Hikvision|ds-7332*",
                "avtech|avx931a",
                "3s|s4071",
                "Hikvision|ds-8616*",
                "videojet-x10|bosch",
                "dnr716|general",
                "videojet-x20|bosch",
                "uniview|nvr201-04lp",
                "lnr632|digimerge",
                "ds-9016hfi-st|dvr1",
                "nr916x|general",
                "dahua|dhi-nvr5864*",
                "uniview|nvr301-08s",
                "dnr832|general",
                "Hikvision|ds-7216*",
                "ali-qvr3004h|embedded net dvr",
                "rvi-ipn4/1-4p|group",
                "private|dh-nvr4816-4k",
                "onvif|ltd8516k-st",
                "Hikvision|ds-7316*",
                "hev0118h|hitron_hev0118h",
                "dahua|dh-hcvr4104*",
                "Hikvision|ds-8632*",
                "uniview|nvr301-08-p8",
                "ltn8708k-p8|home 8ch embedded",
                "ds-8616*|network video recorder",
                "axis|axis p7224",
                "dahua|dhi-nvr4104*",
                "dh-nvr5832-16p-4k|private",
                "dh-nvr7464|private",
                "rvi-hdr16lb-ta|rvi dvr",
                "dhi-nvr4208*|private",
                "*|ds-6701hfi",
                "uniview|nvr301-08-p8",
                "ltn8708k-p8|home 8ch embedded",
                "axis|axis p7224",
                "dh-nvr5832-16p-4k|private",
                "dh-nvr7464|private",
                "rvi-hdr16lb-ta|rvi dvr",
                "dhi-nvr4208-8p-4k|private",
                "ds-9804*|embedded net dvr",
                "axis|axisq7424rmkii",
                "ds-7732*|network video recorder",
                "dahua|x24a5l",
                "dhi-ivss7024dr-8t|private",
                "rvi-hdr16lb-m_v.2|rvi",
                "Hikvision|ds-7708*",
                "dahua|ipc-hum8231*",
                "uniview|nvr302*",
                "uniview|nvr201*",
                "DW-ENHD16|DW-ENHD16-*",
                "DW|DW-ENHD16*",
                "DW-ENHD16|DW-ENCODWER",
                "dahua|hcvr5104*",
                "Hikvision|ds-8116*",
                "dahua|n52b3p",
                "tr2116a|embedded net dvr",
                "vlr-enc-16|vlr-enc-16",
                "Hikvision|ds-9016*",
                "uniview|nvr308-32r-b",
                "onvif_encoder|mam-6me1012mta",
                "costar|mam-6me1012mta",
                "mam-6me1012mta|mam-6me1012mta-jh",
                "mam-6me1012mta|hae-012",
                "mam-6me1012mta|crt1200en",
                "scw|nvr-admp32p16",
                "dahua|dhi-nvr4116*",
                "dahua|xvr7216*",
                "bosch|vip_x16_xf_e",
                "private|dhi-nvr5216-4ks2",
                "dh-nvr608*|private",
                "general|nvr-p16/16p-4va",
                "rvi-ipn16/2-pro-4k|general",
                "sth795|cellinx-sth795",
                "hq-thd1602*|embedded net dvr",
                "none|nvr302-08e-p8",
                "uniview|nvr302-16e-p8",
                "Hikvision|hik%2fds-7816*",
                "ltd8308*|embedded_net_dvr",
                "Hikvision|DS-6708*",
                "DS-6708*|Hikvision",
                "c7413-awr|dvr support center",
                "ds-7116*|business ddd co,.ltd.",
                "acti|v24",
                "ds-h116*|embedded net dvr",
                "yc-r0814|network video recorder",
                "onvif_encoder|viper-hdaenc16",
                "dahua|dhi-nvr4432*",
                "onvif|ltn8716k*",
                "onvif|ds-7204*",
                "dahua|dhi-nvr5832*",
                "dh-nvr4232*|private",
                "har324-16|embedded net dvr",
                "dh-nvr4216*|private",
                "dhi-nvr52a16*|private",
                "ds-6716huhi*|bldg c hik-encoder",
                "dahua|dh-xvr*",
                "hisi|vi-m-4-1000*",
                "ds-7716*|network video recorder",
                "2d|eli-sip-eb21-4r",
                "dahua|ipc-hdbw13a0e",
                "Hikvision|ds-7616*",
                "zkd408a|embedded net dvr",
                "zkd608a|embedded net dvr",
                "mam-6me1012mta|encoder2",
                "mam-6me1012mta|encoder4",
                "ds-7332*|embedded_net_dvr",
                "hik/ds-7116*|embedded net xvr",
                "ev1016turbox|embedded net dvr",
                "crt1200en|crt1200en-demo",
                "dvr16-4500|16ch digital video recorder",
                "ds-7216*|it rm 16cam dvr",
                "ds-7108*|embedded net dvr",
                "dahua|x52a3a",
                "general|dh-xvr5108*",
                "dahua|dh-xvr4108*",
                "zkd408b|embedded net dvr",
                "dahua|dhi-nvr4416*",
                "onvif|ds-7204*",
                "dh-nvr4232-4k|private",
                "har324-16|embedded net dvr",
                "dh-nvr4216-8p-4k|private",
                "dhi-nvr52a16-16p-4ks2|private",
                "ds-6716*|bldg c hik-encoder",
                "2d|eli-sip-eb21-4r",
                "dahua|ipc-hdbw13a0e",
                "zkd408a|embedded net dvr",
                "zkd608a|embedded net dvr",
                "mam-6me1012mta|encoder2",
                "mam-6me1012mta|encoder4",
                "ds-7332hghi-sh|embedded_net_dvr",
                "hik/ds-7116hgh-f1/n/-af-dvr--a/16-1|embedded net xvr",
                "ev1016turbox|embedded net dvr",
                "crt1200en|crt1200en-demo",
                "dvr16-4500|16ch digital video recorder",
                "dahua|x52a3a",
                "zkd408b|embedded net dvr",
                "dahua|dhi-nvr4416-16p-4ks2",
                "dnr708|general",
                "onvif|hq-thd0802a-h",
                "dahua|dhi-nvr5232*",
                "rvi-ipn32/8-pro-4k|private",
                "ds-7208*|embedded_net_dvr",
                "dahua|dh-xvr7216a-4kl-x",
                "lnr632|general",
                "dahua|x21a3e",
                "lnr616|general",
                "dh-nvr616dr-64-4k|private",
                "dvtel|en-216",
                "hdcvi_1008_-_gerao_2|intelbras",
                "hdcvi_1032|intelbras",
                "dw-enhd16|acm",
                "dw-enhd16|dv",
                "dw-enhd16|vlr-enc-16",
                "moxa inc.|vport 364a-t",
                "onvif|d-hktvi5mp908",
                "ds-7716*|embedded net dvr",
                "dahua|dhi-nvs0404hdc",
                "onvif_encoder|vlr-enc-16",
                "axis|p7304*",
                "ds-7204huhi-k1/p|thuis",
                "os103t|onvif",
                "dahua|nvr5216*",
                "Hikvision|ds-7116*",
                "rvi-r16ma|rvi_dvr",
                "scw|nvr-imp32",
                "Hikvision|ds-7716*",
                "eclipse|esg-nvr32-8",
                "axis|axis m7104",
                "uniview|nvr302-16q",
                "onvif|ip-ds411-4",
                "nvs-ah04|ip-camera",
                "onvif|ds-h208u",
                "dw-enhd16|5",
                "dahua|xvr5116*",
                "ds-7616ni-sp|cipe cctv",
                "rvi-hdr08la-t|rvi_dvr",
                "ud1b-16|embedded net dvr",
                "ev1016hdx|corporativo",
                "dahua|dh/hcvr1604*",
                "ev1016turbo|embedded net dvr",
                "allnet|all-cam2400-nvr-kit",
                "activecam|ac-hr-1116",
                "ipcamera|edge4e_00-10-be-0e-d1-a5",
                "ipcamera|edge4e_00-10-be-0e-d1-80",
                "k-nl416k|general",
                "3r global inc.|xst16",
                "3r global inc.|xpm4m32",
                "3r global inc.|xst08",
                "unix|ipm32r32p",
                "Hikvision|ds-7732*",
                "axis|axisp7304*",
                "axis|axism7104",
                "ev1004turbo|vistas del cuatro",
                "onvif|0e-hd16c2td",
                "ds-7208hqhi-sh|abada dvr",
                "dallmeier|dve-16",
                "dh-nvr4832-16p-4k|private",
                "lnr608|general",
                "3r global inc.|ipm32r16p",
                "3r global inc.|xpm08",
                "3r global inc.|xpm16",
                "3r global inc.|ipm32r32p",
                "dw-enhd16|encoder1",
                "DW-ENHD16|DW-Encoder1",
                "DW-ENHD16|DW-Encoder2",
                "dw-enhd16|encoder2",
                "onvif|ud1b-16",
                "dahua|ipc-hum8431-e1",
                "dahua|dhi-nvr608-32-4ks2",
                "dh-xvr5116he-x|general",
                "nvr2821-04009b/2li|nvr:",
                "3r global inc.|ilt08r",
                "mhdx_3116|intelbras",
                "ipm32r16p|nvr_1",
                "hdcvi_1016_-_gerao_2|intelbras",
                "hen162*4|honeywell",
                "uniview|nvr308-32e-b",
                "dhi-nvr5816-4ks2|private",
                "unix|ipm32r16p",
                "pelco|net5501",
                "s16turbox|embedded net dvr",
                "eclipse|esg-nvr8p",
                "un1a-32x16|network video recorder",
                "ds-7204huhi-k1/p|leroy dvr",
                "xnss|ipm32r16p",
                "xnss|ipm32r32p",
                "rvi-r16la*|rvi",
                "*-1hdr16k|rvi",
                "ds-8116*|embedded net dvr",
                "dahua|x51a2*",
                "nv4108-hs|ac",
                "uniview|nvr301*",
                "ds-7204*|casa",
                "ltd8316k*|embedded net dvr",
                "dh-nvr616*|private",
                "st-hdvr-161|embedded_net_dvr",
                "bx100|indigovision bx100",
                "panasonic|wj-gxe100",
                "st-hdvr162pro-d-v2|general",
                "dahua| DHI-HCVR72*",
                "dw-enhd16|elevator3-4",
                "dw-enhd16|enc1.af3260.wilmington",
                "-1hdr16k|rvi",
                "dw-enhd16|9902",
                "dw-enhd16|viper-hdaenc16",
                "nvr302a-16-4ks2|general",
                "nr32p6-16|network video recorder",
                "general|rvi-ipn16/2-pro-4k",
                "rvi|rvi-1hdr16k",
                "nv4432-hs|ac",
                "dahua|n42b2p2",
                "seyeon tech co., ltd|eha200",
                "general|itse0804-gn5b-d",
                "ds-6704hwi|tower 2",
                "dahua|xvr5216an-4kl-x",
                "ds-7608ni*|*",
                "general|dr-tw1516e",
                "dahua|dhi-nvr616d-128-4ks2",
                "*|dw-en4k16",
                "itse0804-gn5b-d|general",
                "hrgx81|embedded_net_dvr",
                "interlogix|tve-420",
                "ali-qvr3008h|dvr3",
                "ali-qvr3016h|dvr31",
                "hikvision|ds-7216*",
                "digital watchdog|dw-cpuhd16",
                "ipcamera|edge16e_00-10-be-11-98-58",
                "merit-lilin|vs212",
                "axis|axisq7424*",
                "digital watchdog|nbf8-slah2",
                "438ir|avertx",
                "tdhdx161-4k-2t|general",
                "ds-7316hqhi-f4/n|embedded net dvr",
                "tvi-ar304-4|embedded_net_dvr",
                "dahua|dhi-nvr5424*",
                "general|nvr7000k",
                "s-64 e v2-xt|siqura",
                "d44_nvr8pro7|general",
                "bosch|vip_x16*",
                "private|dhi-nvr5216-4ks2",
                "general|dvr08cvi-4k",
                "dh-nvr608-32-4ks2|private",
                "private|dh-nvr4832-4k",
                "dh-nvr4208-8p-4k|private",
                "MarchNetworks|Edge16e",
                "bosch|vip_x16_xf_e",
                "private|dhi-nvr5216-4ks2",
                "general|dvr08cvi-4k",
                "private|dh-nvr4832-4k",
                "axis|axisp8221*",
                "dahua|nvr5432*",
                "siqura|s-64 e v2-xt",
                "hitron|ngh-72m3",
                "scl-04da01|onvif",
                "c87_nvr16pro7|general",
                "dahua|dhi-nvr608-64-4ks2",
                "onvif|har314-4",
                "onvif|vx-smbk-d",
                "digimerge|dv916",
                "interlogix|tve-820",
                "xs-xvr6116-vs2|general",
                "digital watchdog|str-hd1625",
                "ds-7216hqhi-f2|cp-dvr-02",
                "ds-7208hghi-sh|segint",
                "dv916|digimerge",
                "ds-7208hghi-sh/a(b)|dvrcas",
                "digital watchdog|vlr-enc-16-a",
                "dw-enhd16|compresso",
                "dw-enhd16|dw-encoder2",
                "dw-enhd16|dw-encoder1",
                "axis|axisp8221",
                "dahua|nvr5432-4ks2",
                "dhi-xvr5216a|264+",
                "siqura|s-64 e v2-xt",
                "hitron|ngh-72m3",
                "scl-04da01|onvif",
                "c87_nvr16pro7|general",
                "dahua|dhi-nvr608-64-4ks2",
                "onvif|har314-4",
                "onvif|vx-smbk-d",
                "digimerge|dv916",
                "interlogix|tve-820",
                "xs-xvr6116-vs2|general",
                "digital watchdog|str-hd1625",
                "ds-7216hqhi-f2|cp-dvr-02",
                "ds-7208hghi-sh|segint",
                "dv916|digimerge",
                "ds-7208hghi-sh/a(b)|dvrcas",
                "digital watchdog|vlr-enc-16-a",
                "dw-enhd16|dw-analog",
                "dh-nvr5216-4k|private",
                "s08turbox|embedded net dvr",
                "general|dhi-nvr5208-4ks2",
                "dw-enhd16|vc",
                "general|dr-tw2516a",
                "network digital video|b1210dm",
                "acti|v31",
                "*|UL-DVR302-16Z",
                "Hangzhou Hikvision Digital Technology*|ds-7216*"
            ],
            "analogEncoder": true
        },
        {
            "keys": [
                "DW-ENHD16|DW-ENHD16*",
                "DW|DW-ENHD16*"
            ],
            "doUpdatePortInSubscriptionAddress": false
        },
        {
            "keys": ["UNIVIEW|DVS4116"],
            "enableAdditionalManufacturerNormalization": true
        },
        {
            "keys": [
                "*|DW-CP04", "*|DW-CP16"
            ],
            "isRebrendedActiCamera": true
        },
        {
            "keys": [
                "ISD|*"
            ],
            "showUrl": true,
            "urlLocalePath": "priv/cam.html"
        },
        {
            "keys": [
                "ISD_EDGE|*"
            ],
            "showUrl": true,
            "urlLocalePath": "priv/cam.html",
            "MaxFPS": 30.0
        },
        {
            "keys": [
                "ISD|XPM-FL72-48MP",
                "DW|XPM-FL72-48MP",
                "DW|DWC-PZV2M72T"
            ],
            "isdDwCam": true,
            "showUrl": true,
            "urlLocalePath": "priv/cam.html"
        },

        {
            "keys": [
                "DW|DWCA-C128-64",
                "DW|DWCA-C12C-64",
                "DW|DWCA-VF25W28-64",
                "DW|DWCA-VF25WIR4-64",
                "DW|DWCA-VF25WIR8-64",
                "DW|DWC-PZV2M72T"
            ],
            "isdDwCam": true
        },

        {
            "keys": [
                "vista|*"
            ],
            "showUrl": true,
            "urlLocalePath": "basic/basic.php",
            "overrideHttpUserAgent": "Mozilla/5.0 (Windows; U; Windows NT based; en-US) AppleWebKit/534.34 (KHTML, like Gecko)  QtWeb Internet Browser/3.8.5 http://www.QtWeb.net",
            "renewOnvifPullPointSubscriptionRequired": false
        },
        {
            "keys": [
                "VIVOTEK|*"
            ],
            "onvifPtzStopBroken": true
        },
        {
            "keys": [
                "ArecontVision|??05", "ArecontVision|?155"
            ],
            "isRTSPSupported": false
        },
        {
            "keys": ["ArecontVision|20185DN", "ArecontVision|AV20CPD-118","ArecontVision|AV08CPD-118" ],
            "forceRtspSupport": true
        },
        {
            "keys": ["ArecontVision|AV20CPD-118","ArecontVision|AV08CPD-118" ],
            "totalMdZones": 1024
        },
        {
            "keys": ["ArecontVision|*"],
            "forceRtcpReports": true
        },
        {
            "keys": [
                "HANWHA|SNP*"
            ],
            "ptzOverride": {
                "operational": {
                    "capabilitiesToAdd": "ContinuousPanCapability|ContinuousTiltCapability|ContinuousZoomCapability"
                }
            }
        },
        {
            "keys": [
                "VIVOTEK|DM368", "VIVOTEK|FD8161", "VIVOTEK|FD8362E", "VIVOTEK|FD8361", "VIVOTEK|FD8136",
                "VIVOTEK|FD8162", "VIVOTEK|FD8372", "VIVOTEK|FD8135H", "VIVOTEK|IP8151", "VIVOTEK|IP8335H",
                "VIVOTEK|IP8362", "VIVOTEK|MD8562", "VIVOTEK|IP8371E", "VIVOTEK|FD8363",
                "ACTI|KCM5211", "ACTI|TCM3511",
                "AXIS|AXISP3344", "AXIS|AXISP1344",
                "*|IPC-HDB3200C", "*|N53F-F",
                "*|LR01", "*|IPCAM_M1", "*|RL01",
                "VISTA|*VRD", "VISTA|VK2-2MPBX(DN)",
                "ZXDZHZ|vimicro","DW|DWC-MF21M4TIR","ACTI|TCM4201","Sony|SNC-CH120","Sony|SNC-CH280",
                "Sony|SNC-DH210","Sony|SNC-DH120T","VITEK|VT-20VN-M","Etrovision Technology|EV8180U-XL","VIVOTEK|FE8174V",
                "AVTECH|AVM542B",
                "AVer|FV3028-RTM",
                "DW|DWC-MPA20M","Win4NET Co., Ltd.|Clebo-MD20","DW|DWC-MC421D","Win4NET Co., Ltd.|Clebo-BX20",
                "DW|DWC-MB721M4TIR","Win4NET Co., Ltd.|Clebo-MB721M4TIR",
                "DW|DWC-MB721M8TIR","Win4NET Co., Ltd.|Clebo-MB721M8TIR",
                "DW|DWC-MF21M4TIR","Win4NET Co., Ltd.|Clebo-MF21M4TIR",
                "DW|DWC-MF21M8TIR","Win4NET Co., Ltd.|Clebo-MF21M8TIR",
                "DW|DWC-MF21M4FM","Win4NET Co., Ltd.|Clebo-MF21M4FM",
                "DW|DWC-MF21M8FM","Win4NET Co., Ltd.|Clebo-MF21M8FM",
                "DW|DWC-MB950TIR", "DW|DWC-MV950TIR", "DW|DWC-BVI2IR",
                "DW|DWC-PVX16W",
                "DW|DWC-PZ21M69T",
                "DW|DWC-PB6M4T",
                "DW|DWC-MTT4Wi28",
                "DW|DWC-MTT4Wi36",
                "DW|DWC-MTT4Wi6",
                "DW|DWC-MVT4Wi28",
                "DW|DWC-MVT4Wi36",
                "DW|DWC-MVT4Wi6",
                "DW|DWC-MBT4Wi28",
                "DW|DWC-MBT4Wi36",
                "DW|DWC-MD72i4V",
                "DW|DWC-MD724V"
            ],
            "operationalPtzCapabilities": "NoPtzCapabilities"
        },
        {
            "keys": [
                "DW|DWC-MPTZ20X", "DW|DWC-MPTZ5X", "DW|DWC-MPZ20XFM",
                "ACTI|KCM8111", "*|FW3471-PS-E",
                "*|FW3471-PS-E",
                "VISTA|VK2-ENCODER",
                "*|DW-CP04", "*|DW-CP16",
                "ACTI|I96","ACTI|I98",
                "UNIVIEW|IPC6242SR-X22",
                "Milesight*|MS-C2961-EB",
                "Dahua|DH-SD22404T-GN",
                "dahua|XVR5116HS*"
            ],
            "ptzOverride": {
                "operational": {"traits": "EightWayPtz"}
            }
        },
        {
            "keys": [
                "ACTI|V32",
                "ACTi Corporation|V32",
                "ACTI|V23",
                "ACTi Corporation|V23"
            ],
            "forceONVIF": true
        },
        {
            "keys": [
                "ACTI|KCM3311", "ACTI|KCM7211", "ACTI|KCM5611", "ACTI|KCM5311",
                "Sony|SNC-EM600","Sony|SNC-CX600","Sony|SNC-DH120T", "Sony|SNC-XM636",
                "DW|DWC-MB421TIR", "DW|DWC-MD421D", "DW|DWC-MV85DiA",
                "Win4NET Co., Ltd.|Clebo-BL20",
                "DW|DWC-MB45DiA",
                "DW|DWC-MTT4WiA",
                "DW|DWC-MVT4WiA"
            ],
            "operationalPtzCapabilities": "ContinuousZoomCapability"
        },
        {
            "keys": [
                "AXIS|AXISP8221",
                "AXIS|AXISC3003E",
                "AXIS|AXISA9161",
                "AXIS|AXISC1004E",
                "AXIS|AXISC8033",
		"AXIS|AXISC1310*"
            ],
            "noVideoSupport": true
        },
        {
            "keys" :[
                "Hanwha|NVR-IO-module*"
            ],
            "noVideoSupport": true
        },
        {
            "keys": [
                "VISTA|VK2-1080XVRDIR3V9F",
                "VISTA|VK2-1080VFD3V9F",
                "VISTA|VK2-1080BIR3V9F",
                "VISTA|VK2-720VZMI",
                "VISTA|VK2-720VZMX",
                "VISTA|VK2-1080VRDIR3V9F",
                "VISTA|VK2-1080XVFD3V9F",
                "VISTA|VK2-3MPBIR3V9F",
                "VISTA|VK2-3MPVRDIR3V9F",
                "VISTA|VK2-3MPBIR28V12re",
                "VISTA|VK2-3MPVRDIR28V12re"
            ],
            "operationalPtzCapabilities": "ContinuousZoomCapability|ContinuousFocusCapability|AuxiliaryPtzCapability"
        },
        {
            "keys": [
                "VISTA|*PTW",
                "DW|DWC-MPT","Win4NET Co., Ltd.|Clebo-MPT",
                "DW|DWC-MPTFM","Win4NET Co., Ltd.|Clebo-MPTFM"
            ],
            "operationalPtzCapabilities": "ContinuousPanCapability|ContinuousTiltCapability",
            "ptzOverride": {
                "operational": {"traits": "FourWayPtz"}
            }
        },
        {
            "keys": [
                "General|IP Camera",
                "H264|N51820L",
                "TRUEN Co., Ltd.|TN-P4230CSLXIR",
                "TRUEN Co. Ltd.|*",
                "Vista|VK2-3MPEFEDre",
                "eneo|IEP-63M2812M0A"
            ],
            "ptzOverride": {
                "operational": {"traits": "FourWayPtz"}
            }
        },
        {
            "keys": [
                "VISTA|VK2-ENCODER",
                "VISTA|VK2-1080PTZ",
                "VISTA|VK2-600PTZ",
                "*|DW-CP04",
                "Cellinx|STH795",
                "Honeywell Security Group|HISD-2201WE", "MESSOA|SPD970",
                "H264|N51820L",
                "onvif|v047-1",
                "iPIXA|*",
                "Rhodium|RBU-PZ-4461-EB"
            ],
            "onvifPtzPresetsEnabled": true
        },
        {
            "keys": [
                "VISTA|*"
            ],
            "forceArFromPrimaryStream": true
        },
        {
            "keys": [
                "ACTi|V32", "ACTi|V23"
            ],
            "defaultAR": "16x9",
            "ptzOverride": {
                "operational": {"traits": "EightWayPtz"}
            }
        },
        {
            "keys": [
                "VISTA|VK2-600PTZ",
                "VISTA|VK2-1080PTZ",
                "VISTA|VK2-ENCODER",
                "Pelco|D5220",
                "Pelco|PelcoD5220"
            ],
            "operationalPtzCapabilities": "ContinuousPanCapability|ContinuousTiltCapability|ContinuousZoomCapability|ContinuousFocusCapability|AuxiliaryPtzCapability|PresetsPtzCapability"
        },
        {
            "keys": [
                "VISTA|VK2-1080VRD",
                "VISTA|VK2-1080VRD3V9"
            ],
            "operationalPtzCapabilities": ""
        },
    {
            "keys": [
                "DW|DWC-MD421D","Win4NET Co., Ltd.|Clebo-FD20"
            ],
            "operationalPtzCapabilities": "ContinuousZoomCapability|ContinuousFocusCapability"
        },
    {
            "keys": [
                "DW|DWC-PV2M4TIR","DW|DWC-PB2M4TIR", "DWC|DWC-PV2M4T", "DW|DWC-PV2M4T"
            ],
        "dw-http-ptz": true
        },
        {
            "keys": [
                "AXIS|AXISM7016Group1", "AXIS|AXISM7016Group2", "AXIS|AXISM7016Group3", "AXIS|AXISM7016Group4"
            ],
            "axisMaxZoomSpeed": 70
        },
        {
            "keys": [
                "Honeywell|HVE4", "Hikvision|DS-6704HFI"
            ],
            "forcedOnvifParams":
            {
                "videoEncoders":
                [
                    "VideoEncoderConfigurationA01,VideoEncoderConfigurationA05",
                    "VideoEncoderConfigurationA02,VideoEncoderConfigurationA06",
                    "VideoEncoderConfigurationA03,VideoEncoderConfigurationA07",
                    "VideoEncoderConfigurationA04,VideoEncoderConfigurationA08"
                ]
            }
        },
        {
            "keys": [
                "DW|DWC-PVX16W"
            ],
            "forcedOnvifParams":
            {
                "videoEncoders":
                [
                    "video_encoder01_01,video_encoder01_02",
                    "video_encoder02_01,video_encoder02_02",
                    "video_encoder03_01,video_encoder03_02",
                    "video_encoder04_01,video_encoder04_02"
                ]
            }
        },
        {
            "keys": [
                "Hikvision|DS-6708*", "HIKVISION|DS-6708*"
            ],
            "forcedOnvifParams":
            {
                "videoEncoders":
                [
                    "VideoEncoderConfigurationA01,VideoEncoderConfigurationA09",
                    "VideoEncoderConfigurationA02,VideoEncoderConfigurationA10",
                    "VideoEncoderConfigurationA03,VideoEncoderConfigurationA11",
                    "VideoEncoderConfigurationA04,VideoEncoderConfigurationA12",
                    "VideoEncoderConfigurationA05,VideoEncoderConfigurationA13",
                    "VideoEncoderConfigurationA06,VideoEncoderConfigurationA14",
                    "VideoEncoderConfigurationA07,VideoEncoderConfigurationA15",
                    "VideoEncoderConfigurationA08,VideoEncoderConfigurationA16"
                ]
            }
        },
        {
            "keys": [
                "Hikvision|DS-2CD6362F-I*|V5.0.*", "Hikvision|DS-2CD6362F-I*|V5.3.*", "Hikvision|DS-2CD6362F-I*|V5.1.*", "Hikvision|DS-2CD6362F-I*|V5.2.*", "Hikvision|HNCA12-FEA"
            ],
            "forcedOnvifParams":
            {
                "videoEncoders":
                [
                    "VideoEncoderToken_101,VideoEncoderToken_102",
                    "VideoEncoderToken_201",
                    "VideoEncoderToken_301",
                    "VideoEncoderToken_401"
                ]
            },
            "fpsBounds": {
                "max": 15,
                "min": 1
            }
        },
        {
            "keys": [
                "Hikvision|DS-6716HWI", "Hikvision|DS-6716HFI", "Hikvision|DS-6716*",
                "DS-6716*|Embedded_Net_DVR", "DS-6716*|Embedded Net DVS",
                "Embedded_Net_DVR|DS-6716*", "Embedded Net DVS|DS-6716*"
            ],
            "forcedOnvifParams":
            {
                "videoEncoders":
                [
                    "VideoEncoderConfigurationA01,VideoEncoderConfigurationA17",
                    "VideoEncoderConfigurationA02,VideoEncoderConfigurationA18",
                    "VideoEncoderConfigurationA03,VideoEncoderConfigurationA19",
                    "VideoEncoderConfigurationA04,VideoEncoderConfigurationA20",
                    "VideoEncoderConfigurationA05,VideoEncoderConfigurationA21",
                    "VideoEncoderConfigurationA06,VideoEncoderConfigurationA22",
                    "VideoEncoderConfigurationA07,VideoEncoderConfigurationA23",
                    "VideoEncoderConfigurationA08,VideoEncoderConfigurationA24",
                    "VideoEncoderConfigurationA09,VideoEncoderConfigurationA25",
                    "VideoEncoderConfigurationA10,VideoEncoderConfigurationA26",
                    "VideoEncoderConfigurationA11,VideoEncoderConfigurationA27",
                    "VideoEncoderConfigurationA12,VideoEncoderConfigurationA28",
                    "VideoEncoderConfigurationA13,VideoEncoderConfigurationA29",
                    "VideoEncoderConfigurationA14,VideoEncoderConfigurationA30",
                    "VideoEncoderConfigurationA15,VideoEncoderConfigurationA31",
                    "VideoEncoderConfigurationA16,VideoEncoderConfigurationA32"
                ]
            }
        },
        {
            "keys": [
                "HIKVISION|DS-2TD1217*",
                "HIKVISION|DFI6256A",
                "hikvision|DS-2CD2955FWD*",
                "HIKVISION|DS-2CD2135FWD*",
                "HIKVISION|DS-2CD2555FWD*"
            ],
            "pullInputEventsAsOdm": true
        },
        {
            "keys": [
                "HIKVISION|DS-2CD2132F-IWS",
                "HIKVISION|DS-2CD2655FWD-IZS",
                "HIKVISION|DS-2CD2742FWD*",
                "HIKVISION|DS-2CD2942F-IS",
                "HIKVISION|DS-2CD63C2F-IS",
                "HIKVISION|DS-2DE4A220IW-DE",
                "Hikvision|DS-2CD2655FWD-IZS",
                "Hikvision|DS-2CD2942F-IS",
                "Hikvision|DS-2CD63C2F-IS",
                "Hikvision|DS-2DE4A220IW-DE",
                "HIKVISION|DS-2CD4032FWD*",
                "HIKVISION|DS-2CD2142FWD*",
                "hikvision|DS-2CD2142FWD*",
                "Hikvision|DS-6716*",
                "Hikvision|DS-6708*",
                "HIKVISION|DS-2CD4A26FWD-*",
                "HIKVISION|iDS-2CD8426*",
                "Hikvision|DS-2DF8223*",
                "hikvision|DS-2CD2155FWD-IS",
                "HIKVISION|DS-2CD4026FWD-AP",
                "HIKVISION|DS-2DE3304W-DE",
                "ONVIF|NC328-VBZ",
                "HIKVISION|DS-2TD1217*",
                "HIKVISION|DFI6256A",
                "hikvision|DS-2CD2955FWD*",
                "HIKVISION|DS-2CD2135FWD*",
                "HIKVISION|DS-2CD2555FWD*"
            ],
            "parseOnvifNotificationsWithHttpReader": true
        },
        {
            "keys": [
                "HIKVISION|DS-2CD2132F-IWS",
                "HIKVISION|DS-2CD2655FWD-IZS",
                "HIKVISION|DS-2CD2742FWD-IS",
                "HIKVISION|DS-2CD2942F-IS",
                "HIKVISION|DS-2DE4A220IW-DE",
                "Hikvision|DS-2CD2655FWD-IZS",
                "Hikvision|DS-2CD2742FWD-IS",
                "Hikvision|DS-2CD2942F-IS",
                "Hikvision|DS-2DE4A220IW-DE",
                "Hikvision|DS-2CD2522FWD*",
                "HIKVISION|DS-2CD2522FWD*",
                "HIKVISION|DS-2CD4032FWD*",
                "HIKVISION|DS-2CD2142FWD-IWS",
                "HIKVISION|DS-2CD2142FWD*",
                "hikvision|DS-2CD2142FWD*",
                "HIKVISION|DS-2CD4A26FWD-*",
                "HIKVISION|iDS-2CD8426*",
                "Hikvision|DS-2CD2625FWD*",
                "Hikvision|DS-2TD2166*",
                "Hikvision|DS-2CD4026FWD-AP",
                "HIKVISION|DS-2DE3304W-DE",
                "ONVIF|H47",
                "ONVIF|IP-2CD4B26FWD-IZS",
                "*|NC304-WDA"
            ],
            "relayOutputInversed": true,
            "portNamePrefixToIgnore": "AlarmOut"
        },
        {
            "keys": [
                "DW|DWC-PF5M1TIR",
                "DW|DWC-MB45DiA",
                "DW|DWC-MV85DiA",
                "DW|DWC-PB6M4T",
                "DW|DWC-PVF9M2TIR"
            ],
            "fixWrongInputPortNumber": true
        },
        {
            "keys": [
                "DW|DWC-MV85DiA"
            ],
            "repeatIntervalForSendVideoEncoderMS": 1000
        },
        {
            "keys": [
                "DW|DWC-MV421D",
                "_comment: fixed in firmware version 4.4 (kernel version 1.0.0.0, server version 1.1.2.0)",
                "##DW|DWC-MD421D"
            ],
            "fixWrongOutputPortToken": true
        },
        {
            "keys": [
                "DW|DWC-MD421D"
            ],
            "additionalNotificationTopics": [ "Device/Trigger/Relay" ]
        },
        {
            "keys": [
                "DW|DWC-MPTZ20X",
                "DW|DWC-MPZ20XFM|2.1.0.8", "DW|DWC-MPZ20XFM"
            ],
            "ptzMapper": {
                "fromCamera": {
                    "x": {
                        "extrapolationMode": "PeriodicExtrapolation",
                        "device":  [-1,   1],
                        "logical": [ 0, 360]
                    },
                    "y": {
                        "extrapolationMode": "ConstantExtrapolation",
                        "device":  [  0,    1],
                        "logical": [  0,  -90]
                    },
                    "z": {
                        "extrapolationMode": "ConstantExtrapolation",
                        "device":  [0.004167,   0.083333],
                        "logical": [1.0,        20.0],
                        "logicalMultiplier": 35.25,
                        "space": "35MmEquiv"
                    }
                }
            }
        },
        {
            "keys": [
                "DW|DWC-MPTZ20X|unknown_beta",
                "Win4NET Co., Ltd.|Clebo-PD20",
                "Win4NET Co., Ltd.|Clebo-PM20SV2",
                "Win4NET Co., Ltd.|Clebo-BD",
                "DW|DWC-MPTZ20XFM",
                "Win4NET Co., Ltd.|Clebo-MPTZ20XFM"
            ],
            "ptzMapper": {
                "fromCamera": {
                    "x": {
                        "extrapolationMode": "PeriodicExtrapolation",
                        "device":  [-1,   1],
                        "logical": [ 0, 360]
                    },
                    "y": {
                        "extrapolationMode": "ConstantExtrapolation",
                        "device":  [  0,    1],
                        "logical": [  0,  -90]
                    },
                    "z": {
                        "extrapolationMode": "ConstantExtrapolation",
                        "device":  [0.000, 0.001, 0.002, 0.003, 0.004, 0.005, 0.006, 0.007, 0.008, 0.009, 0.010, 0.012, 0.014, 0.016, 0.018, 0.025, 0.030, 0.035, 0.040, 0.045, 0.050, 0.060, 0.070, 0.080, 0.090, 0.100],
                        "logical": [1.000, 1.227, 1.430, 1.680, 2.023, 2.258, 2.469, 2.719, 3.000, 3.234, 3.453, 3.953, 4.422, 4.883, 5.367, 7.034, 8.186, 9.362, 10.440, 11.543, 12.548, 14.484, 16.028, 17.278, 18.454, 19.631],
                        "logicalMultiplier": 35.25,
                        "space": "35MmEquiv"
                    }
                }
            }
        },
        {
            "keys": [
                "DW|DWC-MPTZ5X|2.1.0.3", "DW|DWC-MPTZ5X" ,
                "Win4NET Co., Ltd.|Clebo-MPTZ5X",
                "DW|DWC-MPTZ5XFM","Win4NET Co., Ltd.|Clebo-MPTZ5XFM"
            ],
            "ptzMapper": {
                "fromCamera": {
                    "x": {
                        "extrapolationMode": "ConstantExtrapolation",
                        "device":  [0,        1,  -1, -0.05555],
                        "logical": [-180, -0.01,   0,      170]
                    },
                    "y": {
                        "extrapolationMode": "ConstantExtrapolation",
                        "device":  [  0,    1],
                        "logical": [  0,  -90]
                    },
                    "z": {
                        "extrapolationMode": "ConstantExtrapolation",
                        "device":  [0.016666,   0.083333],
                        "logical": [1.0,        5.0],
                        "logicalMultiplier": 41.0,
                        "space": "35MmEquiv"
                    }
                }
            }
        },
        {
            "keys": [
                "*|VB-H41"
            ],
            "ptzMapper": {
                "fromCamera": {
                    "x": {
                        "extrapolationMode": "ConstantExtrapolation",
                        "device":  [  -1,   1],
                        "logical": [-170, 170]
                    },
                    "y": {
                        "extrapolationMode": "ConstantExtrapolation",
                        "device":  [ -1, 0,  1],
                        "logical": [-10, 0, 90]
                    },
                    "z": {
                        "extrapolationMode": "ConstantExtrapolation",
                        "comment": "D = 1 - 1/t, L = 32.0 * t",
                        "device":  [0, 0.333333, 0.5, 0.6, 0.666667, 0.714286, 0.75, 0.777778, 0.8, 0.818182, 0.833333, 0.846154, 0.857143, 0.866667, 0.875, 0.882353, 0.888889, 0.894737, 0.9, 0.904762, 0.909091, 0.913043, 0.916667, 0.92, 0.923077, 0.925926, 0.928571, 0.931034, 0.933333, 0.935484, 0.9375, 0.939394, 0.941176, 0.942857, 0.944444, 0.945946, 0.947368, 0.948718, 0.95],
                        "logical": [1,      1.5,   2, 2.5,        3,      3.5,    4,      4.5,   5,      5.5,        6,      6.5,        7,      7.5,     8,      8.5,        9,      9.5,  10,     10.5,       11,     11.5,       12, 12.5,       13,     13.5,       14,     14.5,       15,     15.5,     16,     16.5,       17,     17.5,       18,     18.5,       19,     19.5,   20],
                        "logicalMultiplier": 32.0,
                        "space": "35MmEquiv"
                    }
                }
            }
        },
        {
            "keys": [
                "VIVOTEK|SD83X3"
            ],
            "ptzMapper": {
                "fromCamera": {
                    "x": {
                        "extrapolationMode": "PeriodicExtrapolation",
                        "device":  [ -1,    1],
                        "logical": [180, -180]
                    },
                    "y": {
                        "extrapolationMode": "ConstantExtrapolation",
                        "device":  [ -1,   1],
                        "logical": [  0, -90]
                    },
                    "z": {
                        "extrapolationMode": "ConstantExtrapolation",
                        "device":  [0, 0.05,  0.1, 0.15,  0.2, 0.25,  0.3, 0.35,  0.4, 0.45,  0.5, 0.55, 0.6, 0.65,  0.7, 0.75,  0.8,  0.85,   0.9,  0.95,  1],
                        "logical": [1, 1.11, 1.22, 1.36, 1.48, 1.64, 1.81, 2.03, 2.29, 2.63, 3.05, 3.49, 4.18, 5.05, 6.27, 7.93, 10.24, 13.22, 17.02, 21.97, 31.55],
                        "logicalMultiplier": 35.0,
                        "space": "35MmEquiv"
                    }
                }
            }
        },
        {
            "keys": [
                "VIVOTEK|SD8362"
            ],
            "ptzMapper": {
                "fromCamera": {
                    "x": {
                        "extrapolationMode": "PeriodicExtrapolation",
                        "device":  [ -1,    1],
                        "logical": [180, -180]
                    },
                    "y": {
                        "extrapolationMode": "ConstantExtrapolation",
                        "device":  [ -1,   1],
                        "logical": [  0, -90]
                    },
                    "z": {
                        "extrapolationMode": "ConstantExtrapolation",
                        "device":  [0, 0.05,  0.1, 0.15,  0.2, 0.25,  0.3, 0.35,  0.4, 0.45,  0.5, 0.55,  0.6, 0.65,  0.7, 0.75,  0.8, 0.85,   0.9,  0.95,    1],
                        "logical": [1, 1.08, 1.16, 1.27, 1.39, 1.52, 1.68, 1.86, 2.08, 2.34, 2.65, 3.01, 3.48, 4.06, 4.76, 5.68, 6.86, 8.38, 10.82, 13.16, 18.0],
                        "logicalMultiplier": 35.0,
                        "space": "35MmEquiv"
                    }
                }
            }
        },
        {
            "keys": [
                "*|SNC-RH124"
            ],
            "ptzMapper": {
                "fromCamera": {
                    "x": {
                        "extrapolationMode": "PeriodicExtrapolation",
                        "device":  [ -1,    1],
                        "logical": [-180, 180]
                    },
                    "y": {
                        "extrapolationMode": "ConstantExtrapolation",
                        "device":  [1.3333333,  -1],
                        "logical": [       15, -90]
                    },
                    "z": {
                        "extrapolationMode": "ConstantExtrapolation",
                        "device":  [0, 0.05,  0.1, 0.15,  0.2, 0.25, 0.35,  0.4, 0.45,  0.5, 0.52],
                        "logical": [1, 1.15, 1.33, 1.57, 1.88, 2.28,  3.6, 4.66, 6.03, 7.64, 8.14],
                        "logicalMultiplier": 38.5,
                        "space": "35MmEquiv"
                    }
                },
                "toCamera": {
                    "y": {
                        "extrapolationMode": "ConstantExtrapolation",
                        "device":  [1,  -1],
                        "logical": [0, -90]
                    }
                }
            }
        },
        {
            "keys": [
                "ACTI|KCM8111"
            ],
            "ptzMapper": {
                "fromCamera": {
                    "x": {
                        "extrapolationMode": "PeriodicExtrapolation",
                        "device":  [-18000, 18000],
                        "logical": [  -180,   180]
                    },
                    "y": {
                        "extrapolationMode": "ConstantExtrapolation",
                        "device":  [ 0, 9000],
                        "logical": [90,    0]
                    },
                    "z": {
                        "extrapolationMode": "ConstantExtrapolation",
                        "device":  [30,     80,    256,    336,    512,    592,    768,    848,   1024,   1104,   1280,   1360,   1536,   1616,   1792,   1872,   2048,   2128,   2304,    2384,    2520],
                        "logical": [ 1, 1.0319, 1.1540, 1.2209, 1.3808, 1.4651, 1.6802, 1.7936, 2.0959, 2.2587, 2.6660, 2.8696, 3.4621, 3.7953, 4.6840, 5.2209, 6.6650, 7.4982, 9.8495, 11.1825, 13.8485],
                        "logicalMultiplier": 35.0,
                        "space": "35MmEquiv"
                    }
                },
                "toCamera": {
                    "z": {
                        "extrapolationMode": "ConstantExtrapolation",
                        "device":  [0,     50,    100,    150,    200,    250,    300,    350,    400,    450,    500,    550,    600,    650,    700,    750,    800,    850,    900,     950,    1000],
                        "logical": [1, 1.0319, 1.1540, 1.2209, 1.3808, 1.4651, 1.6802, 1.7936, 2.0959, 2.2587, 2.6660, 2.8696, 3.4621, 3.7953, 4.6840, 5.2209, 6.6650, 7.4982, 9.8495, 11.1825, 13.8485],
                        "logicalMultiplier": 35.0,
                        "space": "35MmEquiv"
                    }
                }
            }
        },
        {
            "keys": [
                "VISTA|VK2-1080XVRDPTZ"
            ],
            "ptzMapper": {
                "fromCamera": {
                    "x": {
                        "extrapolationMode": "PeriodicExtrapolation",
                        "device":  [   1,  -1],
                        "logical": [-180, 180]
                    },
                    "y": {
                        "extrapolationMode": "ConstantExtrapolation",
                        "_TODO": "Actual tilt range is [0, -180].",
                        "device":  [0.9,   0],
                        "logical": [0,   -90]
                    },
                    "z": {
                        "extrapolationMode": "ConstantExtrapolation",
                        "device":  [    -1,   -0.9,   -0.8,   -0.7,   -0.6,   -0.5,   -0.4,   -0.3,   -0.2,   -0.1,      0,    0.1,    0.2,    0.3,    0.4,    0.5,    0.6,    0.7,    0.8,    0.9,       1],
                        "logical": [1.0000, 1.0748, 1.1636, 1.2617, 1.3738, 1.5000, 1.6449, 1.8178, 2.0187, 2.2477, 2.5234, 2.8458, 3.2383, 3.7150, 4.2850, 4.9766, 5.8411, 6.8645, 7.9626, 9.2925, 10.9050],
                        "logicalMultiplier": 32.0,
                        "space": "35MmEquiv"
                    }
                }
            }
        },
        {
            "keys": [
                "VISTA|VK2-1080XVRDPTZF", "VISTA|VK2-HD20-SM", "VISTA|VK2-HD30-PM"
            ],
            "ptzMapper": {
                "fromCamera": {
                    "x": {
                        "extrapolationMode": "PeriodicExtrapolation",
                        "device":  [   1,  -1],
                        "logical": [-180, 180]
                    },
                    "y": {
                        "extrapolationMode": "ConstantExtrapolation",
                        "_TODO": "Actual tilt range is [0, -180].",
                        "device":  [0.9,   0],
                        "logical": [0,   -90]
                    },
                    "z": {
                        "extrapolationMode": "ConstantExtrapolation",
                        "device":  [    -1,   -0.9,   -0.8,   -0.7,   -0.6,   -0.5,   -0.4,   -0.3,   -0.2,   -0.1,      0,    0.1,    0.2,    0.3,    0.4,    0.5,    0.6,    0.7,    0.8,    0.9,       1],
                        "logical": [1.0000, 1.0748, 1.1636, 1.2617, 1.3738, 1.5000, 1.6449, 1.8178, 2.0187, 2.2477, 2.5234, 2.8458, 3.2383, 3.7150, 4.2850, 4.9766, 5.8411, 6.8645, 7.9626, 9.2925, 10.9050],
                        "logicalMultiplier": 32.0,
                        "space": "35MmEquiv"
                    }
                }
            }
        },
        {
            "keys": [
                "VISTA|VK2-1080XPTZ","VISTA|VK2-1080XVRDPTPMF"
            ],
            "ptzMapper": {
                "fromCamera": {
                    "x": {
                        "extrapolationMode": "PeriodicExtrapolation",
                        "device":  [   1,  -1],
                        "logical": [-180, 180]
                    },
                    "y": {
                        "extrapolationMode": "ConstantExtrapolation",
                        "_TODO": "Actual tilt range is [0, -180].",
                        "device":  [0.9,   0],
                        "logical": [0,   -90]
                    },
                    "z": {
                        "extrapolationMode": "ConstantExtrapolation",
                        "device":  [    -1,   -0.9,   -0.8,   -0.7,   -0.6,   -0.5,   -0.4,   -0.3,   -0.2,   -0.1,      0,    0.1,    0.2,    0.3,    0.4,    0.5,    0.6,     0.7,     0.8,     0.9,       1],
                        "logical": [1.0000, 1.0859, 1.1797, 1.2891, 1.4141, 1.5703, 1.7422, 1.9453, 2.2031, 2.5000, 2.8672, 3.3281, 3.9297, 4.7344, 5.7188, 7.0313, 8.7969, 12.1481, 14.8011, 19.6882, 29.3229],
                        "logicalMultiplier": 30.0,
                        "space": "35MmEquiv"
                    }
                }
            }
        },
        {
            "keys": [
                "VISTA|VK2-1080XPTZF"
            ],
            "ptzMapper": {
                "fromCamera": {
                    "x": {
                        "extrapolationMode": "PeriodicExtrapolation",
                        "device":  [   1,  -1],
                        "logical": [-180, 180]
                    },
                    "y": {
                        "extrapolationMode": "ConstantExtrapolation",
                        "_TODO": "Actual tilt range is [0, -180].",
                        "device":  [0.9,   0],
                        "logical": [0,   -90]
                    },
                    "z": {
                        "extrapolationMode": "ConstantExtrapolation",
                        "device":  [    -1,   -0.9,   -0.8,   -0.7,   -0.6,   -0.5,   -0.4,   -0.3,   -0.2,   -0.1,      0,    0.1,    0.2,    0.3,    0.4,    0.5,    0.6,     0.7,     0.8,     0.9,       1],
                        "logical": [1.0000, 1.0859, 1.1797, 1.2891, 1.4141, 1.5703, 1.7422, 1.9453, 2.2031, 2.5000, 2.8672, 3.3281, 3.9297, 4.7344, 5.7188, 7.0313, 8.7969, 12.1481, 14.8011, 19.6882, 29.3229],
                        "logicalMultiplier": 30.0,
                        "space": "35MmEquiv"
                    }
                }
            }
        },
        {
            "keys": [
                "VISTA|VK2-HD30IR-PM", "VISTA|VK2-1080XIRPTZF", "VISTA|NFX-22053H3", "HITRON|NFX-22053H3", "VISTA|VK2-HD30LRIR-PM"
            ],
            "ptzMapper": {
                "fromCamera": {
                    "x": {
                        "extrapolationMode": "PeriodicExtrapolation",
                        "device":  [   1,  -1],
                        "logical": [-180, 180]
                    },
                    "y": {
                        "extrapolationMode": "ConstantExtrapolation",
                        "_TODO": "Actual tilt range is [0, -180].",
                        "device":  [-1,   1],
                        "logical": [0,   -90]
                    },
                    "z": {
                        "extrapolationMode": "ConstantExtrapolation",
                        "device":  [    -1,   -0.9,   -0.8,   -0.7,   -0.6,   -0.5,   -0.4,   -0.3,   -0.2,   -0.1,      0,    0.1,    0.2,    0.3,    0.4,    0.5,    0.6,     0.7,     0.8,     0.9,       1],
                        "logical": [    1,  1.09449,    1.19767,    1.31801,    1.45551,    1.62733,    1.81642,    2.03983,    2.32341,    2.65,   3.05392,    3.56091,    4.2226,    5.10784,    6.19068,    7.63443,    9.57659,    13.26291,    16.18121,    21.55702,    32.15519],
                        "logicalMultiplier": 30.0,
                        "space": "35MmEquiv"
                    }
                }
            }
        },
        {
            "keys": [
                "HITRON|NFX-22153D1", "DW|DWC-MPTZ30X"
            ],
            "ptzMapper": {
                "fromCamera": {
                    "x": {
                        "extrapolationMode": "PeriodicExtrapolation",
                        "device":  [   1,  -1],
                        "logical": [-180, 180]
                    },
                    "y": {
                        "extrapolationMode": "ConstantExtrapolation",
                        "_TODO": "Actual tilt range is [0, -180].",
                        "device":  [-1,   1],
                        "logical": [0,   -90]
                    },
                    "z": {
                        "extrapolationMode": "ConstantExtrapolation",
                        "device":  [    -1,   -0.9,   -0.8,   -0.7,   -0.6,   -0.5,   -0.4,   -0.3,   -0.2,   -0.1,      0,    0.1,    0.2,    0.3,    0.4,    0.5,    0.6,     0.7,     0.8,     0.9,       1],
                        "logical": [    1,  1.09449,    1.19767,    1.31801,    1.45551,    1.62733,    1.81642,    2.03983,    2.32341,    2.65,   3.05392,    3.56091,    4.2226,    5.10784,    6.19068,    7.63443,    9.57659,    13.26291,    16.18121,    21.55702,    32.15519],
                        "logicalMultiplier": 30.0,
                        "space": "35MmEquiv"
                    }
                }
            }
        },
        {
            "keys": [
                "eneo|PXD-2030PTZ1080"
            ],
            "ptzMapper": {
                "fromCamera": {
                    "x": {
                        "extrapolationMode": "PeriodicExtrapolation",
                        "device":  [  -1,   1],
                        "logical": [-180, 180]
                    },
                    "y": {
                        "extrapolationMode": "ConstantExtrapolation",
                        "_TODO": "Actual tilt range is [0, -180].",
                        "device":  [1,   -1],
                        "logical": [0,   90]
                    },
                    "z": {
                        "extrapolationMode": "ConstantExtrapolation",
                        "device":  [    0,  1],
                        "logical": [   1,  6],
                        "logicalMultiplier": 32.0,
                        "space": "35MmEquiv"
                    }
                }
            },
            "onvifPtzDigitsAfterDecimalPoint": 0
        },
        {
            "keys": [
                "SONY|SNC-EP580|unknown"
            ],
            "ptzMapper": {
                "fromCamera": {
                    "x": {
                        "extrapolationMode": "PeriodicExtrapolation",
                        "device":  [-0.94448, 0.94448],
                        "logical": [    -170,     170]
                    },
                    "y": {
                        "extrapolationMode": "ConstantExtrapolation",
                        "device":  [1.33,  -1],
                        "logical": [15,   -90]
                    },
                    "z": {
                        "extrapolationMode": "ConstantExtrapolation",
                        "device":  [0,      0.0261, 0.0521, 0.0782, 0.1043, 0.1303, 0.1564, 0.1825, 0.2086, 0.2346, 0.2607, 0.2868, 0.3128, 0.3389, 0.365,  0.391,  0.4171, 0.4432, 0.4692,  0.4953,  0.5214],
                        "logical": [1.0000, 1.0706, 1.1647, 1.2706, 1.3882, 1.5176, 1.6824, 1.8706, 2.0824, 2.3412, 2.6471, 3.0000, 3.4588, 4.0235, 4.7412, 5.6471, 6.7882, 8.2353, 10.1059, 12.5647, 16.5393],
                        "logicalMultiplier": 36.0,
                        "space": "35MmEquiv"
                    }
                },
                "toCamera": {
                    "x": {
                        "extrapolationMode": "PeriodicExtrapolation",
                        "device":  [-1.0, 1.0],
                        "logical": [-170, 170]
                    },
                    "y": {
                        "extrapolationMode": "ConstantExtrapolation",
                        "device":  [1,     -1],
                        "logical": [15,   -90]
                    }
                }
            }
        },
        {
            "keys": [
                "SONY|SNC-EP580", "SONY|SNC-EP580|1.82.01"
            ],
            "ptzMapper": {
                "fromCamera": {
                    "x": {
                        "extrapolationMode": "PeriodicExtrapolation",
                        "device":  [-1, 1],
                        "logical": [-170, 170]
                    },
                    "y": {
                        "extrapolationMode": "ConstantExtrapolation",
                        "device":  [1, -1],
                        "logical": [0, -90],
                        "_TODO": "Actual tilt range is [15, -90], but camera reports everything above 0 as 1."
                    },
                    "z": {
                        "extrapolationMode": "ConstantExtrapolation",
                        "device":  [0,      0.0261, 0.0521, 0.0782, 0.1043, 0.1303, 0.1564, 0.1825, 0.2086, 0.2346, 0.2607, 0.2868, 0.3128, 0.3389, 0.365,  0.391,  0.4171, 0.4432, 0.4692,  0.4953,  0.5214],
                        "logical": [1.0000, 1.0706, 1.1647, 1.2706, 1.3882, 1.5176, 1.6824, 1.8706, 2.0824, 2.3412, 2.6471, 3.0000, 3.4588, 4.0235, 4.7412, 5.6471, 6.7882, 8.2353, 10.1059, 12.5647, 16.5393],
                        "logicalMultiplier": 36.0,
                        "space": "35MmEquiv"
                    }
                }
            }
        },
        {
            "keys": [
                "Canon|VB-S30D", "Canon|VB-S30D|Ver. 1.0.0"
            ],
            "ptzMapper": {
                "fromCamera": {
                    "x": {
                        "extrapolationMode": "ConstantExtrapolation",
                        "device":  [   -1,  1],
                        "logical": [-175, 175]
                    },
                    "y": {
                        "extrapolationMode": "ConstantExtrapolation",
                        "device":  [-1,   1],
                        "logical": [-90,   0]
                    },
                    "z": {
                        "extrapolationMode": "ConstantExtrapolation",
                        "device":  [0, 0.04,  0.08,  0.12, 0.2,  0.28, 0.36, 0.44, 0.52, 0.6,  0.68, 0.76,0.8],
                        "logical": [1, 1.025, 1.063, 1.09 ,1.18 ,1.27, 1.40, 1.55, 1.76, 2.02, 2.41, 3.0, 3.4],
                        "logicalMultiplier": 27.5,
                        "space": "35MmEquiv"
                    }
                }
            }
        },
        {
            "keys": [
                "Brand|NH720-18N1", "Brand|NH720-18N1|z120120713NSA"
            ],
            "ptzMapper": {
                "fromCamera": {
                    "x": {
                        "extrapolationMode": "PeriodicExtrapolation",
                        "device":  [   -1,  1],
                        "logical": [-180, 180]
                    },
                    "y": {
                        "extrapolationMode": "ConstantExtrapolation",
                        "device":  [-1,   1],
                        "logical": [10, -90]
                    },
                    "z": {
                        "extrapolationMode": "ConstantExtrapolation",
                        "device":  [0, 1],
                        "logical": [1, 18],
                        "logicalMultiplier": 40,
                        "space": "35MmEquiv"
                    }
                }
            }
        },
        {
            "keys": [
                "Samsung Techwin|SNP-6200", "Samsung Techwin|SNP-6200|1.20_130930"
            ],
            "ptzMapper": {
                "fromCamera": {
                    "x": {
                        "extrapolationMode": "PeriodicExtrapolation",
                        "device":  [   -1,  1],
                        "logical": [-180, 180]
                    },
                    "y": {
                        "extrapolationMode": "ConstantExtrapolation",
                        "_TODO" : "Actual tilt range is [0,-180]",
                        "device":  [0, 1],
                        "logical": [-90,0]
                    },
                    "z": {
                        "extrapolationMode": "ConstantExtrapolation",
                        "device":  [0, 0.10, 0.20 , 0.30 , 0.40 , 0.50 , 0.60 , 0.70, 0.80, 0.90, 1],
                        "logical": [1, 1.31, 1.60 , 1.91 , 2.64 , 3.32 , 4.36 , 5.82, 8.55, 13.5 , 20],
                        "logicalMultiplier": 32,
                        "space": "35MmEquiv"
                    }
                }
            }
        },
        {
            "keys": [
                "Samsung Techwin|SNP-6321"
            ],
            "ptzMapper": {
                "fromCamera": {
                    "x": {
                        "extrapolationMode": "PeriodicExtrapolation",
                        "device":  [   -1,  1],
                        "logical": [-180, 180]
                    },
                    "y": {
                        "extrapolationMode": "ConstantExtrapolation",
                        "_TODO" : "Actual tilt range is [0,-180]",
                        "device":  [0, 1],
                        "logical": [-90, 20]
                    },
                    "z": {
                        "extrapolationMode": "ConstantExtrapolation",
                        "device":  [0, 0.10, 0.20 , 0.30 , 0.40 , 0.50 , 0.60 , 0.70, 0.80, 0.90, 1],
                        "logical": [1, 1.31, 1.60 , 1.91 , 2.64 , 3.32 , 4.36 , 5.82, 8.55, 13.5 , 20],
                        "logicalMultiplier": 32,
                        "space": "35MmEquiv"
                    }
                }
            }
        },
        {
            "keys": [
                "VIVOTEK|SD8363E", "VIVOTEK|SD8363E|SD8363-VVTK-0200f", "SD8363|SD8363"
            ],
            "ptzMapper": {
                "fromCamera": {
                    "x": {
                        "extrapolationMode": "PeriodicExtrapolation",
                        "device":  [   -1,  1],
                        "logical": [-180, 180]
                    },
                    "y": {
                        "extrapolationMode": "ConstantExtrapolation",
                        "_TODO" : "Actual tilt range is [0,-180]",
                        "device":  [1, -1],
                        "logical": [20,-90]
                    },
                    "z": {
                        "extrapolationMode": "ConstantExtrapolation",
                        "device":  [0, 0.10, 0.20 , 0.30 , 0.40 , 0.50 , 0.60 , 0.70, 0.80, 0.90, 1],
                        "logical": [1, 1.19, 1.41 , 1.69 , 2.10 , 2.74 , 3.65, 5.05, 7.15, 10.79 ,19],
                        "logicalMultiplier": 35,
                        "space": "35MmEquiv"
                    }
                }
            },
            "tourGetPosWorkaround": true
        },
        {
            "keys": [
                "Sony|SNC-WR630", "Sony|SNC-WR600"
            ],
            "ptzMapper": {
                "fromCamera": {
                    "x": {
                        "extrapolationMode": "PeriodicExtrapolation",
                        "device":  [   -1,  1],
                        "logical": [-180, 180]
                    },
                    "y": {
                        "extrapolationMode": "ConstantExtrapolation",
                        "_TODO" : "Actual tilt range is [0,-180]",
                        "device":  [-1, 1],
                        "logical": [-90,20]
                    },
                    "z": {
                        "extrapolationMode": "ConstantExtrapolation",
                        "device":  [0,0.052,0.104,0.130,0.208,0.260,0.312,0.364,0.416,0.468,0.52],
                        "logical": [1,1.2,1.49,1.86,2.39,3.10,4.22,6.04,9.18,14.43,26.69],
                        "logicalMultiplier": 30,
                        "space": "35MmEquiv"
                    }
                }
            }
        },
        {
            "keys": [
                "Samsung Techwin|SNP-6200RH", "Samsung Techwin|SNP-6200RH|3.00_140302"
            ],
            "_comment": "This one cannot be calibrated since it pass to -20 which we haven't implemented.",
            "_ptzMapper": {
                "fromCamera": {
                    "x": {
                        "extrapolationMode": "PeriodicExtrapolation",
                        "device":  [  -1,1],
                        "logical": [-180, 180]
                    },
                    "y": {
                        "extrapolationMode": "ConstantExtrapolation",
                        "_TODO" : "Actual tilt range is [-5,185]",
                        "device":  [1, 0],
                        "logical": [5, -90]
                    },
                    "z": {
                        "extrapolationMode": "ConstantExtrapolation",
                        "device":  [0,1],
                        "logical": [1,20],
                        "logicalMultiplier": 35,
                        "space": "35MmEquiv"
                    }
                },
                "toCamera": {
                    "x": {
                        "extrapolationMode": "PeriodicExtrapolation",
                        "device":  [  -1, 1],
                        "logical": [180,-20]
                    }
                }
            }
        },
        {
            "keys": [
                "ACTI|I96"
            ],
            "ptzMapper": {
                "fromCamera": {
                    "x": {
                        "extrapolationMode": "PeriodicExtrapolation",
                        "device":  [-18000, 18000],
                        "logical": [  -180,   180]
                    },
                    "y": {
                        "extrapolationMode": "ConstantExtrapolation",
                        "device":  [ 0, 9000],
                        "logical": [90,    0]
                    },
                    "z": {
                        "extrapolationMode": "ConstantExtrapolation",
                        "device":  [30,     80,    256,    336,    512,    592,    768,    848,   1024,   1104,   1280,   1360,   1536,   1616,   1792,   1872,   2048,   2128,   2304,    2384,    2520],
                        "logical": [ 1, 1.0319, 1.1540, 1.2209, 1.3808, 1.4651, 1.6802, 1.7936, 2.0959, 2.2587, 2.6660, 2.8696, 3.4621, 3.7953, 4.6840, 5.2209, 6.6650, 7.4982, 9.8495, 11.1825, 13.8485],
                        "logicalMultiplier": 35.0,
                        "space": "35MmEquiv"
                    }
                },
                "toCamera": {
                    "z": {
                        "extrapolationMode": "ConstantExtrapolation",
                        "device":  [0,     125,    250,    375,    500,    625,    750,    875,    1000,    1125,    1250,    1375,    1500,    1675,    1750,    1875,    2000,    2125,    2250,     2375,    2500],
                        "logical": [1, 1.0319, 1.1540, 1.2209, 1.3808, 1.4651, 1.6802, 1.7936, 2.0959, 2.2587, 2.6660, 2.8696, 3.4621, 3.7953, 4.6840, 5.2209, 6.6650, 7.4982, 9.8495, 11.1825, 13.8485],
                        "logicalMultiplier": 36.0,
                        "space": "35MmEquiv"
                    }
                }
            }
        },
        {
            "keys": [
                "MOOG|MOOG-EXO-HD", "MOOG|MOOG-EXO-HD|3.8.0.7"
            ]
        },
        {
            "keys": ["Samsung*|SNP-6320RH", "Samsung*|SNO-7084R"],
            "forcedOnvifParams": {
                "profiles": ["H.264,MOBILE"]
            }
        },
        {
            "keys": ["Samsung*|SNF-8010*"],
            "forcedOnvifParams": {
                "profiles": ["SourceH264,MOBILE"]
            }
        },
        {
            "keys": ["Samsung*|PNF-9010*"],
            "forcedOnvifParams": {
                "profiles": ["FisheyeView,MOBILE"]
            }
        },
        {
            "keys": [
                "*Grandeye*|EVO-05NxD"
            ],
            "relayInputCountForced": 1
        },
        {
            "keys": [
                "Honeywell*|*"
            ],
            "portNamePrefixToIgnore": "AlarmOut"
        },
        {
            "keys": [
                "Dahua*|*",
                "Amcrest|IP4M-1026*", "IP4M-1026*|Amcrest",
                "Activecam*|*",
                "Advidia*|*",
                "Amcrest*|*",
                "Ameta*|*",
                "Ascendent*|*",
                "BV Security*|*",
                "CCTV Security Pros*|*",
                "CCTV Star*|*",
                "CP Plus*|*",
                "eLine*|*",
                "ENS*|*",
                "Expose*|*",
                "Lorex*|*",
                "GSS*|*",
                "Honeywell*|*",
                "IC Realtime*|*",
                "Ikegami*|*",
                "Impath Networks*|*",
                "Inaxsys*|*",
                "IndigoVision*|*",
                "Infinity CCTV*|*",
                "Innekt*|*",
                "Intelbras*|*",
                "KBVision*|*",
                "Lumixen*|*",
                "Maxron*|*",
                "Montavue*|*",
                "Oco*|*",
                "People Fu*|*",
                "Rhodium*|*",
                "RVI*|*",
                "Saxco*|*",
                "Security Camera King*|*",
                "Space Technology*|*",
                "Speco*|*",
                "ToughDog*|*",
                "Tyco Holis*|*",
                "Tyco Illustra Essentials*|*",
                "Unisight*|*",
                "VIP Vision*|*",
                "Watchnet*|*",
                "Winic*|*"
            ],
            "trustToVideoSourceSize": false,
            "alternativeSecondStreamSorter": true
        },
        {
            "keys": [
                "Pelco|NET5508*"
            ],
            "forcedOnvifParams": {
                "videoEncoders": [
                    "ve0,ve8",
                    "ve1,ve9",
                    "ve2,ve10",
                    "ve3,ve11",
                    "ve4,ve12",
                    "ve5,ve13",
                    "ve6,ve14",
                    "ve7,ve15"
                ]
            },
            "trustToVideoSourceSize": false,
            "useExistingOnvifProfies": true,
            "controlFpsViaEncodingInterval": true,
            "forcedSecondaryStreamResolution": "352x288",
            "fpsBase": 25
        },
        {
            "keys": [
                "Pelco|NET5504*"
            ],
            "forcedOnvifParams": {
                "videoEncoders": [
                    "ve0,ve4",
                    "ve1,ve5",
                    "ve2,ve6",
                    "ve3,ve7"
                ]
            },
            "trustToVideoSourceSize": false,
            "useExistingOnvifProfies": true,
            "controlFpsViaEncodingInterval": true,
            "forcedSecondaryStreamResolution": "352x288",
            "fpsBase": 25
        },
        {
            "keys": [
                "*|IMM12018*",
                "*|IMM12027*",
                "*|IMM12036*"
            ],
            "onvifManufacturerReplacement": "PelcoOptera"
        },
        {
            "keys": [
                "Pelco|IMM12018",
                "Pelco|IMM12027",
                "Pelco|IMM12036"
            ],
            "onvifVendorSubtype": "PelcoOptera"
        },
        {
            "keys": [
                "DW|*"
            ],
            "onvifVendorSubtype": "Digital Watchdog",
            "_comment": "Used to set typeId of 'Digital Watchdog' for all manufactures that are resolved to 'DW'."
        },
        {
            "keys": [
                "PelcoOptera|IMM12018",
                "PelcoOptera|IMM12027",
                "PelcoOptera|IMM12036"
            ],
            "ignoreMultisensors": true
        },
        {
            "keys": [
                "PelcoOptera|IMM12018","Pelco|IMM12018"
            ],
            "multiresourceVideoChannelMapping": [
                {
                    "resourceChannel": 2,
                    "channelMap": [
                        {
                            "originalChannel": 0,
                            "mappedChannel": 2
                        }
                    ]
                },
                {
                    "resourceChannel": 3,
                    "channelMap": [
                        {
                            "originalChannel": 0,
                            "mappedChannel": 1
                        }
                    ]
                },
                {
                    "resourceChannel": 4,
                    "channelMap": [
                        {
                            "originalChannel": 0,
                            "mappedChannel": 0
                        }
                    ]
                }
            ],
            "shouldAppearAsSingleChannel": true,
            "doNotAddVendorToDeviceName": true,
            "videoLayout": "width=3;height=1;sensors=0,1,2"
        },
        {
            "keys": [
                "PelcoOptera|IMM12027","Pelco|IMM12027"
            ],
            "multiresourceVideoChannelMapping": [
                {
                    "resourceChannel": 2,
                    "channelMap": [
                        {
                            "originalChannel": 0,
                            "mappedChannel": 2
                        }
                    ]
                },
                {
                    "resourceChannel": 3,
                    "channelMap": [
                        {
                            "originalChannel": 0,
                            "mappedChannel": 1
                        }
                    ]
                },
                {
                    "resourceChannel": 4,
                    "channelMap": [
                        {
                            "originalChannel": 0,
                            "mappedChannel": 0
                        }
                    ]
                },
                {
                    "resourceChannel": 5,
                    "channelMap": [
                        {
                            "originalChannel": 0,
                            "mappedChannel": 3
                        }
                    ]
                }
            ],
            "shouldAppearAsSingleChannel": true,
            "doNotAddVendorToDeviceName": true,
            "videoLayout": "width=3;height=2;sensors=0,1,2,-1,3,-1",
            "defaultAR":"4x3"
        },
        {
            "keys": [
                "PelcoOptera|IMM12036","Pelco|IMM12036"
            ],
            "multiresourceVideoChannelMapping": [
                {
                    "resourceChannel": 2,
                    "channelMap": [
                        {
                            "originalChannel": 0,
                            "mappedChannel": 2
                        }
                    ]
                },
                {
                    "resourceChannel": 3,
                    "channelMap": [
                        {
                            "originalChannel": 0,
                            "mappedChannel": 1
                        }
                    ]
                },
                {
                    "resourceChannel": 4,
                    "channelMap": [
                        {
                            "originalChannel": 0,
                            "mappedChannel": 0
                        }
                    ]
                }
            ],
            "shouldAppearAsSingleChannel": true,
            "doNotAddVendorToDeviceName": true,
            "videoLayout": "width=3;height=1;sensors=0,1,2"
        },
        {
            "keys": [
                "ACTI|A41", "ACTI|A81"
            ],
            "forceONVIF": true,
            "possibleDefaultCredentials": [
                {
                    "user": "admin",
                    "password": "123456"
                }
            ]
        },
        {
            "keys": [
                "Speco|O4VLD5"
            ],
            "ignoreRtcpReports": true
        },
        {
            "keys": [
                "DW|*|A*", "CPRO|*|A*"
            ],
            "showUrl": true,
            "urlLocalePath": "/cgi-bin/admin/setup_main.cgi",
            "desiredH264Profile": "High"
        },
        {
            "keys":[
                "DW|DWC-MTT4W*",
                "DW|DWC-MVT4W*",
                "DW|DWC-MBT4W*"
             ],
             "trustToVideoSourceSize": false,
             "forceOnvifAdvancedParameters": true
        },
        {
            "keys":[
                "DW|DWC-PF5M1TIR",
                "DW|DWC-MD85DiA",
                "DW|DWC-MV85DiA"
            ],
            "highStreamBitrateBounds": {
                "min": 32,
                "max": 8000
            },
            "lowStreamBitrateBounds": {
                "min": 32,
                "max": 8000
            }
        },
        {
            "keys": [
                "*|WH-D5216A"
            ],
            "forcedOnvifParams":
            {
                "videoEncoders":
                [
                    "VideoEncoderConfigurationToken001,VideoEncoderConfigurationToken017",
                    "VideoEncoderConfigurationToken002,VideoEncoderConfigurationToken018",
                    "VideoEncoderConfigurationToken003,VideoEncoderConfigurationToken019",
                    "VideoEncoderConfigurationToken004,VideoEncoderConfigurationToken020",
                    "VideoEncoderConfigurationToken005,VideoEncoderConfigurationToken021",
                    "VideoEncoderConfigurationToken006,VideoEncoderConfigurationToken022",
                    "VideoEncoderConfigurationToken007,VideoEncoderConfigurationToken023",
                    "VideoEncoderConfigurationToken008,VideoEncoderConfigurationToken024",
                    "VideoEncoderConfigurationToken009,VideoEncoderConfigurationToken025",
                    "VideoEncoderConfigurationToken010,VideoEncoderConfigurationToken026",
                    "VideoEncoderConfigurationToken011,VideoEncoderConfigurationToken027",
                    "VideoEncoderConfigurationToken012,VideoEncoderConfigurationToken028",
                    "VideoEncoderConfigurationToken013,VideoEncoderConfigurationToken029",
                    "VideoEncoderConfigurationToken014,VideoEncoderConfigurationToken030",
                    "VideoEncoderConfigurationToken015,VideoEncoderConfigurationToken031",
                    "VideoEncoderConfigurationToken016,VideoEncoderConfigurationToken032"
                ]
            }
        },
        {
            "keys": [
                "DW|DWC-MV950TIR","DW|DWC-MB950TIR"
            ],
            "forcedDefaultCredentials": {
                "user": "root",
                "password": "pass"
            }
        },
        {
            "keys": ["DW|DWC-MV950TIR"],
            "forceOnvifAdvancedParameters": true

        },
        {
            "__comment__": "entropix issues resolution",
            "keys":["*|*DSC-TVC-0200*","DSC-TVC-0200*|*"],
            "forcedOnvifParams":
            {
                "videoEncoders":
                [
                    "1,3",
                    "2,4"
                ]
            }

        },
        {
            "keys":["DW|DWC-PB6M4T"],
            "operationalPtzCapabilities": "NoPtzCapabilities",
            "forcedOnvifParams":
            {
                "videoEncoders":
                [
                    "0,3",
                    "1,4",
                    "2,5"
                ],
                "profiles":
                [
                    "AVStream1_1,AVStream1_2",
                    "AVStream2_1,AVStream2_2",
                    "AVStream3_1,AVStream3_2"
                ]
            },
            "multiresourceVideoChannelMapping": [
                {
                    "resourceChannel": 1,
                    "channelMap": [
                        {
                            "originalChannel": 0,
                            "mappedChannel": 0
                        }
                    ]
                },
                {
                    "resourceChannel": 2,
                    "channelMap": [
                        {
                            "originalChannel": 0,
                            "mappedChannel": 1
                        }
                    ]
                },
                {
                    "resourceChannel": 3,
                    "channelMap": [
                        {
                            "originalChannel": 0,
                            "mappedChannel": 2
                        }
                    ]
                }
            ],
            "configureAllStitchedSensors": true,
            "ignoreMultisensors": true,
            "shouldAppearAsSingleChannel": true,
            "videoLayout": "width=3;height=1;sensors=0,1,2"
        },
        {
            "keys": [
                "Winic|*"
            ],
            "possibleDefaultCredentials": [
                {
                    "user": "admin",
                    "password": "12345"
                }
            ]
        },
        {
            "keys": [
                "Samsung Techwin|*"
            ],
            "possibleDefaultCredentials": [
                {
                    "user": "root",
                    "password": "4321"
                },
                {
                    "user": "root",
                    "password": "admin"
                },
                {
                    "user": "admin",
                    "password": "4321"
                },
                {
                    "user": "admin",
                    "password": "1111111"
                }
            ]
        },
        {
            "keys": [
                "Cellinx|STH795"
            ],
            "_comment": "Calibration for camera fw ver. 3.2.1, Build at 2016-07-28",
            "ptzMapper": {
                "fromCamera": {
                    "x": {
                        "extrapolationMode": "PeriodicExtrapolation",
                        "device":  [-1,   1],
                        "logical": [ 0, 360]
                    },
                    "y": {
                        "extrapolationMode": "ConstantExtrapolation",
                        "device":  [  -1,    1],
                        "logical": [  0,  -90]
                    },
                    "z": {
                        "extrapolationMode": "ConstantExtrapolation",
                        "device":  [0, 1],
                        "logical": [1, 20],
                        "logicalMultiplier": 30,
                        "space": "35MmEquiv"
                    }
                }
            }
        },
        {
            "keys": [
                "Redvision|RVX-IP30-IRWL-W"
            ],
            "ptzMapper": {
                "fromCamera": {
                    "x": {
                        "extrapolationMode": "PeriodicExtrapolation",
                        "device":  [-1,   1],
                        "logical": [ 0, 360]
                    },
                    "y": {
                        "extrapolationMode": "ConstantExtrapolation",
                        "device":  [  0.3333,    -1],
                        "logical": [  -90,  60]
                    },
                    "z": {
                        "extrapolationMode": "ConstantExtrapolation",
                        "device":  [-1, 1],
                        "logical": [1, 7],
                        "logicalMultiplier": 75,
                        "space": "35MmEquiv"
                    }
                }
            },
            "onvifPtzDigitsAfterDecimalPoint": 7
        },
        {
            "keys": [
                "iPIXA|INVDHDW32812IR"
            ],
            "clearInputsTimeoutSec": 3,
            "comment": "considers input state as 0 after specified timeout"
        },
        {
            "keys": [
                "Bosch|IP5000*"
            ],
            "onvifPtzSpeedBroken": true
        },
        {
            "keys": [
                "AVer|FX2000"
            ],
            "highStreamAvailableBitrates":["100000"],
            "lowStreamAvailableBitrates":["100000"]
        },
        {
            "keys": [
                "HIKVISION|DS-2DF5220S-DE4/W",
                "HIKVISION|DS-2TD4237*",
                "HIKVISION|DS-2TD4136*",
                "HIKVISION|DS-2TD4166*"
            ],
            "useOnvifPtz": true,
            "ptzMapper": {
                "fromCamera": {
                    "x": {
                        "extrapolationMode": "PeriodicExtrapolation",
                        "device":  [   1,  -1],
                        "logical": [-180, 180]
                    },
                    "y": {
                        "extrapolationMode": "ConstantExtrapolation",
                        "device":  [1,   -1],
                        "logical": [90,   -30]
                    },
                    "z": {
                        "extrapolationMode": "ConstantExtrapolation",
                        "device":  [0, 0.10, 0.20 , 0.30 , 0.40 , 0.50 , 0.60 , 0.70, 0.80, 0.90, 1],
                        "logical": [1, 1.35, 1.82 , 2.46 , 3.31 , 4.47 , 6.034 , 8.14, 10.99, 14.9 , 20],
                        "logicalMultiplier": 32.0,
                        "space": "35MmEquiv"
                    }
                }
            }
        },
        {
            "keys": [
                "Dahua|IPC-K15*", "Dahua|DH-IPC-K15*",
                "Dahua|IPC-K35A", "Dahua|DH-IPC-K35A",
                "Dahua|IPC-K35A*", "Dahua|DH-IPC-K35A*"
            ],
            "2WayAudio":
            {
                "codec": "ALAW",
                "bitrateKbps": 64,
                "sampleRate": 12,
                "urlPath": "/cgi-bin/audio.cgi?action=postAudio&httptype=singlepart&channel=1",
                "contentType": "Audio/G.711A",
                "noAuth": true
            }

        },
        {
            "keys": [
                "Dahua|DH-IPC-K35P", "Dahua|IPC-K35P"
            ],
            "2WayAudio":
            {
                "codec": "ALAW",
                "bitrateKbps": 64,
                "sampleRate": 8,
                "urlPath": "/cgi-bin/audio.cgi?action=postAudio&httptype=singlepart&channel=1",
                "contentType": "Audio/G.711A"
            }

        },
        {
            "keys": [
                "Samsung*|XNP-6370*"
            ],
            "ptzMapper": {
                "fromCamera": {
                    "x": {
                        "extrapolationMode": "PeriodicExtrapolation",
                        "device":  [  -1,1],
                        "logical": [-180, 180]
                    },
                    "y": {
                        "extrapolationMode": "ConstantExtrapolation",
                        "device":  [1, 0],
                        "logical": [5, -90]
                    },
                    "z": {
                        "extrapolationMode": "ConstantExtrapolation",
                        "device":  [0, 0.1, 0.2, 0.3, 0.4, 0.5, 0.6, 0.7, 0.8, 0.9, 1],
                        "logical": [1, 1.26, 1.58, 2, 2.51, 3.16, 3.98, 5, 6.31, 7.94, 10],
                        "logicalMultiplier": 35,
                        "space": "35MmEquiv"
                    }
                }
            }
        },
        {
            "keys": [
                "DW|DW-CPUHD*"
            ],
            "isMacAddressMandatory": false
        },
        {
            "keys": [
                "Hikvision|DS-2DP1636Z-D"
            ],
            "forcedOnvifParams":
            {
                "videoEncoders":
                [
                    "VideoEncoderToken_101,VideoEncoderToken_102",
                    "VideoEncoderToken_201,VideoEncoderToken_202",
                    "VideoEncoderToken_301,VideoEncoderToken_302"
                ]
            }
        },
        {
            "keys": [
                "IQA*|IQEYE*"
            ],
            "ignoreONVIF": true
        },
        {
            "keys": [
                "Surveillance Camera|DVB-4100-VS"
            ],
            "ignoreCameraTimeIfBigJitter": true
        },
        {
            "keys": [
                "UNIVIEW|IPC6253SR-X33*", "Securicorp|SCL-SDM03MVIR-WD3533X", "NONE|SCL-SDM03MVIR-WD3533X"
            ],
            "ptzMapper": {
                "fromCamera": {
                    "x": {
                        "extrapolationMode": "PeriodicExtrapolation",
                        "device":  [  -1,1],
                        "logical": [-180, 180]
                    },
                    "y": {
                        "extrapolationMode": "ConstantExtrapolation",
                        "device":  [-0.1666667, 1],
                        "logical": [15, -90]
                    },
                    "z": {
                        "extrapolationMode": "ConstantExtrapolation",
                        "device":  [0, 1],
                        "logical": [1, 7],
                        "logicalMultiplier": 35,
                        "space": "35MmEquiv"
                    }
                }
            }
        },
        {
     "keys": ["*|H.264+4MP+HD+IR+IP+Camera"],
          "onvifManufacturerReplacement": "merit-lilin"
        },
        {
            "keys":[
            "N9PC-SLAH5|IP-Camera", "DW|DWC-PZ21M69T", "N9PC-SLAH5|DWC-PZ21M69T"
            ],
            "multiresourceVideoChannelMapping": [
                {
                    "resourceChannel": 1,
                    "channelMap": [
                        {
                            "originalChannel": 0,
                            "mappedChannel": 0
                        }
                    ]
                },
                {
                    "resourceChannel": 2,
                    "channelMap": [
                        {
                            "originalChannel": 0,
                            "mappedChannel": 1
                        }
                    ]
                },
                {
                    "resourceChannel": 3,
                    "channelMap": [
                        {
                            "originalChannel": 0,
                            "mappedChannel": 2
                        }
                    ]
                },
                {
                    "resourceChannel": 4,
                    "channelMap": [
                        {
                            "originalChannel": 0,
                            "mappedChannel": 3
                        }
                    ]
                }
            ],
            "ignoreMultisensors": true,
            "shouldAppearAsSingleChannel": true,
            "configureAllStitchedSensors": true,
            "videoLayout": "width=4;height=1;sensors=0,1,2,3"
        },
        {
            "keys": ["*|CMD-C244","COMMANDCO|*","ONVIF|NTH-IP4T"],
            "onvifManufacturerReplacement": "Hikvision"
        },
        {
            "keys": [
                "HIKVISION|DS-2DE4220IW*", "HIKVISION|DS-2DE4220W*", "Hikvision|DS-2DE4220IW*", "Hikvision|DS-2DE4220W*"
            ],
            "useOnvifPtz": true,
            "ptzMapper": {
                "fromCamera": {
                    "x": {
                        "extrapolationMode": "PeriodicExtrapolation",
                        "device":  [  -1,1],
                        "logical": [-180, 180]
                    },
                    "y": {
                        "extrapolationMode": "ConstantExtrapolation",
                        "device":  [-1, 1],
                        "logical": [-15, -90]
                    },
                    "z": {
                        "extrapolationMode": "ConstantExtrapolation",
                        "device":  [0, 0.05, 0.1, 0.02, 0.05, 0.1, 0.2, 0.5, 1],
                        "logical": [1, 1.5, 2, 3.0, 3.5, 4.5, 6, 6.5, 7],
                        "logicalMultiplier": 37,
                        "space": "35MmEquiv"
                    }
                }
            }
        },
        {
            "keys": [
                "HIKVISION|DS-2DF8436IX*", "Hikvision|DS-2DF8436IX*"
            ],
            "useOnvifPtz": true,
            "ptzMapper": {
                "fromCamera": {
                    "x": {
                        "extrapolationMode": "PeriodicExtrapolation",
                        "device":  [  -1,1],
                        "logical": [-180, 180]
                    },
                    "y": {
                        "extrapolationMode": "ConstantExtrapolation",
                        "device":  [-1, 1],
                        "logical": [20, -90]
                    },
                    "z": {
                        "extrapolationMode": "ConstantExtrapolation",
                        "device":  [0, 0.05, 0.1, 0.02, 0.05, 0.1, 0.2, 0.5, 1],
                        "logical": [1, 1.5, 2, 3.0, 3.5, 4.5, 6, 6.5, 7],
                        "logicalMultiplier": 37,
                        "space": "35MmEquiv"
                    }
                }
            }
        },
        {
            "keys": [
                "Hikvision|DS-7216*", "HIKVISION|DS-7216*"
            ],
            "forcedOnvifParams":
            {
                "videoEncoders":
                [
                    "VideoEncoderConfigurationToken001,VideoEncoderConfigurationToken019",
                    "VideoEncoderConfigurationToken002,VideoEncoderConfigurationToken020",
                    "VideoEncoderConfigurationToken003,VideoEncoderConfigurationToken021",
                    "VideoEncoderConfigurationToken004,VideoEncoderConfigurationToken022",
                    "VideoEncoderConfigurationToken005,VideoEncoderConfigurationToken023",
                    "VideoEncoderConfigurationToken006,VideoEncoderConfigurationToken024",
                    "VideoEncoderConfigurationToken007,VideoEncoderConfigurationToken025",
                    "VideoEncoderConfigurationToken008,VideoEncoderConfigurationToken026",
                    "VideoEncoderConfigurationToken009,VideoEncoderConfigurationToken027",
                    "VideoEncoderConfigurationToken010,VideoEncoderConfigurationToken028",
                    "VideoEncoderConfigurationToken011,VideoEncoderConfigurationToken029",
                    "VideoEncoderConfigurationToken012,VideoEncoderConfigurationToken030",
                    "VideoEncoderConfigurationToken013,VideoEncoderConfigurationToken031",
                    "VideoEncoderConfigurationToken014,VideoEncoderConfigurationToken032",
                    "VideoEncoderConfigurationToken015,VideoEncoderConfigurationToken033",
                    "VideoEncoderConfigurationToken016,VideoEncoderConfigurationToken034"
                ]
            }
        },
        {
            "keys": [
                "HIKVISION|DS-2DE4A220IW*", "Hikvision|DS-2DE4A220IW*"
            ],
            "useOnvifPtz": true,
            "ptzMapper": {
                "fromCamera": {
                    "x": {
                        "extrapolationMode": "PeriodicExtrapolation",
                        "device":  [  -1,1],
                        "logical": [-180, 180]
                    },
                    "y": {
                        "extrapolationMode": "ConstantExtrapolation",
                        "device":  [-1, 1],
                        "logical": [5, -90]
                    },
                    "z": {
                        "extrapolationMode": "ConstantExtrapolation",
                        "device":  [0, 0.05, 0.1, 0.02, 0.05, 0.1, 0.2, 0.5, 1],
                        "logical": [1, 1.5, 2, 3.0, 3.5, 4.5, 6, 6.5, 7],
                        "logicalMultiplier": 37,
                        "space": "35MmEquiv"
                    }
                }
            }
        },
        {
            "keys": [
                "DS-6716HQHI-SATA|Embedded_Net_DVR", "Hikvision|DS-6716HQHI-SATA"
            ],
            "forcedOnvifParams":
            {
                "videoEncoders":
                [
                    "VideoEncoderConfigurationToken001,VideoEncoderConfigurationToken017",
                    "VideoEncoderConfigurationToken002,VideoEncoderConfigurationToken018",
                    "VideoEncoderConfigurationToken003,VideoEncoderConfigurationToken019",
                    "VideoEncoderConfigurationToken004,VideoEncoderConfigurationToken020",
                    "VideoEncoderConfigurationToken005,VideoEncoderConfigurationToken021",
                    "VideoEncoderConfigurationToken006,VideoEncoderConfigurationToken022",
                    "VideoEncoderConfigurationToken007,VideoEncoderConfigurationToken023",
                    "VideoEncoderConfigurationToken008,VideoEncoderConfigurationToken024",
                    "VideoEncoderConfigurationToken009,VideoEncoderConfigurationToken025",
                    "VideoEncoderConfigurationToken010,VideoEncoderConfigurationToken026",
                    "VideoEncoderConfigurationToken011,VideoEncoderConfigurationToken027",
                    "VideoEncoderConfigurationToken012,VideoEncoderConfigurationToken028",
                    "VideoEncoderConfigurationToken013,VideoEncoderConfigurationToken029",
                    "VideoEncoderConfigurationToken014,VideoEncoderConfigurationToken030",
                    "VideoEncoderConfigurationToken015,VideoEncoderConfigurationToken031",
                    "VideoEncoderConfigurationToken016,VideoEncoderConfigurationToken032"
                ]
            }
        },
        {
            "keys": [
                "HIKVISION|DS-2DP1636ZIX-D*", "Hikvision|DS-2DP1636ZIX-D*"
            ],
            "ptzMapper": {
                "fromCamera": {
                    "x": {
                        "extrapolationMode": "PeriodicExtrapolation",
                        "device":  [  -1,1],
                        "logical": [-180, 180]
                    },
                    "y": {
                        "extrapolationMode": "ConstantExtrapolation",
                        "device":  [-1, 1],
                        "logical": [-15, -90]
                    },
                    "z": {
                        "extrapolationMode": "ConstantExtrapolation",
                        "device":  [0, 0.06, 0.1, 0.13, 0.15, 0.2, 0.3, 0.4, 0.5, 0.7, 1],
                        "logical": [1, 2, 2.5, 3.0, 3.3, 3.7, 4.0, 5.5, 6.5, 7.5, 8],
                        "logicalMultiplier": 37,
                        "space": "35MmEquiv"
                    }
                }
            }
        },
        {
            "keys":
            [
                "DW|DWC-MPZ20XFM",
                "DW|DWC-MD421D"
            ],
            "mediaTraits": {
                "aspectRatioDependent": {
                    "allowedAspectRatioDiff": "0.1"
                }
            }
        },
        {
            "keys": [
                "UNIVIEW|NVR302-08S-P8*"
            ],
            "forcedOnvifParams":
            {
                "videoEncoders":
                [
                    "00100,00101",
                    "00200,00201",
                    "00300,00301",
                    "00400,00401",
                    "00500,00501",
                    "00600,00601",
                    "00700,00701",
                    "00800,00801"
                ]
            }
        },
        {
            "keys": [
                "UNIVIEW|NVR302-16S-P16*"
            ],
            "forcedOnvifParams":
            {
                "videoEncoders":
                [
                    "00100,00101",
                    "00200,00201",
                    "00300,00301",
                    "00400,00401",
                    "00500,00501",
                    "00600,00601",
                    "00700,00701",
                    "00800,00801",
                    "00900,00901",
                    "01000,01001",
                    "01100,01101",
                    "01200,01201",
                    "01300,01301",
                    "01400,01401",
                    "01500,01501",
                    "01600,01601"
                ]
            }
        },
        {
            "keys": [
                "HIKVISION|DS-2DE7330IW-*", "Hikvision|DS-2DE7330IW-*"
            ],
            "useOnvifPtz": true,
            "ptzMapper": {
                "fromCamera": {
                    "x": {
                        "extrapolationMode": "PeriodicExtrapolation",
                        "device":  [  -1,1],
                        "logical": [-180, 180]
                    },
                    "y": {
                        "extrapolationMode": "ConstantExtrapolation",
                        "device":  [1, -1],
                        "logical": [-90, -15]
                    },
                    "z": {
                        "extrapolationMode": "ConstantExtrapolation",
                        "device":  [0, 0.06, 0.1, 0.13, 0.15, 0.2, 0.3, 0.4, 0.5, 0.7, 1],
                        "logical": [1, 2, 2.5, 3.0, 3.3, 3.7, 4.0, 5.5, 6.5, 7.5, 8],
                        "logicalMultiplier": 40,
                        "space": "35MmEquiv"
                    }
                }
            }
        },
        {
            "keys": [
                "UNIVIEW|NVR302-08S-P8*"
            ],
            "forcedOnvifParams":
            {
                "videoEncoders":
                [
                    "00100,00101",
                    "00200,00201",
                    "00300,00301",
                    "00400,00401",
                    "00500,00501",
                    "00600,00601",
                    "00700,00701",
                    "00800,00801"
                ]
            }
        },
        {
            "keys": [
                "UNIVIEW|NVR302-16S-P16*"
            ],
            "forcedOnvifParams":
            {
                "videoEncoders":
                [
                    "00100,00101",
                    "00200,00201",
                    "00300,00301",
                    "00400,00401",
                    "00500,00501",
                    "00600,00601",
                    "00700,00701",
                    "00800,00801",
                    "00900,00901",
                    "01000,01001",
                    "01100,01101",
                    "01200,01201",
                    "01300,01301",
                    "01400,01401",
                    "01500,01501",
                    "01600,01601"
                ]
            }
        },
        {
            "keys": [
                "Bosch|AUTODOME IP starlight 7000 HD"
            ],
            "ptzMapper": {
                "fromCamera": {
                    "x": {
                        "extrapolationMode": "PeriodicExtrapolation",
                        "device":  [  -1,1],
                        "logical": [-180, 180]
                    },
                    "y": {
                        "extrapolationMode": "ConstantExtrapolation",
                        "device":  [1, -1],
                        "logical": [18, -90]
                    },
                    "z": {
                        "extrapolationMode": "ConstantExtrapolation",
                        "device":  [0, 0.1, 0.2, 0.3, 0.4, 0.5, 0.6, 0.7, 0.8, 0.9, 1],
                        "logical": [1, 3.5, 5.25, 6.125, 6.56, 6.78, 6.89, 6.95, 6.97, 6.99, 7],
                        "logicalMultiplier": 30,
                        "space": "35MmEquiv"
                    }
                }
            }
        },
        {
            "keys": [
                "UNIVIEW|IPC6252SL-X33*", "NONE|IPC6252SL-X33*", "UNIVIEW|IPC6252SR*"
            ],
            "ptzMapper": {
                "fromCamera": {
                    "x": {
                        "extrapolationMode": "PeriodicExtrapolation",
                        "device":  [  -1,1],
                        "logical": [-180, 180]
                    },
                    "y": {
                        "extrapolationMode": "ConstantExtrapolation",
                        "device":  [1, -0.1666667],
                        "logical": [-90, 15]
                    },
                    "z": {
                        "extrapolationMode": "ConstantExtrapolation",
                        "device":  [0, 0.1, 0.2, 0.3, 0.4, 0.5, 0.6, 0.7, 0.8, 0.9, 1],
                        "logical": [1, 5.04, 5.56, 5.89, 6.14, 6.34, 6.51, 6.65, 6.78, 6.90, 7],
                        "logicalMultiplier": 32,
                        "space": "35MmEquiv"
                    }
                }
            }
        },
        {
            "keys": ["2nt|2N IP Verso", "2nt|2N IP Force"],
            "relayInputCountForced": 2,
            "onvifInputPortAliases": ["onvif_input_1", "input1"]
        },
        {
            "keys": ["Hanwha|SNF-8010*"],
            "operationalPtzCapabilities": "NoPtzCapabilities"
        },
        {
            "keys": [
                "*|PTZIP762X20IR"
            ],
            "ptzMapper": {
                "fromCamera": {
                    "x": {
                        "extrapolationMode": "PeriodicExtrapolation",
                        "device":  [   -1,  1],
                        "logical": [-180, 180]
                    },
                    "y": {
                        "extrapolationMode": "ConstantExtrapolation",
                        "device":  [1,   -1],
                        "logical": [-90,   2]
                    },
                    "z": {
                        "extrapolationMode": "ConstantExtrapolation",
                        "device":  [0, 0.10, 0.20 , 0.30 , 0.40 , 0.50 , 0.60 , 0.70, 0.80, 0.90, 1],
                        "logical": [1, 1.35, 1.82 , 2.46 , 3.31 , 4.47 , 6.034 , 8.14, 10.99, 14.9 , 20],
                        "logicalMultiplier": 32.0,
                        "space": "35MmEquiv"
                    }
                }
            }
        },
        {
            "keys": [
            "9W-H3-3MH*|*", "Avigilon|9W-H3-3M*",
            "VIVOTEK|MA8391*", "MA8391*|VIVOTEK",
            "AXIS|AXIS P3707*",
            "Axis|AXISP3707*",
            "AXIS|AXISP3707*",
            "AXIS|AXIS Q3709*",
            "Axis|AXISQ3709*",
            "AXIS|AXISQ3709*",
            "AXIS|AXIS Q3708*",
            "Axis|AXISQ3708*",
            "AXIS|AXISQ3708*",
            "Axis|AXISQ6000*","AXIS|AXISQ6000*","Axis|Q6000*","AXIS|Q6000*",
            "HIKVISION|DS-2PT3326IZ*", "Hikvision|DS-2PT3326IZ*",
            "Dahua|IPC-HDBW7233X-AS-E2-0280B",
            "Hikvision|DS-2CD6D24*", "HIKVISION|DS-2CD6D24*",
            "Hikvision|DS-2TD2636*", "HIKVISION|DS-2TD2636*",
            "Dahua|IPC-PDBW8800*",
            "Geovision|GV-SV48000",
            "Hikvision|DS-2CD6924F*", "HIKVISION|DS-2CD6924F*",
            "Hikvision|DS-2CD6D54*", "HIKVISION|DS-2CD6D54*",
            "NVM3-A16|IP-Camera", "IPNC|NVM3-A16",
            "Hanwha|*", "Hanwha Techwin|*",
            "Samsung|*", "Samsung Techwin|*",
            "DW|DWC-PVX16W4", "DW|DWC-PVX16W6", "DW|DWC-PVX16W28", "N8PC-OLAH4|IP-Camera", "DW|DWC-PVX16W",
            "axis|axis f34",
            "gv-sv48000|geovision",
            "axis|axis fa54",
            "dahua|ipc-pdbw5831p-b360",
            "axis|axisp3717*", "axis|p3717*",
            "axis|axis p3717*",
            "vivotek|ma9321-ehtv",
            "VIVOTEK MA9321-EHTV|MA9321-EHTV",
            "MA9321-EHTV|VIVOTEK MA9321-EHTV",
            "avigilon|32c-h4a-4mh-360",
            "dahua|psd81602-a360",
            "dahua|IPC-HDBW4231F*",
            "avigilon|32c-h4a-4mh-360",
            "dahua|psd81602-a360",
            "dahua|ipc-hdbw4233x*",
            "dahua|ipc-hdbw7233x*",
            "hikvision|ds-2cd6d24fwd*",
            "flir|FLIR DH-390*",
            "DH-390*|FLIR DH-390*",
            "flir|DH-390*",
            "ONVIF|SHS-2215IZ*",
            "dahua|ipc-pdb4830-b360",
            "dahua|ipc-pdb4830-b360",
            "hikvision|ds-2cd6984g0-ihs",
            "20c-h4a-4mh-360|20c-h4a-4mh-360*",
            "avigilon|20c-h4a-4mh-360*",
            "dahua|dh-ipc-hdbw4231fn-e2-m",
            "wv-x8570|panasonic_wv-x8570",
            "onvif|hnc6d24-izs",
            "dahua|psdw5631s-b360",
            "onvif|cmip7553w4-sz",
            "cellinx|nbm2-h6",
            "*|*DSC-TVC-0200*",
            "DSC-TVC-0200*|*",
            "vivotek|ma9322*",
            "entropix|*",
            "dahua|dh-psd81602p-a360",
            "vtc-tnb8x4ms|onvif",
            "pelco|imd2007-1es",
            "avigilon|9c-h4a-3mh-180",
            "panomera s7 76/22 c|panomera s7",
            "vivotek|ms9321-ehv",
            "Arecont Vision|*",
            "flir systems|pt-644*",
            "axis|p3719*",
            "digital watchdog|nvm2-a21",
            "Axis|AXISP3719*",
            "pelcooptera|imm12018-base",
            "par-p8panmulti|onvif",
            "ipel-m60f-irw1|ic_realtime",
            "ic_realtime|ipel-m60f-irw1",
            "ipel-m60f-irw1|ic_realtime",
            "onvif|vx-8s-180-awd",
            "avigilon|24c-h4a-3mh-270"
            ],
            "canShareLicenseGroup": true
        },
        {
            "keys": ["hanwha|QRN-1610S","hanwha|QRN-810S","hanwha|QRN-410S"],
            "bypassFirmware":"1.0.0"
        },
        {
            "keys": [
                "HIKVISION|iDS-2CD8426*", "hikvision|iDS-2CD8426*",
                "Hikvision|DS-2DF8223*", "ONVIF|K20IC-*",
                "HIKVISION|DFI6256A"
            ],
            "clearInputsTimeoutSec": 1,
            "comment": "considers input state as 0 after specified timeout"
        },
        {
            "keys": [
                "BOSCH|MIC IP starlight 7000 HD",
                "BOSCH|MIC IP starlight 7000i"
            ],
            "onvifPtzDigitsAfterDecimalPoint": 2,
            "onvifPtzSpeedBroken": true
        },
        {
            "keys": ["UNIVIEW|*"],
            "needToReloadAllAdvancedParametersAfterApply": true
        },
        {
            "keys": [
                "*|DS-7332HUHI-K4"
            ],
            "forcedOnvifParams": {
                "ptzProfiles":[
                    "ProfileToken001",
                    "ProfileToken002",
                    "ProfileToken003",
                    "ProfileToken004",
                    "ProfileToken005",
                    "ProfileToken006",
                    "ProfileToken007",
                    "ProfileToken008",
                    "ProfileToken009",
                    "ProfileToken010",
                    "ProfileToken011",
                    "ProfileToken012",
                    "ProfileToken013",
                    "ProfileToken014",
                    "ProfileToken015",
                    "ProfileToken016",
                    "ProfileToken017",
                    "ProfileToken018",
                    "ProfileToken019",
                    "ProfileToken020",
                    "ProfileToken021",
                    "ProfileToken022",
                    "ProfileToken023",
                    "ProfileToken024",
                    "ProfileToken025",
                    "ProfileToken026",
                    "ProfileToken027",
                    "ProfileToken028",
                    "ProfileToken029",
                    "ProfileToken030",
                    "ProfileToken031",
                    "ProfileToken032"
                ]
            }
        },
        {
            "keys": ["Hanwha|PNM-9320VQ*"],
            "ptzTargetChannel": 4
        },
        {
            "keys": [
                "VIVOTEK|SD9365*"
            ],
            "ptzMapper": {
                "fromCamera": {
                    "x": {
                        "extrapolationMode": "PeriodicExtrapolation",
                        "device":  [ -1,    1],
                        "logical": [180, -180]
                    },
                    "y": {
                        "extrapolationMode": "ConstantExtrapolation",
                        "device":  [ -1,   1],
                        "logical": [  20, -90]
                    },
                    "z": {
                        "extrapolationMode": "ConstantExtrapolation",
                        "device":  [0, 0.05,  0.1, 0.15,  0.2, 0.25,  0.3, 0.35,  0.4, 0.45,  0.5, 0.55, 0.6, 0.65,  0.7, 0.75,  0.8,  0.85,   0.9,  0.95,  1],
                        "logical": [1, 1.11, 1.22, 1.36, 1.48, 1.64, 1.81, 2.03, 2.29, 2.63, 3.05, 3.49, 4.18, 5.05, 6.27, 7.93, 10.24, 13.22, 17.02, 21.97, 31.55],
                        "logicalMultiplier": 32.0,
                        "space": "35MmEquiv"
                    }
                }
            }
        },
        {
            "keys": [
                "Videotec S.p.A.|UCHD-30x-VT"
            ],
            "ptzMapper": {
                "fromCamera": {
                    "x": {
                        "extrapolationMode": "PeriodicExtrapolation",
                        "device":  [ -1,    1],
                        "logical": [-180, 180]
                    },
                    "y": {
                        "extrapolationMode": "ConstantExtrapolation",
                        "device":  [ -1,   1],
                        "logical": [  90, -85]
                    },
                    "z": {
                        "extrapolationMode": "ConstantExtrapolation",
                        "device":  [0, 0.05,  0.1, 0.15,  0.2, 0.25,  0.3, 0.35,  0.4, 0.45,  0.5, 0.55, 0.6, 0.65,  0.7, 0.75,  0.8,  0.85,   0.9,  0.95,  1],
                        "logical": [1, 1.11, 1.22, 1.36, 1.48, 1.64, 1.81, 2.03, 2.29, 2.63, 3.05, 3.49, 4.18, 5.05, 6.27, 7.93, 10.24, 13.22, 17.02, 21.97, 31.55],
                        "logicalMultiplier": 30.0,
                        "space": "35MmEquiv"
                    }
                }
            }
        },
        {
            "keys": [
                "VIVOTEK|SD9366*"
            ],
            "ptzMapper": {
                "fromCamera": {
                    "x": {
                        "extrapolationMode": "PeriodicExtrapolation",
                        "device":  [ -1,    1],
                        "logical": [180, -180]
                    },
                    "y": {
                        "extrapolationMode": "ConstantExtrapolation",
                        "device":  [ -1,   1],
                        "logical": [  20, -90]
                    },
                    "z": {
                        "extrapolationMode": "ConstantExtrapolation",
                        "device":  [0, 0.05,  0.1, 0.15,  0.2, 0.25,  0.3, 0.35,  0.4, 0.45,  0.5, 0.55, 0.6, 0.65,  0.7, 0.75,  0.8,  0.85,   0.9,  0.95,  1],
                        "logical": [1, 1.11, 1.22, 1.36, 1.48, 1.64, 1.81, 2.03, 2.29, 2.63, 3.05, 3.49, 4.18, 5.05, 6.27, 7.93, 10.24, 13.22, 17.02, 21.97, 31.55],
                        "logicalMultiplier": 30.0,
                        "space": "35MmEquiv"
                    }
                }
            }
        },
        {
            "_comment1": "Mapping for firmware: V5.4.9 build 171025",
            "keys": [
                "HIKVISION|DS-2DF8836*"
            ],
            "useOnvifPtz": true,
            "ptzMapper": {
                "fromCamera": {
                    "x": {
                        "extrapolationMode": "PeriodicExtrapolation",
                        "device":  [  -1,1],
                        "logical": [-180, 180]
                    },
                    "y": {
                        "extrapolationMode": "ConstantExtrapolation",
                        "device":  [-1, 1],
                        "logical": [20, -90]
                    },
                    "z": {
                        "extrapolationMode": "ConstantExtrapolation",
                        "device":  [0, 0.09, 0.17, 0.27, 0.38, 0.48, 0.57, 0.66, 0.77, 0.92, 1],
                        "logical": [1, 3.68, 6.05, 8.95, 12.32, 15.05, 17.37, 19.74, 22.32, 25.00, 26.58],
                        "logicalMultiplier": 27,
                        "space": "35MmEquiv"
                    }
                }
            }
        },
        {
            "_comment1": "Mapped for V5.5.3 build 171214",
            "keys": [
                "Hikvision|DS-2DE4A320*"
            ],
            "useOnvifPtz": true,
            "ptzMapper": {
                "fromCamera": {
                    "x": {
                        "extrapolationMode": "PeriodicExtrapolation",
                        "device":  [  -1,1],
                        "logical": [-180, 180]
                    },
                    "y": {
                        "extrapolationMode": "ConstantExtrapolation",
                        "device":  [-1, 1],
                        "logical": [5, -90]
                    },
                    "z": {
                        "extrapolationMode": "ConstantExtrapolation",
                        "device":  [0, 0.05, 0.1, 0.02, 0.05, 0.1, 0.2, 0.5, 1],
                        "logical": [1, 1.5, 2, 3.0, 3.5, 4.5, 6, 6.5, 7],
                        "logicalMultiplier": 35,
                        "space": "35MmEquiv"
                    }
                }
            }
        },
        {
            "_comment1": "Mapped for V5.5.3 build 171214",
            "keys": [
                "Dahua|PDN6CT230HN"
            ],
            "forceONVIF": true,
            "ptzMapper": {
                "fromCamera": {
                    "x": {
                        "extrapolationMode": "PeriodicExtrapolation",
                        "device":  [  -1,1],
                        "logical": [-180, 180]
                    },
                    "y": {
                        "extrapolationMode": "ConstantExtrapolation",
                        "device":  [-1, 1],
                        "logical": [0, -90]
                    },
                    "z": {
                        "extrapolationMode": "ConstantExtrapolation",
                        "device":  [0, 0.05, 0.1, 0.02, 0.05, 0.1, 0.2, 0.5, 1],
                        "logical": [1, 1.5, 2, 3.0, 3.5, 4.5, 6, 6.5, 7],
                        "logicalMultiplier": 35,
                        "space": "35MmEquiv"
                    }
                }
            }
        },
        {
            "_comment1": "Mapping for firmware: IPC_HCMN2108-B0009P30D1809",
            "keys": [
                "UNIVIEW|IPC6322SR-X22*"
            ],
            "ptzMapper": {
                "fromCamera": {
                    "x": {
                        "extrapolationMode": "PeriodicExtrapolation",
                        "device":  [  -1,1],
                        "logical": [-180, 180]
                    },
                    "y": {
                        "extrapolationMode": "ConstantExtrapolation",
                        "device":  [-1, 1],
                        "logical": [15, -90]
                    },
                    "z": {
                        "extrapolationMode": "ConstantExtrapolation",
                        "device":  [0, 0.25, 0.5, 0.75,  1],
                        "logical": [1, 5, 9, 13, 16],
                        "logicalMultiplier": 35,
                        "space": "35MmEquiv"
                    }
                }
            }
        },
        {
            "_comment1": "Mapped for 2.623.0000000.1.R, Build Date 2018-06-27",
            "keys": [
                "Dahua|DH-SD50225U*", "DH-SD50225U*|Dahua",
                "Dahua|SD50225U*", "SD50225U*|Dahua",
                "Dahua|DH-SD59225U*", "DH-SD59225U*|Dahua"
            ],
            "ptzMapper": {
                "fromCamera": {
                    "x": {
                        "extrapolationMode": "PeriodicExtrapolation",
                        "device":  [  -1,1],
                        "logical": [-180, 180]
                    },
                    "y": {
                        "extrapolationMode": "ConstantExtrapolation",
                        "device":  [1, -1],
                        "logical": [0, -90]
                    },
                    "z": {
                        "extrapolationMode": "ConstantExtrapolation",
                        "device":  [0, 0.1, 0.2, 0.4, 0.6, 0.8, 0.9, 1],
                        "logical": [1, 2.5, 4.06, 7.5, 10.63, 14.38, 15, 16.25],
                        "logicalMultiplier": 35,
                        "space": "35MmEquiv"
                    }
                }
            }
        },
        {
            "_comment1": "Mapped for 2.623.0000000.1.R, Build Date 2018-06-27",
            "keys": [
                "Dahua|DH-SD59430U-HNI"
            ],
            "forceONVIF": true,
            "ptzMapper": {
                "fromCamera": {
                    "x": {
                        "extrapolationMode": "PeriodicExtrapolation",
                        "device":  [  -1,1],
                        "logical": [-180, 180]
                    },
                    "y": {
                        "extrapolationMode": "ConstantExtrapolation",
                        "device":  [1, -1],
                        "logical": [15, -90]
                    },
                    "z": {
                        "extrapolationMode": "ConstantExtrapolation",
                        "device":  [0.033333, 0.05, 0.07, 0.1, 0.15, 0.2, 0.3, 0.4, 0.5, 0.6, 0.7, 0.8, 0.9, 1],
                        "logical": [1, 1.43, 2, 2.86, 4.14, 5.57, 8, 10.57, 12, 13.57, 15, 15.7, 17.1, 18.57],
                        "logicalMultiplier": 35,
                        "space": "35MmEquiv"
                    }
                }
            }
        },
        {
            "_comment1": "Mapped for 2.600.Dahua 00.0.R, build: 2017-06-01",
            "keys": [
                "Dahua|PDN6CT230*"
            ],
            "forceONVIF": true,
            "ptzMapper": {
                "fromCamera": {
                    "x": {
                        "extrapolationMode": "PeriodicExtrapolation",
                        "device":  [  1,-1],
                        "logical": [-180, 180]
                    },
                    "y": {
                        "extrapolationMode": "ConstantExtrapolation",
                        "device":  [1, -1],
                        "logical": [25, -90]
                    },
                    "z": {
                        "extrapolationMode": "ConstantExtrapolation",
                        "device":  [0, 0.25, 0.5, 0.75, 0.775, 0.8125, 0.825, 0.875, 0.9, 0.925, 0.95, 0.975, 0.987, 1],
                        "logical": [1, 7, 13.3, 16.6, 17.6, 18, 18.3, 19, 19.3, 20, 20.6, 21.6, 22.3, 23.6],
                        "logicalMultiplier": 31,
                        "space": "35MmEquiv"
                    }
                }
            }
        },
        {
            "_comment1": "Mapped for 2.623.0000000.7.R, Build Date 2018-11-24",
            "keys": [
                "Dahua|*SD49225*"
            ],
            "ptzMapper": {
                "fromCamera": {
                    "x": {
                        "extrapolationMode": "PeriodicExtrapolation",
                        "device":  [  -1,1],
                        "logical": [-180, 180]
                    },
                    "y": {
                        "extrapolationMode": "ConstantExtrapolation",
                        "device":  [-1,1],
                        "logical": [-90, 15]
                    },
                    "z": {
                        "extrapolationMode": "ConstantExtrapolation",
                        "device":  [0, 0.1, 0.2, 0.3, 0.4, 0.5, 0.6, 0.7, 0.8, 0.9, 1],
                        "logical": [1, 2.26, 3.90, 5.46, 7.13, 8.72, 10.31, 12.21, 13.95, 15.69, 18],
                        "logicalMultiplier": 33,
                        "space": "35MmEquiv"
                    }
                }
            }
        },
        {
            "_comment1": "Mapped for fs20190114NRS",
            "keys": [
                "FLIR*|CP-6302-*"
            ],
            "ptzMapper": {
                "fromCamera": {
                    "x": {
                        "extrapolationMode": "PeriodicExtrapolation",
                        "device":  [  -1,1],
                        "logical": [-180, 180]
                    },
                    "y": {
                        "extrapolationMode": "ConstantExtrapolation",
                        "device":  [0,1],
                        "logical": [-90, 20]
                    },
                    "z": {
                        "extrapolationMode": "ConstantExtrapolation",
                        "device":  [0, 0.1, 0.2, 0.3, 0.4, 0.5, 0.6, 0.7, 0.8, 0.85, 0.9, 0.95, 1],
                        "logical": [1, 1.12, 1.29, 1.59, 2.06, 2.76, 3.65, 5.24, 8.12, 10.35, 12.71, 16.47, 24.12],
                        "logicalMultiplier": 35,
                        "space": "35MmEquiv"
                    }
                }
            }
        },
        {
            "_comment1": "Cameras that should not use Media2 (and should not try to detect Media2 support)",
            "keys": [
                "Geovision|GV-BX2700",
                "GV-BX2700|Geovision"
            ],
            "onvifIgnoreMedia2": true,
            "trustToVideoSourceSize": false
        },
        {
            "_comment1": "Camera that should not use Media2 (and should not try to detect Media2 support)",
            "keys": [
                "pelco|IBP531-1ER"
            ],
            "onvifIgnoreMedia2": true
        },
        {
            "_comment1": "Mapping for firmware: IPC_HCMN2108-B0009P30D1809",
            "keys": [
                "hikvision|DS-2DE4225*"
            ],
            "useOnvifPtz": true,
            "ptzMapper": {
                "fromCamera": {
                    "x": {
                        "extrapolationMode": "PeriodicExtrapolation",
                        "device":  [-1, 1],
                        "logical": [-180, 180]
                    },
                    "y": {
                        "extrapolationMode": "ConstantExtrapolation",
                        "device":  [-1, 1],
                        "logical": [-90, 15]
                    },
                    "z": {
                        "extrapolationMode": "ConstantExtrapolation",
                        "device":  [0, 0.1, 0.2, 0.3, 0.4, 0.5, 0.6, 0.7, 0.8, 0.9, 1],
                        "logical": [1, 2.68, 4.64, 6.29, 8.00, 9.75, 11.21, 12.36, 13.14, 13.82, 14.32],
                        "logicalMultiplier": 32,
                        "space": "35MmEquiv"
                    }
                }
            }
        },
        {
            "_comment1": "Mapped for V5.5.0 build 170724",
            "keys": [
                "hikvision|DS-2DE5330*"
            ],
            "useOnvifPtz": true,
            "ptzMapper": {
                "fromCamera": {
                    "x": {
                        "extrapolationMode": "PeriodicExtrapolation",
                        "device":  [  -1,1],
                        "logical": [-180, 180]
                    },
                    "y": {
                        "extrapolationMode": "ConstantExtrapolation",
                        "device":  [-1, 1],
                        "logical": [5, -90]
                    },
                    "z": {
                        "extrapolationMode": "ConstantExtrapolation",
                        "device":  [0, 0.1, 0.2, 0.3, 0.4, 0.5, 0.6, 0.7, 0.8, 0.9, 1],
                        "logical": [1.00, 2.85, 4.92, 6.46, 8.31, 10.08, 12.15, 14.00, 16.00, 18.23, 19.77],
                        "logicalMultiplier": 33,
                        "space": "35MmEquiv"
                    }
                }
            }
        },
        {
            "keys": [
                "IPC-HDW4433*|XR",
                "XR|IPC-HDW4433*"
            ],
            "onvifManufacturerReplacement": "Dahua",
            "onvifVendorSubtype": "Dahua"
        },
        {
            "keys": [
                "hikvision|DS-2TD1217*",
                "hikvision|DS-2TD4237*"
            ],
            "useOnvifPtz": true
        },
        {
            "keys": [
                "Hanwha|*",
                "Hanwha Techwin|*"
            ],
            "overrideXmlHttpRequestTimeout": 30000,
            "fixupRequestUrls": true
        },
        {
            "_comment1": "Mapping for firmware: V102_2019_03_15",
            "keys": [
                "GeoVision_2|GV-SD2722-IR"
            ],
            "useOnvifPtz": true,
            "ptzMapper": {
                "fromCamera": {
                    "x": {
                        "extrapolationMode": "PeriodicExtrapolation",
                        "device":  [-1, 1],
                        "logical": [0, 360]
                    },
                    "y": {
                        "extrapolationMode": "ConstantExtrapolation",
                        "device":  [-1, 1],
                        "logical": [15, -90]
                    },
                    "z": {
                        "extrapolationMode": "ConstantExtrapolation",
                        "device":  [0, 0.15, 0.23, 0.44, 0.64 , 0.76 , 1.000],
                        "logical": [1, 3.55, 5.00, 8.56, 11.90, 13.57, 16.37],
                        "logicalMultiplier": 32,
                        "space": "35MmEquiv"
                    }
                }
            }
        },
        {
            "_comment1": "Mapping for firmware: 05.30.0.8-20190911",
            "keys": [
                "pelco|P2230*",
                "pelco | P2820*"
            ],
            "useOnvifPtz": true,
            "ptzMapper": {
                "fromCamera": {
                    "x": {
                        "extrapolationMode": "PeriodicExtrapolation",
                        "device":  [-1, 1],
                        "logical": [-180, 180]
                    },
                    "y": {
                        "extrapolationMode": "ConstantExtrapolation",
                        "device":  [-1, 1],
                        "logical": [-90, 15]
                    },
                    "z": {
                        "extrapolationMode": "ConstantExtrapolation",
                        "device":  [0.00, 0.03, 0.13, 0.18, 0.27, 0.50, 0.76, 0.93, 1.00],
                        "logical": [1.00, 1.59, 4.30, 5.70, 8.19, 11.30, 14.73, 19.49, 22.22],
                        "logicalMultiplier": 32,
                        "space": "35MmEquiv"
                    }
                }
            }
        },
        {
            "_comment1": "Mapping for firmware: V102_2019_03_15",
            "keys": [
                "GeoVision_2|GV-SD3732-IR"
            ],
            "useOnvifPtz": true,
            "ptzMapper": {
                "fromCamera": {
                    "x": {
                        "extrapolationMode": "PeriodicExtrapolation",
                        "device":  [-1, 1],
                        "logical": [-360, 0]
                    },
                    "y": {
                        "extrapolationMode": "ConstantExtrapolation",
                        "device":  [-1, 1],
                        "logical": [15, -90]
                    },
                    "z": {
                        "extrapolationMode": "ConstantExtrapolation",
                        "device":  [0, 0.45, 1.000],
                        "logical": [1, 8.56, 17.75],
                        "logicalMultiplier": 32,
                        "space": "35MmEquiv"
                    }
                }
            }
        },
        {
            "keys": [
                "DW|DWC-BVI2IR"
            ],
            "dw-pravis-chipset": true
        },
        {
            "keys": [
                "Hikvision|DS-2CD2342WD*"
            ],
            "reopenBothStreams": true
        },
        {
            "_comment": "Calibration for camera fw ver. 2.2.45-PTZ_H_6314_Release",
            "keys": [
                "DW|DWC-MPTZ36X"
            ],
            "ptzMapper": {
                "fromCamera": {
                    "x": {
                        "extrapolationMode": "PeriodicExtrapolation",
                        "device":  [ -1,    1],
                        "logical": [180, -180]
                    },
                    "y": {
                        "extrapolationMode": "ConstantExtrapolation",
                        "device":  [ -1,   1],
                        "logical": [  0, -90]
                    },
                    "z": {
                        "extrapolationMode": "ConstantExtrapolation",
                        "device":  [-1, 0.9, -0.8, -0.7, -0.6,  -0.5, -0.4,  -0.3, -0.2,  -0.1, 0,  0.1, 0.2, 0.3, 0.4,  0.5, 0.6, 0.7, 0.8,  0.9, 1],
                        "logical": [1, 1.01, 1.111, 1.212, 1.313, 1.515, 1.717, 1.818, 2.02, 2.222, 2.474, 2.828, 3.282, 3.888, 4.595, 5.505, 6.717, 8.282, 10.353, 13.151, 21.212],
                        "logicalMultiplier": 36.5,
                        "space": "35MmEquiv"
                    }
                }
            }
        },
        {
            "_comment": "Calibration for camera fw ver. 43.7.0.73-r7",
            "keys": [
                "Milesight*|MS-C5341*"
            ],
            "ptzMapper": {
                "fromCamera": {
                    "x": {
                        "extrapolationMode": "PeriodicExtrapolation",
                        "device":  [ 1,    -1],
                        "logical": [180, -180]
                    },
                    "y": {
                        "extrapolationMode": "ConstantExtrapolation",
                        "device":  [ -1,   1],
                        "logical": [  0, -90]
                    },
                    "z": {
                        "extrapolationMode": "ConstantExtrapolation",
                        "device":  [0.04, 0.10, 0.13, 0.17, 0.26, 0.43, 0.70, 0.87, 1.00],
                        "logical": [1.00, 1.72, 2.22, 3.17, 4.44, 6.81, 10.00, 12.39, 14.44],
                        "logicalMultiplier": 35,
                        "space": "35MmEquiv"
                    }
                }
            }
        },
        {
            "_comment1": "Mapping for firmware: V5.5.0 build 171106",
            "keys": [
                "HIKVISION|DS-2DF8236*"
            ],
            "useOnvifPtz": true,
            "ptzMapper": {
                "fromCamera": {
                    "x": {
                        "extrapolationMode": "PeriodicExtrapolation",
                        "device":  [  -1,1],
                        "logical": [-180, 180]
                    },
                    "y": {
                        "extrapolationMode": "ConstantExtrapolation",
                        "device":  [-1, 1],
                        "logical": [20, -90]
                    },
                    "z": {
                        "extrapolationMode": "ConstantExtrapolation",
                        "device":  [0, 0.05, 0.1, 0.02, 0.05, 0.1, 0.2, 0.5, 1],
                        "logical": [1, 1.5, 2, 3.0, 3.5, 4.5, 6, 6.5, 7],
                        "logicalMultiplier": 36,
                        "space": "35MmEquiv"
                    }
                }
            }
        },
        {
            "_comment": "Calibration for camera fw ver. 0120",
            "keys": [
                "VIVOTEK|SD9374*"
            ],
            "ptzMapper": {
                "fromCamera": {
                    "x": {
                        "extrapolationMode": "PeriodicExtrapolation",
                        "device":  [ -1,    1],
                        "logical": [180, -180]
                    },
                    "y": {
                        "extrapolationMode": "ConstantExtrapolation",
                        "device":  [ -1,  1],
                        "logical": [  0, -90]
                    },
                    "z": {
                        "extrapolationMode": "ConstantExtrapolation",
                        "device":  [0,  0.1, 0.2, 0.3, 0.4,  0.5, 0.6, 0.7, 0.8, 0.85, 0.9, 0.95, 0.97, 0.98, 0.99, 1],
                        "logical": [1, 1.103, 1.385, 1.641, 2.025, 2.615, 3.564, 4.974, 7.461, 9.179, 11.154, 14.231, 16.026, 17.821, 20.128, 24.590],
                        "logicalMultiplier": 42,
                        "space": "35MmEquiv"
                    }
                }
            }
        },
        {
            "keys": [
                "DW|DWC-MV85DIA"
            ],
            "afterConfigureStreamDelayMs": 100
        },
        {
            "_comment1": "Mapped for V5.5.8 build 180902",
            "keys": [
                "HIKVISION|DS-2DE4215IW*",
                "HIKVISION|DS-2DE4*A*215IW*"
            ],
            "useOnvifPtz": true,
            "ptzMapper": {
                "fromCamera": {
                    "x": {
                        "extrapolationMode": "PeriodicExtrapolation",
                        "device":  [  -1,1],
                        "logical": [-180, 180]
                    },
                    "y": {
                        "extrapolationMode": "ConstantExtrapolation",
                        "device":  [1, -1],
                        "logical": [-90, -15]
                    },
                    "z": {
                        "extrapolationMode": "ConstantExtrapolation",
                        "device":  [0, 0.1, 0.2, 0.3, 0.4, 0.5, 0.6, 0.7, 0.8, 0.9, 1],
                        "logical": [1.00, 2.85, 4.92, 6.46, 8.31, 10.08, 12.15, 14.00, 16.00, 18.23, 19.77],
                        "logicalMultiplier": 33,
                        "space": "35MmEquiv"
                    }
                }
            }
        },
        {
            "_comment1": "Mapped for V5.5.3 build 171214",
            "keys": [
                "Hikvision|DS-2DE4A320*",
                "Hikvision|DS-2DE4A225*",
                "Hikvision|DS-2DE4A425*"
            ],
            "useOnvifPtz": true,
            "ptzMapper": {
                "fromCamera": {
                    "x": {
                        "extrapolationMode": "PeriodicExtrapolation",
                        "device":  [  -1,1],
                        "logical": [-180, 180]
                    },
                    "y": {
                        "extrapolationMode": "ConstantExtrapolation",
                        "device":  [-1, 1],
                        "logical": [5, -90]
                    },
                    "z": {
                        "extrapolationMode": "ConstantExtrapolation",
                        "device":  [0, 0.05, 0.1, 0.02, 0.05, 0.1, 0.2, 0.5, 1],
                        "logical": [1, 1.5, 2, 3.0, 3.5, 4.5, 6, 6.5, 7],
                        "logicalMultiplier": 35,
                        "space": "35MmEquiv"
                    }
                }
            }
        },
        {
            "keys": [
                "Hikvision|DS-9664NI-I16"
            ],
            "fetchVideoSourceConfigurationsViaProfiles": true
        },
        {
            "_comment1": "Mapped for V5.2.2 build 171214",
            "keys": [
                "HIKVISION|DS-MH6171I*"
            ],
            "useOnvifPtz": true,
            "ptzMapper": {
                "fromCamera": {
                    "x": {
                        "extrapolationMode": "PeriodicExtrapolation",
                        "device": [ 1, -1],
                        "logical": [180, -180]
                    },
                    "y": {
                        "extrapolationMode": "ConstantExtrapolation",
                        "device": [ 1, -1],
                        "logical": [105, 0]
                    },
                    "z": {
                        "extrapolationMode": "ConstantExtrapolation",
                        "device": [0, 0.10, 0.20 , 0.30 , 0.40 , 0.50 , 0.60 , 0.70, 0.80, 0.90, 0.95, 1],
                        "logical": [1, 2.84, 5.50 , 8.11 , 10.77 , 13.43 , 16.09 , 18.75, 21.41, 24.07, 26.73, 30],
                        "logicalMultiplier": 33.0,
                        "space": "35MmEquiv"
                    }
                }
            }
        },
        {
            "_comment": "Calibration for camera fw ver.43.7.0.74-r1/43.7.80.74-r1",
            "keys": [
                "Milesight*|MS-C5361*"
            ],
            "ptzMapper": {
                "fromCamera": {
                    "x": {
                        "extrapolationMode": "PeriodicExtrapolation",
                        "device":  [ 1,    -1],
                        "logical": [180, -180]
                    },
                    "y": {
                        "extrapolationMode": "ConstantExtrapolation",
                        "device":  [ -1,   1],
                        "logical": [ 30, -45]
                    },
                    "z": {
                        "extrapolationMode": "ConstantExtrapolation",
                        "device":  [0.04, 0.14, 0.23, 0.33, 0.43, 0.52, 0.62, 0.71, 0.81,  0.91,  1.00],
                        "logical": [1.00, 2.25, 3.49, 4.74, 5.98, 7.23, 8.47, 9.72, 10.96, 12.21, 13.45],
                        "logicalMultiplier": 34.5,
                        "space": "35MmEquiv"
                    }
                }
           }
        },
        {
            "_comment1": "Mapping for firmware: 41.7.0.74-r1",
            "keys": [
                "Milesight*|MS-C2942-RB"
            ],
            "useOnvifPtz": true,
            "ptzMapper": {
                "fromCamera": {
                    "x": {
                        "extrapolationMode": "PeriodicExtrapolation",
                        "device":  [-1, 1],
                        "logical": [ 0, 360 ]
                    },
                    "y": {
                        "extrapolationMode": "ConstantExtrapolation",
                        "device":  [-1, 1],
                        "logical": [0, -90]
                    },
                    "z": {
                        "extrapolationMode": "ConstantExtrapolation",
                        "device":  [0.033, 0.10 , 1.00],
                        "logical": [1.00 , 2.27 , 22.0],
                        "logicalMultiplier": 35,
                        "space": "35MmEquiv"
                    }
                }
            }
        },
        {
            "keys": [
                "IC_Realtime|ICIP-PANO-A007",
                "ICIP-PANO-A007|IC_Realtime",
                "ICIP-T802-I|IC_Realtime",
                "IC_Realtime|ICIP-T802-I"
            ],
            "fixWrongUri": true,
            "alternativeSecondStreamSorter": true
        },
        {
            "keys": [
                "TD-*|IPC",
                "TD-*|TVT"
            ],
            "swapVendorAndModel": true
        },
        {
            "keys": [
                "Dahua|DH-SD22204UE-*"
            ],
            "onvifPtzFocusEnabled": true
        },
        {
             "_comment": "Calibration for camera fw 43.7.80.74-r1",
             "keys": [
                 "Milesight*|MS-C2941*"
             ],
             "ptzMapper": {
                 "fromCamera": {
                     "x": {
                         "extrapolationMode": "PeriodicExtrapolation",
                         "device":  [ 1,    -1],
                         "logical": [180, -180]
                     },
                     "y": {
                         "extrapolationMode": "ConstantExtrapolation",
                         "device":  [ -1,   1],
                         "logical": [ 0, -90]
                     },
                     "z": {
                         "extrapolationMode": "ConstantExtrapolation",
                         "device":  [0.04, 0.14, 0.23, 0.33, 0.43, 0.52, 0.62, 0.71, 0.81,  0.91,  1.00],
                         "logical": [1.00, 2.25, 3.49, 4.74, 5.98, 7.23, 8.47, 9.72, 10.96, 12.21, 13.45],
                         "logicalMultiplier": 37,
                         "space": "35MmEquiv"
                     }
                 }
            }
        },
	{
            "_comment1": "Mapping for firmware: 41.7.0.73",
            "keys": [
                "Milesight*|MS-C2961-REPB"
            ],
            "useOnvifPtz": true,
            "ptzMapper": {
                "fromCamera": {
                    "x": {
                        "extrapolationMode": "PeriodicExtrapolation",
                        "device":  [-1, 1],
                        "logical": [ 0, 360 ]
                    },
                    "y": {
                        "extrapolationMode": "ConstantExtrapolation",
                        "device":  [-1, 1],
                        "logical": [-45, 30]
                    },
                    "z": {
                        "extrapolationMode": "ConstantExtrapolation",
                        "device":  [0.083, 0.200, 1.00],
                        "logical": [1.00 , 2.253, 12.1],
                        "logicalMultiplier": 37,
                        "space": "35MmEquiv"
                    }
                }
            }
        }
    ]
}<|MERGE_RESOLUTION|>--- conflicted
+++ resolved
@@ -16,11 +16,7 @@
     "If it undershoots, then 35mm fov should be decreased.           "
     ],
 
-<<<<<<< HEAD
-    "version": "4.1.3.501",
-=======
     "version": "4.1.3.502",
->>>>>>> 0918ead7
     "data": [
         {
             "keys": [
