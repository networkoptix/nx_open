--- conflicted
+++ resolved
@@ -16,11 +16,7 @@
     "If it undershoots, then 35mm fov should be decreased.           "
     ],
 
-<<<<<<< HEAD
-    "version": "4.1.1.204",
-=======
-    "version": "1.0.1.208",
->>>>>>> 37d7ae0c
+    "version": "4.1.1.208",
     "data": [
         {
             "keys": [
