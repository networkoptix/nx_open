{
    "__comment__": [
    "Version number is global.",
    "Get width from here:                                            ",
    "http://en.wikipedia.org/wiki/Image_sensor_format                ",
    "Note: 1/2.8 is 5.2mm x 3.9mm, D=6.5mm.                          ",
    "                                                                ",
    "Calculate width-based crop factor C = 36/W.                     ",
    "                                                                ",
    "Multiply focal lengths by width-based crop factor to get        ",
    "width-based equivalent focal length.                            ",
    "                                                                ",
    "Another important note.                                         ",
    "If the camera overshoots on movement, then it means that 35m    ",
    "fov in this file should be increased.                           ",
    "If it undershoots, then 35mm fov should be decreased.           "
    ],

<<<<<<< HEAD
    "version": "4.1.1.208",
=======
    "version": "1.0.1.210",
>>>>>>> 668d8f77
    "data": [
        {
            "keys": [
                "N8Fx-OLAH4|IP-Camera"
            ],
            "obtainMacFromMulticast": "Always"
        },
        {
            "_comment1": "Autodiscovery response contains scopes like onvif://www.onvif.org/hardware/DWC-MTT4Wi36 and onvif://www.onvif.org/name/ONVIF",
            "_comment2": "thereby manufacture is detected as DWC-MTT4Wi36 and name - as ONVIF.",
            "keys": [
                "DWC-MBT4Wi*|ONVIF",
                "DWC-MTT4Wi*|ONVIF",
                "DWC-MVT4Wi*|ONVIF"
            ],
            "obtainMacFromMulticast": "Never"
        },
        {
            "keys": [
                "DW|DWC-PF5M1TIR"
            ],
            "dontSendBackChannelRtspAttribute": true
        },
        {
            "keys": [
                "Hanwha|SNP-5300"
            ],
            "disableNormalizedSpeed": true
        },
        {
            "keys": [
                "Hanwha|PRN-4011"
            ],
            "minimalFirmwareVersion":  "v1.08_171018"
        },
        {
            "keys": [
                "Hanwha|XRN-3010"
            ],
            "minimalFirmwareVersion":  "v1.06_171010"
        },
        {
            "keys": [
                "Hanwha|XRN-2011"
            ],
            "minimalFirmwareVersion":  "v1.06_171010"
        },
        {
            "keys": [
                "Hanwha|XRN-2010"
            ],
            "minimalFirmwareVersion":  "v1.06_171010"
        },
        {
            "keys": [
                "Hanwha|XRN-1610S"
            ],
            "minimalFirmwareVersion":  "v1.06_171010"
        },
        {
            "keys": [
                "Hanwha|XRN-1610"
            ],
            "minimalFirmwareVersion":  "v1.06_171010"
        },
        {
            "keys": [
                "Hanwha|XRN-810S"
            ],
            "minimalFirmwareVersion":  "v1.06_171010"
        },
        {
            "keys": [
                "Hanwha|XRN-410S"
            ],
            "minimalFirmwareVersion":  "v1.06_171010"
        },
        {
            "keys": [
                "Hanwha|QRN-810"
            ],
            "minimalFirmwareVersion":  "v1.06_171010"
        },
        {
            "keys": [
                "Hanwha|QRN-410"
            ],
            "minimalFirmwareVersion":  "v1.06_171010"
        },

        {
            "keys": [
                "Sony|SNC-VM772R"
            ],
            "forcedOnvifParams":
            {
                "videoEncoders": [
                    "video_encoder_config1,video_encoder_config3"
                ]
            },

            "preStreamConfigureRequests": [
                {
                    "templateString": "/command/camera.cgi?ImageCodec2=off",
                    "method": "GET",
                    "isAllowedToFail": true,
                    "body":""
                },
                {
                    "templateString": "/command/camera.cgi?ImageCodec3=h264",
                    "method": "GET",
                    "isAllowedToFail": false,
                    "body": ""
                }
            ],
            "highStreamAvailableBitrates": ["16000"],
            "lowStreamAvailableBitrates": ["2000"]
        },
        {
            "keys": [
                "Sony|SNC-CX600*",
                "Sony|SNC-VM600*",
                "Sony|SNC-VM630",
                "Sony|SNC-VM641",
                "Sony|SNC-VB632D",
                "Sony|SNC-VB642D",
                "Sony|SNC-EB642R",
                "Sony|SNC-EM642R",
                "Sony|SNC-VM642R",
                "Sony|SNC-WR632R",
                "Sony|SNC-WR602C",
                "Sony|SNC-WR630",
                "Sony|SNC-EM641"
            ],

            "2WayAudio":
            {
                "codec": "MULAW",
                "bitrateKbps": 64,
                "sampleRate": 8,
                "urlPath": "/audio-out/g711_64.cgi",
                "contentType": "",
                "useBasicAuth": true
            }
        },
        {
            "keys": [
                "Dlink|DCS-7010L"
            ],
            "highStreamBitrateBounds": {
                "min": 4096,
                "max": 16384
            },
            "lowStreamBitrateBounds": {
                "min": 4096,
                "max": 16384
            }
        },
        {
            "keys": [
                "Dlink|DCS-6010L"
            ],
            "highStreamBitrateBounds": {
                "min": 0,
                "max": 2048
            },
            "lowStreamBitrateBounds": {
                "min": 0,
                "max": 2048
            }
        },
        {
            "keys": [
                "ActiveCam|*",
                "ACTI|B915",
                "*|ACTi-915",
                "ACTi|Z*", "Z*|ACTi",
                "ACTi Corporation|Z*", "Z*|ACTi Corporation",
                "Arecont Vision|AV20CPD-118"
            ],
            "forceONVIF": true
        },
        {
            "keys": [
                "ISD|*"
            ],
            "possibleDefaultCredentials": [
                {
                    "user": "admin",
                    "password": "admin"
                }
            ]
        },
        {
            "keys": [
                "Advantech|ADAM-6050"
            ],
            "adamStartInputCoil": 0,
            "adamInputCount": 12,
            "adamStartOutputCoil": 16,
            "adamOutputCount": 6,
            "noVideoSupport": true
        },
        {
            "keys": [
                "Advantech|ADAM-6051"
            ],
            "adamStartInputCoil": 0,
            "adamInputCount": 14,
            "adamStartOutputCoil": 16,
            "adamOutputCount": 2,
            "noVideoSupport": true
        },
        {
            "keys": [
                "Advantech|ADAM-6052"
            ],
            "adamStartInputCoil": 0,
            "adamInputCount": 8,
            "adamStartOutputCoil": 16,
            "adamOutputCount": 8,
            "noVideoSupport": true
        },
        {
            "keys": [
                "Advantech|ADAM-6060","Advantech|ADAM-6066"
            ],
            "adamStartInputCoil": 0,
            "adamInputCount": 6,
            "adamStartOutputCoil": 16,
            "adamOutputCount": 6,
            "noVideoSupport": true
        },
        {
            "keys": [ "FLIR|FC*" ],
            "ioSettings": [
                {
                    "id": "$DI:0",
                    "inputName": "Digital Input 1",
                    "portType": "Input",
                    "supportedPortTypes": "Input"
                },
                {
                    "id": "$DO:0",
                    "outputName": "Digital Output 0",
                    "portType": "Output",
                    "supportedPortTypes": "Output"
                }
            ]
        },
        {
            "keys": [
                "Hikvision|DS-2TD2636*"
            ],
            "useInvertedActiveStateForOpenIdleState": true
        },
        {
            "keys": [
                "FLIR|AX8"
            ],
            "alarmsCount" : 5,
            "ioSettings": [
                {
                    "id": "1",
                    "inputName": "FLIR-INPUT-1",
                    "portType": "Input",
                    "supportedPortTypes":"Input"
                },
                {
                    "id": "101",
                    "outputName": "FLIR-OUTPUT-1",
                    "portType": "Output",
                    "supportedPortTypes": "Output"
                },
                {
                    "id": "alarm_spot_1",
                    "inputName": "Spot1",
                    "portType": "Input",
                    "supportedPortTypes": "Input"
                },
                {
                    "id": "alarm_mbox_1",
                    "inputName": "Box1",
                    "portType": "Input",
                    "supportedPortTypes": "Input"
                },
                {
                    "id": "alarm_mbox_2",
                    "inputName": "Box2",
                    "portType": "Input",
                    "supportedPortTypes": "Input"
                },
                {
                    "id": "alarm_mbox_3",
                    "inputName": "Box3",
                    "portType": "Input",
                    "supportedPortTypes": "Input"
                },
                {
                    "id": "alarm_mbox_4",
                    "inputName": "Box4",
                    "portType": "Input",
                    "supportedPortTypes": "Input"
                },
                {
                    "id": "alarm_mbox_5",
                    "inputName": "Box5",
                    "portType": "Input",
                    "supportedPortTypes": "Input"
                },
                {
                    "id": "alarm_mbox_6",
                    "inputName": "Box6",
                    "portType": "Input",
                    "supportedPortTypes": "Input"
                }
            ]
        },
        {
            "keys": [
                "FLIR|A310"
            ],
            "ioSettings": [
                {
                    "id": "1",
                    "inputName": "FLIR-INPUT-1",
                    "portType": "Input",
                    "supportedPortTypes": "Input"
                },
                {
                    "id": "2",
                    "inputName": "FLIR-INPUT-2",
                    "portType": "Input",
                    "supportedPortTypes": "Input"
                },
                {
                    "id": "101",
                    "outputName": "FLIR-OUTPUT-1",
                    "portType": "Output",
                    "supportedPortTypes": "Output"
                },
                {
                    "id": "102",
                    "outputName": "FLIR-OUTPUT-2",
                    "portType": "Output",
                    "supportedPortTypes": "Output"
                }
            ]
        },
        {
            "keys":[
                "FLIR Systems|FC-*", "FLIR|FC-*"
            ],
            "forceSingleStream": true,
            "ignoreONVIF": true
        },
        {
            "_comment": "Onvif probe matches for Flir FC-Series cameras has such manufacturers",
            "keys":[
                "FC-Series-R|*", "FC-Series-S|*"
            ],
            "ignoreONVIF": true
        },
        {
            "keys":[
                "Axis|P7216*"
            ],
            "ignoreONVIF": true
        },
        {
            "keys":[
                "Hanwha|*", "Samsung|*", "*|XNB-6000"
            ],
            "forcedAdditionalManufacturer": "Hanwha"
        },
        {
            "keys":[
                "Axis|Axis F44 Dual Audio*"
            ],
            "ignoreONVIF": true
        },
        {
            "keys": [
                "Network Optix|Nx-Cube",
                "Network Optix|E12A"
            ],
            "nxDeviceModel": "Nx-Cube-0512A",
            "nxDeviceName": "Nx-Cube"
        },
        {
            "keys": [
                "Network Optix|Nx-Dome",
                "Network Optix|E924"
            ],
            "nxDeviceModel": "Nx-Dome-05924",
            "nxDeviceName": "Nx-Dome"
        },
        {
            "keys": [
                "Network Optix|Nx-Fisheye",
                "Network Optix|E925"
            ],
            "nxDeviceModel": "Nx-Fisheye-05925",
            "nxDeviceName": "Nx-Fisheye"
        },
        {
            "keys": [
                "Network Optix|Nx-Cube-0512A"
            ],
            "advancedParametersTemplate": "nx-cube.xml"
        },
        {
            "keys": [
                "Network Optix|Nx-Dome-05924"
            ],
            "advancedParametersTemplate": "nx-dome.xml"
        },
        {
            "keys": [
               "Network Optix|Nx-Fisheye-05925"
            ],
            "advancedParametersTemplate": "nx-fisheye.xml"
        },
        {
            "keys": [
                "ACTI|E12A"
            ],
            "nxDeviceName": "Nx-Cube",
            "nxDeviceModel": "Nx-Cube-0512A"
        },
        {
            "keys": [
                "ACTI|E924"
            ],
            "nxDeviceName": "Nx-Dome",
            "nxDeviceModel": "Nx-Dome-05924"
        },
        {
            "keys": [
                "Axis|1031W"
            ],
            "advancedParametersOverload":
            {
                "root.Audio.A0.InputGain":
                {
                    "range":"Mute,Auto,-12,-9,-6,-3,-1.5,0,1.5,3,6,9,12,15,18,21,24,27,30,34",
                    "internalRange":"mute,auto,-12,-9,-6,-3,-1.5,0,1.5,3,6,9,12,15,18,21,24,27,30,34"
                }
            }
        },
        {
            "keys": [
                "ACTI|E925"
            ],
            "nxDeviceName": "Nx-Fisheye",
            "nxDeviceModel": "Nx-Fisheye-05925"
        },
        {
            "keys": [
                "ACTI|ACM3411", "ACTI|ACM3401"
            ],
            "desiredTransport":"UDP"
        },
        {
            "keys": [
                "VISTA|*",
                "DW|*",
                "VIVOTEK|*"
            ],
            "trustMaxFPS": true
        },

        {
            "keys": [
                "DW|*"
            ],
            "possibleDefaultCredentials": [
                {
                    "user": "admin",
                    "password": "admin"
                },
                {
                    "user": "root",
                    "password": "admin"
                }
            ]
        },
        {
            "keys": [
                "Hikvision|*"
            ],
            "possibleDefaultCredentials": [
                {
                    "user": "admin",
                    "password": "12345"
                }
            ],
            "unauthorizedTimeoutSec": 185,
            "additionalInputSourceNames": [ "alarmintoken" ],
            "additionalNotificationTopics":[ "Trigger/AlarmIn" ]
        },
        {
            "keys": [
                "*Hikvision*|DS-7716NI-K4"
            ],
            "extractHikvisionChannelFromVideoSource": true
        },
        {
            "keys": [
                "Axis|*"
            ],
            "possibleDefaultCredentials": [
                {
                    "user": "root",
                    "password": "root"
                },
                {
                    "user": "root",
                    "password": "pass"
                }
            ]
        },
        {
            "keys": [
                "VISTA|VK2-ENCODER",
                "*|DW-CP04", "*|DW-CP16",
                "Avigilon|ENC-*",
                "ACTI|V32", "ACTi Corporation|V32",
                "ACTI|V23", "ACTi Corporation|V23",
                "BOSCH|VIP-X1600-XFM4",
                "Axis|AXISM7014*",
                "Axis|AXISM7016*",
                "Axis|AXISQ7404*",
                "Axis|M7014*",
                "Axis|M7016*",
                "Axis|Q7404*",
                "Axis|AXISP7214*",
                "Axis|AXISM70114*",
                "Axis|AXISP7016*",
                "Axis|P7214*",
                "Axis|M70114*",
                "Axis|P7016*",
                "UNIVIEW|DVS4116",
                "Axis|P7216*",
                "Axis|AXISP7216*",
                "VS8801|*",
                "*|VS8801",
                "VS8401|*",
                "*|VS8401",
                "DW|DW-CPUHDE04",
                "DW|DW-CPUHDE08",
                "DW|DW-CPUHDE16",
                "DW|DW-CPUHD4",
                "DW|DW-CPUHD8",
                "DW|DW-CPUHD16",
                "DW|VMAX A1",
                "Pravis Systems Co., Ltd.|VMAX A1",
                "ACTI|TCD2100",
                "Axis|AXISM7011*",
                "Axis|AXISM7001*",
                "Axis|AXISM7010*",
                "Axis|AXISP7210*",
                "Axis|AXISQ7401*",
                "Axis|AXISQ7404*",
                "Axis|AXISQ7406*",
                "Axis|AXISQ7411*",
                "BOSCH|VIP X16 XF E",
                "BOSCH|VIP-X1600-XFM4",
                "BOSCH|VIP_X16_XF_E",
                "BOSCH|VJT-X40XF-E",
                "CAP|NVN4100",
                "DS-6701*|Embedded Net DVS",
                "DS-6704*|Embedded*",
                "DS-6708*|Embedded*",
                "DS-6716*|Embedded*",
                "DS-6716*|Embedded_Net_DVR",
                "Hangzhou Hikvision Digital Technology Co., Ltd|DS-6716*",
                "GrandStream|GXV3504",
                "Hikvision|DS-6701*",
                "Hikvision|DS-6704*",
                "Hikvision|DS-6716*",
                "Honeywell|HVE4",
                "Pelco|NET5504",
                "Pelco|NET5508",
                "Pelco|NET5516",
                "Samsung|SPE-100",
                "Samsung|SPE-101",
                "Samsung|SPE-410",
                "Samsung|SPE-16*",
                "Samsung Techwin|SPE-100",
                "Samsung Techwin|SPE-101",
                "Samsung Techwin|SPE-410",
                "Samsung Techwin|SPE-16*",
                "Hanwha|SPE-100",
                "Hanwha|SPE-101",
                "Hanwha|SPE-410",
                "Hanwha|SPE-16*",
                "BOSCH|VIDEO JET multi 4000",
                "DW-CP16|Digital Watchdog*",
                "*|EXVA-HD-216",
                "*|WH-D5216A",
                "Dahua|DHI-HCVR*",
                "Dahua|DHI-XVR*",
                "Dahua|X21A2E",
                "DW|DW-VF4",
                "DW|DW-VF8",
                "DW|DW-VF16",
                "DW|N8Fx-OLAH4",
                "Geovision|GV-VS2400",
                "*|HE-DV5216W",
                "NVX-6206|HITRON_NVX-6206",
                "*|EZHD-TVL16",
                "*|HAVR-08LT",
                "*|NSC-265S-BTZ",
                "*|NV872AME-IR",
                "Network Digital Video|AS-IPHMC3",
                "Network Digital Video|HDIPC-2S38",
                "*|NTH-IPPTZ30XIR",
                "Pravis*|HDR-1600",
                "Customer|9534E2",
                "*|NVR201-08LP",
                "UNIVIEW|NVR302-08E-P8",
                "Samsung Techwin|SPE-400", "Samsung|SPE-400", "Hanwha|SPE-400",
                "VIVOTEK|VS8102",
                "TCS-300|TCAM",
                "UNIVEW|NVR302-16S-P16*",
                "Sony|SNT-EX104",
                "Sony|SNT-EX154",
                "Sony|SNT-EP154",
                "Dahua|DHI-HCVR7108H*",
                "Siqura|EVE FOUR",
                "Hikvision|DS-6708*",
                "HIKVISION|DS-6708*",
                "Samsung Techwin|SPE-110", "Samsung|SPE-110", "Hanwha|SPE-110",
                "Sony|SNT-EP104",
                "vs8100|networkcamera",
                "axis|axis m7011",
                "axis|axis m7014",
                "vs8100|vivotek",
                "v424_6|nir a222f",
                "vivotek|vs8100",
                "vs8102|vivotek",
                "vip-x1600*|bosch",
                "vs8102|networkcamera",
                "vip-x1600*|bosch",
                "dahua|hcvr7104*",
                "truen co., ltd.|tcs-410",
                "uniview|dvs4104",
                "pravis systems co., ltd.|hdr1600",
                "uniview|ec1504-hf",
                "dahua|hcvr5108*",
                "axis|axis p7216",
                "bosch|videojet multi 4000",
                "hikvision|net-k-encoder-4",
                "uniview|nvr304*",
                "grandstream|gxv3500",
                "uniview|nvr308-64e",
                "dahua|hcvr5116*",
                "gv-vs2400|geovision",
                "dahua|dhi-nvr5216*",
                "sony|snt-ex101e",
                "pelco|net5404t",
                "ds-7216*|embedded net dvr",
                "lum-501-dvr-8ch|lum-501-dvr-8ch",
                "ltn8716*|embedded net dvr",
                "dahua|dh-nvr4208*",
                "ds-7208*|embedded net dvr",
                "dahua|dhi-nvr4108*",
                "hangzhou hikvision digital technology co., ltd|ds-9632*",
                "private|dh-nvr4832*",
                "dn81r|embedded net dvr",
                "dh-nvr4208*|private",
                "dahua|dh-hcvr4108*",
                "gv-vs2820|geovision",
                "dahua|dhi-nvr4216*",
                "dahua|dhi-nvr5432*",
                "nvr2416*|network video recorder",
                "ds-7324*|embedded_net_dvr",
                "ds-7216huhi-f2/n|chill farm",
                "private|dhi-nvr5832*",
                "acti|acd2100",
                "private|dh-nvr5432*",
                "ltn8916*|network video recorder",
                "ds-7104*|embedded net dvr",
                "dahua|dhi-nvr5416*",
                "acti|v11",
                "private|dhi-nvr5432-16p-4ks2",
                "re4100-ov-r12|4 channel d1 encoder blade card - onvif",
                "tvr1508hd|tvr 15hd",
                "truen co., ltd.|tcs-2000",
                "dahua|dhi-nvr4232*",
                "har326-16|embedded net dvr",
                "hangzhou hikvision digital technology co., ltd|ds-7208*",
                "cpplus|cp-uvr-0401e1s-v3",
                "private|dhi-hcvr5208a-v2",
                "axis|axisq7436*",
                "idis|he-1101",
                "ltd8508*|embedded net dvr",
                "ltd8308*|embedded net dvr",
                "ds-9016*|embedded net dvr",
                "lnr616|digimerge",
                "hangzhou hikvision digital technology co., ltd|rvi-r16ma",
                "ds-7616*|network video recorder",
                "eve four|siqura",
                "dh-nvr5816*|private",
                "vip_x1_xf_iva|bosch",
                "ganz|zs1-4ds",
                "acti|v21",
                "acti|tcd2500",
                "rvi-ipn8*|group",
                "ds-7732*|network video recorder",
                "ar326-16|imperial dvr",
                "hangzhou hikvision digital technology co., ltd|ds-7108*",
                "ds-7608*|network video recorder",
                "ds-h108*|embedded net dvr",
                "ds-7716ni-i4/16p|501 pelham - nvr",
                "onvif_encoder|hae-012",
                "ds-7204*|embedded net dvr",
                "dhi-nvr5232*|private",
                "hangzhou hikvision digital technology co., ltd|ds-7608*",
                "ds-7216*|embedded_net_dvr",
                "dahua|dh-nvr4216*",
                "dhi-nvr5208*|general",
                "n16nxp|speco",
                "moxa inc.|vport_364a_4ch_video_encoder",
                "uniview|nvr302-16s-p16",
                "hangzhou hikvision digital technology co., ltd|ds-8016*",
                "hve-16781|enc-h264-16",
                "kiloview electronics co., ltd.|e1",
                "indigovision|bx100",
                "dahua|dhi-nvr5816*",
                "dhi-nvr5232-16p-4ks2|private",
                "hen081*4|honeywell",
                "ds-7204*|embedded_net_dvr",
                "ds-7608*|sorting center recorder",
                "dh-nvr4432-16p-4k|private",
                "d-hktvi5mp908|embedded net dvr",
                "onvif_encoder|dw-enhd16*",
                "uniview|nvr301-08l-p8",
                "ali-hvr3008h|embedded net dvr",
                "ali-qvr3008h|embedded net dvr",
                "dahua|n42b1p",
                "dahua|x21a3e2",
                "nv4116e-hs|ac",
                "ds-6601*|embedded net dvs",
                "hangzhou hikvision digital technology co., ltd|ds-7204*",
                "vcn-enc|vlr-enc-16",
                "rvi-hdr16lb-t|rvi_dvr",
                "hangzhou hikvision digital technology co., ltd|ds-7332*",
                "avtech|avx931a",
                "3s|s4071",
                "hangzhou hikvision digital technology co., ltd|ds-8616*",
                "videojet-x10|bosch",
                "dnr716|general",
                "videojet-x20|bosch",
                "uniview|nvr201-04lp",
                "lnr632|digimerge",
                "ds-9016hfi-st|dvr1",
                "nr916x|general",
                "dahua|dhi-nvr5864*",
                "uniview|nvr301-08s",
                "dnr832|general",
                "hangzhou hikvision digital technology co., ltd|ds-7216*",
                "ali-qvr3004h|embedded net dvr",
                "rvi-ipn4/1-4p|group",
                "private|dh-nvr4816-4k",
                "onvif|ltd8516k-st",
                "hangzhou hikvision digital technology co., ltd|ds-7316*",
                "hev0118h|hitron_hev0118h",
                "dahua|dh-hcvr4104*",
                "hangzhou hikvision digital technology co., ltd|ds-8632*",
                "uniview|nvr301-08-p8",
                "ltn8708k-p8|home 8ch embedded",
                "ds-8616*|network video recorder",
                "axis|axis p7224",
                "dahua|dhi-nvr4104*",
                "dh-nvr5832-16p-4k|private",
                "dh-nvr7464|private",
                "rvi-hdr16lb-ta|rvi dvr",
                "dhi-nvr4208*|private",
                "*|ds-6701hfi",
                "uniview|nvr301-08-p8",
                "ltn8708k-p8|home 8ch embedded",
                "axis|axis p7224",
                "dh-nvr5832-16p-4k|private",
                "dh-nvr7464|private",
                "rvi-hdr16lb-ta|rvi dvr",
                "dhi-nvr4208-8p-4k|private",
                "ds-9804*|embedded net dvr",
                "axis|axisq7424rmkii",
                "ds-7732*|network video recorder",
                "dahua|x24a5l",
                "dhi-ivss7024dr-8t|private",
                "rvi-hdr16lb-m_v.2|rvi",
                "hangzhou hikvision digital technology co., ltd|ds-7708*",
                "dahua|ipc-hum8231*",
                "uniview|nvr302*",
                "uniview|nvr201*",
                "DW-ENHD16|DW-ENHD16-*",
                "DW|DW-ENHD16*",
                "DW-ENHD16|DW-ENCODWER",
                "dahua|hcvr5104*",
                "hangzhou hikvision digital technology co., ltd|ds-8116*",
                "dahua|n52b3p",
                "tr2116a|embedded net dvr",
                "vlr-enc-16|vlr-enc-16",
                "hangzhou hikvision digital technology co., ltd|ds-9016*",
                "uniview|nvr308-32r-b",
                "onvif_encoder|mam-6me1012mta",
                "costar|mam-6me1012mta",
                "mam-6me1012mta|mam-6me1012mta-jh",
                "mam-6me1012mta|hae-012",
                "mam-6me1012mta|crt1200en",
                "scw|nvr-admp32p16",
                "dahua|dhi-nvr4116*",
                "dahua|xvr7216*",
                "bosch|vip_x16_xf_e",
                "private|dhi-nvr5216-4ks2",
                "dh-nvr608*|private",
                "general|nvr-p16/16p-4va",
                "rvi-ipn16/2-pro-4k|general",
                "sth795|cellinx-sth795",
                "hq-thd1602*|embedded net dvr",
                "none|nvr302-08e-p8",
                "uniview|nvr302-16e-p8",
                "hangzhou hikvision digital technology co., ltd|hik%2fds-7816*",
                "ltd8308*|embedded_net_dvr",
                "Hangzhou Hikvision Digital Technology Co., Ltd|DS-6708*",
                "DS-6708*|Hangzhou Hikvision Digital Technology Co., Ltd",
                "c7413-awr|dvr support center",
                "ds-7116*|business ddd co,.ltd.",
                "acti|v24",
                "ds-h116*|embedded net dvr",
                "yc-r0814|network video recorder",
                "onvif_encoder|viper-hdaenc16",
                "dahua|dhi-nvr4432*",
                "onvif|ltn8716k*",
                "onvif|ds-7204*",
                "dahua|dhi-nvr5832*",
                "dh-nvr4232*|private",
                "har324-16|embedded net dvr",
                "dh-nvr4216*|private",
                "dhi-nvr52a16*|private",
                "ds-6716huhi*|bldg c hik-encoder",
                "dahua|dh-xvr*",
                "hisi|vi-m-4-1000*",
                "ds-7716*|network video recorder",
                "2d|eli-sip-eb21-4r",
                "dahua|ipc-hdbw13a0e",
                "hangzhou hikvision digital technology co., ltd|ds-7616*",
                "zkd408a|embedded net dvr",
                "zkd608a|embedded net dvr",
                "mam-6me1012mta|encoder2",
                "mam-6me1012mta|encoder4",
                "ds-7332*|embedded_net_dvr",
                "hik/ds-7116*|embedded net xvr",
                "ev1016turbox|embedded net dvr",
                "crt1200en|crt1200en-demo",
                "dvr16-4500|16ch digital video recorder",
                "ds-7216*|it rm 16cam dvr",
                "ds-7108*|embedded net dvr",
                "dahua|x52a3a",
                "general|dh-xvr5108*",
                "dahua|dh-xvr4108*",
                "zkd408b|embedded net dvr",
                "dahua|dhi-nvr4416*",
                "onvif|ds-7204*",
                "dh-nvr4232-4k|private",
                "har324-16|embedded net dvr",
                "dh-nvr4216-8p-4k|private",
                "dhi-nvr52a16-16p-4ks2|private",
                "ds-6716*|bldg c hik-encoder",
                "2d|eli-sip-eb21-4r",
                "dahua|ipc-hdbw13a0e",
                "zkd408a|embedded net dvr",
                "zkd608a|embedded net dvr",
                "mam-6me1012mta|encoder2",
                "mam-6me1012mta|encoder4",
                "ds-7332hghi-sh|embedded_net_dvr",
                "hik/ds-7116hgh-f1/n/-af-dvr--a/16-1|embedded net xvr",
                "ev1016turbox|embedded net dvr",
                "crt1200en|crt1200en-demo",
                "dvr16-4500|16ch digital video recorder",
                "dahua|x52a3a",
                "zkd408b|embedded net dvr",
                "dahua|dhi-nvr4416-16p-4ks2",
                "dnr708|general",
                "onvif|hq-thd0802a-h",
                "dahua|dhi-nvr5232*",
                "rvi-ipn32/8-pro-4k|private",
                "ds-7208*|embedded_net_dvr",
                "dahua|dh-xvr7216a-4kl-x",
                "lnr632|general",
                "dahua|x21a3e",
                "lnr616|general",
                "dh-nvr616dr-64-4k|private",
                "dvtel|en-216",
                "hdcvi_1008_-_gerao_2|intelbras",
                "hdcvi_1032|intelbras",
                "dw-enhd16|acm",
                "dw-enhd16|dv",
                "dw-enhd16|vlr-enc-16",
                "moxa inc.|vport 364a-t",
                "onvif|d-hktvi5mp908",
                "ds-7716*|embedded net dvr",
                "dahua|dhi-nvs0404hdc",
                "onvif_encoder|vlr-enc-16",
                "axis|p7304*",
                "ds-7204huhi-k1/p|thuis",
                "os103t|onvif",
                "dahua|nvr5216*",
                "hangzhou hikvision digital technology co., ltd|ds-7116*",
                "rvi-r16ma|rvi_dvr",
                "scw|nvr-imp32",
                "hangzhou hikvision digital technology co., ltd|ds-7716*",
                "eclipse|esg-nvr32-8",
                "axis|axis m7104",
                "uniview|nvr302-16q",
                "onvif|ip-ds411-4",
                "nvs-ah04|ip-camera",
                "onvif|ds-h208u",
                "dw-enhd16|5",
                "dahua|xvr5116*",
                "ds-7616ni-sp|cipe cctv",
                "rvi-hdr08la-t|rvi_dvr",
                "ud1b-16|embedded net dvr",
                "ev1016hdx|corporativo",
                "dahua|dh/hcvr1604*",
                "ev1016turbo|embedded net dvr",
                "allnet|all-cam2400-nvr-kit",
                "activecam|ac-hr-1116",
                "ipcamera|edge4e_00-10-be-0e-d1-a5",
                "ipcamera|edge4e_00-10-be-0e-d1-80",
                "k-nl416k|general",
                "3r global inc.|xst16",
                "3r global inc.|xpm4m32",
                "3r global inc.|xst08",
                "unix|ipm32r32p",
                "hangzhou hikvision digital technology co., ltd|ds-7732*",
                "axis|axisp7304*",
                "axis|axism7104",
                "ev1004turbo|vistas del cuatro",
                "onvif|0e-hd16c2td",
                "ds-7208hqhi-sh|abada dvr",
                "dallmeier|dve-16",
                "dh-nvr4832-16p-4k|private",
                "lnr608|general",
                "3r global inc.|ipm32r16p",
                "3r global inc.|xpm08",
                "3r global inc.|xpm16",
                "3r global inc.|ipm32r32p",
                "dw-enhd16|encoder1",
                "dw-enhd16|encoder2",
                "onvif|ud1b-16",
                "dahua|ipc-hum8431-e1",
                "dahua|dhi-nvr608-32-4ks2",
                "dh-xvr5116he-x|general",
                "nvr2821-04009b/2li|nvr:",
                "3r global inc.|ilt08r",
                "mhdx_3116|intelbras",
                "ipm32r16p|nvr_1",
                "hdcvi_1016_-_gerao_2|intelbras",
                "hen162*4|honeywell",
                "uniview|nvr308-32e-b",
                "dhi-nvr5816-4ks2|private",
                "unix|ipm32r16p",
                "pelco|net5501",
                "s16turbox|embedded net dvr",
                "eclipse|esg-nvr8p",
                "un1a-32x16|network video recorder",
                "ds-7204huhi-k1/p|leroy dvr",
                "xnss|ipm32r16p",
                "xnss|ipm32r32p"
            ],
            "analogEncoder": true
        },
        {
            "keys": [
                "DW-ENHD16|DW-ENHD16*",
                "DW|DW-ENHD16*"
            ],
            "doUpdatePortInSubscriptionAddress": false
        },
        {
            "keys": ["UNIVIEW|DVS4116"],
            "enableAdditionalManufacturerNormalization": true
        },
        {
            "keys": [
                "*|DW-CP04", "*|DW-CP16"
            ],
            "isRebrendedActiCamera": true
        },
        {
            "keys": [
                "ISD|*"
            ],
            "showUrl": true,
            "urlLocalePath": "priv/cam.html"
        },
        {
            "keys": [
                "ISD_EDGE|*"
            ],
            "showUrl": true,
            "urlLocalePath": "priv/cam.html",
            "MaxFPS": 30.0
        },
        {
            "keys": [
                "ISD|XPM-FL72-48MP",
                "DW|XPM-FL72-48MP",
                "DW|DWC-PZV2M72T"
            ],
            "isdDwCam": true,
            "showUrl": true,
            "urlLocalePath": "priv/cam.html"
        },

        {
            "keys": [
                "DW|DWCA-C128-64",
                "DW|DWCA-C12C-64",
                "DW|DWCA-VF25W28-64",
                "DW|DWCA-VF25WIR4-64",
                "DW|DWCA-VF25WIR8-64",
                "DW|DWC-PZV2M72T"
            ],
            "isdDwCam": true
        },

        {
            "keys": [
                "vista|*"
            ],
            "showUrl": true,
            "urlLocalePath": "basic/basic.php",
            "overrideHttpUserAgent": "Mozilla/5.0 (Windows; U; Windows NT based; en-US) AppleWebKit/534.34 (KHTML, like Gecko)  QtWeb Internet Browser/3.8.5 http://www.QtWeb.net",
            "renewOnvifPullPointSubscriptionRequired": false
        },
        {
            "keys": [
                "VIVOTEK|*"
            ],
            "onvifPtzStopBroken": true
        },
        {
            "keys": [
                "ArecontVision|??05", "ArecontVision|?155"
            ],
            "isRTSPSupported": false
        },
        {
            "keys": ["ArecontVision|20185DN", "ArecontVision|AV20CPD-118","ArecontVision|AV08CPD-118" ],
            "forceRtspSupport": true
        },
        {
            "keys": ["ArecontVision|AV20CPD-118","ArecontVision|AV08CPD-118" ],
            "totalMdZones": 1024
        },
        {
            "keys": ["ArecontVision|*"],
            "forceRtcpReports": true
        },
        {
            "keys": [
                "HANWHA|SNP*"
            ],
            "ptzOverride": {
                "operational": {
                    "capabilitiesToAdd": "ContinuousPanCapability|ContinuousTiltCapability|ContinuousZoomCapability"
                }
            }
        },
        {
            "keys": [
                "VIVOTEK|DM368", "VIVOTEK|FD8161", "VIVOTEK|FD8362E", "VIVOTEK|FD8361", "VIVOTEK|FD8136",
                "VIVOTEK|FD8162", "VIVOTEK|FD8372", "VIVOTEK|FD8135H", "VIVOTEK|IP8151", "VIVOTEK|IP8335H",
                "VIVOTEK|IP8362", "VIVOTEK|MD8562", "VIVOTEK|IP8371E", "VIVOTEK|FD8363",
                "ACTI|KCM5211", "ACTI|TCM3511",
                "AXIS|AXISP3344", "AXIS|AXISP1344",
                "*|IPC-HDB3200C", "*|N53F-F",
                "*|LR01", "*|IPCAM_M1", "*|RL01",
                "VISTA|*VRD", "VISTA|VK2-2MPBX(DN)",
                "ZXDZHZ|vimicro","DW|DWC-MF21M4TIR","ACTI|TCM4201","Sony|SNC-CH120","Sony|SNC-CH280",
                "Sony|SNC-DH210","Sony|SNC-DH120T","VITEK|VT-20VN-M","Etrovision Technology|EV8180U-XL","VIVOTEK|FE8174V",
                "AVTECH|AVM542B",
                "AVer|FV3028-RTM",
                "DW|DWC-MPA20M","Win4NET Co., Ltd.|Clebo-MD20","DW|DWC-MC421D","Win4NET Co., Ltd.|Clebo-BX20",
                "DW|DWC-MB721M4TIR","Win4NET Co., Ltd.|Clebo-MB721M4TIR",
                "DW|DWC-MB721M8TIR","Win4NET Co., Ltd.|Clebo-MB721M8TIR",
                "DW|DWC-MF21M4TIR","Win4NET Co., Ltd.|Clebo-MF21M4TIR",
                "DW|DWC-MF21M8TIR","Win4NET Co., Ltd.|Clebo-MF21M8TIR",
                "DW|DWC-MF21M4FM","Win4NET Co., Ltd.|Clebo-MF21M4FM",
                "DW|DWC-MF21M8FM","Win4NET Co., Ltd.|Clebo-MF21M8FM",
                "DW|DWC-MB950TIR", "DW|DWC-MV950TIR", "DW|DWC-BVI2IR",
                "DW|DWC-PVX16W",
                "DW|DWC-PZ21M69T",
                "DW|DWC-PB6M4T",
                "DW|DWC-MTT4Wi28",
                "DW|DWC-MTT4Wi36",
                "DW|DWC-MTT4Wi6",
                "DW|DWC-MVT4Wi28",
                "DW|DWC-MVT4Wi36",
                "DW|DWC-MVT4Wi6",
                "DW|DWC-MBT4Wi28",
                "DW|DWC-MBT4Wi36",
                "DW|DWC-MD72i4V",
                "DW|DWC-MD724V"
            ],
            "operationalPtzCapabilities": "NoPtzCapabilities"
        },
        {
            "keys": [
                "DW|DWC-MPTZ20X", "DW|DWC-MPTZ5X", "DW|DWC-MPZ20XFM",
                "ACTI|KCM8111", "*|FW3471-PS-E",
                "*|FW3471-PS-E",
                "VISTA|VK2-ENCODER",
                "*|DW-CP04", "*|DW-CP16",
                "ACTI|I96","ACTI|I98",
                "UNIVIEW|IPC6242SR-X22",
                "Milesight*|MS-C2961-EB",
                "Dahua|DH-SD22404T-GN"
            ],
            "ptzOverride": {
                "operational": {"traits": "EightWayPtz"}
            }
        },
        {
            "keys": [
                "ACTI|V32",
                "ACTi Corporation|V32",
                "ACTI|V23",
                "ACTi Corporation|V23"
            ],
            "forceONVIF": true
        },
        {
            "keys": [
                "ACTI|KCM3311", "ACTI|KCM7211", "ACTI|KCM5611", "ACTI|KCM5311",
                "Sony|SNC-EM600","Sony|SNC-CX600","Sony|SNC-DH120T", "Sony|SNC-XM636",
                "DW|DWC-MB421TIR", "DW|DWC-MD421D", "DW|DWC-MV85DiA",
                "Win4NET Co., Ltd.|Clebo-BL20",
                "DW|DWC-MB45DiA",
                "DW|DWC-MTT4WiA",
                "DW|DWC-MVT4WiA"
            ],
            "operationalPtzCapabilities": "ContinuousZoomCapability"
        },
        {
            "keys": [
                "AXIS|AXISP8221",
                "AXIS|AXISC3003E",
                "AXIS|AXISA9161",
                "AXIS|AXISC1004E"
            ],
            "noVideoSupport": true
        },
        {
            "keys" :[
                "Hanwha|NVR-IO-module*"
            ],
            "noVideoSupport": true
        },
        {
            "keys": [
                "VISTA|VK2-1080XVRDIR3V9F",
                "VISTA|VK2-1080VFD3V9F",
                "VISTA|VK2-1080BIR3V9F",
                "VISTA|VK2-720VZMI",
                "VISTA|VK2-720VZMX",
                "VISTA|VK2-1080VRDIR3V9F",
                "VISTA|VK2-1080XVFD3V9F",
                "VISTA|VK2-3MPBIR3V9F",
                "VISTA|VK2-3MPVRDIR3V9F",
                "VISTA|VK2-3MPBIR28V12re",
                "VISTA|VK2-3MPVRDIR28V12re"
            ],
            "operationalPtzCapabilities": "ContinuousZoomCapability|ContinuousFocusCapability|AuxiliaryPtzCapability"
        },
        {
            "keys": [
                "VISTA|*PTW",
                "DW|DWC-MPT","Win4NET Co., Ltd.|Clebo-MPT",
                "DW|DWC-MPTFM","Win4NET Co., Ltd.|Clebo-MPTFM"
            ],
            "operationalPtzCapabilities": "ContinuousPanCapability|ContinuousTiltCapability",
            "ptzOverride": {
                "operational": {"traits": "FourWayPtz"}
            }
        },
        {
            "keys": [
                "General|IP Camera",
                "H264|N51820L",
                "TRUEN Co., Ltd.|TN-P4230CSLXIR",
                "TRUEN Co. Ltd.|*",
                "Vista|VK2-3MPEFEDre",
                "eneo|IEP-63M2812M0A"
            ],
            "ptzOverride": {
                "operational": {"traits": "FourWayPtz"}
            }
        },
        {
            "keys": [
                "VISTA|VK2-ENCODER",
                "VISTA|VK2-1080PTZ",
                "VISTA|VK2-600PTZ",
                "*|DW-CP04",
                "Cellinx|STH795",
                "Honeywell Security Group|HISD-2201WE", "MESSOA|SPD970",
                "H264|N51820L",
                "onvif|v047-1",
                "iPIXA|*",
                "Rhodium|RBU-PZ-4461-EB"
            ],
            "onvifPtzPresetsEnabled": true
        },
        {
            "keys": [
                "VISTA|*"
            ],
            "forceArFromPrimaryStream": true
        },
        {
            "keys": [
                "ACTi|V32", "ACTi|V23"
            ],
            "defaultAR": "16x9",
            "ptzOverride": {
                "operational": {"traits": "EightWayPtz"}
            }
        },
        {
            "keys": [
                "VISTA|VK2-600PTZ",
                "VISTA|VK2-1080PTZ",
                "VISTA|VK2-ENCODER",
                "Pelco|D5220",
                "Pelco|PelcoD5220"
            ],
            "operationalPtzCapabilities": "ContinuousPanCapability|ContinuousTiltCapability|ContinuousZoomCapability|ContinuousFocusCapability|AuxiliaryPtzCapability|PresetsPtzCapability"
        },
        {
            "keys": [
                "VISTA|VK2-1080VRD",
                "VISTA|VK2-1080VRD3V9"
            ],
            "operationalPtzCapabilities": ""
        },
    {
            "keys": [
                "DW|DWC-MD421D","Win4NET Co., Ltd.|Clebo-FD20"
            ],
            "operationalPtzCapabilities": "ContinuousZoomCapability|ContinuousFocusCapability"
        },
    {
            "keys": [
                "DW|DWC-PV2M4TIR","DW|DWC-PB2M4TIR", "DWC|DWC-PV2M4T", "DW|DWC-PV2M4T"
            ],
        "dw-http-ptz": true
        },
        {
            "keys": [
                "AXIS|AXISM7016Group1", "AXIS|AXISM7016Group2", "AXIS|AXISM7016Group3", "AXIS|AXISM7016Group4"
            ],
            "axisMaxZoomSpeed": 70
        },
        {
            "keys": [
                "Honeywell|HVE4", "Hikvision|DS-6704HFI"
            ],
            "forcedOnvifParams":
            {
                "videoEncoders":
                [
                    "VideoEncoderConfigurationA01,VideoEncoderConfigurationA05",
                    "VideoEncoderConfigurationA02,VideoEncoderConfigurationA06",
                    "VideoEncoderConfigurationA03,VideoEncoderConfigurationA07",
                    "VideoEncoderConfigurationA04,VideoEncoderConfigurationA08"
                ]
            }
        },
        {
            "keys": [
                "DW|DWC-PVX16W"
            ],
            "forcedOnvifParams":
            {
                "videoEncoders":
                [
                    "video_encoder01_01,video_encoder01_02",
                    "video_encoder02_01,video_encoder02_02",
                    "video_encoder03_01,video_encoder03_02",
                    "video_encoder04_01,video_encoder04_02"
                ]
            }
        },
        {
            "keys": [
                "Hikvision|DS-6708*", "HIKVISION|DS-6708*"
            ],
            "forcedOnvifParams":
            {
                "videoEncoders":
                [
                    "VideoEncoderConfigurationA01,VideoEncoderConfigurationA09",
                    "VideoEncoderConfigurationA02,VideoEncoderConfigurationA10",
                    "VideoEncoderConfigurationA03,VideoEncoderConfigurationA11",
                    "VideoEncoderConfigurationA04,VideoEncoderConfigurationA12",
                    "VideoEncoderConfigurationA05,VideoEncoderConfigurationA13",
                    "VideoEncoderConfigurationA06,VideoEncoderConfigurationA14",
                    "VideoEncoderConfigurationA07,VideoEncoderConfigurationA15",
                    "VideoEncoderConfigurationA08,VideoEncoderConfigurationA16"
                ]
            }
        },
        {
            "keys": [
                "Hikvision|DS-2CD6362F-I*|V5.0.*", "Hikvision|DS-2CD6362F-I*|V5.3.*", "Hikvision|DS-2CD6362F-I*|V5.1.*", "Hikvision|DS-2CD6362F-I*|V5.2.*", "Hikvision|HNCA12-FEA"
            ],
            "forcedOnvifParams":
            {
                "videoEncoders":
                [
                    "VideoEncoderToken_101,VideoEncoderToken_102",
                    "VideoEncoderToken_201",
                    "VideoEncoderToken_301",
                    "VideoEncoderToken_401"
                ]
            },
            "fpsBounds": {
                "max": 15,
                "min": 1
            }
        },
        {
            "keys": [
                "Hikvision|DS-6716HWI", "Hikvision|DS-6716HFI", "Hikvision|DS-6716*",
                "DS-6716*|Embedded_Net_DVR", "DS-6716*|Embedded Net DVS",
                "Embedded_Net_DVR|DS-6716*", "Embedded Net DVS|DS-6716*"
            ],
            "forcedOnvifParams":
            {
                "videoEncoders":
                [
                    "VideoEncoderConfigurationA01,VideoEncoderConfigurationA17",
                    "VideoEncoderConfigurationA02,VideoEncoderConfigurationA18",
                    "VideoEncoderConfigurationA03,VideoEncoderConfigurationA19",
                    "VideoEncoderConfigurationA04,VideoEncoderConfigurationA20",
                    "VideoEncoderConfigurationA05,VideoEncoderConfigurationA21",
                    "VideoEncoderConfigurationA06,VideoEncoderConfigurationA22",
                    "VideoEncoderConfigurationA07,VideoEncoderConfigurationA23",
                    "VideoEncoderConfigurationA08,VideoEncoderConfigurationA24",
                    "VideoEncoderConfigurationA09,VideoEncoderConfigurationA25",
                    "VideoEncoderConfigurationA10,VideoEncoderConfigurationA26",
                    "VideoEncoderConfigurationA11,VideoEncoderConfigurationA27",
                    "VideoEncoderConfigurationA12,VideoEncoderConfigurationA28",
                    "VideoEncoderConfigurationA13,VideoEncoderConfigurationA29",
                    "VideoEncoderConfigurationA14,VideoEncoderConfigurationA30",
                    "VideoEncoderConfigurationA15,VideoEncoderConfigurationA31",
                    "VideoEncoderConfigurationA16,VideoEncoderConfigurationA32"
                ]
            }
        },
        {
            "keys": [
                "HIKVISION|DS-2TD1217-6/V1",
                "HIKVISION|DFI6256A",
                "hikvision|DS-2CD2955FWD*",
                "HIKVISION|DS-2CD2135FWD*"
            ],
            "pullInputEventsAsOdm": true
        },
        {
            "keys": [
                "HIKVISION|DS-2CD2132F-IWS",
                "HIKVISION|DS-2CD2655FWD-IZS",
                "HIKVISION|DS-2CD2742FWD-IS",
                "HIKVISION|DS-2CD2942F-IS",
                "HIKVISION|DS-2CD63C2F-IS",
                "HIKVISION|DS-2DE4A220IW-DE",
                "Hikvision|DS-2CD2655FWD-IZS",
                "Hikvision|DS-2CD2742FWD-IS",
                "Hikvision|DS-2CD2942F-IS",
                "Hikvision|DS-2CD63C2F-IS",
                "Hikvision|DS-2DE4A220IW-DE",
                "HIKVISION|DS-2CD4032FWD*",
                "HIKVISION|DS-2CD2142FWD*",
                "hikvision|DS-2CD2142FWD*",
                "Hikvision|DS-6716*",
                "Hikvision|DS-6708*",
                "HIKVISION|DS-2CD4A26FWD-*",
                "HIKVISION|iDS-2CD8426*",
                "Hikvision|DS-2DF8223*",
                "hikvision|DS-2CD2155FWD-IS",
                "HIKVISION|DS-2CD4026FWD-AP",
                "HIKVISION|DS-2DE3304W-DE",
                "ONVIF|NC328-VBZ",
                "HIKVISION|DS-2TD1217-6/V1",
                "HIKVISION|DFI6256A",
                "hikvision|DS-2CD2955FWD*",
                "HIKVISION|DS-2CD2135FWD*"
            ],
            "parseOnvifNotificationsWithHttpReader": true
        },
        {
            "keys": [
                "HIKVISION|DS-2CD2132F-IWS",
                "HIKVISION|DS-2CD2655FWD-IZS",
                "HIKVISION|DS-2CD2742FWD-IS",
                "HIKVISION|DS-2CD2942F-IS",
                "HIKVISION|DS-2DE4A220IW-DE",
                "Hikvision|DS-2CD2655FWD-IZS",
                "Hikvision|DS-2CD2742FWD-IS",
                "Hikvision|DS-2CD2942F-IS",
                "Hikvision|DS-2DE4A220IW-DE",
                "Hikvision|DS-2CD2522FWD*",
                "HIKVISION|DS-2CD2522FWD*",
                "HIKVISION|DS-2CD4032FWD*",
                "HIKVISION|DS-2CD2142FWD-IWS",
                "HIKVISION|DS-2CD2142FWD*",
                "hikvision|DS-2CD2142FWD*",
                "HIKVISION|DS-2CD4A26FWD-*",
                "HIKVISION|iDS-2CD8426*",
                "Hikvision|DS-2CD2625FWD*",
                "Hikvision|DS-2TD2166*",
                "Hikvision|DS-2CD4026FWD-AP",
                "HIKVISION|DS-2DE3304W-DE",
                "ONVIF|H47",
                "ONVIF|IP-2CD4B26FWD-IZS",
                "*|NC304-WDA"
            ],
            "relayOutputInversed": true,
            "portNamePrefixToIgnore": "AlarmOut"
        },
        {
            "keys": [
                "DW|DWC-PF5M1TIR",
                "DW|DWC-MB45DiA",
                "DW|DWC-MV85DiA",
                "DW|DWC-PB6M4T",
                "DW|DWC-PVF9M2TIR"
            ],
            "fixWrongInputPortNumber": true
        },
        {
            "keys": [
                "DW|DWC-MV85DiA"
            ],
            "repeatIntervalForSendVideoEncoderMS": 1000
        },
        {
            "keys": [
                "DW|DWC-MV421D",
                "_comment: fixed in firmware version 4.4 (kernel version 1.0.0.0, server version 1.1.2.0)",
                "##DW|DWC-MD421D"
            ],
            "fixWrongOutputPortToken": true
        },
        {
            "keys": [
                "DW|DWC-MD421D"
            ],
            "additionalNotificationTopics": [ "Device/Trigger/Relay" ]
        },
        {
            "keys": [
                "DW|DWC-MPTZ20X",
                "DW|DWC-MPZ20XFM|2.1.0.8", "DW|DWC-MPZ20XFM"
            ],
            "ptzMapper": {
                "fromCamera": {
                    "x": {
                        "extrapolationMode": "PeriodicExtrapolation",
                        "device":  [-1,   1],
                        "logical": [ 0, 360]
                    },
                    "y": {
                        "extrapolationMode": "ConstantExtrapolation",
                        "device":  [  0,    1],
                        "logical": [  0,  -90]
                    },
                    "z": {
                        "extrapolationMode": "ConstantExtrapolation",
                        "device":  [0.004167,   0.083333],
                        "logical": [1.0,        20.0],
                        "logicalMultiplier": 35.25,
                        "space": "35MmEquiv"
                    }
                }
            }
        },
        {
            "keys": [
                "DW|DWC-MPTZ20X|unknown_beta",
                "Win4NET Co., Ltd.|Clebo-PD20",
                "Win4NET Co., Ltd.|Clebo-PM20SV2",
                "Win4NET Co., Ltd.|Clebo-BD",
                "DW|DWC-MPTZ20XFM",
                "Win4NET Co., Ltd.|Clebo-MPTZ20XFM"
            ],
            "ptzMapper": {
                "fromCamera": {
                    "x": {
                        "extrapolationMode": "PeriodicExtrapolation",
                        "device":  [-1,   1],
                        "logical": [ 0, 360]
                    },
                    "y": {
                        "extrapolationMode": "ConstantExtrapolation",
                        "device":  [  0,    1],
                        "logical": [  0,  -90]
                    },
                    "z": {
                        "extrapolationMode": "ConstantExtrapolation",
                        "device":  [0.000, 0.001, 0.002, 0.003, 0.004, 0.005, 0.006, 0.007, 0.008, 0.009, 0.010, 0.012, 0.014, 0.016, 0.018, 0.025, 0.030, 0.035, 0.040, 0.045, 0.050, 0.060, 0.070, 0.080, 0.090, 0.100],
                        "logical": [1.000, 1.227, 1.430, 1.680, 2.023, 2.258, 2.469, 2.719, 3.000, 3.234, 3.453, 3.953, 4.422, 4.883, 5.367, 7.034, 8.186, 9.362, 10.440, 11.543, 12.548, 14.484, 16.028, 17.278, 18.454, 19.631],
                        "logicalMultiplier": 35.25,
                        "space": "35MmEquiv"
                    }
                }
            }
        },
        {
            "keys": [
                "DW|DWC-MPTZ5X|2.1.0.3", "DW|DWC-MPTZ5X" ,
                "Win4NET Co., Ltd.|Clebo-MPTZ5X",
                "DW|DWC-MPTZ5XFM","Win4NET Co., Ltd.|Clebo-MPTZ5XFM"
            ],
            "ptzMapper": {
                "fromCamera": {
                    "x": {
                        "extrapolationMode": "ConstantExtrapolation",
                        "device":  [0,        1,  -1, -0.05555],
                        "logical": [-180, -0.01,   0,      170]
                    },
                    "y": {
                        "extrapolationMode": "ConstantExtrapolation",
                        "device":  [  0,    1],
                        "logical": [  0,  -90]
                    },
                    "z": {
                        "extrapolationMode": "ConstantExtrapolation",
                        "device":  [0.016666,   0.083333],
                        "logical": [1.0,        5.0],
                        "logicalMultiplier": 41.0,
                        "space": "35MmEquiv"
                    }
                }
            }
        },
        {
            "keys": [
                "*|VB-H41"
            ],
            "ptzMapper": {
                "fromCamera": {
                    "x": {
                        "extrapolationMode": "ConstantExtrapolation",
                        "device":  [  -1,   1],
                        "logical": [-170, 170]
                    },
                    "y": {
                        "extrapolationMode": "ConstantExtrapolation",
                        "device":  [ -1, 0,  1],
                        "logical": [-10, 0, 90]
                    },
                    "z": {
                        "extrapolationMode": "ConstantExtrapolation",
                        "comment": "D = 1 - 1/t, L = 32.0 * t",
                        "device":  [0, 0.333333, 0.5, 0.6, 0.666667, 0.714286, 0.75, 0.777778, 0.8, 0.818182, 0.833333, 0.846154, 0.857143, 0.866667, 0.875, 0.882353, 0.888889, 0.894737, 0.9, 0.904762, 0.909091, 0.913043, 0.916667, 0.92, 0.923077, 0.925926, 0.928571, 0.931034, 0.933333, 0.935484, 0.9375, 0.939394, 0.941176, 0.942857, 0.944444, 0.945946, 0.947368, 0.948718, 0.95],
                        "logical": [1,      1.5,   2, 2.5,        3,      3.5,    4,      4.5,   5,      5.5,        6,      6.5,        7,      7.5,     8,      8.5,        9,      9.5,  10,     10.5,       11,     11.5,       12, 12.5,       13,     13.5,       14,     14.5,       15,     15.5,     16,     16.5,       17,     17.5,       18,     18.5,       19,     19.5,   20],
                        "logicalMultiplier": 32.0,
                        "space": "35MmEquiv"
                    }
                }
            }
        },
        {
            "keys": [
                "VIVOTEK|SD83X3"
            ],
            "ptzMapper": {
                "fromCamera": {
                    "x": {
                        "extrapolationMode": "PeriodicExtrapolation",
                        "device":  [ -1,    1],
                        "logical": [180, -180]
                    },
                    "y": {
                        "extrapolationMode": "ConstantExtrapolation",
                        "device":  [ -1,   1],
                        "logical": [  0, -90]
                    },
                    "z": {
                        "extrapolationMode": "ConstantExtrapolation",
                        "device":  [0, 0.05,  0.1, 0.15,  0.2, 0.25,  0.3, 0.35,  0.4, 0.45,  0.5, 0.55, 0.6, 0.65,  0.7, 0.75,  0.8,  0.85,   0.9,  0.95,  1],
                        "logical": [1, 1.11, 1.22, 1.36, 1.48, 1.64, 1.81, 2.03, 2.29, 2.63, 3.05, 3.49, 4.18, 5.05, 6.27, 7.93, 10.24, 13.22, 17.02, 21.97, 31.55],
                        "logicalMultiplier": 35.0,
                        "space": "35MmEquiv"
                    }
                }
            }
        },
        {
            "keys": [
                "VIVOTEK|SD8362"
            ],
            "ptzMapper": {
                "fromCamera": {
                    "x": {
                        "extrapolationMode": "PeriodicExtrapolation",
                        "device":  [ -1,    1],
                        "logical": [180, -180]
                    },
                    "y": {
                        "extrapolationMode": "ConstantExtrapolation",
                        "device":  [ -1,   1],
                        "logical": [  0, -90]
                    },
                    "z": {
                        "extrapolationMode": "ConstantExtrapolation",
                        "device":  [0, 0.05,  0.1, 0.15,  0.2, 0.25,  0.3, 0.35,  0.4, 0.45,  0.5, 0.55,  0.6, 0.65,  0.7, 0.75,  0.8, 0.85,   0.9,  0.95,    1],
                        "logical": [1, 1.08, 1.16, 1.27, 1.39, 1.52, 1.68, 1.86, 2.08, 2.34, 2.65, 3.01, 3.48, 4.06, 4.76, 5.68, 6.86, 8.38, 10.82, 13.16, 18.0],
                        "logicalMultiplier": 35.0,
                        "space": "35MmEquiv"
                    }
                }
            }
        },
        {
            "keys": [
                "*|SNC-RH124"
            ],
            "ptzMapper": {
                "fromCamera": {
                    "x": {
                        "extrapolationMode": "PeriodicExtrapolation",
                        "device":  [ -1,    1],
                        "logical": [-180, 180]
                    },
                    "y": {
                        "extrapolationMode": "ConstantExtrapolation",
                        "device":  [1.3333333,  -1],
                        "logical": [       15, -90]
                    },
                    "z": {
                        "extrapolationMode": "ConstantExtrapolation",
                        "device":  [0, 0.05,  0.1, 0.15,  0.2, 0.25, 0.35,  0.4, 0.45,  0.5, 0.52],
                        "logical": [1, 1.15, 1.33, 1.57, 1.88, 2.28,  3.6, 4.66, 6.03, 7.64, 8.14],
                        "logicalMultiplier": 38.5,
                        "space": "35MmEquiv"
                    }
                },
                "toCamera": {
                    "y": {
                        "extrapolationMode": "ConstantExtrapolation",
                        "device":  [1,  -1],
                        "logical": [0, -90]
                    }
                }
            }
        },
        {
            "keys": [
                "ACTI|KCM8111"
            ],
            "ptzMapper": {
                "fromCamera": {
                    "x": {
                        "extrapolationMode": "PeriodicExtrapolation",
                        "device":  [-18000, 18000],
                        "logical": [  -180,   180]
                    },
                    "y": {
                        "extrapolationMode": "ConstantExtrapolation",
                        "device":  [ 0, 9000],
                        "logical": [90,    0]
                    },
                    "z": {
                        "extrapolationMode": "ConstantExtrapolation",
                        "device":  [30,     80,    256,    336,    512,    592,    768,    848,   1024,   1104,   1280,   1360,   1536,   1616,   1792,   1872,   2048,   2128,   2304,    2384,    2520],
                        "logical": [ 1, 1.0319, 1.1540, 1.2209, 1.3808, 1.4651, 1.6802, 1.7936, 2.0959, 2.2587, 2.6660, 2.8696, 3.4621, 3.7953, 4.6840, 5.2209, 6.6650, 7.4982, 9.8495, 11.1825, 13.8485],
                        "logicalMultiplier": 35.0,
                        "space": "35MmEquiv"
                    }
                },
                "toCamera": {
                    "z": {
                        "extrapolationMode": "ConstantExtrapolation",
                        "device":  [0,     50,    100,    150,    200,    250,    300,    350,    400,    450,    500,    550,    600,    650,    700,    750,    800,    850,    900,     950,    1000],
                        "logical": [1, 1.0319, 1.1540, 1.2209, 1.3808, 1.4651, 1.6802, 1.7936, 2.0959, 2.2587, 2.6660, 2.8696, 3.4621, 3.7953, 4.6840, 5.2209, 6.6650, 7.4982, 9.8495, 11.1825, 13.8485],
                        "logicalMultiplier": 35.0,
                        "space": "35MmEquiv"
                    }
                }
            }
        },
        {
            "keys": [
                "VISTA|VK2-1080XVRDPTZ"
            ],
            "ptzMapper": {
                "fromCamera": {
                    "x": {
                        "extrapolationMode": "PeriodicExtrapolation",
                        "device":  [   1,  -1],
                        "logical": [-180, 180]
                    },
                    "y": {
                        "extrapolationMode": "ConstantExtrapolation",
                        "_TODO": "Actual tilt range is [0, -180].",
                        "device":  [0.9,   0],
                        "logical": [0,   -90]
                    },
                    "z": {
                        "extrapolationMode": "ConstantExtrapolation",
                        "device":  [    -1,   -0.9,   -0.8,   -0.7,   -0.6,   -0.5,   -0.4,   -0.3,   -0.2,   -0.1,      0,    0.1,    0.2,    0.3,    0.4,    0.5,    0.6,    0.7,    0.8,    0.9,       1],
                        "logical": [1.0000, 1.0748, 1.1636, 1.2617, 1.3738, 1.5000, 1.6449, 1.8178, 2.0187, 2.2477, 2.5234, 2.8458, 3.2383, 3.7150, 4.2850, 4.9766, 5.8411, 6.8645, 7.9626, 9.2925, 10.9050],
                        "logicalMultiplier": 32.0,
                        "space": "35MmEquiv"
                    }
                }
            }
        },
        {
            "keys": [
                "VISTA|VK2-1080XVRDPTZF", "VISTA|VK2-HD20-SM", "VISTA|VK2-HD30-PM"
            ],
            "ptzMapper": {
                "fromCamera": {
                    "x": {
                        "extrapolationMode": "PeriodicExtrapolation",
                        "device":  [   1,  -1],
                        "logical": [-180, 180]
                    },
                    "y": {
                        "extrapolationMode": "ConstantExtrapolation",
                        "_TODO": "Actual tilt range is [0, -180].",
                        "device":  [0.9,   0],
                        "logical": [0,   -90]
                    },
                    "z": {
                        "extrapolationMode": "ConstantExtrapolation",
                        "device":  [    -1,   -0.9,   -0.8,   -0.7,   -0.6,   -0.5,   -0.4,   -0.3,   -0.2,   -0.1,      0,    0.1,    0.2,    0.3,    0.4,    0.5,    0.6,    0.7,    0.8,    0.9,       1],
                        "logical": [1.0000, 1.0748, 1.1636, 1.2617, 1.3738, 1.5000, 1.6449, 1.8178, 2.0187, 2.2477, 2.5234, 2.8458, 3.2383, 3.7150, 4.2850, 4.9766, 5.8411, 6.8645, 7.9626, 9.2925, 10.9050],
                        "logicalMultiplier": 32.0,
                        "space": "35MmEquiv"
                    }
                }
            }
        },
        {
            "keys": [
                "VISTA|VK2-1080XPTZ","VISTA|VK2-1080XVRDPTPMF"
            ],
            "ptzMapper": {
                "fromCamera": {
                    "x": {
                        "extrapolationMode": "PeriodicExtrapolation",
                        "device":  [   1,  -1],
                        "logical": [-180, 180]
                    },
                    "y": {
                        "extrapolationMode": "ConstantExtrapolation",
                        "_TODO": "Actual tilt range is [0, -180].",
                        "device":  [0.9,   0],
                        "logical": [0,   -90]
                    },
                    "z": {
                        "extrapolationMode": "ConstantExtrapolation",
                        "device":  [    -1,   -0.9,   -0.8,   -0.7,   -0.6,   -0.5,   -0.4,   -0.3,   -0.2,   -0.1,      0,    0.1,    0.2,    0.3,    0.4,    0.5,    0.6,     0.7,     0.8,     0.9,       1],
                        "logical": [1.0000, 1.0859, 1.1797, 1.2891, 1.4141, 1.5703, 1.7422, 1.9453, 2.2031, 2.5000, 2.8672, 3.3281, 3.9297, 4.7344, 5.7188, 7.0313, 8.7969, 12.1481, 14.8011, 19.6882, 29.3229],
                        "logicalMultiplier": 30.0,
                        "space": "35MmEquiv"
                    }
                }
            }
        },
        {
            "keys": [
                "VISTA|VK2-1080XPTZF"
            ],
            "ptzMapper": {
                "fromCamera": {
                    "x": {
                        "extrapolationMode": "PeriodicExtrapolation",
                        "device":  [   1,  -1],
                        "logical": [-180, 180]
                    },
                    "y": {
                        "extrapolationMode": "ConstantExtrapolation",
                        "_TODO": "Actual tilt range is [0, -180].",
                        "device":  [0.9,   0],
                        "logical": [0,   -90]
                    },
                    "z": {
                        "extrapolationMode": "ConstantExtrapolation",
                        "device":  [    -1,   -0.9,   -0.8,   -0.7,   -0.6,   -0.5,   -0.4,   -0.3,   -0.2,   -0.1,      0,    0.1,    0.2,    0.3,    0.4,    0.5,    0.6,     0.7,     0.8,     0.9,       1],
                        "logical": [1.0000, 1.0859, 1.1797, 1.2891, 1.4141, 1.5703, 1.7422, 1.9453, 2.2031, 2.5000, 2.8672, 3.3281, 3.9297, 4.7344, 5.7188, 7.0313, 8.7969, 12.1481, 14.8011, 19.6882, 29.3229],
                        "logicalMultiplier": 30.0,
                        "space": "35MmEquiv"
                    }
                }
            }
        },
        {
            "keys": [
                "VISTA|VK2-HD30IR-PM", "VISTA|VK2-1080XIRPTZF", "VISTA|NFX-22053H3", "HITRON|NFX-22053H3", "VISTA|VK2-HD30LRIR-PM"
            ],
            "ptzMapper": {
                "fromCamera": {
                    "x": {
                        "extrapolationMode": "PeriodicExtrapolation",
                        "device":  [   1,  -1],
                        "logical": [-180, 180]
                    },
                    "y": {
                        "extrapolationMode": "ConstantExtrapolation",
                        "_TODO": "Actual tilt range is [0, -180].",
                        "device":  [-1,   1],
                        "logical": [0,   -90]
                    },
                    "z": {
                        "extrapolationMode": "ConstantExtrapolation",
                        "device":  [    -1,   -0.9,   -0.8,   -0.7,   -0.6,   -0.5,   -0.4,   -0.3,   -0.2,   -0.1,      0,    0.1,    0.2,    0.3,    0.4,    0.5,    0.6,     0.7,     0.8,     0.9,       1],
                        "logical": [    1,  1.09449,    1.19767,    1.31801,    1.45551,    1.62733,    1.81642,    2.03983,    2.32341,    2.65,   3.05392,    3.56091,    4.2226,    5.10784,    6.19068,    7.63443,    9.57659,    13.26291,    16.18121,    21.55702,    32.15519],
                        "logicalMultiplier": 30.0,
                        "space": "35MmEquiv"
                    }
                }
            }
        },
        {
            "keys": [
                "HITRON|NFX-22153D1", "DW|DWC-MPTZ30X"
            ],
            "ptzMapper": {
                "fromCamera": {
                    "x": {
                        "extrapolationMode": "PeriodicExtrapolation",
                        "device":  [   1,  -1],
                        "logical": [-180, 180]
                    },
                    "y": {
                        "extrapolationMode": "ConstantExtrapolation",
                        "_TODO": "Actual tilt range is [0, -180].",
                        "device":  [-1,   1],
                        "logical": [0,   -90]
                    },
                    "z": {
                        "extrapolationMode": "ConstantExtrapolation",
                        "device":  [    -1,   -0.9,   -0.8,   -0.7,   -0.6,   -0.5,   -0.4,   -0.3,   -0.2,   -0.1,      0,    0.1,    0.2,    0.3,    0.4,    0.5,    0.6,     0.7,     0.8,     0.9,       1],
                        "logical": [    1,  1.09449,    1.19767,    1.31801,    1.45551,    1.62733,    1.81642,    2.03983,    2.32341,    2.65,   3.05392,    3.56091,    4.2226,    5.10784,    6.19068,    7.63443,    9.57659,    13.26291,    16.18121,    21.55702,    32.15519],
                        "logicalMultiplier": 30.0,
                        "space": "35MmEquiv"
                    }
                }
            }
        },
        {
            "keys": [
                "eneo|PXD-2030PTZ1080"
            ],
            "ptzMapper": {
                "fromCamera": {
                    "x": {
                        "extrapolationMode": "PeriodicExtrapolation",
                        "device":  [  -1,   1],
                        "logical": [-180, 180]
                    },
                    "y": {
                        "extrapolationMode": "ConstantExtrapolation",
                        "_TODO": "Actual tilt range is [0, -180].",
                        "device":  [1,   -1],
                        "logical": [0,   90]
                    },
                    "z": {
                        "extrapolationMode": "ConstantExtrapolation",
                        "device":  [    0,  1],
                        "logical": [   1,  6],
                        "logicalMultiplier": 32.0,
                        "space": "35MmEquiv"
                    }
                }
            },
            "onvifPtzDigitsAfterDecimalPoint": 0
        },
        {
            "keys": [
                "SONY|SNC-EP580|unknown"
            ],
            "ptzMapper": {
                "fromCamera": {
                    "x": {
                        "extrapolationMode": "PeriodicExtrapolation",
                        "device":  [-0.94448, 0.94448],
                        "logical": [    -170,     170]
                    },
                    "y": {
                        "extrapolationMode": "ConstantExtrapolation",
                        "device":  [1.33,  -1],
                        "logical": [15,   -90]
                    },
                    "z": {
                        "extrapolationMode": "ConstantExtrapolation",
                        "device":  [0,      0.0261, 0.0521, 0.0782, 0.1043, 0.1303, 0.1564, 0.1825, 0.2086, 0.2346, 0.2607, 0.2868, 0.3128, 0.3389, 0.365,  0.391,  0.4171, 0.4432, 0.4692,  0.4953,  0.5214],
                        "logical": [1.0000, 1.0706, 1.1647, 1.2706, 1.3882, 1.5176, 1.6824, 1.8706, 2.0824, 2.3412, 2.6471, 3.0000, 3.4588, 4.0235, 4.7412, 5.6471, 6.7882, 8.2353, 10.1059, 12.5647, 16.5393],
                        "logicalMultiplier": 36.0,
                        "space": "35MmEquiv"
                    }
                },
                "toCamera": {
                    "x": {
                        "extrapolationMode": "PeriodicExtrapolation",
                        "device":  [-1.0, 1.0],
                        "logical": [-170, 170]
                    },
                    "y": {
                        "extrapolationMode": "ConstantExtrapolation",
                        "device":  [1,     -1],
                        "logical": [15,   -90]
                    }
                }
            }
        },
        {
            "keys": [
                "SONY|SNC-EP580", "SONY|SNC-EP580|1.82.01"
            ],
            "ptzMapper": {
                "fromCamera": {
                    "x": {
                        "extrapolationMode": "PeriodicExtrapolation",
                        "device":  [-1, 1],
                        "logical": [-170, 170]
                    },
                    "y": {
                        "extrapolationMode": "ConstantExtrapolation",
                        "device":  [1, -1],
                        "logical": [0, -90],
                        "_TODO": "Actual tilt range is [15, -90], but camera reports everything above 0 as 1."
                    },
                    "z": {
                        "extrapolationMode": "ConstantExtrapolation",
                        "device":  [0,      0.0261, 0.0521, 0.0782, 0.1043, 0.1303, 0.1564, 0.1825, 0.2086, 0.2346, 0.2607, 0.2868, 0.3128, 0.3389, 0.365,  0.391,  0.4171, 0.4432, 0.4692,  0.4953,  0.5214],
                        "logical": [1.0000, 1.0706, 1.1647, 1.2706, 1.3882, 1.5176, 1.6824, 1.8706, 2.0824, 2.3412, 2.6471, 3.0000, 3.4588, 4.0235, 4.7412, 5.6471, 6.7882, 8.2353, 10.1059, 12.5647, 16.5393],
                        "logicalMultiplier": 36.0,
                        "space": "35MmEquiv"
                    }
                }
            }
        },
        {
            "keys": [
                "Canon|VB-S30D", "Canon|VB-S30D|Ver. 1.0.0"
            ],
            "ptzMapper": {
                "fromCamera": {
                    "x": {
                        "extrapolationMode": "ConstantExtrapolation",
                        "device":  [   -1,  1],
                        "logical": [-175, 175]
                    },
                    "y": {
                        "extrapolationMode": "ConstantExtrapolation",
                        "device":  [-1,   1],
                        "logical": [-90,   0]
                    },
                    "z": {
                        "extrapolationMode": "ConstantExtrapolation",
                        "device":  [0, 0.04,  0.08,  0.12, 0.2,  0.28, 0.36, 0.44, 0.52, 0.6,  0.68, 0.76,0.8],
                        "logical": [1, 1.025, 1.063, 1.09 ,1.18 ,1.27, 1.40, 1.55, 1.76, 2.02, 2.41, 3.0, 3.4],
                        "logicalMultiplier": 27.5,
                        "space": "35MmEquiv"
                    }
                }
            }
        },
        {
            "keys": [
                "Brand|NH720-18N1", "Brand|NH720-18N1|z120120713NSA"
            ],
            "ptzMapper": {
                "fromCamera": {
                    "x": {
                        "extrapolationMode": "PeriodicExtrapolation",
                        "device":  [   -1,  1],
                        "logical": [-180, 180]
                    },
                    "y": {
                        "extrapolationMode": "ConstantExtrapolation",
                        "device":  [-1,   1],
                        "logical": [10, -90]
                    },
                    "z": {
                        "extrapolationMode": "ConstantExtrapolation",
                        "device":  [0, 1],
                        "logical": [1, 18],
                        "logicalMultiplier": 40,
                        "space": "35MmEquiv"
                    }
                }
            }
        },
        {
            "keys": [
                "Samsung Techwin|SNP-6200", "Samsung Techwin|SNP-6200|1.20_130930"
            ],
            "ptzMapper": {
                "fromCamera": {
                    "x": {
                        "extrapolationMode": "PeriodicExtrapolation",
                        "device":  [   -1,  1],
                        "logical": [-180, 180]
                    },
                    "y": {
                        "extrapolationMode": "ConstantExtrapolation",
                        "_TODO" : "Actual tilt range is [0,-180]",
                        "device":  [0, 1],
                        "logical": [-90,0]
                    },
                    "z": {
                        "extrapolationMode": "ConstantExtrapolation",
                        "device":  [0, 0.10, 0.20 , 0.30 , 0.40 , 0.50 , 0.60 , 0.70, 0.80, 0.90, 1],
                        "logical": [1, 1.31, 1.60 , 1.91 , 2.64 , 3.32 , 4.36 , 5.82, 8.55, 13.5 , 20],
                        "logicalMultiplier": 32,
                        "space": "35MmEquiv"
                    }
                }
            }
        },
        {
            "keys": [
                "Samsung Techwin|SNP-6321"
            ],
            "ptzMapper": {
                "fromCamera": {
                    "x": {
                        "extrapolationMode": "PeriodicExtrapolation",
                        "device":  [   -1,  1],
                        "logical": [-180, 180]
                    },
                    "y": {
                        "extrapolationMode": "ConstantExtrapolation",
                        "_TODO" : "Actual tilt range is [0,-180]",
                        "device":  [0, 1],
                        "logical": [-90, 20]
                    },
                    "z": {
                        "extrapolationMode": "ConstantExtrapolation",
                        "device":  [0, 0.10, 0.20 , 0.30 , 0.40 , 0.50 , 0.60 , 0.70, 0.80, 0.90, 1],
                        "logical": [1, 1.31, 1.60 , 1.91 , 2.64 , 3.32 , 4.36 , 5.82, 8.55, 13.5 , 20],
                        "logicalMultiplier": 32,
                        "space": "35MmEquiv"
                    }
                }
            }
        },
        {
            "keys": [
                "VIVOTEK|SD8363E", "VIVOTEK|SD8363E|SD8363-VVTK-0200f", "SD8363|SD8363"
            ],
            "ptzMapper": {
                "fromCamera": {
                    "x": {
                        "extrapolationMode": "PeriodicExtrapolation",
                        "device":  [   -1,  1],
                        "logical": [-180, 180]
                    },
                    "y": {
                        "extrapolationMode": "ConstantExtrapolation",
                        "_TODO" : "Actual tilt range is [0,-180]",
                        "device":  [1, -1],
                        "logical": [20,-90]
                    },
                    "z": {
                        "extrapolationMode": "ConstantExtrapolation",
                        "device":  [0, 0.10, 0.20 , 0.30 , 0.40 , 0.50 , 0.60 , 0.70, 0.80, 0.90, 1],
                        "logical": [1, 1.19, 1.41 , 1.69 , 2.10 , 2.74 , 3.65, 5.05, 7.15, 10.79 ,19],
                        "logicalMultiplier": 35,
                        "space": "35MmEquiv"
                    }
                }
            },
            "tourGetPosWorkaround": true
        },
        {
            "keys": [
                "Sony|SNC-WR630", "Sony|SNC-WR600"
            ],
            "ptzMapper": {
                "fromCamera": {
                    "x": {
                        "extrapolationMode": "PeriodicExtrapolation",
                        "device":  [   -1,  1],
                        "logical": [-180, 180]
                    },
                    "y": {
                        "extrapolationMode": "ConstantExtrapolation",
                        "_TODO" : "Actual tilt range is [0,-180]",
                        "device":  [-1, 1],
                        "logical": [-90,20]
                    },
                    "z": {
                        "extrapolationMode": "ConstantExtrapolation",
                        "device":  [0,0.052,0.104,0.130,0.208,0.260,0.312,0.364,0.416,0.468,0.52],
                        "logical": [1,1.2,1.49,1.86,2.39,3.10,4.22,6.04,9.18,14.43,26.69],
                        "logicalMultiplier": 30,
                        "space": "35MmEquiv"
                    }
                }
            }
        },
        {
            "keys": [
                "Samsung Techwin|SNP-6200RH", "Samsung Techwin|SNP-6200RH|3.00_140302"
            ],
            "_comment": "This one cannot be calliberated since it pass to -20 which we haven't implemented.",
            "_ptzMapper": {
                "fromCamera": {
                    "x": {
                        "extrapolationMode": "PeriodicExtrapolation",
                        "device":  [  -1,1],
                        "logical": [-180, 180]
                    },
                    "y": {
                        "extrapolationMode": "ConstantExtrapolation",
                        "_TODO" : "Actual tilt range is [-5,185]",
                        "device":  [1, 0],
                        "logical": [5, -90]
                    },
                    "z": {
                        "extrapolationMode": "ConstantExtrapolation",
                        "device":  [0,1],
                        "logical": [1,20],
                        "logicalMultiplier": 35,
                        "space": "35MmEquiv"
                    }
                },
                "toCamera": {
                    "x": {
                        "extrapolationMode": "PeriodicExtrapolation",
                        "device":  [  -1, 1],
                        "logical": [180,-20]
                    }
                }
            }
        },
        {
            "keys": [
                "ACTI|I96"
            ],
            "ptzMapper": {
                "fromCamera": {
                    "x": {
                        "extrapolationMode": "PeriodicExtrapolation",
                        "device":  [-18000, 18000],
                        "logical": [  -180,   180]
                    },
                    "y": {
                        "extrapolationMode": "ConstantExtrapolation",
                        "device":  [ 0, 9000],
                        "logical": [90,    0]
                    },
                    "z": {
                        "extrapolationMode": "ConstantExtrapolation",
                        "device":  [30,     80,    256,    336,    512,    592,    768,    848,   1024,   1104,   1280,   1360,   1536,   1616,   1792,   1872,   2048,   2128,   2304,    2384,    2520],
                        "logical": [ 1, 1.0319, 1.1540, 1.2209, 1.3808, 1.4651, 1.6802, 1.7936, 2.0959, 2.2587, 2.6660, 2.8696, 3.4621, 3.7953, 4.6840, 5.2209, 6.6650, 7.4982, 9.8495, 11.1825, 13.8485],
                        "logicalMultiplier": 35.0,
                        "space": "35MmEquiv"
                    }
                },
                "toCamera": {
                    "z": {
                        "extrapolationMode": "ConstantExtrapolation",
                        "device":  [0,     125,    250,    375,    500,    625,    750,    875,    1000,    1125,    1250,    1375,    1500,    1675,    1750,    1875,    2000,    2125,    2250,     2375,    2500],
                        "logical": [1, 1.0319, 1.1540, 1.2209, 1.3808, 1.4651, 1.6802, 1.7936, 2.0959, 2.2587, 2.6660, 2.8696, 3.4621, 3.7953, 4.6840, 5.2209, 6.6650, 7.4982, 9.8495, 11.1825, 13.8485],
                        "logicalMultiplier": 36.0,
                        "space": "35MmEquiv"
                    }
                }
            }
        },
        {
            "keys": [
                "MOOG|MOOG-EXO-HD", "MOOG|MOOG-EXO-HD|3.8.0.7"
            ]
        },
        {
            "keys": ["Samsung*|SNP-6320RH", "Samsung*|SNO-7084R"],
            "forcedOnvifParams": {
                "profiles": ["H.264,MOBILE"]
            }
        },
        {
            "keys": ["Samsung*|SNF-8010*"],
            "forcedOnvifParams": {
                "profiles": ["SourceH264,MOBILE"]
            }
        },
        {
            "keys": ["Samsung*|PNF-9010*"],
            "forcedOnvifParams": {
                "profiles": ["FisheyeView,MOBILE"]
            }
        },
        {
            "keys": [
                "*Grandeye*|EVO-05NxD"
            ],
            "relayInputCountForced": 1
        },
        {
            "keys": [
                "Honeywell*|*"
            ],
            "portNamePrefixToIgnore": "AlarmOut"
        },
        {
            "keys": [
                "Dahua*|*",
                "Amcrest|IP4M-1026*", "IP4M-1026*|Amcrest",
                "Activecam*|*",
                "Advidia*|*",
                "Amcrest*|*",
                "Ameta*|*",
                "Ascendent*|*",
                "BV Security*|*",
                "CCTV Security Pros*|*",
                "CCTV Star*|*",
                "CP Plus*|*",
                "eLine*|*",
                "ENS*|*",
                "Expose*|*",
                "Lorex*|*",
                "GSS*|*",
                "Honeywell*|*",
                "IC Realtime*|*",
                "Ikegami*|*",
                "Impath Networks*|*",
                "Inaxsys*|*",
                "IndigoVision*|*",
                "Infinity CCTV*|*",
                "Innekt*|*",
                "Intelbras*|*",
                "KBVision*|*",
                "Lumixen*|*",
                "Maxron*|*",
                "Montavue*|*",
                "Oco*|*",
                "People Fu*|*",
                "Rhodium*|*",
                "RVI*|*",
                "Saxco*|*",
                "Security Camera King*|*",
                "Space Technology*|*",
                "Speco*|*",
                "ToughDog*|*",
                "Tyco Holis*|*",
                "Tyco Illustra Essentials*|*",
                "Unisight*|*",
                "VIP Vision*|*",
                "Watchnet*|*",
                "Winic*|*"
            ],
            "trustToVideoSourceSize": false,
            "alternativeSecondStreamSorter": true
        },
        {
            "keys": [
                "Pelco|NET5508*"
            ],
            "forcedOnvifParams": {
                "videoEncoders": [
                    "ve0,ve8",
                    "ve1,ve9",
                    "ve2,ve10",
                    "ve3,ve11",
                    "ve4,ve12",
                    "ve5,ve13",
                    "ve6,ve14",
                    "ve7,ve15"
                ]
            },
            "trustToVideoSourceSize": false,
            "useExistingOnvifProfies": true,
            "controlFpsViaEncodingInterval": true,
            "forcedSecondaryStreamResolution": "352x288",
            "fpsBase": 25
        },
        {
            "keys": [
                "Pelco|NET5504*"
            ],
            "forcedOnvifParams": {
                "videoEncoders": [
                    "ve0,ve4",
                    "ve1,ve5",
                    "ve2,ve6",
                    "ve3,ve7"
                ]
            },
            "trustToVideoSourceSize": false,
            "useExistingOnvifProfies": true,
            "controlFpsViaEncodingInterval": true,
            "forcedSecondaryStreamResolution": "352x288",
            "fpsBase": 25
        },
        {
            "keys": [
                "*|IMM12018*",
                "*|IMM12027*",
                "*|IMM12036*"
            ],
            "onvifManufacturerReplacement": "PelcoOptera"
        },
        {
            "keys": [
                "Pelco|IMM12018",
                "Pelco|IMM12027",
                "Pelco|IMM12036"
            ],
            "onvifVendorSubtype": "PelcoOptera"
        },
        {
            "keys": [
                "DW|*"
            ],
            "onvifVendorSubtype": "Digital Watchdog",
            "_comment": "Used to set typeId of 'Digital Watchdog' for all manufectures that are resolved to 'DW'."
        },
        {
            "keys": [
                "PelcoOptera|IMM12018",
                "PelcoOptera|IMM12027",
                "PelcoOptera|IMM12036"
            ],
            "ignoreMultisensors": true
        },
        {
            "keys": [
                "PelcoOptera|IMM12018","Pelco|IMM12018"
            ],
            "multiresourceVideoChannelMapping": [
                {
                    "resourceChannel": 2,
                    "channelMap": [
                        {
                            "originalChannel": 0,
                            "mappedChannels": [2]
                        }
                    ]
                },
                {
                    "resourceChannel": 3,
                    "channelMap": [
                        {
                            "originalChannel": 0,
                            "mappedChannels": [1]
                        }
                    ]
                },
                {
                    "resourceChannel": 4,
                    "channelMap": [
                        {
                            "originalChannel": 0,
                            "mappedChannels": [0]
                        }
                    ]
                }
            ],
            "shouldAppearAsSingleChannel": true,
            "doNotAddVendorToDeviceName": true,
            "videoLayout": "width=3;height=1;sensors=0,1,2"
        },
        {
            "keys": [
                "PelcoOptera|IMM12027","Pelco|IMM12027"
            ],
            "multiresourceVideoChannelMapping": [
                {
                    "resourceChannel": 2,
                    "channelMap": [
                        {
                            "originalChannel": 0,
                            "mappedChannels": [2]
                        }
                    ]
                },
                {
                    "resourceChannel": 3,
                    "channelMap": [
                        {
                            "originalChannel": 0,
                            "mappedChannels": [1]
                        }
                    ]
                },
                {
                    "resourceChannel": 4,
                    "channelMap": [
                        {
                            "originalChannel": 0,
                            "mappedChannels": [0]
                        }
                    ]
                },
                {
                    "resourceChannel": 5,
                    "channelMap": [
                        {
                            "originalChannel": 0,
                            "mappedChannels": [3]
                        }
                    ]
                }
            ],
            "shouldAppearAsSingleChannel": true,
            "doNotAddVendorToDeviceName": true,
            "videoLayout": "width=3;height=2;sensors=0,1,2,-1,3,-1",
            "defaultAR":"4x3"
        },
        {
            "keys": [
                "PelcoOptera|IMM12036","Pelco|IMM12036"
            ],
            "multiresourceVideoChannelMapping": [
                {
                    "resourceChannel": 2,
                    "channelMap": [
                        {
                            "originalChannel": 0,
                            "mappedChannels": [2]
                        }
                    ]
                },
                {
                    "resourceChannel": 3,
                    "channelMap": [
                        {
                            "originalChannel": 0,
                            "mappedChannels": [1]
                        }
                    ]
                },
                {
                    "resourceChannel": 4,
                    "channelMap": [
                        {
                            "originalChannel": 0,
                            "mappedChannels": [0]
                        }
                    ]
                }
            ],
            "shouldAppearAsSingleChannel": true,
            "doNotAddVendorToDeviceName": true,
            "videoLayout": "width=3;height=1;sensors=0,1,2"
        },
        {
            "keys": [
                "ACTI|A41", "ACTI|A81"
            ],
            "forceONVIF": true,
            "possibleDefaultCredentials": [
                {
                    "user": "admin",
                    "password": "123456"
                }
            ]
        },
        {
            "keys": [
                "Speco|O4VLD5"
            ],
            "ignoreRtcpReports": true
        },
        {
            "keys": [
                "DW|*|A*", "CPRO|*|A*"
            ],
            "showUrl": true,
            "urlLocalePath": "/cgi-bin/admin/setup_main.cgi",
            "desiredH264Profile": "High"
        },
        {
            "keys":[
                "DW|DWC-MTT4W*",
                "DW|DWC-MVT4W*",
                "DW|DWC-MBT4W*"
             ],
             "trustToVideoSourceSize": false,
             "forceOnvifAdvancedParameters": true
        },
        {
            "keys":[
                "DW|DWC-PF5M1TIR",
                "DW|DWC-MD85DiA",
                "DW|DWC-MV85DiA"
            ],
            "highStreamBitrateBounds": {
                "min": 32,
                "max": 8000
            },
            "lowStreamBitrateBounds": {
                "min": 32,
                "max": 8000
            }
        },
        {
            "keys": [
                "*|WH-D5216A"
            ],
            "forcedOnvifParams":
            {
                "videoEncoders":
                [
                    "VideoEncoderConfigurationToken001,VideoEncoderConfigurationToken017",
                    "VideoEncoderConfigurationToken002,VideoEncoderConfigurationToken018",
                    "VideoEncoderConfigurationToken003,VideoEncoderConfigurationToken019",
                    "VideoEncoderConfigurationToken004,VideoEncoderConfigurationToken020",
                    "VideoEncoderConfigurationToken005,VideoEncoderConfigurationToken021",
                    "VideoEncoderConfigurationToken006,VideoEncoderConfigurationToken022",
                    "VideoEncoderConfigurationToken007,VideoEncoderConfigurationToken023",
                    "VideoEncoderConfigurationToken008,VideoEncoderConfigurationToken024",
                    "VideoEncoderConfigurationToken009,VideoEncoderConfigurationToken025",
                    "VideoEncoderConfigurationToken010,VideoEncoderConfigurationToken026",
                    "VideoEncoderConfigurationToken011,VideoEncoderConfigurationToken027",
                    "VideoEncoderConfigurationToken012,VideoEncoderConfigurationToken028",
                    "VideoEncoderConfigurationToken013,VideoEncoderConfigurationToken029",
                    "VideoEncoderConfigurationToken014,VideoEncoderConfigurationToken030",
                    "VideoEncoderConfigurationToken015,VideoEncoderConfigurationToken031",
                    "VideoEncoderConfigurationToken016,VideoEncoderConfigurationToken032"
                ]
            }
        },
        {
            "keys": [
                "DW|DWC-MV950TIR","DW|DWC-MB950TIR"
            ],
            "forcedDefaultCredentials": {
                "user": "root",
                "password": "pass"
            }
        },
        {
            "keys": ["DW|DWC-MV950TIR"],
            "forceOnvifAdvancedParameters": true

        },
        {
            "__comment__": "entropix issues resolution",
            "keys":["*|*DSC-TVC-0200*","DSC-TVC-0200*|*"],
            "forcedOnvifParams":
            {
                "videoEncoders":
                [
                    "1,3",
                    "2,4"
                ]
            }

        },
        {
            "keys":["DW|DWC-PB6M4T"],
            "operationalPtzCapabilities": "NoPtzCapabilities",
            "forcedOnvifParams":
            {
                "videoEncoders":
                [
                    "0,3",
                    "1,4",
                    "2,5"
                ]
            },
            "multiresourceVideoChannelMapping": [
                {
                    "resourceChannel": 1,
                    "channelMap": [
                        {
                            "originalChannel": 0,
                            "mappedChannels": [0]
                        }
                    ]
                },
                {
                    "resourceChannel": 2,
                    "channelMap": [
                        {
                            "originalChannel": 0,
                            "mappedChannels": [1]
                        }
                    ]
                },
                {
                    "resourceChannel": 3,
                    "channelMap": [
                        {
                            "originalChannel": 0,
                            "mappedChannels": [2]
                        }
                    ]
                }
            ],
            "configureAllStitchedSensors": true,
            "ignoreMultisensors": true,
            "shouldAppearAsSingleChannel": true,
            "videoLayout": "width=3;height=1;sensors=0,1,2"
        },
        {
            "keys": [
                "Winic|*"
            ],
            "possibleDefaultCredentials": [
                {
                    "user": "admin",
                    "password": "12345"
                }
            ]
        },
        {
            "keys": [
                "Samsung Techwin|*"
            ],
            "possibleDefaultCredentials": [
                {
                    "user": "root",
                    "password": "4321"
                },
                {
                    "user": "root",
                    "password": "admin"
                },
                {
                    "user": "admin",
                    "password": "4321"
                },
                {
                    "user": "admin",
                    "password": "1111111"
                }
            ]
        },
        {
            "keys": [
                "Cellinx|STH795"
            ],
            "_comment": "Calibration for camera fw ver. 3.2.1, Build at 2016-07-28",
            "ptzMapper": {
                "fromCamera": {
                    "x": {
                        "extrapolationMode": "PeriodicExtrapolation",
                        "device":  [-1,   1],
                        "logical": [ 0, 360]
                    },
                    "y": {
                        "extrapolationMode": "ConstantExtrapolation",
                        "device":  [  -1,    1],
                        "logical": [  0,  -90]
                    },
                    "z": {
                        "extrapolationMode": "ConstantExtrapolation",
                        "device":  [0, 1],
                        "logical": [1, 20],
                        "logicalMultiplier": 30,
                        "space": "35MmEquiv"
                    }
                }
            }
        },
        {
            "keys": [
                "Redvision|RVX-IP30-IRWL-W"
            ],
            "ptzMapper": {
                "fromCamera": {
                    "x": {
                        "extrapolationMode": "PeriodicExtrapolation",
                        "device":  [-1,   1],
                        "logical": [ 0, 360]
                    },
                    "y": {
                        "extrapolationMode": "ConstantExtrapolation",
                        "device":  [  0.3333,    -1],
                        "logical": [  -90,  60]
                    },
                    "z": {
                        "extrapolationMode": "ConstantExtrapolation",
                        "device":  [-1, 1],
                        "logical": [1, 7],
                        "logicalMultiplier": 75,
                        "space": "35MmEquiv"
                    }
                }
            },
            "onvifPtzDigitsAfterDecimalPoint": 7
        },
        {
            "keys": [
                "iPIXA|INVDHDW32812IR"
            ],
            "clearInputsTimeoutSec": 3,
            "comment": "considers input state as 0 after specified timeout"
        },
        {
            "keys": [
                "Bosch|IP5000*"
            ],
            "onvifPtzSpeedBroken": true
        },
        {
            "keys": [
                "AVer|FX2000"
            ],
            "highStreamAvailableBitrates":["100000"],
            "lowStreamAvailableBitrates":["100000"]
        },
        {
            "keys": [
                "HIKVISION|DS-2DF5220S-DE4/W",
                "HIKVISION|DS-2TD4237*",
                "HIKVISION|DS-2TD4136*",
                "HIKVISION|DS-2TD4166*"
            ],
            "useOnvifPtz": true,
            "ptzMapper": {
                "fromCamera": {
                    "x": {
                        "extrapolationMode": "PeriodicExtrapolation",
                        "device":  [   1,  -1],
                        "logical": [-180, 180]
                    },
                    "y": {
                        "extrapolationMode": "ConstantExtrapolation",
                        "device":  [1,   -1],
                        "logical": [90,   -30]
                    },
                    "z": {
                        "extrapolationMode": "ConstantExtrapolation",
                        "device":  [0, 0.10, 0.20 , 0.30 , 0.40 , 0.50 , 0.60 , 0.70, 0.80, 0.90, 1],
                        "logical": [1, 1.35, 1.82 , 2.46 , 3.31 , 4.47 , 6.034 , 8.14, 10.99, 14.9 , 20],
                        "logicalMultiplier": 32.0,
                        "space": "35MmEquiv"
                    }
                }
            }
        },
        {
            "keys": [
                "Dahua|IPC-K15*", "Dahua|DH-IPC-K15*",
                "Dahua|IPC-K35A", "Dahua|DH-IPC-K35A",
                "Dahua|IPC-K35A*", "Dahua|DH-IPC-K35A*"
            ],
            "2WayAudio":
            {
                "codec": "ALAW",
                "bitrateKbps": 64,
                "sampleRate": 12,
                "urlPath": "/cgi-bin/audio.cgi?action=postAudio&httptype=singlepart&channel=1",
                "contentType": "Audio/G.711A",
                "noAuth": true
            }

        },
        {
            "keys": [
                "Dahua|DH-IPC-K35P", "Dahua|IPC-K35P"
            ],
            "2WayAudio":
            {
                "codec": "ALAW",
                "bitrateKbps": 64,
                "sampleRate": 8,
                "urlPath": "/cgi-bin/audio.cgi?action=postAudio&httptype=singlepart&channel=1",
                "contentType": "Audio/G.711A"
            }

        },
        {
            "keys": [
                "Samsung*|XNP-6370*"
            ],
            "ptzMapper": {
                "fromCamera": {
                    "x": {
                        "extrapolationMode": "PeriodicExtrapolation",
                        "device":  [  -1,1],
                        "logical": [-180, 180]
                    },
                    "y": {
                        "extrapolationMode": "ConstantExtrapolation",
                        "device":  [1, 0],
                        "logical": [5, -90]
                    },
                    "z": {
                        "extrapolationMode": "ConstantExtrapolation",
                        "device":  [0, 0.1, 0.2, 0.3, 0.4, 0.5, 0.6, 0.7, 0.8, 0.9, 1],
                        "logical": [1, 1.26, 1.58, 2, 2.51, 3.16, 3.98, 5, 6.31, 7.94, 10],
                        "logicalMultiplier": 35,
                        "space": "35MmEquiv"
                    }
                }
            }
        },
        {
            "keys": [
                "DW|DW-CPUHD*"
            ],
            "isMacAddressMandatory": false
        },
        {
            "keys": [
                "Hikvision|DS-2DP1636Z-D"
            ],
            "forcedOnvifParams":
            {
                "videoEncoders":
                [
                    "VideoEncoderToken_101,VideoEncoderToken_102",
                    "VideoEncoderToken_201,VideoEncoderToken_202",
                    "VideoEncoderToken_301,VideoEncoderToken_302"
                ]
            }
        },
        {
            "keys": [
                "IQA*|IQEYE*"
            ],
            "ignoreONVIF": true
        },
        {
            "keys": [
                "Surveillance Camera|DVB-4100-VS"
            ],
            "ignoreCameraTimeIfBigJitter": true
        },
        {
            "keys": [
                "UNIVIEW|IPC6253SR-X33*", "Securicorp|SCL-SDM03MVIR-WD3533X", "NONE|SCL-SDM03MVIR-WD3533X"
            ],
            "ptzMapper": {
                "fromCamera": {
                    "x": {
                        "extrapolationMode": "PeriodicExtrapolation",
                        "device":  [  -1,1],
                        "logical": [-180, 180]
                    },
                    "y": {
                        "extrapolationMode": "ConstantExtrapolation",
                        "device":  [-0.1666667, 1],
                        "logical": [15, -90]
                    },
                    "z": {
                        "extrapolationMode": "ConstantExtrapolation",
                        "device":  [0, 1],
                        "logical": [1, 7],
                        "logicalMultiplier": 35,
                        "space": "35MmEquiv"
                    }
                }
            }
        },
        {
     "keys": ["*|H.264+4MP+HD+IR+IP+Camera"],
          "onvifManufacturerReplacement": "merit-lilin"
        },
        {
            "keys":[
            "N9PC-SLAH5|IP-Camera", "DW|DWC-PZ21M69T", "N9PC-SLAH5|DWC-PZ21M69T"
            ],
            "multiresourceVideoChannelMapping": [
                {
                    "resourceChannel": 1,
                    "channelMap": [
                        {
                            "originalChannel": 0,
                            "mappedChannels": [0]
                        }
                    ]
                },
                {
                    "resourceChannel": 2,
                    "channelMap": [
                        {
                            "originalChannel": 0,
                            "mappedChannels": [1]
                        }
                    ]
                },
                {
                    "resourceChannel": 3,
                    "channelMap": [
                        {
                            "originalChannel": 0,
                            "mappedChannels": [2]
                        }
                    ]
                },
                {
                    "resourceChannel": 4,
                    "channelMap": [
                        {
                            "originalChannel": 0,
                            "mappedChannels": [3]
                        }
                    ]
                }
            ],
            "ignoreMultisensors": true,
            "shouldAppearAsSingleChannel": true,
            "configureAllStitchedSensors": true,
            "videoLayout": "width=4;height=1;sensors=0,1,2,3"
        },
        {
            "keys": ["*|CMD-C244","COMMANDCO|*","ONVIF|NTH-IP4T"],
            "onvifManufacturerReplacement": "Hikvision"
        },
        {
            "keys": [
                "HIKVISION|DS-2DE4220IW*", "HIKVISION|DS-2DE4220W*", "Hikvision|DS-2DE4220IW*", "Hikvision|DS-2DE4220W*"
            ],
            "useOnvifPtz": true,
            "ptzMapper": {
                "fromCamera": {
                    "x": {
                        "extrapolationMode": "PeriodicExtrapolation",
                        "device":  [  -1,1],
                        "logical": [-180, 180]
                    },
                    "y": {
                        "extrapolationMode": "ConstantExtrapolation",
                        "device":  [-1, 1],
                        "logical": [-15, -90]
                    },
                    "z": {
                        "extrapolationMode": "ConstantExtrapolation",
                        "device":  [0, 0.05, 0.1, 0.02, 0.05, 0.1, 0.2, 0.5, 1],
                        "logical": [1, 1.5, 2, 3.0, 3.5, 4.5, 6, 6.5, 7],
                        "logicalMultiplier": 37,
                        "space": "35MmEquiv"
                    }
                }
            }
        },
        {
            "keys": [
                "HIKVISION|DS-2DF8436IX*", "Hikvision|DS-2DF8436IX*"
            ],
            "useOnvifPtz": true,
            "ptzMapper": {
                "fromCamera": {
                    "x": {
                        "extrapolationMode": "PeriodicExtrapolation",
                        "device":  [  -1,1],
                        "logical": [-180, 180]
                    },
                    "y": {
                        "extrapolationMode": "ConstantExtrapolation",
                        "device":  [-1, 1],
                        "logical": [20, -90]
                    },
                    "z": {
                        "extrapolationMode": "ConstantExtrapolation",
                        "device":  [0, 0.05, 0.1, 0.02, 0.05, 0.1, 0.2, 0.5, 1],
                        "logical": [1, 1.5, 2, 3.0, 3.5, 4.5, 6, 6.5, 7],
                        "logicalMultiplier": 37,
                        "space": "35MmEquiv"
                    }
                }
            }
        },
        {
            "keys": [
                "Hikvision|DS-7216*", "HIKVISION|DS-7216*"
            ],
            "forcedOnvifParams":
            {
                "videoEncoders":
                [
                    "VideoEncoderConfigurationToken001,VideoEncoderConfigurationToken019",
                    "VideoEncoderConfigurationToken002,VideoEncoderConfigurationToken020",
                    "VideoEncoderConfigurationToken003,VideoEncoderConfigurationToken021",
                    "VideoEncoderConfigurationToken004,VideoEncoderConfigurationToken022",
                    "VideoEncoderConfigurationToken005,VideoEncoderConfigurationToken023",
                    "VideoEncoderConfigurationToken006,VideoEncoderConfigurationToken024",
                    "VideoEncoderConfigurationToken007,VideoEncoderConfigurationToken025",
                    "VideoEncoderConfigurationToken008,VideoEncoderConfigurationToken026",
                    "VideoEncoderConfigurationToken009,VideoEncoderConfigurationToken027",
                    "VideoEncoderConfigurationToken010,VideoEncoderConfigurationToken028",
                    "VideoEncoderConfigurationToken011,VideoEncoderConfigurationToken029",
                    "VideoEncoderConfigurationToken012,VideoEncoderConfigurationToken030",
                    "VideoEncoderConfigurationToken013,VideoEncoderConfigurationToken031",
                    "VideoEncoderConfigurationToken014,VideoEncoderConfigurationToken032",
                    "VideoEncoderConfigurationToken015,VideoEncoderConfigurationToken033",
                    "VideoEncoderConfigurationToken016,VideoEncoderConfigurationToken034"
                ]
            }
        },
        {
            "keys": [
                "HIKVISION|DS-2DE4A220IW*", "Hikvision|DS-2DE4A220IW*"
            ],
            "useOnvifPtz": true,
            "ptzMapper": {
                "fromCamera": {
                    "x": {
                        "extrapolationMode": "PeriodicExtrapolation",
                        "device":  [  -1,1],
                        "logical": [-180, 180]
                    },
                    "y": {
                        "extrapolationMode": "ConstantExtrapolation",
                        "device":  [-1, 1],
                        "logical": [5, -90]
                    },
                    "z": {
                        "extrapolationMode": "ConstantExtrapolation",
                        "device":  [0, 0.05, 0.1, 0.02, 0.05, 0.1, 0.2, 0.5, 1],
                        "logical": [1, 1.5, 2, 3.0, 3.5, 4.5, 6, 6.5, 7],
                        "logicalMultiplier": 37,
                        "space": "35MmEquiv"
                    }
                }
            }
        },
        {
            "keys": [
                "DS-6716HQHI-SATA|Embedded_Net_DVR", "Hangzhou Hikvision Digital Technology Co., Ltd|DS-6716HQHI-SATA"
            ],
            "forcedOnvifParams":
            {
                "videoEncoders":
                [
                    "VideoEncoderConfigurationToken001,VideoEncoderConfigurationToken017",
                    "VideoEncoderConfigurationToken002,VideoEncoderConfigurationToken018",
                    "VideoEncoderConfigurationToken003,VideoEncoderConfigurationToken019",
                    "VideoEncoderConfigurationToken004,VideoEncoderConfigurationToken020",
                    "VideoEncoderConfigurationToken005,VideoEncoderConfigurationToken021",
                    "VideoEncoderConfigurationToken006,VideoEncoderConfigurationToken022",
                    "VideoEncoderConfigurationToken007,VideoEncoderConfigurationToken023",
                    "VideoEncoderConfigurationToken008,VideoEncoderConfigurationToken024",
                    "VideoEncoderConfigurationToken009,VideoEncoderConfigurationToken025",
                    "VideoEncoderConfigurationToken010,VideoEncoderConfigurationToken026",
                    "VideoEncoderConfigurationToken011,VideoEncoderConfigurationToken027",
                    "VideoEncoderConfigurationToken012,VideoEncoderConfigurationToken028",
                    "VideoEncoderConfigurationToken013,VideoEncoderConfigurationToken029",
                    "VideoEncoderConfigurationToken014,VideoEncoderConfigurationToken030",
                    "VideoEncoderConfigurationToken015,VideoEncoderConfigurationToken031",
                    "VideoEncoderConfigurationToken016,VideoEncoderConfigurationToken032"
                ]
            }
        },
        {
            "keys": [
                "HIKVISION|DS-2DP1636ZIX-D*", "Hikvision|DS-2DP1636ZIX-D*"
            ],
            "ptzMapper": {
                "fromCamera": {
                    "x": {
                        "extrapolationMode": "PeriodicExtrapolation",
                        "device":  [  -1,1],
                        "logical": [-180, 180]
                    },
                    "y": {
                        "extrapolationMode": "ConstantExtrapolation",
                        "device":  [-1, 1],
                        "logical": [-15, -90]
                    },
                    "z": {
                        "extrapolationMode": "ConstantExtrapolation",
                        "device":  [0, 0.06, 0.1, 0.13, 0.15, 0.2, 0.3, 0.4, 0.5, 0.7, 1],
                        "logical": [1, 2, 2.5, 3.0, 3.3, 3.7, 4.0, 5.5, 6.5, 7.5, 8],
                        "logicalMultiplier": 37,
                        "space": "35MmEquiv"
                    }
                }
            }
        },
        {
            "keys":
            [
                "DW|DWC-MPZ20XFM",
                "DW|DWC-MD421D"
            ],
            "mediaTraits": {
                "aspectRatioDependent": {
                    "allowedAspectRatioDiff": "0.1"
                }
            }
        },
        {
            "keys": [
                "UNIVIEW|NVR302-08S-P8*"
            ],
            "forcedOnvifParams":
            {
                "videoEncoders":
                [
                    "00100,00101",
                    "00200,00201",
                    "00300,00301",
                    "00400,00401",
                    "00500,00501",
                    "00600,00601",
                    "00700,00701",
                    "00800,00801"
                ]
            }
        },
        {
            "keys": [
                "UNIVIEW|NVR302-16S-P16*"
            ],
            "forcedOnvifParams":
            {
                "videoEncoders":
                [
                    "00100,00101",
                    "00200,00201",
                    "00300,00301",
                    "00400,00401",
                    "00500,00501",
                    "00600,00601",
                    "00700,00701",
                    "00800,00801",
                    "00900,00901",
                    "01000,01001",
                    "01100,01101",
                    "01200,01201",
                    "01300,01301",
                    "01400,01401",
                    "01500,01501",
                    "01600,01601"
                ]
            }
        },
        {
            "keys": [
                "HIKVISION|DS-2DE7330IW-*", "Hikvision|DS-2DE7330IW-*"
            ],
            "useOnvifPtz": true,
            "ptzMapper": {
                "fromCamera": {
                    "x": {
                        "extrapolationMode": "PeriodicExtrapolation",
                        "device":  [  -1,1],
                        "logical": [-180, 180]
                    },
                    "y": {
                        "extrapolationMode": "ConstantExtrapolation",
                        "device":  [1, -1],
                        "logical": [-90, -15]
                    },
                    "z": {
                        "extrapolationMode": "ConstantExtrapolation",
                        "device":  [0, 0.06, 0.1, 0.13, 0.15, 0.2, 0.3, 0.4, 0.5, 0.7, 1],
                        "logical": [1, 2, 2.5, 3.0, 3.3, 3.7, 4.0, 5.5, 6.5, 7.5, 8],
                        "logicalMultiplier": 40,
                        "space": "35MmEquiv"
                    }
                }
            }
        },
        {
            "keys": [
                "UNIVIEW|NVR302-08S-P8*"
            ],
            "forcedOnvifParams":
            {
                "videoEncoders":
                [
                    "00100,00101",
                    "00200,00201",
                    "00300,00301",
                    "00400,00401",
                    "00500,00501",
                    "00600,00601",
                    "00700,00701",
                    "00800,00801"
                ]
            }
        },
        {
            "keys": [
                "UNIVIEW|NVR302-16S-P16*"
            ],
            "forcedOnvifParams":
            {
                "videoEncoders":
                [
                    "00100,00101",
                    "00200,00201",
                    "00300,00301",
                    "00400,00401",
                    "00500,00501",
                    "00600,00601",
                    "00700,00701",
                    "00800,00801",
                    "00900,00901",
                    "01000,01001",
                    "01100,01101",
                    "01200,01201",
                    "01300,01301",
                    "01400,01401",
                    "01500,01501",
                    "01600,01601"
                ]
            }
        },
        {
            "keys": [
                "Bosch|AUTODOME IP starlight 7000 HD"
            ],
            "ptzMapper": {
                "fromCamera": {
                    "x": {
                        "extrapolationMode": "PeriodicExtrapolation",
                        "device":  [  -1,1],
                        "logical": [-180, 180]
                    },
                    "y": {
                        "extrapolationMode": "ConstantExtrapolation",
                        "device":  [1, -1],
                        "logical": [18, -90]
                    },
                    "z": {
                        "extrapolationMode": "ConstantExtrapolation",
                        "device":  [0, 0.1, 0.2, 0.3, 0.4, 0.5, 0.6, 0.7, 0.8, 0.9, 1],
                        "logical": [1, 3.5, 5.25, 6.125, 6.56, 6.78, 6.89, 6.95, 6.97, 6.99, 7],
                        "logicalMultiplier": 30,
                        "space": "35MmEquiv"
                    }
                }
            }
        },
        {
            "keys": [
                "UNIVIEW|IPC6252SL-X33*", "NONE|IPC6252SL-X33*", "UNIVIEW|IPC6252SR*"
            ],
            "ptzMapper": {
                "fromCamera": {
                    "x": {
                        "extrapolationMode": "PeriodicExtrapolation",
                        "device":  [  -1,1],
                        "logical": [-180, 180]
                    },
                    "y": {
                        "extrapolationMode": "ConstantExtrapolation",
                        "device":  [1, -0.1666667],
                        "logical": [-90, 15]
                    },
                    "z": {
                        "extrapolationMode": "ConstantExtrapolation",
                        "device":  [0, 0.1, 0.2, 0.3, 0.4, 0.5, 0.6, 0.7, 0.8, 0.9, 1],
                        "logical": [1, 5.04, 5.56, 5.89, 6.14, 6.34, 6.51, 6.65, 6.78, 6.90, 7],
                        "logicalMultiplier": 32,
                        "space": "35MmEquiv"
                    }
                }
            }
        },
        {
            "keys": ["2nt|2N IP Verso", "2nt|2N IP Force"],
            "relayInputCountForced": 2,
            "onvifInputPortAliases": ["onvif_input_1", "input1"]
        },
        {
            "keys": ["Hanwha|SNF-8010*"],
            "operationalPtzCapabilities": "NoPtzCapabilities"
        },
        {
            "keys": [
                "*|PTZIP762X20IR"
            ],
            "ptzMapper": {
                "fromCamera": {
                    "x": {
                        "extrapolationMode": "PeriodicExtrapolation",
                        "device":  [   -1,  1],
                        "logical": [-180, 180]
                    },
                    "y": {
                        "extrapolationMode": "ConstantExtrapolation",
                        "device":  [1,   -1],
                        "logical": [-90,   2]
                    },
                    "z": {
                        "extrapolationMode": "ConstantExtrapolation",
                        "device":  [0, 0.10, 0.20 , 0.30 , 0.40 , 0.50 , 0.60 , 0.70, 0.80, 0.90, 1],
                        "logical": [1, 1.35, 1.82 , 2.46 , 3.31 , 4.47 , 6.034 , 8.14, 10.99, 14.9 , 20],
                        "logicalMultiplier": 32.0,
                        "space": "35MmEquiv"
                    }
                }
            }
        },
        {
            "keys": [
            "9W-H3-3MH*|*", "Avigilon|9W-H3-3M*",
            "VIVOTEK|MA8391*", "MA8391*|VIVOTEK",
            "AXIS|AXIS P3707*",
            "Axis|AXISP3707*",
            "AXIS|AXISP3707*",
            "AXIS|AXIS Q3709*",
            "Axis|AXISQ3709*",
            "AXIS|AXISQ3709*",
            "AXIS|AXIS Q3708*",
            "Axis|AXISQ3708*",
            "AXIS|AXISQ3708*",
            "Axis|AXISQ6000*","AXIS|AXISQ6000*","Axis|Q6000*","AXIS|Q6000*",
            "HIKVISION|DS-2PT3326IZ*", "Hikvision|DS-2PT3326IZ*",
            "Dahua|IPC-HDBW7233X-AS-E2-0280B",
            "Hikvision|DS-2CD6D24*", "HIKVISION|DS-2CD6D24*",
            "Hikvision|DS-2TD2636*", "HIKVISION|DS-2TD2636*",
            "Dahua|IPC-PDBW8800*",
            "Geovision|GV-SV48000",
            "Hikvision|DS-2CD6924F*", "HIKVISION|DS-2CD6924F*",
            "Hikvision|DS-2CD6D54*", "HIKVISION|DS-2CD6D54*",
            "NVM3-A16|IP-Camera", "IPNC|NVM3-A16",
            "Hanwha|*", "Hanwha Techwin|*",
            "Samsung|*", "Samsung Techwin|*",
            "DW|DWC-PVX16W4", "DW|DWC-PVX16W6", "DW|DWC-PVX16W28", "N8PC-OLAH4|IP-Camera", "DW|DWC-PVX16W",
            "axis|axis f34",
            "gv-sv48000|geovision",
            "axis|axis fa54",
            "dahua|ipc-pdbw5831p-b360",
            "axis|axisp3717*", "axis|p3717*",
            "axis|axis p3717*",
            "vivotek|ma9321-ehtv",
			"VIVOTEK MA9321-EHTV|MA9321-EHTV",
			"MA9321-EHTV|VIVOTEK MA9321-EHTV",
            "avigilon|32c-h4a-4mh-360",
            "dahua|psd81602-a360",
            "dahua|IPC-HDBW4231F-E2-M",
            "avigilon|32c-h4a-4mh-360",
            "dahua|psd81602-a360",
            "dahua|ipc-hdbw4233x*",
            "dahua|ipc-hdbw7233x*",
            "hikvision|ds-2cd6d24fwd*",
            "flir|FLIR DH-390*",
            "DH-390*|FLIR DH-390*",
            "flir|DH-390*",
            "ONVIF|SHS-2215IZ*",
            "dahua|ipc-pdb4830-b360",
            "dahua|ipc-pdb4830-b360",
            "hikvision|ds-2cd6984g0-ihs",
            "20c-h4a-4mh-360|20c-h4a-4mh-360*",
            "avigilon|20c-h4a-4mh-360*",
            "dahua|dh-ipc-hdbw4231fn-e2-m",
            "wv-x8570|panasonic_wv-x8570",
            "onvif|hnc6d24-izs",
            "dahua|psdw5631s-b360",
            "onvif|cmip7553w4-sz",
            "cellinx|nbm2-h6",
            "*|*DSC-TVC-0200*",
            "DSC-TVC-0200*|*",
            "vivotek|ma9322*",
            "entropix|*",
            "dahua|dh-psd81602p-a360",
            "vtc-tnb8x4ms|onvif",
            "pelco|imd2007-1es",
            "avigilon|9c-h4a-3mh-180",
            "panomera s7 76/22 c|panomera s7",
            "vivotek|ms9321-ehv",
            "Arecont Vision|*"
            ],
            "canShareLicenseGroup": true
        },
        {
            "keys": ["hanwha|QRN-1610S","hanwha|QRN-810S","hanwha|QRN-410S"],
            "bypassFirmware":"1.0.0"
        },
        {
            "keys": [
                "HIKVISION|iDS-2CD8426*", "hikvision|iDS-2CD8426*",
                "Hikvision|DS-2DF8223*", "ONVIF|K20IC-*",
                "HIKVISION|DFI6256A"
            ],
            "clearInputsTimeoutSec": 1,
            "comment": "considers input state as 0 after specified timeout"
        },
        {
            "keys": [
                "BOSCH|MIC IP starlight 7000 HD",
                "BOSCH|MIC IP starlight 7000i"
            ],
            "onvifPtzDigitsAfterDecimalPoint": 2,
            "onvifPtzSpeedBroken": true
        },
        {
            "keys": ["UNIVIEW|*"],
            "needToReloadAllAdvancedParametersAfterApply": true
        },
        {
            "keys": [
                "*|DS-7332HUHI-K4"
            ],
            "forcedOnvifParams": {
                "ptzProfiles":[
                    "ProfileToken001",
                    "ProfileToken002",
                    "ProfileToken003",
                    "ProfileToken004",
                    "ProfileToken005",
                    "ProfileToken006",
                    "ProfileToken007",
                    "ProfileToken008",
                    "ProfileToken009",
                    "ProfileToken010",
                    "ProfileToken011",
                    "ProfileToken012",
                    "ProfileToken013",
                    "ProfileToken014",
                    "ProfileToken015",
                    "ProfileToken016",
                    "ProfileToken017",
                    "ProfileToken018",
                    "ProfileToken019",
                    "ProfileToken020",
                    "ProfileToken021",
                    "ProfileToken022",
                    "ProfileToken023",
                    "ProfileToken024",
                    "ProfileToken025",
                    "ProfileToken026",
                    "ProfileToken027",
                    "ProfileToken028",
                    "ProfileToken029",
                    "ProfileToken030",
                    "ProfileToken031",
                    "ProfileToken032"
                ]
            }
        },
        {
            "keys": ["Hanwha|PNM-9320VQP"],
            "ptzTargetChannel": 4
        },
        {
            "keys": [
                "VIVOTEK|SD9365*"
            ],
            "ptzMapper": {
                "fromCamera": {
                    "x": {
                        "extrapolationMode": "PeriodicExtrapolation",
                        "device":  [ -1,    1],
                        "logical": [180, -180]
                    },
                    "y": {
                        "extrapolationMode": "ConstantExtrapolation",
                        "device":  [ -1,   1],
                        "logical": [  20, -90]
                    },
                    "z": {
                        "extrapolationMode": "ConstantExtrapolation",
                        "device":  [0, 0.05,  0.1, 0.15,  0.2, 0.25,  0.3, 0.35,  0.4, 0.45,  0.5, 0.55, 0.6, 0.65,  0.7, 0.75,  0.8,  0.85,   0.9,  0.95,  1],
                        "logical": [1, 1.11, 1.22, 1.36, 1.48, 1.64, 1.81, 2.03, 2.29, 2.63, 3.05, 3.49, 4.18, 5.05, 6.27, 7.93, 10.24, 13.22, 17.02, 21.97, 31.55],
                        "logicalMultiplier": 32.0,
                        "space": "35MmEquiv"
                    }
                }
            }
        },
        {
            "keys": [
                "Videotec S.p.A.|UCHD-30x-VT"
            ],
            "ptzMapper": {
                "fromCamera": {
                    "x": {
                        "extrapolationMode": "PeriodicExtrapolation",
                        "device":  [ -1,    1],
                        "logical": [-180, 180]
                    },
                    "y": {
                        "extrapolationMode": "ConstantExtrapolation",
                        "device":  [ -1,   1],
                        "logical": [  90, -85]
                    },
                    "z": {
                        "extrapolationMode": "ConstantExtrapolation",
                        "device":  [0, 0.05,  0.1, 0.15,  0.2, 0.25,  0.3, 0.35,  0.4, 0.45,  0.5, 0.55, 0.6, 0.65,  0.7, 0.75,  0.8,  0.85,   0.9,  0.95,  1],
                        "logical": [1, 1.11, 1.22, 1.36, 1.48, 1.64, 1.81, 2.03, 2.29, 2.63, 3.05, 3.49, 4.18, 5.05, 6.27, 7.93, 10.24, 13.22, 17.02, 21.97, 31.55],
                        "logicalMultiplier": 30.0,
                        "space": "35MmEquiv"
                    }
                }
            }
        },
        {
            "keys": [
                "VIVOTEK|SD9366*"
            ],
            "ptzMapper": {
                "fromCamera": {
                    "x": {
                        "extrapolationMode": "PeriodicExtrapolation",
                        "device":  [ -1,    1],
                        "logical": [180, -180]
                    },
                    "y": {
                        "extrapolationMode": "ConstantExtrapolation",
                        "device":  [ -1,   1],
                        "logical": [  20, -90]
                    },
                    "z": {
                        "extrapolationMode": "ConstantExtrapolation",
                        "device":  [0, 0.05,  0.1, 0.15,  0.2, 0.25,  0.3, 0.35,  0.4, 0.45,  0.5, 0.55, 0.6, 0.65,  0.7, 0.75,  0.8,  0.85,   0.9,  0.95,  1],
                        "logical": [1, 1.11, 1.22, 1.36, 1.48, 1.64, 1.81, 2.03, 2.29, 2.63, 3.05, 3.49, 4.18, 5.05, 6.27, 7.93, 10.24, 13.22, 17.02, 21.97, 31.55],
                        "logicalMultiplier": 30.0,
                        "space": "35MmEquiv"
                    }
                }
            }
        },
        {
            "_comment1": "Mapping for firmware: V5.4.9 build 171025",
            "keys": [
                "HIKVISION|DS-2DF8836*"
            ],
            "useOnvifPtz": true,
            "ptzMapper": {
                "fromCamera": {
                    "x": {
                        "extrapolationMode": "PeriodicExtrapolation",
                        "device":  [  -1,1],
                        "logical": [-180, 180]
                    },
                    "y": {
                        "extrapolationMode": "ConstantExtrapolation",
                        "device":  [-1, 1],
                        "logical": [20, -90]
                    },
                    "z": {
                        "extrapolationMode": "ConstantExtrapolation",
                        "device":  [0, 0.09, 0.17, 0.27, 0.38, 0.48, 0.57, 0.66, 0.77, 0.92, 1],
                        "logical": [1, 3.68, 6.05, 8.95, 12.32, 15.05, 17.37, 19.74, 22.32, 25.00, 26.58],
                        "logicalMultiplier": 27,
                        "space": "35MmEquiv"
                    }
                }
            }
        },
        {
            "_comment1": "Mapped for V5.5.3 build 171214",
            "keys": [
                "Hikvision|DS-2DE4A320*"
            ],
            "useOnvifPtz": true,
            "ptzMapper": {
                "fromCamera": {
                    "x": {
                        "extrapolationMode": "PeriodicExtrapolation",
                        "device":  [  -1,1],
                        "logical": [-180, 180]
                    },
                    "y": {
                        "extrapolationMode": "ConstantExtrapolation",
                        "device":  [-1, 1],
                        "logical": [5, -90]
                    },
                    "z": {
                        "extrapolationMode": "ConstantExtrapolation",
                        "device":  [0, 0.05, 0.1, 0.02, 0.05, 0.1, 0.2, 0.5, 1],
                        "logical": [1, 1.5, 2, 3.0, 3.5, 4.5, 6, 6.5, 7],
                        "logicalMultiplier": 35,
                        "space": "35MmEquiv"
                    }
                }
            }
        },
        {
            "_comment1": "Mapped for V5.5.3 build 171214",
            "keys": [
                "Dahua|PDN6CT230HN"
            ],
            "forceONVIF": true,
            "ptzMapper": {
                "fromCamera": {
                    "x": {
                        "extrapolationMode": "PeriodicExtrapolation",
                        "device":  [  -1,1],
                        "logical": [-180, 180]
                    },
                    "y": {
                        "extrapolationMode": "ConstantExtrapolation",
                        "device":  [-1, 1],
                        "logical": [0, -90]
                    },
                    "z": {
                        "extrapolationMode": "ConstantExtrapolation",
                        "device":  [0, 0.05, 0.1, 0.02, 0.05, 0.1, 0.2, 0.5, 1],
                        "logical": [1, 1.5, 2, 3.0, 3.5, 4.5, 6, 6.5, 7],
                        "logicalMultiplier": 35,
                        "space": "35MmEquiv"
                    }
                }
            }
        },
        {
            "_comment1": "Mapping for firmware: IPC_HCMN2108-B0009P30D1809",
            "keys": [
                "UNIVIEW|IPC6322SR-X22*"
            ],
            "ptzMapper": {
                "fromCamera": {
                    "x": {
                        "extrapolationMode": "PeriodicExtrapolation",
                        "device":  [  -1,1],
                        "logical": [-180, 180]
                    },
                    "y": {
                        "extrapolationMode": "ConstantExtrapolation",
                        "device":  [-1, 1],
                        "logical": [15, -90]
                    },
                    "z": {
                        "extrapolationMode": "ConstantExtrapolation",
                        "device":  [0, 0.25, 0.5, 0.75,  1],
                        "logical": [1, 5, 9, 13, 16],
                        "logicalMultiplier": 35,
                        "space": "35MmEquiv"
                    }
                }
            }
        },
        {
            "_comment1": "Mapped for 2.623.0000000.1.R, Build Date 2018-06-27",
            "keys": [
                "Dahua|DH-SD50225U*", "DH-SD50225U*|Dahua",
                "Dahua|SD50225U*", "SD50225U*|Dahua",
                "Dahua|DH-SD59225U*", "DH-SD59225U*|Dahua"
            ],
            "ptzMapper": {
                "fromCamera": {
                    "x": {
                        "extrapolationMode": "PeriodicExtrapolation",
                        "device":  [  -1,1],
                        "logical": [-180, 180]
                    },
                    "y": {
                        "extrapolationMode": "ConstantExtrapolation",
                        "device":  [1, -1],
                        "logical": [0, -90]
                    },
                    "z": {
                        "extrapolationMode": "ConstantExtrapolation",
                        "device":  [0, 0.1, 0.2, 0.4, 0.6, 0.8, 0.9, 1],
                        "logical": [1, 2.5, 4.06, 7.5, 10.63, 14.38, 15, 16.25],
                        "logicalMultiplier": 35,
                        "space": "35MmEquiv"
                    }
                }
            }
        },
        {
            "_comment1": "Mapped for 2.623.0000000.1.R, Build Date 2018-06-27",
            "keys": [
                "Dahua|DH-SD59430U-HNI"
            ],
            "forceONVIF": true,
            "ptzMapper": {
                "fromCamera": {
                    "x": {
                        "extrapolationMode": "PeriodicExtrapolation",
                        "device":  [  -1,1],
                        "logical": [-180, 180]
                    },
                    "y": {
                        "extrapolationMode": "ConstantExtrapolation",
                        "device":  [1, -1],
                        "logical": [15, -90]
                    },
                    "z": {
                        "extrapolationMode": "ConstantExtrapolation",
                        "device":  [0.033333, 0.05, 0.07, 0.1, 0.15, 0.2, 0.3, 0.4, 0.5, 0.6, 0.7, 0.8, 0.9, 1],
                        "logical": [1, 1.43, 2, 2.86, 4.14, 5.57, 8, 10.57, 12, 13.57, 15, 15.7, 17.1, 18.57],
                        "logicalMultiplier": 35,
                        "space": "35MmEquiv"
                    }
                }
            }
        },
        {
            "_comment1": "Mapped for 2.600.Dahua 00.0.R, build: 2017-06-01",
            "keys": [
                "Dahua|PDN6CT230*"
            ],
            "forceONVIF": true,
            "ptzMapper": {
                "fromCamera": {
                    "x": {
                        "extrapolationMode": "PeriodicExtrapolation",
                        "device":  [  1,-1],
                        "logical": [-180, 180]
                    },
                    "y": {
                        "extrapolationMode": "ConstantExtrapolation",
                        "device":  [1, -1],
                        "logical": [25, -90]
                    },
                    "z": {
                        "extrapolationMode": "ConstantExtrapolation",
                        "device":  [0, 0.25, 0.5, 0.75, 0.775, 0.8125, 0.825, 0.875, 0.9, 0.925, 0.95, 0.975, 0.987, 1],
                        "logical": [1, 7, 13.3, 16.6, 17.6, 18, 18.3, 19, 19.3, 20, 20.6, 21.6, 22.3, 23.6],
                        "logicalMultiplier": 31,
                        "space": "35MmEquiv"
                    }
                }
            }
        },
        {
            "_comment1": "Mapped for 2.623.0000000.7.R, Build Date 2018-11-24",
            "keys": [
                "Dahua|*SD49225*"
            ],
            "ptzMapper": {
                "fromCamera": {
                    "x": {
                        "extrapolationMode": "PeriodicExtrapolation",
                        "device":  [  -1,1],
                        "logical": [-180, 180]
                    },
                    "y": {
                        "extrapolationMode": "ConstantExtrapolation",
                        "device":  [-1,1],
                        "logical": [-90, 15]
                    },
                    "z": {
                        "extrapolationMode": "ConstantExtrapolation",
                        "device":  [0, 0.1, 0.2, 0.3, 0.4, 0.5, 0.6, 0.7, 0.8, 0.9, 1],
                        "logical": [1, 2.26, 3.90, 5.46, 7.13, 8.72, 10.31, 12.21, 13.95, 15.69, 18],
                        "logicalMultiplier": 33,
                        "space": "35MmEquiv"
                    }
                }
            }
        },
        {
            "_comment1": "Mapped for fs20190114NRS",
            "keys": [
                "FLIR*|CP-6302-*"
            ],
            "ptzMapper": {
                "fromCamera": {
                    "x": {
                        "extrapolationMode": "PeriodicExtrapolation",
                        "device":  [  -1,1],
                        "logical": [-180, 180]
                    },
                    "y": {
                        "extrapolationMode": "ConstantExtrapolation",
                        "device":  [0,1],
                        "logical": [-90, 20]
                    },
                    "z": {
                        "extrapolationMode": "ConstantExtrapolation",
                        "device":  [0, 0.1, 0.2, 0.3, 0.4, 0.5, 0.6, 0.7, 0.8, 0.85, 0.9, 0.95, 1],
                        "logical": [1, 1.12, 1.29, 1.59, 2.06, 2.76, 3.65, 5.24, 8.12, 10.35, 12.71, 16.47, 24.12],
                        "logicalMultiplier": 35,
                        "space": "35MmEquiv"
                    }
                }
            }
        },
        {
            "_comment1": "Cameras that should not use Media2 (and should not try to detect Media2 support)",
            "keys": [
                "Geovision|GV-BX2700",
                "GV-BX2700|Geovision"
            ],
            "onvifIgnoreMedia2": true,
            "trustToVideoSourceSize": false
        },
        {
            "_comment1": "Camera that should not use Media2 (and should not try to detect Media2 support)",
            "keys": [
                "pelco|IBP531-1ER"
            ],
            "onvifIgnoreMedia2": true
        },
        {
            "_comment1": "Mapping for firmware: IPC_HCMN2108-B0009P30D1809",
            "keys": [
                "hikvision|DS-2DE4225W-DE"
            ],
            "useOnvifPtz": true,
            "ptzMapper": {
                "fromCamera": {
                    "x": {
                        "extrapolationMode": "PeriodicExtrapolation",
                        "device":  [-1, 1],
                        "logical": [-180, 180]
                    },
                    "y": {
                        "extrapolationMode": "ConstantExtrapolation",
                        "device":  [-1, 1],
                        "logical": [-90, 15]
                    },
                    "z": {
                        "extrapolationMode": "ConstantExtrapolation",
                        "device":  [0, 0.1, 0.2, 0.3, 0.4, 0.5, 0.6, 0.7, 0.8, 0.9, 1],
                        "logical": [1, 2.68, 4.64, 6.29, 8.00, 9.75, 11.21, 12.36, 13.14, 13.82, 14.32],
                        "logicalMultiplier": 32,
                        "space": "35MmEquiv"
                    }
                }
            }
        },
        {
            "_comment1": "Mapped for V5.5.0 build 170724",
            "keys": [
                "hikvision|DS-2DE5330*"
            ],
            "useOnvifPtz": true,
            "ptzMapper": {
                "fromCamera": {
                    "x": {
                        "extrapolationMode": "PeriodicExtrapolation",
                        "device":  [  -1,1],
                        "logical": [-180, 180]
                    },
                    "y": {
                        "extrapolationMode": "ConstantExtrapolation",
                        "device":  [-1, 1],
                        "logical": [5, -90]
                    },
                    "z": {
                        "extrapolationMode": "ConstantExtrapolation",
                        "device":  [0, 0.1, 0.2, 0.3, 0.4, 0.5, 0.6, 0.7, 0.8, 0.9, 1],
                        "logical": [1.00, 2.85, 4.92, 6.46, 8.31, 10.08, 12.15, 14.00, 16.00, 18.23, 19.77],
                        "logicalMultiplier": 33,
                        "space": "35MmEquiv"
                    }
                }
            }
        },
        {
            "keys": [
                "IPC-HDW4433*|XR",
                "XR|IPC-HDW4433*"
            ],
            "onvifManufacturerReplacement": "Dahua",
            "onvifVendorSubtype": "Dahua"
        },
        {
            "keys": [
                "hikvision|DS-2TD1217*",
                "hikvision|DS-2TD4237*"
            ],
            "useOnvifPtz": true
        },
        {
            "keys": [
                "Hanwha|*",
                "Hanwha Techwin|*"
            ],
            "overrideXmlHttpRequestTimeout": 30000
        },
        {
            "_comment1": "Mapping for firmware: V102_2019_03_15",
            "keys": [
                "GeoVision_2|GV-SD2722-IR"
            ],
            "useOnvifPtz": true,
            "ptzMapper": {
                "fromCamera": {
                    "x": {
                        "extrapolationMode": "PeriodicExtrapolation",
                        "device":  [-1, 1],
                        "logical": [180, -180]
                    },
                    "y": {
                        "extrapolationMode": "ConstantExtrapolation",
                        "device":  [-1, 1],
                        "logical": [-15, 90]
                    },
                    "z": {
                        "extrapolationMode": "ConstantExtrapolation",
                        "device":  [0, 0.15, 0.23, 0.44, 0.64 , 0.76 , 1.000],
                        "logical": [1, 3.55, 5.00, 8.56, 11.90, 13.57, 16.37],
                        "logicalMultiplier": 32,
                        "space": "35MmEquiv"
                    }
                }
            }
        },
        {
            "_comment1": "Mapping for firmware: 05.30.0.8-20190911",
            "keys": [
                "pelco|P2230*",
                "pelco | P2820*"
            ],
            "useOnvifPtz": true,
            "ptzMapper": {
                "fromCamera": {
                    "x": {
                        "extrapolationMode": "PeriodicExtrapolation",
                        "device":  [-1, 1],
                        "logical": [-180, 180]
                    },
                    "y": {
                        "extrapolationMode": "ConstantExtrapolation",
                        "device":  [-1, 1],
                        "logical": [-90, 15]
                    },
                    "z": {
                        "extrapolationMode": "ConstantExtrapolation",
                        "device":  [0.00, 0.03, 0.13, 0.18, 0.27, 0.50, 0.76, 0.93, 1.00],
                        "logical": [1.00, 1.59, 4.30, 5.70, 8.19, 11.30, 14.73, 19.49, 22.22],
                        "logicalMultiplier": 32,
                        "space": "35MmEquiv"
                    }
                }
            }
        },
        {
            "_comment1": "Mapping for firmware: V102_2019_03_15",
            "keys": [
                "GeoVision_2|GV-SD3732-IR"
            ],
            "useOnvifPtz": true,
            "ptzMapper": {
                "fromCamera": {
                    "x": {
                        "extrapolationMode": "PeriodicExtrapolation",
                        "device":  [-1, 1],
                        "logical": [360, 0]
                    },
                    "y": {
                        "extrapolationMode": "ConstantExtrapolation",
                        "device":  [-1, 1],
                        "logical": [-15, 90]
                    },
                    "z": {
                        "extrapolationMode": "ConstantExtrapolation",
                        "device":  [0, 0.45, 1.000],
                        "logical": [1, 8.56, 17.75],
                        "logicalMultiplier": 32,
                        "space": "35MmEquiv"
                    }
                }
            }
        },
        {
            "_comment": "Calibration for camera fw ver. 2.2.45-PTZ_H_6314_Release",
            "keys": [
                "DW|DWC-MPTZ36X"
            ],
            "ptzMapper": {
                "fromCamera": {
                    "x": {
                        "extrapolationMode": "PeriodicExtrapolation",
                        "device":  [ -1,    1],
                        "logical": [180, -180]
                    },
                    "y": {
                        "extrapolationMode": "ConstantExtrapolation",
                        "device":  [ -1,   1],
                        "logical": [  0, -90]
                    },
                    "z": {
                        "extrapolationMode": "ConstantExtrapolation",
                        "device":  [-1, 0.9, -0.8, -0.7, -0.6,  -0.5, -0.4,  -0.3, -0.2,  -0.1, 0,  0.1, 0.2, 0.3, 0.4,  0.5, 0.6, 0.7, 0.8,  0.9, 1],
                        "logical": [1, 1.01, 1.111, 1.212, 1.313, 1.515, 1.717, 1.818, 2.02, 2.222, 2.474, 2.828, 3.282, 3.888, 4.595, 5.505, 6.717, 8.282, 10.353, 13.151, 21.212],
                        "logicalMultiplier": 36.5,
                        "space": "35MmEquiv"
                    }
                }
            }
        }
    ]
}<|MERGE_RESOLUTION|>--- conflicted
+++ resolved
@@ -16,11 +16,7 @@
     "If it undershoots, then 35mm fov should be decreased.           "
     ],
 
-<<<<<<< HEAD
-    "version": "4.1.1.208",
-=======
-    "version": "1.0.1.210",
->>>>>>> 668d8f77
+    "version": "1.0.1.211",
     "data": [
         {
             "keys": [
