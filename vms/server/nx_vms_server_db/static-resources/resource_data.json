{
    "__comment__": [
    "Version number is global.",
    "Get width from here:                                            ",
    "http://en.wikipedia.org/wiki/Image_sensor_format                ",
    "Note: 1/2.8 is 5.2mm x 3.9mm, D=6.5mm.                          ",
    "                                                                ",
    "Calculate width-based crop factor C = 36/W.                     ",
    "                                                                ",
    "Multiply focal lengths by width-based crop factor to get        ",
    "width-based equivalent focal length.                            ",
    "                                                                ",
    "Another important note.                                         ",
    "If the camera overshoots on movement, then it means that 35m    ",
    "fov in this file should be increased.                           ",
    "If it undershoots, then 35mm fov should be decreased.           "
    ],

<<<<<<< HEAD
    "version": "4.1.3.500",
=======
    "version": "1.0.1.288",
>>>>>>> 476f7c1a
    "data": [
        {
            "keys": [
                "N8Fx-OLAH4|IP-Camera"
            ],
            "obtainMacFromMulticast": "Always"
        },
        {
            "_comment1": "Autodiscovery response contains scopes like onvif://www.onvif.org/hardware/DWC-MTT4Wi36 and onvif://www.onvif.org/name/ONVIF",
            "_comment2": "thereby manufacture is detected as DWC-MTT4Wi36 and name - as ONVIF.",
            "keys": [
                "DWC-MBT4Wi*|ONVIF",
                "DWC-MTT4Wi*|ONVIF",
                "DWC-MVT4Wi*|ONVIF"
            ],
            "obtainMacFromMulticast": "Never"
        },
        {
            "keys": [
                "DW|DWC-PF5M1TIR"
            ],
            "dontSendBackChannelRtspAttribute": true
        },
        {
            "keys": [
                "Hanwha|SNP-5300"
            ],
            "disableNormalizedSpeed": true
        },
        {
            "keys": [
                "Hanwha|PRN-4011"
            ],
            "minimalFirmwareVersion":  "v1.08_171018"
        },
        {
            "keys": [
                "Hanwha|XRN-3010"
            ],
            "minimalFirmwareVersion":  "v1.06_171010"
        },
        {
            "keys": [
                "Hanwha|XRN-2011"
            ],
            "minimalFirmwareVersion":  "v1.06_171010"
        },
        {
            "keys": [
                "Hanwha|XRN-2010"
            ],
            "minimalFirmwareVersion":  "v1.06_171010"
        },
        {
            "keys": [
                "Hanwha|XRN-1610S"
            ],
            "minimalFirmwareVersion":  "v1.06_171010"
        },
        {
            "keys": [
                "Hanwha|XRN-1610"
            ],
            "minimalFirmwareVersion":  "v1.06_171010"
        },
        {
            "keys": [
                "Hanwha|XRN-810S"
            ],
            "minimalFirmwareVersion":  "v1.06_171010"
        },
        {
            "keys": [
                "Hanwha|XRN-410S"
            ],
            "minimalFirmwareVersion":  "v1.06_171010"
        },
        {
            "keys": [
                "Hanwha|QRN-810"
            ],
            "minimalFirmwareVersion":  "v1.06_171010"
        },
        {
            "keys": [
                "Hanwha|QRN-410"
            ],
            "minimalFirmwareVersion":  "v1.06_171010"
        },

        {
            "keys": [
                "Sony|SNC-VM772R"
            ],
            "forcedOnvifParams":
            {
                "videoEncoders": [
                    "video_encoder_config1,video_encoder_config3"
                ]
            },

            "preStreamConfigureRequests": [
                {
                    "templateString": "/command/camera.cgi?ImageCodec2=off",
                    "method": "GET",
                    "isAllowedToFail": true,
                    "body":""
                },
                {
                    "templateString": "/command/camera.cgi?ImageCodec3=h264",
                    "method": "GET",
                    "isAllowedToFail": false,
                    "body": ""
                }
            ],
            "highStreamAvailableBitrates": ["16000"],
            "lowStreamAvailableBitrates": ["2000"]
        },
        {
            "keys":["*|TN-B3212K2R", "*|TN-D35032R", "*|TN-P6236W12", "*|WV-S1110V"],
            "useMedia2ToFetchProfiles": true
        },
        {
            "keys":["*|TN-P6236W12"],
            "forcedOnvifParams":
            {
                "videoEncoders": [
                    "0_PRIMARY_VIDEO_ENCODER_CONFIG,1_SECONDARY1_VIDEO_ENCODER_CONFIG"
                ]
            }
        },
        {
            "keys": [
                "Sony|SNC-CX600*",
                "Sony|SNC-VM600*",
                "Sony|SNC-VM630",
                "Sony|SNC-VM641",
                "Sony|SNC-VB632D",
                "Sony|SNC-VB642D",
                "Sony|SNC-EB642R",
                "Sony|SNC-EM642R",
                "Sony|SNC-VM642R",
                "Sony|SNC-WR632R",
                "Sony|SNC-WR602C",
                "Sony|SNC-WR630",
                "Sony|SNC-EM641"
            ],

            "2WayAudio":
            {
                "codec": "MULAW",
                "bitrateKbps": 64,
                "sampleRate": 8,
                "urlPath": "/audio-out/g711_64.cgi",
                "contentType": "",
                "useBasicAuth": true
            }
        },
        {
            "keys": [
                "Dlink|DCS-7010L"
            ],
            "highStreamBitrateBounds": {
                "min": 4096,
                "max": 16384
            },
            "lowStreamBitrateBounds": {
                "min": 4096,
                "max": 16384
            }
        },
        {
            "keys": [
                "Dlink|DCS-6010L"
            ],
            "highStreamBitrateBounds": {
                "min": 0,
                "max": 2048
            },
            "lowStreamBitrateBounds": {
                "min": 0,
                "max": 2048
            }
        },
        {
            "keys": [
                "ActiveCam|*",
                "ACTI|B915",
                "*|ACTi-915",
                "ACTi|Z*", "Z*|ACTi",
                "ACTi Corporation|Z*", "Z*|ACTi Corporation",
                "Arecont Vision|AV20CPD-118",
                "Arecont Vision|AV10856*",
                "Arecont Vision|AV8476*",
                "Arecont Vision|AV5426*",
                "Arecont Vision|AV2756*",
                "Arecont Vision|AV5456*",
                "Arecont Vision|AV20476*",
                "Arecont Vision|AV16856*",
                "Arecont Vision|AV4856*",
                "Arecont Vision|AV5756*"
            ],
            "forceONVIF": true
        },
        {
            "keys": [
                "ISD|*"
            ],
            "possibleDefaultCredentials": [
                {
                    "user": "admin",
                    "password": "admin"
                }
            ]
        },
        {
            "keys": [
                "Advantech|ADAM-6050"
            ],
            "adamStartInputCoil": 0,
            "adamInputCount": 12,
            "adamStartOutputCoil": 16,
            "adamOutputCount": 6,
            "noVideoSupport": true
        },
        {
            "keys": [
                "Advantech|ADAM-6051"
            ],
            "adamStartInputCoil": 0,
            "adamInputCount": 14,
            "adamStartOutputCoil": 16,
            "adamOutputCount": 2,
            "noVideoSupport": true
        },
        {
            "keys": [
                "Advantech|ADAM-6052"
            ],
            "adamStartInputCoil": 0,
            "adamInputCount": 8,
            "adamStartOutputCoil": 16,
            "adamOutputCount": 8,
            "noVideoSupport": true
        },
        {
            "keys": [
                "Advantech|ADAM-6060","Advantech|ADAM-6066"
            ],
            "adamStartInputCoil": 0,
            "adamInputCount": 6,
            "adamStartOutputCoil": 16,
            "adamOutputCount": 6,
            "noVideoSupport": true
        },
        {
            "keys": [ "FLIR|FC*" ],
            "ioSettings": [
                {
                    "id": "$DI:0",
                    "inputName": "Digital Input 1",
                    "portType": "Input",
                    "supportedPortTypes": "Input"
                },
                {
                    "id": "$DO:0",
                    "outputName": "Digital Output 0",
                    "portType": "Output",
                    "supportedPortTypes": "Output"
                }
            ]
        },
        {
            "keys": [
                "Hikvision|DS-2TD2636*"
            ],
            "useInvertedActiveStateForOpenIdleState": true
        },
        {
            "keys": [
                "Hikvision|*"
            ],
            "channelsLimitedByEncoders": false
        },
        {
            "keys": [
                "FLIR|AX8"
            ],
            "alarmsCount" : 5,
            "ioSettings": [
                {
                    "id": "1",
                    "inputName": "FLIR-INPUT-1",
                    "portType": "Input",
                    "supportedPortTypes":"Input"
                },
                {
                    "id": "101",
                    "outputName": "FLIR-OUTPUT-1",
                    "portType": "Output",
                    "supportedPortTypes": "Output"
                },
                {
                    "id": "alarm_spot_1",
                    "inputName": "Spot1",
                    "portType": "Input",
                    "supportedPortTypes": "Input"
                },
                {
                    "id": "alarm_mbox_1",
                    "inputName": "Box1",
                    "portType": "Input",
                    "supportedPortTypes": "Input"
                },
                {
                    "id": "alarm_mbox_2",
                    "inputName": "Box2",
                    "portType": "Input",
                    "supportedPortTypes": "Input"
                },
                {
                    "id": "alarm_mbox_3",
                    "inputName": "Box3",
                    "portType": "Input",
                    "supportedPortTypes": "Input"
                },
                {
                    "id": "alarm_mbox_4",
                    "inputName": "Box4",
                    "portType": "Input",
                    "supportedPortTypes": "Input"
                },
                {
                    "id": "alarm_mbox_5",
                    "inputName": "Box5",
                    "portType": "Input",
                    "supportedPortTypes": "Input"
                },
                {
                    "id": "alarm_mbox_6",
                    "inputName": "Box6",
                    "portType": "Input",
                    "supportedPortTypes": "Input"
                }
            ]
        },
        {
            "keys": [
                "FLIR|A310"
            ],
            "ioSettings": [
                {
                    "id": "1",
                    "inputName": "FLIR-INPUT-1",
                    "portType": "Input",
                    "supportedPortTypes": "Input"
                },
                {
                    "id": "2",
                    "inputName": "FLIR-INPUT-2",
                    "portType": "Input",
                    "supportedPortTypes": "Input"
                },
                {
                    "id": "101",
                    "outputName": "FLIR-OUTPUT-1",
                    "portType": "Output",
                    "supportedPortTypes": "Output"
                },
                {
                    "id": "102",
                    "outputName": "FLIR-OUTPUT-2",
                    "portType": "Output",
                    "supportedPortTypes": "Output"
                }
            ]
        },
        {
            "keys":[
                "FLIR Systems|FC-*", "FLIR|FC-*"
            ],
            "forceSingleStream": true,
            "ignoreONVIF": true
        },
        {
            "_comment": "Onvif probe matches for Flir FC-Series cameras has such manufacturers",
            "keys":[
                "FC-Series-R|*", "FC-Series-S|*"
            ],
            "ignoreONVIF": true
        },
        {
            "keys": [
                "Axis|AxisM3046V"
            ],
            "needAddrInMdnsSearch": true
        },
        {
            "keys":[
                "Axis|P7216*"
            ],
            "ignoreONVIF": true
        },
        {
            "keys":[
                "Hanwha|*", "Samsung|*", "*|XNB-6000"
            ],
            "forcedAdditionalManufacturer": "Hanwha"
        },
        {
            "keys":[
                "Axis|Axis F44 Dual Audio*"
            ],
            "ignoreONVIF": true
        },
        {
            "keys": [
                "Network Optix|Nx-Cube",
                "Network Optix|E12A"
            ],
            "nxDeviceModel": "Nx-Cube-0512A",
            "nxDeviceName": "Nx-Cube"
        },
        {
            "keys": [
                "Network Optix|Nx-Dome",
                "Network Optix|E924"
            ],
            "nxDeviceModel": "Nx-Dome-05924",
            "nxDeviceName": "Nx-Dome"
        },
        {
            "keys": [
                "Network Optix|Nx-Fisheye",
                "Network Optix|E925"
            ],
            "nxDeviceModel": "Nx-Fisheye-05925",
            "nxDeviceName": "Nx-Fisheye"
        },
        {
            "keys": [
                "Network Optix|Nx-Cube-0512A"
            ],
            "advancedParametersTemplate": "nx-cube.xml"
        },
        {
            "keys": [
                "Network Optix|Nx-Dome-05924"
            ],
            "advancedParametersTemplate": "nx-dome.xml"
        },
        {
            "keys": [
               "Network Optix|Nx-Fisheye-05925"
            ],
            "advancedParametersTemplate": "nx-fisheye.xml"
        },
        {
            "keys": [
                "ACTI|E12A"
            ],
            "nxDeviceName": "Nx-Cube",
            "nxDeviceModel": "Nx-Cube-0512A"
        },
        {
            "keys": [
                "ACTI|E924"
            ],
            "nxDeviceName": "Nx-Dome",
            "nxDeviceModel": "Nx-Dome-05924"
        },
        {
            "keys": [
                "Axis|1031W"
            ],
            "advancedParametersOverload":
            {
                "root.Audio.A0.InputGain":
                {
                    "range":"Mute,Auto,-12,-9,-6,-3,-1.5,0,1.5,3,6,9,12,15,18,21,24,27,30,34",
                    "internalRange":"mute,auto,-12,-9,-6,-3,-1.5,0,1.5,3,6,9,12,15,18,21,24,27,30,34"
                }
            }
        },
        {
            "keys": [
                "ACTI|E925"
            ],
            "nxDeviceName": "Nx-Fisheye",
            "nxDeviceModel": "Nx-Fisheye-05925"
        },
        {
            "keys": [
                "ACTI|ACM3411", "ACTI|ACM3401"
            ],
            "desiredTransport":"UDP"
        },
        {
            "keys": [
                "VISTA|*",
                "DW|*",
                "VIVOTEK|*"
            ],
            "trustMaxFPS": true
        },

        {
            "keys": [
                "DW|*"
            ],
            "possibleDefaultCredentials": [
                {
                    "user": "admin",
                    "password": "admin"
                },
                {
                    "user": "root",
                    "password": "admin"
                }
            ]
        },
        {
            "keys": [
                "Hikvision|*"
            ],
            "possibleDefaultCredentials": [
                {
                    "user": "admin",
                    "password": "12345"
                }
            ],
            "unauthorizedTimeoutSec": 185,
            "additionalInputSourceNames": [ "alarmintoken" ],
            "additionalNotificationTopics":[ "Trigger/AlarmIn" ]
        },
        {
            "keys": [
                "*Hikvision*|DS-7716NI-K4"
            ],
            "extractHikvisionChannelFromVideoSource": true
        },
        {
            "keys": [
                "Axis|*"
            ],
            "possibleDefaultCredentials": [
                {
                    "user": "root",
                    "password": "root"
                },
                {
                    "user": "root",
                    "password": "pass"
                }
            ]
        },
        {
            "keys": [
                "VISTA|VK2-ENCODER",
                "*|DW-CP04", "*|DW-CP16",
                "Avigilon|ENC-*",
                "ACTI|V32", "ACTi Corporation|V32",
                "ACTI|V23", "ACTi Corporation|V23",
                "BOSCH|VIP-X1600-XFM4",
                "Axis|AXISM7014*",
                "Axis|AXISM7016*",
                "Axis|AXISQ7404*",
                "Axis|M7014*",
                "Axis|M7016*",
                "Axis|Q7404*",
                "Axis|AXISP7214*",
                "Axis|AXISM70114*",
                "Axis|AXISP7016*",
                "Axis|P7214*",
                "Axis|M70114*",
                "Axis|P7016*",
                "UNIVIEW|DVS4116",
                "Axis|P7216*",
                "Axis|AXISP7216*",
                "VS8801|*",
                "*|VS8801",
                "VS8401|*",
                "*|VS8401",
                "DW|DW-CPUHDE04",
                "DW|DW-CPUHDE08",
                "DW|DW-CPUHDE16",
                "DW|DW-CPUHD4",
                "DW|DW-CPUHD8",
                "DW|DW-CPUHD16",
                "DW|VMAX A1",
                "Pravis Systems Co., Ltd.|VMAX A1",
                "ACTI|TCD2100",
                "Axis|AXISM7011*",
                "Axis|AXISM7001*",
                "Axis|AXISM7010*",
                "Axis|AXISP7210*",
                "Axis|AXISQ7401*",
                "Axis|AXISQ7404*",
                "Axis|AXISQ7406*",
                "Axis|AXISQ7411*",
                "BOSCH|VIP X16 XF E",
                "BOSCH|VIP-X1600-XFM4",
                "BOSCH|VIP_X16_XF_E",
                "BOSCH|VJT-X40XF-E",
                "CAP|NVN4100",
                "DS-6701*|Embedded Net DVS",
                "DS-6704*|Embedded*",
                "DS-6708*|Embedded*",
                "DS-6716*|Embedded*",
                "DS-6716*|Embedded_Net_DVR",
                "Hikvision|DS-6716*",
                "GrandStream|GXV3504",
                "Hikvision|DS-6701*",
                "Hikvision|DS-6704*",
                "Hikvision|DS-6716*",
                "Honeywell|HVE4",
                "Pelco|NET5504",
                "Pelco|NET5508",
                "Pelco|NET5516",
                "Samsung|SPE-100",
                "Samsung|SPE-101",
                "Samsung|SPE-410",
                "Samsung|SPE-16*",
                "Samsung Techwin|SPE-100",
                "Samsung Techwin|SPE-101",
                "Samsung Techwin|SPE-410",
                "Samsung Techwin|SPE-16*",
                "Hanwha|SPE-100",
                "Hanwha|SPE-101",
                "Hanwha|SPE-410",
                "Hanwha|SPE-16*",
                "BOSCH|VIDEO JET multi 4000",
                "DW-CP16|Digital Watchdog*",
                "*|EXVA-HD-216",
                "*|WH-D5216A",
                "Dahua|DHI-HCVR*",
                "Dahua|DHI-XVR*",
                "Dahua|X21A2E",
                "DW|DW-VF4",
                "DW|DW-VF8",
                "DW|DW-VF16",
                "DW|N8Fx-OLAH4",
                "Geovision|GV-VS2400",
                "*|HE-DV5216W",
                "NVX-6206|HITRON_NVX-6206",
                "*|EZHD-TVL16",
                "*|HAVR-08LT",
                "*|NSC-265S-BTZ",
                "*|NV872AME-IR",
                "Network Digital Video|AS-IPHMC3",
                "Network Digital Video|HDIPC-2S38",
                "*|NTH-IPPTZ30XIR",
                "Pravis*|HDR-1600",
                "Customer|9534E2",
                "*|NVR201-08LP",
                "UNIVIEW|NVR302-08E-P8",
                "Samsung Techwin|SPE-400", "Samsung|SPE-400", "Hanwha|SPE-400",
                "VIVOTEK|VS8102",
                "TCS-300|TCAM",
                "UNIVEW|NVR302-16S-P16*",
                "Sony|SNT-EX104",
                "Sony|SNT-EX154",
                "Sony|SNT-EP154",
                "Dahua|DHI-HCVR7108H*",
                "Siqura|EVE FOUR",
                "Hikvision|DS-6708*",
                "HIKVISION|DS-6708*",
                "Samsung Techwin|SPE-110", "Samsung|SPE-110", "Hanwha|SPE-110",
                "Sony|SNT-EP104",
                "vs8100|networkcamera",
                "axis|axis m7011",
                "axis|axis m7014",
                "vs8100|vivotek",
                "v424_6|nir a222f",
                "vivotek|vs8100",
                "vs8102|vivotek",
                "vip-x1600*|bosch",
                "vs8102|networkcamera",
                "vip-x1600*|bosch",
                "dahua|hcvr7104*",
                "truen co., ltd.|tcs-410",
                "uniview|dvs4104",
                "pravis systems co., ltd.|hdr1600",
                "uniview|ec1504-hf",
                "dahua|hcvr5108*",
                "axis|axis p7216",
                "bosch|videojet multi 4000",
                "hikvision|net-k-encoder-4",
                "uniview|nvr304*",
                "grandstream|gxv3500",
                "uniview|nvr308-64e",
                "dahua|hcvr5116*",
                "gv-vs2400|geovision",
                "dahua|dhi-nvr5216*",
                "sony|snt-ex101e",
                "pelco|net5404t",
                "ds-7216*|embedded net dvr",
                "lum-501-dvr-8ch|lum-501-dvr-8ch",
                "ltn8716*|embedded net dvr",
                "dahua|dh-nvr4208*",
                "ds-7208*|embedded net dvr",
                "dahua|dhi-nvr4108*",
                "Hikvision|ds-9632*",
                "private|dh-nvr4832*",
                "dn81r|embedded net dvr",
                "dh-nvr4208*|private",
                "dahua|dh-hcvr4108*",
                "gv-vs2820|geovision",
                "dahua|dhi-nvr4216*",
                "dahua|dhi-nvr5432*",
                "nvr2416*|network video recorder",
                "ds-7324*|embedded_net_dvr",
                "ds-7216huhi-f2/n|chill farm",
                "private|dhi-nvr5832*",
                "acti|acd2100",
                "private|dh-nvr5432*",
                "ltn8916*|network video recorder",
                "ds-7104*|embedded net dvr",
                "dahua|dhi-nvr5416*",
                "acti|v11",
                "private|dhi-nvr5432-16p-4ks2",
                "re4100-ov-r12|4 channel d1 encoder blade card - onvif",
                "tvr1508hd|tvr 15hd",
                "truen co., ltd.|tcs-2000",
                "dahua|dhi-nvr4232*",
                "har326-16|embedded net dvr",
                "Hikvision|ds-7208*",
                "cpplus|cp-uvr-0401e1s-v3",
                "private|dhi-hcvr5208a-v2",
                "axis|axisq7436*",
                "idis|he-1101",
                "ltd8508*|embedded net dvr",
                "ltd8308*|embedded net dvr",
                "ds-9016*|embedded net dvr",
                "lnr616|digimerge",
                "Hikvision|rvi-r16ma",
                "ds-7616*|network video recorder",
                "eve four|siqura",
                "dh-nvr5816*|private",
                "vip_x1_xf_iva|bosch",
                "ganz|zs1-4ds",
                "acti|v21",
                "acti|tcd2500",
                "rvi-ipn8*|group",
                "ds-7732*|network video recorder",
                "ar326-16|imperial dvr",
                "Hikvision|ds-7108*",
                "ds-7608*|network video recorder",
                "ds-h108*|embedded net dvr",
                "ds-7716ni-i4/16p|501 pelham - nvr",
                "onvif_encoder|hae-012",
                "ds-7204*|embedded net dvr",
                "dhi-nvr5232*|private",
                "Hikvision|ds-7608*",
                "ds-7216*|embedded_net_dvr",
                "dahua|dh-nvr4216*",
                "dhi-nvr5208*|general",
                "n16nxp|speco",
                "moxa inc.|vport_364a_4ch_video_encoder",
                "uniview|nvr302-16s-p16",
                "Hikvision|ds-8016*",
                "hve-16781|enc-h264-16",
                "kiloview electronics co., ltd.|e1",
                "indigovision|bx100",
                "dahua|dhi-nvr5816*",
                "dhi-nvr5232-16p-4ks2|private",
                "hen081*4|honeywell",
                "ds-7204*|embedded_net_dvr",
                "ds-7608*|sorting center recorder",
                "dh-nvr4432-16p-4k|private",
                "d-hktvi5mp908|embedded net dvr",
                "onvif_encoder|dw-enhd16*",
                "uniview|nvr301-08l-p8",
                "ali-hvr3008h|embedded net dvr",
                "ali-qvr3008h|embedded net dvr",
                "dahua|n42b1p",
                "dahua|x21a3e2",
                "nv4116e-hs|ac",
                "ds-6601*|embedded net dvs",
                "Hikvision|ds-7204*",
                "vcn-enc|vlr-enc-16",
                "rvi-hdr16lb-t|rvi_dvr",
                "Hikvision|ds-7332*",
                "avtech|avx931a",
                "3s|s4071",
                "Hikvision|ds-8616*",
                "videojet-x10|bosch",
                "dnr716|general",
                "videojet-x20|bosch",
                "uniview|nvr201-04lp",
                "lnr632|digimerge",
                "ds-9016hfi-st|dvr1",
                "nr916x|general",
                "dahua|dhi-nvr5864*",
                "uniview|nvr301-08s",
                "dnr832|general",
                "Hikvision|ds-7216*",
                "ali-qvr3004h|embedded net dvr",
                "rvi-ipn4/1-4p|group",
                "private|dh-nvr4816-4k",
                "onvif|ltd8516k-st",
                "Hikvision|ds-7316*",
                "hev0118h|hitron_hev0118h",
                "dahua|dh-hcvr4104*",
                "Hikvision|ds-8632*",
                "uniview|nvr301-08-p8",
                "ltn8708k-p8|home 8ch embedded",
                "ds-8616*|network video recorder",
                "axis|axis p7224",
                "dahua|dhi-nvr4104*",
                "dh-nvr5832-16p-4k|private",
                "dh-nvr7464|private",
                "rvi-hdr16lb-ta|rvi dvr",
                "dhi-nvr4208*|private",
                "*|ds-6701hfi",
                "uniview|nvr301-08-p8",
                "ltn8708k-p8|home 8ch embedded",
                "axis|axis p7224",
                "dh-nvr5832-16p-4k|private",
                "dh-nvr7464|private",
                "rvi-hdr16lb-ta|rvi dvr",
                "dhi-nvr4208-8p-4k|private",
                "ds-9804*|embedded net dvr",
                "axis|axisq7424rmkii",
                "ds-7732*|network video recorder",
                "dahua|x24a5l",
                "dhi-ivss7024dr-8t|private",
                "rvi-hdr16lb-m_v.2|rvi",
                "Hikvision|ds-7708*",
                "dahua|ipc-hum8231*",
                "uniview|nvr302*",
                "uniview|nvr201*",
                "DW-ENHD16|DW-ENHD16-*",
                "DW|DW-ENHD16*",
                "DW-ENHD16|DW-ENCODWER",
                "dahua|hcvr5104*",
                "Hikvision|ds-8116*",
                "dahua|n52b3p",
                "tr2116a|embedded net dvr",
                "vlr-enc-16|vlr-enc-16",
                "Hikvision|ds-9016*",
                "uniview|nvr308-32r-b",
                "onvif_encoder|mam-6me1012mta",
                "costar|mam-6me1012mta",
                "mam-6me1012mta|mam-6me1012mta-jh",
                "mam-6me1012mta|hae-012",
                "mam-6me1012mta|crt1200en",
                "scw|nvr-admp32p16",
                "dahua|dhi-nvr4116*",
                "dahua|xvr7216*",
                "bosch|vip_x16_xf_e",
                "private|dhi-nvr5216-4ks2",
                "dh-nvr608*|private",
                "general|nvr-p16/16p-4va",
                "rvi-ipn16/2-pro-4k|general",
                "sth795|cellinx-sth795",
                "hq-thd1602*|embedded net dvr",
                "none|nvr302-08e-p8",
                "uniview|nvr302-16e-p8",
                "Hikvision|hik%2fds-7816*",
                "ltd8308*|embedded_net_dvr",
                "Hikvision|DS-6708*",
                "DS-6708*|Hikvision",
                "c7413-awr|dvr support center",
                "ds-7116*|business ddd co,.ltd.",
                "acti|v24",
                "ds-h116*|embedded net dvr",
                "yc-r0814|network video recorder",
                "onvif_encoder|viper-hdaenc16",
                "dahua|dhi-nvr4432*",
                "onvif|ltn8716k*",
                "onvif|ds-7204*",
                "dahua|dhi-nvr5832*",
                "dh-nvr4232*|private",
                "har324-16|embedded net dvr",
                "dh-nvr4216*|private",
                "dhi-nvr52a16*|private",
                "ds-6716huhi*|bldg c hik-encoder",
                "dahua|dh-xvr*",
                "hisi|vi-m-4-1000*",
                "ds-7716*|network video recorder",
                "2d|eli-sip-eb21-4r",
                "dahua|ipc-hdbw13a0e",
                "Hikvision|ds-7616*",
                "zkd408a|embedded net dvr",
                "zkd608a|embedded net dvr",
                "mam-6me1012mta|encoder2",
                "mam-6me1012mta|encoder4",
                "ds-7332*|embedded_net_dvr",
                "hik/ds-7116*|embedded net xvr",
                "ev1016turbox|embedded net dvr",
                "crt1200en|crt1200en-demo",
                "dvr16-4500|16ch digital video recorder",
                "ds-7216*|it rm 16cam dvr",
                "ds-7108*|embedded net dvr",
                "dahua|x52a3a",
                "general|dh-xvr5108*",
                "dahua|dh-xvr4108*",
                "zkd408b|embedded net dvr",
                "dahua|dhi-nvr4416*",
                "onvif|ds-7204*",
                "dh-nvr4232-4k|private",
                "har324-16|embedded net dvr",
                "dh-nvr4216-8p-4k|private",
                "dhi-nvr52a16-16p-4ks2|private",
                "ds-6716*|bldg c hik-encoder",
                "2d|eli-sip-eb21-4r",
                "dahua|ipc-hdbw13a0e",
                "zkd408a|embedded net dvr",
                "zkd608a|embedded net dvr",
                "mam-6me1012mta|encoder2",
                "mam-6me1012mta|encoder4",
                "ds-7332hghi-sh|embedded_net_dvr",
                "hik/ds-7116hgh-f1/n/-af-dvr--a/16-1|embedded net xvr",
                "ev1016turbox|embedded net dvr",
                "crt1200en|crt1200en-demo",
                "dvr16-4500|16ch digital video recorder",
                "dahua|x52a3a",
                "zkd408b|embedded net dvr",
                "dahua|dhi-nvr4416-16p-4ks2",
                "dnr708|general",
                "onvif|hq-thd0802a-h",
                "dahua|dhi-nvr5232*",
                "rvi-ipn32/8-pro-4k|private",
                "ds-7208*|embedded_net_dvr",
                "dahua|dh-xvr7216a-4kl-x",
                "lnr632|general",
                "dahua|x21a3e",
                "lnr616|general",
                "dh-nvr616dr-64-4k|private",
                "dvtel|en-216",
                "hdcvi_1008_-_gerao_2|intelbras",
                "hdcvi_1032|intelbras",
                "dw-enhd16|acm",
                "dw-enhd16|dv",
                "dw-enhd16|vlr-enc-16",
                "moxa inc.|vport 364a-t",
                "onvif|d-hktvi5mp908",
                "ds-7716*|embedded net dvr",
                "dahua|dhi-nvs0404hdc",
                "onvif_encoder|vlr-enc-16",
                "axis|p7304*",
                "ds-7204huhi-k1/p|thuis",
                "os103t|onvif",
                "dahua|nvr5216*",
                "Hikvision|ds-7116*",
                "rvi-r16ma|rvi_dvr",
                "scw|nvr-imp32",
                "Hikvision|ds-7716*",
                "eclipse|esg-nvr32-8",
                "axis|axis m7104",
                "uniview|nvr302-16q",
                "onvif|ip-ds411-4",
                "nvs-ah04|ip-camera",
                "onvif|ds-h208u",
                "dw-enhd16|5",
                "dahua|xvr5116*",
                "ds-7616ni-sp|cipe cctv",
                "rvi-hdr08la-t|rvi_dvr",
                "ud1b-16|embedded net dvr",
                "ev1016hdx|corporativo",
                "dahua|dh/hcvr1604*",
                "ev1016turbo|embedded net dvr",
                "allnet|all-cam2400-nvr-kit",
                "activecam|ac-hr-1116",
                "ipcamera|edge4e_00-10-be-0e-d1-a5",
                "ipcamera|edge4e_00-10-be-0e-d1-80",
                "k-nl416k|general",
                "3r global inc.|xst16",
                "3r global inc.|xpm4m32",
                "3r global inc.|xst08",
                "unix|ipm32r32p",
                "Hikvision|ds-7732*",
                "axis|axisp7304*",
                "axis|axism7104",
                "ev1004turbo|vistas del cuatro",
                "onvif|0e-hd16c2td",
                "ds-7208hqhi-sh|abada dvr",
                "dallmeier|dve-16",
                "dh-nvr4832-16p-4k|private",
                "lnr608|general",
                "3r global inc.|ipm32r16p",
                "3r global inc.|xpm08",
                "3r global inc.|xpm16",
                "3r global inc.|ipm32r32p",
                "dw-enhd16|encoder1",
                "DW-ENHD16|DW-Encoder1",
                "DW-ENHD16|DW-Encoder2",
                "dw-enhd16|encoder2",
                "onvif|ud1b-16",
                "dahua|ipc-hum8431-e1",
                "dahua|dhi-nvr608-32-4ks2",
                "dh-xvr5116he-x|general",
                "nvr2821-04009b/2li|nvr:",
                "3r global inc.|ilt08r",
                "mhdx_3116|intelbras",
                "ipm32r16p|nvr_1",
                "hdcvi_1016_-_gerao_2|intelbras",
                "hen162*4|honeywell",
                "uniview|nvr308-32e-b",
                "dhi-nvr5816-4ks2|private",
                "unix|ipm32r16p",
                "pelco|net5501",
                "s16turbox|embedded net dvr",
                "eclipse|esg-nvr8p",
                "un1a-32x16|network video recorder",
                "ds-7204huhi-k1/p|leroy dvr",
                "xnss|ipm32r16p",
                "xnss|ipm32r32p",
                "rvi-r16la*|rvi",
                "*-1hdr16k|rvi",
                "ds-8116*|embedded net dvr",
                "dahua|x51a2*",
                "nv4108-hs|ac",
                "uniview|nvr301*",
                "ds-7204*|casa",
                "ltd8316k*|embedded net dvr",
                "dh-nvr616*|private",
                "st-hdvr-161|embedded_net_dvr",
                "bx100|indigovision bx100",
                "panasonic|wj-gxe100",
                "st-hdvr162pro-d-v2|general",
                "dahua| DHI-HCVR72*",
                "dw-enhd16|elevator3-4",
                "dw-enhd16|enc1.af3260.wilmington",
                "-1hdr16k|rvi",
                "dw-enhd16|9902",
                "dw-enhd16|viper-hdaenc16",
                "nvr302a-16-4ks2|general",
                "nr32p6-16|network video recorder",
                "general|rvi-ipn16/2-pro-4k",
                "rvi|rvi-1hdr16k",
                "nv4432-hs|ac",
                "dahua|n42b2p2",
                "seyeon tech co., ltd|eha200",
                "general|itse0804-gn5b-d",
                "ds-6704hwi|tower 2",
                "dahua|xvr5216an-4kl-x",
                "ds-7608ni*|*",
                "general|dr-tw1516e",
                "dahua|dhi-nvr616d-128-4ks2",
                "*|dw-en4k16",
                "itse0804-gn5b-d|general",
                "hrgx81|embedded_net_dvr",
                "interlogix|tve-420",
                "ali-qvr3008h|dvr3",
                "ali-qvr3016h|dvr31",
                "hikvision|ds-7216*",
                "digital watchdog|dw-cpuhd16",
                "ipcamera|edge16e_00-10-be-11-98-58",
                "merit-lilin|vs212",
                "axis|axisq7424*",
                "digital watchdog|nbf8-slah2",
                "438ir|avertx",
                "tdhdx161-4k-2t|general",
                "ds-7316hqhi-f4/n|embedded net dvr",
                "tvi-ar304-4|embedded_net_dvr",
                "dahua|dhi-nvr5424*",
                "general|nvr7000k",
                "s-64 e v2-xt|siqura",
                "d44_nvr8pro7|general",
                "bosch|vip_x16*",
                "private|dhi-nvr5216-4ks2",
                "general|dvr08cvi-4k",
                "dh-nvr608-32-4ks2|private",
                "private|dh-nvr4832-4k",
                "dh-nvr4208-8p-4k|private",
                "MarchNetworks|Edge16e",
                "bosch|vip_x16_xf_e",
                "private|dhi-nvr5216-4ks2",
                "general|dvr08cvi-4k",
                "private|dh-nvr4832-4k",
                "axis|axisp8221*",
                "dahua|nvr5432*",
                "siqura|s-64 e v2-xt",
                "hitron|ngh-72m3",
                "scl-04da01|onvif",
                "c87_nvr16pro7|general",
                "dahua|dhi-nvr608-64-4ks2",
                "onvif|har314-4",
                "onvif|vx-smbk-d",
                "digimerge|dv916",
                "interlogix|tve-820",
                "xs-xvr6116-vs2|general",
                "digital watchdog|str-hd1625",
                "ds-7216hqhi-f2|cp-dvr-02",
                "ds-7208hghi-sh|segint",
                "dv916|digimerge",
                "ds-7208hghi-sh/a(b)|dvrcas",
                "digital watchdog|vlr-enc-16-a",
                "dw-enhd16|compresso",
                "dw-enhd16|dw-encoder2",
                "dw-enhd16|dw-encoder1",
                "axis|axisp8221",
                "dahua|nvr5432-4ks2",
                "dhi-xvr5216a|264+",
                "siqura|s-64 e v2-xt",
                "hitron|ngh-72m3",
                "scl-04da01|onvif",
                "c87_nvr16pro7|general",
                "dahua|dhi-nvr608-64-4ks2",
                "onvif|har314-4",
                "onvif|vx-smbk-d",
                "digimerge|dv916",
                "interlogix|tve-820",
                "xs-xvr6116-vs2|general",
                "digital watchdog|str-hd1625",
                "ds-7216hqhi-f2|cp-dvr-02",
                "ds-7208hghi-sh|segint",
                "dv916|digimerge",
                "ds-7208hghi-sh/a(b)|dvrcas",
                "digital watchdog|vlr-enc-16-a",
                "dw-enhd16|dw-analog",
                "dh-nvr5216-4k|private",
                "s08turbox|embedded net dvr",
                "general|dhi-nvr5208-4ks2",
                "dw-enhd16|vc",
                "general|dr-tw2516a",
                "network digital video|b1210dm",
                "acti|v31",
                "*|UL-DVR302-16Z"
            ],
            "analogEncoder": true
        },
        {
            "keys": [
                "DW-ENHD16|DW-ENHD16*",
                "DW|DW-ENHD16*"
            ],
            "doUpdatePortInSubscriptionAddress": false
        },
        {
            "keys": ["UNIVIEW|DVS4116"],
            "enableAdditionalManufacturerNormalization": true
        },
        {
            "keys": [
                "*|DW-CP04", "*|DW-CP16"
            ],
            "isRebrendedActiCamera": true
        },
        {
            "keys": [
                "ISD|*"
            ],
            "showUrl": true,
            "urlLocalePath": "priv/cam.html"
        },
        {
            "keys": [
                "ISD_EDGE|*"
            ],
            "showUrl": true,
            "urlLocalePath": "priv/cam.html",
            "MaxFPS": 30.0
        },
        {
            "keys": [
                "ISD|XPM-FL72-48MP",
                "DW|XPM-FL72-48MP",
                "DW|DWC-PZV2M72T"
            ],
            "isdDwCam": true,
            "showUrl": true,
            "urlLocalePath": "priv/cam.html"
        },

        {
            "keys": [
                "DW|DWCA-C128-64",
                "DW|DWCA-C12C-64",
                "DW|DWCA-VF25W28-64",
                "DW|DWCA-VF25WIR4-64",
                "DW|DWCA-VF25WIR8-64",
                "DW|DWC-PZV2M72T"
            ],
            "isdDwCam": true
        },

        {
            "keys": [
                "vista|*"
            ],
            "showUrl": true,
            "urlLocalePath": "basic/basic.php",
            "overrideHttpUserAgent": "Mozilla/5.0 (Windows; U; Windows NT based; en-US) AppleWebKit/534.34 (KHTML, like Gecko)  QtWeb Internet Browser/3.8.5 http://www.QtWeb.net",
            "renewOnvifPullPointSubscriptionRequired": false
        },
        {
            "keys": [
                "VIVOTEK|*"
            ],
            "onvifPtzStopBroken": true
        },
        {
            "keys": [
                "ArecontVision|??05", "ArecontVision|?155"
            ],
            "isRTSPSupported": false
        },
        {
            "keys": ["ArecontVision|20185DN", "ArecontVision|AV20CPD-118","ArecontVision|AV08CPD-118" ],
            "forceRtspSupport": true
        },
        {
            "keys": ["ArecontVision|AV20CPD-118","ArecontVision|AV08CPD-118" ],
            "totalMdZones": 1024
        },
        {
            "keys": ["ArecontVision|*"],
            "forceRtcpReports": true
        },
        {
            "keys": [
                "HANWHA|SNP*"
            ],
            "ptzOverride": {
                "operational": {
                    "capabilitiesToAdd": "ContinuousPanCapability|ContinuousTiltCapability|ContinuousZoomCapability"
                }
            }
        },
        {
            "keys": [
                "VIVOTEK|DM368", "VIVOTEK|FD8161", "VIVOTEK|FD8362E", "VIVOTEK|FD8361", "VIVOTEK|FD8136",
                "VIVOTEK|FD8162", "VIVOTEK|FD8372", "VIVOTEK|FD8135H", "VIVOTEK|IP8151", "VIVOTEK|IP8335H",
                "VIVOTEK|IP8362", "VIVOTEK|MD8562", "VIVOTEK|IP8371E", "VIVOTEK|FD8363",
                "ACTI|KCM5211", "ACTI|TCM3511",
                "AXIS|AXISP3344", "AXIS|AXISP1344",
                "*|IPC-HDB3200C", "*|N53F-F",
                "*|LR01", "*|IPCAM_M1", "*|RL01",
                "VISTA|*VRD", "VISTA|VK2-2MPBX(DN)",
                "ZXDZHZ|vimicro","DW|DWC-MF21M4TIR","ACTI|TCM4201","Sony|SNC-CH120","Sony|SNC-CH280",
                "Sony|SNC-DH210","Sony|SNC-DH120T","VITEK|VT-20VN-M","Etrovision Technology|EV8180U-XL","VIVOTEK|FE8174V",
                "AVTECH|AVM542B",
                "AVer|FV3028-RTM",
                "DW|DWC-MPA20M","Win4NET Co., Ltd.|Clebo-MD20","DW|DWC-MC421D","Win4NET Co., Ltd.|Clebo-BX20",
                "DW|DWC-MB721M4TIR","Win4NET Co., Ltd.|Clebo-MB721M4TIR",
                "DW|DWC-MB721M8TIR","Win4NET Co., Ltd.|Clebo-MB721M8TIR",
                "DW|DWC-MF21M4TIR","Win4NET Co., Ltd.|Clebo-MF21M4TIR",
                "DW|DWC-MF21M8TIR","Win4NET Co., Ltd.|Clebo-MF21M8TIR",
                "DW|DWC-MF21M4FM","Win4NET Co., Ltd.|Clebo-MF21M4FM",
                "DW|DWC-MF21M8FM","Win4NET Co., Ltd.|Clebo-MF21M8FM",
                "DW|DWC-MB950TIR", "DW|DWC-MV950TIR", "DW|DWC-BVI2IR",
                "DW|DWC-PVX16W",
                "DW|DWC-PZ21M69T",
                "DW|DWC-PB6M4T",
                "DW|DWC-MTT4Wi28",
                "DW|DWC-MTT4Wi36",
                "DW|DWC-MTT4Wi6",
                "DW|DWC-MVT4Wi28",
                "DW|DWC-MVT4Wi36",
                "DW|DWC-MVT4Wi6",
                "DW|DWC-MBT4Wi28",
                "DW|DWC-MBT4Wi36",
                "DW|DWC-MD72i4V",
                "DW|DWC-MD724V"
            ],
            "operationalPtzCapabilities": "NoPtzCapabilities"
        },
        {
            "keys": [
                "DW|DWC-MPTZ20X", "DW|DWC-MPTZ5X", "DW|DWC-MPZ20XFM",
                "ACTI|KCM8111", "*|FW3471-PS-E",
                "*|FW3471-PS-E",
                "VISTA|VK2-ENCODER",
                "*|DW-CP04", "*|DW-CP16",
                "ACTI|I96","ACTI|I98",
                "UNIVIEW|IPC6242SR-X22",
                "Milesight*|MS-C2961-EB",
                "Dahua|DH-SD22404T-GN",
                "dahua|XVR5116HS*"
            ],
            "ptzOverride": {
                "operational": {"traits": "EightWayPtz"}
            }
        },
        {
            "keys": [
                "ACTI|V32",
                "ACTi Corporation|V32",
                "ACTI|V23",
                "ACTi Corporation|V23"
            ],
            "forceONVIF": true
        },
        {
            "keys": [
                "ACTI|KCM3311", "ACTI|KCM7211", "ACTI|KCM5611", "ACTI|KCM5311",
                "Sony|SNC-EM600","Sony|SNC-CX600","Sony|SNC-DH120T", "Sony|SNC-XM636",
                "DW|DWC-MB421TIR", "DW|DWC-MD421D", "DW|DWC-MV85DiA",
                "Win4NET Co., Ltd.|Clebo-BL20",
                "DW|DWC-MB45DiA",
                "DW|DWC-MTT4WiA",
                "DW|DWC-MVT4WiA"
            ],
            "operationalPtzCapabilities": "ContinuousZoomCapability"
        },
        {
            "keys": [
                "AXIS|AXISP8221",
                "AXIS|AXISC3003E",
                "AXIS|AXISA9161",
                "AXIS|AXISC1004E",
                "AXIS|AXISC8033",
		"AXIS|AXISC1310*"
            ],
            "noVideoSupport": true
        },
        {
            "keys" :[
                "Hanwha|NVR-IO-module*"
            ],
            "noVideoSupport": true
        },
        {
            "keys": [
                "VISTA|VK2-1080XVRDIR3V9F",
                "VISTA|VK2-1080VFD3V9F",
                "VISTA|VK2-1080BIR3V9F",
                "VISTA|VK2-720VZMI",
                "VISTA|VK2-720VZMX",
                "VISTA|VK2-1080VRDIR3V9F",
                "VISTA|VK2-1080XVFD3V9F",
                "VISTA|VK2-3MPBIR3V9F",
                "VISTA|VK2-3MPVRDIR3V9F",
                "VISTA|VK2-3MPBIR28V12re",
                "VISTA|VK2-3MPVRDIR28V12re"
            ],
            "operationalPtzCapabilities": "ContinuousZoomCapability|ContinuousFocusCapability|AuxiliaryPtzCapability"
        },
        {
            "keys": [
                "VISTA|*PTW",
                "DW|DWC-MPT","Win4NET Co., Ltd.|Clebo-MPT",
                "DW|DWC-MPTFM","Win4NET Co., Ltd.|Clebo-MPTFM"
            ],
            "operationalPtzCapabilities": "ContinuousPanCapability|ContinuousTiltCapability",
            "ptzOverride": {
                "operational": {"traits": "FourWayPtz"}
            }
        },
        {
            "keys": [
                "General|IP Camera",
                "H264|N51820L",
                "TRUEN Co., Ltd.|TN-P4230CSLXIR",
                "TRUEN Co. Ltd.|*",
                "Vista|VK2-3MPEFEDre",
                "eneo|IEP-63M2812M0A"
            ],
            "ptzOverride": {
                "operational": {"traits": "FourWayPtz"}
            }
        },
        {
            "keys": [
                "VISTA|VK2-ENCODER",
                "VISTA|VK2-1080PTZ",
                "VISTA|VK2-600PTZ",
                "*|DW-CP04",
                "Cellinx|STH795",
                "Honeywell Security Group|HISD-2201WE", "MESSOA|SPD970",
                "H264|N51820L",
                "onvif|v047-1",
                "iPIXA|*",
                "Rhodium|RBU-PZ-4461-EB"
            ],
            "onvifPtzPresetsEnabled": true
        },
        {
            "keys": [
                "VISTA|*"
            ],
            "forceArFromPrimaryStream": true
        },
        {
            "keys": [
                "ACTi|V32", "ACTi|V23"
            ],
            "defaultAR": "16x9",
            "ptzOverride": {
                "operational": {"traits": "EightWayPtz"}
            }
        },
        {
            "keys": [
                "VISTA|VK2-600PTZ",
                "VISTA|VK2-1080PTZ",
                "VISTA|VK2-ENCODER",
                "Pelco|D5220",
                "Pelco|PelcoD5220"
            ],
            "operationalPtzCapabilities": "ContinuousPanCapability|ContinuousTiltCapability|ContinuousZoomCapability|ContinuousFocusCapability|AuxiliaryPtzCapability|PresetsPtzCapability"
        },
        {
            "keys": [
                "VISTA|VK2-1080VRD",
                "VISTA|VK2-1080VRD3V9"
            ],
            "operationalPtzCapabilities": ""
        },
    {
            "keys": [
                "DW|DWC-MD421D","Win4NET Co., Ltd.|Clebo-FD20"
            ],
            "operationalPtzCapabilities": "ContinuousZoomCapability|ContinuousFocusCapability"
        },
    {
            "keys": [
                "DW|DWC-PV2M4TIR","DW|DWC-PB2M4TIR", "DWC|DWC-PV2M4T", "DW|DWC-PV2M4T"
            ],
        "dw-http-ptz": true
        },
        {
            "keys": [
                "AXIS|AXISM7016Group1", "AXIS|AXISM7016Group2", "AXIS|AXISM7016Group3", "AXIS|AXISM7016Group4"
            ],
            "axisMaxZoomSpeed": 70
        },
        {
            "keys": [
                "Honeywell|HVE4", "Hikvision|DS-6704HFI"
            ],
            "forcedOnvifParams":
            {
                "videoEncoders":
                [
                    "VideoEncoderConfigurationA01,VideoEncoderConfigurationA05",
                    "VideoEncoderConfigurationA02,VideoEncoderConfigurationA06",
                    "VideoEncoderConfigurationA03,VideoEncoderConfigurationA07",
                    "VideoEncoderConfigurationA04,VideoEncoderConfigurationA08"
                ]
            }
        },
        {
            "keys": [
                "DW|DWC-PVX16W"
            ],
            "forcedOnvifParams":
            {
                "videoEncoders":
                [
                    "video_encoder01_01,video_encoder01_02",
                    "video_encoder02_01,video_encoder02_02",
                    "video_encoder03_01,video_encoder03_02",
                    "video_encoder04_01,video_encoder04_02"
                ]
            }
        },
        {
            "keys": [
                "Hikvision|DS-6708*", "HIKVISION|DS-6708*"
            ],
            "forcedOnvifParams":
            {
                "videoEncoders":
                [
                    "VideoEncoderConfigurationA01,VideoEncoderConfigurationA09",
                    "VideoEncoderConfigurationA02,VideoEncoderConfigurationA10",
                    "VideoEncoderConfigurationA03,VideoEncoderConfigurationA11",
                    "VideoEncoderConfigurationA04,VideoEncoderConfigurationA12",
                    "VideoEncoderConfigurationA05,VideoEncoderConfigurationA13",
                    "VideoEncoderConfigurationA06,VideoEncoderConfigurationA14",
                    "VideoEncoderConfigurationA07,VideoEncoderConfigurationA15",
                    "VideoEncoderConfigurationA08,VideoEncoderConfigurationA16"
                ]
            }
        },
        {
            "keys": [
                "Hikvision|DS-2CD6362F-I*|V5.0.*", "Hikvision|DS-2CD6362F-I*|V5.3.*", "Hikvision|DS-2CD6362F-I*|V5.1.*", "Hikvision|DS-2CD6362F-I*|V5.2.*", "Hikvision|HNCA12-FEA"
            ],
            "forcedOnvifParams":
            {
                "videoEncoders":
                [
                    "VideoEncoderToken_101,VideoEncoderToken_102",
                    "VideoEncoderToken_201",
                    "VideoEncoderToken_301",
                    "VideoEncoderToken_401"
                ]
            },
            "fpsBounds": {
                "max": 15,
                "min": 1
            }
        },
        {
            "keys": [
                "Hikvision|DS-6716HWI", "Hikvision|DS-6716HFI", "Hikvision|DS-6716*",
                "DS-6716*|Embedded_Net_DVR", "DS-6716*|Embedded Net DVS",
                "Embedded_Net_DVR|DS-6716*", "Embedded Net DVS|DS-6716*"
            ],
            "forcedOnvifParams":
            {
                "videoEncoders":
                [
                    "VideoEncoderConfigurationA01,VideoEncoderConfigurationA17",
                    "VideoEncoderConfigurationA02,VideoEncoderConfigurationA18",
                    "VideoEncoderConfigurationA03,VideoEncoderConfigurationA19",
                    "VideoEncoderConfigurationA04,VideoEncoderConfigurationA20",
                    "VideoEncoderConfigurationA05,VideoEncoderConfigurationA21",
                    "VideoEncoderConfigurationA06,VideoEncoderConfigurationA22",
                    "VideoEncoderConfigurationA07,VideoEncoderConfigurationA23",
                    "VideoEncoderConfigurationA08,VideoEncoderConfigurationA24",
                    "VideoEncoderConfigurationA09,VideoEncoderConfigurationA25",
                    "VideoEncoderConfigurationA10,VideoEncoderConfigurationA26",
                    "VideoEncoderConfigurationA11,VideoEncoderConfigurationA27",
                    "VideoEncoderConfigurationA12,VideoEncoderConfigurationA28",
                    "VideoEncoderConfigurationA13,VideoEncoderConfigurationA29",
                    "VideoEncoderConfigurationA14,VideoEncoderConfigurationA30",
                    "VideoEncoderConfigurationA15,VideoEncoderConfigurationA31",
                    "VideoEncoderConfigurationA16,VideoEncoderConfigurationA32"
                ]
            }
        },
        {
            "keys": [
                "HIKVISION|DS-2TD1217*",
                "HIKVISION|DFI6256A",
                "hikvision|DS-2CD2955FWD*",
                "HIKVISION|DS-2CD2135FWD*",
                "HIKVISION|DS-2CD2555FWD*"
            ],
            "pullInputEventsAsOdm": true
        },
        {
            "keys": [
                "HIKVISION|DS-2CD2132F-IWS",
                "HIKVISION|DS-2CD2655FWD-IZS",
                "HIKVISION|DS-2CD2742FWD*",
                "HIKVISION|DS-2CD2942F-IS",
                "HIKVISION|DS-2CD63C2F-IS",
                "HIKVISION|DS-2DE4A220IW-DE",
                "Hikvision|DS-2CD2655FWD-IZS",
                "Hikvision|DS-2CD2942F-IS",
                "Hikvision|DS-2CD63C2F-IS",
                "Hikvision|DS-2DE4A220IW-DE",
                "HIKVISION|DS-2CD4032FWD*",
                "HIKVISION|DS-2CD2142FWD*",
                "hikvision|DS-2CD2142FWD*",
                "Hikvision|DS-6716*",
                "Hikvision|DS-6708*",
                "HIKVISION|DS-2CD4A26FWD-*",
                "HIKVISION|iDS-2CD8426*",
                "Hikvision|DS-2DF8223*",
                "hikvision|DS-2CD2155FWD-IS",
                "HIKVISION|DS-2CD4026FWD-AP",
                "HIKVISION|DS-2DE3304W-DE",
                "ONVIF|NC328-VBZ",
                "HIKVISION|DS-2TD1217*",
                "HIKVISION|DFI6256A",
                "hikvision|DS-2CD2955FWD*",
                "HIKVISION|DS-2CD2135FWD*",
                "HIKVISION|DS-2CD2555FWD*"
            ],
            "parseOnvifNotificationsWithHttpReader": true
        },
        {
            "keys": [
                "HIKVISION|DS-2CD2132F-IWS",
                "HIKVISION|DS-2CD2655FWD-IZS",
                "HIKVISION|DS-2CD2742FWD-IS",
                "HIKVISION|DS-2CD2942F-IS",
                "HIKVISION|DS-2DE4A220IW-DE",
                "Hikvision|DS-2CD2655FWD-IZS",
                "Hikvision|DS-2CD2742FWD-IS",
                "Hikvision|DS-2CD2942F-IS",
                "Hikvision|DS-2DE4A220IW-DE",
                "Hikvision|DS-2CD2522FWD*",
                "HIKVISION|DS-2CD2522FWD*",
                "HIKVISION|DS-2CD4032FWD*",
                "HIKVISION|DS-2CD2142FWD-IWS",
                "HIKVISION|DS-2CD2142FWD*",
                "hikvision|DS-2CD2142FWD*",
                "HIKVISION|DS-2CD4A26FWD-*",
                "HIKVISION|iDS-2CD8426*",
                "Hikvision|DS-2CD2625FWD*",
                "Hikvision|DS-2TD2166*",
                "Hikvision|DS-2CD4026FWD-AP",
                "HIKVISION|DS-2DE3304W-DE",
                "ONVIF|H47",
                "ONVIF|IP-2CD4B26FWD-IZS",
                "*|NC304-WDA"
            ],
            "relayOutputInversed": true,
            "portNamePrefixToIgnore": "AlarmOut"
        },
        {
            "keys": [
                "DW|DWC-PF5M1TIR",
                "DW|DWC-MB45DiA",
                "DW|DWC-MV85DiA",
                "DW|DWC-PB6M4T",
                "DW|DWC-PVF9M2TIR"
            ],
            "fixWrongInputPortNumber": true
        },
        {
            "keys": [
                "DW|DWC-MV85DiA"
            ],
            "repeatIntervalForSendVideoEncoderMS": 1000
        },
        {
            "keys": [
                "DW|DWC-MV421D",
                "_comment: fixed in firmware version 4.4 (kernel version 1.0.0.0, server version 1.1.2.0)",
                "##DW|DWC-MD421D"
            ],
            "fixWrongOutputPortToken": true
        },
        {
            "keys": [
                "DW|DWC-MD421D"
            ],
            "additionalNotificationTopics": [ "Device/Trigger/Relay" ]
        },
        {
            "keys": [
                "DW|DWC-MPTZ20X",
                "DW|DWC-MPZ20XFM|2.1.0.8", "DW|DWC-MPZ20XFM"
            ],
            "ptzMapper": {
                "fromCamera": {
                    "x": {
                        "extrapolationMode": "PeriodicExtrapolation",
                        "device":  [-1,   1],
                        "logical": [ 0, 360]
                    },
                    "y": {
                        "extrapolationMode": "ConstantExtrapolation",
                        "device":  [  0,    1],
                        "logical": [  0,  -90]
                    },
                    "z": {
                        "extrapolationMode": "ConstantExtrapolation",
                        "device":  [0.004167,   0.083333],
                        "logical": [1.0,        20.0],
                        "logicalMultiplier": 35.25,
                        "space": "35MmEquiv"
                    }
                }
            }
        },
        {
            "keys": [
                "DW|DWC-MPTZ20X|unknown_beta",
                "Win4NET Co., Ltd.|Clebo-PD20",
                "Win4NET Co., Ltd.|Clebo-PM20SV2",
                "Win4NET Co., Ltd.|Clebo-BD",
                "DW|DWC-MPTZ20XFM",
                "Win4NET Co., Ltd.|Clebo-MPTZ20XFM"
            ],
            "ptzMapper": {
                "fromCamera": {
                    "x": {
                        "extrapolationMode": "PeriodicExtrapolation",
                        "device":  [-1,   1],
                        "logical": [ 0, 360]
                    },
                    "y": {
                        "extrapolationMode": "ConstantExtrapolation",
                        "device":  [  0,    1],
                        "logical": [  0,  -90]
                    },
                    "z": {
                        "extrapolationMode": "ConstantExtrapolation",
                        "device":  [0.000, 0.001, 0.002, 0.003, 0.004, 0.005, 0.006, 0.007, 0.008, 0.009, 0.010, 0.012, 0.014, 0.016, 0.018, 0.025, 0.030, 0.035, 0.040, 0.045, 0.050, 0.060, 0.070, 0.080, 0.090, 0.100],
                        "logical": [1.000, 1.227, 1.430, 1.680, 2.023, 2.258, 2.469, 2.719, 3.000, 3.234, 3.453, 3.953, 4.422, 4.883, 5.367, 7.034, 8.186, 9.362, 10.440, 11.543, 12.548, 14.484, 16.028, 17.278, 18.454, 19.631],
                        "logicalMultiplier": 35.25,
                        "space": "35MmEquiv"
                    }
                }
            }
        },
        {
            "keys": [
                "DW|DWC-MPTZ5X|2.1.0.3", "DW|DWC-MPTZ5X" ,
                "Win4NET Co., Ltd.|Clebo-MPTZ5X",
                "DW|DWC-MPTZ5XFM","Win4NET Co., Ltd.|Clebo-MPTZ5XFM"
            ],
            "ptzMapper": {
                "fromCamera": {
                    "x": {
                        "extrapolationMode": "ConstantExtrapolation",
                        "device":  [0,        1,  -1, -0.05555],
                        "logical": [-180, -0.01,   0,      170]
                    },
                    "y": {
                        "extrapolationMode": "ConstantExtrapolation",
                        "device":  [  0,    1],
                        "logical": [  0,  -90]
                    },
                    "z": {
                        "extrapolationMode": "ConstantExtrapolation",
                        "device":  [0.016666,   0.083333],
                        "logical": [1.0,        5.0],
                        "logicalMultiplier": 41.0,
                        "space": "35MmEquiv"
                    }
                }
            }
        },
        {
            "keys": [
                "*|VB-H41"
            ],
            "ptzMapper": {
                "fromCamera": {
                    "x": {
                        "extrapolationMode": "ConstantExtrapolation",
                        "device":  [  -1,   1],
                        "logical": [-170, 170]
                    },
                    "y": {
                        "extrapolationMode": "ConstantExtrapolation",
                        "device":  [ -1, 0,  1],
                        "logical": [-10, 0, 90]
                    },
                    "z": {
                        "extrapolationMode": "ConstantExtrapolation",
                        "comment": "D = 1 - 1/t, L = 32.0 * t",
                        "device":  [0, 0.333333, 0.5, 0.6, 0.666667, 0.714286, 0.75, 0.777778, 0.8, 0.818182, 0.833333, 0.846154, 0.857143, 0.866667, 0.875, 0.882353, 0.888889, 0.894737, 0.9, 0.904762, 0.909091, 0.913043, 0.916667, 0.92, 0.923077, 0.925926, 0.928571, 0.931034, 0.933333, 0.935484, 0.9375, 0.939394, 0.941176, 0.942857, 0.944444, 0.945946, 0.947368, 0.948718, 0.95],
                        "logical": [1,      1.5,   2, 2.5,        3,      3.5,    4,      4.5,   5,      5.5,        6,      6.5,        7,      7.5,     8,      8.5,        9,      9.5,  10,     10.5,       11,     11.5,       12, 12.5,       13,     13.5,       14,     14.5,       15,     15.5,     16,     16.5,       17,     17.5,       18,     18.5,       19,     19.5,   20],
                        "logicalMultiplier": 32.0,
                        "space": "35MmEquiv"
                    }
                }
            }
        },
        {
            "keys": [
                "VIVOTEK|SD83X3"
            ],
            "ptzMapper": {
                "fromCamera": {
                    "x": {
                        "extrapolationMode": "PeriodicExtrapolation",
                        "device":  [ -1,    1],
                        "logical": [180, -180]
                    },
                    "y": {
                        "extrapolationMode": "ConstantExtrapolation",
                        "device":  [ -1,   1],
                        "logical": [  0, -90]
                    },
                    "z": {
                        "extrapolationMode": "ConstantExtrapolation",
                        "device":  [0, 0.05,  0.1, 0.15,  0.2, 0.25,  0.3, 0.35,  0.4, 0.45,  0.5, 0.55, 0.6, 0.65,  0.7, 0.75,  0.8,  0.85,   0.9,  0.95,  1],
                        "logical": [1, 1.11, 1.22, 1.36, 1.48, 1.64, 1.81, 2.03, 2.29, 2.63, 3.05, 3.49, 4.18, 5.05, 6.27, 7.93, 10.24, 13.22, 17.02, 21.97, 31.55],
                        "logicalMultiplier": 35.0,
                        "space": "35MmEquiv"
                    }
                }
            }
        },
        {
            "keys": [
                "VIVOTEK|SD8362"
            ],
            "ptzMapper": {
                "fromCamera": {
                    "x": {
                        "extrapolationMode": "PeriodicExtrapolation",
                        "device":  [ -1,    1],
                        "logical": [180, -180]
                    },
                    "y": {
                        "extrapolationMode": "ConstantExtrapolation",
                        "device":  [ -1,   1],
                        "logical": [  0, -90]
                    },
                    "z": {
                        "extrapolationMode": "ConstantExtrapolation",
                        "device":  [0, 0.05,  0.1, 0.15,  0.2, 0.25,  0.3, 0.35,  0.4, 0.45,  0.5, 0.55,  0.6, 0.65,  0.7, 0.75,  0.8, 0.85,   0.9,  0.95,    1],
                        "logical": [1, 1.08, 1.16, 1.27, 1.39, 1.52, 1.68, 1.86, 2.08, 2.34, 2.65, 3.01, 3.48, 4.06, 4.76, 5.68, 6.86, 8.38, 10.82, 13.16, 18.0],
                        "logicalMultiplier": 35.0,
                        "space": "35MmEquiv"
                    }
                }
            }
        },
        {
            "keys": [
                "*|SNC-RH124"
            ],
            "ptzMapper": {
                "fromCamera": {
                    "x": {
                        "extrapolationMode": "PeriodicExtrapolation",
                        "device":  [ -1,    1],
                        "logical": [-180, 180]
                    },
                    "y": {
                        "extrapolationMode": "ConstantExtrapolation",
                        "device":  [1.3333333,  -1],
                        "logical": [       15, -90]
                    },
                    "z": {
                        "extrapolationMode": "ConstantExtrapolation",
                        "device":  [0, 0.05,  0.1, 0.15,  0.2, 0.25, 0.35,  0.4, 0.45,  0.5, 0.52],
                        "logical": [1, 1.15, 1.33, 1.57, 1.88, 2.28,  3.6, 4.66, 6.03, 7.64, 8.14],
                        "logicalMultiplier": 38.5,
                        "space": "35MmEquiv"
                    }
                },
                "toCamera": {
                    "y": {
                        "extrapolationMode": "ConstantExtrapolation",
                        "device":  [1,  -1],
                        "logical": [0, -90]
                    }
                }
            }
        },
        {
            "keys": [
                "ACTI|KCM8111"
            ],
            "ptzMapper": {
                "fromCamera": {
                    "x": {
                        "extrapolationMode": "PeriodicExtrapolation",
                        "device":  [-18000, 18000],
                        "logical": [  -180,   180]
                    },
                    "y": {
                        "extrapolationMode": "ConstantExtrapolation",
                        "device":  [ 0, 9000],
                        "logical": [90,    0]
                    },
                    "z": {
                        "extrapolationMode": "ConstantExtrapolation",
                        "device":  [30,     80,    256,    336,    512,    592,    768,    848,   1024,   1104,   1280,   1360,   1536,   1616,   1792,   1872,   2048,   2128,   2304,    2384,    2520],
                        "logical": [ 1, 1.0319, 1.1540, 1.2209, 1.3808, 1.4651, 1.6802, 1.7936, 2.0959, 2.2587, 2.6660, 2.8696, 3.4621, 3.7953, 4.6840, 5.2209, 6.6650, 7.4982, 9.8495, 11.1825, 13.8485],
                        "logicalMultiplier": 35.0,
                        "space": "35MmEquiv"
                    }
                },
                "toCamera": {
                    "z": {
                        "extrapolationMode": "ConstantExtrapolation",
                        "device":  [0,     50,    100,    150,    200,    250,    300,    350,    400,    450,    500,    550,    600,    650,    700,    750,    800,    850,    900,     950,    1000],
                        "logical": [1, 1.0319, 1.1540, 1.2209, 1.3808, 1.4651, 1.6802, 1.7936, 2.0959, 2.2587, 2.6660, 2.8696, 3.4621, 3.7953, 4.6840, 5.2209, 6.6650, 7.4982, 9.8495, 11.1825, 13.8485],
                        "logicalMultiplier": 35.0,
                        "space": "35MmEquiv"
                    }
                }
            }
        },
        {
            "keys": [
                "VISTA|VK2-1080XVRDPTZ"
            ],
            "ptzMapper": {
                "fromCamera": {
                    "x": {
                        "extrapolationMode": "PeriodicExtrapolation",
                        "device":  [   1,  -1],
                        "logical": [-180, 180]
                    },
                    "y": {
                        "extrapolationMode": "ConstantExtrapolation",
                        "_TODO": "Actual tilt range is [0, -180].",
                        "device":  [0.9,   0],
                        "logical": [0,   -90]
                    },
                    "z": {
                        "extrapolationMode": "ConstantExtrapolation",
                        "device":  [    -1,   -0.9,   -0.8,   -0.7,   -0.6,   -0.5,   -0.4,   -0.3,   -0.2,   -0.1,      0,    0.1,    0.2,    0.3,    0.4,    0.5,    0.6,    0.7,    0.8,    0.9,       1],
                        "logical": [1.0000, 1.0748, 1.1636, 1.2617, 1.3738, 1.5000, 1.6449, 1.8178, 2.0187, 2.2477, 2.5234, 2.8458, 3.2383, 3.7150, 4.2850, 4.9766, 5.8411, 6.8645, 7.9626, 9.2925, 10.9050],
                        "logicalMultiplier": 32.0,
                        "space": "35MmEquiv"
                    }
                }
            }
        },
        {
            "keys": [
                "VISTA|VK2-1080XVRDPTZF", "VISTA|VK2-HD20-SM", "VISTA|VK2-HD30-PM"
            ],
            "ptzMapper": {
                "fromCamera": {
                    "x": {
                        "extrapolationMode": "PeriodicExtrapolation",
                        "device":  [   1,  -1],
                        "logical": [-180, 180]
                    },
                    "y": {
                        "extrapolationMode": "ConstantExtrapolation",
                        "_TODO": "Actual tilt range is [0, -180].",
                        "device":  [0.9,   0],
                        "logical": [0,   -90]
                    },
                    "z": {
                        "extrapolationMode": "ConstantExtrapolation",
                        "device":  [    -1,   -0.9,   -0.8,   -0.7,   -0.6,   -0.5,   -0.4,   -0.3,   -0.2,   -0.1,      0,    0.1,    0.2,    0.3,    0.4,    0.5,    0.6,    0.7,    0.8,    0.9,       1],
                        "logical": [1.0000, 1.0748, 1.1636, 1.2617, 1.3738, 1.5000, 1.6449, 1.8178, 2.0187, 2.2477, 2.5234, 2.8458, 3.2383, 3.7150, 4.2850, 4.9766, 5.8411, 6.8645, 7.9626, 9.2925, 10.9050],
                        "logicalMultiplier": 32.0,
                        "space": "35MmEquiv"
                    }
                }
            }
        },
        {
            "keys": [
                "VISTA|VK2-1080XPTZ","VISTA|VK2-1080XVRDPTPMF"
            ],
            "ptzMapper": {
                "fromCamera": {
                    "x": {
                        "extrapolationMode": "PeriodicExtrapolation",
                        "device":  [   1,  -1],
                        "logical": [-180, 180]
                    },
                    "y": {
                        "extrapolationMode": "ConstantExtrapolation",
                        "_TODO": "Actual tilt range is [0, -180].",
                        "device":  [0.9,   0],
                        "logical": [0,   -90]
                    },
                    "z": {
                        "extrapolationMode": "ConstantExtrapolation",
                        "device":  [    -1,   -0.9,   -0.8,   -0.7,   -0.6,   -0.5,   -0.4,   -0.3,   -0.2,   -0.1,      0,    0.1,    0.2,    0.3,    0.4,    0.5,    0.6,     0.7,     0.8,     0.9,       1],
                        "logical": [1.0000, 1.0859, 1.1797, 1.2891, 1.4141, 1.5703, 1.7422, 1.9453, 2.2031, 2.5000, 2.8672, 3.3281, 3.9297, 4.7344, 5.7188, 7.0313, 8.7969, 12.1481, 14.8011, 19.6882, 29.3229],
                        "logicalMultiplier": 30.0,
                        "space": "35MmEquiv"
                    }
                }
            }
        },
        {
            "keys": [
                "VISTA|VK2-1080XPTZF"
            ],
            "ptzMapper": {
                "fromCamera": {
                    "x": {
                        "extrapolationMode": "PeriodicExtrapolation",
                        "device":  [   1,  -1],
                        "logical": [-180, 180]
                    },
                    "y": {
                        "extrapolationMode": "ConstantExtrapolation",
                        "_TODO": "Actual tilt range is [0, -180].",
                        "device":  [0.9,   0],
                        "logical": [0,   -90]
                    },
                    "z": {
                        "extrapolationMode": "ConstantExtrapolation",
                        "device":  [    -1,   -0.9,   -0.8,   -0.7,   -0.6,   -0.5,   -0.4,   -0.3,   -0.2,   -0.1,      0,    0.1,    0.2,    0.3,    0.4,    0.5,    0.6,     0.7,     0.8,     0.9,       1],
                        "logical": [1.0000, 1.0859, 1.1797, 1.2891, 1.4141, 1.5703, 1.7422, 1.9453, 2.2031, 2.5000, 2.8672, 3.3281, 3.9297, 4.7344, 5.7188, 7.0313, 8.7969, 12.1481, 14.8011, 19.6882, 29.3229],
                        "logicalMultiplier": 30.0,
                        "space": "35MmEquiv"
                    }
                }
            }
        },
        {
            "keys": [
                "VISTA|VK2-HD30IR-PM", "VISTA|VK2-1080XIRPTZF", "VISTA|NFX-22053H3", "HITRON|NFX-22053H3", "VISTA|VK2-HD30LRIR-PM"
            ],
            "ptzMapper": {
                "fromCamera": {
                    "x": {
                        "extrapolationMode": "PeriodicExtrapolation",
                        "device":  [   1,  -1],
                        "logical": [-180, 180]
                    },
                    "y": {
                        "extrapolationMode": "ConstantExtrapolation",
                        "_TODO": "Actual tilt range is [0, -180].",
                        "device":  [-1,   1],
                        "logical": [0,   -90]
                    },
                    "z": {
                        "extrapolationMode": "ConstantExtrapolation",
                        "device":  [    -1,   -0.9,   -0.8,   -0.7,   -0.6,   -0.5,   -0.4,   -0.3,   -0.2,   -0.1,      0,    0.1,    0.2,    0.3,    0.4,    0.5,    0.6,     0.7,     0.8,     0.9,       1],
                        "logical": [    1,  1.09449,    1.19767,    1.31801,    1.45551,    1.62733,    1.81642,    2.03983,    2.32341,    2.65,   3.05392,    3.56091,    4.2226,    5.10784,    6.19068,    7.63443,    9.57659,    13.26291,    16.18121,    21.55702,    32.15519],
                        "logicalMultiplier": 30.0,
                        "space": "35MmEquiv"
                    }
                }
            }
        },
        {
            "keys": [
                "HITRON|NFX-22153D1", "DW|DWC-MPTZ30X"
            ],
            "ptzMapper": {
                "fromCamera": {
                    "x": {
                        "extrapolationMode": "PeriodicExtrapolation",
                        "device":  [   1,  -1],
                        "logical": [-180, 180]
                    },
                    "y": {
                        "extrapolationMode": "ConstantExtrapolation",
                        "_TODO": "Actual tilt range is [0, -180].",
                        "device":  [-1,   1],
                        "logical": [0,   -90]
                    },
                    "z": {
                        "extrapolationMode": "ConstantExtrapolation",
                        "device":  [    -1,   -0.9,   -0.8,   -0.7,   -0.6,   -0.5,   -0.4,   -0.3,   -0.2,   -0.1,      0,    0.1,    0.2,    0.3,    0.4,    0.5,    0.6,     0.7,     0.8,     0.9,       1],
                        "logical": [    1,  1.09449,    1.19767,    1.31801,    1.45551,    1.62733,    1.81642,    2.03983,    2.32341,    2.65,   3.05392,    3.56091,    4.2226,    5.10784,    6.19068,    7.63443,    9.57659,    13.26291,    16.18121,    21.55702,    32.15519],
                        "logicalMultiplier": 30.0,
                        "space": "35MmEquiv"
                    }
                }
            }
        },
        {
            "keys": [
                "eneo|PXD-2030PTZ1080"
            ],
            "ptzMapper": {
                "fromCamera": {
                    "x": {
                        "extrapolationMode": "PeriodicExtrapolation",
                        "device":  [  -1,   1],
                        "logical": [-180, 180]
                    },
                    "y": {
                        "extrapolationMode": "ConstantExtrapolation",
                        "_TODO": "Actual tilt range is [0, -180].",
                        "device":  [1,   -1],
                        "logical": [0,   90]
                    },
                    "z": {
                        "extrapolationMode": "ConstantExtrapolation",
                        "device":  [    0,  1],
                        "logical": [   1,  6],
                        "logicalMultiplier": 32.0,
                        "space": "35MmEquiv"
                    }
                }
            },
            "onvifPtzDigitsAfterDecimalPoint": 0
        },
        {
            "keys": [
                "SONY|SNC-EP580|unknown"
            ],
            "ptzMapper": {
                "fromCamera": {
                    "x": {
                        "extrapolationMode": "PeriodicExtrapolation",
                        "device":  [-0.94448, 0.94448],
                        "logical": [    -170,     170]
                    },
                    "y": {
                        "extrapolationMode": "ConstantExtrapolation",
                        "device":  [1.33,  -1],
                        "logical": [15,   -90]
                    },
                    "z": {
                        "extrapolationMode": "ConstantExtrapolation",
                        "device":  [0,      0.0261, 0.0521, 0.0782, 0.1043, 0.1303, 0.1564, 0.1825, 0.2086, 0.2346, 0.2607, 0.2868, 0.3128, 0.3389, 0.365,  0.391,  0.4171, 0.4432, 0.4692,  0.4953,  0.5214],
                        "logical": [1.0000, 1.0706, 1.1647, 1.2706, 1.3882, 1.5176, 1.6824, 1.8706, 2.0824, 2.3412, 2.6471, 3.0000, 3.4588, 4.0235, 4.7412, 5.6471, 6.7882, 8.2353, 10.1059, 12.5647, 16.5393],
                        "logicalMultiplier": 36.0,
                        "space": "35MmEquiv"
                    }
                },
                "toCamera": {
                    "x": {
                        "extrapolationMode": "PeriodicExtrapolation",
                        "device":  [-1.0, 1.0],
                        "logical": [-170, 170]
                    },
                    "y": {
                        "extrapolationMode": "ConstantExtrapolation",
                        "device":  [1,     -1],
                        "logical": [15,   -90]
                    }
                }
            }
        },
        {
            "keys": [
                "SONY|SNC-EP580", "SONY|SNC-EP580|1.82.01"
            ],
            "ptzMapper": {
                "fromCamera": {
                    "x": {
                        "extrapolationMode": "PeriodicExtrapolation",
                        "device":  [-1, 1],
                        "logical": [-170, 170]
                    },
                    "y": {
                        "extrapolationMode": "ConstantExtrapolation",
                        "device":  [1, -1],
                        "logical": [0, -90],
                        "_TODO": "Actual tilt range is [15, -90], but camera reports everything above 0 as 1."
                    },
                    "z": {
                        "extrapolationMode": "ConstantExtrapolation",
                        "device":  [0,      0.0261, 0.0521, 0.0782, 0.1043, 0.1303, 0.1564, 0.1825, 0.2086, 0.2346, 0.2607, 0.2868, 0.3128, 0.3389, 0.365,  0.391,  0.4171, 0.4432, 0.4692,  0.4953,  0.5214],
                        "logical": [1.0000, 1.0706, 1.1647, 1.2706, 1.3882, 1.5176, 1.6824, 1.8706, 2.0824, 2.3412, 2.6471, 3.0000, 3.4588, 4.0235, 4.7412, 5.6471, 6.7882, 8.2353, 10.1059, 12.5647, 16.5393],
                        "logicalMultiplier": 36.0,
                        "space": "35MmEquiv"
                    }
                }
            }
        },
        {
            "keys": [
                "Canon|VB-S30D", "Canon|VB-S30D|Ver. 1.0.0"
            ],
            "ptzMapper": {
                "fromCamera": {
                    "x": {
                        "extrapolationMode": "ConstantExtrapolation",
                        "device":  [   -1,  1],
                        "logical": [-175, 175]
                    },
                    "y": {
                        "extrapolationMode": "ConstantExtrapolation",
                        "device":  [-1,   1],
                        "logical": [-90,   0]
                    },
                    "z": {
                        "extrapolationMode": "ConstantExtrapolation",
                        "device":  [0, 0.04,  0.08,  0.12, 0.2,  0.28, 0.36, 0.44, 0.52, 0.6,  0.68, 0.76,0.8],
                        "logical": [1, 1.025, 1.063, 1.09 ,1.18 ,1.27, 1.40, 1.55, 1.76, 2.02, 2.41, 3.0, 3.4],
                        "logicalMultiplier": 27.5,
                        "space": "35MmEquiv"
                    }
                }
            }
        },
        {
            "keys": [
                "Brand|NH720-18N1", "Brand|NH720-18N1|z120120713NSA"
            ],
            "ptzMapper": {
                "fromCamera": {
                    "x": {
                        "extrapolationMode": "PeriodicExtrapolation",
                        "device":  [   -1,  1],
                        "logical": [-180, 180]
                    },
                    "y": {
                        "extrapolationMode": "ConstantExtrapolation",
                        "device":  [-1,   1],
                        "logical": [10, -90]
                    },
                    "z": {
                        "extrapolationMode": "ConstantExtrapolation",
                        "device":  [0, 1],
                        "logical": [1, 18],
                        "logicalMultiplier": 40,
                        "space": "35MmEquiv"
                    }
                }
            }
        },
        {
            "keys": [
                "Samsung Techwin|SNP-6200", "Samsung Techwin|SNP-6200|1.20_130930"
            ],
            "ptzMapper": {
                "fromCamera": {
                    "x": {
                        "extrapolationMode": "PeriodicExtrapolation",
                        "device":  [   -1,  1],
                        "logical": [-180, 180]
                    },
                    "y": {
                        "extrapolationMode": "ConstantExtrapolation",
                        "_TODO" : "Actual tilt range is [0,-180]",
                        "device":  [0, 1],
                        "logical": [-90,0]
                    },
                    "z": {
                        "extrapolationMode": "ConstantExtrapolation",
                        "device":  [0, 0.10, 0.20 , 0.30 , 0.40 , 0.50 , 0.60 , 0.70, 0.80, 0.90, 1],
                        "logical": [1, 1.31, 1.60 , 1.91 , 2.64 , 3.32 , 4.36 , 5.82, 8.55, 13.5 , 20],
                        "logicalMultiplier": 32,
                        "space": "35MmEquiv"
                    }
                }
            }
        },
        {
            "keys": [
                "Samsung Techwin|SNP-6321"
            ],
            "ptzMapper": {
                "fromCamera": {
                    "x": {
                        "extrapolationMode": "PeriodicExtrapolation",
                        "device":  [   -1,  1],
                        "logical": [-180, 180]
                    },
                    "y": {
                        "extrapolationMode": "ConstantExtrapolation",
                        "_TODO" : "Actual tilt range is [0,-180]",
                        "device":  [0, 1],
                        "logical": [-90, 20]
                    },
                    "z": {
                        "extrapolationMode": "ConstantExtrapolation",
                        "device":  [0, 0.10, 0.20 , 0.30 , 0.40 , 0.50 , 0.60 , 0.70, 0.80, 0.90, 1],
                        "logical": [1, 1.31, 1.60 , 1.91 , 2.64 , 3.32 , 4.36 , 5.82, 8.55, 13.5 , 20],
                        "logicalMultiplier": 32,
                        "space": "35MmEquiv"
                    }
                }
            }
        },
        {
            "keys": [
                "VIVOTEK|SD8363E", "VIVOTEK|SD8363E|SD8363-VVTK-0200f", "SD8363|SD8363"
            ],
            "ptzMapper": {
                "fromCamera": {
                    "x": {
                        "extrapolationMode": "PeriodicExtrapolation",
                        "device":  [   -1,  1],
                        "logical": [-180, 180]
                    },
                    "y": {
                        "extrapolationMode": "ConstantExtrapolation",
                        "_TODO" : "Actual tilt range is [0,-180]",
                        "device":  [1, -1],
                        "logical": [20,-90]
                    },
                    "z": {
                        "extrapolationMode": "ConstantExtrapolation",
                        "device":  [0, 0.10, 0.20 , 0.30 , 0.40 , 0.50 , 0.60 , 0.70, 0.80, 0.90, 1],
                        "logical": [1, 1.19, 1.41 , 1.69 , 2.10 , 2.74 , 3.65, 5.05, 7.15, 10.79 ,19],
                        "logicalMultiplier": 35,
                        "space": "35MmEquiv"
                    }
                }
            },
            "tourGetPosWorkaround": true
        },
        {
            "keys": [
                "Sony|SNC-WR630", "Sony|SNC-WR600"
            ],
            "ptzMapper": {
                "fromCamera": {
                    "x": {
                        "extrapolationMode": "PeriodicExtrapolation",
                        "device":  [   -1,  1],
                        "logical": [-180, 180]
                    },
                    "y": {
                        "extrapolationMode": "ConstantExtrapolation",
                        "_TODO" : "Actual tilt range is [0,-180]",
                        "device":  [-1, 1],
                        "logical": [-90,20]
                    },
                    "z": {
                        "extrapolationMode": "ConstantExtrapolation",
                        "device":  [0,0.052,0.104,0.130,0.208,0.260,0.312,0.364,0.416,0.468,0.52],
                        "logical": [1,1.2,1.49,1.86,2.39,3.10,4.22,6.04,9.18,14.43,26.69],
                        "logicalMultiplier": 30,
                        "space": "35MmEquiv"
                    }
                }
            }
        },
        {
            "keys": [
                "Samsung Techwin|SNP-6200RH", "Samsung Techwin|SNP-6200RH|3.00_140302"
            ],
            "_comment": "This one cannot be calibrated since it pass to -20 which we haven't implemented.",
            "_ptzMapper": {
                "fromCamera": {
                    "x": {
                        "extrapolationMode": "PeriodicExtrapolation",
                        "device":  [  -1,1],
                        "logical": [-180, 180]
                    },
                    "y": {
                        "extrapolationMode": "ConstantExtrapolation",
                        "_TODO" : "Actual tilt range is [-5,185]",
                        "device":  [1, 0],
                        "logical": [5, -90]
                    },
                    "z": {
                        "extrapolationMode": "ConstantExtrapolation",
                        "device":  [0,1],
                        "logical": [1,20],
                        "logicalMultiplier": 35,
                        "space": "35MmEquiv"
                    }
                },
                "toCamera": {
                    "x": {
                        "extrapolationMode": "PeriodicExtrapolation",
                        "device":  [  -1, 1],
                        "logical": [180,-20]
                    }
                }
            }
        },
        {
            "keys": [
                "ACTI|I96"
            ],
            "ptzMapper": {
                "fromCamera": {
                    "x": {
                        "extrapolationMode": "PeriodicExtrapolation",
                        "device":  [-18000, 18000],
                        "logical": [  -180,   180]
                    },
                    "y": {
                        "extrapolationMode": "ConstantExtrapolation",
                        "device":  [ 0, 9000],
                        "logical": [90,    0]
                    },
                    "z": {
                        "extrapolationMode": "ConstantExtrapolation",
                        "device":  [30,     80,    256,    336,    512,    592,    768,    848,   1024,   1104,   1280,   1360,   1536,   1616,   1792,   1872,   2048,   2128,   2304,    2384,    2520],
                        "logical": [ 1, 1.0319, 1.1540, 1.2209, 1.3808, 1.4651, 1.6802, 1.7936, 2.0959, 2.2587, 2.6660, 2.8696, 3.4621, 3.7953, 4.6840, 5.2209, 6.6650, 7.4982, 9.8495, 11.1825, 13.8485],
                        "logicalMultiplier": 35.0,
                        "space": "35MmEquiv"
                    }
                },
                "toCamera": {
                    "z": {
                        "extrapolationMode": "ConstantExtrapolation",
                        "device":  [0,     125,    250,    375,    500,    625,    750,    875,    1000,    1125,    1250,    1375,    1500,    1675,    1750,    1875,    2000,    2125,    2250,     2375,    2500],
                        "logical": [1, 1.0319, 1.1540, 1.2209, 1.3808, 1.4651, 1.6802, 1.7936, 2.0959, 2.2587, 2.6660, 2.8696, 3.4621, 3.7953, 4.6840, 5.2209, 6.6650, 7.4982, 9.8495, 11.1825, 13.8485],
                        "logicalMultiplier": 36.0,
                        "space": "35MmEquiv"
                    }
                }
            }
        },
        {
            "keys": [
                "MOOG|MOOG-EXO-HD", "MOOG|MOOG-EXO-HD|3.8.0.7"
            ]
        },
        {
            "keys": ["Samsung*|SNP-6320RH", "Samsung*|SNO-7084R"],
            "forcedOnvifParams": {
                "profiles": ["H.264,MOBILE"]
            }
        },
        {
            "keys": ["Samsung*|SNF-8010*"],
            "forcedOnvifParams": {
                "profiles": ["SourceH264,MOBILE"]
            }
        },
        {
            "keys": ["Samsung*|PNF-9010*"],
            "forcedOnvifParams": {
                "profiles": ["FisheyeView,MOBILE"]
            }
        },
        {
            "keys": [
                "*Grandeye*|EVO-05NxD"
            ],
            "relayInputCountForced": 1
        },
        {
            "keys": [
                "Honeywell*|*"
            ],
            "portNamePrefixToIgnore": "AlarmOut"
        },
        {
            "keys": [
                "Dahua*|*",
                "Amcrest|IP4M-1026*", "IP4M-1026*|Amcrest",
                "Activecam*|*",
                "Advidia*|*",
                "Amcrest*|*",
                "Ameta*|*",
                "Ascendent*|*",
                "BV Security*|*",
                "CCTV Security Pros*|*",
                "CCTV Star*|*",
                "CP Plus*|*",
                "eLine*|*",
                "ENS*|*",
                "Expose*|*",
                "Lorex*|*",
                "GSS*|*",
                "Honeywell*|*",
                "IC Realtime*|*",
                "Ikegami*|*",
                "Impath Networks*|*",
                "Inaxsys*|*",
                "IndigoVision*|*",
                "Infinity CCTV*|*",
                "Innekt*|*",
                "Intelbras*|*",
                "KBVision*|*",
                "Lumixen*|*",
                "Maxron*|*",
                "Montavue*|*",
                "Oco*|*",
                "People Fu*|*",
                "Rhodium*|*",
                "RVI*|*",
                "Saxco*|*",
                "Security Camera King*|*",
                "Space Technology*|*",
                "Speco*|*",
                "ToughDog*|*",
                "Tyco Holis*|*",
                "Tyco Illustra Essentials*|*",
                "Unisight*|*",
                "VIP Vision*|*",
                "Watchnet*|*",
                "Winic*|*"
            ],
            "trustToVideoSourceSize": false,
            "alternativeSecondStreamSorter": true
        },
        {
            "keys": [
                "Pelco|NET5508*"
            ],
            "forcedOnvifParams": {
                "videoEncoders": [
                    "ve0,ve8",
                    "ve1,ve9",
                    "ve2,ve10",
                    "ve3,ve11",
                    "ve4,ve12",
                    "ve5,ve13",
                    "ve6,ve14",
                    "ve7,ve15"
                ]
            },
            "trustToVideoSourceSize": false,
            "useExistingOnvifProfies": true,
            "controlFpsViaEncodingInterval": true,
            "forcedSecondaryStreamResolution": "352x288",
            "fpsBase": 25
        },
        {
            "keys": [
                "Pelco|NET5504*"
            ],
            "forcedOnvifParams": {
                "videoEncoders": [
                    "ve0,ve4",
                    "ve1,ve5",
                    "ve2,ve6",
                    "ve3,ve7"
                ]
            },
            "trustToVideoSourceSize": false,
            "useExistingOnvifProfies": true,
            "controlFpsViaEncodingInterval": true,
            "forcedSecondaryStreamResolution": "352x288",
            "fpsBase": 25
        },
        {
            "keys": [
                "*|IMM12018*",
                "*|IMM12027*",
                "*|IMM12036*"
            ],
            "onvifManufacturerReplacement": "PelcoOptera"
        },
        {
            "keys": [
                "Pelco|IMM12018",
                "Pelco|IMM12027",
                "Pelco|IMM12036"
            ],
            "onvifVendorSubtype": "PelcoOptera"
        },
        {
            "keys": [
                "DW|*"
            ],
            "onvifVendorSubtype": "Digital Watchdog",
            "_comment": "Used to set typeId of 'Digital Watchdog' for all manufactures that are resolved to 'DW'."
        },
        {
            "keys": [
                "PelcoOptera|IMM12018",
                "PelcoOptera|IMM12027",
                "PelcoOptera|IMM12036"
            ],
            "ignoreMultisensors": true
        },
        {
            "keys": [
                "PelcoOptera|IMM12018","Pelco|IMM12018"
            ],
            "multiresourceVideoChannelMapping": [
                {
                    "resourceChannel": 2,
                    "channelMap": [
                        {
                            "originalChannel": 0,
                            "mappedChannel": 2
                        }
                    ]
                },
                {
                    "resourceChannel": 3,
                    "channelMap": [
                        {
                            "originalChannel": 0,
                            "mappedChannel": 1
                        }
                    ]
                },
                {
                    "resourceChannel": 4,
                    "channelMap": [
                        {
                            "originalChannel": 0,
                            "mappedChannel": 0
                        }
                    ]
                }
            ],
            "shouldAppearAsSingleChannel": true,
            "doNotAddVendorToDeviceName": true,
            "videoLayout": "width=3;height=1;sensors=0,1,2"
        },
        {
            "keys": [
                "PelcoOptera|IMM12027","Pelco|IMM12027"
            ],
            "multiresourceVideoChannelMapping": [
                {
                    "resourceChannel": 2,
                    "channelMap": [
                        {
                            "originalChannel": 0,
                            "mappedChannel": 2
                        }
                    ]
                },
                {
                    "resourceChannel": 3,
                    "channelMap": [
                        {
                            "originalChannel": 0,
                            "mappedChannel": 1
                        }
                    ]
                },
                {
                    "resourceChannel": 4,
                    "channelMap": [
                        {
                            "originalChannel": 0,
                            "mappedChannel": 0
                        }
                    ]
                },
                {
                    "resourceChannel": 5,
                    "channelMap": [
                        {
                            "originalChannel": 0,
                            "mappedChannel": 3
                        }
                    ]
                }
            ],
            "shouldAppearAsSingleChannel": true,
            "doNotAddVendorToDeviceName": true,
            "videoLayout": "width=3;height=2;sensors=0,1,2,-1,3,-1",
            "defaultAR":"4x3"
        },
        {
            "keys": [
                "PelcoOptera|IMM12036","Pelco|IMM12036"
            ],
            "multiresourceVideoChannelMapping": [
                {
                    "resourceChannel": 2,
                    "channelMap": [
                        {
                            "originalChannel": 0,
                            "mappedChannel": 2
                        }
                    ]
                },
                {
                    "resourceChannel": 3,
                    "channelMap": [
                        {
                            "originalChannel": 0,
                            "mappedChannel": 1
                        }
                    ]
                },
                {
                    "resourceChannel": 4,
                    "channelMap": [
                        {
                            "originalChannel": 0,
                            "mappedChannel": 0
                        }
                    ]
                }
            ],
            "shouldAppearAsSingleChannel": true,
            "doNotAddVendorToDeviceName": true,
            "videoLayout": "width=3;height=1;sensors=0,1,2"
        },
        {
            "keys": [
                "ACTI|A41", "ACTI|A81"
            ],
            "forceONVIF": true,
            "possibleDefaultCredentials": [
                {
                    "user": "admin",
                    "password": "123456"
                }
            ]
        },
        {
            "keys": [
                "Speco|O4VLD5"
            ],
            "ignoreRtcpReports": true
        },
        {
            "keys": [
                "DW|*|A*", "CPRO|*|A*"
            ],
            "showUrl": true,
            "urlLocalePath": "/cgi-bin/admin/setup_main.cgi",
            "desiredH264Profile": "High"
        },
        {
            "keys":[
                "DW|DWC-MTT4W*",
                "DW|DWC-MVT4W*",
                "DW|DWC-MBT4W*"
             ],
             "trustToVideoSourceSize": false,
             "forceOnvifAdvancedParameters": true
        },
        {
            "keys":[
                "DW|DWC-PF5M1TIR",
                "DW|DWC-MD85DiA",
                "DW|DWC-MV85DiA"
            ],
            "highStreamBitrateBounds": {
                "min": 32,
                "max": 8000
            },
            "lowStreamBitrateBounds": {
                "min": 32,
                "max": 8000
            }
        },
        {
            "keys": [
                "*|WH-D5216A"
            ],
            "forcedOnvifParams":
            {
                "videoEncoders":
                [
                    "VideoEncoderConfigurationToken001,VideoEncoderConfigurationToken017",
                    "VideoEncoderConfigurationToken002,VideoEncoderConfigurationToken018",
                    "VideoEncoderConfigurationToken003,VideoEncoderConfigurationToken019",
                    "VideoEncoderConfigurationToken004,VideoEncoderConfigurationToken020",
                    "VideoEncoderConfigurationToken005,VideoEncoderConfigurationToken021",
                    "VideoEncoderConfigurationToken006,VideoEncoderConfigurationToken022",
                    "VideoEncoderConfigurationToken007,VideoEncoderConfigurationToken023",
                    "VideoEncoderConfigurationToken008,VideoEncoderConfigurationToken024",
                    "VideoEncoderConfigurationToken009,VideoEncoderConfigurationToken025",
                    "VideoEncoderConfigurationToken010,VideoEncoderConfigurationToken026",
                    "VideoEncoderConfigurationToken011,VideoEncoderConfigurationToken027",
                    "VideoEncoderConfigurationToken012,VideoEncoderConfigurationToken028",
                    "VideoEncoderConfigurationToken013,VideoEncoderConfigurationToken029",
                    "VideoEncoderConfigurationToken014,VideoEncoderConfigurationToken030",
                    "VideoEncoderConfigurationToken015,VideoEncoderConfigurationToken031",
                    "VideoEncoderConfigurationToken016,VideoEncoderConfigurationToken032"
                ]
            }
        },
        {
            "keys": [
                "DW|DWC-MV950TIR","DW|DWC-MB950TIR"
            ],
            "forcedDefaultCredentials": {
                "user": "root",
                "password": "pass"
            }
        },
        {
            "keys": ["DW|DWC-MV950TIR"],
            "forceOnvifAdvancedParameters": true

        },
        {
            "__comment__": "entropix issues resolution",
            "keys":["*|*DSC-TVC-0200*","DSC-TVC-0200*|*"],
            "forcedOnvifParams":
            {
                "videoEncoders":
                [
                    "1,3",
                    "2,4"
                ]
            }

        },
        {
            "keys":["DW|DWC-PB6M4T"],
            "operationalPtzCapabilities": "NoPtzCapabilities",
            "forcedOnvifParams":
            {
                "videoEncoders":
                [
                    "0,3",
                    "1,4",
                    "2,5"
                ],
                "profiles":
                [
                    "AVStream1_1,AVStream1_2",
                    "AVStream2_1,AVStream2_2",
                    "AVStream3_1,AVStream3_2"
                ]
            },
            "multiresourceVideoChannelMapping": [
                {
                    "resourceChannel": 1,
                    "channelMap": [
                        {
                            "originalChannel": 0,
                            "mappedChannel": 0
                        }
                    ]
                },
                {
                    "resourceChannel": 2,
                    "channelMap": [
                        {
                            "originalChannel": 0,
                            "mappedChannel": 1
                        }
                    ]
                },
                {
                    "resourceChannel": 3,
                    "channelMap": [
                        {
                            "originalChannel": 0,
                            "mappedChannel": 2
                        }
                    ]
                }
            ],
            "configureAllStitchedSensors": true,
            "ignoreMultisensors": true,
            "shouldAppearAsSingleChannel": true,
            "videoLayout": "width=3;height=1;sensors=0,1,2"
        },
        {
            "keys": [
                "Winic|*"
            ],
            "possibleDefaultCredentials": [
                {
                    "user": "admin",
                    "password": "12345"
                }
            ]
        },
        {
            "keys": [
                "Samsung Techwin|*"
            ],
            "possibleDefaultCredentials": [
                {
                    "user": "root",
                    "password": "4321"
                },
                {
                    "user": "root",
                    "password": "admin"
                },
                {
                    "user": "admin",
                    "password": "4321"
                },
                {
                    "user": "admin",
                    "password": "1111111"
                }
            ]
        },
        {
            "keys": [
                "Cellinx|STH795"
            ],
            "_comment": "Calibration for camera fw ver. 3.2.1, Build at 2016-07-28",
            "ptzMapper": {
                "fromCamera": {
                    "x": {
                        "extrapolationMode": "PeriodicExtrapolation",
                        "device":  [-1,   1],
                        "logical": [ 0, 360]
                    },
                    "y": {
                        "extrapolationMode": "ConstantExtrapolation",
                        "device":  [  -1,    1],
                        "logical": [  0,  -90]
                    },
                    "z": {
                        "extrapolationMode": "ConstantExtrapolation",
                        "device":  [0, 1],
                        "logical": [1, 20],
                        "logicalMultiplier": 30,
                        "space": "35MmEquiv"
                    }
                }
            }
        },
        {
            "keys": [
                "Redvision|RVX-IP30-IRWL-W"
            ],
            "ptzMapper": {
                "fromCamera": {
                    "x": {
                        "extrapolationMode": "PeriodicExtrapolation",
                        "device":  [-1,   1],
                        "logical": [ 0, 360]
                    },
                    "y": {
                        "extrapolationMode": "ConstantExtrapolation",
                        "device":  [  0.3333,    -1],
                        "logical": [  -90,  60]
                    },
                    "z": {
                        "extrapolationMode": "ConstantExtrapolation",
                        "device":  [-1, 1],
                        "logical": [1, 7],
                        "logicalMultiplier": 75,
                        "space": "35MmEquiv"
                    }
                }
            },
            "onvifPtzDigitsAfterDecimalPoint": 7
        },
        {
            "keys": [
                "iPIXA|INVDHDW32812IR"
            ],
            "clearInputsTimeoutSec": 3,
            "comment": "considers input state as 0 after specified timeout"
        },
        {
            "keys": [
                "Bosch|IP5000*"
            ],
            "onvifPtzSpeedBroken": true
        },
        {
            "keys": [
                "AVer|FX2000"
            ],
            "highStreamAvailableBitrates":["100000"],
            "lowStreamAvailableBitrates":["100000"]
        },
        {
            "keys": [
                "HIKVISION|DS-2DF5220S-DE4/W",
                "HIKVISION|DS-2TD4237*",
                "HIKVISION|DS-2TD4136*",
                "HIKVISION|DS-2TD4166*"
            ],
            "useOnvifPtz": true,
            "ptzMapper": {
                "fromCamera": {
                    "x": {
                        "extrapolationMode": "PeriodicExtrapolation",
                        "device":  [   1,  -1],
                        "logical": [-180, 180]
                    },
                    "y": {
                        "extrapolationMode": "ConstantExtrapolation",
                        "device":  [1,   -1],
                        "logical": [90,   -30]
                    },
                    "z": {
                        "extrapolationMode": "ConstantExtrapolation",
                        "device":  [0, 0.10, 0.20 , 0.30 , 0.40 , 0.50 , 0.60 , 0.70, 0.80, 0.90, 1],
                        "logical": [1, 1.35, 1.82 , 2.46 , 3.31 , 4.47 , 6.034 , 8.14, 10.99, 14.9 , 20],
                        "logicalMultiplier": 32.0,
                        "space": "35MmEquiv"
                    }
                }
            }
        },
        {
            "keys": [
                "Dahua|IPC-K15*", "Dahua|DH-IPC-K15*",
                "Dahua|IPC-K35A", "Dahua|DH-IPC-K35A",
                "Dahua|IPC-K35A*", "Dahua|DH-IPC-K35A*"
            ],
            "2WayAudio":
            {
                "codec": "ALAW",
                "bitrateKbps": 64,
                "sampleRate": 12,
                "urlPath": "/cgi-bin/audio.cgi?action=postAudio&httptype=singlepart&channel=1",
                "contentType": "Audio/G.711A",
                "noAuth": true
            }

        },
        {
            "keys": [
                "Dahua|DH-IPC-K35P", "Dahua|IPC-K35P"
            ],
            "2WayAudio":
            {
                "codec": "ALAW",
                "bitrateKbps": 64,
                "sampleRate": 8,
                "urlPath": "/cgi-bin/audio.cgi?action=postAudio&httptype=singlepart&channel=1",
                "contentType": "Audio/G.711A"
            }

        },
        {
            "keys": [
                "Samsung*|XNP-6370*"
            ],
            "ptzMapper": {
                "fromCamera": {
                    "x": {
                        "extrapolationMode": "PeriodicExtrapolation",
                        "device":  [  -1,1],
                        "logical": [-180, 180]
                    },
                    "y": {
                        "extrapolationMode": "ConstantExtrapolation",
                        "device":  [1, 0],
                        "logical": [5, -90]
                    },
                    "z": {
                        "extrapolationMode": "ConstantExtrapolation",
                        "device":  [0, 0.1, 0.2, 0.3, 0.4, 0.5, 0.6, 0.7, 0.8, 0.9, 1],
                        "logical": [1, 1.26, 1.58, 2, 2.51, 3.16, 3.98, 5, 6.31, 7.94, 10],
                        "logicalMultiplier": 35,
                        "space": "35MmEquiv"
                    }
                }
            }
        },
        {
            "keys": [
                "DW|DW-CPUHD*"
            ],
            "isMacAddressMandatory": false
        },
        {
            "keys": [
                "Hikvision|DS-2DP1636Z-D"
            ],
            "forcedOnvifParams":
            {
                "videoEncoders":
                [
                    "VideoEncoderToken_101,VideoEncoderToken_102",
                    "VideoEncoderToken_201,VideoEncoderToken_202",
                    "VideoEncoderToken_301,VideoEncoderToken_302"
                ]
            }
        },
        {
            "keys": [
                "IQA*|IQEYE*"
            ],
            "ignoreONVIF": true
        },
        {
            "keys": [
                "Surveillance Camera|DVB-4100-VS"
            ],
            "ignoreCameraTimeIfBigJitter": true
        },
        {
            "keys": [
                "UNIVIEW|IPC6253SR-X33*", "Securicorp|SCL-SDM03MVIR-WD3533X", "NONE|SCL-SDM03MVIR-WD3533X"
            ],
            "ptzMapper": {
                "fromCamera": {
                    "x": {
                        "extrapolationMode": "PeriodicExtrapolation",
                        "device":  [  -1,1],
                        "logical": [-180, 180]
                    },
                    "y": {
                        "extrapolationMode": "ConstantExtrapolation",
                        "device":  [-0.1666667, 1],
                        "logical": [15, -90]
                    },
                    "z": {
                        "extrapolationMode": "ConstantExtrapolation",
                        "device":  [0, 1],
                        "logical": [1, 7],
                        "logicalMultiplier": 35,
                        "space": "35MmEquiv"
                    }
                }
            }
        },
        {
     "keys": ["*|H.264+4MP+HD+IR+IP+Camera"],
          "onvifManufacturerReplacement": "merit-lilin"
        },
        {
            "keys":[
            "N9PC-SLAH5|IP-Camera", "DW|DWC-PZ21M69T", "N9PC-SLAH5|DWC-PZ21M69T"
            ],
            "multiresourceVideoChannelMapping": [
                {
                    "resourceChannel": 1,
                    "channelMap": [
                        {
                            "originalChannel": 0,
                            "mappedChannel": 0
                        }
                    ]
                },
                {
                    "resourceChannel": 2,
                    "channelMap": [
                        {
                            "originalChannel": 0,
                            "mappedChannel": 1
                        }
                    ]
                },
                {
                    "resourceChannel": 3,
                    "channelMap": [
                        {
                            "originalChannel": 0,
                            "mappedChannel": 2
                        }
                    ]
                },
                {
                    "resourceChannel": 4,
                    "channelMap": [
                        {
                            "originalChannel": 0,
                            "mappedChannel": 3
                        }
                    ]
                }
            ],
            "ignoreMultisensors": true,
            "shouldAppearAsSingleChannel": true,
            "configureAllStitchedSensors": true,
            "videoLayout": "width=4;height=1;sensors=0,1,2,3"
        },
        {
            "keys": ["*|CMD-C244","COMMANDCO|*","ONVIF|NTH-IP4T"],
            "onvifManufacturerReplacement": "Hikvision"
        },
        {
            "keys": [
                "HIKVISION|DS-2DE4220IW*", "HIKVISION|DS-2DE4220W*", "Hikvision|DS-2DE4220IW*", "Hikvision|DS-2DE4220W*"
            ],
            "useOnvifPtz": true,
            "ptzMapper": {
                "fromCamera": {
                    "x": {
                        "extrapolationMode": "PeriodicExtrapolation",
                        "device":  [  -1,1],
                        "logical": [-180, 180]
                    },
                    "y": {
                        "extrapolationMode": "ConstantExtrapolation",
                        "device":  [-1, 1],
                        "logical": [-15, -90]
                    },
                    "z": {
                        "extrapolationMode": "ConstantExtrapolation",
                        "device":  [0, 0.05, 0.1, 0.02, 0.05, 0.1, 0.2, 0.5, 1],
                        "logical": [1, 1.5, 2, 3.0, 3.5, 4.5, 6, 6.5, 7],
                        "logicalMultiplier": 37,
                        "space": "35MmEquiv"
                    }
                }
            }
        },
        {
            "keys": [
                "HIKVISION|DS-2DF8436IX*", "Hikvision|DS-2DF8436IX*"
            ],
            "useOnvifPtz": true,
            "ptzMapper": {
                "fromCamera": {
                    "x": {
                        "extrapolationMode": "PeriodicExtrapolation",
                        "device":  [  -1,1],
                        "logical": [-180, 180]
                    },
                    "y": {
                        "extrapolationMode": "ConstantExtrapolation",
                        "device":  [-1, 1],
                        "logical": [20, -90]
                    },
                    "z": {
                        "extrapolationMode": "ConstantExtrapolation",
                        "device":  [0, 0.05, 0.1, 0.02, 0.05, 0.1, 0.2, 0.5, 1],
                        "logical": [1, 1.5, 2, 3.0, 3.5, 4.5, 6, 6.5, 7],
                        "logicalMultiplier": 37,
                        "space": "35MmEquiv"
                    }
                }
            }
        },
        {
            "keys": [
                "Hikvision|DS-7216*", "HIKVISION|DS-7216*"
            ],
            "forcedOnvifParams":
            {
                "videoEncoders":
                [
                    "VideoEncoderConfigurationToken001,VideoEncoderConfigurationToken019",
                    "VideoEncoderConfigurationToken002,VideoEncoderConfigurationToken020",
                    "VideoEncoderConfigurationToken003,VideoEncoderConfigurationToken021",
                    "VideoEncoderConfigurationToken004,VideoEncoderConfigurationToken022",
                    "VideoEncoderConfigurationToken005,VideoEncoderConfigurationToken023",
                    "VideoEncoderConfigurationToken006,VideoEncoderConfigurationToken024",
                    "VideoEncoderConfigurationToken007,VideoEncoderConfigurationToken025",
                    "VideoEncoderConfigurationToken008,VideoEncoderConfigurationToken026",
                    "VideoEncoderConfigurationToken009,VideoEncoderConfigurationToken027",
                    "VideoEncoderConfigurationToken010,VideoEncoderConfigurationToken028",
                    "VideoEncoderConfigurationToken011,VideoEncoderConfigurationToken029",
                    "VideoEncoderConfigurationToken012,VideoEncoderConfigurationToken030",
                    "VideoEncoderConfigurationToken013,VideoEncoderConfigurationToken031",
                    "VideoEncoderConfigurationToken014,VideoEncoderConfigurationToken032",
                    "VideoEncoderConfigurationToken015,VideoEncoderConfigurationToken033",
                    "VideoEncoderConfigurationToken016,VideoEncoderConfigurationToken034"
                ]
            }
        },
        {
            "keys": [
                "HIKVISION|DS-2DE4A220IW*", "Hikvision|DS-2DE4A220IW*"
            ],
            "useOnvifPtz": true,
            "ptzMapper": {
                "fromCamera": {
                    "x": {
                        "extrapolationMode": "PeriodicExtrapolation",
                        "device":  [  -1,1],
                        "logical": [-180, 180]
                    },
                    "y": {
                        "extrapolationMode": "ConstantExtrapolation",
                        "device":  [-1, 1],
                        "logical": [5, -90]
                    },
                    "z": {
                        "extrapolationMode": "ConstantExtrapolation",
                        "device":  [0, 0.05, 0.1, 0.02, 0.05, 0.1, 0.2, 0.5, 1],
                        "logical": [1, 1.5, 2, 3.0, 3.5, 4.5, 6, 6.5, 7],
                        "logicalMultiplier": 37,
                        "space": "35MmEquiv"
                    }
                }
            }
        },
        {
            "keys": [
                "DS-6716HQHI-SATA|Embedded_Net_DVR", "Hikvision|DS-6716HQHI-SATA"
            ],
            "forcedOnvifParams":
            {
                "videoEncoders":
                [
                    "VideoEncoderConfigurationToken001,VideoEncoderConfigurationToken017",
                    "VideoEncoderConfigurationToken002,VideoEncoderConfigurationToken018",
                    "VideoEncoderConfigurationToken003,VideoEncoderConfigurationToken019",
                    "VideoEncoderConfigurationToken004,VideoEncoderConfigurationToken020",
                    "VideoEncoderConfigurationToken005,VideoEncoderConfigurationToken021",
                    "VideoEncoderConfigurationToken006,VideoEncoderConfigurationToken022",
                    "VideoEncoderConfigurationToken007,VideoEncoderConfigurationToken023",
                    "VideoEncoderConfigurationToken008,VideoEncoderConfigurationToken024",
                    "VideoEncoderConfigurationToken009,VideoEncoderConfigurationToken025",
                    "VideoEncoderConfigurationToken010,VideoEncoderConfigurationToken026",
                    "VideoEncoderConfigurationToken011,VideoEncoderConfigurationToken027",
                    "VideoEncoderConfigurationToken012,VideoEncoderConfigurationToken028",
                    "VideoEncoderConfigurationToken013,VideoEncoderConfigurationToken029",
                    "VideoEncoderConfigurationToken014,VideoEncoderConfigurationToken030",
                    "VideoEncoderConfigurationToken015,VideoEncoderConfigurationToken031",
                    "VideoEncoderConfigurationToken016,VideoEncoderConfigurationToken032"
                ]
            }
        },
        {
            "keys": [
                "HIKVISION|DS-2DP1636ZIX-D*", "Hikvision|DS-2DP1636ZIX-D*"
            ],
            "ptzMapper": {
                "fromCamera": {
                    "x": {
                        "extrapolationMode": "PeriodicExtrapolation",
                        "device":  [  -1,1],
                        "logical": [-180, 180]
                    },
                    "y": {
                        "extrapolationMode": "ConstantExtrapolation",
                        "device":  [-1, 1],
                        "logical": [-15, -90]
                    },
                    "z": {
                        "extrapolationMode": "ConstantExtrapolation",
                        "device":  [0, 0.06, 0.1, 0.13, 0.15, 0.2, 0.3, 0.4, 0.5, 0.7, 1],
                        "logical": [1, 2, 2.5, 3.0, 3.3, 3.7, 4.0, 5.5, 6.5, 7.5, 8],
                        "logicalMultiplier": 37,
                        "space": "35MmEquiv"
                    }
                }
            }
        },
        {
            "keys":
            [
                "DW|DWC-MPZ20XFM",
                "DW|DWC-MD421D"
            ],
            "mediaTraits": {
                "aspectRatioDependent": {
                    "allowedAspectRatioDiff": "0.1"
                }
            }
        },
        {
            "keys": [
                "UNIVIEW|NVR302-08S-P8*"
            ],
            "forcedOnvifParams":
            {
                "videoEncoders":
                [
                    "00100,00101",
                    "00200,00201",
                    "00300,00301",
                    "00400,00401",
                    "00500,00501",
                    "00600,00601",
                    "00700,00701",
                    "00800,00801"
                ]
            }
        },
        {
            "keys": [
                "UNIVIEW|NVR302-16S-P16*"
            ],
            "forcedOnvifParams":
            {
                "videoEncoders":
                [
                    "00100,00101",
                    "00200,00201",
                    "00300,00301",
                    "00400,00401",
                    "00500,00501",
                    "00600,00601",
                    "00700,00701",
                    "00800,00801",
                    "00900,00901",
                    "01000,01001",
                    "01100,01101",
                    "01200,01201",
                    "01300,01301",
                    "01400,01401",
                    "01500,01501",
                    "01600,01601"
                ]
            }
        },
        {
            "keys": [
                "HIKVISION|DS-2DE7330IW-*", "Hikvision|DS-2DE7330IW-*"
            ],
            "useOnvifPtz": true,
            "ptzMapper": {
                "fromCamera": {
                    "x": {
                        "extrapolationMode": "PeriodicExtrapolation",
                        "device":  [  -1,1],
                        "logical": [-180, 180]
                    },
                    "y": {
                        "extrapolationMode": "ConstantExtrapolation",
                        "device":  [1, -1],
                        "logical": [-90, -15]
                    },
                    "z": {
                        "extrapolationMode": "ConstantExtrapolation",
                        "device":  [0, 0.06, 0.1, 0.13, 0.15, 0.2, 0.3, 0.4, 0.5, 0.7, 1],
                        "logical": [1, 2, 2.5, 3.0, 3.3, 3.7, 4.0, 5.5, 6.5, 7.5, 8],
                        "logicalMultiplier": 40,
                        "space": "35MmEquiv"
                    }
                }
            }
        },
        {
            "keys": [
                "UNIVIEW|NVR302-08S-P8*"
            ],
            "forcedOnvifParams":
            {
                "videoEncoders":
                [
                    "00100,00101",
                    "00200,00201",
                    "00300,00301",
                    "00400,00401",
                    "00500,00501",
                    "00600,00601",
                    "00700,00701",
                    "00800,00801"
                ]
            }
        },
        {
            "keys": [
                "UNIVIEW|NVR302-16S-P16*"
            ],
            "forcedOnvifParams":
            {
                "videoEncoders":
                [
                    "00100,00101",
                    "00200,00201",
                    "00300,00301",
                    "00400,00401",
                    "00500,00501",
                    "00600,00601",
                    "00700,00701",
                    "00800,00801",
                    "00900,00901",
                    "01000,01001",
                    "01100,01101",
                    "01200,01201",
                    "01300,01301",
                    "01400,01401",
                    "01500,01501",
                    "01600,01601"
                ]
            }
        },
        {
            "keys": [
                "Bosch|AUTODOME IP starlight 7000 HD"
            ],
            "ptzMapper": {
                "fromCamera": {
                    "x": {
                        "extrapolationMode": "PeriodicExtrapolation",
                        "device":  [  -1,1],
                        "logical": [-180, 180]
                    },
                    "y": {
                        "extrapolationMode": "ConstantExtrapolation",
                        "device":  [1, -1],
                        "logical": [18, -90]
                    },
                    "z": {
                        "extrapolationMode": "ConstantExtrapolation",
                        "device":  [0, 0.1, 0.2, 0.3, 0.4, 0.5, 0.6, 0.7, 0.8, 0.9, 1],
                        "logical": [1, 3.5, 5.25, 6.125, 6.56, 6.78, 6.89, 6.95, 6.97, 6.99, 7],
                        "logicalMultiplier": 30,
                        "space": "35MmEquiv"
                    }
                }
            }
        },
        {
            "keys": [
                "UNIVIEW|IPC6252SL-X33*", "NONE|IPC6252SL-X33*", "UNIVIEW|IPC6252SR*"
            ],
            "ptzMapper": {
                "fromCamera": {
                    "x": {
                        "extrapolationMode": "PeriodicExtrapolation",
                        "device":  [  -1,1],
                        "logical": [-180, 180]
                    },
                    "y": {
                        "extrapolationMode": "ConstantExtrapolation",
                        "device":  [1, -0.1666667],
                        "logical": [-90, 15]
                    },
                    "z": {
                        "extrapolationMode": "ConstantExtrapolation",
                        "device":  [0, 0.1, 0.2, 0.3, 0.4, 0.5, 0.6, 0.7, 0.8, 0.9, 1],
                        "logical": [1, 5.04, 5.56, 5.89, 6.14, 6.34, 6.51, 6.65, 6.78, 6.90, 7],
                        "logicalMultiplier": 32,
                        "space": "35MmEquiv"
                    }
                }
            }
        },
        {
            "keys": ["2nt|2N IP Verso", "2nt|2N IP Force"],
            "relayInputCountForced": 2,
            "onvifInputPortAliases": ["onvif_input_1", "input1"]
        },
        {
            "keys": ["Hanwha|SNF-8010*"],
            "operationalPtzCapabilities": "NoPtzCapabilities"
        },
        {
            "keys": [
                "*|PTZIP762X20IR"
            ],
            "ptzMapper": {
                "fromCamera": {
                    "x": {
                        "extrapolationMode": "PeriodicExtrapolation",
                        "device":  [   -1,  1],
                        "logical": [-180, 180]
                    },
                    "y": {
                        "extrapolationMode": "ConstantExtrapolation",
                        "device":  [1,   -1],
                        "logical": [-90,   2]
                    },
                    "z": {
                        "extrapolationMode": "ConstantExtrapolation",
                        "device":  [0, 0.10, 0.20 , 0.30 , 0.40 , 0.50 , 0.60 , 0.70, 0.80, 0.90, 1],
                        "logical": [1, 1.35, 1.82 , 2.46 , 3.31 , 4.47 , 6.034 , 8.14, 10.99, 14.9 , 20],
                        "logicalMultiplier": 32.0,
                        "space": "35MmEquiv"
                    }
                }
            }
        },
        {
            "keys": [
            "9W-H3-3MH*|*", "Avigilon|9W-H3-3M*",
            "VIVOTEK|MA8391*", "MA8391*|VIVOTEK",
            "AXIS|AXIS P3707*",
            "Axis|AXISP3707*",
            "AXIS|AXISP3707*",
            "AXIS|AXIS Q3709*",
            "Axis|AXISQ3709*",
            "AXIS|AXISQ3709*",
            "AXIS|AXIS Q3708*",
            "Axis|AXISQ3708*",
            "AXIS|AXISQ3708*",
            "Axis|AXISQ6000*","AXIS|AXISQ6000*","Axis|Q6000*","AXIS|Q6000*",
            "HIKVISION|DS-2PT3326IZ*", "Hikvision|DS-2PT3326IZ*",
            "Dahua|IPC-HDBW7233X-AS-E2-0280B",
            "Hikvision|DS-2CD6D24*", "HIKVISION|DS-2CD6D24*",
            "Hikvision|DS-2TD2636*", "HIKVISION|DS-2TD2636*",
            "Dahua|IPC-PDBW8800*",
            "Geovision|GV-SV48000",
            "Hikvision|DS-2CD6924F*", "HIKVISION|DS-2CD6924F*",
            "Hikvision|DS-2CD6D54*", "HIKVISION|DS-2CD6D54*",
            "NVM3-A16|IP-Camera", "IPNC|NVM3-A16",
            "Hanwha|*", "Hanwha Techwin|*",
            "Samsung|*", "Samsung Techwin|*",
            "DW|DWC-PVX16W4", "DW|DWC-PVX16W6", "DW|DWC-PVX16W28", "N8PC-OLAH4|IP-Camera", "DW|DWC-PVX16W",
            "axis|axis f34",
            "gv-sv48000|geovision",
            "axis|axis fa54",
            "dahua|ipc-pdbw5831p-b360",
            "axis|axisp3717*", "axis|p3717*",
            "axis|axis p3717*",
            "vivotek|ma9321-ehtv",
            "VIVOTEK MA9321-EHTV|MA9321-EHTV",
            "MA9321-EHTV|VIVOTEK MA9321-EHTV",
            "avigilon|32c-h4a-4mh-360",
            "dahua|psd81602-a360",
            "dahua|IPC-HDBW4231F*",
            "avigilon|32c-h4a-4mh-360",
            "dahua|psd81602-a360",
            "dahua|ipc-hdbw4233x*",
            "dahua|ipc-hdbw7233x*",
            "hikvision|ds-2cd6d24fwd*",
            "flir|FLIR DH-390*",
            "DH-390*|FLIR DH-390*",
            "flir|DH-390*",
            "ONVIF|SHS-2215IZ*",
            "dahua|ipc-pdb4830-b360",
            "dahua|ipc-pdb4830-b360",
            "hikvision|ds-2cd6984g0-ihs",
            "20c-h4a-4mh-360|20c-h4a-4mh-360*",
            "avigilon|20c-h4a-4mh-360*",
            "dahua|dh-ipc-hdbw4231fn-e2-m",
            "wv-x8570|panasonic_wv-x8570",
            "onvif|hnc6d24-izs",
            "dahua|psdw5631s-b360",
            "onvif|cmip7553w4-sz",
            "cellinx|nbm2-h6",
            "*|*DSC-TVC-0200*",
            "DSC-TVC-0200*|*",
            "vivotek|ma9322*",
            "entropix|*",
            "dahua|dh-psd81602p-a360",
            "vtc-tnb8x4ms|onvif",
            "pelco|imd2007-1es",
            "avigilon|9c-h4a-3mh-180",
            "panomera s7 76/22 c|panomera s7",
            "vivotek|ms9321-ehv",
            "Arecont Vision|*",
            "flir systems|pt-644*",
            "axis|p3719*",
            "digital watchdog|nvm2-a21",
            "Axis|AXISP3719*",
            "pelcooptera|imm12018-base",
            "par-p8panmulti|onvif",
            "ipel-m60f-irw1|ic_realtime",
            "ic_realtime|ipel-m60f-irw1",
            "ipel-m60f-irw1|ic_realtime",
            "onvif|vx-8s-180-awd",
            "avigilon|24c-h4a-3mh-270"
            ],
            "canShareLicenseGroup": true
        },
        {
            "keys": ["hanwha|QRN-1610S","hanwha|QRN-810S","hanwha|QRN-410S"],
            "bypassFirmware":"1.0.0"
        },
        {
            "keys": [
                "HIKVISION|iDS-2CD8426*", "hikvision|iDS-2CD8426*",
                "Hikvision|DS-2DF8223*", "ONVIF|K20IC-*",
                "HIKVISION|DFI6256A"
            ],
            "clearInputsTimeoutSec": 1,
            "comment": "considers input state as 0 after specified timeout"
        },
        {
            "keys": [
                "BOSCH|MIC IP starlight 7000 HD",
                "BOSCH|MIC IP starlight 7000i"
            ],
            "onvifPtzDigitsAfterDecimalPoint": 2,
            "onvifPtzSpeedBroken": true
        },
        {
            "keys": ["UNIVIEW|*"],
            "needToReloadAllAdvancedParametersAfterApply": true
        },
        {
            "keys": [
                "*|DS-7332HUHI-K4"
            ],
            "forcedOnvifParams": {
                "ptzProfiles":[
                    "ProfileToken001",
                    "ProfileToken002",
                    "ProfileToken003",
                    "ProfileToken004",
                    "ProfileToken005",
                    "ProfileToken006",
                    "ProfileToken007",
                    "ProfileToken008",
                    "ProfileToken009",
                    "ProfileToken010",
                    "ProfileToken011",
                    "ProfileToken012",
                    "ProfileToken013",
                    "ProfileToken014",
                    "ProfileToken015",
                    "ProfileToken016",
                    "ProfileToken017",
                    "ProfileToken018",
                    "ProfileToken019",
                    "ProfileToken020",
                    "ProfileToken021",
                    "ProfileToken022",
                    "ProfileToken023",
                    "ProfileToken024",
                    "ProfileToken025",
                    "ProfileToken026",
                    "ProfileToken027",
                    "ProfileToken028",
                    "ProfileToken029",
                    "ProfileToken030",
                    "ProfileToken031",
                    "ProfileToken032"
                ]
            }
        },
        {
            "keys": ["Hanwha|PNM-9320VQ*"],
            "ptzTargetChannel": 4
        },
        {
            "keys": [
                "VIVOTEK|SD9365*"
            ],
            "ptzMapper": {
                "fromCamera": {
                    "x": {
                        "extrapolationMode": "PeriodicExtrapolation",
                        "device":  [ -1,    1],
                        "logical": [180, -180]
                    },
                    "y": {
                        "extrapolationMode": "ConstantExtrapolation",
                        "device":  [ -1,   1],
                        "logical": [  20, -90]
                    },
                    "z": {
                        "extrapolationMode": "ConstantExtrapolation",
                        "device":  [0, 0.05,  0.1, 0.15,  0.2, 0.25,  0.3, 0.35,  0.4, 0.45,  0.5, 0.55, 0.6, 0.65,  0.7, 0.75,  0.8,  0.85,   0.9,  0.95,  1],
                        "logical": [1, 1.11, 1.22, 1.36, 1.48, 1.64, 1.81, 2.03, 2.29, 2.63, 3.05, 3.49, 4.18, 5.05, 6.27, 7.93, 10.24, 13.22, 17.02, 21.97, 31.55],
                        "logicalMultiplier": 32.0,
                        "space": "35MmEquiv"
                    }
                }
            }
        },
        {
            "keys": [
                "Videotec S.p.A.|UCHD-30x-VT"
            ],
            "ptzMapper": {
                "fromCamera": {
                    "x": {
                        "extrapolationMode": "PeriodicExtrapolation",
                        "device":  [ -1,    1],
                        "logical": [-180, 180]
                    },
                    "y": {
                        "extrapolationMode": "ConstantExtrapolation",
                        "device":  [ -1,   1],
                        "logical": [  90, -85]
                    },
                    "z": {
                        "extrapolationMode": "ConstantExtrapolation",
                        "device":  [0, 0.05,  0.1, 0.15,  0.2, 0.25,  0.3, 0.35,  0.4, 0.45,  0.5, 0.55, 0.6, 0.65,  0.7, 0.75,  0.8,  0.85,   0.9,  0.95,  1],
                        "logical": [1, 1.11, 1.22, 1.36, 1.48, 1.64, 1.81, 2.03, 2.29, 2.63, 3.05, 3.49, 4.18, 5.05, 6.27, 7.93, 10.24, 13.22, 17.02, 21.97, 31.55],
                        "logicalMultiplier": 30.0,
                        "space": "35MmEquiv"
                    }
                }
            }
        },
        {
            "keys": [
                "VIVOTEK|SD9366*"
            ],
            "ptzMapper": {
                "fromCamera": {
                    "x": {
                        "extrapolationMode": "PeriodicExtrapolation",
                        "device":  [ -1,    1],
                        "logical": [180, -180]
                    },
                    "y": {
                        "extrapolationMode": "ConstantExtrapolation",
                        "device":  [ -1,   1],
                        "logical": [  20, -90]
                    },
                    "z": {
                        "extrapolationMode": "ConstantExtrapolation",
                        "device":  [0, 0.05,  0.1, 0.15,  0.2, 0.25,  0.3, 0.35,  0.4, 0.45,  0.5, 0.55, 0.6, 0.65,  0.7, 0.75,  0.8,  0.85,   0.9,  0.95,  1],
                        "logical": [1, 1.11, 1.22, 1.36, 1.48, 1.64, 1.81, 2.03, 2.29, 2.63, 3.05, 3.49, 4.18, 5.05, 6.27, 7.93, 10.24, 13.22, 17.02, 21.97, 31.55],
                        "logicalMultiplier": 30.0,
                        "space": "35MmEquiv"
                    }
                }
            }
        },
        {
            "_comment1": "Mapping for firmware: V5.4.9 build 171025",
            "keys": [
                "HIKVISION|DS-2DF8836*"
            ],
            "useOnvifPtz": true,
            "ptzMapper": {
                "fromCamera": {
                    "x": {
                        "extrapolationMode": "PeriodicExtrapolation",
                        "device":  [  -1,1],
                        "logical": [-180, 180]
                    },
                    "y": {
                        "extrapolationMode": "ConstantExtrapolation",
                        "device":  [-1, 1],
                        "logical": [20, -90]
                    },
                    "z": {
                        "extrapolationMode": "ConstantExtrapolation",
                        "device":  [0, 0.09, 0.17, 0.27, 0.38, 0.48, 0.57, 0.66, 0.77, 0.92, 1],
                        "logical": [1, 3.68, 6.05, 8.95, 12.32, 15.05, 17.37, 19.74, 22.32, 25.00, 26.58],
                        "logicalMultiplier": 27,
                        "space": "35MmEquiv"
                    }
                }
            }
        },
        {
            "_comment1": "Mapped for V5.5.3 build 171214",
            "keys": [
                "Hikvision|DS-2DE4A320*"
            ],
            "useOnvifPtz": true,
            "ptzMapper": {
                "fromCamera": {
                    "x": {
                        "extrapolationMode": "PeriodicExtrapolation",
                        "device":  [  -1,1],
                        "logical": [-180, 180]
                    },
                    "y": {
                        "extrapolationMode": "ConstantExtrapolation",
                        "device":  [-1, 1],
                        "logical": [5, -90]
                    },
                    "z": {
                        "extrapolationMode": "ConstantExtrapolation",
                        "device":  [0, 0.05, 0.1, 0.02, 0.05, 0.1, 0.2, 0.5, 1],
                        "logical": [1, 1.5, 2, 3.0, 3.5, 4.5, 6, 6.5, 7],
                        "logicalMultiplier": 35,
                        "space": "35MmEquiv"
                    }
                }
            }
        },
        {
            "_comment1": "Mapped for V5.5.3 build 171214",
            "keys": [
                "Dahua|PDN6CT230HN"
            ],
            "forceONVIF": true,
            "ptzMapper": {
                "fromCamera": {
                    "x": {
                        "extrapolationMode": "PeriodicExtrapolation",
                        "device":  [  -1,1],
                        "logical": [-180, 180]
                    },
                    "y": {
                        "extrapolationMode": "ConstantExtrapolation",
                        "device":  [-1, 1],
                        "logical": [0, -90]
                    },
                    "z": {
                        "extrapolationMode": "ConstantExtrapolation",
                        "device":  [0, 0.05, 0.1, 0.02, 0.05, 0.1, 0.2, 0.5, 1],
                        "logical": [1, 1.5, 2, 3.0, 3.5, 4.5, 6, 6.5, 7],
                        "logicalMultiplier": 35,
                        "space": "35MmEquiv"
                    }
                }
            }
        },
        {
            "_comment1": "Mapping for firmware: IPC_HCMN2108-B0009P30D1809",
            "keys": [
                "UNIVIEW|IPC6322SR-X22*"
            ],
            "ptzMapper": {
                "fromCamera": {
                    "x": {
                        "extrapolationMode": "PeriodicExtrapolation",
                        "device":  [  -1,1],
                        "logical": [-180, 180]
                    },
                    "y": {
                        "extrapolationMode": "ConstantExtrapolation",
                        "device":  [-1, 1],
                        "logical": [15, -90]
                    },
                    "z": {
                        "extrapolationMode": "ConstantExtrapolation",
                        "device":  [0, 0.25, 0.5, 0.75,  1],
                        "logical": [1, 5, 9, 13, 16],
                        "logicalMultiplier": 35,
                        "space": "35MmEquiv"
                    }
                }
            }
        },
        {
            "_comment1": "Mapped for 2.623.0000000.1.R, Build Date 2018-06-27",
            "keys": [
                "Dahua|DH-SD50225U*", "DH-SD50225U*|Dahua",
                "Dahua|SD50225U*", "SD50225U*|Dahua",
                "Dahua|DH-SD59225U*", "DH-SD59225U*|Dahua"
            ],
            "ptzMapper": {
                "fromCamera": {
                    "x": {
                        "extrapolationMode": "PeriodicExtrapolation",
                        "device":  [  -1,1],
                        "logical": [-180, 180]
                    },
                    "y": {
                        "extrapolationMode": "ConstantExtrapolation",
                        "device":  [1, -1],
                        "logical": [0, -90]
                    },
                    "z": {
                        "extrapolationMode": "ConstantExtrapolation",
                        "device":  [0, 0.1, 0.2, 0.4, 0.6, 0.8, 0.9, 1],
                        "logical": [1, 2.5, 4.06, 7.5, 10.63, 14.38, 15, 16.25],
                        "logicalMultiplier": 35,
                        "space": "35MmEquiv"
                    }
                }
            }
        },
        {
            "_comment1": "Mapped for 2.623.0000000.1.R, Build Date 2018-06-27",
            "keys": [
                "Dahua|DH-SD59430U-HNI"
            ],
            "forceONVIF": true,
            "ptzMapper": {
                "fromCamera": {
                    "x": {
                        "extrapolationMode": "PeriodicExtrapolation",
                        "device":  [  -1,1],
                        "logical": [-180, 180]
                    },
                    "y": {
                        "extrapolationMode": "ConstantExtrapolation",
                        "device":  [1, -1],
                        "logical": [15, -90]
                    },
                    "z": {
                        "extrapolationMode": "ConstantExtrapolation",
                        "device":  [0.033333, 0.05, 0.07, 0.1, 0.15, 0.2, 0.3, 0.4, 0.5, 0.6, 0.7, 0.8, 0.9, 1],
                        "logical": [1, 1.43, 2, 2.86, 4.14, 5.57, 8, 10.57, 12, 13.57, 15, 15.7, 17.1, 18.57],
                        "logicalMultiplier": 35,
                        "space": "35MmEquiv"
                    }
                }
            }
        },
        {
            "_comment1": "Mapped for 2.600.Dahua 00.0.R, build: 2017-06-01",
            "keys": [
                "Dahua|PDN6CT230*"
            ],
            "forceONVIF": true,
            "ptzMapper": {
                "fromCamera": {
                    "x": {
                        "extrapolationMode": "PeriodicExtrapolation",
                        "device":  [  1,-1],
                        "logical": [-180, 180]
                    },
                    "y": {
                        "extrapolationMode": "ConstantExtrapolation",
                        "device":  [1, -1],
                        "logical": [25, -90]
                    },
                    "z": {
                        "extrapolationMode": "ConstantExtrapolation",
                        "device":  [0, 0.25, 0.5, 0.75, 0.775, 0.8125, 0.825, 0.875, 0.9, 0.925, 0.95, 0.975, 0.987, 1],
                        "logical": [1, 7, 13.3, 16.6, 17.6, 18, 18.3, 19, 19.3, 20, 20.6, 21.6, 22.3, 23.6],
                        "logicalMultiplier": 31,
                        "space": "35MmEquiv"
                    }
                }
            }
        },
        {
            "_comment1": "Mapped for 2.623.0000000.7.R, Build Date 2018-11-24",
            "keys": [
                "Dahua|*SD49225*"
            ],
            "ptzMapper": {
                "fromCamera": {
                    "x": {
                        "extrapolationMode": "PeriodicExtrapolation",
                        "device":  [  -1,1],
                        "logical": [-180, 180]
                    },
                    "y": {
                        "extrapolationMode": "ConstantExtrapolation",
                        "device":  [-1,1],
                        "logical": [-90, 15]
                    },
                    "z": {
                        "extrapolationMode": "ConstantExtrapolation",
                        "device":  [0, 0.1, 0.2, 0.3, 0.4, 0.5, 0.6, 0.7, 0.8, 0.9, 1],
                        "logical": [1, 2.26, 3.90, 5.46, 7.13, 8.72, 10.31, 12.21, 13.95, 15.69, 18],
                        "logicalMultiplier": 33,
                        "space": "35MmEquiv"
                    }
                }
            }
        },
        {
            "_comment1": "Mapped for fs20190114NRS",
            "keys": [
                "FLIR*|CP-6302-*"
            ],
            "ptzMapper": {
                "fromCamera": {
                    "x": {
                        "extrapolationMode": "PeriodicExtrapolation",
                        "device":  [  -1,1],
                        "logical": [-180, 180]
                    },
                    "y": {
                        "extrapolationMode": "ConstantExtrapolation",
                        "device":  [0,1],
                        "logical": [-90, 20]
                    },
                    "z": {
                        "extrapolationMode": "ConstantExtrapolation",
                        "device":  [0, 0.1, 0.2, 0.3, 0.4, 0.5, 0.6, 0.7, 0.8, 0.85, 0.9, 0.95, 1],
                        "logical": [1, 1.12, 1.29, 1.59, 2.06, 2.76, 3.65, 5.24, 8.12, 10.35, 12.71, 16.47, 24.12],
                        "logicalMultiplier": 35,
                        "space": "35MmEquiv"
                    }
                }
            }
        },
        {
            "_comment1": "Cameras that should not use Media2 (and should not try to detect Media2 support)",
            "keys": [
                "Geovision|GV-BX2700",
                "GV-BX2700|Geovision"
            ],
            "onvifIgnoreMedia2": true,
            "trustToVideoSourceSize": false
        },
        {
            "_comment1": "Camera that should not use Media2 (and should not try to detect Media2 support)",
            "keys": [
                "pelco|IBP531-1ER"
            ],
            "onvifIgnoreMedia2": true
        },
        {
            "_comment1": "Mapping for firmware: IPC_HCMN2108-B0009P30D1809",
            "keys": [
                "hikvision|DS-2DE4225*"
            ],
            "useOnvifPtz": true,
            "ptzMapper": {
                "fromCamera": {
                    "x": {
                        "extrapolationMode": "PeriodicExtrapolation",
                        "device":  [-1, 1],
                        "logical": [-180, 180]
                    },
                    "y": {
                        "extrapolationMode": "ConstantExtrapolation",
                        "device":  [-1, 1],
                        "logical": [-90, 15]
                    },
                    "z": {
                        "extrapolationMode": "ConstantExtrapolation",
                        "device":  [0, 0.1, 0.2, 0.3, 0.4, 0.5, 0.6, 0.7, 0.8, 0.9, 1],
                        "logical": [1, 2.68, 4.64, 6.29, 8.00, 9.75, 11.21, 12.36, 13.14, 13.82, 14.32],
                        "logicalMultiplier": 32,
                        "space": "35MmEquiv"
                    }
                }
            }
        },
        {
            "_comment1": "Mapped for V5.5.0 build 170724",
            "keys": [
                "hikvision|DS-2DE5330*"
            ],
            "useOnvifPtz": true,
            "ptzMapper": {
                "fromCamera": {
                    "x": {
                        "extrapolationMode": "PeriodicExtrapolation",
                        "device":  [  -1,1],
                        "logical": [-180, 180]
                    },
                    "y": {
                        "extrapolationMode": "ConstantExtrapolation",
                        "device":  [-1, 1],
                        "logical": [5, -90]
                    },
                    "z": {
                        "extrapolationMode": "ConstantExtrapolation",
                        "device":  [0, 0.1, 0.2, 0.3, 0.4, 0.5, 0.6, 0.7, 0.8, 0.9, 1],
                        "logical": [1.00, 2.85, 4.92, 6.46, 8.31, 10.08, 12.15, 14.00, 16.00, 18.23, 19.77],
                        "logicalMultiplier": 33,
                        "space": "35MmEquiv"
                    }
                }
            }
        },
        {
            "keys": [
                "IPC-HDW4433*|XR",
                "XR|IPC-HDW4433*"
            ],
            "onvifManufacturerReplacement": "Dahua",
            "onvifVendorSubtype": "Dahua"
        },
        {
            "keys": [
                "hikvision|DS-2TD1217*",
                "hikvision|DS-2TD4237*"
            ],
            "useOnvifPtz": true
        },
        {
            "keys": [
                "Hanwha|*",
                "Hanwha Techwin|*"
            ],
            "overrideXmlHttpRequestTimeout": 30000,
            "fixupRequestUrls": true
        },
        {
            "_comment1": "Mapping for firmware: V102_2019_03_15",
            "keys": [
                "GeoVision_2|GV-SD2722-IR"
            ],
            "useOnvifPtz": true,
            "ptzMapper": {
                "fromCamera": {
                    "x": {
                        "extrapolationMode": "PeriodicExtrapolation",
                        "device":  [-1, 1],
                        "logical": [0, 360]
                    },
                    "y": {
                        "extrapolationMode": "ConstantExtrapolation",
                        "device":  [-1, 1],
                        "logical": [15, -90]
                    },
                    "z": {
                        "extrapolationMode": "ConstantExtrapolation",
                        "device":  [0, 0.15, 0.23, 0.44, 0.64 , 0.76 , 1.000],
                        "logical": [1, 3.55, 5.00, 8.56, 11.90, 13.57, 16.37],
                        "logicalMultiplier": 32,
                        "space": "35MmEquiv"
                    }
                }
            }
        },
        {
            "_comment1": "Mapping for firmware: 05.30.0.8-20190911",
            "keys": [
                "pelco|P2230*",
                "pelco | P2820*"
            ],
            "useOnvifPtz": true,
            "ptzMapper": {
                "fromCamera": {
                    "x": {
                        "extrapolationMode": "PeriodicExtrapolation",
                        "device":  [-1, 1],
                        "logical": [-180, 180]
                    },
                    "y": {
                        "extrapolationMode": "ConstantExtrapolation",
                        "device":  [-1, 1],
                        "logical": [-90, 15]
                    },
                    "z": {
                        "extrapolationMode": "ConstantExtrapolation",
                        "device":  [0.00, 0.03, 0.13, 0.18, 0.27, 0.50, 0.76, 0.93, 1.00],
                        "logical": [1.00, 1.59, 4.30, 5.70, 8.19, 11.30, 14.73, 19.49, 22.22],
                        "logicalMultiplier": 32,
                        "space": "35MmEquiv"
                    }
                }
            }
        },
        {
            "_comment1": "Mapping for firmware: V102_2019_03_15",
            "keys": [
                "GeoVision_2|GV-SD3732-IR"
            ],
            "useOnvifPtz": true,
            "ptzMapper": {
                "fromCamera": {
                    "x": {
                        "extrapolationMode": "PeriodicExtrapolation",
                        "device":  [-1, 1],
                        "logical": [-360, 0]
                    },
                    "y": {
                        "extrapolationMode": "ConstantExtrapolation",
                        "device":  [-1, 1],
                        "logical": [15, -90]
                    },
                    "z": {
                        "extrapolationMode": "ConstantExtrapolation",
                        "device":  [0, 0.45, 1.000],
                        "logical": [1, 8.56, 17.75],
                        "logicalMultiplier": 32,
                        "space": "35MmEquiv"
                    }
                }
            }
        },
        {
            "keys": [
                "DW|DWC-BVI2IR"
            ],
            "dw-pravis-chipset": true
        },
        {
            "keys": [
                "Hikvision|DS-2CD2342WD*"
            ],
            "reopenBothStreams": true
        },
        {
            "_comment": "Calibration for camera fw ver. 2.2.45-PTZ_H_6314_Release",
            "keys": [
                "DW|DWC-MPTZ36X"
            ],
            "ptzMapper": {
                "fromCamera": {
                    "x": {
                        "extrapolationMode": "PeriodicExtrapolation",
                        "device":  [ -1,    1],
                        "logical": [180, -180]
                    },
                    "y": {
                        "extrapolationMode": "ConstantExtrapolation",
                        "device":  [ -1,   1],
                        "logical": [  0, -90]
                    },
                    "z": {
                        "extrapolationMode": "ConstantExtrapolation",
                        "device":  [-1, 0.9, -0.8, -0.7, -0.6,  -0.5, -0.4,  -0.3, -0.2,  -0.1, 0,  0.1, 0.2, 0.3, 0.4,  0.5, 0.6, 0.7, 0.8,  0.9, 1],
                        "logical": [1, 1.01, 1.111, 1.212, 1.313, 1.515, 1.717, 1.818, 2.02, 2.222, 2.474, 2.828, 3.282, 3.888, 4.595, 5.505, 6.717, 8.282, 10.353, 13.151, 21.212],
                        "logicalMultiplier": 36.5,
                        "space": "35MmEquiv"
                    }
                }
            }
        },
        {
            "_comment": "Calibration for camera fw ver. 43.7.0.73-r7",
            "keys": [
                "Milesight*|MS-C5341*"
            ],
            "ptzMapper": {
                "fromCamera": {
                    "x": {
                        "extrapolationMode": "PeriodicExtrapolation",
                        "device":  [ 1,    -1],
                        "logical": [180, -180]
                    },
                    "y": {
                        "extrapolationMode": "ConstantExtrapolation",
                        "device":  [ -1,   1],
                        "logical": [  0, -90]
                    },
                    "z": {
                        "extrapolationMode": "ConstantExtrapolation",
                        "device":  [0.04, 0.10, 0.13, 0.17, 0.26, 0.43, 0.70, 0.87, 1.00],
                        "logical": [1.00, 1.72, 2.22, 3.17, 4.44, 6.81, 10.00, 12.39, 14.44],
                        "logicalMultiplier": 35,
                        "space": "35MmEquiv"
                    }
                }
            }
        },
        {
            "_comment1": "Mapping for firmware: V5.5.0 build 171106",
            "keys": [
                "HIKVISION|DS-2DF8236*"
            ],
            "useOnvifPtz": true,
            "ptzMapper": {
                "fromCamera": {
                    "x": {
                        "extrapolationMode": "PeriodicExtrapolation",
                        "device":  [  -1,1],
                        "logical": [-180, 180]
                    },
                    "y": {
                        "extrapolationMode": "ConstantExtrapolation",
                        "device":  [-1, 1],
                        "logical": [20, -90]
                    },
                    "z": {
                        "extrapolationMode": "ConstantExtrapolation",
                        "device":  [0, 0.05, 0.1, 0.02, 0.05, 0.1, 0.2, 0.5, 1],
                        "logical": [1, 1.5, 2, 3.0, 3.5, 4.5, 6, 6.5, 7],
                        "logicalMultiplier": 36,
                        "space": "35MmEquiv"
                    }
                }
            }
        },
        {
            "_comment": "Calibration for camera fw ver. 0120",
            "keys": [
                "VIVOTEK|SD9374*"
            ],
            "ptzMapper": {
                "fromCamera": {
                    "x": {
                        "extrapolationMode": "PeriodicExtrapolation",
                        "device":  [ -1,    1],
                        "logical": [180, -180]
                    },
                    "y": {
                        "extrapolationMode": "ConstantExtrapolation",
                        "device":  [ -1,  1],
                        "logical": [  0, -90]
                    },
                    "z": {
                        "extrapolationMode": "ConstantExtrapolation",
                        "device":  [0,  0.1, 0.2, 0.3, 0.4,  0.5, 0.6, 0.7, 0.8, 0.85, 0.9, 0.95, 0.97, 0.98, 0.99, 1],
                        "logical": [1, 1.103, 1.385, 1.641, 2.025, 2.615, 3.564, 4.974, 7.461, 9.179, 11.154, 14.231, 16.026, 17.821, 20.128, 24.590],
                        "logicalMultiplier": 42,
                        "space": "35MmEquiv"
                    }
                }
            }
        },
        {
            "keys": [
                "DW|DWC-MV85DIA"
            ],
            "afterConfigureStreamDelayMs": 100
        },
        {
            "_comment1": "Mapped for V5.5.8 build 180902",
            "keys": [
                "HIKVISION|DS-2DE4215IW*",
                "HIKVISION|DS-2DE4*A*215IW*"
            ],
            "useOnvifPtz": true,
            "ptzMapper": {
                "fromCamera": {
                    "x": {
                        "extrapolationMode": "PeriodicExtrapolation",
                        "device":  [  -1,1],
                        "logical": [-180, 180]
                    },
                    "y": {
                        "extrapolationMode": "ConstantExtrapolation",
                        "device":  [1, -1],
                        "logical": [-90, -15]
                    },
                    "z": {
                        "extrapolationMode": "ConstantExtrapolation",
                        "device":  [0, 0.1, 0.2, 0.3, 0.4, 0.5, 0.6, 0.7, 0.8, 0.9, 1],
                        "logical": [1.00, 2.85, 4.92, 6.46, 8.31, 10.08, 12.15, 14.00, 16.00, 18.23, 19.77],
                        "logicalMultiplier": 33,
                        "space": "35MmEquiv"
                    }
                }
            }
        },
        {
            "_comment1": "Mapped for V5.5.3 build 171214",
            "keys": [
                "Hikvision|DS-2DE4A320*",
                "Hikvision|DS-2DE4A225*",
                "Hikvision|DS-2DE4A425*"
            ],
            "useOnvifPtz": true,
            "ptzMapper": {
                "fromCamera": {
                    "x": {
                        "extrapolationMode": "PeriodicExtrapolation",
                        "device":  [  -1,1],
                        "logical": [-180, 180]
                    },
                    "y": {
                        "extrapolationMode": "ConstantExtrapolation",
                        "device":  [-1, 1],
                        "logical": [5, -90]
                    },
                    "z": {
                        "extrapolationMode": "ConstantExtrapolation",
                        "device":  [0, 0.05, 0.1, 0.02, 0.05, 0.1, 0.2, 0.5, 1],
                        "logical": [1, 1.5, 2, 3.0, 3.5, 4.5, 6, 6.5, 7],
                        "logicalMultiplier": 35,
                        "space": "35MmEquiv"
                    }
                }
            }
        },
        {
            "keys": [
                "Hikvision|DS-9664NI-I16"
            ],
            "fetchVideoSourceConfigurationsViaProfiles": true
        },
        {
            "_comment1": "Mapped for V5.2.2 build 171214",
            "keys": [
                "HIKVISION|DS-MH6171I*"
            ],
            "useOnvifPtz": true,
            "ptzMapper": {
                "fromCamera": {
                    "x": {
                        "extrapolationMode": "PeriodicExtrapolation",
                        "device": [ 1, -1],
                        "logical": [180, -180]
                    },
                    "y": {
                        "extrapolationMode": "ConstantExtrapolation",
                        "device": [ 1, -1],
                        "logical": [105, 0]
                    },
                    "z": {
                        "extrapolationMode": "ConstantExtrapolation",
                        "device": [0, 0.10, 0.20 , 0.30 , 0.40 , 0.50 , 0.60 , 0.70, 0.80, 0.90, 0.95, 1],
                        "logical": [1, 2.84, 5.50 , 8.11 , 10.77 , 13.43 , 16.09 , 18.75, 21.41, 24.07, 26.73, 30],
                        "logicalMultiplier": 33.0,
                        "space": "35MmEquiv"
                    }
                }
            }
        },
        {
            "_comment": "Calibration for camera fw ver.43.7.0.74-r1/43.7.80.74-r1",
            "keys": [
                "Milesight*|MS-C5361*"
            ],
            "ptzMapper": {
                "fromCamera": {
                    "x": {
                        "extrapolationMode": "PeriodicExtrapolation",
                        "device":  [ 1,    -1],
                        "logical": [180, -180]
                    },
                    "y": {
                        "extrapolationMode": "ConstantExtrapolation",
                        "device":  [ -1,   1],
                        "logical": [ 30, -45]
                    },
                    "z": {
                        "extrapolationMode": "ConstantExtrapolation",
                        "device":  [0.04, 0.14, 0.23, 0.33, 0.43, 0.52, 0.62, 0.71, 0.81,  0.91,  1.00],
                        "logical": [1.00, 2.25, 3.49, 4.74, 5.98, 7.23, 8.47, 9.72, 10.96, 12.21, 13.45],
                        "logicalMultiplier": 34.5,
                        "space": "35MmEquiv"
                    }
                }
           }
        },
        {
            "_comment1": "Mapping for firmware: 41.7.0.74-r1",
            "keys": [
                "Milesight*|MS-C2942-RB"
            ],
            "useOnvifPtz": true,
            "ptzMapper": {
                "fromCamera": {
                    "x": {
                        "extrapolationMode": "PeriodicExtrapolation",
                        "device":  [-1, 1],
                        "logical": [ 0, 360 ]
                    },
                    "y": {
                        "extrapolationMode": "ConstantExtrapolation",
                        "device":  [-1, 1],
                        "logical": [0, -90]
                    },
                    "z": {
                        "extrapolationMode": "ConstantExtrapolation",
                        "device":  [0.033, 0.10 , 1.00],
                        "logical": [1.00 , 2.27 , 22.0],
                        "logicalMultiplier": 35,
                        "space": "35MmEquiv"
                    }
                }
            }
        },
        {
            "keys": [
                "IC_Realtime|ICIP-PANO-A007",
                "ICIP-PANO-A007|IC_Realtime",
                "ICIP-T802-I|IC_Realtime",
                "IC_Realtime|ICIP-T802-I"
            ],
            "fixWrongUri": true,
            "alternativeSecondStreamSorter": true
        },
<<<<<<< HEAD
        {
            "keys": [
                "TD-*|IPC",
                "TD-*|TVT"
            ],
            "swapVendorAndModel": true
        },
        {
            "keys": [
                "Dahua|DH-SD22204UE-*"
            ],
            "onvifPtzFocusEnabled": true
        },
        {
             "_comment": "Calibration for camera fw 43.7.80.74-r1",
             "keys": [
                 "Milesight*|MS-C2941*"
             ],
             "ptzMapper": {
                 "fromCamera": {
                     "x": {
                         "extrapolationMode": "PeriodicExtrapolation",
                         "device":  [ 1,    -1],
                         "logical": [180, -180]
                     },
                     "y": {
                         "extrapolationMode": "ConstantExtrapolation",
                         "device":  [ -1,   1],
                         "logical": [ 0, -90]
                     },
                     "z": {
                         "extrapolationMode": "ConstantExtrapolation",
                         "device":  [0.04, 0.14, 0.23, 0.33, 0.43, 0.52, 0.62, 0.71, 0.81,  0.91,  1.00],
                         "logical": [1.00, 2.25, 3.49, 4.74, 5.98, 7.23, 8.47, 9.72, 10.96, 12.21, 13.45],
                         "logicalMultiplier": 37,
                         "space": "35MmEquiv"
                     }
                 }
=======
	{
            "_comment1": "Mapping for firmware: 41.7.0.73",
            "keys": [
                "Milesight*|MS-C2961-REPB"
            ],
            "useOnvifPtz": true,
            "ptzMapper": {
                "fromCamera": {
                    "x": {
                        "extrapolationMode": "PeriodicExtrapolation",
                        "device":  [-1, 1],
                        "logical": [ 0, 360 ]
                    },
                    "y": {
                        "extrapolationMode": "ConstantExtrapolation",
                        "device":  [-1, 1],
                        "logical": [-45, 30]
                    },
                    "z": {
                        "extrapolationMode": "ConstantExtrapolation",
                        "device":  [0.083, 0.200, 1.00],
                        "logical": [1.00 , 2.253, 12.1],
                        "logicalMultiplier": 37,
                        "space": "35MmEquiv"
                    }
                }
>>>>>>> 476f7c1a
            }
        }
    ]
}<|MERGE_RESOLUTION|>--- conflicted
+++ resolved
@@ -16,11 +16,7 @@
     "If it undershoots, then 35mm fov should be decreased.           "
     ],
 
-<<<<<<< HEAD
-    "version": "4.1.3.500",
-=======
-    "version": "1.0.1.288",
->>>>>>> 476f7c1a
+    "version": "4.1.3.501",
     "data": [
         {
             "keys": [
@@ -4425,7 +4421,6 @@
             "fixWrongUri": true,
             "alternativeSecondStreamSorter": true
         },
-<<<<<<< HEAD
         {
             "keys": [
                 "TD-*|IPC",
@@ -4464,7 +4459,8 @@
                          "space": "35MmEquiv"
                      }
                  }
-=======
+            }
+        },
 	{
             "_comment1": "Mapping for firmware: 41.7.0.73",
             "keys": [
@@ -4491,7 +4487,6 @@
                         "space": "35MmEquiv"
                     }
                 }
->>>>>>> 476f7c1a
             }
         }
     ]
