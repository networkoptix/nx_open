--- conflicted
+++ resolved
@@ -16,11 +16,7 @@
     "If it undershoots, then 35mm fov should be decreased.           "
     ],
 
-<<<<<<< HEAD
-    "version": "4.1.3.260",
-=======
-    "version": "1.0.1.260",
->>>>>>> 18d1619a
+    "version": "4.1.3.261",
     "data": [
         {
             "keys": [
