{
    "__comment__": [
    "Version number is global.",
    "Get width from here:                                            ",
    "http://en.wikipedia.org/wiki/Image_sensor_format                ",
    "Note: 1/2.8 is 5.2mm x 3.9mm, D=6.5mm.                          ",
    "                                                                ",
    "Calculate width-based crop factor C = 36/W.                     ",
    "                                                                ",
    "Multiply focal lengths by width-based crop factor to get        ",
    "width-based equivalent focal length.                            ",
    "                                                                ",
    "Another important note.                                         ",
    "If the camera overshoots on movement, then it means that 35m    ",
    "fov in this file should be increased.                           ",
    "If it undershoots, then 35mm fov should be decreased.           "
    ],

<<<<<<< HEAD
    "version": "4.1.3.262",
=======
    "version": "1.0.1.261",
>>>>>>> 47eff7c6
    "data": [
        {
            "keys": [
                "N8Fx-OLAH4|IP-Camera"
            ],
            "obtainMacFromMulticast": "Always"
        },
        {
            "_comment1": "Autodiscovery response contains scopes like onvif://www.onvif.org/hardware/DWC-MTT4Wi36 and onvif://www.onvif.org/name/ONVIF",
            "_comment2": "thereby manufacture is detected as DWC-MTT4Wi36 and name - as ONVIF.",
            "keys": [
                "DWC-MBT4Wi*|ONVIF",
                "DWC-MTT4Wi*|ONVIF",
                "DWC-MVT4Wi*|ONVIF"
            ],
            "obtainMacFromMulticast": "Never"
        },
        {
            "keys": [
                "DW|DWC-PF5M1TIR"
            ],
            "dontSendBackChannelRtspAttribute": true
        },
        {
            "keys": [
                "Hanwha|SNP-5300"
            ],
            "disableNormalizedSpeed": true
        },
        {
            "keys": [
                "Hanwha|PRN-4011"
            ],
            "minimalFirmwareVersion":  "v1.08_171018"
        },
        {
            "keys": [
                "Hanwha|XRN-3010"
            ],
            "minimalFirmwareVersion":  "v1.06_171010"
        },
        {
            "keys": [
                "Hanwha|XRN-2011"
            ],
            "minimalFirmwareVersion":  "v1.06_171010"
        },
        {
            "keys": [
                "Hanwha|XRN-2010"
            ],
            "minimalFirmwareVersion":  "v1.06_171010"
        },
        {
            "keys": [
                "Hanwha|XRN-1610S"
            ],
            "minimalFirmwareVersion":  "v1.06_171010"
        },
        {
            "keys": [
                "Hanwha|XRN-1610"
            ],
            "minimalFirmwareVersion":  "v1.06_171010"
        },
        {
            "keys": [
                "Hanwha|XRN-810S"
            ],
            "minimalFirmwareVersion":  "v1.06_171010"
        },
        {
            "keys": [
                "Hanwha|XRN-410S"
            ],
            "minimalFirmwareVersion":  "v1.06_171010"
        },
        {
            "keys": [
                "Hanwha|QRN-810"
            ],
            "minimalFirmwareVersion":  "v1.06_171010"
        },
        {
            "keys": [
                "Hanwha|QRN-410"
            ],
            "minimalFirmwareVersion":  "v1.06_171010"
        },

        {
            "keys": [
                "Sony|SNC-VM772R"
            ],
            "forcedOnvifParams":
            {
                "videoEncoders": [
                    "video_encoder_config1,video_encoder_config3"
                ]
            },

            "preStreamConfigureRequests": [
                {
                    "templateString": "/command/camera.cgi?ImageCodec2=off",
                    "method": "GET",
                    "isAllowedToFail": true,
                    "body":""
                },
                {
                    "templateString": "/command/camera.cgi?ImageCodec3=h264",
                    "method": "GET",
                    "isAllowedToFail": false,
                    "body": ""
                }
            ],
            "highStreamAvailableBitrates": ["16000"],
            "lowStreamAvailableBitrates": ["2000"]
        },
        {
            "keys": [
                "Sony|SNC-CX600*",
                "Sony|SNC-VM600*",
                "Sony|SNC-VM630",
                "Sony|SNC-VM641",
                "Sony|SNC-VB632D",
                "Sony|SNC-VB642D",
                "Sony|SNC-EB642R",
                "Sony|SNC-EM642R",
                "Sony|SNC-VM642R",
                "Sony|SNC-WR632R",
                "Sony|SNC-WR602C",
                "Sony|SNC-WR630",
                "Sony|SNC-EM641"
            ],

            "2WayAudio":
            {
                "codec": "MULAW",
                "bitrateKbps": 64,
                "sampleRate": 8,
                "urlPath": "/audio-out/g711_64.cgi",
                "contentType": "",
                "useBasicAuth": true
            }
        },
        {
            "keys": [
                "Dlink|DCS-7010L"
            ],
            "highStreamBitrateBounds": {
                "min": 4096,
                "max": 16384
            },
            "lowStreamBitrateBounds": {
                "min": 4096,
                "max": 16384
            }
        },
        {
            "keys": [
                "Dlink|DCS-6010L"
            ],
            "highStreamBitrateBounds": {
                "min": 0,
                "max": 2048
            },
            "lowStreamBitrateBounds": {
                "min": 0,
                "max": 2048
            }
        },
        {
            "keys": [
                "ActiveCam|*",
                "ACTI|B915",
                "*|ACTi-915",
                "ACTi|Z*", "Z*|ACTi",
                "ACTi Corporation|Z*", "Z*|ACTi Corporation",
                "Arecont Vision|AV20CPD-118"
            ],
            "forceONVIF": true
        },
        {
            "keys": [
                "ISD|*"
            ],
            "possibleDefaultCredentials": [
                {
                    "user": "admin",
                    "password": "admin"
                }
            ]
        },
        {
            "keys": [
                "Advantech|ADAM-6050"
            ],
            "adamStartInputCoil": 0,
            "adamInputCount": 12,
            "adamStartOutputCoil": 16,
            "adamOutputCount": 6,
            "noVideoSupport": true
        },
        {
            "keys": [
                "Advantech|ADAM-6051"
            ],
            "adamStartInputCoil": 0,
            "adamInputCount": 14,
            "adamStartOutputCoil": 16,
            "adamOutputCount": 2,
            "noVideoSupport": true
        },
        {
            "keys": [
                "Advantech|ADAM-6052"
            ],
            "adamStartInputCoil": 0,
            "adamInputCount": 8,
            "adamStartOutputCoil": 16,
            "adamOutputCount": 8,
            "noVideoSupport": true
        },
        {
            "keys": [
                "Advantech|ADAM-6060","Advantech|ADAM-6066"
            ],
            "adamStartInputCoil": 0,
            "adamInputCount": 6,
            "adamStartOutputCoil": 16,
            "adamOutputCount": 6,
            "noVideoSupport": true
        },
        {
            "keys": [ "FLIR|FC*" ],
            "ioSettings": [
                {
                    "id": "$DI:0",
                    "inputName": "Digital Input 1",
                    "portType": "Input",
                    "supportedPortTypes": "Input"
                },
                {
                    "id": "$DO:0",
                    "outputName": "Digital Output 0",
                    "portType": "Output",
                    "supportedPortTypes": "Output"
                }
            ]
        },
        {
            "keys": [
                "Hikvision|DS-2TD2636*"
            ],
            "useInvertedActiveStateForOpenIdleState": true
        },
        {
            "keys": [
                "FLIR|AX8"
            ],
            "alarmsCount" : 5,
            "ioSettings": [
                {
                    "id": "1",
                    "inputName": "FLIR-INPUT-1",
                    "portType": "Input",
                    "supportedPortTypes":"Input"
                },
                {
                    "id": "101",
                    "outputName": "FLIR-OUTPUT-1",
                    "portType": "Output",
                    "supportedPortTypes": "Output"
                },
                {
                    "id": "alarm_spot_1",
                    "inputName": "Spot1",
                    "portType": "Input",
                    "supportedPortTypes": "Input"
                },
                {
                    "id": "alarm_mbox_1",
                    "inputName": "Box1",
                    "portType": "Input",
                    "supportedPortTypes": "Input"
                },
                {
                    "id": "alarm_mbox_2",
                    "inputName": "Box2",
                    "portType": "Input",
                    "supportedPortTypes": "Input"
                },
                {
                    "id": "alarm_mbox_3",
                    "inputName": "Box3",
                    "portType": "Input",
                    "supportedPortTypes": "Input"
                },
                {
                    "id": "alarm_mbox_4",
                    "inputName": "Box4",
                    "portType": "Input",
                    "supportedPortTypes": "Input"
                },
                {
                    "id": "alarm_mbox_5",
                    "inputName": "Box5",
                    "portType": "Input",
                    "supportedPortTypes": "Input"
                },
                {
                    "id": "alarm_mbox_6",
                    "inputName": "Box6",
                    "portType": "Input",
                    "supportedPortTypes": "Input"
                }
            ]
        },
        {
            "keys": [
                "FLIR|A310"
            ],
            "ioSettings": [
                {
                    "id": "1",
                    "inputName": "FLIR-INPUT-1",
                    "portType": "Input",
                    "supportedPortTypes": "Input"
                },
                {
                    "id": "2",
                    "inputName": "FLIR-INPUT-2",
                    "portType": "Input",
                    "supportedPortTypes": "Input"
                },
                {
                    "id": "101",
                    "outputName": "FLIR-OUTPUT-1",
                    "portType": "Output",
                    "supportedPortTypes": "Output"
                },
                {
                    "id": "102",
                    "outputName": "FLIR-OUTPUT-2",
                    "portType": "Output",
                    "supportedPortTypes": "Output"
                }
            ]
        },
        {
            "keys":[
                "FLIR Systems|FC-*", "FLIR|FC-*"
            ],
            "forceSingleStream": true,
            "ignoreONVIF": true
        },
        {
            "_comment": "Onvif probe matches for Flir FC-Series cameras has such manufacturers",
            "keys":[
                "FC-Series-R|*", "FC-Series-S|*"
            ],
            "ignoreONVIF": true
        },
        {
            "keys": [
                "Axis|AxisM3046V"
            ],
            "needAddrInMdnsSearch": true
        },
        {
            "keys":[
                "Axis|P7216*"
            ],
            "ignoreONVIF": true
        },
        {
            "keys":[
                "Hanwha|*", "Samsung|*", "*|XNB-6000"
            ],
            "forcedAdditionalManufacturer": "Hanwha"
        },
        {
            "keys":[
                "Axis|Axis F44 Dual Audio*"
            ],
            "ignoreONVIF": true
        },
        {
            "keys": [
                "Network Optix|Nx-Cube",
                "Network Optix|E12A"
            ],
            "nxDeviceModel": "Nx-Cube-0512A",
            "nxDeviceName": "Nx-Cube"
        },
        {
            "keys": [
                "Network Optix|Nx-Dome",
                "Network Optix|E924"
            ],
            "nxDeviceModel": "Nx-Dome-05924",
            "nxDeviceName": "Nx-Dome"
        },
        {
            "keys": [
                "Network Optix|Nx-Fisheye",
                "Network Optix|E925"
            ],
            "nxDeviceModel": "Nx-Fisheye-05925",
            "nxDeviceName": "Nx-Fisheye"
        },
        {
            "keys": [
                "Network Optix|Nx-Cube-0512A"
            ],
            "advancedParametersTemplate": "nx-cube.xml"
        },
        {
            "keys": [
                "Network Optix|Nx-Dome-05924"
            ],
            "advancedParametersTemplate": "nx-dome.xml"
        },
        {
            "keys": [
               "Network Optix|Nx-Fisheye-05925"
            ],
            "advancedParametersTemplate": "nx-fisheye.xml"
        },
        {
            "keys": [
                "ACTI|E12A"
            ],
            "nxDeviceName": "Nx-Cube",
            "nxDeviceModel": "Nx-Cube-0512A"
        },
        {
            "keys": [
                "ACTI|E924"
            ],
            "nxDeviceName": "Nx-Dome",
            "nxDeviceModel": "Nx-Dome-05924"
        },
        {
            "keys": [
                "Axis|1031W"
            ],
            "advancedParametersOverload":
            {
                "root.Audio.A0.InputGain":
                {
                    "range":"Mute,Auto,-12,-9,-6,-3,-1.5,0,1.5,3,6,9,12,15,18,21,24,27,30,34",
                    "internalRange":"mute,auto,-12,-9,-6,-3,-1.5,0,1.5,3,6,9,12,15,18,21,24,27,30,34"
                }
            }
        },
        {
            "keys": [
                "ACTI|E925"
            ],
            "nxDeviceName": "Nx-Fisheye",
            "nxDeviceModel": "Nx-Fisheye-05925"
        },
        {
            "keys": [
                "ACTI|ACM3411", "ACTI|ACM3401"
            ],
            "desiredTransport":"UDP"
        },
        {
            "keys": [
                "VISTA|*",
                "DW|*",
                "VIVOTEK|*"
            ],
            "trustMaxFPS": true
        },

        {
            "keys": [
                "DW|*"
            ],
            "possibleDefaultCredentials": [
                {
                    "user": "admin",
                    "password": "admin"
                },
                {
                    "user": "root",
                    "password": "admin"
                }
            ]
        },
        {
            "keys": [
                "Hikvision|*"
            ],
            "possibleDefaultCredentials": [
                {
                    "user": "admin",
                    "password": "12345"
                }
            ],
            "unauthorizedTimeoutSec": 185,
            "additionalInputSourceNames": [ "alarmintoken" ],
            "additionalNotificationTopics":[ "Trigger/AlarmIn" ]
        },
        {
            "keys": [
                "*Hikvision*|DS-7716NI-K4"
            ],
            "extractHikvisionChannelFromVideoSource": true
        },
        {
            "keys": [
                "Axis|*"
            ],
            "possibleDefaultCredentials": [
                {
                    "user": "root",
                    "password": "root"
                },
                {
                    "user": "root",
                    "password": "pass"
                }
            ]
        },
        {
            "keys": [
                "VISTA|VK2-ENCODER",
                "*|DW-CP04", "*|DW-CP16",
                "Avigilon|ENC-*",
                "ACTI|V32", "ACTi Corporation|V32",
                "ACTI|V23", "ACTi Corporation|V23",
                "BOSCH|VIP-X1600-XFM4",
                "Axis|AXISM7014*",
                "Axis|AXISM7016*",
                "Axis|AXISQ7404*",
                "Axis|M7014*",
                "Axis|M7016*",
                "Axis|Q7404*",
                "Axis|AXISP7214*",
                "Axis|AXISM70114*",
                "Axis|AXISP7016*",
                "Axis|P7214*",
                "Axis|M70114*",
                "Axis|P7016*",
                "UNIVIEW|DVS4116",
                "Axis|P7216*",
                "Axis|AXISP7216*",
                "VS8801|*",
                "*|VS8801",
                "VS8401|*",
                "*|VS8401",
                "DW|DW-CPUHDE04",
                "DW|DW-CPUHDE08",
                "DW|DW-CPUHDE16",
                "DW|DW-CPUHD4",
                "DW|DW-CPUHD8",
                "DW|DW-CPUHD16",
                "DW|VMAX A1",
                "Pravis Systems Co., Ltd.|VMAX A1",
                "ACTI|TCD2100",
                "Axis|AXISM7011*",
                "Axis|AXISM7001*",
                "Axis|AXISM7010*",
                "Axis|AXISP7210*",
                "Axis|AXISQ7401*",
                "Axis|AXISQ7404*",
                "Axis|AXISQ7406*",
                "Axis|AXISQ7411*",
                "BOSCH|VIP X16 XF E",
                "BOSCH|VIP-X1600-XFM4",
                "BOSCH|VIP_X16_XF_E",
                "BOSCH|VJT-X40XF-E",
                "CAP|NVN4100",
                "DS-6701*|Embedded Net DVS",
                "DS-6704*|Embedded*",
                "DS-6708*|Embedded*",
                "DS-6716*|Embedded*",
                "DS-6716*|Embedded_Net_DVR",
                "Hangzhou Hikvision Digital Technology Co., Ltd|DS-6716*",
                "GrandStream|GXV3504",
                "Hikvision|DS-6701*",
                "Hikvision|DS-6704*",
                "Hikvision|DS-6716*",
                "Honeywell|HVE4",
                "Pelco|NET5504",
                "Pelco|NET5508",
                "Pelco|NET5516",
                "Samsung|SPE-100",
                "Samsung|SPE-101",
                "Samsung|SPE-410",
                "Samsung|SPE-16*",
                "Samsung Techwin|SPE-100",
                "Samsung Techwin|SPE-101",
                "Samsung Techwin|SPE-410",
                "Samsung Techwin|SPE-16*",
                "Hanwha|SPE-100",
                "Hanwha|SPE-101",
                "Hanwha|SPE-410",
                "Hanwha|SPE-16*",
                "BOSCH|VIDEO JET multi 4000",
                "DW-CP16|Digital Watchdog*",
                "*|EXVA-HD-216",
                "*|WH-D5216A",
                "Dahua|DHI-HCVR*",
                "Dahua|DHI-XVR*",
                "Dahua|X21A2E",
                "DW|DW-VF4",
                "DW|DW-VF8",
                "DW|DW-VF16",
                "DW|N8Fx-OLAH4",
                "Geovision|GV-VS2400",
                "*|HE-DV5216W",
                "NVX-6206|HITRON_NVX-6206",
                "*|EZHD-TVL16",
                "*|HAVR-08LT",
                "*|NSC-265S-BTZ",
                "*|NV872AME-IR",
                "Network Digital Video|AS-IPHMC3",
                "Network Digital Video|HDIPC-2S38",
                "*|NTH-IPPTZ30XIR",
                "Pravis*|HDR-1600",
                "Customer|9534E2",
                "*|NVR201-08LP",
                "UNIVIEW|NVR302-08E-P8",
                "Samsung Techwin|SPE-400", "Samsung|SPE-400", "Hanwha|SPE-400",
                "VIVOTEK|VS8102",
                "TCS-300|TCAM",
                "UNIVEW|NVR302-16S-P16*",
                "Sony|SNT-EX104",
                "Sony|SNT-EX154",
                "Sony|SNT-EP154",
                "Dahua|DHI-HCVR7108H*",
                "Siqura|EVE FOUR",
                "Hikvision|DS-6708*",
                "HIKVISION|DS-6708*",
                "Samsung Techwin|SPE-110", "Samsung|SPE-110", "Hanwha|SPE-110",
                "Sony|SNT-EP104",
                "vs8100|networkcamera",
                "axis|axis m7011",
                "axis|axis m7014",
                "vs8100|vivotek",
                "v424_6|nir a222f",
                "vivotek|vs8100",
                "vs8102|vivotek",
                "vip-x1600*|bosch",
                "vs8102|networkcamera",
                "vip-x1600*|bosch",
                "dahua|hcvr7104*",
                "truen co., ltd.|tcs-410",
                "uniview|dvs4104",
                "pravis systems co., ltd.|hdr1600",
                "uniview|ec1504-hf",
                "dahua|hcvr5108*",
                "axis|axis p7216",
                "bosch|videojet multi 4000",
                "hikvision|net-k-encoder-4",
                "uniview|nvr304*",
                "grandstream|gxv3500",
                "uniview|nvr308-64e",
                "dahua|hcvr5116*",
                "gv-vs2400|geovision",
                "dahua|dhi-nvr5216*",
                "sony|snt-ex101e",
                "pelco|net5404t",
                "ds-7216*|embedded net dvr",
                "lum-501-dvr-8ch|lum-501-dvr-8ch",
                "ltn8716*|embedded net dvr",
                "dahua|dh-nvr4208*",
                "ds-7208*|embedded net dvr",
                "dahua|dhi-nvr4108*",
                "hangzhou hikvision digital technology co., ltd|ds-9632*",
                "private|dh-nvr4832*",
                "dn81r|embedded net dvr",
                "dh-nvr4208*|private",
                "dahua|dh-hcvr4108*",
                "gv-vs2820|geovision",
                "dahua|dhi-nvr4216*",
                "dahua|dhi-nvr5432*",
                "nvr2416*|network video recorder",
                "ds-7324*|embedded_net_dvr",
                "ds-7216huhi-f2/n|chill farm",
                "private|dhi-nvr5832*",
                "acti|acd2100",
                "private|dh-nvr5432*",
                "ltn8916*|network video recorder",
                "ds-7104*|embedded net dvr",
                "dahua|dhi-nvr5416*",
                "acti|v11",
                "private|dhi-nvr5432-16p-4ks2",
                "re4100-ov-r12|4 channel d1 encoder blade card - onvif",
                "tvr1508hd|tvr 15hd",
                "truen co., ltd.|tcs-2000",
                "dahua|dhi-nvr4232*",
                "har326-16|embedded net dvr",
                "hangzhou hikvision digital technology co., ltd|ds-7208*",
                "cpplus|cp-uvr-0401e1s-v3",
                "private|dhi-hcvr5208a-v2",
                "axis|axisq7436*",
                "idis|he-1101",
                "ltd8508*|embedded net dvr",
                "ltd8308*|embedded net dvr",
                "ds-9016*|embedded net dvr",
                "lnr616|digimerge",
                "hangzhou hikvision digital technology co., ltd|rvi-r16ma",
                "ds-7616*|network video recorder",
                "eve four|siqura",
                "dh-nvr5816*|private",
                "vip_x1_xf_iva|bosch",
                "ganz|zs1-4ds",
                "acti|v21",
                "acti|tcd2500",
                "rvi-ipn8*|group",
                "ds-7732*|network video recorder",
                "ar326-16|imperial dvr",
                "hangzhou hikvision digital technology co., ltd|ds-7108*",
                "ds-7608*|network video recorder",
                "ds-h108*|embedded net dvr",
                "ds-7716ni-i4/16p|501 pelham - nvr",
                "onvif_encoder|hae-012",
                "ds-7204*|embedded net dvr",
                "dhi-nvr5232*|private",
                "hangzhou hikvision digital technology co., ltd|ds-7608*",
                "ds-7216*|embedded_net_dvr",
                "dahua|dh-nvr4216*",
                "dhi-nvr5208*|general",
                "n16nxp|speco",
                "moxa inc.|vport_364a_4ch_video_encoder",
                "uniview|nvr302-16s-p16",
                "hangzhou hikvision digital technology co., ltd|ds-8016*",
                "hve-16781|enc-h264-16",
                "kiloview electronics co., ltd.|e1",
                "indigovision|bx100",
                "dahua|dhi-nvr5816*",
                "dhi-nvr5232-16p-4ks2|private",
                "hen081*4|honeywell",
                "ds-7204*|embedded_net_dvr",
                "ds-7608*|sorting center recorder",
                "dh-nvr4432-16p-4k|private",
                "d-hktvi5mp908|embedded net dvr",
                "onvif_encoder|dw-enhd16*",
                "uniview|nvr301-08l-p8",
                "ali-hvr3008h|embedded net dvr",
                "ali-qvr3008h|embedded net dvr",
                "dahua|n42b1p",
                "dahua|x21a3e2",
                "nv4116e-hs|ac",
                "ds-6601*|embedded net dvs",
                "hangzhou hikvision digital technology co., ltd|ds-7204*",
                "vcn-enc|vlr-enc-16",
                "rvi-hdr16lb-t|rvi_dvr",
                "hangzhou hikvision digital technology co., ltd|ds-7332*",
                "avtech|avx931a",
                "3s|s4071",
                "hangzhou hikvision digital technology co., ltd|ds-8616*",
                "videojet-x10|bosch",
                "dnr716|general",
                "videojet-x20|bosch",
                "uniview|nvr201-04lp",
                "lnr632|digimerge",
                "ds-9016hfi-st|dvr1",
                "nr916x|general",
                "dahua|dhi-nvr5864*",
                "uniview|nvr301-08s",
                "dnr832|general",
                "hangzhou hikvision digital technology co., ltd|ds-7216*",
                "ali-qvr3004h|embedded net dvr",
                "rvi-ipn4/1-4p|group",
                "private|dh-nvr4816-4k",
                "onvif|ltd8516k-st",
                "hangzhou hikvision digital technology co., ltd|ds-7316*",
                "hev0118h|hitron_hev0118h",
                "dahua|dh-hcvr4104*",
                "hangzhou hikvision digital technology co., ltd|ds-8632*",
                "uniview|nvr301-08-p8",
                "ltn8708k-p8|home 8ch embedded",
                "ds-8616*|network video recorder",
                "axis|axis p7224",
                "dahua|dhi-nvr4104*",
                "dh-nvr5832-16p-4k|private",
                "dh-nvr7464|private",
                "rvi-hdr16lb-ta|rvi dvr",
                "dhi-nvr4208*|private",
                "*|ds-6701hfi",
                "uniview|nvr301-08-p8",
                "ltn8708k-p8|home 8ch embedded",
                "axis|axis p7224",
                "dh-nvr5832-16p-4k|private",
                "dh-nvr7464|private",
                "rvi-hdr16lb-ta|rvi dvr",
                "dhi-nvr4208-8p-4k|private",
                "ds-9804*|embedded net dvr",
                "axis|axisq7424rmkii",
                "ds-7732*|network video recorder",
                "dahua|x24a5l",
                "dhi-ivss7024dr-8t|private",
                "rvi-hdr16lb-m_v.2|rvi",
                "hangzhou hikvision digital technology co., ltd|ds-7708*",
                "dahua|ipc-hum8231*",
                "uniview|nvr302*",
                "uniview|nvr201*",
                "DW-ENHD16|DW-ENHD16-*",
                "DW|DW-ENHD16*",
                "DW-ENHD16|DW-ENCODWER",
                "dahua|hcvr5104*",
                "hangzhou hikvision digital technology co., ltd|ds-8116*",
                "dahua|n52b3p",
                "tr2116a|embedded net dvr",
                "vlr-enc-16|vlr-enc-16",
                "hangzhou hikvision digital technology co., ltd|ds-9016*",
                "uniview|nvr308-32r-b",
                "onvif_encoder|mam-6me1012mta",
                "costar|mam-6me1012mta",
                "mam-6me1012mta|mam-6me1012mta-jh",
                "mam-6me1012mta|hae-012",
                "mam-6me1012mta|crt1200en",
                "scw|nvr-admp32p16",
                "dahua|dhi-nvr4116*",
                "dahua|xvr7216*",
                "bosch|vip_x16_xf_e",
                "private|dhi-nvr5216-4ks2",
                "dh-nvr608*|private",
                "general|nvr-p16/16p-4va",
                "rvi-ipn16/2-pro-4k|general",
                "sth795|cellinx-sth795",
                "hq-thd1602*|embedded net dvr",
                "none|nvr302-08e-p8",
                "uniview|nvr302-16e-p8",
                "hangzhou hikvision digital technology co., ltd|hik%2fds-7816*",
                "ltd8308*|embedded_net_dvr",
                "Hangzhou Hikvision Digital Technology Co., Ltd|DS-6708*",
                "DS-6708*|Hangzhou Hikvision Digital Technology Co., Ltd",
                "c7413-awr|dvr support center",
                "ds-7116*|business ddd co,.ltd.",
                "acti|v24",
                "ds-h116*|embedded net dvr",
                "yc-r0814|network video recorder",
                "onvif_encoder|viper-hdaenc16",
                "dahua|dhi-nvr4432*",
                "onvif|ltn8716k*",
                "onvif|ds-7204*",
                "dahua|dhi-nvr5832*",
                "dh-nvr4232*|private",
                "har324-16|embedded net dvr",
                "dh-nvr4216*|private",
                "dhi-nvr52a16*|private",
                "ds-6716huhi*|bldg c hik-encoder",
                "dahua|dh-xvr*",
                "hisi|vi-m-4-1000*",
                "ds-7716*|network video recorder",
                "2d|eli-sip-eb21-4r",
                "dahua|ipc-hdbw13a0e",
                "hangzhou hikvision digital technology co., ltd|ds-7616*",
                "zkd408a|embedded net dvr",
                "zkd608a|embedded net dvr",
                "mam-6me1012mta|encoder2",
                "mam-6me1012mta|encoder4",
                "ds-7332*|embedded_net_dvr",
                "hik/ds-7116*|embedded net xvr",
                "ev1016turbox|embedded net dvr",
                "crt1200en|crt1200en-demo",
                "dvr16-4500|16ch digital video recorder",
                "ds-7216*|it rm 16cam dvr",
                "ds-7108*|embedded net dvr",
                "dahua|x52a3a",
                "general|dh-xvr5108*",
                "dahua|dh-xvr4108*",
                "zkd408b|embedded net dvr",
                "dahua|dhi-nvr4416*",
                "onvif|ds-7204*",
                "dh-nvr4232-4k|private",
                "har324-16|embedded net dvr",
                "dh-nvr4216-8p-4k|private",
                "dhi-nvr52a16-16p-4ks2|private",
                "ds-6716*|bldg c hik-encoder",
                "2d|eli-sip-eb21-4r",
                "dahua|ipc-hdbw13a0e",
                "zkd408a|embedded net dvr",
                "zkd608a|embedded net dvr",
                "mam-6me1012mta|encoder2",
                "mam-6me1012mta|encoder4",
                "ds-7332hghi-sh|embedded_net_dvr",
                "hik/ds-7116hgh-f1/n/-af-dvr--a/16-1|embedded net xvr",
                "ev1016turbox|embedded net dvr",
                "crt1200en|crt1200en-demo",
                "dvr16-4500|16ch digital video recorder",
                "dahua|x52a3a",
                "zkd408b|embedded net dvr",
                "dahua|dhi-nvr4416-16p-4ks2",
                "dnr708|general",
                "onvif|hq-thd0802a-h",
                "dahua|dhi-nvr5232*",
                "rvi-ipn32/8-pro-4k|private",
                "ds-7208*|embedded_net_dvr",
                "dahua|dh-xvr7216a-4kl-x",
                "lnr632|general",
                "dahua|x21a3e",
                "lnr616|general",
                "dh-nvr616dr-64-4k|private",
                "dvtel|en-216",
                "hdcvi_1008_-_gerao_2|intelbras",
                "hdcvi_1032|intelbras",
                "dw-enhd16|acm",
                "dw-enhd16|dv",
                "dw-enhd16|vlr-enc-16",
                "moxa inc.|vport 364a-t",
                "onvif|d-hktvi5mp908",
                "ds-7716*|embedded net dvr",
                "dahua|dhi-nvs0404hdc",
                "onvif_encoder|vlr-enc-16",
                "axis|p7304*",
                "ds-7204huhi-k1/p|thuis",
                "os103t|onvif",
                "dahua|nvr5216*",
                "hangzhou hikvision digital technology co., ltd|ds-7116*",
                "rvi-r16ma|rvi_dvr",
                "scw|nvr-imp32",
                "hangzhou hikvision digital technology co., ltd|ds-7716*",
                "eclipse|esg-nvr32-8",
                "axis|axis m7104",
                "uniview|nvr302-16q",
                "onvif|ip-ds411-4",
                "nvs-ah04|ip-camera",
                "onvif|ds-h208u",
                "dw-enhd16|5",
                "dahua|xvr5116*",
                "ds-7616ni-sp|cipe cctv",
                "rvi-hdr08la-t|rvi_dvr",
                "ud1b-16|embedded net dvr",
                "ev1016hdx|corporativo",
                "dahua|dh/hcvr1604*",
                "ev1016turbo|embedded net dvr",
                "allnet|all-cam2400-nvr-kit",
                "activecam|ac-hr-1116",
                "ipcamera|edge4e_00-10-be-0e-d1-a5",
                "ipcamera|edge4e_00-10-be-0e-d1-80",
                "k-nl416k|general",
                "3r global inc.|xst16",
                "3r global inc.|xpm4m32",
                "3r global inc.|xst08",
                "unix|ipm32r32p",
                "hangzhou hikvision digital technology co., ltd|ds-7732*",
                "axis|axisp7304*",
                "axis|axism7104",
                "ev1004turbo|vistas del cuatro",
                "onvif|0e-hd16c2td",
                "ds-7208hqhi-sh|abada dvr",
                "dallmeier|dve-16",
                "dh-nvr4832-16p-4k|private",
                "lnr608|general",
                "3r global inc.|ipm32r16p",
                "3r global inc.|xpm08",
                "3r global inc.|xpm16",
                "3r global inc.|ipm32r32p",
                "dw-enhd16|encoder1",
                "dw-enhd16|encoder2",
                "onvif|ud1b-16",
                "dahua|ipc-hum8431-e1",
                "dahua|dhi-nvr608-32-4ks2",
                "dh-xvr5116he-x|general",
                "nvr2821-04009b/2li|nvr:",
                "3r global inc.|ilt08r",
                "mhdx_3116|intelbras",
                "ipm32r16p|nvr_1",
                "hdcvi_1016_-_gerao_2|intelbras",
                "hen162*4|honeywell",
                "uniview|nvr308-32e-b",
                "dhi-nvr5816-4ks2|private",
                "unix|ipm32r16p",
                "pelco|net5501",
                "s16turbox|embedded net dvr",
                "eclipse|esg-nvr8p",
                "un1a-32x16|network video recorder",
                "ds-7204huhi-k1/p|leroy dvr",
                "xnss|ipm32r16p",
                "xnss|ipm32r32p",
                "rvi-r16la*|rvi",
                "*-1hdr16k|rvi",
                "ds-8116*|embedded net dvr",
                "dahua|x51a2*",
                "nv4108-hs|ac",
                "uniview|nvr301*",
                "ds-7204*|casa",
                "ltd8316k*|embedded net dvr",
                "dh-nvr616*|private",
                "st-hdvr-161|embedded_net_dvr",
                "bx100|indigovision bx100",
                "panasonic|wj-gxe100",
                "st-hdvr162pro-d-v2|general",
                "dahua| DHI-HCVR72*",
                "dw-enhd16|elevator3-4",
                "dw-enhd16|enc1.af3260.wilmington",
                "-1hdr16k|rvi",
                "dw-enhd16|9902",
                "dw-enhd16|viper-hdaenc16",
                "nvr302a-16-4ks2|general",
                "nr32p6-16|network video recorder",
                "general|rvi-ipn16/2-pro-4k",
                "rvi|rvi-1hdr16k",
                "nv4432-hs|ac",
                "dahua|n42b2p2",
                "seyeon tech co., ltd|eha200",
                "general|itse0804-gn5b-d",
                "ds-6704hwi|tower 2",
                "dahua|xvr5216an-4kl-x",
                "ds-7608ni*|*",
                "general|dr-tw1516e",
                "dahua|dhi-nvr616d-128-4ks2",
                "dw-en4k16|dw-en4k16",
                "itse0804-gn5b-d|general",
                "hrgx81|embedded_net_dvr",
                "interlogix|tve-420",
                "ali-qvr3008h|dvr3",
                "ali-qvr3016h|dvr31",
                "hikvision|ds-7216*",
                "digital watchdog|dw-cpuhd16",
                "ipcamera|edge16e_00-10-be-11-98-58",
                "merit-lilin|vs212",
                "axis|axisq7424*",
                "digital watchdog|nbf8-slah2",
                "438ir|avertx",
                "tdhdx161-4k-2t|general",
                "ds-7316hqhi-f4/n|embedded net dvr",
                "tvi-ar304-4|embedded_net_dvr",
                "dahua|dhi-nvr5424*",
                "general|nvr7000k",
                "s-64 e v2-xt|siqura",
                "d44_nvr8pro7|general",
                "bosch|vip_x16*",
                "private|dhi-nvr5216-4ks2",
                "general|dvr08cvi-4k",
                "dh-nvr608-32-4ks2|private",
                "private|dh-nvr4832-4k",
                "dh-nvr4208-8p-4k|private"
            ],
            "analogEncoder": true
        },
        {
            "keys": [
                "DW-ENHD16|DW-ENHD16*",
                "DW|DW-ENHD16*"
            ],
            "doUpdatePortInSubscriptionAddress": false
        },
        {
            "keys": ["UNIVIEW|DVS4116"],
            "enableAdditionalManufacturerNormalization": true
        },
        {
            "keys": [
                "*|DW-CP04", "*|DW-CP16"
            ],
            "isRebrendedActiCamera": true
        },
        {
            "keys": [
                "ISD|*"
            ],
            "showUrl": true,
            "urlLocalePath": "priv/cam.html"
        },
        {
            "keys": [
                "ISD_EDGE|*"
            ],
            "showUrl": true,
            "urlLocalePath": "priv/cam.html",
            "MaxFPS": 30.0
        },
        {
            "keys": [
                "ISD|XPM-FL72-48MP",
                "DW|XPM-FL72-48MP",
                "DW|DWC-PZV2M72T"
            ],
            "isdDwCam": true,
            "showUrl": true,
            "urlLocalePath": "priv/cam.html"
        },

        {
            "keys": [
                "DW|DWCA-C128-64",
                "DW|DWCA-C12C-64",
                "DW|DWCA-VF25W28-64",
                "DW|DWCA-VF25WIR4-64",
                "DW|DWCA-VF25WIR8-64",
                "DW|DWC-PZV2M72T"
            ],
            "isdDwCam": true
        },

        {
            "keys": [
                "vista|*"
            ],
            "showUrl": true,
            "urlLocalePath": "basic/basic.php",
            "overrideHttpUserAgent": "Mozilla/5.0 (Windows; U; Windows NT based; en-US) AppleWebKit/534.34 (KHTML, like Gecko)  QtWeb Internet Browser/3.8.5 http://www.QtWeb.net",
            "renewOnvifPullPointSubscriptionRequired": false
        },
        {
            "keys": [
                "VIVOTEK|*"
            ],
            "onvifPtzStopBroken": true
        },
        {
            "keys": [
                "ArecontVision|??05", "ArecontVision|?155"
            ],
            "isRTSPSupported": false
        },
        {
            "keys": ["ArecontVision|20185DN", "ArecontVision|AV20CPD-118","ArecontVision|AV08CPD-118" ],
            "forceRtspSupport": true
        },
        {
            "keys": ["ArecontVision|AV20CPD-118","ArecontVision|AV08CPD-118" ],
            "totalMdZones": 1024
        },
        {
            "keys": ["ArecontVision|*"],
            "forceRtcpReports": true
        },
        {
            "keys": [
                "HANWHA|SNP*"
            ],
            "ptzOverride": {
                "operational": {
                    "capabilitiesToAdd": "ContinuousPanCapability|ContinuousTiltCapability|ContinuousZoomCapability"
                }
            }
        },
        {
            "keys": [
                "VIVOTEK|DM368", "VIVOTEK|FD8161", "VIVOTEK|FD8362E", "VIVOTEK|FD8361", "VIVOTEK|FD8136",
                "VIVOTEK|FD8162", "VIVOTEK|FD8372", "VIVOTEK|FD8135H", "VIVOTEK|IP8151", "VIVOTEK|IP8335H",
                "VIVOTEK|IP8362", "VIVOTEK|MD8562", "VIVOTEK|IP8371E", "VIVOTEK|FD8363",
                "ACTI|KCM5211", "ACTI|TCM3511",
                "AXIS|AXISP3344", "AXIS|AXISP1344",
                "*|IPC-HDB3200C", "*|N53F-F",
                "*|LR01", "*|IPCAM_M1", "*|RL01",
                "VISTA|*VRD", "VISTA|VK2-2MPBX(DN)",
                "ZXDZHZ|vimicro","DW|DWC-MF21M4TIR","ACTI|TCM4201","Sony|SNC-CH120","Sony|SNC-CH280",
                "Sony|SNC-DH210","Sony|SNC-DH120T","VITEK|VT-20VN-M","Etrovision Technology|EV8180U-XL","VIVOTEK|FE8174V",
                "AVTECH|AVM542B",
                "AVer|FV3028-RTM",
                "DW|DWC-MPA20M","Win4NET Co., Ltd.|Clebo-MD20","DW|DWC-MC421D","Win4NET Co., Ltd.|Clebo-BX20",
                "DW|DWC-MB721M4TIR","Win4NET Co., Ltd.|Clebo-MB721M4TIR",
                "DW|DWC-MB721M8TIR","Win4NET Co., Ltd.|Clebo-MB721M8TIR",
                "DW|DWC-MF21M4TIR","Win4NET Co., Ltd.|Clebo-MF21M4TIR",
                "DW|DWC-MF21M8TIR","Win4NET Co., Ltd.|Clebo-MF21M8TIR",
                "DW|DWC-MF21M4FM","Win4NET Co., Ltd.|Clebo-MF21M4FM",
                "DW|DWC-MF21M8FM","Win4NET Co., Ltd.|Clebo-MF21M8FM",
                "DW|DWC-MB950TIR", "DW|DWC-MV950TIR", "DW|DWC-BVI2IR",
                "DW|DWC-PVX16W",
                "DW|DWC-PZ21M69T",
                "DW|DWC-PB6M4T",
                "DW|DWC-MTT4Wi28",
                "DW|DWC-MTT4Wi36",
                "DW|DWC-MTT4Wi6",
                "DW|DWC-MVT4Wi28",
                "DW|DWC-MVT4Wi36",
                "DW|DWC-MVT4Wi6",
                "DW|DWC-MBT4Wi28",
                "DW|DWC-MBT4Wi36",
                "DW|DWC-MD72i4V",
                "DW|DWC-MD724V"
            ],
            "operationalPtzCapabilities": "NoPtzCapabilities"
        },
        {
            "keys": [
                "DW|DWC-MPTZ20X", "DW|DWC-MPTZ5X", "DW|DWC-MPZ20XFM",
                "ACTI|KCM8111", "*|FW3471-PS-E",
                "*|FW3471-PS-E",
                "VISTA|VK2-ENCODER",
                "*|DW-CP04", "*|DW-CP16",
                "ACTI|I96","ACTI|I98",
                "UNIVIEW|IPC6242SR-X22",
                "Milesight*|MS-C2961-EB",
                "Dahua|DH-SD22404T-GN",
                "dahua|XVR5116HS*"
            ],
            "ptzOverride": {
                "operational": {"traits": "EightWayPtz"}
            }
        },
        {
            "keys": [
                "ACTI|V32",
                "ACTi Corporation|V32",
                "ACTI|V23",
                "ACTi Corporation|V23"
            ],
            "forceONVIF": true
        },
        {
            "keys": [
                "ACTI|KCM3311", "ACTI|KCM7211", "ACTI|KCM5611", "ACTI|KCM5311",
                "Sony|SNC-EM600","Sony|SNC-CX600","Sony|SNC-DH120T", "Sony|SNC-XM636",
                "DW|DWC-MB421TIR", "DW|DWC-MD421D", "DW|DWC-MV85DiA",
                "Win4NET Co., Ltd.|Clebo-BL20",
                "DW|DWC-MB45DiA",
                "DW|DWC-MTT4WiA",
                "DW|DWC-MVT4WiA"
            ],
            "operationalPtzCapabilities": "ContinuousZoomCapability"
        },
        {
            "keys": [
                "AXIS|AXISP8221",
                "AXIS|AXISC3003E",
                "AXIS|AXISA9161",
                "AXIS|AXISC1004E",
                "AXIS|AXISC8033"
            ],
            "noVideoSupport": true
        },
        {
            "keys" :[
                "Hanwha|NVR-IO-module*"
            ],
            "noVideoSupport": true
        },
        {
            "keys": [
                "VISTA|VK2-1080XVRDIR3V9F",
                "VISTA|VK2-1080VFD3V9F",
                "VISTA|VK2-1080BIR3V9F",
                "VISTA|VK2-720VZMI",
                "VISTA|VK2-720VZMX",
                "VISTA|VK2-1080VRDIR3V9F",
                "VISTA|VK2-1080XVFD3V9F",
                "VISTA|VK2-3MPBIR3V9F",
                "VISTA|VK2-3MPVRDIR3V9F",
                "VISTA|VK2-3MPBIR28V12re",
                "VISTA|VK2-3MPVRDIR28V12re"
            ],
            "operationalPtzCapabilities": "ContinuousZoomCapability|ContinuousFocusCapability|AuxiliaryPtzCapability"
        },
        {
            "keys": [
                "VISTA|*PTW",
                "DW|DWC-MPT","Win4NET Co., Ltd.|Clebo-MPT",
                "DW|DWC-MPTFM","Win4NET Co., Ltd.|Clebo-MPTFM"
            ],
            "operationalPtzCapabilities": "ContinuousPanCapability|ContinuousTiltCapability",
            "ptzOverride": {
                "operational": {"traits": "FourWayPtz"}
            }
        },
        {
            "keys": [
                "General|IP Camera",
                "H264|N51820L",
                "TRUEN Co., Ltd.|TN-P4230CSLXIR",
                "TRUEN Co. Ltd.|*",
                "Vista|VK2-3MPEFEDre",
                "eneo|IEP-63M2812M0A"
            ],
            "ptzOverride": {
                "operational": {"traits": "FourWayPtz"}
            }
        },
        {
            "keys": [
                "VISTA|VK2-ENCODER",
                "VISTA|VK2-1080PTZ",
                "VISTA|VK2-600PTZ",
                "*|DW-CP04",
                "Cellinx|STH795",
                "Honeywell Security Group|HISD-2201WE", "MESSOA|SPD970",
                "H264|N51820L",
                "onvif|v047-1",
                "iPIXA|*",
                "Rhodium|RBU-PZ-4461-EB"
            ],
            "onvifPtzPresetsEnabled": true
        },
        {
            "keys": [
                "VISTA|*"
            ],
            "forceArFromPrimaryStream": true
        },
        {
            "keys": [
                "ACTi|V32", "ACTi|V23"
            ],
            "defaultAR": "16x9",
            "ptzOverride": {
                "operational": {"traits": "EightWayPtz"}
            }
        },
        {
            "keys": [
                "VISTA|VK2-600PTZ",
                "VISTA|VK2-1080PTZ",
                "VISTA|VK2-ENCODER",
                "Pelco|D5220",
                "Pelco|PelcoD5220"
            ],
            "operationalPtzCapabilities": "ContinuousPanCapability|ContinuousTiltCapability|ContinuousZoomCapability|ContinuousFocusCapability|AuxiliaryPtzCapability|PresetsPtzCapability"
        },
        {
            "keys": [
                "VISTA|VK2-1080VRD",
                "VISTA|VK2-1080VRD3V9"
            ],
            "operationalPtzCapabilities": ""
        },
    {
            "keys": [
                "DW|DWC-MD421D","Win4NET Co., Ltd.|Clebo-FD20"
            ],
            "operationalPtzCapabilities": "ContinuousZoomCapability|ContinuousFocusCapability"
        },
    {
            "keys": [
                "DW|DWC-PV2M4TIR","DW|DWC-PB2M4TIR", "DWC|DWC-PV2M4T", "DW|DWC-PV2M4T"
            ],
        "dw-http-ptz": true
        },
        {
            "keys": [
                "AXIS|AXISM7016Group1", "AXIS|AXISM7016Group2", "AXIS|AXISM7016Group3", "AXIS|AXISM7016Group4"
            ],
            "axisMaxZoomSpeed": 70
        },
        {
            "keys": [
                "Honeywell|HVE4", "Hikvision|DS-6704HFI"
            ],
            "forcedOnvifParams":
            {
                "videoEncoders":
                [
                    "VideoEncoderConfigurationA01,VideoEncoderConfigurationA05",
                    "VideoEncoderConfigurationA02,VideoEncoderConfigurationA06",
                    "VideoEncoderConfigurationA03,VideoEncoderConfigurationA07",
                    "VideoEncoderConfigurationA04,VideoEncoderConfigurationA08"
                ]
            }
        },
        {
            "keys": [
                "DW|DWC-PVX16W"
            ],
            "forcedOnvifParams":
            {
                "videoEncoders":
                [
                    "video_encoder01_01,video_encoder01_02",
                    "video_encoder02_01,video_encoder02_02",
                    "video_encoder03_01,video_encoder03_02",
                    "video_encoder04_01,video_encoder04_02"
                ]
            }
        },
        {
            "keys": [
                "Hikvision|DS-6708*", "HIKVISION|DS-6708*"
            ],
            "forcedOnvifParams":
            {
                "videoEncoders":
                [
                    "VideoEncoderConfigurationA01,VideoEncoderConfigurationA09",
                    "VideoEncoderConfigurationA02,VideoEncoderConfigurationA10",
                    "VideoEncoderConfigurationA03,VideoEncoderConfigurationA11",
                    "VideoEncoderConfigurationA04,VideoEncoderConfigurationA12",
                    "VideoEncoderConfigurationA05,VideoEncoderConfigurationA13",
                    "VideoEncoderConfigurationA06,VideoEncoderConfigurationA14",
                    "VideoEncoderConfigurationA07,VideoEncoderConfigurationA15",
                    "VideoEncoderConfigurationA08,VideoEncoderConfigurationA16"
                ]
            }
        },
        {
            "keys": [
                "Hikvision|DS-2CD6362F-I*|V5.0.*", "Hikvision|DS-2CD6362F-I*|V5.3.*", "Hikvision|DS-2CD6362F-I*|V5.1.*", "Hikvision|DS-2CD6362F-I*|V5.2.*", "Hikvision|HNCA12-FEA"
            ],
            "forcedOnvifParams":
            {
                "videoEncoders":
                [
                    "VideoEncoderToken_101,VideoEncoderToken_102",
                    "VideoEncoderToken_201",
                    "VideoEncoderToken_301",
                    "VideoEncoderToken_401"
                ]
            },
            "fpsBounds": {
                "max": 15,
                "min": 1
            }
        },
        {
            "keys": [
                "Hikvision|DS-6716HWI", "Hikvision|DS-6716HFI", "Hikvision|DS-6716*",
                "DS-6716*|Embedded_Net_DVR", "DS-6716*|Embedded Net DVS",
                "Embedded_Net_DVR|DS-6716*", "Embedded Net DVS|DS-6716*"
            ],
            "forcedOnvifParams":
            {
                "videoEncoders":
                [
                    "VideoEncoderConfigurationA01,VideoEncoderConfigurationA17",
                    "VideoEncoderConfigurationA02,VideoEncoderConfigurationA18",
                    "VideoEncoderConfigurationA03,VideoEncoderConfigurationA19",
                    "VideoEncoderConfigurationA04,VideoEncoderConfigurationA20",
                    "VideoEncoderConfigurationA05,VideoEncoderConfigurationA21",
                    "VideoEncoderConfigurationA06,VideoEncoderConfigurationA22",
                    "VideoEncoderConfigurationA07,VideoEncoderConfigurationA23",
                    "VideoEncoderConfigurationA08,VideoEncoderConfigurationA24",
                    "VideoEncoderConfigurationA09,VideoEncoderConfigurationA25",
                    "VideoEncoderConfigurationA10,VideoEncoderConfigurationA26",
                    "VideoEncoderConfigurationA11,VideoEncoderConfigurationA27",
                    "VideoEncoderConfigurationA12,VideoEncoderConfigurationA28",
                    "VideoEncoderConfigurationA13,VideoEncoderConfigurationA29",
                    "VideoEncoderConfigurationA14,VideoEncoderConfigurationA30",
                    "VideoEncoderConfigurationA15,VideoEncoderConfigurationA31",
                    "VideoEncoderConfigurationA16,VideoEncoderConfigurationA32"
                ]
            }
        },
        {
            "keys": [
                "HIKVISION|DS-2TD1217*",
                "HIKVISION|DFI6256A",
                "hikvision|DS-2CD2955FWD*",
                "HIKVISION|DS-2CD2135FWD*"
            ],
            "pullInputEventsAsOdm": true
        },
        {
            "keys": [
                "HIKVISION|DS-2CD2132F-IWS",
                "HIKVISION|DS-2CD2655FWD-IZS",
                "HIKVISION|DS-2CD2742FWD*",
                "HIKVISION|DS-2CD2942F-IS",
                "HIKVISION|DS-2CD63C2F-IS",
                "HIKVISION|DS-2DE4A220IW-DE",
                "Hikvision|DS-2CD2655FWD-IZS",
                "Hikvision|DS-2CD2942F-IS",
                "Hikvision|DS-2CD63C2F-IS",
                "Hikvision|DS-2DE4A220IW-DE",
                "HIKVISION|DS-2CD4032FWD*",
                "HIKVISION|DS-2CD2142FWD*",
                "hikvision|DS-2CD2142FWD*",
                "Hikvision|DS-6716*",
                "Hikvision|DS-6708*",
                "HIKVISION|DS-2CD4A26FWD-*",
                "HIKVISION|iDS-2CD8426*",
                "Hikvision|DS-2DF8223*",
                "hikvision|DS-2CD2155FWD-IS",
                "HIKVISION|DS-2CD4026FWD-AP",
                "HIKVISION|DS-2DE3304W-DE",
                "ONVIF|NC328-VBZ",
                "HIKVISION|DS-2TD1217*",
                "HIKVISION|DFI6256A",
                "hikvision|DS-2CD2955FWD*",
                "HIKVISION|DS-2CD2135FWD*"
            ],
            "parseOnvifNotificationsWithHttpReader": true
        },
        {
            "keys": [
                "HIKVISION|DS-2CD2132F-IWS",
                "HIKVISION|DS-2CD2655FWD-IZS",
                "HIKVISION|DS-2CD2742FWD-IS",
                "HIKVISION|DS-2CD2942F-IS",
                "HIKVISION|DS-2DE4A220IW-DE",
                "Hikvision|DS-2CD2655FWD-IZS",
                "Hikvision|DS-2CD2742FWD-IS",
                "Hikvision|DS-2CD2942F-IS",
                "Hikvision|DS-2DE4A220IW-DE",
                "Hikvision|DS-2CD2522FWD*",
                "HIKVISION|DS-2CD2522FWD*",
                "HIKVISION|DS-2CD4032FWD*",
                "HIKVISION|DS-2CD2142FWD-IWS",
                "HIKVISION|DS-2CD2142FWD*",
                "hikvision|DS-2CD2142FWD*",
                "HIKVISION|DS-2CD4A26FWD-*",
                "HIKVISION|iDS-2CD8426*",
                "Hikvision|DS-2CD2625FWD*",
                "Hikvision|DS-2TD2166*",
                "Hikvision|DS-2CD4026FWD-AP",
                "HIKVISION|DS-2DE3304W-DE",
                "ONVIF|H47",
                "ONVIF|IP-2CD4B26FWD-IZS",
                "*|NC304-WDA"
            ],
            "relayOutputInversed": true,
            "portNamePrefixToIgnore": "AlarmOut"
        },
        {
            "keys": [
                "DW|DWC-PF5M1TIR",
                "DW|DWC-MB45DiA",
                "DW|DWC-MV85DiA",
                "DW|DWC-PB6M4T",
                "DW|DWC-PVF9M2TIR"
            ],
            "fixWrongInputPortNumber": true
        },
        {
            "keys": [
                "DW|DWC-MV85DiA"
            ],
            "repeatIntervalForSendVideoEncoderMS": 1000
        },
        {
            "keys": [
                "DW|DWC-MV421D",
                "_comment: fixed in firmware version 4.4 (kernel version 1.0.0.0, server version 1.1.2.0)",
                "##DW|DWC-MD421D"
            ],
            "fixWrongOutputPortToken": true
        },
        {
            "keys": [
                "DW|DWC-MD421D"
            ],
            "additionalNotificationTopics": [ "Device/Trigger/Relay" ]
        },
        {
            "keys": [
                "DW|DWC-MPTZ20X",
                "DW|DWC-MPZ20XFM|2.1.0.8", "DW|DWC-MPZ20XFM"
            ],
            "ptzMapper": {
                "fromCamera": {
                    "x": {
                        "extrapolationMode": "PeriodicExtrapolation",
                        "device":  [-1,   1],
                        "logical": [ 0, 360]
                    },
                    "y": {
                        "extrapolationMode": "ConstantExtrapolation",
                        "device":  [  0,    1],
                        "logical": [  0,  -90]
                    },
                    "z": {
                        "extrapolationMode": "ConstantExtrapolation",
                        "device":  [0.004167,   0.083333],
                        "logical": [1.0,        20.0],
                        "logicalMultiplier": 35.25,
                        "space": "35MmEquiv"
                    }
                }
            }
        },
        {
            "keys": [
                "DW|DWC-MPTZ20X|unknown_beta",
                "Win4NET Co., Ltd.|Clebo-PD20",
                "Win4NET Co., Ltd.|Clebo-PM20SV2",
                "Win4NET Co., Ltd.|Clebo-BD",
                "DW|DWC-MPTZ20XFM",
                "Win4NET Co., Ltd.|Clebo-MPTZ20XFM"
            ],
            "ptzMapper": {
                "fromCamera": {
                    "x": {
                        "extrapolationMode": "PeriodicExtrapolation",
                        "device":  [-1,   1],
                        "logical": [ 0, 360]
                    },
                    "y": {
                        "extrapolationMode": "ConstantExtrapolation",
                        "device":  [  0,    1],
                        "logical": [  0,  -90]
                    },
                    "z": {
                        "extrapolationMode": "ConstantExtrapolation",
                        "device":  [0.000, 0.001, 0.002, 0.003, 0.004, 0.005, 0.006, 0.007, 0.008, 0.009, 0.010, 0.012, 0.014, 0.016, 0.018, 0.025, 0.030, 0.035, 0.040, 0.045, 0.050, 0.060, 0.070, 0.080, 0.090, 0.100],
                        "logical": [1.000, 1.227, 1.430, 1.680, 2.023, 2.258, 2.469, 2.719, 3.000, 3.234, 3.453, 3.953, 4.422, 4.883, 5.367, 7.034, 8.186, 9.362, 10.440, 11.543, 12.548, 14.484, 16.028, 17.278, 18.454, 19.631],
                        "logicalMultiplier": 35.25,
                        "space": "35MmEquiv"
                    }
                }
            }
        },
        {
            "keys": [
                "DW|DWC-MPTZ5X|2.1.0.3", "DW|DWC-MPTZ5X" ,
                "Win4NET Co., Ltd.|Clebo-MPTZ5X",
                "DW|DWC-MPTZ5XFM","Win4NET Co., Ltd.|Clebo-MPTZ5XFM"
            ],
            "ptzMapper": {
                "fromCamera": {
                    "x": {
                        "extrapolationMode": "ConstantExtrapolation",
                        "device":  [0,        1,  -1, -0.05555],
                        "logical": [-180, -0.01,   0,      170]
                    },
                    "y": {
                        "extrapolationMode": "ConstantExtrapolation",
                        "device":  [  0,    1],
                        "logical": [  0,  -90]
                    },
                    "z": {
                        "extrapolationMode": "ConstantExtrapolation",
                        "device":  [0.016666,   0.083333],
                        "logical": [1.0,        5.0],
                        "logicalMultiplier": 41.0,
                        "space": "35MmEquiv"
                    }
                }
            }
        },
        {
            "keys": [
                "*|VB-H41"
            ],
            "ptzMapper": {
                "fromCamera": {
                    "x": {
                        "extrapolationMode": "ConstantExtrapolation",
                        "device":  [  -1,   1],
                        "logical": [-170, 170]
                    },
                    "y": {
                        "extrapolationMode": "ConstantExtrapolation",
                        "device":  [ -1, 0,  1],
                        "logical": [-10, 0, 90]
                    },
                    "z": {
                        "extrapolationMode": "ConstantExtrapolation",
                        "comment": "D = 1 - 1/t, L = 32.0 * t",
                        "device":  [0, 0.333333, 0.5, 0.6, 0.666667, 0.714286, 0.75, 0.777778, 0.8, 0.818182, 0.833333, 0.846154, 0.857143, 0.866667, 0.875, 0.882353, 0.888889, 0.894737, 0.9, 0.904762, 0.909091, 0.913043, 0.916667, 0.92, 0.923077, 0.925926, 0.928571, 0.931034, 0.933333, 0.935484, 0.9375, 0.939394, 0.941176, 0.942857, 0.944444, 0.945946, 0.947368, 0.948718, 0.95],
                        "logical": [1,      1.5,   2, 2.5,        3,      3.5,    4,      4.5,   5,      5.5,        6,      6.5,        7,      7.5,     8,      8.5,        9,      9.5,  10,     10.5,       11,     11.5,       12, 12.5,       13,     13.5,       14,     14.5,       15,     15.5,     16,     16.5,       17,     17.5,       18,     18.5,       19,     19.5,   20],
                        "logicalMultiplier": 32.0,
                        "space": "35MmEquiv"
                    }
                }
            }
        },
        {
            "keys": [
                "VIVOTEK|SD83X3"
            ],
            "ptzMapper": {
                "fromCamera": {
                    "x": {
                        "extrapolationMode": "PeriodicExtrapolation",
                        "device":  [ -1,    1],
                        "logical": [180, -180]
                    },
                    "y": {
                        "extrapolationMode": "ConstantExtrapolation",
                        "device":  [ -1,   1],
                        "logical": [  0, -90]
                    },
                    "z": {
                        "extrapolationMode": "ConstantExtrapolation",
                        "device":  [0, 0.05,  0.1, 0.15,  0.2, 0.25,  0.3, 0.35,  0.4, 0.45,  0.5, 0.55, 0.6, 0.65,  0.7, 0.75,  0.8,  0.85,   0.9,  0.95,  1],
                        "logical": [1, 1.11, 1.22, 1.36, 1.48, 1.64, 1.81, 2.03, 2.29, 2.63, 3.05, 3.49, 4.18, 5.05, 6.27, 7.93, 10.24, 13.22, 17.02, 21.97, 31.55],
                        "logicalMultiplier": 35.0,
                        "space": "35MmEquiv"
                    }
                }
            }
        },
        {
            "keys": [
                "VIVOTEK|SD8362"
            ],
            "ptzMapper": {
                "fromCamera": {
                    "x": {
                        "extrapolationMode": "PeriodicExtrapolation",
                        "device":  [ -1,    1],
                        "logical": [180, -180]
                    },
                    "y": {
                        "extrapolationMode": "ConstantExtrapolation",
                        "device":  [ -1,   1],
                        "logical": [  0, -90]
                    },
                    "z": {
                        "extrapolationMode": "ConstantExtrapolation",
                        "device":  [0, 0.05,  0.1, 0.15,  0.2, 0.25,  0.3, 0.35,  0.4, 0.45,  0.5, 0.55,  0.6, 0.65,  0.7, 0.75,  0.8, 0.85,   0.9,  0.95,    1],
                        "logical": [1, 1.08, 1.16, 1.27, 1.39, 1.52, 1.68, 1.86, 2.08, 2.34, 2.65, 3.01, 3.48, 4.06, 4.76, 5.68, 6.86, 8.38, 10.82, 13.16, 18.0],
                        "logicalMultiplier": 35.0,
                        "space": "35MmEquiv"
                    }
                }
            }
        },
        {
            "keys": [
                "*|SNC-RH124"
            ],
            "ptzMapper": {
                "fromCamera": {
                    "x": {
                        "extrapolationMode": "PeriodicExtrapolation",
                        "device":  [ -1,    1],
                        "logical": [-180, 180]
                    },
                    "y": {
                        "extrapolationMode": "ConstantExtrapolation",
                        "device":  [1.3333333,  -1],
                        "logical": [       15, -90]
                    },
                    "z": {
                        "extrapolationMode": "ConstantExtrapolation",
                        "device":  [0, 0.05,  0.1, 0.15,  0.2, 0.25, 0.35,  0.4, 0.45,  0.5, 0.52],
                        "logical": [1, 1.15, 1.33, 1.57, 1.88, 2.28,  3.6, 4.66, 6.03, 7.64, 8.14],
                        "logicalMultiplier": 38.5,
                        "space": "35MmEquiv"
                    }
                },
                "toCamera": {
                    "y": {
                        "extrapolationMode": "ConstantExtrapolation",
                        "device":  [1,  -1],
                        "logical": [0, -90]
                    }
                }
            }
        },
        {
            "keys": [
                "ACTI|KCM8111"
            ],
            "ptzMapper": {
                "fromCamera": {
                    "x": {
                        "extrapolationMode": "PeriodicExtrapolation",
                        "device":  [-18000, 18000],
                        "logical": [  -180,   180]
                    },
                    "y": {
                        "extrapolationMode": "ConstantExtrapolation",
                        "device":  [ 0, 9000],
                        "logical": [90,    0]
                    },
                    "z": {
                        "extrapolationMode": "ConstantExtrapolation",
                        "device":  [30,     80,    256,    336,    512,    592,    768,    848,   1024,   1104,   1280,   1360,   1536,   1616,   1792,   1872,   2048,   2128,   2304,    2384,    2520],
                        "logical": [ 1, 1.0319, 1.1540, 1.2209, 1.3808, 1.4651, 1.6802, 1.7936, 2.0959, 2.2587, 2.6660, 2.8696, 3.4621, 3.7953, 4.6840, 5.2209, 6.6650, 7.4982, 9.8495, 11.1825, 13.8485],
                        "logicalMultiplier": 35.0,
                        "space": "35MmEquiv"
                    }
                },
                "toCamera": {
                    "z": {
                        "extrapolationMode": "ConstantExtrapolation",
                        "device":  [0,     50,    100,    150,    200,    250,    300,    350,    400,    450,    500,    550,    600,    650,    700,    750,    800,    850,    900,     950,    1000],
                        "logical": [1, 1.0319, 1.1540, 1.2209, 1.3808, 1.4651, 1.6802, 1.7936, 2.0959, 2.2587, 2.6660, 2.8696, 3.4621, 3.7953, 4.6840, 5.2209, 6.6650, 7.4982, 9.8495, 11.1825, 13.8485],
                        "logicalMultiplier": 35.0,
                        "space": "35MmEquiv"
                    }
                }
            }
        },
        {
            "keys": [
                "VISTA|VK2-1080XVRDPTZ"
            ],
            "ptzMapper": {
                "fromCamera": {
                    "x": {
                        "extrapolationMode": "PeriodicExtrapolation",
                        "device":  [   1,  -1],
                        "logical": [-180, 180]
                    },
                    "y": {
                        "extrapolationMode": "ConstantExtrapolation",
                        "_TODO": "Actual tilt range is [0, -180].",
                        "device":  [0.9,   0],
                        "logical": [0,   -90]
                    },
                    "z": {
                        "extrapolationMode": "ConstantExtrapolation",
                        "device":  [    -1,   -0.9,   -0.8,   -0.7,   -0.6,   -0.5,   -0.4,   -0.3,   -0.2,   -0.1,      0,    0.1,    0.2,    0.3,    0.4,    0.5,    0.6,    0.7,    0.8,    0.9,       1],
                        "logical": [1.0000, 1.0748, 1.1636, 1.2617, 1.3738, 1.5000, 1.6449, 1.8178, 2.0187, 2.2477, 2.5234, 2.8458, 3.2383, 3.7150, 4.2850, 4.9766, 5.8411, 6.8645, 7.9626, 9.2925, 10.9050],
                        "logicalMultiplier": 32.0,
                        "space": "35MmEquiv"
                    }
                }
            }
        },
        {
            "keys": [
                "VISTA|VK2-1080XVRDPTZF", "VISTA|VK2-HD20-SM", "VISTA|VK2-HD30-PM"
            ],
            "ptzMapper": {
                "fromCamera": {
                    "x": {
                        "extrapolationMode": "PeriodicExtrapolation",
                        "device":  [   1,  -1],
                        "logical": [-180, 180]
                    },
                    "y": {
                        "extrapolationMode": "ConstantExtrapolation",
                        "_TODO": "Actual tilt range is [0, -180].",
                        "device":  [0.9,   0],
                        "logical": [0,   -90]
                    },
                    "z": {
                        "extrapolationMode": "ConstantExtrapolation",
                        "device":  [    -1,   -0.9,   -0.8,   -0.7,   -0.6,   -0.5,   -0.4,   -0.3,   -0.2,   -0.1,      0,    0.1,    0.2,    0.3,    0.4,    0.5,    0.6,    0.7,    0.8,    0.9,       1],
                        "logical": [1.0000, 1.0748, 1.1636, 1.2617, 1.3738, 1.5000, 1.6449, 1.8178, 2.0187, 2.2477, 2.5234, 2.8458, 3.2383, 3.7150, 4.2850, 4.9766, 5.8411, 6.8645, 7.9626, 9.2925, 10.9050],
                        "logicalMultiplier": 32.0,
                        "space": "35MmEquiv"
                    }
                }
            }
        },
        {
            "keys": [
                "VISTA|VK2-1080XPTZ","VISTA|VK2-1080XVRDPTPMF"
            ],
            "ptzMapper": {
                "fromCamera": {
                    "x": {
                        "extrapolationMode": "PeriodicExtrapolation",
                        "device":  [   1,  -1],
                        "logical": [-180, 180]
                    },
                    "y": {
                        "extrapolationMode": "ConstantExtrapolation",
                        "_TODO": "Actual tilt range is [0, -180].",
                        "device":  [0.9,   0],
                        "logical": [0,   -90]
                    },
                    "z": {
                        "extrapolationMode": "ConstantExtrapolation",
                        "device":  [    -1,   -0.9,   -0.8,   -0.7,   -0.6,   -0.5,   -0.4,   -0.3,   -0.2,   -0.1,      0,    0.1,    0.2,    0.3,    0.4,    0.5,    0.6,     0.7,     0.8,     0.9,       1],
                        "logical": [1.0000, 1.0859, 1.1797, 1.2891, 1.4141, 1.5703, 1.7422, 1.9453, 2.2031, 2.5000, 2.8672, 3.3281, 3.9297, 4.7344, 5.7188, 7.0313, 8.7969, 12.1481, 14.8011, 19.6882, 29.3229],
                        "logicalMultiplier": 30.0,
                        "space": "35MmEquiv"
                    }
                }
            }
        },
        {
            "keys": [
                "VISTA|VK2-1080XPTZF"
            ],
            "ptzMapper": {
                "fromCamera": {
                    "x": {
                        "extrapolationMode": "PeriodicExtrapolation",
                        "device":  [   1,  -1],
                        "logical": [-180, 180]
                    },
                    "y": {
                        "extrapolationMode": "ConstantExtrapolation",
                        "_TODO": "Actual tilt range is [0, -180].",
                        "device":  [0.9,   0],
                        "logical": [0,   -90]
                    },
                    "z": {
                        "extrapolationMode": "ConstantExtrapolation",
                        "device":  [    -1,   -0.9,   -0.8,   -0.7,   -0.6,   -0.5,   -0.4,   -0.3,   -0.2,   -0.1,      0,    0.1,    0.2,    0.3,    0.4,    0.5,    0.6,     0.7,     0.8,     0.9,       1],
                        "logical": [1.0000, 1.0859, 1.1797, 1.2891, 1.4141, 1.5703, 1.7422, 1.9453, 2.2031, 2.5000, 2.8672, 3.3281, 3.9297, 4.7344, 5.7188, 7.0313, 8.7969, 12.1481, 14.8011, 19.6882, 29.3229],
                        "logicalMultiplier": 30.0,
                        "space": "35MmEquiv"
                    }
                }
            }
        },
        {
            "keys": [
                "VISTA|VK2-HD30IR-PM", "VISTA|VK2-1080XIRPTZF", "VISTA|NFX-22053H3", "HITRON|NFX-22053H3", "VISTA|VK2-HD30LRIR-PM"
            ],
            "ptzMapper": {
                "fromCamera": {
                    "x": {
                        "extrapolationMode": "PeriodicExtrapolation",
                        "device":  [   1,  -1],
                        "logical": [-180, 180]
                    },
                    "y": {
                        "extrapolationMode": "ConstantExtrapolation",
                        "_TODO": "Actual tilt range is [0, -180].",
                        "device":  [-1,   1],
                        "logical": [0,   -90]
                    },
                    "z": {
                        "extrapolationMode": "ConstantExtrapolation",
                        "device":  [    -1,   -0.9,   -0.8,   -0.7,   -0.6,   -0.5,   -0.4,   -0.3,   -0.2,   -0.1,      0,    0.1,    0.2,    0.3,    0.4,    0.5,    0.6,     0.7,     0.8,     0.9,       1],
                        "logical": [    1,  1.09449,    1.19767,    1.31801,    1.45551,    1.62733,    1.81642,    2.03983,    2.32341,    2.65,   3.05392,    3.56091,    4.2226,    5.10784,    6.19068,    7.63443,    9.57659,    13.26291,    16.18121,    21.55702,    32.15519],
                        "logicalMultiplier": 30.0,
                        "space": "35MmEquiv"
                    }
                }
            }
        },
        {
            "keys": [
                "HITRON|NFX-22153D1", "DW|DWC-MPTZ30X"
            ],
            "ptzMapper": {
                "fromCamera": {
                    "x": {
                        "extrapolationMode": "PeriodicExtrapolation",
                        "device":  [   1,  -1],
                        "logical": [-180, 180]
                    },
                    "y": {
                        "extrapolationMode": "ConstantExtrapolation",
                        "_TODO": "Actual tilt range is [0, -180].",
                        "device":  [-1,   1],
                        "logical": [0,   -90]
                    },
                    "z": {
                        "extrapolationMode": "ConstantExtrapolation",
                        "device":  [    -1,   -0.9,   -0.8,   -0.7,   -0.6,   -0.5,   -0.4,   -0.3,   -0.2,   -0.1,      0,    0.1,    0.2,    0.3,    0.4,    0.5,    0.6,     0.7,     0.8,     0.9,       1],
                        "logical": [    1,  1.09449,    1.19767,    1.31801,    1.45551,    1.62733,    1.81642,    2.03983,    2.32341,    2.65,   3.05392,    3.56091,    4.2226,    5.10784,    6.19068,    7.63443,    9.57659,    13.26291,    16.18121,    21.55702,    32.15519],
                        "logicalMultiplier": 30.0,
                        "space": "35MmEquiv"
                    }
                }
            }
        },
        {
            "keys": [
                "eneo|PXD-2030PTZ1080"
            ],
            "ptzMapper": {
                "fromCamera": {
                    "x": {
                        "extrapolationMode": "PeriodicExtrapolation",
                        "device":  [  -1,   1],
                        "logical": [-180, 180]
                    },
                    "y": {
                        "extrapolationMode": "ConstantExtrapolation",
                        "_TODO": "Actual tilt range is [0, -180].",
                        "device":  [1,   -1],
                        "logical": [0,   90]
                    },
                    "z": {
                        "extrapolationMode": "ConstantExtrapolation",
                        "device":  [    0,  1],
                        "logical": [   1,  6],
                        "logicalMultiplier": 32.0,
                        "space": "35MmEquiv"
                    }
                }
            },
            "onvifPtzDigitsAfterDecimalPoint": 0
        },
        {
            "keys": [
                "SONY|SNC-EP580|unknown"
            ],
            "ptzMapper": {
                "fromCamera": {
                    "x": {
                        "extrapolationMode": "PeriodicExtrapolation",
                        "device":  [-0.94448, 0.94448],
                        "logical": [    -170,     170]
                    },
                    "y": {
                        "extrapolationMode": "ConstantExtrapolation",
                        "device":  [1.33,  -1],
                        "logical": [15,   -90]
                    },
                    "z": {
                        "extrapolationMode": "ConstantExtrapolation",
                        "device":  [0,      0.0261, 0.0521, 0.0782, 0.1043, 0.1303, 0.1564, 0.1825, 0.2086, 0.2346, 0.2607, 0.2868, 0.3128, 0.3389, 0.365,  0.391,  0.4171, 0.4432, 0.4692,  0.4953,  0.5214],
                        "logical": [1.0000, 1.0706, 1.1647, 1.2706, 1.3882, 1.5176, 1.6824, 1.8706, 2.0824, 2.3412, 2.6471, 3.0000, 3.4588, 4.0235, 4.7412, 5.6471, 6.7882, 8.2353, 10.1059, 12.5647, 16.5393],
                        "logicalMultiplier": 36.0,
                        "space": "35MmEquiv"
                    }
                },
                "toCamera": {
                    "x": {
                        "extrapolationMode": "PeriodicExtrapolation",
                        "device":  [-1.0, 1.0],
                        "logical": [-170, 170]
                    },
                    "y": {
                        "extrapolationMode": "ConstantExtrapolation",
                        "device":  [1,     -1],
                        "logical": [15,   -90]
                    }
                }
            }
        },
        {
            "keys": [
                "SONY|SNC-EP580", "SONY|SNC-EP580|1.82.01"
            ],
            "ptzMapper": {
                "fromCamera": {
                    "x": {
                        "extrapolationMode": "PeriodicExtrapolation",
                        "device":  [-1, 1],
                        "logical": [-170, 170]
                    },
                    "y": {
                        "extrapolationMode": "ConstantExtrapolation",
                        "device":  [1, -1],
                        "logical": [0, -90],
                        "_TODO": "Actual tilt range is [15, -90], but camera reports everything above 0 as 1."
                    },
                    "z": {
                        "extrapolationMode": "ConstantExtrapolation",
                        "device":  [0,      0.0261, 0.0521, 0.0782, 0.1043, 0.1303, 0.1564, 0.1825, 0.2086, 0.2346, 0.2607, 0.2868, 0.3128, 0.3389, 0.365,  0.391,  0.4171, 0.4432, 0.4692,  0.4953,  0.5214],
                        "logical": [1.0000, 1.0706, 1.1647, 1.2706, 1.3882, 1.5176, 1.6824, 1.8706, 2.0824, 2.3412, 2.6471, 3.0000, 3.4588, 4.0235, 4.7412, 5.6471, 6.7882, 8.2353, 10.1059, 12.5647, 16.5393],
                        "logicalMultiplier": 36.0,
                        "space": "35MmEquiv"
                    }
                }
            }
        },
        {
            "keys": [
                "Canon|VB-S30D", "Canon|VB-S30D|Ver. 1.0.0"
            ],
            "ptzMapper": {
                "fromCamera": {
                    "x": {
                        "extrapolationMode": "ConstantExtrapolation",
                        "device":  [   -1,  1],
                        "logical": [-175, 175]
                    },
                    "y": {
                        "extrapolationMode": "ConstantExtrapolation",
                        "device":  [-1,   1],
                        "logical": [-90,   0]
                    },
                    "z": {
                        "extrapolationMode": "ConstantExtrapolation",
                        "device":  [0, 0.04,  0.08,  0.12, 0.2,  0.28, 0.36, 0.44, 0.52, 0.6,  0.68, 0.76,0.8],
                        "logical": [1, 1.025, 1.063, 1.09 ,1.18 ,1.27, 1.40, 1.55, 1.76, 2.02, 2.41, 3.0, 3.4],
                        "logicalMultiplier": 27.5,
                        "space": "35MmEquiv"
                    }
                }
            }
        },
        {
            "keys": [
                "Brand|NH720-18N1", "Brand|NH720-18N1|z120120713NSA"
            ],
            "ptzMapper": {
                "fromCamera": {
                    "x": {
                        "extrapolationMode": "PeriodicExtrapolation",
                        "device":  [   -1,  1],
                        "logical": [-180, 180]
                    },
                    "y": {
                        "extrapolationMode": "ConstantExtrapolation",
                        "device":  [-1,   1],
                        "logical": [10, -90]
                    },
                    "z": {
                        "extrapolationMode": "ConstantExtrapolation",
                        "device":  [0, 1],
                        "logical": [1, 18],
                        "logicalMultiplier": 40,
                        "space": "35MmEquiv"
                    }
                }
            }
        },
        {
            "keys": [
                "Samsung Techwin|SNP-6200", "Samsung Techwin|SNP-6200|1.20_130930"
            ],
            "ptzMapper": {
                "fromCamera": {
                    "x": {
                        "extrapolationMode": "PeriodicExtrapolation",
                        "device":  [   -1,  1],
                        "logical": [-180, 180]
                    },
                    "y": {
                        "extrapolationMode": "ConstantExtrapolation",
                        "_TODO" : "Actual tilt range is [0,-180]",
                        "device":  [0, 1],
                        "logical": [-90,0]
                    },
                    "z": {
                        "extrapolationMode": "ConstantExtrapolation",
                        "device":  [0, 0.10, 0.20 , 0.30 , 0.40 , 0.50 , 0.60 , 0.70, 0.80, 0.90, 1],
                        "logical": [1, 1.31, 1.60 , 1.91 , 2.64 , 3.32 , 4.36 , 5.82, 8.55, 13.5 , 20],
                        "logicalMultiplier": 32,
                        "space": "35MmEquiv"
                    }
                }
            }
        },
        {
            "keys": [
                "Samsung Techwin|SNP-6321"
            ],
            "ptzMapper": {
                "fromCamera": {
                    "x": {
                        "extrapolationMode": "PeriodicExtrapolation",
                        "device":  [   -1,  1],
                        "logical": [-180, 180]
                    },
                    "y": {
                        "extrapolationMode": "ConstantExtrapolation",
                        "_TODO" : "Actual tilt range is [0,-180]",
                        "device":  [0, 1],
                        "logical": [-90, 20]
                    },
                    "z": {
                        "extrapolationMode": "ConstantExtrapolation",
                        "device":  [0, 0.10, 0.20 , 0.30 , 0.40 , 0.50 , 0.60 , 0.70, 0.80, 0.90, 1],
                        "logical": [1, 1.31, 1.60 , 1.91 , 2.64 , 3.32 , 4.36 , 5.82, 8.55, 13.5 , 20],
                        "logicalMultiplier": 32,
                        "space": "35MmEquiv"
                    }
                }
            }
        },
        {
            "keys": [
                "VIVOTEK|SD8363E", "VIVOTEK|SD8363E|SD8363-VVTK-0200f", "SD8363|SD8363"
            ],
            "ptzMapper": {
                "fromCamera": {
                    "x": {
                        "extrapolationMode": "PeriodicExtrapolation",
                        "device":  [   -1,  1],
                        "logical": [-180, 180]
                    },
                    "y": {
                        "extrapolationMode": "ConstantExtrapolation",
                        "_TODO" : "Actual tilt range is [0,-180]",
                        "device":  [1, -1],
                        "logical": [20,-90]
                    },
                    "z": {
                        "extrapolationMode": "ConstantExtrapolation",
                        "device":  [0, 0.10, 0.20 , 0.30 , 0.40 , 0.50 , 0.60 , 0.70, 0.80, 0.90, 1],
                        "logical": [1, 1.19, 1.41 , 1.69 , 2.10 , 2.74 , 3.65, 5.05, 7.15, 10.79 ,19],
                        "logicalMultiplier": 35,
                        "space": "35MmEquiv"
                    }
                }
            },
            "tourGetPosWorkaround": true
        },
        {
            "keys": [
                "Sony|SNC-WR630", "Sony|SNC-WR600"
            ],
            "ptzMapper": {
                "fromCamera": {
                    "x": {
                        "extrapolationMode": "PeriodicExtrapolation",
                        "device":  [   -1,  1],
                        "logical": [-180, 180]
                    },
                    "y": {
                        "extrapolationMode": "ConstantExtrapolation",
                        "_TODO" : "Actual tilt range is [0,-180]",
                        "device":  [-1, 1],
                        "logical": [-90,20]
                    },
                    "z": {
                        "extrapolationMode": "ConstantExtrapolation",
                        "device":  [0,0.052,0.104,0.130,0.208,0.260,0.312,0.364,0.416,0.468,0.52],
                        "logical": [1,1.2,1.49,1.86,2.39,3.10,4.22,6.04,9.18,14.43,26.69],
                        "logicalMultiplier": 30,
                        "space": "35MmEquiv"
                    }
                }
            }
        },
        {
            "keys": [
                "Samsung Techwin|SNP-6200RH", "Samsung Techwin|SNP-6200RH|3.00_140302"
            ],
            "_comment": "This one cannot be calibrated since it pass to -20 which we haven't implemented.",
            "_ptzMapper": {
                "fromCamera": {
                    "x": {
                        "extrapolationMode": "PeriodicExtrapolation",
                        "device":  [  -1,1],
                        "logical": [-180, 180]
                    },
                    "y": {
                        "extrapolationMode": "ConstantExtrapolation",
                        "_TODO" : "Actual tilt range is [-5,185]",
                        "device":  [1, 0],
                        "logical": [5, -90]
                    },
                    "z": {
                        "extrapolationMode": "ConstantExtrapolation",
                        "device":  [0,1],
                        "logical": [1,20],
                        "logicalMultiplier": 35,
                        "space": "35MmEquiv"
                    }
                },
                "toCamera": {
                    "x": {
                        "extrapolationMode": "PeriodicExtrapolation",
                        "device":  [  -1, 1],
                        "logical": [180,-20]
                    }
                }
            }
        },
        {
            "keys": [
                "ACTI|I96"
            ],
            "ptzMapper": {
                "fromCamera": {
                    "x": {
                        "extrapolationMode": "PeriodicExtrapolation",
                        "device":  [-18000, 18000],
                        "logical": [  -180,   180]
                    },
                    "y": {
                        "extrapolationMode": "ConstantExtrapolation",
                        "device":  [ 0, 9000],
                        "logical": [90,    0]
                    },
                    "z": {
                        "extrapolationMode": "ConstantExtrapolation",
                        "device":  [30,     80,    256,    336,    512,    592,    768,    848,   1024,   1104,   1280,   1360,   1536,   1616,   1792,   1872,   2048,   2128,   2304,    2384,    2520],
                        "logical": [ 1, 1.0319, 1.1540, 1.2209, 1.3808, 1.4651, 1.6802, 1.7936, 2.0959, 2.2587, 2.6660, 2.8696, 3.4621, 3.7953, 4.6840, 5.2209, 6.6650, 7.4982, 9.8495, 11.1825, 13.8485],
                        "logicalMultiplier": 35.0,
                        "space": "35MmEquiv"
                    }
                },
                "toCamera": {
                    "z": {
                        "extrapolationMode": "ConstantExtrapolation",
                        "device":  [0,     125,    250,    375,    500,    625,    750,    875,    1000,    1125,    1250,    1375,    1500,    1675,    1750,    1875,    2000,    2125,    2250,     2375,    2500],
                        "logical": [1, 1.0319, 1.1540, 1.2209, 1.3808, 1.4651, 1.6802, 1.7936, 2.0959, 2.2587, 2.6660, 2.8696, 3.4621, 3.7953, 4.6840, 5.2209, 6.6650, 7.4982, 9.8495, 11.1825, 13.8485],
                        "logicalMultiplier": 36.0,
                        "space": "35MmEquiv"
                    }
                }
            }
        },
        {
            "keys": [
                "MOOG|MOOG-EXO-HD", "MOOG|MOOG-EXO-HD|3.8.0.7"
            ]
        },
        {
            "keys": ["Samsung*|SNP-6320RH", "Samsung*|SNO-7084R"],
            "forcedOnvifParams": {
                "profiles": ["H.264,MOBILE"]
            }
        },
        {
            "keys": ["Samsung*|SNF-8010*"],
            "forcedOnvifParams": {
                "profiles": ["SourceH264,MOBILE"]
            }
        },
        {
            "keys": ["Samsung*|PNF-9010*"],
            "forcedOnvifParams": {
                "profiles": ["FisheyeView,MOBILE"]
            }
        },
        {
            "keys": [
                "*Grandeye*|EVO-05NxD"
            ],
            "relayInputCountForced": 1
        },
        {
            "keys": [
                "Honeywell*|*"
            ],
            "portNamePrefixToIgnore": "AlarmOut"
        },
        {
            "keys": [
                "Dahua*|*",
                "Amcrest|IP4M-1026*", "IP4M-1026*|Amcrest",
                "Activecam*|*",
                "Advidia*|*",
                "Amcrest*|*",
                "Ameta*|*",
                "Ascendent*|*",
                "BV Security*|*",
                "CCTV Security Pros*|*",
                "CCTV Star*|*",
                "CP Plus*|*",
                "eLine*|*",
                "ENS*|*",
                "Expose*|*",
                "Lorex*|*",
                "GSS*|*",
                "Honeywell*|*",
                "IC Realtime*|*",
                "Ikegami*|*",
                "Impath Networks*|*",
                "Inaxsys*|*",
                "IndigoVision*|*",
                "Infinity CCTV*|*",
                "Innekt*|*",
                "Intelbras*|*",
                "KBVision*|*",
                "Lumixen*|*",
                "Maxron*|*",
                "Montavue*|*",
                "Oco*|*",
                "People Fu*|*",
                "Rhodium*|*",
                "RVI*|*",
                "Saxco*|*",
                "Security Camera King*|*",
                "Space Technology*|*",
                "Speco*|*",
                "ToughDog*|*",
                "Tyco Holis*|*",
                "Tyco Illustra Essentials*|*",
                "Unisight*|*",
                "VIP Vision*|*",
                "Watchnet*|*",
                "Winic*|*"
            ],
            "trustToVideoSourceSize": false,
            "alternativeSecondStreamSorter": true
        },
        {
            "keys": [
                "Pelco|NET5508*"
            ],
            "forcedOnvifParams": {
                "videoEncoders": [
                    "ve0,ve8",
                    "ve1,ve9",
                    "ve2,ve10",
                    "ve3,ve11",
                    "ve4,ve12",
                    "ve5,ve13",
                    "ve6,ve14",
                    "ve7,ve15"
                ]
            },
            "trustToVideoSourceSize": false,
            "useExistingOnvifProfies": true,
            "controlFpsViaEncodingInterval": true,
            "forcedSecondaryStreamResolution": "352x288",
            "fpsBase": 25
        },
        {
            "keys": [
                "Pelco|NET5504*"
            ],
            "forcedOnvifParams": {
                "videoEncoders": [
                    "ve0,ve4",
                    "ve1,ve5",
                    "ve2,ve6",
                    "ve3,ve7"
                ]
            },
            "trustToVideoSourceSize": false,
            "useExistingOnvifProfies": true,
            "controlFpsViaEncodingInterval": true,
            "forcedSecondaryStreamResolution": "352x288",
            "fpsBase": 25
        },
        {
            "keys": [
                "*|IMM12018*",
                "*|IMM12027*",
                "*|IMM12036*"
            ],
            "onvifManufacturerReplacement": "PelcoOptera"
        },
        {
            "keys": [
                "Pelco|IMM12018",
                "Pelco|IMM12027",
                "Pelco|IMM12036"
            ],
            "onvifVendorSubtype": "PelcoOptera"
        },
        {
            "keys": [
                "DW|*"
            ],
            "onvifVendorSubtype": "Digital Watchdog",
            "_comment": "Used to set typeId of 'Digital Watchdog' for all manufactures that are resolved to 'DW'."
        },
        {
            "keys": [
                "PelcoOptera|IMM12018",
                "PelcoOptera|IMM12027",
                "PelcoOptera|IMM12036"
            ],
            "ignoreMultisensors": true
        },
        {
            "keys": [
                "PelcoOptera|IMM12018","Pelco|IMM12018"
            ],
            "multiresourceVideoChannelMapping": [
                {
                    "resourceChannel": 2,
                    "channelMap": [
                        {
                            "originalChannel": 0,
                            "mappedChannels": [2]
                        }
                    ]
                },
                {
                    "resourceChannel": 3,
                    "channelMap": [
                        {
                            "originalChannel": 0,
                            "mappedChannels": [1]
                        }
                    ]
                },
                {
                    "resourceChannel": 4,
                    "channelMap": [
                        {
                            "originalChannel": 0,
                            "mappedChannels": [0]
                        }
                    ]
                }
            ],
            "shouldAppearAsSingleChannel": true,
            "doNotAddVendorToDeviceName": true,
            "videoLayout": "width=3;height=1;sensors=0,1,2"
        },
        {
            "keys": [
                "PelcoOptera|IMM12027","Pelco|IMM12027"
            ],
            "multiresourceVideoChannelMapping": [
                {
                    "resourceChannel": 2,
                    "channelMap": [
                        {
                            "originalChannel": 0,
                            "mappedChannels": [2]
                        }
                    ]
                },
                {
                    "resourceChannel": 3,
                    "channelMap": [
                        {
                            "originalChannel": 0,
                            "mappedChannels": [1]
                        }
                    ]
                },
                {
                    "resourceChannel": 4,
                    "channelMap": [
                        {
                            "originalChannel": 0,
                            "mappedChannels": [0]
                        }
                    ]
                },
                {
                    "resourceChannel": 5,
                    "channelMap": [
                        {
                            "originalChannel": 0,
                            "mappedChannels": [3]
                        }
                    ]
                }
            ],
            "shouldAppearAsSingleChannel": true,
            "doNotAddVendorToDeviceName": true,
            "videoLayout": "width=3;height=2;sensors=0,1,2,-1,3,-1",
            "defaultAR":"4x3"
        },
        {
            "keys": [
                "PelcoOptera|IMM12036","Pelco|IMM12036"
            ],
            "multiresourceVideoChannelMapping": [
                {
                    "resourceChannel": 2,
                    "channelMap": [
                        {
                            "originalChannel": 0,
                            "mappedChannels": [2]
                        }
                    ]
                },
                {
                    "resourceChannel": 3,
                    "channelMap": [
                        {
                            "originalChannel": 0,
                            "mappedChannels": [1]
                        }
                    ]
                },
                {
                    "resourceChannel": 4,
                    "channelMap": [
                        {
                            "originalChannel": 0,
                            "mappedChannels": [0]
                        }
                    ]
                }
            ],
            "shouldAppearAsSingleChannel": true,
            "doNotAddVendorToDeviceName": true,
            "videoLayout": "width=3;height=1;sensors=0,1,2"
        },
        {
            "keys": [
                "ACTI|A41", "ACTI|A81"
            ],
            "forceONVIF": true,
            "possibleDefaultCredentials": [
                {
                    "user": "admin",
                    "password": "123456"
                }
            ]
        },
        {
            "keys": [
                "Speco|O4VLD5"
            ],
            "ignoreRtcpReports": true
        },
        {
            "keys": [
                "DW|*|A*", "CPRO|*|A*"
            ],
            "showUrl": true,
            "urlLocalePath": "/cgi-bin/admin/setup_main.cgi",
            "desiredH264Profile": "High"
        },
        {
            "keys":[
                "DW|DWC-MTT4W*",
                "DW|DWC-MVT4W*",
                "DW|DWC-MBT4W*"
             ],
             "trustToVideoSourceSize": false,
             "forceOnvifAdvancedParameters": true
        },
        {
            "keys":[
                "DW|DWC-PF5M1TIR",
                "DW|DWC-MD85DiA",
                "DW|DWC-MV85DiA"
            ],
            "highStreamBitrateBounds": {
                "min": 32,
                "max": 8000
            },
            "lowStreamBitrateBounds": {
                "min": 32,
                "max": 8000
            }
        },
        {
            "keys": [
                "*|WH-D5216A"
            ],
            "forcedOnvifParams":
            {
                "videoEncoders":
                [
                    "VideoEncoderConfigurationToken001,VideoEncoderConfigurationToken017",
                    "VideoEncoderConfigurationToken002,VideoEncoderConfigurationToken018",
                    "VideoEncoderConfigurationToken003,VideoEncoderConfigurationToken019",
                    "VideoEncoderConfigurationToken004,VideoEncoderConfigurationToken020",
                    "VideoEncoderConfigurationToken005,VideoEncoderConfigurationToken021",
                    "VideoEncoderConfigurationToken006,VideoEncoderConfigurationToken022",
                    "VideoEncoderConfigurationToken007,VideoEncoderConfigurationToken023",
                    "VideoEncoderConfigurationToken008,VideoEncoderConfigurationToken024",
                    "VideoEncoderConfigurationToken009,VideoEncoderConfigurationToken025",
                    "VideoEncoderConfigurationToken010,VideoEncoderConfigurationToken026",
                    "VideoEncoderConfigurationToken011,VideoEncoderConfigurationToken027",
                    "VideoEncoderConfigurationToken012,VideoEncoderConfigurationToken028",
                    "VideoEncoderConfigurationToken013,VideoEncoderConfigurationToken029",
                    "VideoEncoderConfigurationToken014,VideoEncoderConfigurationToken030",
                    "VideoEncoderConfigurationToken015,VideoEncoderConfigurationToken031",
                    "VideoEncoderConfigurationToken016,VideoEncoderConfigurationToken032"
                ]
            }
        },
        {
            "keys": [
                "DW|DWC-MV950TIR","DW|DWC-MB950TIR"
            ],
            "forcedDefaultCredentials": {
                "user": "root",
                "password": "pass"
            }
        },
        {
            "keys": ["DW|DWC-MV950TIR"],
            "forceOnvifAdvancedParameters": true

        },
        {
            "__comment__": "entropix issues resolution",
            "keys":["*|*DSC-TVC-0200*","DSC-TVC-0200*|*"],
            "forcedOnvifParams":
            {
                "videoEncoders":
                [
                    "1,3",
                    "2,4"
                ]
            }

        },
        {
            "keys":["DW|DWC-PB6M4T"],
            "operationalPtzCapabilities": "NoPtzCapabilities",
            "forcedOnvifParams":
            {
                "videoEncoders":
                [
                    "0,3",
                    "1,4",
                    "2,5"
                ]
            },
            "multiresourceVideoChannelMapping": [
                {
                    "resourceChannel": 1,
                    "channelMap": [
                        {
                            "originalChannel": 0,
                            "mappedChannels": [0]
                        }
                    ]
                },
                {
                    "resourceChannel": 2,
                    "channelMap": [
                        {
                            "originalChannel": 0,
                            "mappedChannels": [1]
                        }
                    ]
                },
                {
                    "resourceChannel": 3,
                    "channelMap": [
                        {
                            "originalChannel": 0,
                            "mappedChannels": [2]
                        }
                    ]
                }
            ],
            "configureAllStitchedSensors": true,
            "ignoreMultisensors": true,
            "shouldAppearAsSingleChannel": true,
            "videoLayout": "width=3;height=1;sensors=0,1,2"
        },
        {
            "keys": [
                "Winic|*"
            ],
            "possibleDefaultCredentials": [
                {
                    "user": "admin",
                    "password": "12345"
                }
            ]
        },
        {
            "keys": [
                "Samsung Techwin|*"
            ],
            "possibleDefaultCredentials": [
                {
                    "user": "root",
                    "password": "4321"
                },
                {
                    "user": "root",
                    "password": "admin"
                },
                {
                    "user": "admin",
                    "password": "4321"
                },
                {
                    "user": "admin",
                    "password": "1111111"
                }
            ]
        },
        {
            "keys": [
                "Cellinx|STH795"
            ],
            "_comment": "Calibration for camera fw ver. 3.2.1, Build at 2016-07-28",
            "ptzMapper": {
                "fromCamera": {
                    "x": {
                        "extrapolationMode": "PeriodicExtrapolation",
                        "device":  [-1,   1],
                        "logical": [ 0, 360]
                    },
                    "y": {
                        "extrapolationMode": "ConstantExtrapolation",
                        "device":  [  -1,    1],
                        "logical": [  0,  -90]
                    },
                    "z": {
                        "extrapolationMode": "ConstantExtrapolation",
                        "device":  [0, 1],
                        "logical": [1, 20],
                        "logicalMultiplier": 30,
                        "space": "35MmEquiv"
                    }
                }
            }
        },
        {
            "keys": [
                "Redvision|RVX-IP30-IRWL-W"
            ],
            "ptzMapper": {
                "fromCamera": {
                    "x": {
                        "extrapolationMode": "PeriodicExtrapolation",
                        "device":  [-1,   1],
                        "logical": [ 0, 360]
                    },
                    "y": {
                        "extrapolationMode": "ConstantExtrapolation",
                        "device":  [  0.3333,    -1],
                        "logical": [  -90,  60]
                    },
                    "z": {
                        "extrapolationMode": "ConstantExtrapolation",
                        "device":  [-1, 1],
                        "logical": [1, 7],
                        "logicalMultiplier": 75,
                        "space": "35MmEquiv"
                    }
                }
            },
            "onvifPtzDigitsAfterDecimalPoint": 7
        },
        {
            "keys": [
                "iPIXA|INVDHDW32812IR"
            ],
            "clearInputsTimeoutSec": 3,
            "comment": "considers input state as 0 after specified timeout"
        },
        {
            "keys": [
                "Bosch|IP5000*"
            ],
            "onvifPtzSpeedBroken": true
        },
        {
            "keys": [
                "AVer|FX2000"
            ],
            "highStreamAvailableBitrates":["100000"],
            "lowStreamAvailableBitrates":["100000"]
        },
        {
            "keys": [
                "HIKVISION|DS-2DF5220S-DE4/W",
                "HIKVISION|DS-2TD4237*",
                "HIKVISION|DS-2TD4136*",
                "HIKVISION|DS-2TD4166*"
            ],
            "useOnvifPtz": true,
            "ptzMapper": {
                "fromCamera": {
                    "x": {
                        "extrapolationMode": "PeriodicExtrapolation",
                        "device":  [   1,  -1],
                        "logical": [-180, 180]
                    },
                    "y": {
                        "extrapolationMode": "ConstantExtrapolation",
                        "device":  [1,   -1],
                        "logical": [90,   -30]
                    },
                    "z": {
                        "extrapolationMode": "ConstantExtrapolation",
                        "device":  [0, 0.10, 0.20 , 0.30 , 0.40 , 0.50 , 0.60 , 0.70, 0.80, 0.90, 1],
                        "logical": [1, 1.35, 1.82 , 2.46 , 3.31 , 4.47 , 6.034 , 8.14, 10.99, 14.9 , 20],
                        "logicalMultiplier": 32.0,
                        "space": "35MmEquiv"
                    }
                }
            }
        },
        {
            "keys": [
                "Dahua|IPC-K15*", "Dahua|DH-IPC-K15*",
                "Dahua|IPC-K35A", "Dahua|DH-IPC-K35A",
                "Dahua|IPC-K35A*", "Dahua|DH-IPC-K35A*"
            ],
            "2WayAudio":
            {
                "codec": "ALAW",
                "bitrateKbps": 64,
                "sampleRate": 12,
                "urlPath": "/cgi-bin/audio.cgi?action=postAudio&httptype=singlepart&channel=1",
                "contentType": "Audio/G.711A",
                "noAuth": true
            }

        },
        {
            "keys": [
                "Dahua|DH-IPC-K35P", "Dahua|IPC-K35P"
            ],
            "2WayAudio":
            {
                "codec": "ALAW",
                "bitrateKbps": 64,
                "sampleRate": 8,
                "urlPath": "/cgi-bin/audio.cgi?action=postAudio&httptype=singlepart&channel=1",
                "contentType": "Audio/G.711A"
            }

        },
        {
            "keys": [
                "Samsung*|XNP-6370*"
            ],
            "ptzMapper": {
                "fromCamera": {
                    "x": {
                        "extrapolationMode": "PeriodicExtrapolation",
                        "device":  [  -1,1],
                        "logical": [-180, 180]
                    },
                    "y": {
                        "extrapolationMode": "ConstantExtrapolation",
                        "device":  [1, 0],
                        "logical": [5, -90]
                    },
                    "z": {
                        "extrapolationMode": "ConstantExtrapolation",
                        "device":  [0, 0.1, 0.2, 0.3, 0.4, 0.5, 0.6, 0.7, 0.8, 0.9, 1],
                        "logical": [1, 1.26, 1.58, 2, 2.51, 3.16, 3.98, 5, 6.31, 7.94, 10],
                        "logicalMultiplier": 35,
                        "space": "35MmEquiv"
                    }
                }
            }
        },
        {
            "keys": [
                "DW|DW-CPUHD*"
            ],
            "isMacAddressMandatory": false
        },
        {
            "keys": [
                "Hikvision|DS-2DP1636Z-D"
            ],
            "forcedOnvifParams":
            {
                "videoEncoders":
                [
                    "VideoEncoderToken_101,VideoEncoderToken_102",
                    "VideoEncoderToken_201,VideoEncoderToken_202",
                    "VideoEncoderToken_301,VideoEncoderToken_302"
                ]
            }
        },
        {
            "keys": [
                "IQA*|IQEYE*"
            ],
            "ignoreONVIF": true
        },
        {
            "keys": [
                "Surveillance Camera|DVB-4100-VS"
            ],
            "ignoreCameraTimeIfBigJitter": true
        },
        {
            "keys": [
                "UNIVIEW|IPC6253SR-X33*", "Securicorp|SCL-SDM03MVIR-WD3533X", "NONE|SCL-SDM03MVIR-WD3533X"
            ],
            "ptzMapper": {
                "fromCamera": {
                    "x": {
                        "extrapolationMode": "PeriodicExtrapolation",
                        "device":  [  -1,1],
                        "logical": [-180, 180]
                    },
                    "y": {
                        "extrapolationMode": "ConstantExtrapolation",
                        "device":  [-0.1666667, 1],
                        "logical": [15, -90]
                    },
                    "z": {
                        "extrapolationMode": "ConstantExtrapolation",
                        "device":  [0, 1],
                        "logical": [1, 7],
                        "logicalMultiplier": 35,
                        "space": "35MmEquiv"
                    }
                }
            }
        },
        {
     "keys": ["*|H.264+4MP+HD+IR+IP+Camera"],
          "onvifManufacturerReplacement": "merit-lilin"
        },
        {
            "keys":[
            "N9PC-SLAH5|IP-Camera", "DW|DWC-PZ21M69T", "N9PC-SLAH5|DWC-PZ21M69T"
            ],
            "multiresourceVideoChannelMapping": [
                {
                    "resourceChannel": 1,
                    "channelMap": [
                        {
                            "originalChannel": 0,
                            "mappedChannels": [0]
                        }
                    ]
                },
                {
                    "resourceChannel": 2,
                    "channelMap": [
                        {
                            "originalChannel": 0,
                            "mappedChannels": [1]
                        }
                    ]
                },
                {
                    "resourceChannel": 3,
                    "channelMap": [
                        {
                            "originalChannel": 0,
                            "mappedChannels": [2]
                        }
                    ]
                },
                {
                    "resourceChannel": 4,
                    "channelMap": [
                        {
                            "originalChannel": 0,
                            "mappedChannels": [3]
                        }
                    ]
                }
            ],
            "ignoreMultisensors": true,
            "shouldAppearAsSingleChannel": true,
            "configureAllStitchedSensors": true,
            "videoLayout": "width=4;height=1;sensors=0,1,2,3"
        },
        {
            "keys": ["*|CMD-C244","COMMANDCO|*","ONVIF|NTH-IP4T"],
            "onvifManufacturerReplacement": "Hikvision"
        },
        {
            "keys": [
                "HIKVISION|DS-2DE4220IW*", "HIKVISION|DS-2DE4220W*", "Hikvision|DS-2DE4220IW*", "Hikvision|DS-2DE4220W*"
            ],
            "useOnvifPtz": true,
            "ptzMapper": {
                "fromCamera": {
                    "x": {
                        "extrapolationMode": "PeriodicExtrapolation",
                        "device":  [  -1,1],
                        "logical": [-180, 180]
                    },
                    "y": {
                        "extrapolationMode": "ConstantExtrapolation",
                        "device":  [-1, 1],
                        "logical": [-15, -90]
                    },
                    "z": {
                        "extrapolationMode": "ConstantExtrapolation",
                        "device":  [0, 0.05, 0.1, 0.02, 0.05, 0.1, 0.2, 0.5, 1],
                        "logical": [1, 1.5, 2, 3.0, 3.5, 4.5, 6, 6.5, 7],
                        "logicalMultiplier": 37,
                        "space": "35MmEquiv"
                    }
                }
            }
        },
        {
            "keys": [
                "HIKVISION|DS-2DF8436IX*", "Hikvision|DS-2DF8436IX*"
            ],
            "useOnvifPtz": true,
            "ptzMapper": {
                "fromCamera": {
                    "x": {
                        "extrapolationMode": "PeriodicExtrapolation",
                        "device":  [  -1,1],
                        "logical": [-180, 180]
                    },
                    "y": {
                        "extrapolationMode": "ConstantExtrapolation",
                        "device":  [-1, 1],
                        "logical": [20, -90]
                    },
                    "z": {
                        "extrapolationMode": "ConstantExtrapolation",
                        "device":  [0, 0.05, 0.1, 0.02, 0.05, 0.1, 0.2, 0.5, 1],
                        "logical": [1, 1.5, 2, 3.0, 3.5, 4.5, 6, 6.5, 7],
                        "logicalMultiplier": 37,
                        "space": "35MmEquiv"
                    }
                }
            }
        },
        {
            "keys": [
                "Hikvision|DS-7216*", "HIKVISION|DS-7216*"
            ],
            "forcedOnvifParams":
            {
                "videoEncoders":
                [
                    "VideoEncoderConfigurationToken001,VideoEncoderConfigurationToken019",
                    "VideoEncoderConfigurationToken002,VideoEncoderConfigurationToken020",
                    "VideoEncoderConfigurationToken003,VideoEncoderConfigurationToken021",
                    "VideoEncoderConfigurationToken004,VideoEncoderConfigurationToken022",
                    "VideoEncoderConfigurationToken005,VideoEncoderConfigurationToken023",
                    "VideoEncoderConfigurationToken006,VideoEncoderConfigurationToken024",
                    "VideoEncoderConfigurationToken007,VideoEncoderConfigurationToken025",
                    "VideoEncoderConfigurationToken008,VideoEncoderConfigurationToken026",
                    "VideoEncoderConfigurationToken009,VideoEncoderConfigurationToken027",
                    "VideoEncoderConfigurationToken010,VideoEncoderConfigurationToken028",
                    "VideoEncoderConfigurationToken011,VideoEncoderConfigurationToken029",
                    "VideoEncoderConfigurationToken012,VideoEncoderConfigurationToken030",
                    "VideoEncoderConfigurationToken013,VideoEncoderConfigurationToken031",
                    "VideoEncoderConfigurationToken014,VideoEncoderConfigurationToken032",
                    "VideoEncoderConfigurationToken015,VideoEncoderConfigurationToken033",
                    "VideoEncoderConfigurationToken016,VideoEncoderConfigurationToken034"
                ]
            }
        },
        {
            "keys": [
                "HIKVISION|DS-2DE4A220IW*", "Hikvision|DS-2DE4A220IW*"
            ],
            "useOnvifPtz": true,
            "ptzMapper": {
                "fromCamera": {
                    "x": {
                        "extrapolationMode": "PeriodicExtrapolation",
                        "device":  [  -1,1],
                        "logical": [-180, 180]
                    },
                    "y": {
                        "extrapolationMode": "ConstantExtrapolation",
                        "device":  [-1, 1],
                        "logical": [5, -90]
                    },
                    "z": {
                        "extrapolationMode": "ConstantExtrapolation",
                        "device":  [0, 0.05, 0.1, 0.02, 0.05, 0.1, 0.2, 0.5, 1],
                        "logical": [1, 1.5, 2, 3.0, 3.5, 4.5, 6, 6.5, 7],
                        "logicalMultiplier": 37,
                        "space": "35MmEquiv"
                    }
                }
            }
        },
        {
            "keys": [
                "DS-6716HQHI-SATA|Embedded_Net_DVR", "Hangzhou Hikvision Digital Technology Co., Ltd|DS-6716HQHI-SATA"
            ],
            "forcedOnvifParams":
            {
                "videoEncoders":
                [
                    "VideoEncoderConfigurationToken001,VideoEncoderConfigurationToken017",
                    "VideoEncoderConfigurationToken002,VideoEncoderConfigurationToken018",
                    "VideoEncoderConfigurationToken003,VideoEncoderConfigurationToken019",
                    "VideoEncoderConfigurationToken004,VideoEncoderConfigurationToken020",
                    "VideoEncoderConfigurationToken005,VideoEncoderConfigurationToken021",
                    "VideoEncoderConfigurationToken006,VideoEncoderConfigurationToken022",
                    "VideoEncoderConfigurationToken007,VideoEncoderConfigurationToken023",
                    "VideoEncoderConfigurationToken008,VideoEncoderConfigurationToken024",
                    "VideoEncoderConfigurationToken009,VideoEncoderConfigurationToken025",
                    "VideoEncoderConfigurationToken010,VideoEncoderConfigurationToken026",
                    "VideoEncoderConfigurationToken011,VideoEncoderConfigurationToken027",
                    "VideoEncoderConfigurationToken012,VideoEncoderConfigurationToken028",
                    "VideoEncoderConfigurationToken013,VideoEncoderConfigurationToken029",
                    "VideoEncoderConfigurationToken014,VideoEncoderConfigurationToken030",
                    "VideoEncoderConfigurationToken015,VideoEncoderConfigurationToken031",
                    "VideoEncoderConfigurationToken016,VideoEncoderConfigurationToken032"
                ]
            }
        },
        {
            "keys": [
                "HIKVISION|DS-2DP1636ZIX-D*", "Hikvision|DS-2DP1636ZIX-D*"
            ],
            "ptzMapper": {
                "fromCamera": {
                    "x": {
                        "extrapolationMode": "PeriodicExtrapolation",
                        "device":  [  -1,1],
                        "logical": [-180, 180]
                    },
                    "y": {
                        "extrapolationMode": "ConstantExtrapolation",
                        "device":  [-1, 1],
                        "logical": [-15, -90]
                    },
                    "z": {
                        "extrapolationMode": "ConstantExtrapolation",
                        "device":  [0, 0.06, 0.1, 0.13, 0.15, 0.2, 0.3, 0.4, 0.5, 0.7, 1],
                        "logical": [1, 2, 2.5, 3.0, 3.3, 3.7, 4.0, 5.5, 6.5, 7.5, 8],
                        "logicalMultiplier": 37,
                        "space": "35MmEquiv"
                    }
                }
            }
        },
        {
            "keys":
            [
                "DW|DWC-MPZ20XFM",
                "DW|DWC-MD421D"
            ],
            "mediaTraits": {
                "aspectRatioDependent": {
                    "allowedAspectRatioDiff": "0.1"
                }
            }
        },
        {
            "keys": [
                "UNIVIEW|NVR302-08S-P8*"
            ],
            "forcedOnvifParams":
            {
                "videoEncoders":
                [
                    "00100,00101",
                    "00200,00201",
                    "00300,00301",
                    "00400,00401",
                    "00500,00501",
                    "00600,00601",
                    "00700,00701",
                    "00800,00801"
                ]
            }
        },
        {
            "keys": [
                "UNIVIEW|NVR302-16S-P16*"
            ],
            "forcedOnvifParams":
            {
                "videoEncoders":
                [
                    "00100,00101",
                    "00200,00201",
                    "00300,00301",
                    "00400,00401",
                    "00500,00501",
                    "00600,00601",
                    "00700,00701",
                    "00800,00801",
                    "00900,00901",
                    "01000,01001",
                    "01100,01101",
                    "01200,01201",
                    "01300,01301",
                    "01400,01401",
                    "01500,01501",
                    "01600,01601"
                ]
            }
        },
        {
            "keys": [
                "HIKVISION|DS-2DE7330IW-*", "Hikvision|DS-2DE7330IW-*"
            ],
            "useOnvifPtz": true,
            "ptzMapper": {
                "fromCamera": {
                    "x": {
                        "extrapolationMode": "PeriodicExtrapolation",
                        "device":  [  -1,1],
                        "logical": [-180, 180]
                    },
                    "y": {
                        "extrapolationMode": "ConstantExtrapolation",
                        "device":  [1, -1],
                        "logical": [-90, -15]
                    },
                    "z": {
                        "extrapolationMode": "ConstantExtrapolation",
                        "device":  [0, 0.06, 0.1, 0.13, 0.15, 0.2, 0.3, 0.4, 0.5, 0.7, 1],
                        "logical": [1, 2, 2.5, 3.0, 3.3, 3.7, 4.0, 5.5, 6.5, 7.5, 8],
                        "logicalMultiplier": 40,
                        "space": "35MmEquiv"
                    }
                }
            }
        },
        {
            "keys": [
                "UNIVIEW|NVR302-08S-P8*"
            ],
            "forcedOnvifParams":
            {
                "videoEncoders":
                [
                    "00100,00101",
                    "00200,00201",
                    "00300,00301",
                    "00400,00401",
                    "00500,00501",
                    "00600,00601",
                    "00700,00701",
                    "00800,00801"
                ]
            }
        },
        {
            "keys": [
                "UNIVIEW|NVR302-16S-P16*"
            ],
            "forcedOnvifParams":
            {
                "videoEncoders":
                [
                    "00100,00101",
                    "00200,00201",
                    "00300,00301",
                    "00400,00401",
                    "00500,00501",
                    "00600,00601",
                    "00700,00701",
                    "00800,00801",
                    "00900,00901",
                    "01000,01001",
                    "01100,01101",
                    "01200,01201",
                    "01300,01301",
                    "01400,01401",
                    "01500,01501",
                    "01600,01601"
                ]
            }
        },
        {
            "keys": [
                "Bosch|AUTODOME IP starlight 7000 HD"
            ],
            "ptzMapper": {
                "fromCamera": {
                    "x": {
                        "extrapolationMode": "PeriodicExtrapolation",
                        "device":  [  -1,1],
                        "logical": [-180, 180]
                    },
                    "y": {
                        "extrapolationMode": "ConstantExtrapolation",
                        "device":  [1, -1],
                        "logical": [18, -90]
                    },
                    "z": {
                        "extrapolationMode": "ConstantExtrapolation",
                        "device":  [0, 0.1, 0.2, 0.3, 0.4, 0.5, 0.6, 0.7, 0.8, 0.9, 1],
                        "logical": [1, 3.5, 5.25, 6.125, 6.56, 6.78, 6.89, 6.95, 6.97, 6.99, 7],
                        "logicalMultiplier": 30,
                        "space": "35MmEquiv"
                    }
                }
            }
        },
        {
            "keys": [
                "UNIVIEW|IPC6252SL-X33*", "NONE|IPC6252SL-X33*", "UNIVIEW|IPC6252SR*"
            ],
            "ptzMapper": {
                "fromCamera": {
                    "x": {
                        "extrapolationMode": "PeriodicExtrapolation",
                        "device":  [  -1,1],
                        "logical": [-180, 180]
                    },
                    "y": {
                        "extrapolationMode": "ConstantExtrapolation",
                        "device":  [1, -0.1666667],
                        "logical": [-90, 15]
                    },
                    "z": {
                        "extrapolationMode": "ConstantExtrapolation",
                        "device":  [0, 0.1, 0.2, 0.3, 0.4, 0.5, 0.6, 0.7, 0.8, 0.9, 1],
                        "logical": [1, 5.04, 5.56, 5.89, 6.14, 6.34, 6.51, 6.65, 6.78, 6.90, 7],
                        "logicalMultiplier": 32,
                        "space": "35MmEquiv"
                    }
                }
            }
        },
        {
            "keys": ["2nt|2N IP Verso", "2nt|2N IP Force"],
            "relayInputCountForced": 2,
            "onvifInputPortAliases": ["onvif_input_1", "input1"]
        },
        {
            "keys": ["Hanwha|SNF-8010*"],
            "operationalPtzCapabilities": "NoPtzCapabilities"
        },
        {
            "keys": [
                "*|PTZIP762X20IR"
            ],
            "ptzMapper": {
                "fromCamera": {
                    "x": {
                        "extrapolationMode": "PeriodicExtrapolation",
                        "device":  [   -1,  1],
                        "logical": [-180, 180]
                    },
                    "y": {
                        "extrapolationMode": "ConstantExtrapolation",
                        "device":  [1,   -1],
                        "logical": [-90,   2]
                    },
                    "z": {
                        "extrapolationMode": "ConstantExtrapolation",
                        "device":  [0, 0.10, 0.20 , 0.30 , 0.40 , 0.50 , 0.60 , 0.70, 0.80, 0.90, 1],
                        "logical": [1, 1.35, 1.82 , 2.46 , 3.31 , 4.47 , 6.034 , 8.14, 10.99, 14.9 , 20],
                        "logicalMultiplier": 32.0,
                        "space": "35MmEquiv"
                    }
                }
            }
        },
        {
            "keys": [
            "9W-H3-3MH*|*", "Avigilon|9W-H3-3M*",
            "VIVOTEK|MA8391*", "MA8391*|VIVOTEK",
            "AXIS|AXIS P3707*",
            "Axis|AXISP3707*",
            "AXIS|AXISP3707*",
            "AXIS|AXIS Q3709*",
            "Axis|AXISQ3709*",
            "AXIS|AXISQ3709*",
            "AXIS|AXIS Q3708*",
            "Axis|AXISQ3708*",
            "AXIS|AXISQ3708*",
            "Axis|AXISQ6000*","AXIS|AXISQ6000*","Axis|Q6000*","AXIS|Q6000*",
            "HIKVISION|DS-2PT3326IZ*", "Hikvision|DS-2PT3326IZ*",
            "Dahua|IPC-HDBW7233X-AS-E2-0280B",
            "Hikvision|DS-2CD6D24*", "HIKVISION|DS-2CD6D24*",
            "Hikvision|DS-2TD2636*", "HIKVISION|DS-2TD2636*",
            "Dahua|IPC-PDBW8800*",
            "Geovision|GV-SV48000",
            "Hikvision|DS-2CD6924F*", "HIKVISION|DS-2CD6924F*",
            "Hikvision|DS-2CD6D54*", "HIKVISION|DS-2CD6D54*",
            "NVM3-A16|IP-Camera", "IPNC|NVM3-A16",
            "Hanwha|*", "Hanwha Techwin|*",
            "Samsung|*", "Samsung Techwin|*",
            "DW|DWC-PVX16W4", "DW|DWC-PVX16W6", "DW|DWC-PVX16W28", "N8PC-OLAH4|IP-Camera", "DW|DWC-PVX16W",
            "axis|axis f34",
            "gv-sv48000|geovision",
            "axis|axis fa54",
            "dahua|ipc-pdbw5831p-b360",
            "axis|axisp3717*", "axis|p3717*",
            "axis|axis p3717*",
            "vivotek|ma9321-ehtv",
			"VIVOTEK MA9321-EHTV|MA9321-EHTV",
			"MA9321-EHTV|VIVOTEK MA9321-EHTV",
            "avigilon|32c-h4a-4mh-360",
            "dahua|psd81602-a360",
            "dahua|IPC-HDBW4231F*",
            "avigilon|32c-h4a-4mh-360",
            "dahua|psd81602-a360",
            "dahua|ipc-hdbw4233x*",
            "dahua|ipc-hdbw7233x*",
            "hikvision|ds-2cd6d24fwd*",
            "flir|FLIR DH-390*",
            "DH-390*|FLIR DH-390*",
            "flir|DH-390*",
            "ONVIF|SHS-2215IZ*",
            "dahua|ipc-pdb4830-b360",
            "dahua|ipc-pdb4830-b360",
            "hikvision|ds-2cd6984g0-ihs",
            "20c-h4a-4mh-360|20c-h4a-4mh-360*",
            "avigilon|20c-h4a-4mh-360*",
            "dahua|dh-ipc-hdbw4231fn-e2-m",
            "wv-x8570|panasonic_wv-x8570",
            "onvif|hnc6d24-izs",
            "dahua|psdw5631s-b360",
            "onvif|cmip7553w4-sz",
            "cellinx|nbm2-h6",
            "*|*DSC-TVC-0200*",
            "DSC-TVC-0200*|*",
            "vivotek|ma9322*",
            "entropix|*",
            "dahua|dh-psd81602p-a360",
            "vtc-tnb8x4ms|onvif",
            "pelco|imd2007-1es",
            "avigilon|9c-h4a-3mh-180",
            "panomera s7 76/22 c|panomera s7",
            "vivotek|ms9321-ehv",
            "Arecont Vision|*",
            "flir systems|pt-644*",
            "axis|p3719*",
            "digital watchdog|nvm2-a21",
            "Axis|AXISP3719*",
            "pelcooptera|imm12018-base",
            "par-p8panmulti|onvif"
            ],
            "canShareLicenseGroup": true
        },
        {
            "keys": ["hanwha|QRN-1610S","hanwha|QRN-810S","hanwha|QRN-410S"],
            "bypassFirmware":"1.0.0"
        },
        {
            "keys": [
                "HIKVISION|iDS-2CD8426*", "hikvision|iDS-2CD8426*",
                "Hikvision|DS-2DF8223*", "ONVIF|K20IC-*",
                "HIKVISION|DFI6256A"
            ],
            "clearInputsTimeoutSec": 1,
            "comment": "considers input state as 0 after specified timeout"
        },
        {
            "keys": [
                "BOSCH|MIC IP starlight 7000 HD",
                "BOSCH|MIC IP starlight 7000i"
            ],
            "onvifPtzDigitsAfterDecimalPoint": 2,
            "onvifPtzSpeedBroken": true
        },
        {
            "keys": ["UNIVIEW|*"],
            "needToReloadAllAdvancedParametersAfterApply": true
        },
        {
            "keys": [
                "*|DS-7332HUHI-K4"
            ],
            "forcedOnvifParams": {
                "ptzProfiles":[
                    "ProfileToken001",
                    "ProfileToken002",
                    "ProfileToken003",
                    "ProfileToken004",
                    "ProfileToken005",
                    "ProfileToken006",
                    "ProfileToken007",
                    "ProfileToken008",
                    "ProfileToken009",
                    "ProfileToken010",
                    "ProfileToken011",
                    "ProfileToken012",
                    "ProfileToken013",
                    "ProfileToken014",
                    "ProfileToken015",
                    "ProfileToken016",
                    "ProfileToken017",
                    "ProfileToken018",
                    "ProfileToken019",
                    "ProfileToken020",
                    "ProfileToken021",
                    "ProfileToken022",
                    "ProfileToken023",
                    "ProfileToken024",
                    "ProfileToken025",
                    "ProfileToken026",
                    "ProfileToken027",
                    "ProfileToken028",
                    "ProfileToken029",
                    "ProfileToken030",
                    "ProfileToken031",
                    "ProfileToken032"
                ]
            }
        },
        {
            "keys": ["Hanwha|PNM-9320VQ*"],
            "ptzTargetChannel": 4
        },
        {
            "keys": [
                "VIVOTEK|SD9365*"
            ],
            "ptzMapper": {
                "fromCamera": {
                    "x": {
                        "extrapolationMode": "PeriodicExtrapolation",
                        "device":  [ -1,    1],
                        "logical": [180, -180]
                    },
                    "y": {
                        "extrapolationMode": "ConstantExtrapolation",
                        "device":  [ -1,   1],
                        "logical": [  20, -90]
                    },
                    "z": {
                        "extrapolationMode": "ConstantExtrapolation",
                        "device":  [0, 0.05,  0.1, 0.15,  0.2, 0.25,  0.3, 0.35,  0.4, 0.45,  0.5, 0.55, 0.6, 0.65,  0.7, 0.75,  0.8,  0.85,   0.9,  0.95,  1],
                        "logical": [1, 1.11, 1.22, 1.36, 1.48, 1.64, 1.81, 2.03, 2.29, 2.63, 3.05, 3.49, 4.18, 5.05, 6.27, 7.93, 10.24, 13.22, 17.02, 21.97, 31.55],
                        "logicalMultiplier": 32.0,
                        "space": "35MmEquiv"
                    }
                }
            }
        },
        {
            "keys": [
                "Videotec S.p.A.|UCHD-30x-VT"
            ],
            "ptzMapper": {
                "fromCamera": {
                    "x": {
                        "extrapolationMode": "PeriodicExtrapolation",
                        "device":  [ -1,    1],
                        "logical": [-180, 180]
                    },
                    "y": {
                        "extrapolationMode": "ConstantExtrapolation",
                        "device":  [ -1,   1],
                        "logical": [  90, -85]
                    },
                    "z": {
                        "extrapolationMode": "ConstantExtrapolation",
                        "device":  [0, 0.05,  0.1, 0.15,  0.2, 0.25,  0.3, 0.35,  0.4, 0.45,  0.5, 0.55, 0.6, 0.65,  0.7, 0.75,  0.8,  0.85,   0.9,  0.95,  1],
                        "logical": [1, 1.11, 1.22, 1.36, 1.48, 1.64, 1.81, 2.03, 2.29, 2.63, 3.05, 3.49, 4.18, 5.05, 6.27, 7.93, 10.24, 13.22, 17.02, 21.97, 31.55],
                        "logicalMultiplier": 30.0,
                        "space": "35MmEquiv"
                    }
                }
            }
        },
        {
            "keys": [
                "VIVOTEK|SD9366*"
            ],
            "ptzMapper": {
                "fromCamera": {
                    "x": {
                        "extrapolationMode": "PeriodicExtrapolation",
                        "device":  [ -1,    1],
                        "logical": [180, -180]
                    },
                    "y": {
                        "extrapolationMode": "ConstantExtrapolation",
                        "device":  [ -1,   1],
                        "logical": [  20, -90]
                    },
                    "z": {
                        "extrapolationMode": "ConstantExtrapolation",
                        "device":  [0, 0.05,  0.1, 0.15,  0.2, 0.25,  0.3, 0.35,  0.4, 0.45,  0.5, 0.55, 0.6, 0.65,  0.7, 0.75,  0.8,  0.85,   0.9,  0.95,  1],
                        "logical": [1, 1.11, 1.22, 1.36, 1.48, 1.64, 1.81, 2.03, 2.29, 2.63, 3.05, 3.49, 4.18, 5.05, 6.27, 7.93, 10.24, 13.22, 17.02, 21.97, 31.55],
                        "logicalMultiplier": 30.0,
                        "space": "35MmEquiv"
                    }
                }
            }
        },
        {
            "_comment1": "Mapping for firmware: V5.4.9 build 171025",
            "keys": [
                "HIKVISION|DS-2DF8836*"
            ],
            "useOnvifPtz": true,
            "ptzMapper": {
                "fromCamera": {
                    "x": {
                        "extrapolationMode": "PeriodicExtrapolation",
                        "device":  [  -1,1],
                        "logical": [-180, 180]
                    },
                    "y": {
                        "extrapolationMode": "ConstantExtrapolation",
                        "device":  [-1, 1],
                        "logical": [20, -90]
                    },
                    "z": {
                        "extrapolationMode": "ConstantExtrapolation",
                        "device":  [0, 0.09, 0.17, 0.27, 0.38, 0.48, 0.57, 0.66, 0.77, 0.92, 1],
                        "logical": [1, 3.68, 6.05, 8.95, 12.32, 15.05, 17.37, 19.74, 22.32, 25.00, 26.58],
                        "logicalMultiplier": 27,
                        "space": "35MmEquiv"
                    }
                }
            }
        },
        {
            "_comment1": "Mapped for V5.5.3 build 171214",
            "keys": [
                "Hikvision|DS-2DE4A320*"
            ],
            "useOnvifPtz": true,
            "ptzMapper": {
                "fromCamera": {
                    "x": {
                        "extrapolationMode": "PeriodicExtrapolation",
                        "device":  [  -1,1],
                        "logical": [-180, 180]
                    },
                    "y": {
                        "extrapolationMode": "ConstantExtrapolation",
                        "device":  [-1, 1],
                        "logical": [5, -90]
                    },
                    "z": {
                        "extrapolationMode": "ConstantExtrapolation",
                        "device":  [0, 0.05, 0.1, 0.02, 0.05, 0.1, 0.2, 0.5, 1],
                        "logical": [1, 1.5, 2, 3.0, 3.5, 4.5, 6, 6.5, 7],
                        "logicalMultiplier": 35,
                        "space": "35MmEquiv"
                    }
                }
            }
        },
        {
            "_comment1": "Mapped for V5.5.3 build 171214",
            "keys": [
                "Dahua|PDN6CT230HN"
            ],
            "forceONVIF": true,
            "ptzMapper": {
                "fromCamera": {
                    "x": {
                        "extrapolationMode": "PeriodicExtrapolation",
                        "device":  [  -1,1],
                        "logical": [-180, 180]
                    },
                    "y": {
                        "extrapolationMode": "ConstantExtrapolation",
                        "device":  [-1, 1],
                        "logical": [0, -90]
                    },
                    "z": {
                        "extrapolationMode": "ConstantExtrapolation",
                        "device":  [0, 0.05, 0.1, 0.02, 0.05, 0.1, 0.2, 0.5, 1],
                        "logical": [1, 1.5, 2, 3.0, 3.5, 4.5, 6, 6.5, 7],
                        "logicalMultiplier": 35,
                        "space": "35MmEquiv"
                    }
                }
            }
        },
        {
            "_comment1": "Mapping for firmware: IPC_HCMN2108-B0009P30D1809",
            "keys": [
                "UNIVIEW|IPC6322SR-X22*"
            ],
            "ptzMapper": {
                "fromCamera": {
                    "x": {
                        "extrapolationMode": "PeriodicExtrapolation",
                        "device":  [  -1,1],
                        "logical": [-180, 180]
                    },
                    "y": {
                        "extrapolationMode": "ConstantExtrapolation",
                        "device":  [-1, 1],
                        "logical": [15, -90]
                    },
                    "z": {
                        "extrapolationMode": "ConstantExtrapolation",
                        "device":  [0, 0.25, 0.5, 0.75,  1],
                        "logical": [1, 5, 9, 13, 16],
                        "logicalMultiplier": 35,
                        "space": "35MmEquiv"
                    }
                }
            }
        },
        {
            "_comment1": "Mapped for 2.623.0000000.1.R, Build Date 2018-06-27",
            "keys": [
                "Dahua|DH-SD50225U*", "DH-SD50225U*|Dahua",
                "Dahua|SD50225U*", "SD50225U*|Dahua",
                "Dahua|DH-SD59225U*", "DH-SD59225U*|Dahua"
            ],
            "ptzMapper": {
                "fromCamera": {
                    "x": {
                        "extrapolationMode": "PeriodicExtrapolation",
                        "device":  [  -1,1],
                        "logical": [-180, 180]
                    },
                    "y": {
                        "extrapolationMode": "ConstantExtrapolation",
                        "device":  [1, -1],
                        "logical": [0, -90]
                    },
                    "z": {
                        "extrapolationMode": "ConstantExtrapolation",
                        "device":  [0, 0.1, 0.2, 0.4, 0.6, 0.8, 0.9, 1],
                        "logical": [1, 2.5, 4.06, 7.5, 10.63, 14.38, 15, 16.25],
                        "logicalMultiplier": 35,
                        "space": "35MmEquiv"
                    }
                }
            }
        },
        {
            "_comment1": "Mapped for 2.623.0000000.1.R, Build Date 2018-06-27",
            "keys": [
                "Dahua|DH-SD59430U-HNI"
            ],
            "forceONVIF": true,
            "ptzMapper": {
                "fromCamera": {
                    "x": {
                        "extrapolationMode": "PeriodicExtrapolation",
                        "device":  [  -1,1],
                        "logical": [-180, 180]
                    },
                    "y": {
                        "extrapolationMode": "ConstantExtrapolation",
                        "device":  [1, -1],
                        "logical": [15, -90]
                    },
                    "z": {
                        "extrapolationMode": "ConstantExtrapolation",
                        "device":  [0.033333, 0.05, 0.07, 0.1, 0.15, 0.2, 0.3, 0.4, 0.5, 0.6, 0.7, 0.8, 0.9, 1],
                        "logical": [1, 1.43, 2, 2.86, 4.14, 5.57, 8, 10.57, 12, 13.57, 15, 15.7, 17.1, 18.57],
                        "logicalMultiplier": 35,
                        "space": "35MmEquiv"
                    }
                }
            }
        },
        {
            "_comment1": "Mapped for 2.600.Dahua 00.0.R, build: 2017-06-01",
            "keys": [
                "Dahua|PDN6CT230*"
            ],
            "forceONVIF": true,
            "ptzMapper": {
                "fromCamera": {
                    "x": {
                        "extrapolationMode": "PeriodicExtrapolation",
                        "device":  [  1,-1],
                        "logical": [-180, 180]
                    },
                    "y": {
                        "extrapolationMode": "ConstantExtrapolation",
                        "device":  [1, -1],
                        "logical": [25, -90]
                    },
                    "z": {
                        "extrapolationMode": "ConstantExtrapolation",
                        "device":  [0, 0.25, 0.5, 0.75, 0.775, 0.8125, 0.825, 0.875, 0.9, 0.925, 0.95, 0.975, 0.987, 1],
                        "logical": [1, 7, 13.3, 16.6, 17.6, 18, 18.3, 19, 19.3, 20, 20.6, 21.6, 22.3, 23.6],
                        "logicalMultiplier": 31,
                        "space": "35MmEquiv"
                    }
                }
            }
        },
        {
            "_comment1": "Mapped for 2.623.0000000.7.R, Build Date 2018-11-24",
            "keys": [
                "Dahua|*SD49225*"
            ],
            "ptzMapper": {
                "fromCamera": {
                    "x": {
                        "extrapolationMode": "PeriodicExtrapolation",
                        "device":  [  -1,1],
                        "logical": [-180, 180]
                    },
                    "y": {
                        "extrapolationMode": "ConstantExtrapolation",
                        "device":  [-1,1],
                        "logical": [-90, 15]
                    },
                    "z": {
                        "extrapolationMode": "ConstantExtrapolation",
                        "device":  [0, 0.1, 0.2, 0.3, 0.4, 0.5, 0.6, 0.7, 0.8, 0.9, 1],
                        "logical": [1, 2.26, 3.90, 5.46, 7.13, 8.72, 10.31, 12.21, 13.95, 15.69, 18],
                        "logicalMultiplier": 33,
                        "space": "35MmEquiv"
                    }
                }
            }
        },
        {
            "_comment1": "Mapped for fs20190114NRS",
            "keys": [
                "FLIR*|CP-6302-*"
            ],
            "ptzMapper": {
                "fromCamera": {
                    "x": {
                        "extrapolationMode": "PeriodicExtrapolation",
                        "device":  [  -1,1],
                        "logical": [-180, 180]
                    },
                    "y": {
                        "extrapolationMode": "ConstantExtrapolation",
                        "device":  [0,1],
                        "logical": [-90, 20]
                    },
                    "z": {
                        "extrapolationMode": "ConstantExtrapolation",
                        "device":  [0, 0.1, 0.2, 0.3, 0.4, 0.5, 0.6, 0.7, 0.8, 0.85, 0.9, 0.95, 1],
                        "logical": [1, 1.12, 1.29, 1.59, 2.06, 2.76, 3.65, 5.24, 8.12, 10.35, 12.71, 16.47, 24.12],
                        "logicalMultiplier": 35,
                        "space": "35MmEquiv"
                    }
                }
            }
        },
        {
            "_comment1": "Cameras that should not use Media2 (and should not try to detect Media2 support)",
            "keys": [
                "Geovision|GV-BX2700",
                "GV-BX2700|Geovision"
            ],
            "onvifIgnoreMedia2": true,
            "trustToVideoSourceSize": false
        },
        {
            "_comment1": "Camera that should not use Media2 (and should not try to detect Media2 support)",
            "keys": [
                "pelco|IBP531-1ER"
            ],
            "onvifIgnoreMedia2": true
        },
        {
            "_comment1": "Mapping for firmware: IPC_HCMN2108-B0009P30D1809",
            "keys": [
                "hikvision|DS-2DE4225*"
            ],
            "useOnvifPtz": true,
            "ptzMapper": {
                "fromCamera": {
                    "x": {
                        "extrapolationMode": "PeriodicExtrapolation",
                        "device":  [-1, 1],
                        "logical": [-180, 180]
                    },
                    "y": {
                        "extrapolationMode": "ConstantExtrapolation",
                        "device":  [-1, 1],
                        "logical": [-90, 15]
                    },
                    "z": {
                        "extrapolationMode": "ConstantExtrapolation",
                        "device":  [0, 0.1, 0.2, 0.3, 0.4, 0.5, 0.6, 0.7, 0.8, 0.9, 1],
                        "logical": [1, 2.68, 4.64, 6.29, 8.00, 9.75, 11.21, 12.36, 13.14, 13.82, 14.32],
                        "logicalMultiplier": 32,
                        "space": "35MmEquiv"
                    }
                }
            }
        },
        {
            "_comment1": "Mapped for V5.5.0 build 170724",
            "keys": [
                "hikvision|DS-2DE5330*"
            ],
            "useOnvifPtz": true,
            "ptzMapper": {
                "fromCamera": {
                    "x": {
                        "extrapolationMode": "PeriodicExtrapolation",
                        "device":  [  -1,1],
                        "logical": [-180, 180]
                    },
                    "y": {
                        "extrapolationMode": "ConstantExtrapolation",
                        "device":  [-1, 1],
                        "logical": [5, -90]
                    },
                    "z": {
                        "extrapolationMode": "ConstantExtrapolation",
                        "device":  [0, 0.1, 0.2, 0.3, 0.4, 0.5, 0.6, 0.7, 0.8, 0.9, 1],
                        "logical": [1.00, 2.85, 4.92, 6.46, 8.31, 10.08, 12.15, 14.00, 16.00, 18.23, 19.77],
                        "logicalMultiplier": 33,
                        "space": "35MmEquiv"
                    }
                }
            }
        },
        {
            "keys": [
                "IPC-HDW4433*|XR",
                "XR|IPC-HDW4433*"
            ],
            "onvifManufacturerReplacement": "Dahua",
            "onvifVendorSubtype": "Dahua"
        },
        {
            "keys": [
                "hikvision|DS-2TD1217*",
                "hikvision|DS-2TD4237*"
            ],
            "useOnvifPtz": true
        },
        {
            "keys": [
                "Hanwha|*",
                "Hanwha Techwin|*"
            ],
            "overrideXmlHttpRequestTimeout": 30000,
            "fixupRequestUrls": true
        },
        {
            "_comment1": "Mapping for firmware: V102_2019_03_15",
            "keys": [
                "GeoVision_2|GV-SD2722-IR"
            ],
            "useOnvifPtz": true,
            "ptzMapper": {
                "fromCamera": {
                    "x": {
                        "extrapolationMode": "PeriodicExtrapolation",
                        "device":  [-1, 1],
                        "logical": [0, 360]
                    },
                    "y": {
                        "extrapolationMode": "ConstantExtrapolation",
                        "device":  [-1, 1],
                        "logical": [15, -90]
                    },
                    "z": {
                        "extrapolationMode": "ConstantExtrapolation",
                        "device":  [0, 0.15, 0.23, 0.44, 0.64 , 0.76 , 1.000],
                        "logical": [1, 3.55, 5.00, 8.56, 11.90, 13.57, 16.37],
                        "logicalMultiplier": 32,
                        "space": "35MmEquiv"
                    }
                }
            }
        },
        {
            "_comment1": "Mapping for firmware: 05.30.0.8-20190911",
            "keys": [
                "pelco|P2230*",
                "pelco | P2820*"
            ],
            "useOnvifPtz": true,
            "ptzMapper": {
                "fromCamera": {
                    "x": {
                        "extrapolationMode": "PeriodicExtrapolation",
                        "device":  [-1, 1],
                        "logical": [-180, 180]
                    },
                    "y": {
                        "extrapolationMode": "ConstantExtrapolation",
                        "device":  [-1, 1],
                        "logical": [-90, 15]
                    },
                    "z": {
                        "extrapolationMode": "ConstantExtrapolation",
                        "device":  [0.00, 0.03, 0.13, 0.18, 0.27, 0.50, 0.76, 0.93, 1.00],
                        "logical": [1.00, 1.59, 4.30, 5.70, 8.19, 11.30, 14.73, 19.49, 22.22],
                        "logicalMultiplier": 32,
                        "space": "35MmEquiv"
                    }
                }
            }
        },
        {
            "_comment1": "Mapping for firmware: V102_2019_03_15",
            "keys": [
                "GeoVision_2|GV-SD3732-IR"
            ],
            "useOnvifPtz": true,
            "ptzMapper": {
                "fromCamera": {
                    "x": {
                        "extrapolationMode": "PeriodicExtrapolation",
                        "device":  [-1, 1],
                        "logical": [360, 0]
                    },
                    "y": {
                        "extrapolationMode": "ConstantExtrapolation",
                        "device":  [-1, 1],
                        "logical": [15, -90]
                    },
                    "z": {
                        "extrapolationMode": "ConstantExtrapolation",
                        "device":  [0, 0.45, 1.000],
                        "logical": [1, 8.56, 17.75],
                        "logicalMultiplier": 32,
                        "space": "35MmEquiv"
                    }
                }
            }
        },
        {
            "keys": [
                "DW|DWC-BVI2IR"
            ],
            "dw-pravis-chipset": true
        },
        {
            "keys": [
                "Hikvision|DS-2CD2342WD*"
            ],
            "reopenBothStreams": true
        },
        {
            "_comment": "Calibration for camera fw ver. 2.2.45-PTZ_H_6314_Release",
            "keys": [
                "DW|DWC-MPTZ36X"
            ],
            "ptzMapper": {
                "fromCamera": {
                    "x": {
                        "extrapolationMode": "PeriodicExtrapolation",
                        "device":  [ -1,    1],
                        "logical": [180, -180]
                    },
                    "y": {
                        "extrapolationMode": "ConstantExtrapolation",
                        "device":  [ -1,   1],
                        "logical": [  0, -90]
                    },
                    "z": {
                        "extrapolationMode": "ConstantExtrapolation",
                        "device":  [-1, 0.9, -0.8, -0.7, -0.6,  -0.5, -0.4,  -0.3, -0.2,  -0.1, 0,  0.1, 0.2, 0.3, 0.4,  0.5, 0.6, 0.7, 0.8,  0.9, 1],
                        "logical": [1, 1.01, 1.111, 1.212, 1.313, 1.515, 1.717, 1.818, 2.02, 2.222, 2.474, 2.828, 3.282, 3.888, 4.595, 5.505, 6.717, 8.282, 10.353, 13.151, 21.212],
                        "logicalMultiplier": 36.5,
                        "space": "35MmEquiv"
                    }
                }
            }
        },
        {
            "_comment": "Calibration for camera fw ver. 43.7.0.73-r7",
            "keys": [
                "Milesight*|MS-C5341*"
            ],
            "ptzMapper": {
                "fromCamera": {
                    "x": {
                        "extrapolationMode": "PeriodicExtrapolation",
                        "device":  [ 1,    -1],
                        "logical": [180, -180]
                    },
                    "y": {
                        "extrapolationMode": "ConstantExtrapolation",
                        "device":  [ -1,   1],
                        "logical": [  0, -90]
                    },
                    "z": {
                        "extrapolationMode": "ConstantExtrapolation",
                        "device":  [0.04, 0.10, 0.13, 0.17, 0.26, 0.43, 0.70, 0.87, 1.00],
                        "logical": [1.00, 1.72, 2.22, 3.17, 4.44, 6.81, 10.00, 12.39, 14.44],
                        "logicalMultiplier": 35,
                        "space": "35MmEquiv"
                    }
                }
            }
        },
        {
            "_comment1": "Mapping for firmware: V5.5.0 build 171106",
            "keys": [
                "HIKVISION|DS-2DF8236*"
            ],
            "useOnvifPtz": true,
            "ptzMapper": {
                "fromCamera": {
                    "x": {
                        "extrapolationMode": "PeriodicExtrapolation",
                        "device":  [  -1,1],
                        "logical": [-180, 180]
                    },
                    "y": {
                        "extrapolationMode": "ConstantExtrapolation",
                        "device":  [-1, 1],
                        "logical": [20, -90]
                    },
                    "z": {
                        "extrapolationMode": "ConstantExtrapolation",
                        "device":  [0, 0.05, 0.1, 0.02, 0.05, 0.1, 0.2, 0.5, 1],
                        "logical": [1, 1.5, 2, 3.0, 3.5, 4.5, 6, 6.5, 7],
                        "logicalMultiplier": 36,
                        "space": "35MmEquiv"
                    }
                }
            }
        },
        {
            "_comment": "Calibration for camera fw ver. 0120",
            "keys": [
                "VIVOTEK|SD9374*"
            ],
            "ptzMapper": {
                "fromCamera": {
                    "x": {
                        "extrapolationMode": "PeriodicExtrapolation",
                        "device":  [ -1,    1],
                        "logical": [180, -180]
                    },
                    "y": {
                        "extrapolationMode": "ConstantExtrapolation",
                        "device":  [ -1,  1],
                        "logical": [  0, -90]
                    },
                    "z": {
                        "extrapolationMode": "ConstantExtrapolation",
                        "device":  [0,  0.1, 0.2, 0.3, 0.4,  0.5, 0.6, 0.7, 0.8, 0.85, 0.9, 0.95, 0.97, 0.98, 0.99, 1],
                        "logical": [1, 1.103, 1.385, 1.641, 2.025, 2.615, 3.564, 4.974, 7.461, 9.179, 11.154, 14.231, 16.026, 17.821, 20.128, 24.590],
                        "logicalMultiplier": 42,
                        "space": "35MmEquiv"
                    }
                }
            }
        },
        {
            "keys": [
                "DW|DWC-MV85DIA"
            ],
            "afterConfigureStreamDelayMs": 100
        },
        {
            "_comment1": "Mapped for V5.5.8 build 180902",
            "keys": [
                "HIKVISION|DS-2DE4215IW*",
                "HIKVISION|DS-2DE4*A*215IW*"
            ],
            "useOnvifPtz": true,
            "ptzMapper": {
                "fromCamera": {
                    "x": {
                        "extrapolationMode": "PeriodicExtrapolation",
                        "device":  [  -1,1],
                        "logical": [-180, 180]
                    },
                    "y": {
                        "extrapolationMode": "ConstantExtrapolation",
                        "device":  [1, -1],
                        "logical": [-90, -15]
                    },
                    "z": {
                        "extrapolationMode": "ConstantExtrapolation",
                        "device":  [0, 0.1, 0.2, 0.3, 0.4, 0.5, 0.6, 0.7, 0.8, 0.9, 1],
                        "logical": [1.00, 2.85, 4.92, 6.46, 8.31, 10.08, 12.15, 14.00, 16.00, 18.23, 19.77],
                        "logicalMultiplier": 33,
                        "space": "35MmEquiv"
                    }
                }
            }
        }	
    ]
}<|MERGE_RESOLUTION|>--- conflicted
+++ resolved
@@ -16,11 +16,7 @@
     "If it undershoots, then 35mm fov should be decreased.           "
     ],
 
-<<<<<<< HEAD
-    "version": "4.1.3.262",
-=======
-    "version": "1.0.1.261",
->>>>>>> 47eff7c6
+    "version": "4.1.3.263",
     "data": [
         {
             "keys": [
