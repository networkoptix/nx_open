{
    "__comment__": [
    "Version number is global.",
    "Get width from here:                                            ",
    "http://en.wikipedia.org/wiki/Image_sensor_format                ",
    "Note: 1/2.8 is 5.2mm x 3.9mm, D=6.5mm.                          ",
    "                                                                ",
    "Calculate width-based crop factor C = 36/W.                     ",
    "                                                                ",
    "Multiply focal lengths by width-based crop factor to get        ",
    "width-based equivalent focal length.                            ",
    "                                                                ",
    "Another important note.                                         ",
    "If the camera overshoots on movement, then it means that 35m    ",
    "fov in this file should be increased.                           ",
    "If it undershoots, then 35mm fov should be decreased.           "
    ],

<<<<<<< HEAD
    "version": "4.1.1.212",
=======
    "version": "1.0.1.218",
>>>>>>> fa0e17cb
    "data": [
        {
            "keys": [
                "N8Fx-OLAH4|IP-Camera"
            ],
            "obtainMacFromMulticast": "Always"
        },
        {
            "_comment1": "Autodiscovery response contains scopes like onvif://www.onvif.org/hardware/DWC-MTT4Wi36 and onvif://www.onvif.org/name/ONVIF",
            "_comment2": "thereby manufacture is detected as DWC-MTT4Wi36 and name - as ONVIF.",
            "keys": [
                "DWC-MBT4Wi*|ONVIF",
                "DWC-MTT4Wi*|ONVIF",
                "DWC-MVT4Wi*|ONVIF"
            ],
            "obtainMacFromMulticast": "Never"
        },
        {
            "keys": [
                "DW|DWC-PF5M1TIR"
            ],
            "dontSendBackChannelRtspAttribute": true
        },
        {
            "keys": [
                "Hanwha|SNP-5300"
            ],
            "disableNormalizedSpeed": true
        },
        {
            "keys": [
                "Hanwha|PRN-4011"
            ],
            "minimalFirmwareVersion":  "v1.08_171018"
        },
        {
            "keys": [
                "Hanwha|XRN-3010"
            ],
            "minimalFirmwareVersion":  "v1.06_171010"
        },
        {
            "keys": [
                "Hanwha|XRN-2011"
            ],
            "minimalFirmwareVersion":  "v1.06_171010"
        },
        {
            "keys": [
                "Hanwha|XRN-2010"
            ],
            "minimalFirmwareVersion":  "v1.06_171010"
        },
        {
            "keys": [
                "Hanwha|XRN-1610S"
            ],
            "minimalFirmwareVersion":  "v1.06_171010"
        },
        {
            "keys": [
                "Hanwha|XRN-1610"
            ],
            "minimalFirmwareVersion":  "v1.06_171010"
        },
        {
            "keys": [
                "Hanwha|XRN-810S"
            ],
            "minimalFirmwareVersion":  "v1.06_171010"
        },
        {
            "keys": [
                "Hanwha|XRN-410S"
            ],
            "minimalFirmwareVersion":  "v1.06_171010"
        },
        {
            "keys": [
                "Hanwha|QRN-810"
            ],
            "minimalFirmwareVersion":  "v1.06_171010"
        },
        {
            "keys": [
                "Hanwha|QRN-410"
            ],
            "minimalFirmwareVersion":  "v1.06_171010"
        },

        {
            "keys": [
                "Sony|SNC-VM772R"
            ],
            "forcedOnvifParams":
            {
                "videoEncoders": [
                    "video_encoder_config1,video_encoder_config3"
                ]
            },

            "preStreamConfigureRequests": [
                {
                    "templateString": "/command/camera.cgi?ImageCodec2=off",
                    "method": "GET",
                    "isAllowedToFail": true,
                    "body":""
                },
                {
                    "templateString": "/command/camera.cgi?ImageCodec3=h264",
                    "method": "GET",
                    "isAllowedToFail": false,
                    "body": ""
                }
            ],
            "highStreamAvailableBitrates": ["16000"],
            "lowStreamAvailableBitrates": ["2000"]
        },
        {
            "keys": [
                "Sony|SNC-CX600*",
                "Sony|SNC-VM600*",
                "Sony|SNC-VM630",
                "Sony|SNC-VM641",
                "Sony|SNC-VB632D",
                "Sony|SNC-VB642D",
                "Sony|SNC-EB642R",
                "Sony|SNC-EM642R",
                "Sony|SNC-VM642R",
                "Sony|SNC-WR632R",
                "Sony|SNC-WR602C",
                "Sony|SNC-WR630",
                "Sony|SNC-EM641"
            ],

            "2WayAudio":
            {
                "codec": "MULAW",
                "bitrateKbps": 64,
                "sampleRate": 8,
                "urlPath": "/audio-out/g711_64.cgi",
                "contentType": "",
                "useBasicAuth": true
            }
        },
        {
            "keys": [
                "Dlink|DCS-7010L"
            ],
            "highStreamBitrateBounds": {
                "min": 4096,
                "max": 16384
            },
            "lowStreamBitrateBounds": {
                "min": 4096,
                "max": 16384
            }
        },
        {
            "keys": [
                "Dlink|DCS-6010L"
            ],
            "highStreamBitrateBounds": {
                "min": 0,
                "max": 2048
            },
            "lowStreamBitrateBounds": {
                "min": 0,
                "max": 2048
            }
        },
        {
            "keys": [
                "ActiveCam|*",
                "ACTI|B915",
                "*|ACTi-915",
                "ACTi|Z*", "Z*|ACTi",
                "ACTi Corporation|Z*", "Z*|ACTi Corporation",
                "Arecont Vision|AV20CPD-118"
            ],
            "forceONVIF": true
        },
        {
            "keys": [
                "ISD|*"
            ],
            "possibleDefaultCredentials": [
                {
                    "user": "admin",
                    "password": "admin"
                }
            ]
        },
        {
            "keys": [
                "Advantech|ADAM-6050"
            ],
            "adamStartInputCoil": 0,
            "adamInputCount": 12,
            "adamStartOutputCoil": 16,
            "adamOutputCount": 6,
            "noVideoSupport": true
        },
        {
            "keys": [
                "Advantech|ADAM-6051"
            ],
            "adamStartInputCoil": 0,
            "adamInputCount": 14,
            "adamStartOutputCoil": 16,
            "adamOutputCount": 2,
            "noVideoSupport": true
        },
        {
            "keys": [
                "Advantech|ADAM-6052"
            ],
            "adamStartInputCoil": 0,
            "adamInputCount": 8,
            "adamStartOutputCoil": 16,
            "adamOutputCount": 8,
            "noVideoSupport": true
        },
        {
            "keys": [
                "Advantech|ADAM-6060","Advantech|ADAM-6066"
            ],
            "adamStartInputCoil": 0,
            "adamInputCount": 6,
            "adamStartOutputCoil": 16,
            "adamOutputCount": 6,
            "noVideoSupport": true
        },
        {
            "keys": [ "FLIR|FC*" ],
            "ioSettings": [
                {
                    "id": "$DI:0",
                    "inputName": "Digital Input 1",
                    "portType": "Input",
                    "supportedPortTypes": "Input"
                },
                {
                    "id": "$DO:0",
                    "outputName": "Digital Output 0",
                    "portType": "Output",
                    "supportedPortTypes": "Output"
                }
            ]
        },
        {
            "keys": [
                "Hikvision|DS-2TD2636*"
            ],
            "useInvertedActiveStateForOpenIdleState": true
        },
        {
            "keys": [
                "FLIR|AX8"
            ],
            "alarmsCount" : 5,
            "ioSettings": [
                {
                    "id": "1",
                    "inputName": "FLIR-INPUT-1",
                    "portType": "Input",
                    "supportedPortTypes":"Input"
                },
                {
                    "id": "101",
                    "outputName": "FLIR-OUTPUT-1",
                    "portType": "Output",
                    "supportedPortTypes": "Output"
                },
                {
                    "id": "alarm_spot_1",
                    "inputName": "Spot1",
                    "portType": "Input",
                    "supportedPortTypes": "Input"
                },
                {
                    "id": "alarm_mbox_1",
                    "inputName": "Box1",
                    "portType": "Input",
                    "supportedPortTypes": "Input"
                },
                {
                    "id": "alarm_mbox_2",
                    "inputName": "Box2",
                    "portType": "Input",
                    "supportedPortTypes": "Input"
                },
                {
                    "id": "alarm_mbox_3",
                    "inputName": "Box3",
                    "portType": "Input",
                    "supportedPortTypes": "Input"
                },
                {
                    "id": "alarm_mbox_4",
                    "inputName": "Box4",
                    "portType": "Input",
                    "supportedPortTypes": "Input"
                },
                {
                    "id": "alarm_mbox_5",
                    "inputName": "Box5",
                    "portType": "Input",
                    "supportedPortTypes": "Input"
                },
                {
                    "id": "alarm_mbox_6",
                    "inputName": "Box6",
                    "portType": "Input",
                    "supportedPortTypes": "Input"
                }
            ]
        },
        {
            "keys": [
                "FLIR|A310"
            ],
            "ioSettings": [
                {
                    "id": "1",
                    "inputName": "FLIR-INPUT-1",
                    "portType": "Input",
                    "supportedPortTypes": "Input"
                },
                {
                    "id": "2",
                    "inputName": "FLIR-INPUT-2",
                    "portType": "Input",
                    "supportedPortTypes": "Input"
                },
                {
                    "id": "101",
                    "outputName": "FLIR-OUTPUT-1",
                    "portType": "Output",
                    "supportedPortTypes": "Output"
                },
                {
                    "id": "102",
                    "outputName": "FLIR-OUTPUT-2",
                    "portType": "Output",
                    "supportedPortTypes": "Output"
                }
            ]
        },
        {
            "keys":[
                "FLIR Systems|FC-*", "FLIR|FC-*"
            ],
            "forceSingleStream": true,
            "ignoreONVIF": true
        },
        {
            "_comment": "Onvif probe matches for Flir FC-Series cameras has such manufacturers",
            "keys":[
                "FC-Series-R|*", "FC-Series-S|*"
            ],
            "ignoreONVIF": true
        },
        {
            "keys":[
                "Axis|P7216*"
            ],
            "ignoreONVIF": true
        },
        {
            "keys":[
                "Hanwha|*", "Samsung|*", "*|XNB-6000"
            ],
            "forcedAdditionalManufacturer": "Hanwha"
        },
        {
            "keys":[
                "Axis|Axis F44 Dual Audio*"
            ],
            "ignoreONVIF": true
        },
        {
            "keys": [
                "Network Optix|Nx-Cube",
                "Network Optix|E12A"
            ],
            "nxDeviceModel": "Nx-Cube-0512A",
            "nxDeviceName": "Nx-Cube"
        },
        {
            "keys": [
                "Network Optix|Nx-Dome",
                "Network Optix|E924"
            ],
            "nxDeviceModel": "Nx-Dome-05924",
            "nxDeviceName": "Nx-Dome"
        },
        {
            "keys": [
                "Network Optix|Nx-Fisheye",
                "Network Optix|E925"
            ],
            "nxDeviceModel": "Nx-Fisheye-05925",
            "nxDeviceName": "Nx-Fisheye"
        },
        {
            "keys": [
                "Network Optix|Nx-Cube-0512A"
            ],
            "advancedParametersTemplate": "nx-cube.xml"
        },
        {
            "keys": [
                "Network Optix|Nx-Dome-05924"
            ],
            "advancedParametersTemplate": "nx-dome.xml"
        },
        {
            "keys": [
               "Network Optix|Nx-Fisheye-05925"
            ],
            "advancedParametersTemplate": "nx-fisheye.xml"
        },
        {
            "keys": [
                "ACTI|E12A"
            ],
            "nxDeviceName": "Nx-Cube",
            "nxDeviceModel": "Nx-Cube-0512A"
        },
        {
            "keys": [
                "ACTI|E924"
            ],
            "nxDeviceName": "Nx-Dome",
            "nxDeviceModel": "Nx-Dome-05924"
        },
        {
            "keys": [
                "Axis|1031W"
            ],
            "advancedParametersOverload":
            {
                "root.Audio.A0.InputGain":
                {
                    "range":"Mute,Auto,-12,-9,-6,-3,-1.5,0,1.5,3,6,9,12,15,18,21,24,27,30,34",
                    "internalRange":"mute,auto,-12,-9,-6,-3,-1.5,0,1.5,3,6,9,12,15,18,21,24,27,30,34"
                }
            }
        },
        {
            "keys": [
                "ACTI|E925"
            ],
            "nxDeviceName": "Nx-Fisheye",
            "nxDeviceModel": "Nx-Fisheye-05925"
        },
        {
            "keys": [
                "ACTI|ACM3411", "ACTI|ACM3401"
            ],
            "desiredTransport":"UDP"
        },
        {
            "keys": [
                "VISTA|*",
                "DW|*",
                "VIVOTEK|*"
            ],
            "trustMaxFPS": true
        },

        {
            "keys": [
                "DW|*"
            ],
            "possibleDefaultCredentials": [
                {
                    "user": "admin",
                    "password": "admin"
                },
                {
                    "user": "root",
                    "password": "admin"
                }
            ]
        },
        {
            "keys": [
                "Hikvision|*"
            ],
            "possibleDefaultCredentials": [
                {
                    "user": "admin",
                    "password": "12345"
                }
            ],
            "unauthorizedTimeoutSec": 185,
            "additionalInputSourceNames": [ "alarmintoken" ],
            "additionalNotificationTopics":[ "Trigger/AlarmIn" ]
        },
        {
            "keys": [
                "*Hikvision*|DS-7716NI-K4"
            ],
            "extractHikvisionChannelFromVideoSource": true
        },
        {
            "keys": [
                "Axis|*"
            ],
            "possibleDefaultCredentials": [
                {
                    "user": "root",
                    "password": "root"
                },
                {
                    "user": "root",
                    "password": "pass"
                }
            ]
        },
        {
            "keys": [
                "VISTA|VK2-ENCODER",
                "*|DW-CP04", "*|DW-CP16",
                "Avigilon|ENC-*",
                "ACTI|V32", "ACTi Corporation|V32",
                "ACTI|V23", "ACTi Corporation|V23",
                "BOSCH|VIP-X1600-XFM4",
                "Axis|AXISM7014*",
                "Axis|AXISM7016*",
                "Axis|AXISQ7404*",
                "Axis|M7014*",
                "Axis|M7016*",
                "Axis|Q7404*",
                "Axis|AXISP7214*",
                "Axis|AXISM70114*",
                "Axis|AXISP7016*",
                "Axis|P7214*",
                "Axis|M70114*",
                "Axis|P7016*",
                "UNIVIEW|DVS4116",
                "Axis|P7216*",
                "Axis|AXISP7216*",
                "VS8801|*",
                "*|VS8801",
                "VS8401|*",
                "*|VS8401",
                "DW|DW-CPUHDE04",
                "DW|DW-CPUHDE08",
                "DW|DW-CPUHDE16",
                "DW|DW-CPUHD4",
                "DW|DW-CPUHD8",
                "DW|DW-CPUHD16",
                "DW|VMAX A1",
                "Pravis Systems Co., Ltd.|VMAX A1",
                "ACTI|TCD2100",
                "Axis|AXISM7011*",
                "Axis|AXISM7001*",
                "Axis|AXISM7010*",
                "Axis|AXISP7210*",
                "Axis|AXISQ7401*",
                "Axis|AXISQ7404*",
                "Axis|AXISQ7406*",
                "Axis|AXISQ7411*",
                "BOSCH|VIP X16 XF E",
                "BOSCH|VIP-X1600-XFM4",
                "BOSCH|VIP_X16_XF_E",
                "BOSCH|VJT-X40XF-E",
                "CAP|NVN4100",
                "DS-6701*|Embedded Net DVS",
                "DS-6704*|Embedded*",
                "DS-6708*|Embedded*",
                "DS-6716*|Embedded*",
                "DS-6716*|Embedded_Net_DVR",
                "Hangzhou Hikvision Digital Technology Co., Ltd|DS-6716*",
                "GrandStream|GXV3504",
                "Hikvision|DS-6701*",
                "Hikvision|DS-6704*",
                "Hikvision|DS-6716*",
                "Honeywell|HVE4",
                "Pelco|NET5504",
                "Pelco|NET5508",
                "Pelco|NET5516",
                "Samsung|SPE-100",
                "Samsung|SPE-101",
                "Samsung|SPE-410",
                "Samsung|SPE-16*",
                "Samsung Techwin|SPE-100",
                "Samsung Techwin|SPE-101",
                "Samsung Techwin|SPE-410",
                "Samsung Techwin|SPE-16*",
                "Hanwha|SPE-100",
                "Hanwha|SPE-101",
                "Hanwha|SPE-410",
                "Hanwha|SPE-16*",
                "BOSCH|VIDEO JET multi 4000",
                "DW-CP16|Digital Watchdog*",
                "*|EXVA-HD-216",
                "*|WH-D5216A",
                "Dahua|DHI-HCVR*",
                "Dahua|DHI-XVR*",
                "Dahua|X21A2E",
                "DW|DW-VF4",
                "DW|DW-VF8",
                "DW|DW-VF16",
                "DW|N8Fx-OLAH4",
                "Geovision|GV-VS2400",
                "*|HE-DV5216W",
                "NVX-6206|HITRON_NVX-6206",
                "*|EZHD-TVL16",
                "*|HAVR-08LT",
                "*|NSC-265S-BTZ",
                "*|NV872AME-IR",
                "Network Digital Video|AS-IPHMC3",
                "Network Digital Video|HDIPC-2S38",
                "*|NTH-IPPTZ30XIR",
                "Pravis*|HDR-1600",
                "Customer|9534E2",
                "*|NVR201-08LP",
                "UNIVIEW|NVR302-08E-P8",
                "Samsung Techwin|SPE-400", "Samsung|SPE-400", "Hanwha|SPE-400",
                "VIVOTEK|VS8102",
                "TCS-300|TCAM",
                "UNIVEW|NVR302-16S-P16*",
                "Sony|SNT-EX104",
                "Sony|SNT-EX154",
                "Sony|SNT-EP154",
                "Dahua|DHI-HCVR7108H*",
                "Siqura|EVE FOUR",
                "Hikvision|DS-6708*",
                "HIKVISION|DS-6708*",
                "Samsung Techwin|SPE-110", "Samsung|SPE-110", "Hanwha|SPE-110",
                "Sony|SNT-EP104",
                "vs8100|networkcamera",
                "axis|axis m7011",
                "axis|axis m7014",
                "vs8100|vivotek",
                "v424_6|nir a222f",
                "vivotek|vs8100",
                "vs8102|vivotek",
                "vip-x1600*|bosch",
                "vs8102|networkcamera",
                "vip-x1600*|bosch",
                "dahua|hcvr7104*",
                "truen co., ltd.|tcs-410",
                "uniview|dvs4104",
                "pravis systems co., ltd.|hdr1600",
                "uniview|ec1504-hf",
                "dahua|hcvr5108*",
                "axis|axis p7216",
                "bosch|videojet multi 4000",
                "hikvision|net-k-encoder-4",
                "uniview|nvr304*",
                "grandstream|gxv3500",
                "uniview|nvr308-64e",
                "dahua|hcvr5116*",
                "gv-vs2400|geovision",
                "dahua|dhi-nvr5216*",
                "sony|snt-ex101e",
                "pelco|net5404t",
                "ds-7216*|embedded net dvr",
                "lum-501-dvr-8ch|lum-501-dvr-8ch",
                "ltn8716*|embedded net dvr",
                "dahua|dh-nvr4208*",
                "ds-7208*|embedded net dvr",
                "dahua|dhi-nvr4108*",
                "hangzhou hikvision digital technology co., ltd|ds-9632*",
                "private|dh-nvr4832*",
                "dn81r|embedded net dvr",
                "dh-nvr4208*|private",
                "dahua|dh-hcvr4108*",
                "gv-vs2820|geovision",
                "dahua|dhi-nvr4216*",
                "dahua|dhi-nvr5432*",
                "nvr2416*|network video recorder",
                "ds-7324*|embedded_net_dvr",
                "ds-7216huhi-f2/n|chill farm",
                "private|dhi-nvr5832*",
                "acti|acd2100",
                "private|dh-nvr5432*",
                "ltn8916*|network video recorder",
                "ds-7104*|embedded net dvr",
                "dahua|dhi-nvr5416*",
                "acti|v11",
                "private|dhi-nvr5432-16p-4ks2",
                "re4100-ov-r12|4 channel d1 encoder blade card - onvif",
                "tvr1508hd|tvr 15hd",
                "truen co., ltd.|tcs-2000",
                "dahua|dhi-nvr4232*",
                "har326-16|embedded net dvr",
                "hangzhou hikvision digital technology co., ltd|ds-7208*",
                "cpplus|cp-uvr-0401e1s-v3",
                "private|dhi-hcvr5208a-v2",
                "axis|axisq7436*",
                "idis|he-1101",
                "ltd8508*|embedded net dvr",
                "ltd8308*|embedded net dvr",
                "ds-9016*|embedded net dvr",
                "lnr616|digimerge",
                "hangzhou hikvision digital technology co., ltd|rvi-r16ma",
                "ds-7616*|network video recorder",
                "eve four|siqura",
                "dh-nvr5816*|private",
                "vip_x1_xf_iva|bosch",
                "ganz|zs1-4ds",
                "acti|v21",
                "acti|tcd2500",
                "rvi-ipn8*|group",
                "ds-7732*|network video recorder",
                "ar326-16|imperial dvr",
                "hangzhou hikvision digital technology co., ltd|ds-7108*",
                "ds-7608*|network video recorder",
                "ds-h108*|embedded net dvr",
                "ds-7716ni-i4/16p|501 pelham - nvr",
                "onvif_encoder|hae-012",
                "ds-7204*|embedded net dvr",
                "dhi-nvr5232*|private",
                "hangzhou hikvision digital technology co., ltd|ds-7608*",
                "ds-7216*|embedded_net_dvr",
                "dahua|dh-nvr4216*",
                "dhi-nvr5208*|general",
                "n16nxp|speco",
                "moxa inc.|vport_364a_4ch_video_encoder",
                "uniview|nvr302-16s-p16",
                "hangzhou hikvision digital technology co., ltd|ds-8016*",
                "hve-16781|enc-h264-16",
                "kiloview electronics co., ltd.|e1",
                "indigovision|bx100",
                "dahua|dhi-nvr5816*",
                "dhi-nvr5232-16p-4ks2|private",
                "hen081*4|honeywell",
                "ds-7204*|embedded_net_dvr",
                "ds-7608*|sorting center recorder",
                "dh-nvr4432-16p-4k|private",
                "d-hktvi5mp908|embedded net dvr",
                "onvif_encoder|dw-enhd16*",
                "uniview|nvr301-08l-p8",
                "ali-hvr3008h|embedded net dvr",
                "ali-qvr3008h|embedded net dvr",
                "dahua|n42b1p",
                "dahua|x21a3e2",
                "nv4116e-hs|ac",
                "ds-6601*|embedded net dvs",
                "hangzhou hikvision digital technology co., ltd|ds-7204*",
                "vcn-enc|vlr-enc-16",
                "rvi-hdr16lb-t|rvi_dvr",
                "hangzhou hikvision digital technology co., ltd|ds-7332*",
                "avtech|avx931a",
                "3s|s4071",
                "hangzhou hikvision digital technology co., ltd|ds-8616*",
                "videojet-x10|bosch",
                "dnr716|general",
                "videojet-x20|bosch",
                "uniview|nvr201-04lp",
                "lnr632|digimerge",
                "ds-9016hfi-st|dvr1",
                "nr916x|general",
                "dahua|dhi-nvr5864*",
                "uniview|nvr301-08s",
                "dnr832|general",
                "hangzhou hikvision digital technology co., ltd|ds-7216*",
                "ali-qvr3004h|embedded net dvr",
                "rvi-ipn4/1-4p|group",
                "private|dh-nvr4816-4k",
                "onvif|ltd8516k-st",
                "hangzhou hikvision digital technology co., ltd|ds-7316*",
                "hev0118h|hitron_hev0118h",
                "dahua|dh-hcvr4104*",
                "hangzhou hikvision digital technology co., ltd|ds-8632*",
                "uniview|nvr301-08-p8",
                "ltn8708k-p8|home 8ch embedded",
                "ds-8616*|network video recorder",
                "axis|axis p7224",
                "dahua|dhi-nvr4104*",
                "dh-nvr5832-16p-4k|private",
                "dh-nvr7464|private",
                "rvi-hdr16lb-ta|rvi dvr",
                "dhi-nvr4208*|private",
                "*|ds-6701hfi",
                "uniview|nvr301-08-p8",
                "ltn8708k-p8|home 8ch embedded",
                "axis|axis p7224",
                "dh-nvr5832-16p-4k|private",
                "dh-nvr7464|private",
                "rvi-hdr16lb-ta|rvi dvr",
                "dhi-nvr4208-8p-4k|private",
                "ds-9804*|embedded net dvr",
                "axis|axisq7424rmkii",
                "ds-7732*|network video recorder",
                "dahua|x24a5l",
                "dhi-ivss7024dr-8t|private",
                "rvi-hdr16lb-m_v.2|rvi",
                "hangzhou hikvision digital technology co., ltd|ds-7708*",
                "dahua|ipc-hum8231*",
                "uniview|nvr302*",
                "uniview|nvr201*",
                "DW-ENHD16|DW-ENHD16-*",
                "DW|DW-ENHD16*",
                "DW-ENHD16|DW-ENCODWER",
                "dahua|hcvr5104*",
                "hangzhou hikvision digital technology co., ltd|ds-8116*",
                "dahua|n52b3p",
                "tr2116a|embedded net dvr",
                "vlr-enc-16|vlr-enc-16",
                "hangzhou hikvision digital technology co., ltd|ds-9016*",
                "uniview|nvr308-32r-b",
                "onvif_encoder|mam-6me1012mta",
                "costar|mam-6me1012mta",
                "mam-6me1012mta|mam-6me1012mta-jh",
                "mam-6me1012mta|hae-012",
                "mam-6me1012mta|crt1200en",
                "scw|nvr-admp32p16",
                "dahua|dhi-nvr4116*",
                "dahua|xvr7216*",
                "bosch|vip_x16_xf_e",
                "private|dhi-nvr5216-4ks2",
                "dh-nvr608*|private",
                "general|nvr-p16/16p-4va",
                "rvi-ipn16/2-pro-4k|general",
                "sth795|cellinx-sth795",
                "hq-thd1602*|embedded net dvr",
                "none|nvr302-08e-p8",
                "uniview|nvr302-16e-p8",
                "hangzhou hikvision digital technology co., ltd|hik%2fds-7816*",
                "ltd8308*|embedded_net_dvr",
                "Hangzhou Hikvision Digital Technology Co., Ltd|DS-6708*",
                "DS-6708*|Hangzhou Hikvision Digital Technology Co., Ltd",
                "c7413-awr|dvr support center",
                "ds-7116*|business ddd co,.ltd.",
                "acti|v24",
                "ds-h116*|embedded net dvr",
                "yc-r0814|network video recorder",
                "onvif_encoder|viper-hdaenc16",
                "dahua|dhi-nvr4432*",
                "onvif|ltn8716k*",
                "onvif|ds-7204*",
                "dahua|dhi-nvr5832*",
                "dh-nvr4232*|private",
                "har324-16|embedded net dvr",
                "dh-nvr4216*|private",
                "dhi-nvr52a16*|private",
                "ds-6716huhi*|bldg c hik-encoder",
                "dahua|dh-xvr*",
                "hisi|vi-m-4-1000*",
                "ds-7716*|network video recorder",
                "2d|eli-sip-eb21-4r",
                "dahua|ipc-hdbw13a0e",
                "hangzhou hikvision digital technology co., ltd|ds-7616*",
                "zkd408a|embedded net dvr",
                "zkd608a|embedded net dvr",
                "mam-6me1012mta|encoder2",
                "mam-6me1012mta|encoder4",
                "ds-7332*|embedded_net_dvr",
                "hik/ds-7116*|embedded net xvr",
                "ev1016turbox|embedded net dvr",
                "crt1200en|crt1200en-demo",
                "dvr16-4500|16ch digital video recorder",
                "ds-7216*|it rm 16cam dvr",
                "ds-7108*|embedded net dvr",
                "dahua|x52a3a",
                "general|dh-xvr5108*",
                "dahua|dh-xvr4108*",
                "zkd408b|embedded net dvr",
                "dahua|dhi-nvr4416*",
                "onvif|ds-7204*",
                "dh-nvr4232-4k|private",
                "har324-16|embedded net dvr",
                "dh-nvr4216-8p-4k|private",
                "dhi-nvr52a16-16p-4ks2|private",
                "ds-6716*|bldg c hik-encoder",
                "2d|eli-sip-eb21-4r",
                "dahua|ipc-hdbw13a0e",
                "zkd408a|embedded net dvr",
                "zkd608a|embedded net dvr",
                "mam-6me1012mta|encoder2",
                "mam-6me1012mta|encoder4",
                "ds-7332hghi-sh|embedded_net_dvr",
                "hik/ds-7116hgh-f1/n/-af-dvr--a/16-1|embedded net xvr",
                "ev1016turbox|embedded net dvr",
                "crt1200en|crt1200en-demo",
                "dvr16-4500|16ch digital video recorder",
                "dahua|x52a3a",
                "zkd408b|embedded net dvr",
                "dahua|dhi-nvr4416-16p-4ks2",
                "dnr708|general",
                "onvif|hq-thd0802a-h",
                "dahua|dhi-nvr5232*",
                "rvi-ipn32/8-pro-4k|private",
                "ds-7208*|embedded_net_dvr",
                "dahua|dh-xvr7216a-4kl-x",
                "lnr632|general",
                "dahua|x21a3e",
                "lnr616|general",
                "dh-nvr616dr-64-4k|private",
                "dvtel|en-216",
                "hdcvi_1008_-_gerao_2|intelbras",
                "hdcvi_1032|intelbras",
                "dw-enhd16|acm",
                "dw-enhd16|dv",
                "dw-enhd16|vlr-enc-16",
                "moxa inc.|vport 364a-t",
                "onvif|d-hktvi5mp908",
                "ds-7716*|embedded net dvr",
                "dahua|dhi-nvs0404hdc",
                "onvif_encoder|vlr-enc-16",
                "axis|p7304*",
                "ds-7204huhi-k1/p|thuis",
                "os103t|onvif",
                "dahua|nvr5216*",
                "hangzhou hikvision digital technology co., ltd|ds-7116*",
                "rvi-r16ma|rvi_dvr",
                "scw|nvr-imp32",
                "hangzhou hikvision digital technology co., ltd|ds-7716*",
                "eclipse|esg-nvr32-8",
                "axis|axis m7104",
                "uniview|nvr302-16q",
                "onvif|ip-ds411-4",
                "nvs-ah04|ip-camera",
                "onvif|ds-h208u",
                "dw-enhd16|5",
                "dahua|xvr5116*",
                "ds-7616ni-sp|cipe cctv",
                "rvi-hdr08la-t|rvi_dvr",
                "ud1b-16|embedded net dvr",
                "ev1016hdx|corporativo",
                "dahua|dh/hcvr1604*",
                "ev1016turbo|embedded net dvr",
                "allnet|all-cam2400-nvr-kit",
                "activecam|ac-hr-1116",
                "ipcamera|edge4e_00-10-be-0e-d1-a5",
                "ipcamera|edge4e_00-10-be-0e-d1-80",
                "k-nl416k|general",
                "3r global inc.|xst16",
                "3r global inc.|xpm4m32",
                "3r global inc.|xst08",
                "unix|ipm32r32p",
                "hangzhou hikvision digital technology co., ltd|ds-7732*",
                "axis|axisp7304*",
                "axis|axism7104",
                "ev1004turbo|vistas del cuatro",
                "onvif|0e-hd16c2td",
                "ds-7208hqhi-sh|abada dvr",
                "dallmeier|dve-16",
                "dh-nvr4832-16p-4k|private",
                "lnr608|general",
                "3r global inc.|ipm32r16p",
                "3r global inc.|xpm08",
                "3r global inc.|xpm16",
                "3r global inc.|ipm32r32p",
                "dw-enhd16|encoder1",
                "dw-enhd16|encoder2",
                "onvif|ud1b-16",
                "dahua|ipc-hum8431-e1",
                "dahua|dhi-nvr608-32-4ks2",
                "dh-xvr5116he-x|general",
                "nvr2821-04009b/2li|nvr:",
                "3r global inc.|ilt08r",
                "mhdx_3116|intelbras",
                "ipm32r16p|nvr_1",
                "hdcvi_1016_-_gerao_2|intelbras",
                "hen162*4|honeywell",
                "uniview|nvr308-32e-b",
                "dhi-nvr5816-4ks2|private",
                "unix|ipm32r16p",
                "pelco|net5501",
                "s16turbox|embedded net dvr",
                "eclipse|esg-nvr8p",
                "un1a-32x16|network video recorder",
                "ds-7204huhi-k1/p|leroy dvr",
                "xnss|ipm32r16p",
                "xnss|ipm32r32p",
                "rvi-r16la*|rvi",
                "*-1hdr16k|rvi",
                "ds-8116*|embedded net dvr",
                "dahua|x51a2*",
                "nv4108-hs|ac",
                "uniview|nvr301*",
                "ds-7204*|casa",
                "ltd8316k*|embedded net dvr",
                "dh-nvr616*|private",
                "st-hdvr-161|embedded_net_dvr",
                "bx100|indigovision bx100",
                "panasonic|wj-gxe100",
                "st-hdvr162pro-d-v2|general"
            ],
            "analogEncoder": true
        },
        {
            "keys": [
                "DW-ENHD16|DW-ENHD16*",
                "DW|DW-ENHD16*"
            ],
            "doUpdatePortInSubscriptionAddress": false
        },
        {
            "keys": ["UNIVIEW|DVS4116"],
            "enableAdditionalManufacturerNormalization": true
        },
        {
            "keys": [
                "*|DW-CP04", "*|DW-CP16"
            ],
            "isRebrendedActiCamera": true
        },
        {
            "keys": [
                "ISD|*"
            ],
            "showUrl": true,
            "urlLocalePath": "priv/cam.html"
        },
        {
            "keys": [
                "ISD_EDGE|*"
            ],
            "showUrl": true,
            "urlLocalePath": "priv/cam.html",
            "MaxFPS": 30.0
        },
        {
            "keys": [
                "ISD|XPM-FL72-48MP",
                "DW|XPM-FL72-48MP",
                "DW|DWC-PZV2M72T"
            ],
            "isdDwCam": true,
            "showUrl": true,
            "urlLocalePath": "priv/cam.html"
        },

        {
            "keys": [
                "DW|DWCA-C128-64",
                "DW|DWCA-C12C-64",
                "DW|DWCA-VF25W28-64",
                "DW|DWCA-VF25WIR4-64",
                "DW|DWCA-VF25WIR8-64",
                "DW|DWC-PZV2M72T"
            ],
            "isdDwCam": true
        },

        {
            "keys": [
                "vista|*"
            ],
            "showUrl": true,
            "urlLocalePath": "basic/basic.php",
            "overrideHttpUserAgent": "Mozilla/5.0 (Windows; U; Windows NT based; en-US) AppleWebKit/534.34 (KHTML, like Gecko)  QtWeb Internet Browser/3.8.5 http://www.QtWeb.net",
            "renewOnvifPullPointSubscriptionRequired": false
        },
        {
            "keys": [
                "VIVOTEK|*"
            ],
            "onvifPtzStopBroken": true
        },
        {
            "keys": [
                "ArecontVision|??05", "ArecontVision|?155"
            ],
            "isRTSPSupported": false
        },
        {
            "keys": ["ArecontVision|20185DN", "ArecontVision|AV20CPD-118","ArecontVision|AV08CPD-118" ],
            "forceRtspSupport": true
        },
        {
            "keys": ["ArecontVision|AV20CPD-118","ArecontVision|AV08CPD-118" ],
            "totalMdZones": 1024
        },
        {
            "keys": ["ArecontVision|*"],
            "forceRtcpReports": true
        },
        {
            "keys": [
                "HANWHA|SNP*"
            ],
            "ptzOverride": {
                "operational": {
                    "capabilitiesToAdd": "ContinuousPanCapability|ContinuousTiltCapability|ContinuousZoomCapability"
                }
            }
        },
        {
            "keys": [
                "VIVOTEK|DM368", "VIVOTEK|FD8161", "VIVOTEK|FD8362E", "VIVOTEK|FD8361", "VIVOTEK|FD8136",
                "VIVOTEK|FD8162", "VIVOTEK|FD8372", "VIVOTEK|FD8135H", "VIVOTEK|IP8151", "VIVOTEK|IP8335H",
                "VIVOTEK|IP8362", "VIVOTEK|MD8562", "VIVOTEK|IP8371E", "VIVOTEK|FD8363",
                "ACTI|KCM5211", "ACTI|TCM3511",
                "AXIS|AXISP3344", "AXIS|AXISP1344",
                "*|IPC-HDB3200C", "*|N53F-F",
                "*|LR01", "*|IPCAM_M1", "*|RL01",
                "VISTA|*VRD", "VISTA|VK2-2MPBX(DN)",
                "ZXDZHZ|vimicro","DW|DWC-MF21M4TIR","ACTI|TCM4201","Sony|SNC-CH120","Sony|SNC-CH280",
                "Sony|SNC-DH210","Sony|SNC-DH120T","VITEK|VT-20VN-M","Etrovision Technology|EV8180U-XL","VIVOTEK|FE8174V",
                "AVTECH|AVM542B",
                "AVer|FV3028-RTM",
                "DW|DWC-MPA20M","Win4NET Co., Ltd.|Clebo-MD20","DW|DWC-MC421D","Win4NET Co., Ltd.|Clebo-BX20",
                "DW|DWC-MB721M4TIR","Win4NET Co., Ltd.|Clebo-MB721M4TIR",
                "DW|DWC-MB721M8TIR","Win4NET Co., Ltd.|Clebo-MB721M8TIR",
                "DW|DWC-MF21M4TIR","Win4NET Co., Ltd.|Clebo-MF21M4TIR",
                "DW|DWC-MF21M8TIR","Win4NET Co., Ltd.|Clebo-MF21M8TIR",
                "DW|DWC-MF21M4FM","Win4NET Co., Ltd.|Clebo-MF21M4FM",
                "DW|DWC-MF21M8FM","Win4NET Co., Ltd.|Clebo-MF21M8FM",
                "DW|DWC-MB950TIR", "DW|DWC-MV950TIR", "DW|DWC-BVI2IR",
                "DW|DWC-PVX16W",
                "DW|DWC-PZ21M69T",
                "DW|DWC-PB6M4T",
                "DW|DWC-MTT4Wi28",
                "DW|DWC-MTT4Wi36",
                "DW|DWC-MTT4Wi6",
                "DW|DWC-MVT4Wi28",
                "DW|DWC-MVT4Wi36",
                "DW|DWC-MVT4Wi6",
                "DW|DWC-MBT4Wi28",
                "DW|DWC-MBT4Wi36",
                "DW|DWC-MD72i4V",
                "DW|DWC-MD724V"
            ],
            "operationalPtzCapabilities": "NoPtzCapabilities"
        },
        {
            "keys": [
                "DW|DWC-MPTZ20X", "DW|DWC-MPTZ5X", "DW|DWC-MPZ20XFM",
                "ACTI|KCM8111", "*|FW3471-PS-E",
                "*|FW3471-PS-E",
                "VISTA|VK2-ENCODER",
                "*|DW-CP04", "*|DW-CP16",
                "ACTI|I96","ACTI|I98",
                "UNIVIEW|IPC6242SR-X22",
                "Milesight*|MS-C2961-EB",
                "Dahua|DH-SD22404T-GN",
                "dahua|XVR5116HS*"
            ],
            "ptzOverride": {
                "operational": {"traits": "EightWayPtz"}
            }
        },
        {
            "keys": [
                "ACTI|V32",
                "ACTi Corporation|V32",
                "ACTI|V23",
                "ACTi Corporation|V23"
            ],
            "forceONVIF": true
        },
        {
            "keys": [
                "ACTI|KCM3311", "ACTI|KCM7211", "ACTI|KCM5611", "ACTI|KCM5311",
                "Sony|SNC-EM600","Sony|SNC-CX600","Sony|SNC-DH120T", "Sony|SNC-XM636",
                "DW|DWC-MB421TIR", "DW|DWC-MD421D", "DW|DWC-MV85DiA",
                "Win4NET Co., Ltd.|Clebo-BL20",
                "DW|DWC-MB45DiA",
                "DW|DWC-MTT4WiA",
                "DW|DWC-MVT4WiA"
            ],
            "operationalPtzCapabilities": "ContinuousZoomCapability"
        },
        {
            "keys": [
                "AXIS|AXISP8221",
                "AXIS|AXISC3003E",
                "AXIS|AXISA9161",
                "AXIS|AXISC1004E"
            ],
            "noVideoSupport": true
        },
        {
            "keys" :[
                "Hanwha|NVR-IO-module*"
            ],
            "noVideoSupport": true
        },
        {
            "keys": [
                "VISTA|VK2-1080XVRDIR3V9F",
                "VISTA|VK2-1080VFD3V9F",
                "VISTA|VK2-1080BIR3V9F",
                "VISTA|VK2-720VZMI",
                "VISTA|VK2-720VZMX",
                "VISTA|VK2-1080VRDIR3V9F",
                "VISTA|VK2-1080XVFD3V9F",
                "VISTA|VK2-3MPBIR3V9F",
                "VISTA|VK2-3MPVRDIR3V9F",
                "VISTA|VK2-3MPBIR28V12re",
                "VISTA|VK2-3MPVRDIR28V12re"
            ],
            "operationalPtzCapabilities": "ContinuousZoomCapability|ContinuousFocusCapability|AuxiliaryPtzCapability"
        },
        {
            "keys": [
                "VISTA|*PTW",
                "DW|DWC-MPT","Win4NET Co., Ltd.|Clebo-MPT",
                "DW|DWC-MPTFM","Win4NET Co., Ltd.|Clebo-MPTFM"
            ],
            "operationalPtzCapabilities": "ContinuousPanCapability|ContinuousTiltCapability",
            "ptzOverride": {
                "operational": {"traits": "FourWayPtz"}
            }
        },
        {
            "keys": [
                "General|IP Camera",
                "H264|N51820L",
                "TRUEN Co., Ltd.|TN-P4230CSLXIR",
                "TRUEN Co. Ltd.|*",
                "Vista|VK2-3MPEFEDre",
                "eneo|IEP-63M2812M0A"
            ],
            "ptzOverride": {
                "operational": {"traits": "FourWayPtz"}
            }
        },
        {
            "keys": [
                "VISTA|VK2-ENCODER",
                "VISTA|VK2-1080PTZ",
                "VISTA|VK2-600PTZ",
                "*|DW-CP04",
                "Cellinx|STH795",
                "Honeywell Security Group|HISD-2201WE", "MESSOA|SPD970",
                "H264|N51820L",
                "onvif|v047-1",
                "iPIXA|*",
                "Rhodium|RBU-PZ-4461-EB"
            ],
            "onvifPtzPresetsEnabled": true
        },
        {
            "keys": [
                "VISTA|*"
            ],
            "forceArFromPrimaryStream": true
        },
        {
            "keys": [
                "ACTi|V32", "ACTi|V23"
            ],
            "defaultAR": "16x9",
            "ptzOverride": {
                "operational": {"traits": "EightWayPtz"}
            }
        },
        {
            "keys": [
                "VISTA|VK2-600PTZ",
                "VISTA|VK2-1080PTZ",
                "VISTA|VK2-ENCODER",
                "Pelco|D5220",
                "Pelco|PelcoD5220"
            ],
            "operationalPtzCapabilities": "ContinuousPanCapability|ContinuousTiltCapability|ContinuousZoomCapability|ContinuousFocusCapability|AuxiliaryPtzCapability|PresetsPtzCapability"
        },
        {
            "keys": [
                "VISTA|VK2-1080VRD",
                "VISTA|VK2-1080VRD3V9"
            ],
            "operationalPtzCapabilities": ""
        },
    {
            "keys": [
                "DW|DWC-MD421D","Win4NET Co., Ltd.|Clebo-FD20"
            ],
            "operationalPtzCapabilities": "ContinuousZoomCapability|ContinuousFocusCapability"
        },
    {
            "keys": [
                "DW|DWC-PV2M4TIR","DW|DWC-PB2M4TIR", "DWC|DWC-PV2M4T", "DW|DWC-PV2M4T"
            ],
        "dw-http-ptz": true
        },
        {
            "keys": [
                "AXIS|AXISM7016Group1", "AXIS|AXISM7016Group2", "AXIS|AXISM7016Group3", "AXIS|AXISM7016Group4"
            ],
            "axisMaxZoomSpeed": 70
        },
        {
            "keys": [
                "Honeywell|HVE4", "Hikvision|DS-6704HFI"
            ],
            "forcedOnvifParams":
            {
                "videoEncoders":
                [
                    "VideoEncoderConfigurationA01,VideoEncoderConfigurationA05",
                    "VideoEncoderConfigurationA02,VideoEncoderConfigurationA06",
                    "VideoEncoderConfigurationA03,VideoEncoderConfigurationA07",
                    "VideoEncoderConfigurationA04,VideoEncoderConfigurationA08"
                ]
            }
        },
        {
            "keys": [
                "DW|DWC-PVX16W"
            ],
            "forcedOnvifParams":
            {
                "videoEncoders":
                [
                    "video_encoder01_01,video_encoder01_02",
                    "video_encoder02_01,video_encoder02_02",
                    "video_encoder03_01,video_encoder03_02",
                    "video_encoder04_01,video_encoder04_02"
                ]
            }
        },
        {
            "keys": [
                "Hikvision|DS-6708*", "HIKVISION|DS-6708*"
            ],
            "forcedOnvifParams":
            {
                "videoEncoders":
                [
                    "VideoEncoderConfigurationA01,VideoEncoderConfigurationA09",
                    "VideoEncoderConfigurationA02,VideoEncoderConfigurationA10",
                    "VideoEncoderConfigurationA03,VideoEncoderConfigurationA11",
                    "VideoEncoderConfigurationA04,VideoEncoderConfigurationA12",
                    "VideoEncoderConfigurationA05,VideoEncoderConfigurationA13",
                    "VideoEncoderConfigurationA06,VideoEncoderConfigurationA14",
                    "VideoEncoderConfigurationA07,VideoEncoderConfigurationA15",
                    "VideoEncoderConfigurationA08,VideoEncoderConfigurationA16"
                ]
            }
        },
        {
            "keys": [
                "Hikvision|DS-2CD6362F-I*|V5.0.*", "Hikvision|DS-2CD6362F-I*|V5.3.*", "Hikvision|DS-2CD6362F-I*|V5.1.*", "Hikvision|DS-2CD6362F-I*|V5.2.*", "Hikvision|HNCA12-FEA"
            ],
            "forcedOnvifParams":
            {
                "videoEncoders":
                [
                    "VideoEncoderToken_101,VideoEncoderToken_102",
                    "VideoEncoderToken_201",
                    "VideoEncoderToken_301",
                    "VideoEncoderToken_401"
                ]
            },
            "fpsBounds": {
                "max": 15,
                "min": 1
            }
        },
        {
            "keys": [
                "Hikvision|DS-6716HWI", "Hikvision|DS-6716HFI", "Hikvision|DS-6716*",
                "DS-6716*|Embedded_Net_DVR", "DS-6716*|Embedded Net DVS",
                "Embedded_Net_DVR|DS-6716*", "Embedded Net DVS|DS-6716*"
            ],
            "forcedOnvifParams":
            {
                "videoEncoders":
                [
                    "VideoEncoderConfigurationA01,VideoEncoderConfigurationA17",
                    "VideoEncoderConfigurationA02,VideoEncoderConfigurationA18",
                    "VideoEncoderConfigurationA03,VideoEncoderConfigurationA19",
                    "VideoEncoderConfigurationA04,VideoEncoderConfigurationA20",
                    "VideoEncoderConfigurationA05,VideoEncoderConfigurationA21",
                    "VideoEncoderConfigurationA06,VideoEncoderConfigurationA22",
                    "VideoEncoderConfigurationA07,VideoEncoderConfigurationA23",
                    "VideoEncoderConfigurationA08,VideoEncoderConfigurationA24",
                    "VideoEncoderConfigurationA09,VideoEncoderConfigurationA25",
                    "VideoEncoderConfigurationA10,VideoEncoderConfigurationA26",
                    "VideoEncoderConfigurationA11,VideoEncoderConfigurationA27",
                    "VideoEncoderConfigurationA12,VideoEncoderConfigurationA28",
                    "VideoEncoderConfigurationA13,VideoEncoderConfigurationA29",
                    "VideoEncoderConfigurationA14,VideoEncoderConfigurationA30",
                    "VideoEncoderConfigurationA15,VideoEncoderConfigurationA31",
                    "VideoEncoderConfigurationA16,VideoEncoderConfigurationA32"
                ]
            }
        },
        {
            "keys": [
                "HIKVISION|DS-2TD1217-6/V1",
                "HIKVISION|DFI6256A",
                "hikvision|DS-2CD2955FWD*",
                "HIKVISION|DS-2CD2135FWD*"
            ],
            "pullInputEventsAsOdm": true
        },
        {
            "keys": [
                "HIKVISION|DS-2CD2132F-IWS",
                "HIKVISION|DS-2CD2655FWD-IZS",
                "HIKVISION|DS-2CD2742FWD-IS",
                "HIKVISION|DS-2CD2942F-IS",
                "HIKVISION|DS-2CD63C2F-IS",
                "HIKVISION|DS-2DE4A220IW-DE",
                "Hikvision|DS-2CD2655FWD-IZS",
                "Hikvision|DS-2CD2742FWD-IS",
                "Hikvision|DS-2CD2942F-IS",
                "Hikvision|DS-2CD63C2F-IS",
                "Hikvision|DS-2DE4A220IW-DE",
                "HIKVISION|DS-2CD4032FWD*",
                "HIKVISION|DS-2CD2142FWD*",
                "hikvision|DS-2CD2142FWD*",
                "Hikvision|DS-6716*",
                "Hikvision|DS-6708*",
                "HIKVISION|DS-2CD4A26FWD-*",
                "HIKVISION|iDS-2CD8426*",
                "Hikvision|DS-2DF8223*",
                "hikvision|DS-2CD2155FWD-IS",
                "HIKVISION|DS-2CD4026FWD-AP",
                "HIKVISION|DS-2DE3304W-DE",
                "ONVIF|NC328-VBZ",
                "HIKVISION|DS-2TD1217-6/V1",
                "HIKVISION|DFI6256A",
                "hikvision|DS-2CD2955FWD*",
                "HIKVISION|DS-2CD2135FWD*"
            ],
            "parseOnvifNotificationsWithHttpReader": true
        },
        {
            "keys": [
                "HIKVISION|DS-2CD2132F-IWS",
                "HIKVISION|DS-2CD2655FWD-IZS",
                "HIKVISION|DS-2CD2742FWD-IS",
                "HIKVISION|DS-2CD2942F-IS",
                "HIKVISION|DS-2DE4A220IW-DE",
                "Hikvision|DS-2CD2655FWD-IZS",
                "Hikvision|DS-2CD2742FWD-IS",
                "Hikvision|DS-2CD2942F-IS",
                "Hikvision|DS-2DE4A220IW-DE",
                "Hikvision|DS-2CD2522FWD*",
                "HIKVISION|DS-2CD2522FWD*",
                "HIKVISION|DS-2CD4032FWD*",
                "HIKVISION|DS-2CD2142FWD-IWS",
                "HIKVISION|DS-2CD2142FWD*",
                "hikvision|DS-2CD2142FWD*",
                "HIKVISION|DS-2CD4A26FWD-*",
                "HIKVISION|iDS-2CD8426*",
                "Hikvision|DS-2CD2625FWD*",
                "Hikvision|DS-2TD2166*",
                "Hikvision|DS-2CD4026FWD-AP",
                "HIKVISION|DS-2DE3304W-DE",
                "ONVIF|H47",
                "ONVIF|IP-2CD4B26FWD-IZS",
                "*|NC304-WDA"
            ],
            "relayOutputInversed": true,
            "portNamePrefixToIgnore": "AlarmOut"
        },
        {
            "keys": [
                "DW|DWC-PF5M1TIR",
                "DW|DWC-MB45DiA",
                "DW|DWC-MV85DiA",
                "DW|DWC-PB6M4T",
                "DW|DWC-PVF9M2TIR"
            ],
            "fixWrongInputPortNumber": true
        },
        {
            "keys": [
                "DW|DWC-MV85DiA"
            ],
            "repeatIntervalForSendVideoEncoderMS": 1000
        },
        {
            "keys": [
                "DW|DWC-MV421D",
                "_comment: fixed in firmware version 4.4 (kernel version 1.0.0.0, server version 1.1.2.0)",
                "##DW|DWC-MD421D"
            ],
            "fixWrongOutputPortToken": true
        },
        {
            "keys": [
                "DW|DWC-MD421D"
            ],
            "additionalNotificationTopics": [ "Device/Trigger/Relay" ]
        },
        {
            "keys": [
                "DW|DWC-MPTZ20X",
                "DW|DWC-MPZ20XFM|2.1.0.8", "DW|DWC-MPZ20XFM"
            ],
            "ptzMapper": {
                "fromCamera": {
                    "x": {
                        "extrapolationMode": "PeriodicExtrapolation",
                        "device":  [-1,   1],
                        "logical": [ 0, 360]
                    },
                    "y": {
                        "extrapolationMode": "ConstantExtrapolation",
                        "device":  [  0,    1],
                        "logical": [  0,  -90]
                    },
                    "z": {
                        "extrapolationMode": "ConstantExtrapolation",
                        "device":  [0.004167,   0.083333],
                        "logical": [1.0,        20.0],
                        "logicalMultiplier": 35.25,
                        "space": "35MmEquiv"
                    }
                }
            }
        },
        {
            "keys": [
                "DW|DWC-MPTZ20X|unknown_beta",
                "Win4NET Co., Ltd.|Clebo-PD20",
                "Win4NET Co., Ltd.|Clebo-PM20SV2",
                "Win4NET Co., Ltd.|Clebo-BD",
                "DW|DWC-MPTZ20XFM",
                "Win4NET Co., Ltd.|Clebo-MPTZ20XFM"
            ],
            "ptzMapper": {
                "fromCamera": {
                    "x": {
                        "extrapolationMode": "PeriodicExtrapolation",
                        "device":  [-1,   1],
                        "logical": [ 0, 360]
                    },
                    "y": {
                        "extrapolationMode": "ConstantExtrapolation",
                        "device":  [  0,    1],
                        "logical": [  0,  -90]
                    },
                    "z": {
                        "extrapolationMode": "ConstantExtrapolation",
                        "device":  [0.000, 0.001, 0.002, 0.003, 0.004, 0.005, 0.006, 0.007, 0.008, 0.009, 0.010, 0.012, 0.014, 0.016, 0.018, 0.025, 0.030, 0.035, 0.040, 0.045, 0.050, 0.060, 0.070, 0.080, 0.090, 0.100],
                        "logical": [1.000, 1.227, 1.430, 1.680, 2.023, 2.258, 2.469, 2.719, 3.000, 3.234, 3.453, 3.953, 4.422, 4.883, 5.367, 7.034, 8.186, 9.362, 10.440, 11.543, 12.548, 14.484, 16.028, 17.278, 18.454, 19.631],
                        "logicalMultiplier": 35.25,
                        "space": "35MmEquiv"
                    }
                }
            }
        },
        {
            "keys": [
                "DW|DWC-MPTZ5X|2.1.0.3", "DW|DWC-MPTZ5X" ,
                "Win4NET Co., Ltd.|Clebo-MPTZ5X",
                "DW|DWC-MPTZ5XFM","Win4NET Co., Ltd.|Clebo-MPTZ5XFM"
            ],
            "ptzMapper": {
                "fromCamera": {
                    "x": {
                        "extrapolationMode": "ConstantExtrapolation",
                        "device":  [0,        1,  -1, -0.05555],
                        "logical": [-180, -0.01,   0,      170]
                    },
                    "y": {
                        "extrapolationMode": "ConstantExtrapolation",
                        "device":  [  0,    1],
                        "logical": [  0,  -90]
                    },
                    "z": {
                        "extrapolationMode": "ConstantExtrapolation",
                        "device":  [0.016666,   0.083333],
                        "logical": [1.0,        5.0],
                        "logicalMultiplier": 41.0,
                        "space": "35MmEquiv"
                    }
                }
            }
        },
        {
            "keys": [
                "*|VB-H41"
            ],
            "ptzMapper": {
                "fromCamera": {
                    "x": {
                        "extrapolationMode": "ConstantExtrapolation",
                        "device":  [  -1,   1],
                        "logical": [-170, 170]
                    },
                    "y": {
                        "extrapolationMode": "ConstantExtrapolation",
                        "device":  [ -1, 0,  1],
                        "logical": [-10, 0, 90]
                    },
                    "z": {
                        "extrapolationMode": "ConstantExtrapolation",
                        "comment": "D = 1 - 1/t, L = 32.0 * t",
                        "device":  [0, 0.333333, 0.5, 0.6, 0.666667, 0.714286, 0.75, 0.777778, 0.8, 0.818182, 0.833333, 0.846154, 0.857143, 0.866667, 0.875, 0.882353, 0.888889, 0.894737, 0.9, 0.904762, 0.909091, 0.913043, 0.916667, 0.92, 0.923077, 0.925926, 0.928571, 0.931034, 0.933333, 0.935484, 0.9375, 0.939394, 0.941176, 0.942857, 0.944444, 0.945946, 0.947368, 0.948718, 0.95],
                        "logical": [1,      1.5,   2, 2.5,        3,      3.5,    4,      4.5,   5,      5.5,        6,      6.5,        7,      7.5,     8,      8.5,        9,      9.5,  10,     10.5,       11,     11.5,       12, 12.5,       13,     13.5,       14,     14.5,       15,     15.5,     16,     16.5,       17,     17.5,       18,     18.5,       19,     19.5,   20],
                        "logicalMultiplier": 32.0,
                        "space": "35MmEquiv"
                    }
                }
            }
        },
        {
            "keys": [
                "VIVOTEK|SD83X3"
            ],
            "ptzMapper": {
                "fromCamera": {
                    "x": {
                        "extrapolationMode": "PeriodicExtrapolation",
                        "device":  [ -1,    1],
                        "logical": [180, -180]
                    },
                    "y": {
                        "extrapolationMode": "ConstantExtrapolation",
                        "device":  [ -1,   1],
                        "logical": [  0, -90]
                    },
                    "z": {
                        "extrapolationMode": "ConstantExtrapolation",
                        "device":  [0, 0.05,  0.1, 0.15,  0.2, 0.25,  0.3, 0.35,  0.4, 0.45,  0.5, 0.55, 0.6, 0.65,  0.7, 0.75,  0.8,  0.85,   0.9,  0.95,  1],
                        "logical": [1, 1.11, 1.22, 1.36, 1.48, 1.64, 1.81, 2.03, 2.29, 2.63, 3.05, 3.49, 4.18, 5.05, 6.27, 7.93, 10.24, 13.22, 17.02, 21.97, 31.55],
                        "logicalMultiplier": 35.0,
                        "space": "35MmEquiv"
                    }
                }
            }
        },
        {
            "keys": [
                "VIVOTEK|SD8362"
            ],
            "ptzMapper": {
                "fromCamera": {
                    "x": {
                        "extrapolationMode": "PeriodicExtrapolation",
                        "device":  [ -1,    1],
                        "logical": [180, -180]
                    },
                    "y": {
                        "extrapolationMode": "ConstantExtrapolation",
                        "device":  [ -1,   1],
                        "logical": [  0, -90]
                    },
                    "z": {
                        "extrapolationMode": "ConstantExtrapolation",
                        "device":  [0, 0.05,  0.1, 0.15,  0.2, 0.25,  0.3, 0.35,  0.4, 0.45,  0.5, 0.55,  0.6, 0.65,  0.7, 0.75,  0.8, 0.85,   0.9,  0.95,    1],
                        "logical": [1, 1.08, 1.16, 1.27, 1.39, 1.52, 1.68, 1.86, 2.08, 2.34, 2.65, 3.01, 3.48, 4.06, 4.76, 5.68, 6.86, 8.38, 10.82, 13.16, 18.0],
                        "logicalMultiplier": 35.0,
                        "space": "35MmEquiv"
                    }
                }
            }
        },
        {
            "keys": [
                "*|SNC-RH124"
            ],
            "ptzMapper": {
                "fromCamera": {
                    "x": {
                        "extrapolationMode": "PeriodicExtrapolation",
                        "device":  [ -1,    1],
                        "logical": [-180, 180]
                    },
                    "y": {
                        "extrapolationMode": "ConstantExtrapolation",
                        "device":  [1.3333333,  -1],
                        "logical": [       15, -90]
                    },
                    "z": {
                        "extrapolationMode": "ConstantExtrapolation",
                        "device":  [0, 0.05,  0.1, 0.15,  0.2, 0.25, 0.35,  0.4, 0.45,  0.5, 0.52],
                        "logical": [1, 1.15, 1.33, 1.57, 1.88, 2.28,  3.6, 4.66, 6.03, 7.64, 8.14],
                        "logicalMultiplier": 38.5,
                        "space": "35MmEquiv"
                    }
                },
                "toCamera": {
                    "y": {
                        "extrapolationMode": "ConstantExtrapolation",
                        "device":  [1,  -1],
                        "logical": [0, -90]
                    }
                }
            }
        },
        {
            "keys": [
                "ACTI|KCM8111"
            ],
            "ptzMapper": {
                "fromCamera": {
                    "x": {
                        "extrapolationMode": "PeriodicExtrapolation",
                        "device":  [-18000, 18000],
                        "logical": [  -180,   180]
                    },
                    "y": {
                        "extrapolationMode": "ConstantExtrapolation",
                        "device":  [ 0, 9000],
                        "logical": [90,    0]
                    },
                    "z": {
                        "extrapolationMode": "ConstantExtrapolation",
                        "device":  [30,     80,    256,    336,    512,    592,    768,    848,   1024,   1104,   1280,   1360,   1536,   1616,   1792,   1872,   2048,   2128,   2304,    2384,    2520],
                        "logical": [ 1, 1.0319, 1.1540, 1.2209, 1.3808, 1.4651, 1.6802, 1.7936, 2.0959, 2.2587, 2.6660, 2.8696, 3.4621, 3.7953, 4.6840, 5.2209, 6.6650, 7.4982, 9.8495, 11.1825, 13.8485],
                        "logicalMultiplier": 35.0,
                        "space": "35MmEquiv"
                    }
                },
                "toCamera": {
                    "z": {
                        "extrapolationMode": "ConstantExtrapolation",
                        "device":  [0,     50,    100,    150,    200,    250,    300,    350,    400,    450,    500,    550,    600,    650,    700,    750,    800,    850,    900,     950,    1000],
                        "logical": [1, 1.0319, 1.1540, 1.2209, 1.3808, 1.4651, 1.6802, 1.7936, 2.0959, 2.2587, 2.6660, 2.8696, 3.4621, 3.7953, 4.6840, 5.2209, 6.6650, 7.4982, 9.8495, 11.1825, 13.8485],
                        "logicalMultiplier": 35.0,
                        "space": "35MmEquiv"
                    }
                }
            }
        },
        {
            "keys": [
                "VISTA|VK2-1080XVRDPTZ"
            ],
            "ptzMapper": {
                "fromCamera": {
                    "x": {
                        "extrapolationMode": "PeriodicExtrapolation",
                        "device":  [   1,  -1],
                        "logical": [-180, 180]
                    },
                    "y": {
                        "extrapolationMode": "ConstantExtrapolation",
                        "_TODO": "Actual tilt range is [0, -180].",
                        "device":  [0.9,   0],
                        "logical": [0,   -90]
                    },
                    "z": {
                        "extrapolationMode": "ConstantExtrapolation",
                        "device":  [    -1,   -0.9,   -0.8,   -0.7,   -0.6,   -0.5,   -0.4,   -0.3,   -0.2,   -0.1,      0,    0.1,    0.2,    0.3,    0.4,    0.5,    0.6,    0.7,    0.8,    0.9,       1],
                        "logical": [1.0000, 1.0748, 1.1636, 1.2617, 1.3738, 1.5000, 1.6449, 1.8178, 2.0187, 2.2477, 2.5234, 2.8458, 3.2383, 3.7150, 4.2850, 4.9766, 5.8411, 6.8645, 7.9626, 9.2925, 10.9050],
                        "logicalMultiplier": 32.0,
                        "space": "35MmEquiv"
                    }
                }
            }
        },
        {
            "keys": [
                "VISTA|VK2-1080XVRDPTZF", "VISTA|VK2-HD20-SM", "VISTA|VK2-HD30-PM"
            ],
            "ptzMapper": {
                "fromCamera": {
                    "x": {
                        "extrapolationMode": "PeriodicExtrapolation",
                        "device":  [   1,  -1],
                        "logical": [-180, 180]
                    },
                    "y": {
                        "extrapolationMode": "ConstantExtrapolation",
                        "_TODO": "Actual tilt range is [0, -180].",
                        "device":  [0.9,   0],
                        "logical": [0,   -90]
                    },
                    "z": {
                        "extrapolationMode": "ConstantExtrapolation",
                        "device":  [    -1,   -0.9,   -0.8,   -0.7,   -0.6,   -0.5,   -0.4,   -0.3,   -0.2,   -0.1,      0,    0.1,    0.2,    0.3,    0.4,    0.5,    0.6,    0.7,    0.8,    0.9,       1],
                        "logical": [1.0000, 1.0748, 1.1636, 1.2617, 1.3738, 1.5000, 1.6449, 1.8178, 2.0187, 2.2477, 2.5234, 2.8458, 3.2383, 3.7150, 4.2850, 4.9766, 5.8411, 6.8645, 7.9626, 9.2925, 10.9050],
                        "logicalMultiplier": 32.0,
                        "space": "35MmEquiv"
                    }
                }
            }
        },
        {
            "keys": [
                "VISTA|VK2-1080XPTZ","VISTA|VK2-1080XVRDPTPMF"
            ],
            "ptzMapper": {
                "fromCamera": {
                    "x": {
                        "extrapolationMode": "PeriodicExtrapolation",
                        "device":  [   1,  -1],
                        "logical": [-180, 180]
                    },
                    "y": {
                        "extrapolationMode": "ConstantExtrapolation",
                        "_TODO": "Actual tilt range is [0, -180].",
                        "device":  [0.9,   0],
                        "logical": [0,   -90]
                    },
                    "z": {
                        "extrapolationMode": "ConstantExtrapolation",
                        "device":  [    -1,   -0.9,   -0.8,   -0.7,   -0.6,   -0.5,   -0.4,   -0.3,   -0.2,   -0.1,      0,    0.1,    0.2,    0.3,    0.4,    0.5,    0.6,     0.7,     0.8,     0.9,       1],
                        "logical": [1.0000, 1.0859, 1.1797, 1.2891, 1.4141, 1.5703, 1.7422, 1.9453, 2.2031, 2.5000, 2.8672, 3.3281, 3.9297, 4.7344, 5.7188, 7.0313, 8.7969, 12.1481, 14.8011, 19.6882, 29.3229],
                        "logicalMultiplier": 30.0,
                        "space": "35MmEquiv"
                    }
                }
            }
        },
        {
            "keys": [
                "VISTA|VK2-1080XPTZF"
            ],
            "ptzMapper": {
                "fromCamera": {
                    "x": {
                        "extrapolationMode": "PeriodicExtrapolation",
                        "device":  [   1,  -1],
                        "logical": [-180, 180]
                    },
                    "y": {
                        "extrapolationMode": "ConstantExtrapolation",
                        "_TODO": "Actual tilt range is [0, -180].",
                        "device":  [0.9,   0],
                        "logical": [0,   -90]
                    },
                    "z": {
                        "extrapolationMode": "ConstantExtrapolation",
                        "device":  [    -1,   -0.9,   -0.8,   -0.7,   -0.6,   -0.5,   -0.4,   -0.3,   -0.2,   -0.1,      0,    0.1,    0.2,    0.3,    0.4,    0.5,    0.6,     0.7,     0.8,     0.9,       1],
                        "logical": [1.0000, 1.0859, 1.1797, 1.2891, 1.4141, 1.5703, 1.7422, 1.9453, 2.2031, 2.5000, 2.8672, 3.3281, 3.9297, 4.7344, 5.7188, 7.0313, 8.7969, 12.1481, 14.8011, 19.6882, 29.3229],
                        "logicalMultiplier": 30.0,
                        "space": "35MmEquiv"
                    }
                }
            }
        },
        {
            "keys": [
                "VISTA|VK2-HD30IR-PM", "VISTA|VK2-1080XIRPTZF", "VISTA|NFX-22053H3", "HITRON|NFX-22053H3", "VISTA|VK2-HD30LRIR-PM"
            ],
            "ptzMapper": {
                "fromCamera": {
                    "x": {
                        "extrapolationMode": "PeriodicExtrapolation",
                        "device":  [   1,  -1],
                        "logical": [-180, 180]
                    },
                    "y": {
                        "extrapolationMode": "ConstantExtrapolation",
                        "_TODO": "Actual tilt range is [0, -180].",
                        "device":  [-1,   1],
                        "logical": [0,   -90]
                    },
                    "z": {
                        "extrapolationMode": "ConstantExtrapolation",
                        "device":  [    -1,   -0.9,   -0.8,   -0.7,   -0.6,   -0.5,   -0.4,   -0.3,   -0.2,   -0.1,      0,    0.1,    0.2,    0.3,    0.4,    0.5,    0.6,     0.7,     0.8,     0.9,       1],
                        "logical": [    1,  1.09449,    1.19767,    1.31801,    1.45551,    1.62733,    1.81642,    2.03983,    2.32341,    2.65,   3.05392,    3.56091,    4.2226,    5.10784,    6.19068,    7.63443,    9.57659,    13.26291,    16.18121,    21.55702,    32.15519],
                        "logicalMultiplier": 30.0,
                        "space": "35MmEquiv"
                    }
                }
            }
        },
        {
            "keys": [
                "HITRON|NFX-22153D1", "DW|DWC-MPTZ30X"
            ],
            "ptzMapper": {
                "fromCamera": {
                    "x": {
                        "extrapolationMode": "PeriodicExtrapolation",
                        "device":  [   1,  -1],
                        "logical": [-180, 180]
                    },
                    "y": {
                        "extrapolationMode": "ConstantExtrapolation",
                        "_TODO": "Actual tilt range is [0, -180].",
                        "device":  [-1,   1],
                        "logical": [0,   -90]
                    },
                    "z": {
                        "extrapolationMode": "ConstantExtrapolation",
                        "device":  [    -1,   -0.9,   -0.8,   -0.7,   -0.6,   -0.5,   -0.4,   -0.3,   -0.2,   -0.1,      0,    0.1,    0.2,    0.3,    0.4,    0.5,    0.6,     0.7,     0.8,     0.9,       1],
                        "logical": [    1,  1.09449,    1.19767,    1.31801,    1.45551,    1.62733,    1.81642,    2.03983,    2.32341,    2.65,   3.05392,    3.56091,    4.2226,    5.10784,    6.19068,    7.63443,    9.57659,    13.26291,    16.18121,    21.55702,    32.15519],
                        "logicalMultiplier": 30.0,
                        "space": "35MmEquiv"
                    }
                }
            }
        },
        {
            "keys": [
                "eneo|PXD-2030PTZ1080"
            ],
            "ptzMapper": {
                "fromCamera": {
                    "x": {
                        "extrapolationMode": "PeriodicExtrapolation",
                        "device":  [  -1,   1],
                        "logical": [-180, 180]
                    },
                    "y": {
                        "extrapolationMode": "ConstantExtrapolation",
                        "_TODO": "Actual tilt range is [0, -180].",
                        "device":  [1,   -1],
                        "logical": [0,   90]
                    },
                    "z": {
                        "extrapolationMode": "ConstantExtrapolation",
                        "device":  [    0,  1],
                        "logical": [   1,  6],
                        "logicalMultiplier": 32.0,
                        "space": "35MmEquiv"
                    }
                }
            },
            "onvifPtzDigitsAfterDecimalPoint": 0
        },
        {
            "keys": [
                "SONY|SNC-EP580|unknown"
            ],
            "ptzMapper": {
                "fromCamera": {
                    "x": {
                        "extrapolationMode": "PeriodicExtrapolation",
                        "device":  [-0.94448, 0.94448],
                        "logical": [    -170,     170]
                    },
                    "y": {
                        "extrapolationMode": "ConstantExtrapolation",
                        "device":  [1.33,  -1],
                        "logical": [15,   -90]
                    },
                    "z": {
                        "extrapolationMode": "ConstantExtrapolation",
                        "device":  [0,      0.0261, 0.0521, 0.0782, 0.1043, 0.1303, 0.1564, 0.1825, 0.2086, 0.2346, 0.2607, 0.2868, 0.3128, 0.3389, 0.365,  0.391,  0.4171, 0.4432, 0.4692,  0.4953,  0.5214],
                        "logical": [1.0000, 1.0706, 1.1647, 1.2706, 1.3882, 1.5176, 1.6824, 1.8706, 2.0824, 2.3412, 2.6471, 3.0000, 3.4588, 4.0235, 4.7412, 5.6471, 6.7882, 8.2353, 10.1059, 12.5647, 16.5393],
                        "logicalMultiplier": 36.0,
                        "space": "35MmEquiv"
                    }
                },
                "toCamera": {
                    "x": {
                        "extrapolationMode": "PeriodicExtrapolation",
                        "device":  [-1.0, 1.0],
                        "logical": [-170, 170]
                    },
                    "y": {
                        "extrapolationMode": "ConstantExtrapolation",
                        "device":  [1,     -1],
                        "logical": [15,   -90]
                    }
                }
            }
        },
        {
            "keys": [
                "SONY|SNC-EP580", "SONY|SNC-EP580|1.82.01"
            ],
            "ptzMapper": {
                "fromCamera": {
                    "x": {
                        "extrapolationMode": "PeriodicExtrapolation",
                        "device":  [-1, 1],
                        "logical": [-170, 170]
                    },
                    "y": {
                        "extrapolationMode": "ConstantExtrapolation",
                        "device":  [1, -1],
                        "logical": [0, -90],
                        "_TODO": "Actual tilt range is [15, -90], but camera reports everything above 0 as 1."
                    },
                    "z": {
                        "extrapolationMode": "ConstantExtrapolation",
                        "device":  [0,      0.0261, 0.0521, 0.0782, 0.1043, 0.1303, 0.1564, 0.1825, 0.2086, 0.2346, 0.2607, 0.2868, 0.3128, 0.3389, 0.365,  0.391,  0.4171, 0.4432, 0.4692,  0.4953,  0.5214],
                        "logical": [1.0000, 1.0706, 1.1647, 1.2706, 1.3882, 1.5176, 1.6824, 1.8706, 2.0824, 2.3412, 2.6471, 3.0000, 3.4588, 4.0235, 4.7412, 5.6471, 6.7882, 8.2353, 10.1059, 12.5647, 16.5393],
                        "logicalMultiplier": 36.0,
                        "space": "35MmEquiv"
                    }
                }
            }
        },
        {
            "keys": [
                "Canon|VB-S30D", "Canon|VB-S30D|Ver. 1.0.0"
            ],
            "ptzMapper": {
                "fromCamera": {
                    "x": {
                        "extrapolationMode": "ConstantExtrapolation",
                        "device":  [   -1,  1],
                        "logical": [-175, 175]
                    },
                    "y": {
                        "extrapolationMode": "ConstantExtrapolation",
                        "device":  [-1,   1],
                        "logical": [-90,   0]
                    },
                    "z": {
                        "extrapolationMode": "ConstantExtrapolation",
                        "device":  [0, 0.04,  0.08,  0.12, 0.2,  0.28, 0.36, 0.44, 0.52, 0.6,  0.68, 0.76,0.8],
                        "logical": [1, 1.025, 1.063, 1.09 ,1.18 ,1.27, 1.40, 1.55, 1.76, 2.02, 2.41, 3.0, 3.4],
                        "logicalMultiplier": 27.5,
                        "space": "35MmEquiv"
                    }
                }
            }
        },
        {
            "keys": [
                "Brand|NH720-18N1", "Brand|NH720-18N1|z120120713NSA"
            ],
            "ptzMapper": {
                "fromCamera": {
                    "x": {
                        "extrapolationMode": "PeriodicExtrapolation",
                        "device":  [   -1,  1],
                        "logical": [-180, 180]
                    },
                    "y": {
                        "extrapolationMode": "ConstantExtrapolation",
                        "device":  [-1,   1],
                        "logical": [10, -90]
                    },
                    "z": {
                        "extrapolationMode": "ConstantExtrapolation",
                        "device":  [0, 1],
                        "logical": [1, 18],
                        "logicalMultiplier": 40,
                        "space": "35MmEquiv"
                    }
                }
            }
        },
        {
            "keys": [
                "Samsung Techwin|SNP-6200", "Samsung Techwin|SNP-6200|1.20_130930"
            ],
            "ptzMapper": {
                "fromCamera": {
                    "x": {
                        "extrapolationMode": "PeriodicExtrapolation",
                        "device":  [   -1,  1],
                        "logical": [-180, 180]
                    },
                    "y": {
                        "extrapolationMode": "ConstantExtrapolation",
                        "_TODO" : "Actual tilt range is [0,-180]",
                        "device":  [0, 1],
                        "logical": [-90,0]
                    },
                    "z": {
                        "extrapolationMode": "ConstantExtrapolation",
                        "device":  [0, 0.10, 0.20 , 0.30 , 0.40 , 0.50 , 0.60 , 0.70, 0.80, 0.90, 1],
                        "logical": [1, 1.31, 1.60 , 1.91 , 2.64 , 3.32 , 4.36 , 5.82, 8.55, 13.5 , 20],
                        "logicalMultiplier": 32,
                        "space": "35MmEquiv"
                    }
                }
            }
        },
        {
            "keys": [
                "Samsung Techwin|SNP-6321"
            ],
            "ptzMapper": {
                "fromCamera": {
                    "x": {
                        "extrapolationMode": "PeriodicExtrapolation",
                        "device":  [   -1,  1],
                        "logical": [-180, 180]
                    },
                    "y": {
                        "extrapolationMode": "ConstantExtrapolation",
                        "_TODO" : "Actual tilt range is [0,-180]",
                        "device":  [0, 1],
                        "logical": [-90, 20]
                    },
                    "z": {
                        "extrapolationMode": "ConstantExtrapolation",
                        "device":  [0, 0.10, 0.20 , 0.30 , 0.40 , 0.50 , 0.60 , 0.70, 0.80, 0.90, 1],
                        "logical": [1, 1.31, 1.60 , 1.91 , 2.64 , 3.32 , 4.36 , 5.82, 8.55, 13.5 , 20],
                        "logicalMultiplier": 32,
                        "space": "35MmEquiv"
                    }
                }
            }
        },
        {
            "keys": [
                "VIVOTEK|SD8363E", "VIVOTEK|SD8363E|SD8363-VVTK-0200f", "SD8363|SD8363"
            ],
            "ptzMapper": {
                "fromCamera": {
                    "x": {
                        "extrapolationMode": "PeriodicExtrapolation",
                        "device":  [   -1,  1],
                        "logical": [-180, 180]
                    },
                    "y": {
                        "extrapolationMode": "ConstantExtrapolation",
                        "_TODO" : "Actual tilt range is [0,-180]",
                        "device":  [1, -1],
                        "logical": [20,-90]
                    },
                    "z": {
                        "extrapolationMode": "ConstantExtrapolation",
                        "device":  [0, 0.10, 0.20 , 0.30 , 0.40 , 0.50 , 0.60 , 0.70, 0.80, 0.90, 1],
                        "logical": [1, 1.19, 1.41 , 1.69 , 2.10 , 2.74 , 3.65, 5.05, 7.15, 10.79 ,19],
                        "logicalMultiplier": 35,
                        "space": "35MmEquiv"
                    }
                }
            },
            "tourGetPosWorkaround": true
        },
        {
            "keys": [
                "Sony|SNC-WR630", "Sony|SNC-WR600"
            ],
            "ptzMapper": {
                "fromCamera": {
                    "x": {
                        "extrapolationMode": "PeriodicExtrapolation",
                        "device":  [   -1,  1],
                        "logical": [-180, 180]
                    },
                    "y": {
                        "extrapolationMode": "ConstantExtrapolation",
                        "_TODO" : "Actual tilt range is [0,-180]",
                        "device":  [-1, 1],
                        "logical": [-90,20]
                    },
                    "z": {
                        "extrapolationMode": "ConstantExtrapolation",
                        "device":  [0,0.052,0.104,0.130,0.208,0.260,0.312,0.364,0.416,0.468,0.52],
                        "logical": [1,1.2,1.49,1.86,2.39,3.10,4.22,6.04,9.18,14.43,26.69],
                        "logicalMultiplier": 30,
                        "space": "35MmEquiv"
                    }
                }
            }
        },
        {
            "keys": [
                "Samsung Techwin|SNP-6200RH", "Samsung Techwin|SNP-6200RH|3.00_140302"
            ],
            "_comment": "This one cannot be calibrated since it pass to -20 which we haven't implemented.",
            "_ptzMapper": {
                "fromCamera": {
                    "x": {
                        "extrapolationMode": "PeriodicExtrapolation",
                        "device":  [  -1,1],
                        "logical": [-180, 180]
                    },
                    "y": {
                        "extrapolationMode": "ConstantExtrapolation",
                        "_TODO" : "Actual tilt range is [-5,185]",
                        "device":  [1, 0],
                        "logical": [5, -90]
                    },
                    "z": {
                        "extrapolationMode": "ConstantExtrapolation",
                        "device":  [0,1],
                        "logical": [1,20],
                        "logicalMultiplier": 35,
                        "space": "35MmEquiv"
                    }
                },
                "toCamera": {
                    "x": {
                        "extrapolationMode": "PeriodicExtrapolation",
                        "device":  [  -1, 1],
                        "logical": [180,-20]
                    }
                }
            }
        },
        {
            "keys": [
                "ACTI|I96"
            ],
            "ptzMapper": {
                "fromCamera": {
                    "x": {
                        "extrapolationMode": "PeriodicExtrapolation",
                        "device":  [-18000, 18000],
                        "logical": [  -180,   180]
                    },
                    "y": {
                        "extrapolationMode": "ConstantExtrapolation",
                        "device":  [ 0, 9000],
                        "logical": [90,    0]
                    },
                    "z": {
                        "extrapolationMode": "ConstantExtrapolation",
                        "device":  [30,     80,    256,    336,    512,    592,    768,    848,   1024,   1104,   1280,   1360,   1536,   1616,   1792,   1872,   2048,   2128,   2304,    2384,    2520],
                        "logical": [ 1, 1.0319, 1.1540, 1.2209, 1.3808, 1.4651, 1.6802, 1.7936, 2.0959, 2.2587, 2.6660, 2.8696, 3.4621, 3.7953, 4.6840, 5.2209, 6.6650, 7.4982, 9.8495, 11.1825, 13.8485],
                        "logicalMultiplier": 35.0,
                        "space": "35MmEquiv"
                    }
                },
                "toCamera": {
                    "z": {
                        "extrapolationMode": "ConstantExtrapolation",
                        "device":  [0,     125,    250,    375,    500,    625,    750,    875,    1000,    1125,    1250,    1375,    1500,    1675,    1750,    1875,    2000,    2125,    2250,     2375,    2500],
                        "logical": [1, 1.0319, 1.1540, 1.2209, 1.3808, 1.4651, 1.6802, 1.7936, 2.0959, 2.2587, 2.6660, 2.8696, 3.4621, 3.7953, 4.6840, 5.2209, 6.6650, 7.4982, 9.8495, 11.1825, 13.8485],
                        "logicalMultiplier": 36.0,
                        "space": "35MmEquiv"
                    }
                }
            }
        },
        {
            "keys": [
                "MOOG|MOOG-EXO-HD", "MOOG|MOOG-EXO-HD|3.8.0.7"
            ]
        },
        {
            "keys": ["Samsung*|SNP-6320RH", "Samsung*|SNO-7084R"],
            "forcedOnvifParams": {
                "profiles": ["H.264,MOBILE"]
            }
        },
        {
            "keys": ["Samsung*|SNF-8010*"],
            "forcedOnvifParams": {
                "profiles": ["SourceH264,MOBILE"]
            }
        },
        {
            "keys": ["Samsung*|PNF-9010*"],
            "forcedOnvifParams": {
                "profiles": ["FisheyeView,MOBILE"]
            }
        },
        {
            "keys": [
                "*Grandeye*|EVO-05NxD"
            ],
            "relayInputCountForced": 1
        },
        {
            "keys": [
                "Honeywell*|*"
            ],
            "portNamePrefixToIgnore": "AlarmOut"
        },
        {
            "keys": [
                "Dahua*|*",
                "Amcrest|IP4M-1026*", "IP4M-1026*|Amcrest",
                "Activecam*|*",
                "Advidia*|*",
                "Amcrest*|*",
                "Ameta*|*",
                "Ascendent*|*",
                "BV Security*|*",
                "CCTV Security Pros*|*",
                "CCTV Star*|*",
                "CP Plus*|*",
                "eLine*|*",
                "ENS*|*",
                "Expose*|*",
                "Lorex*|*",
                "GSS*|*",
                "Honeywell*|*",
                "IC Realtime*|*",
                "Ikegami*|*",
                "Impath Networks*|*",
                "Inaxsys*|*",
                "IndigoVision*|*",
                "Infinity CCTV*|*",
                "Innekt*|*",
                "Intelbras*|*",
                "KBVision*|*",
                "Lumixen*|*",
                "Maxron*|*",
                "Montavue*|*",
                "Oco*|*",
                "People Fu*|*",
                "Rhodium*|*",
                "RVI*|*",
                "Saxco*|*",
                "Security Camera King*|*",
                "Space Technology*|*",
                "Speco*|*",
                "ToughDog*|*",
                "Tyco Holis*|*",
                "Tyco Illustra Essentials*|*",
                "Unisight*|*",
                "VIP Vision*|*",
                "Watchnet*|*",
                "Winic*|*"
            ],
            "trustToVideoSourceSize": false,
            "alternativeSecondStreamSorter": true
        },
        {
            "keys": [
                "Pelco|NET5508*"
            ],
            "forcedOnvifParams": {
                "videoEncoders": [
                    "ve0,ve8",
                    "ve1,ve9",
                    "ve2,ve10",
                    "ve3,ve11",
                    "ve4,ve12",
                    "ve5,ve13",
                    "ve6,ve14",
                    "ve7,ve15"
                ]
            },
            "trustToVideoSourceSize": false,
            "useExistingOnvifProfies": true,
            "controlFpsViaEncodingInterval": true,
            "forcedSecondaryStreamResolution": "352x288",
            "fpsBase": 25
        },
        {
            "keys": [
                "Pelco|NET5504*"
            ],
            "forcedOnvifParams": {
                "videoEncoders": [
                    "ve0,ve4",
                    "ve1,ve5",
                    "ve2,ve6",
                    "ve3,ve7"
                ]
            },
            "trustToVideoSourceSize": false,
            "useExistingOnvifProfies": true,
            "controlFpsViaEncodingInterval": true,
            "forcedSecondaryStreamResolution": "352x288",
            "fpsBase": 25
        },
        {
            "keys": [
                "*|IMM12018*",
                "*|IMM12027*",
                "*|IMM12036*"
            ],
            "onvifManufacturerReplacement": "PelcoOptera"
        },
        {
            "keys": [
                "Pelco|IMM12018",
                "Pelco|IMM12027",
                "Pelco|IMM12036"
            ],
            "onvifVendorSubtype": "PelcoOptera"
        },
        {
            "keys": [
                "DW|*"
            ],
            "onvifVendorSubtype": "Digital Watchdog",
            "_comment": "Used to set typeId of 'Digital Watchdog' for all manufactures that are resolved to 'DW'."
        },
        {
            "keys": [
                "PelcoOptera|IMM12018",
                "PelcoOptera|IMM12027",
                "PelcoOptera|IMM12036"
            ],
            "ignoreMultisensors": true
        },
        {
            "keys": [
                "PelcoOptera|IMM12018","Pelco|IMM12018"
            ],
            "multiresourceVideoChannelMapping": [
                {
                    "resourceChannel": 2,
                    "channelMap": [
                        {
                            "originalChannel": 0,
                            "mappedChannels": [2]
                        }
                    ]
                },
                {
                    "resourceChannel": 3,
                    "channelMap": [
                        {
                            "originalChannel": 0,
                            "mappedChannels": [1]
                        }
                    ]
                },
                {
                    "resourceChannel": 4,
                    "channelMap": [
                        {
                            "originalChannel": 0,
                            "mappedChannels": [0]
                        }
                    ]
                }
            ],
            "shouldAppearAsSingleChannel": true,
            "doNotAddVendorToDeviceName": true,
            "videoLayout": "width=3;height=1;sensors=0,1,2"
        },
        {
            "keys": [
                "PelcoOptera|IMM12027","Pelco|IMM12027"
            ],
            "multiresourceVideoChannelMapping": [
                {
                    "resourceChannel": 2,
                    "channelMap": [
                        {
                            "originalChannel": 0,
                            "mappedChannels": [2]
                        }
                    ]
                },
                {
                    "resourceChannel": 3,
                    "channelMap": [
                        {
                            "originalChannel": 0,
                            "mappedChannels": [1]
                        }
                    ]
                },
                {
                    "resourceChannel": 4,
                    "channelMap": [
                        {
                            "originalChannel": 0,
                            "mappedChannels": [0]
                        }
                    ]
                },
                {
                    "resourceChannel": 5,
                    "channelMap": [
                        {
                            "originalChannel": 0,
                            "mappedChannels": [3]
                        }
                    ]
                }
            ],
            "shouldAppearAsSingleChannel": true,
            "doNotAddVendorToDeviceName": true,
            "videoLayout": "width=3;height=2;sensors=0,1,2,-1,3,-1",
            "defaultAR":"4x3"
        },
        {
            "keys": [
                "PelcoOptera|IMM12036","Pelco|IMM12036"
            ],
            "multiresourceVideoChannelMapping": [
                {
                    "resourceChannel": 2,
                    "channelMap": [
                        {
                            "originalChannel": 0,
                            "mappedChannels": [2]
                        }
                    ]
                },
                {
                    "resourceChannel": 3,
                    "channelMap": [
                        {
                            "originalChannel": 0,
                            "mappedChannels": [1]
                        }
                    ]
                },
                {
                    "resourceChannel": 4,
                    "channelMap": [
                        {
                            "originalChannel": 0,
                            "mappedChannels": [0]
                        }
                    ]
                }
            ],
            "shouldAppearAsSingleChannel": true,
            "doNotAddVendorToDeviceName": true,
            "videoLayout": "width=3;height=1;sensors=0,1,2"
        },
        {
            "keys": [
                "ACTI|A41", "ACTI|A81"
            ],
            "forceONVIF": true,
            "possibleDefaultCredentials": [
                {
                    "user": "admin",
                    "password": "123456"
                }
            ]
        },
        {
            "keys": [
                "Speco|O4VLD5"
            ],
            "ignoreRtcpReports": true
        },
        {
            "keys": [
                "DW|*|A*", "CPRO|*|A*"
            ],
            "showUrl": true,
            "urlLocalePath": "/cgi-bin/admin/setup_main.cgi",
            "desiredH264Profile": "High"
        },
        {
            "keys":[
                "DW|DWC-MTT4W*",
                "DW|DWC-MVT4W*",
                "DW|DWC-MBT4W*"
             ],
             "trustToVideoSourceSize": false,
             "forceOnvifAdvancedParameters": true
        },
        {
            "keys":[
                "DW|DWC-PF5M1TIR",
                "DW|DWC-MD85DiA",
                "DW|DWC-MV85DiA"
            ],
            "highStreamBitrateBounds": {
                "min": 32,
                "max": 8000
            },
            "lowStreamBitrateBounds": {
                "min": 32,
                "max": 8000
            }
        },
        {
            "keys": [
                "*|WH-D5216A"
            ],
            "forcedOnvifParams":
            {
                "videoEncoders":
                [
                    "VideoEncoderConfigurationToken001,VideoEncoderConfigurationToken017",
                    "VideoEncoderConfigurationToken002,VideoEncoderConfigurationToken018",
                    "VideoEncoderConfigurationToken003,VideoEncoderConfigurationToken019",
                    "VideoEncoderConfigurationToken004,VideoEncoderConfigurationToken020",
                    "VideoEncoderConfigurationToken005,VideoEncoderConfigurationToken021",
                    "VideoEncoderConfigurationToken006,VideoEncoderConfigurationToken022",
                    "VideoEncoderConfigurationToken007,VideoEncoderConfigurationToken023",
                    "VideoEncoderConfigurationToken008,VideoEncoderConfigurationToken024",
                    "VideoEncoderConfigurationToken009,VideoEncoderConfigurationToken025",
                    "VideoEncoderConfigurationToken010,VideoEncoderConfigurationToken026",
                    "VideoEncoderConfigurationToken011,VideoEncoderConfigurationToken027",
                    "VideoEncoderConfigurationToken012,VideoEncoderConfigurationToken028",
                    "VideoEncoderConfigurationToken013,VideoEncoderConfigurationToken029",
                    "VideoEncoderConfigurationToken014,VideoEncoderConfigurationToken030",
                    "VideoEncoderConfigurationToken015,VideoEncoderConfigurationToken031",
                    "VideoEncoderConfigurationToken016,VideoEncoderConfigurationToken032"
                ]
            }
        },
        {
            "keys": [
                "DW|DWC-MV950TIR","DW|DWC-MB950TIR"
            ],
            "forcedDefaultCredentials": {
                "user": "root",
                "password": "pass"
            }
        },
        {
            "keys": ["DW|DWC-MV950TIR"],
            "forceOnvifAdvancedParameters": true

        },
        {
            "__comment__": "entropix issues resolution",
            "keys":["*|*DSC-TVC-0200*","DSC-TVC-0200*|*"],
            "forcedOnvifParams":
            {
                "videoEncoders":
                [
                    "1,3",
                    "2,4"
                ]
            }

        },
        {
            "keys":["DW|DWC-PB6M4T"],
            "operationalPtzCapabilities": "NoPtzCapabilities",
            "forcedOnvifParams":
            {
                "videoEncoders":
                [
                    "0,3",
                    "1,4",
                    "2,5"
                ]
            },
            "multiresourceVideoChannelMapping": [
                {
                    "resourceChannel": 1,
                    "channelMap": [
                        {
                            "originalChannel": 0,
                            "mappedChannels": [0]
                        }
                    ]
                },
                {
                    "resourceChannel": 2,
                    "channelMap": [
                        {
                            "originalChannel": 0,
                            "mappedChannels": [1]
                        }
                    ]
                },
                {
                    "resourceChannel": 3,
                    "channelMap": [
                        {
                            "originalChannel": 0,
                            "mappedChannels": [2]
                        }
                    ]
                }
            ],
            "configureAllStitchedSensors": true,
            "ignoreMultisensors": true,
            "shouldAppearAsSingleChannel": true,
            "videoLayout": "width=3;height=1;sensors=0,1,2"
        },
        {
            "keys": [
                "Winic|*"
            ],
            "possibleDefaultCredentials": [
                {
                    "user": "admin",
                    "password": "12345"
                }
            ]
        },
        {
            "keys": [
                "Samsung Techwin|*"
            ],
            "possibleDefaultCredentials": [
                {
                    "user": "root",
                    "password": "4321"
                },
                {
                    "user": "root",
                    "password": "admin"
                },
                {
                    "user": "admin",
                    "password": "4321"
                },
                {
                    "user": "admin",
                    "password": "1111111"
                }
            ]
        },
        {
            "keys": [
                "Cellinx|STH795"
            ],
            "_comment": "Calibration for camera fw ver. 3.2.1, Build at 2016-07-28",
            "ptzMapper": {
                "fromCamera": {
                    "x": {
                        "extrapolationMode": "PeriodicExtrapolation",
                        "device":  [-1,   1],
                        "logical": [ 0, 360]
                    },
                    "y": {
                        "extrapolationMode": "ConstantExtrapolation",
                        "device":  [  -1,    1],
                        "logical": [  0,  -90]
                    },
                    "z": {
                        "extrapolationMode": "ConstantExtrapolation",
                        "device":  [0, 1],
                        "logical": [1, 20],
                        "logicalMultiplier": 30,
                        "space": "35MmEquiv"
                    }
                }
            }
        },
        {
            "keys": [
                "Redvision|RVX-IP30-IRWL-W"
            ],
            "ptzMapper": {
                "fromCamera": {
                    "x": {
                        "extrapolationMode": "PeriodicExtrapolation",
                        "device":  [-1,   1],
                        "logical": [ 0, 360]
                    },
                    "y": {
                        "extrapolationMode": "ConstantExtrapolation",
                        "device":  [  0.3333,    -1],
                        "logical": [  -90,  60]
                    },
                    "z": {
                        "extrapolationMode": "ConstantExtrapolation",
                        "device":  [-1, 1],
                        "logical": [1, 7],
                        "logicalMultiplier": 75,
                        "space": "35MmEquiv"
                    }
                }
            },
            "onvifPtzDigitsAfterDecimalPoint": 7
        },
        {
            "keys": [
                "iPIXA|INVDHDW32812IR"
            ],
            "clearInputsTimeoutSec": 3,
            "comment": "considers input state as 0 after specified timeout"
        },
        {
            "keys": [
                "Bosch|IP5000*"
            ],
            "onvifPtzSpeedBroken": true
        },
        {
            "keys": [
                "AVer|FX2000"
            ],
            "highStreamAvailableBitrates":["100000"],
            "lowStreamAvailableBitrates":["100000"]
        },
        {
            "keys": [
                "HIKVISION|DS-2DF5220S-DE4/W",
                "HIKVISION|DS-2TD4237*",
                "HIKVISION|DS-2TD4136*",
                "HIKVISION|DS-2TD4166*"
            ],
            "useOnvifPtz": true,
            "ptzMapper": {
                "fromCamera": {
                    "x": {
                        "extrapolationMode": "PeriodicExtrapolation",
                        "device":  [   1,  -1],
                        "logical": [-180, 180]
                    },
                    "y": {
                        "extrapolationMode": "ConstantExtrapolation",
                        "device":  [1,   -1],
                        "logical": [90,   -30]
                    },
                    "z": {
                        "extrapolationMode": "ConstantExtrapolation",
                        "device":  [0, 0.10, 0.20 , 0.30 , 0.40 , 0.50 , 0.60 , 0.70, 0.80, 0.90, 1],
                        "logical": [1, 1.35, 1.82 , 2.46 , 3.31 , 4.47 , 6.034 , 8.14, 10.99, 14.9 , 20],
                        "logicalMultiplier": 32.0,
                        "space": "35MmEquiv"
                    }
                }
            }
        },
        {
            "keys": [
                "Dahua|IPC-K15*", "Dahua|DH-IPC-K15*",
                "Dahua|IPC-K35A", "Dahua|DH-IPC-K35A",
                "Dahua|IPC-K35A*", "Dahua|DH-IPC-K35A*"
            ],
            "2WayAudio":
            {
                "codec": "ALAW",
                "bitrateKbps": 64,
                "sampleRate": 12,
                "urlPath": "/cgi-bin/audio.cgi?action=postAudio&httptype=singlepart&channel=1",
                "contentType": "Audio/G.711A",
                "noAuth": true
            }

        },
        {
            "keys": [
                "Dahua|DH-IPC-K35P", "Dahua|IPC-K35P"
            ],
            "2WayAudio":
            {
                "codec": "ALAW",
                "bitrateKbps": 64,
                "sampleRate": 8,
                "urlPath": "/cgi-bin/audio.cgi?action=postAudio&httptype=singlepart&channel=1",
                "contentType": "Audio/G.711A"
            }

        },
        {
            "keys": [
                "Samsung*|XNP-6370*"
            ],
            "ptzMapper": {
                "fromCamera": {
                    "x": {
                        "extrapolationMode": "PeriodicExtrapolation",
                        "device":  [  -1,1],
                        "logical": [-180, 180]
                    },
                    "y": {
                        "extrapolationMode": "ConstantExtrapolation",
                        "device":  [1, 0],
                        "logical": [5, -90]
                    },
                    "z": {
                        "extrapolationMode": "ConstantExtrapolation",
                        "device":  [0, 0.1, 0.2, 0.3, 0.4, 0.5, 0.6, 0.7, 0.8, 0.9, 1],
                        "logical": [1, 1.26, 1.58, 2, 2.51, 3.16, 3.98, 5, 6.31, 7.94, 10],
                        "logicalMultiplier": 35,
                        "space": "35MmEquiv"
                    }
                }
            }
        },
        {
            "keys": [
                "DW|DW-CPUHD*"
            ],
            "isMacAddressMandatory": false
        },
        {
            "keys": [
                "Hikvision|DS-2DP1636Z-D"
            ],
            "forcedOnvifParams":
            {
                "videoEncoders":
                [
                    "VideoEncoderToken_101,VideoEncoderToken_102",
                    "VideoEncoderToken_201,VideoEncoderToken_202",
                    "VideoEncoderToken_301,VideoEncoderToken_302"
                ]
            }
        },
        {
            "keys": [
                "IQA*|IQEYE*"
            ],
            "ignoreONVIF": true
        },
        {
            "keys": [
                "Surveillance Camera|DVB-4100-VS"
            ],
            "ignoreCameraTimeIfBigJitter": true
        },
        {
            "keys": [
                "UNIVIEW|IPC6253SR-X33*", "Securicorp|SCL-SDM03MVIR-WD3533X", "NONE|SCL-SDM03MVIR-WD3533X"
            ],
            "ptzMapper": {
                "fromCamera": {
                    "x": {
                        "extrapolationMode": "PeriodicExtrapolation",
                        "device":  [  -1,1],
                        "logical": [-180, 180]
                    },
                    "y": {
                        "extrapolationMode": "ConstantExtrapolation",
                        "device":  [-0.1666667, 1],
                        "logical": [15, -90]
                    },
                    "z": {
                        "extrapolationMode": "ConstantExtrapolation",
                        "device":  [0, 1],
                        "logical": [1, 7],
                        "logicalMultiplier": 35,
                        "space": "35MmEquiv"
                    }
                }
            }
        },
        {
     "keys": ["*|H.264+4MP+HD+IR+IP+Camera"],
          "onvifManufacturerReplacement": "merit-lilin"
        },
        {
            "keys":[
            "N9PC-SLAH5|IP-Camera", "DW|DWC-PZ21M69T", "N9PC-SLAH5|DWC-PZ21M69T"
            ],
            "multiresourceVideoChannelMapping": [
                {
                    "resourceChannel": 1,
                    "channelMap": [
                        {
                            "originalChannel": 0,
                            "mappedChannels": [0]
                        }
                    ]
                },
                {
                    "resourceChannel": 2,
                    "channelMap": [
                        {
                            "originalChannel": 0,
                            "mappedChannels": [1]
                        }
                    ]
                },
                {
                    "resourceChannel": 3,
                    "channelMap": [
                        {
                            "originalChannel": 0,
                            "mappedChannels": [2]
                        }
                    ]
                },
                {
                    "resourceChannel": 4,
                    "channelMap": [
                        {
                            "originalChannel": 0,
                            "mappedChannels": [3]
                        }
                    ]
                }
            ],
            "ignoreMultisensors": true,
            "shouldAppearAsSingleChannel": true,
            "configureAllStitchedSensors": true,
            "videoLayout": "width=4;height=1;sensors=0,1,2,3"
        },
        {
            "keys": ["*|CMD-C244","COMMANDCO|*","ONVIF|NTH-IP4T"],
            "onvifManufacturerReplacement": "Hikvision"
        },
        {
            "keys": [
                "HIKVISION|DS-2DE4220IW*", "HIKVISION|DS-2DE4220W*", "Hikvision|DS-2DE4220IW*", "Hikvision|DS-2DE4220W*"
            ],
            "useOnvifPtz": true,
            "ptzMapper": {
                "fromCamera": {
                    "x": {
                        "extrapolationMode": "PeriodicExtrapolation",
                        "device":  [  -1,1],
                        "logical": [-180, 180]
                    },
                    "y": {
                        "extrapolationMode": "ConstantExtrapolation",
                        "device":  [-1, 1],
                        "logical": [-15, -90]
                    },
                    "z": {
                        "extrapolationMode": "ConstantExtrapolation",
                        "device":  [0, 0.05, 0.1, 0.02, 0.05, 0.1, 0.2, 0.5, 1],
                        "logical": [1, 1.5, 2, 3.0, 3.5, 4.5, 6, 6.5, 7],
                        "logicalMultiplier": 37,
                        "space": "35MmEquiv"
                    }
                }
            }
        },
        {
            "keys": [
                "HIKVISION|DS-2DF8436IX*", "Hikvision|DS-2DF8436IX*"
            ],
            "useOnvifPtz": true,
            "ptzMapper": {
                "fromCamera": {
                    "x": {
                        "extrapolationMode": "PeriodicExtrapolation",
                        "device":  [  -1,1],
                        "logical": [-180, 180]
                    },
                    "y": {
                        "extrapolationMode": "ConstantExtrapolation",
                        "device":  [-1, 1],
                        "logical": [20, -90]
                    },
                    "z": {
                        "extrapolationMode": "ConstantExtrapolation",
                        "device":  [0, 0.05, 0.1, 0.02, 0.05, 0.1, 0.2, 0.5, 1],
                        "logical": [1, 1.5, 2, 3.0, 3.5, 4.5, 6, 6.5, 7],
                        "logicalMultiplier": 37,
                        "space": "35MmEquiv"
                    }
                }
            }
        },
        {
            "keys": [
                "Hikvision|DS-7216*", "HIKVISION|DS-7216*"
            ],
            "forcedOnvifParams":
            {
                "videoEncoders":
                [
                    "VideoEncoderConfigurationToken001,VideoEncoderConfigurationToken019",
                    "VideoEncoderConfigurationToken002,VideoEncoderConfigurationToken020",
                    "VideoEncoderConfigurationToken003,VideoEncoderConfigurationToken021",
                    "VideoEncoderConfigurationToken004,VideoEncoderConfigurationToken022",
                    "VideoEncoderConfigurationToken005,VideoEncoderConfigurationToken023",
                    "VideoEncoderConfigurationToken006,VideoEncoderConfigurationToken024",
                    "VideoEncoderConfigurationToken007,VideoEncoderConfigurationToken025",
                    "VideoEncoderConfigurationToken008,VideoEncoderConfigurationToken026",
                    "VideoEncoderConfigurationToken009,VideoEncoderConfigurationToken027",
                    "VideoEncoderConfigurationToken010,VideoEncoderConfigurationToken028",
                    "VideoEncoderConfigurationToken011,VideoEncoderConfigurationToken029",
                    "VideoEncoderConfigurationToken012,VideoEncoderConfigurationToken030",
                    "VideoEncoderConfigurationToken013,VideoEncoderConfigurationToken031",
                    "VideoEncoderConfigurationToken014,VideoEncoderConfigurationToken032",
                    "VideoEncoderConfigurationToken015,VideoEncoderConfigurationToken033",
                    "VideoEncoderConfigurationToken016,VideoEncoderConfigurationToken034"
                ]
            }
        },
        {
            "keys": [
                "HIKVISION|DS-2DE4A220IW*", "Hikvision|DS-2DE4A220IW*"
            ],
            "useOnvifPtz": true,
            "ptzMapper": {
                "fromCamera": {
                    "x": {
                        "extrapolationMode": "PeriodicExtrapolation",
                        "device":  [  -1,1],
                        "logical": [-180, 180]
                    },
                    "y": {
                        "extrapolationMode": "ConstantExtrapolation",
                        "device":  [-1, 1],
                        "logical": [5, -90]
                    },
                    "z": {
                        "extrapolationMode": "ConstantExtrapolation",
                        "device":  [0, 0.05, 0.1, 0.02, 0.05, 0.1, 0.2, 0.5, 1],
                        "logical": [1, 1.5, 2, 3.0, 3.5, 4.5, 6, 6.5, 7],
                        "logicalMultiplier": 37,
                        "space": "35MmEquiv"
                    }
                }
            }
        },
        {
            "keys": [
                "DS-6716HQHI-SATA|Embedded_Net_DVR", "Hangzhou Hikvision Digital Technology Co., Ltd|DS-6716HQHI-SATA"
            ],
            "forcedOnvifParams":
            {
                "videoEncoders":
                [
                    "VideoEncoderConfigurationToken001,VideoEncoderConfigurationToken017",
                    "VideoEncoderConfigurationToken002,VideoEncoderConfigurationToken018",
                    "VideoEncoderConfigurationToken003,VideoEncoderConfigurationToken019",
                    "VideoEncoderConfigurationToken004,VideoEncoderConfigurationToken020",
                    "VideoEncoderConfigurationToken005,VideoEncoderConfigurationToken021",
                    "VideoEncoderConfigurationToken006,VideoEncoderConfigurationToken022",
                    "VideoEncoderConfigurationToken007,VideoEncoderConfigurationToken023",
                    "VideoEncoderConfigurationToken008,VideoEncoderConfigurationToken024",
                    "VideoEncoderConfigurationToken009,VideoEncoderConfigurationToken025",
                    "VideoEncoderConfigurationToken010,VideoEncoderConfigurationToken026",
                    "VideoEncoderConfigurationToken011,VideoEncoderConfigurationToken027",
                    "VideoEncoderConfigurationToken012,VideoEncoderConfigurationToken028",
                    "VideoEncoderConfigurationToken013,VideoEncoderConfigurationToken029",
                    "VideoEncoderConfigurationToken014,VideoEncoderConfigurationToken030",
                    "VideoEncoderConfigurationToken015,VideoEncoderConfigurationToken031",
                    "VideoEncoderConfigurationToken016,VideoEncoderConfigurationToken032"
                ]
            }
        },
        {
            "keys": [
                "HIKVISION|DS-2DP1636ZIX-D*", "Hikvision|DS-2DP1636ZIX-D*"
            ],
            "ptzMapper": {
                "fromCamera": {
                    "x": {
                        "extrapolationMode": "PeriodicExtrapolation",
                        "device":  [  -1,1],
                        "logical": [-180, 180]
                    },
                    "y": {
                        "extrapolationMode": "ConstantExtrapolation",
                        "device":  [-1, 1],
                        "logical": [-15, -90]
                    },
                    "z": {
                        "extrapolationMode": "ConstantExtrapolation",
                        "device":  [0, 0.06, 0.1, 0.13, 0.15, 0.2, 0.3, 0.4, 0.5, 0.7, 1],
                        "logical": [1, 2, 2.5, 3.0, 3.3, 3.7, 4.0, 5.5, 6.5, 7.5, 8],
                        "logicalMultiplier": 37,
                        "space": "35MmEquiv"
                    }
                }
            }
        },
        {
            "keys":
            [
                "DW|DWC-MPZ20XFM",
                "DW|DWC-MD421D"
            ],
            "mediaTraits": {
                "aspectRatioDependent": {
                    "allowedAspectRatioDiff": "0.1"
                }
            }
        },
        {
            "keys": [
                "UNIVIEW|NVR302-08S-P8*"
            ],
            "forcedOnvifParams":
            {
                "videoEncoders":
                [
                    "00100,00101",
                    "00200,00201",
                    "00300,00301",
                    "00400,00401",
                    "00500,00501",
                    "00600,00601",
                    "00700,00701",
                    "00800,00801"
                ]
            }
        },
        {
            "keys": [
                "UNIVIEW|NVR302-16S-P16*"
            ],
            "forcedOnvifParams":
            {
                "videoEncoders":
                [
                    "00100,00101",
                    "00200,00201",
                    "00300,00301",
                    "00400,00401",
                    "00500,00501",
                    "00600,00601",
                    "00700,00701",
                    "00800,00801",
                    "00900,00901",
                    "01000,01001",
                    "01100,01101",
                    "01200,01201",
                    "01300,01301",
                    "01400,01401",
                    "01500,01501",
                    "01600,01601"
                ]
            }
        },
        {
            "keys": [
                "HIKVISION|DS-2DE7330IW-*", "Hikvision|DS-2DE7330IW-*"
            ],
            "useOnvifPtz": true,
            "ptzMapper": {
                "fromCamera": {
                    "x": {
                        "extrapolationMode": "PeriodicExtrapolation",
                        "device":  [  -1,1],
                        "logical": [-180, 180]
                    },
                    "y": {
                        "extrapolationMode": "ConstantExtrapolation",
                        "device":  [1, -1],
                        "logical": [-90, -15]
                    },
                    "z": {
                        "extrapolationMode": "ConstantExtrapolation",
                        "device":  [0, 0.06, 0.1, 0.13, 0.15, 0.2, 0.3, 0.4, 0.5, 0.7, 1],
                        "logical": [1, 2, 2.5, 3.0, 3.3, 3.7, 4.0, 5.5, 6.5, 7.5, 8],
                        "logicalMultiplier": 40,
                        "space": "35MmEquiv"
                    }
                }
            }
        },
        {
            "keys": [
                "UNIVIEW|NVR302-08S-P8*"
            ],
            "forcedOnvifParams":
            {
                "videoEncoders":
                [
                    "00100,00101",
                    "00200,00201",
                    "00300,00301",
                    "00400,00401",
                    "00500,00501",
                    "00600,00601",
                    "00700,00701",
                    "00800,00801"
                ]
            }
        },
        {
            "keys": [
                "UNIVIEW|NVR302-16S-P16*"
            ],
            "forcedOnvifParams":
            {
                "videoEncoders":
                [
                    "00100,00101",
                    "00200,00201",
                    "00300,00301",
                    "00400,00401",
                    "00500,00501",
                    "00600,00601",
                    "00700,00701",
                    "00800,00801",
                    "00900,00901",
                    "01000,01001",
                    "01100,01101",
                    "01200,01201",
                    "01300,01301",
                    "01400,01401",
                    "01500,01501",
                    "01600,01601"
                ]
            }
        },
        {
            "keys": [
                "Bosch|AUTODOME IP starlight 7000 HD"
            ],
            "ptzMapper": {
                "fromCamera": {
                    "x": {
                        "extrapolationMode": "PeriodicExtrapolation",
                        "device":  [  -1,1],
                        "logical": [-180, 180]
                    },
                    "y": {
                        "extrapolationMode": "ConstantExtrapolation",
                        "device":  [1, -1],
                        "logical": [18, -90]
                    },
                    "z": {
                        "extrapolationMode": "ConstantExtrapolation",
                        "device":  [0, 0.1, 0.2, 0.3, 0.4, 0.5, 0.6, 0.7, 0.8, 0.9, 1],
                        "logical": [1, 3.5, 5.25, 6.125, 6.56, 6.78, 6.89, 6.95, 6.97, 6.99, 7],
                        "logicalMultiplier": 30,
                        "space": "35MmEquiv"
                    }
                }
            }
        },
        {
            "keys": [
                "UNIVIEW|IPC6252SL-X33*", "NONE|IPC6252SL-X33*", "UNIVIEW|IPC6252SR*"
            ],
            "ptzMapper": {
                "fromCamera": {
                    "x": {
                        "extrapolationMode": "PeriodicExtrapolation",
                        "device":  [  -1,1],
                        "logical": [-180, 180]
                    },
                    "y": {
                        "extrapolationMode": "ConstantExtrapolation",
                        "device":  [1, -0.1666667],
                        "logical": [-90, 15]
                    },
                    "z": {
                        "extrapolationMode": "ConstantExtrapolation",
                        "device":  [0, 0.1, 0.2, 0.3, 0.4, 0.5, 0.6, 0.7, 0.8, 0.9, 1],
                        "logical": [1, 5.04, 5.56, 5.89, 6.14, 6.34, 6.51, 6.65, 6.78, 6.90, 7],
                        "logicalMultiplier": 32,
                        "space": "35MmEquiv"
                    }
                }
            }
        },
        {
            "keys": ["2nt|2N IP Verso", "2nt|2N IP Force"],
            "relayInputCountForced": 2,
            "onvifInputPortAliases": ["onvif_input_1", "input1"]
        },
        {
            "keys": ["Hanwha|SNF-8010*"],
            "operationalPtzCapabilities": "NoPtzCapabilities"
        },
        {
            "keys": [
                "*|PTZIP762X20IR"
            ],
            "ptzMapper": {
                "fromCamera": {
                    "x": {
                        "extrapolationMode": "PeriodicExtrapolation",
                        "device":  [   -1,  1],
                        "logical": [-180, 180]
                    },
                    "y": {
                        "extrapolationMode": "ConstantExtrapolation",
                        "device":  [1,   -1],
                        "logical": [-90,   2]
                    },
                    "z": {
                        "extrapolationMode": "ConstantExtrapolation",
                        "device":  [0, 0.10, 0.20 , 0.30 , 0.40 , 0.50 , 0.60 , 0.70, 0.80, 0.90, 1],
                        "logical": [1, 1.35, 1.82 , 2.46 , 3.31 , 4.47 , 6.034 , 8.14, 10.99, 14.9 , 20],
                        "logicalMultiplier": 32.0,
                        "space": "35MmEquiv"
                    }
                }
            }
        },
        {
            "keys": [
            "9W-H3-3MH*|*", "Avigilon|9W-H3-3M*",
            "VIVOTEK|MA8391*", "MA8391*|VIVOTEK",
            "AXIS|AXIS P3707*",
            "Axis|AXISP3707*",
            "AXIS|AXISP3707*",
            "AXIS|AXIS Q3709*",
            "Axis|AXISQ3709*",
            "AXIS|AXISQ3709*",
            "AXIS|AXIS Q3708*",
            "Axis|AXISQ3708*",
            "AXIS|AXISQ3708*",
            "Axis|AXISQ6000*","AXIS|AXISQ6000*","Axis|Q6000*","AXIS|Q6000*",
            "HIKVISION|DS-2PT3326IZ*", "Hikvision|DS-2PT3326IZ*",
            "Dahua|IPC-HDBW7233X-AS-E2-0280B",
            "Hikvision|DS-2CD6D24*", "HIKVISION|DS-2CD6D24*",
            "Hikvision|DS-2TD2636*", "HIKVISION|DS-2TD2636*",
            "Dahua|IPC-PDBW8800*",
            "Geovision|GV-SV48000",
            "Hikvision|DS-2CD6924F*", "HIKVISION|DS-2CD6924F*",
            "Hikvision|DS-2CD6D54*", "HIKVISION|DS-2CD6D54*",
            "NVM3-A16|IP-Camera", "IPNC|NVM3-A16",
            "Hanwha|*", "Hanwha Techwin|*",
            "Samsung|*", "Samsung Techwin|*",
            "DW|DWC-PVX16W4", "DW|DWC-PVX16W6", "DW|DWC-PVX16W28", "N8PC-OLAH4|IP-Camera", "DW|DWC-PVX16W",
            "axis|axis f34",
            "gv-sv48000|geovision",
            "axis|axis fa54",
            "dahua|ipc-pdbw5831p-b360",
            "axis|axisp3717*", "axis|p3717*",
            "axis|axis p3717*",
            "vivotek|ma9321-ehtv",
			"VIVOTEK MA9321-EHTV|MA9321-EHTV",
			"MA9321-EHTV|VIVOTEK MA9321-EHTV",
            "avigilon|32c-h4a-4mh-360",
            "dahua|psd81602-a360",
            "dahua|IPC-HDBW4231F*",
            "avigilon|32c-h4a-4mh-360",
            "dahua|psd81602-a360",
            "dahua|ipc-hdbw4233x*",
            "dahua|ipc-hdbw7233x*",
            "hikvision|ds-2cd6d24fwd*",
            "flir|FLIR DH-390*",
            "DH-390*|FLIR DH-390*",
            "flir|DH-390*",
            "ONVIF|SHS-2215IZ*",
            "dahua|ipc-pdb4830-b360",
            "dahua|ipc-pdb4830-b360",
            "hikvision|ds-2cd6984g0-ihs",
            "20c-h4a-4mh-360|20c-h4a-4mh-360*",
            "avigilon|20c-h4a-4mh-360*",
            "dahua|dh-ipc-hdbw4231fn-e2-m",
            "wv-x8570|panasonic_wv-x8570",
            "onvif|hnc6d24-izs",
            "dahua|psdw5631s-b360",
            "onvif|cmip7553w4-sz",
            "cellinx|nbm2-h6",
            "*|*DSC-TVC-0200*",
            "DSC-TVC-0200*|*",
            "vivotek|ma9322*",
            "entropix|*",
            "dahua|dh-psd81602p-a360",
            "vtc-tnb8x4ms|onvif",
            "pelco|imd2007-1es",
            "avigilon|9c-h4a-3mh-180",
            "panomera s7 76/22 c|panomera s7",
            "vivotek|ms9321-ehv",
            "Arecont Vision|*",
            "flir systems|pt-644*",
            "axis|p3719*",
            "digital watchdog|nvm2-a21"
            ],
            "canShareLicenseGroup": true
        },
        {
            "keys": ["hanwha|QRN-1610S","hanwha|QRN-810S","hanwha|QRN-410S"],
            "bypassFirmware":"1.0.0"
        },
        {
            "keys": [
                "HIKVISION|iDS-2CD8426*", "hikvision|iDS-2CD8426*",
                "Hikvision|DS-2DF8223*", "ONVIF|K20IC-*",
                "HIKVISION|DFI6256A"
            ],
            "clearInputsTimeoutSec": 1,
            "comment": "considers input state as 0 after specified timeout"
        },
        {
            "keys": [
                "BOSCH|MIC IP starlight 7000 HD",
                "BOSCH|MIC IP starlight 7000i"
            ],
            "onvifPtzDigitsAfterDecimalPoint": 2,
            "onvifPtzSpeedBroken": true
        },
        {
            "keys": ["UNIVIEW|*"],
            "needToReloadAllAdvancedParametersAfterApply": true
        },
        {
            "keys": [
                "*|DS-7332HUHI-K4"
            ],
            "forcedOnvifParams": {
                "ptzProfiles":[
                    "ProfileToken001",
                    "ProfileToken002",
                    "ProfileToken003",
                    "ProfileToken004",
                    "ProfileToken005",
                    "ProfileToken006",
                    "ProfileToken007",
                    "ProfileToken008",
                    "ProfileToken009",
                    "ProfileToken010",
                    "ProfileToken011",
                    "ProfileToken012",
                    "ProfileToken013",
                    "ProfileToken014",
                    "ProfileToken015",
                    "ProfileToken016",
                    "ProfileToken017",
                    "ProfileToken018",
                    "ProfileToken019",
                    "ProfileToken020",
                    "ProfileToken021",
                    "ProfileToken022",
                    "ProfileToken023",
                    "ProfileToken024",
                    "ProfileToken025",
                    "ProfileToken026",
                    "ProfileToken027",
                    "ProfileToken028",
                    "ProfileToken029",
                    "ProfileToken030",
                    "ProfileToken031",
                    "ProfileToken032"
                ]
            }
        },
        {
            "keys": ["Hanwha|PNM-9320VQP"],
            "ptzTargetChannel": 4
        },
        {
            "keys": [
                "VIVOTEK|SD9365*"
            ],
            "ptzMapper": {
                "fromCamera": {
                    "x": {
                        "extrapolationMode": "PeriodicExtrapolation",
                        "device":  [ -1,    1],
                        "logical": [180, -180]
                    },
                    "y": {
                        "extrapolationMode": "ConstantExtrapolation",
                        "device":  [ -1,   1],
                        "logical": [  20, -90]
                    },
                    "z": {
                        "extrapolationMode": "ConstantExtrapolation",
                        "device":  [0, 0.05,  0.1, 0.15,  0.2, 0.25,  0.3, 0.35,  0.4, 0.45,  0.5, 0.55, 0.6, 0.65,  0.7, 0.75,  0.8,  0.85,   0.9,  0.95,  1],
                        "logical": [1, 1.11, 1.22, 1.36, 1.48, 1.64, 1.81, 2.03, 2.29, 2.63, 3.05, 3.49, 4.18, 5.05, 6.27, 7.93, 10.24, 13.22, 17.02, 21.97, 31.55],
                        "logicalMultiplier": 32.0,
                        "space": "35MmEquiv"
                    }
                }
            }
        },
        {
            "keys": [
                "Videotec S.p.A.|UCHD-30x-VT"
            ],
            "ptzMapper": {
                "fromCamera": {
                    "x": {
                        "extrapolationMode": "PeriodicExtrapolation",
                        "device":  [ -1,    1],
                        "logical": [-180, 180]
                    },
                    "y": {
                        "extrapolationMode": "ConstantExtrapolation",
                        "device":  [ -1,   1],
                        "logical": [  90, -85]
                    },
                    "z": {
                        "extrapolationMode": "ConstantExtrapolation",
                        "device":  [0, 0.05,  0.1, 0.15,  0.2, 0.25,  0.3, 0.35,  0.4, 0.45,  0.5, 0.55, 0.6, 0.65,  0.7, 0.75,  0.8,  0.85,   0.9,  0.95,  1],
                        "logical": [1, 1.11, 1.22, 1.36, 1.48, 1.64, 1.81, 2.03, 2.29, 2.63, 3.05, 3.49, 4.18, 5.05, 6.27, 7.93, 10.24, 13.22, 17.02, 21.97, 31.55],
                        "logicalMultiplier": 30.0,
                        "space": "35MmEquiv"
                    }
                }
            }
        },
        {
            "keys": [
                "VIVOTEK|SD9366*"
            ],
            "ptzMapper": {
                "fromCamera": {
                    "x": {
                        "extrapolationMode": "PeriodicExtrapolation",
                        "device":  [ -1,    1],
                        "logical": [180, -180]
                    },
                    "y": {
                        "extrapolationMode": "ConstantExtrapolation",
                        "device":  [ -1,   1],
                        "logical": [  20, -90]
                    },
                    "z": {
                        "extrapolationMode": "ConstantExtrapolation",
                        "device":  [0, 0.05,  0.1, 0.15,  0.2, 0.25,  0.3, 0.35,  0.4, 0.45,  0.5, 0.55, 0.6, 0.65,  0.7, 0.75,  0.8,  0.85,   0.9,  0.95,  1],
                        "logical": [1, 1.11, 1.22, 1.36, 1.48, 1.64, 1.81, 2.03, 2.29, 2.63, 3.05, 3.49, 4.18, 5.05, 6.27, 7.93, 10.24, 13.22, 17.02, 21.97, 31.55],
                        "logicalMultiplier": 30.0,
                        "space": "35MmEquiv"
                    }
                }
            }
        },
        {
            "_comment1": "Mapping for firmware: V5.4.9 build 171025",
            "keys": [
                "HIKVISION|DS-2DF8836*"
            ],
            "useOnvifPtz": true,
            "ptzMapper": {
                "fromCamera": {
                    "x": {
                        "extrapolationMode": "PeriodicExtrapolation",
                        "device":  [  -1,1],
                        "logical": [-180, 180]
                    },
                    "y": {
                        "extrapolationMode": "ConstantExtrapolation",
                        "device":  [-1, 1],
                        "logical": [20, -90]
                    },
                    "z": {
                        "extrapolationMode": "ConstantExtrapolation",
                        "device":  [0, 0.09, 0.17, 0.27, 0.38, 0.48, 0.57, 0.66, 0.77, 0.92, 1],
                        "logical": [1, 3.68, 6.05, 8.95, 12.32, 15.05, 17.37, 19.74, 22.32, 25.00, 26.58],
                        "logicalMultiplier": 27,
                        "space": "35MmEquiv"
                    }
                }
            }
        },
        {
            "_comment1": "Mapped for V5.5.3 build 171214",
            "keys": [
                "Hikvision|DS-2DE4A320*"
            ],
            "useOnvifPtz": true,
            "ptzMapper": {
                "fromCamera": {
                    "x": {
                        "extrapolationMode": "PeriodicExtrapolation",
                        "device":  [  -1,1],
                        "logical": [-180, 180]
                    },
                    "y": {
                        "extrapolationMode": "ConstantExtrapolation",
                        "device":  [-1, 1],
                        "logical": [5, -90]
                    },
                    "z": {
                        "extrapolationMode": "ConstantExtrapolation",
                        "device":  [0, 0.05, 0.1, 0.02, 0.05, 0.1, 0.2, 0.5, 1],
                        "logical": [1, 1.5, 2, 3.0, 3.5, 4.5, 6, 6.5, 7],
                        "logicalMultiplier": 35,
                        "space": "35MmEquiv"
                    }
                }
            }
        },
        {
            "_comment1": "Mapped for V5.5.3 build 171214",
            "keys": [
                "Dahua|PDN6CT230HN"
            ],
            "forceONVIF": true,
            "ptzMapper": {
                "fromCamera": {
                    "x": {
                        "extrapolationMode": "PeriodicExtrapolation",
                        "device":  [  -1,1],
                        "logical": [-180, 180]
                    },
                    "y": {
                        "extrapolationMode": "ConstantExtrapolation",
                        "device":  [-1, 1],
                        "logical": [0, -90]
                    },
                    "z": {
                        "extrapolationMode": "ConstantExtrapolation",
                        "device":  [0, 0.05, 0.1, 0.02, 0.05, 0.1, 0.2, 0.5, 1],
                        "logical": [1, 1.5, 2, 3.0, 3.5, 4.5, 6, 6.5, 7],
                        "logicalMultiplier": 35,
                        "space": "35MmEquiv"
                    }
                }
            }
        },
        {
            "_comment1": "Mapping for firmware: IPC_HCMN2108-B0009P30D1809",
            "keys": [
                "UNIVIEW|IPC6322SR-X22*"
            ],
            "ptzMapper": {
                "fromCamera": {
                    "x": {
                        "extrapolationMode": "PeriodicExtrapolation",
                        "device":  [  -1,1],
                        "logical": [-180, 180]
                    },
                    "y": {
                        "extrapolationMode": "ConstantExtrapolation",
                        "device":  [-1, 1],
                        "logical": [15, -90]
                    },
                    "z": {
                        "extrapolationMode": "ConstantExtrapolation",
                        "device":  [0, 0.25, 0.5, 0.75,  1],
                        "logical": [1, 5, 9, 13, 16],
                        "logicalMultiplier": 35,
                        "space": "35MmEquiv"
                    }
                }
            }
        },
        {
            "_comment1": "Mapped for 2.623.0000000.1.R, Build Date 2018-06-27",
            "keys": [
                "Dahua|DH-SD50225U*", "DH-SD50225U*|Dahua",
                "Dahua|SD50225U*", "SD50225U*|Dahua",
                "Dahua|DH-SD59225U*", "DH-SD59225U*|Dahua"
            ],
            "ptzMapper": {
                "fromCamera": {
                    "x": {
                        "extrapolationMode": "PeriodicExtrapolation",
                        "device":  [  -1,1],
                        "logical": [-180, 180]
                    },
                    "y": {
                        "extrapolationMode": "ConstantExtrapolation",
                        "device":  [1, -1],
                        "logical": [0, -90]
                    },
                    "z": {
                        "extrapolationMode": "ConstantExtrapolation",
                        "device":  [0, 0.1, 0.2, 0.4, 0.6, 0.8, 0.9, 1],
                        "logical": [1, 2.5, 4.06, 7.5, 10.63, 14.38, 15, 16.25],
                        "logicalMultiplier": 35,
                        "space": "35MmEquiv"
                    }
                }
            }
        },
        {
            "_comment1": "Mapped for 2.623.0000000.1.R, Build Date 2018-06-27",
            "keys": [
                "Dahua|DH-SD59430U-HNI"
            ],
            "forceONVIF": true,
            "ptzMapper": {
                "fromCamera": {
                    "x": {
                        "extrapolationMode": "PeriodicExtrapolation",
                        "device":  [  -1,1],
                        "logical": [-180, 180]
                    },
                    "y": {
                        "extrapolationMode": "ConstantExtrapolation",
                        "device":  [1, -1],
                        "logical": [15, -90]
                    },
                    "z": {
                        "extrapolationMode": "ConstantExtrapolation",
                        "device":  [0.033333, 0.05, 0.07, 0.1, 0.15, 0.2, 0.3, 0.4, 0.5, 0.6, 0.7, 0.8, 0.9, 1],
                        "logical": [1, 1.43, 2, 2.86, 4.14, 5.57, 8, 10.57, 12, 13.57, 15, 15.7, 17.1, 18.57],
                        "logicalMultiplier": 35,
                        "space": "35MmEquiv"
                    }
                }
            }
        },
        {
            "_comment1": "Mapped for 2.600.Dahua 00.0.R, build: 2017-06-01",
            "keys": [
                "Dahua|PDN6CT230*"
            ],
            "forceONVIF": true,
            "ptzMapper": {
                "fromCamera": {
                    "x": {
                        "extrapolationMode": "PeriodicExtrapolation",
                        "device":  [  1,-1],
                        "logical": [-180, 180]
                    },
                    "y": {
                        "extrapolationMode": "ConstantExtrapolation",
                        "device":  [1, -1],
                        "logical": [25, -90]
                    },
                    "z": {
                        "extrapolationMode": "ConstantExtrapolation",
                        "device":  [0, 0.25, 0.5, 0.75, 0.775, 0.8125, 0.825, 0.875, 0.9, 0.925, 0.95, 0.975, 0.987, 1],
                        "logical": [1, 7, 13.3, 16.6, 17.6, 18, 18.3, 19, 19.3, 20, 20.6, 21.6, 22.3, 23.6],
                        "logicalMultiplier": 31,
                        "space": "35MmEquiv"
                    }
                }
            }
        },
        {
            "_comment1": "Mapped for 2.623.0000000.7.R, Build Date 2018-11-24",
            "keys": [
                "Dahua|*SD49225*"
            ],
            "ptzMapper": {
                "fromCamera": {
                    "x": {
                        "extrapolationMode": "PeriodicExtrapolation",
                        "device":  [  -1,1],
                        "logical": [-180, 180]
                    },
                    "y": {
                        "extrapolationMode": "ConstantExtrapolation",
                        "device":  [-1,1],
                        "logical": [-90, 15]
                    },
                    "z": {
                        "extrapolationMode": "ConstantExtrapolation",
                        "device":  [0, 0.1, 0.2, 0.3, 0.4, 0.5, 0.6, 0.7, 0.8, 0.9, 1],
                        "logical": [1, 2.26, 3.90, 5.46, 7.13, 8.72, 10.31, 12.21, 13.95, 15.69, 18],
                        "logicalMultiplier": 33,
                        "space": "35MmEquiv"
                    }
                }
            }
        },
        {
            "_comment1": "Mapped for fs20190114NRS",
            "keys": [
                "FLIR*|CP-6302-*"
            ],
            "ptzMapper": {
                "fromCamera": {
                    "x": {
                        "extrapolationMode": "PeriodicExtrapolation",
                        "device":  [  -1,1],
                        "logical": [-180, 180]
                    },
                    "y": {
                        "extrapolationMode": "ConstantExtrapolation",
                        "device":  [0,1],
                        "logical": [-90, 20]
                    },
                    "z": {
                        "extrapolationMode": "ConstantExtrapolation",
                        "device":  [0, 0.1, 0.2, 0.3, 0.4, 0.5, 0.6, 0.7, 0.8, 0.85, 0.9, 0.95, 1],
                        "logical": [1, 1.12, 1.29, 1.59, 2.06, 2.76, 3.65, 5.24, 8.12, 10.35, 12.71, 16.47, 24.12],
                        "logicalMultiplier": 35,
                        "space": "35MmEquiv"
                    }
                }
            }
        },
        {
            "_comment1": "Cameras that should not use Media2 (and should not try to detect Media2 support)",
            "keys": [
                "Geovision|GV-BX2700",
                "GV-BX2700|Geovision"
            ],
            "onvifIgnoreMedia2": true,
            "trustToVideoSourceSize": false
        },
        {
            "_comment1": "Camera that should not use Media2 (and should not try to detect Media2 support)",
            "keys": [
                "pelco|IBP531-1ER"
            ],
            "onvifIgnoreMedia2": true
        },
        {
            "_comment1": "Mapping for firmware: IPC_HCMN2108-B0009P30D1809",
            "keys": [
                "hikvision|DS-2DE4225*"
            ],
            "useOnvifPtz": true,
            "ptzMapper": {
                "fromCamera": {
                    "x": {
                        "extrapolationMode": "PeriodicExtrapolation",
                        "device":  [-1, 1],
                        "logical": [-180, 180]
                    },
                    "y": {
                        "extrapolationMode": "ConstantExtrapolation",
                        "device":  [-1, 1],
                        "logical": [-90, 15]
                    },
                    "z": {
                        "extrapolationMode": "ConstantExtrapolation",
                        "device":  [0, 0.1, 0.2, 0.3, 0.4, 0.5, 0.6, 0.7, 0.8, 0.9, 1],
                        "logical": [1, 2.68, 4.64, 6.29, 8.00, 9.75, 11.21, 12.36, 13.14, 13.82, 14.32],
                        "logicalMultiplier": 32,
                        "space": "35MmEquiv"
                    }
                }
            }
        },
        {
            "_comment1": "Mapped for V5.5.0 build 170724",
            "keys": [
                "hikvision|DS-2DE5330*"
            ],
            "useOnvifPtz": true,
            "ptzMapper": {
                "fromCamera": {
                    "x": {
                        "extrapolationMode": "PeriodicExtrapolation",
                        "device":  [  -1,1],
                        "logical": [-180, 180]
                    },
                    "y": {
                        "extrapolationMode": "ConstantExtrapolation",
                        "device":  [-1, 1],
                        "logical": [5, -90]
                    },
                    "z": {
                        "extrapolationMode": "ConstantExtrapolation",
                        "device":  [0, 0.1, 0.2, 0.3, 0.4, 0.5, 0.6, 0.7, 0.8, 0.9, 1],
                        "logical": [1.00, 2.85, 4.92, 6.46, 8.31, 10.08, 12.15, 14.00, 16.00, 18.23, 19.77],
                        "logicalMultiplier": 33,
                        "space": "35MmEquiv"
                    }
                }
            }
        },
        {
            "keys": [
                "IPC-HDW4433*|XR",
                "XR|IPC-HDW4433*"
            ],
            "onvifManufacturerReplacement": "Dahua",
            "onvifVendorSubtype": "Dahua"
        },
        {
            "keys": [
                "hikvision|DS-2TD1217*",
                "hikvision|DS-2TD4237*"
            ],
            "useOnvifPtz": true
        },
        {
            "keys": [
                "Hanwha|*",
                "Hanwha Techwin|*"
            ],
            "overrideXmlHttpRequestTimeout": 30000
        },
        {
            "_comment1": "Mapping for firmware: V102_2019_03_15",
            "keys": [
                "GeoVision_2|GV-SD2722-IR"
            ],
            "useOnvifPtz": true,
            "ptzMapper": {
                "fromCamera": {
                    "x": {
                        "extrapolationMode": "PeriodicExtrapolation",
                        "device":  [-1, 1],
                        "logical": [180, -180]
                    },
                    "y": {
                        "extrapolationMode": "ConstantExtrapolation",
                        "device":  [-1, 1],
                        "logical": [-15, 90]
                    },
                    "z": {
                        "extrapolationMode": "ConstantExtrapolation",
                        "device":  [0, 0.15, 0.23, 0.44, 0.64 , 0.76 , 1.000],
                        "logical": [1, 3.55, 5.00, 8.56, 11.90, 13.57, 16.37],
                        "logicalMultiplier": 32,
                        "space": "35MmEquiv"
                    }
                }
            }
        },
        {
            "_comment1": "Mapping for firmware: 05.30.0.8-20190911",
            "keys": [
                "pelco|P2230*",
                "pelco | P2820*"
            ],
            "useOnvifPtz": true,
            "ptzMapper": {
                "fromCamera": {
                    "x": {
                        "extrapolationMode": "PeriodicExtrapolation",
                        "device":  [-1, 1],
                        "logical": [-180, 180]
                    },
                    "y": {
                        "extrapolationMode": "ConstantExtrapolation",
                        "device":  [-1, 1],
                        "logical": [-90, 15]
                    },
                    "z": {
                        "extrapolationMode": "ConstantExtrapolation",
                        "device":  [0.00, 0.03, 0.13, 0.18, 0.27, 0.50, 0.76, 0.93, 1.00],
                        "logical": [1.00, 1.59, 4.30, 5.70, 8.19, 11.30, 14.73, 19.49, 22.22],
                        "logicalMultiplier": 32,
                        "space": "35MmEquiv"
                    }
                }
            }
        },
        {
            "_comment1": "Mapping for firmware: V102_2019_03_15",
            "keys": [
                "GeoVision_2|GV-SD3732-IR"
            ],
            "useOnvifPtz": true,
            "ptzMapper": {
                "fromCamera": {
                    "x": {
                        "extrapolationMode": "PeriodicExtrapolation",
                        "device":  [-1, 1],
                        "logical": [360, 0]
                    },
                    "y": {
                        "extrapolationMode": "ConstantExtrapolation",
                        "device":  [-1, 1],
                        "logical": [-15, 90]
                    },
                    "z": {
                        "extrapolationMode": "ConstantExtrapolation",
                        "device":  [0, 0.45, 1.000],
                        "logical": [1, 8.56, 17.75],
                        "logicalMultiplier": 32,
                        "space": "35MmEquiv"
                    }
                }
            }
        },
        {
            "keys": [
                "DW|DWC-BVI2IR"
            ],
            "dw-pravis-chipset": true
        },
        {
            "_comment": "Calibration for camera fw ver. 2.2.45-PTZ_H_6314_Release",
            "keys": [
                "DW|DWC-MPTZ36X"
            ],
            "ptzMapper": {
                "fromCamera": {
                    "x": {
                        "extrapolationMode": "PeriodicExtrapolation",
                        "device":  [ -1,    1],
                        "logical": [180, -180]
                    },
                    "y": {
                        "extrapolationMode": "ConstantExtrapolation",
                        "device":  [ -1,   1],
                        "logical": [  0, -90]
                    },
                    "z": {
                        "extrapolationMode": "ConstantExtrapolation",
                        "device":  [-1, 0.9, -0.8, -0.7, -0.6,  -0.5, -0.4,  -0.3, -0.2,  -0.1, 0,  0.1, 0.2, 0.3, 0.4,  0.5, 0.6, 0.7, 0.8,  0.9, 1],
                        "logical": [1, 1.01, 1.111, 1.212, 1.313, 1.515, 1.717, 1.818, 2.02, 2.222, 2.474, 2.828, 3.282, 3.888, 4.595, 5.505, 6.717, 8.282, 10.353, 13.151, 21.212],
                        "logicalMultiplier": 36.5,
                        "space": "35MmEquiv"
                    }
                }
            }
        }
    ]
}<|MERGE_RESOLUTION|>--- conflicted
+++ resolved
@@ -16,11 +16,7 @@
     "If it undershoots, then 35mm fov should be decreased.           "
     ],
 
-<<<<<<< HEAD
-    "version": "4.1.1.212",
-=======
-    "version": "1.0.1.218",
->>>>>>> fa0e17cb
+    "version": "4.1.1.219",
     "data": [
         {
             "keys": [
