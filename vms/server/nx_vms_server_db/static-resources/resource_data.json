{
    "__comment__": [
    "Version number is global.",
    "Get width from here:                                            ",
    "http://en.wikipedia.org/wiki/Image_sensor_format                ",
    "Note: 1/2.8 is 5.2mm x 3.9mm, D=6.5mm.                          ",
    "                                                                ",
    "Calculate width-based crop factor C = 36/W.                     ",
    "                                                                ",
    "Multiply focal lengths by width-based crop factor to get        ",
    "width-based equivalent focal length.                            ",
    "                                                                ",
    "Another important note.                                         ",
    "If the camera overshoots on movement, then it means that 35m    ",
    "fov in this file should be increased.                           ",
    "If it undershoots, then 35mm fov should be decreased.           "
    ],

<<<<<<< HEAD
    "version": "4.1.3.428",
=======
    "version": "1.0.1.287",
>>>>>>> 74fb3f78
    "data": [
        {
            "keys": [
                "N8Fx-OLAH4|IP-Camera"
            ],
            "obtainMacFromMulticast": "Always"
        },
        {
            "_comment1": "Autodiscovery response contains scopes like onvif://www.onvif.org/hardware/DWC-MTT4Wi36 and onvif://www.onvif.org/name/ONVIF",
            "_comment2": "thereby manufacture is detected as DWC-MTT4Wi36 and name - as ONVIF.",
            "keys": [
                "DWC-MBT4Wi*|ONVIF",
                "DWC-MTT4Wi*|ONVIF",
                "DWC-MVT4Wi*|ONVIF"
            ],
            "obtainMacFromMulticast": "Never"
        },
        {
            "keys": [
                "DW|DWC-PF5M1TIR"
            ],
            "dontSendBackChannelRtspAttribute": true
        },
        {
            "keys": [
                "Hanwha|SNP-5300"
            ],
            "disableNormalizedSpeed": true
        },
        {
            "keys": [
                "Hanwha|PRN-4011"
            ],
            "minimalFirmwareVersion":  "v1.08_171018"
        },
        {
            "keys": [
                "Hanwha|XRN-3010"
            ],
            "minimalFirmwareVersion":  "v1.06_171010"
        },
        {
            "keys": [
                "Hanwha|XRN-2011"
            ],
            "minimalFirmwareVersion":  "v1.06_171010"
        },
        {
            "keys": [
                "Hanwha|XRN-2010"
            ],
            "minimalFirmwareVersion":  "v1.06_171010"
        },
        {
            "keys": [
                "Hanwha|XRN-1610S"
            ],
            "minimalFirmwareVersion":  "v1.06_171010"
        },
        {
            "keys": [
                "Hanwha|XRN-1610"
            ],
            "minimalFirmwareVersion":  "v1.06_171010"
        },
        {
            "keys": [
                "Hanwha|XRN-810S"
            ],
            "minimalFirmwareVersion":  "v1.06_171010"
        },
        {
            "keys": [
                "Hanwha|XRN-410S"
            ],
            "minimalFirmwareVersion":  "v1.06_171010"
        },
        {
            "keys": [
                "Hanwha|QRN-810"
            ],
            "minimalFirmwareVersion":  "v1.06_171010"
        },
        {
            "keys": [
                "Hanwha|QRN-410"
            ],
            "minimalFirmwareVersion":  "v1.06_171010"
        },

        {
            "keys": [
                "Sony|SNC-VM772R"
            ],
            "forcedOnvifParams":
            {
                "videoEncoders": [
                    "video_encoder_config1,video_encoder_config3"
                ]
            },

            "preStreamConfigureRequests": [
                {
                    "templateString": "/command/camera.cgi?ImageCodec2=off",
                    "method": "GET",
                    "isAllowedToFail": true,
                    "body":""
                },
                {
                    "templateString": "/command/camera.cgi?ImageCodec3=h264",
                    "method": "GET",
                    "isAllowedToFail": false,
                    "body": ""
                }
            ],
            "highStreamAvailableBitrates": ["16000"],
            "lowStreamAvailableBitrates": ["2000"]
        },
        {
            "keys":["*|TN-B3212K2R", "*|TN-D35032R", "*|TN-P6236W12", "*|WV-S1110V"],
            "useMedia2ToFetchProfiles": true
        },
        {
            "keys":["*|TN-P6236W12"],
            "forcedOnvifParams":
            {
                "videoEncoders": [
                    "0_PRIMARY_VIDEO_ENCODER_CONFIG,1_SECONDARY1_VIDEO_ENCODER_CONFIG"
                ]
            }
        },
        {
            "keys": [
                "Sony|SNC-CX600*",
                "Sony|SNC-VM600*",
                "Sony|SNC-VM630",
                "Sony|SNC-VM641",
                "Sony|SNC-VB632D",
                "Sony|SNC-VB642D",
                "Sony|SNC-EB642R",
                "Sony|SNC-EM642R",
                "Sony|SNC-VM642R",
                "Sony|SNC-WR632R",
                "Sony|SNC-WR602C",
                "Sony|SNC-WR630",
                "Sony|SNC-EM641"
            ],

            "2WayAudio":
            {
                "codec": "MULAW",
                "bitrateKbps": 64,
                "sampleRate": 8,
                "urlPath": "/audio-out/g711_64.cgi",
                "contentType": "",
                "useBasicAuth": true
            }
        },
        {
            "keys": [
                "Dlink|DCS-7010L"
            ],
            "highStreamBitrateBounds": {
                "min": 4096,
                "max": 16384
            },
            "lowStreamBitrateBounds": {
                "min": 4096,
                "max": 16384
            }
        },
        {
            "keys": [
                "Dlink|DCS-6010L"
            ],
            "highStreamBitrateBounds": {
                "min": 0,
                "max": 2048
            },
            "lowStreamBitrateBounds": {
                "min": 0,
                "max": 2048
            }
        },
        {
            "keys": [
                "ActiveCam|*",
                "ACTI|B915",
                "*|ACTi-915",
                "ACTi|Z*", "Z*|ACTi",
                "ACTi Corporation|Z*", "Z*|ACTi Corporation",
                "Arecont Vision|AV20CPD-118",
                "Arecont Vision|AV10856*",
                "Arecont Vision|AV8476*",
                "Arecont Vision|AV5426*",
                "Arecont Vision|AV2756*",
                "Arecont Vision|AV5456*",
                "Arecont Vision|AV20476*",
                "Arecont Vision|AV16856*",
                "Arecont Vision|AV4856*",
                "Arecont Vision|AV5756*"
            ],
            "forceONVIF": true
        },
        {
            "keys": [
                "ISD|*"
            ],
            "possibleDefaultCredentials": [
                {
                    "user": "admin",
                    "password": "admin"
                }
            ]
        },
        {
            "keys": [
                "Advantech|ADAM-6050"
            ],
            "adamStartInputCoil": 0,
            "adamInputCount": 12,
            "adamStartOutputCoil": 16,
            "adamOutputCount": 6,
            "noVideoSupport": true
        },
        {
            "keys": [
                "Advantech|ADAM-6051"
            ],
            "adamStartInputCoil": 0,
            "adamInputCount": 14,
            "adamStartOutputCoil": 16,
            "adamOutputCount": 2,
            "noVideoSupport": true
        },
        {
            "keys": [
                "Advantech|ADAM-6052"
            ],
            "adamStartInputCoil": 0,
            "adamInputCount": 8,
            "adamStartOutputCoil": 16,
            "adamOutputCount": 8,
            "noVideoSupport": true
        },
        {
            "keys": [
                "Advantech|ADAM-6060","Advantech|ADAM-6066"
            ],
            "adamStartInputCoil": 0,
            "adamInputCount": 6,
            "adamStartOutputCoil": 16,
            "adamOutputCount": 6,
            "noVideoSupport": true
        },
        {
            "keys": [ "FLIR|FC*" ],
            "ioSettings": [
                {
                    "id": "$DI:0",
                    "inputName": "Digital Input 1",
                    "portType": "Input",
                    "supportedPortTypes": "Input"
                },
                {
                    "id": "$DO:0",
                    "outputName": "Digital Output 0",
                    "portType": "Output",
                    "supportedPortTypes": "Output"
                }
            ]
        },
        {
            "keys": [
                "Hikvision|DS-2TD2636*"
            ],
            "useInvertedActiveStateForOpenIdleState": true
        },
        {
            "keys": [
                "Hikvision|*"
            ],
            "channelsLimitedByEncoders": false
        },
        {
            "keys": [
                "FLIR|AX8"
            ],
            "alarmsCount" : 5,
            "ioSettings": [
                {
                    "id": "1",
                    "inputName": "FLIR-INPUT-1",
                    "portType": "Input",
                    "supportedPortTypes":"Input"
                },
                {
                    "id": "101",
                    "outputName": "FLIR-OUTPUT-1",
                    "portType": "Output",
                    "supportedPortTypes": "Output"
                },
                {
                    "id": "alarm_spot_1",
                    "inputName": "Spot1",
                    "portType": "Input",
                    "supportedPortTypes": "Input"
                },
                {
                    "id": "alarm_mbox_1",
                    "inputName": "Box1",
                    "portType": "Input",
                    "supportedPortTypes": "Input"
                },
                {
                    "id": "alarm_mbox_2",
                    "inputName": "Box2",
                    "portType": "Input",
                    "supportedPortTypes": "Input"
                },
                {
                    "id": "alarm_mbox_3",
                    "inputName": "Box3",
                    "portType": "Input",
                    "supportedPortTypes": "Input"
                },
                {
                    "id": "alarm_mbox_4",
                    "inputName": "Box4",
                    "portType": "Input",
                    "supportedPortTypes": "Input"
                },
                {
                    "id": "alarm_mbox_5",
                    "inputName": "Box5",
                    "portType": "Input",
                    "supportedPortTypes": "Input"
                },
                {
                    "id": "alarm_mbox_6",
                    "inputName": "Box6",
                    "portType": "Input",
                    "supportedPortTypes": "Input"
                }
            ]
        },
        {
            "keys": [
                "FLIR|A310"
            ],
            "ioSettings": [
                {
                    "id": "1",
                    "inputName": "FLIR-INPUT-1",
                    "portType": "Input",
                    "supportedPortTypes": "Input"
                },
                {
                    "id": "2",
                    "inputName": "FLIR-INPUT-2",
                    "portType": "Input",
                    "supportedPortTypes": "Input"
                },
                {
                    "id": "101",
                    "outputName": "FLIR-OUTPUT-1",
                    "portType": "Output",
                    "supportedPortTypes": "Output"
                },
                {
                    "id": "102",
                    "outputName": "FLIR-OUTPUT-2",
                    "portType": "Output",
                    "supportedPortTypes": "Output"
                }
            ]
        },
        {
            "keys":[
                "FLIR Systems|FC-*", "FLIR|FC-*"
            ],
            "forceSingleStream": true,
            "ignoreONVIF": true
        },
        {
            "_comment": "Onvif probe matches for Flir FC-Series cameras has such manufacturers",
            "keys":[
                "FC-Series-R|*", "FC-Series-S|*"
            ],
            "ignoreONVIF": true
        },
        {
            "keys": [
                "Axis|AxisM3046V"
            ],
            "needAddrInMdnsSearch": true
        },
        {
            "keys":[
                "Axis|P7216*"
            ],
            "ignoreONVIF": true
        },
        {
            "keys":[
                "Hanwha|*", "Samsung|*", "*|XNB-6000"
            ],
            "forcedAdditionalManufacturer": "Hanwha"
        },
        {
            "keys":[
                "Axis|Axis F44 Dual Audio*"
            ],
            "ignoreONVIF": true
        },
        {
            "keys": [
                "Network Optix|Nx-Cube",
                "Network Optix|E12A"
            ],
            "nxDeviceModel": "Nx-Cube-0512A",
            "nxDeviceName": "Nx-Cube"
        },
        {
            "keys": [
                "Network Optix|Nx-Dome",
                "Network Optix|E924"
            ],
            "nxDeviceModel": "Nx-Dome-05924",
            "nxDeviceName": "Nx-Dome"
        },
        {
            "keys": [
                "Network Optix|Nx-Fisheye",
                "Network Optix|E925"
            ],
            "nxDeviceModel": "Nx-Fisheye-05925",
            "nxDeviceName": "Nx-Fisheye"
        },
        {
            "keys": [
                "Network Optix|Nx-Cube-0512A"
            ],
            "advancedParametersTemplate": "nx-cube.xml"
        },
        {
            "keys": [
                "Network Optix|Nx-Dome-05924"
            ],
            "advancedParametersTemplate": "nx-dome.xml"
        },
        {
            "keys": [
               "Network Optix|Nx-Fisheye-05925"
            ],
            "advancedParametersTemplate": "nx-fisheye.xml"
        },
        {
            "keys": [
                "ACTI|E12A"
            ],
            "nxDeviceName": "Nx-Cube",
            "nxDeviceModel": "Nx-Cube-0512A"
        },
        {
            "keys": [
                "ACTI|E924"
            ],
            "nxDeviceName": "Nx-Dome",
            "nxDeviceModel": "Nx-Dome-05924"
        },
        {
            "keys": [
                "Axis|1031W"
            ],
            "advancedParametersOverload":
            {
                "root.Audio.A0.InputGain":
                {
                    "range":"Mute,Auto,-12,-9,-6,-3,-1.5,0,1.5,3,6,9,12,15,18,21,24,27,30,34",
                    "internalRange":"mute,auto,-12,-9,-6,-3,-1.5,0,1.5,3,6,9,12,15,18,21,24,27,30,34"
                }
            }
        },
        {
            "keys": [
                "ACTI|E925"
            ],
            "nxDeviceName": "Nx-Fisheye",
            "nxDeviceModel": "Nx-Fisheye-05925"
        },
        {
            "keys": [
                "ACTI|ACM3411", "ACTI|ACM3401"
            ],
            "desiredTransport":"UDP"
        },
        {
            "keys": [
                "VISTA|*",
                "DW|*",
                "VIVOTEK|*"
            ],
            "trustMaxFPS": true
        },

        {
            "keys": [
                "DW|*"
            ],
            "possibleDefaultCredentials": [
                {
                    "user": "admin",
                    "password": "admin"
                },
                {
                    "user": "root",
                    "password": "admin"
                }
            ]
        },
        {
            "keys": [
                "Hikvision|*"
            ],
            "possibleDefaultCredentials": [
                {
                    "user": "admin",
                    "password": "12345"
                }
            ],
            "unauthorizedTimeoutSec": 185,
            "additionalInputSourceNames": [ "alarmintoken" ],
            "additionalNotificationTopics":[ "Trigger/AlarmIn" ]
        },
        {
            "keys": [
                "*Hikvision*|DS-7716NI-K4"
            ],
            "extractHikvisionChannelFromVideoSource": true
        },
        {
            "keys": [
                "Axis|*"
            ],
            "possibleDefaultCredentials": [
                {
                    "user": "root",
                    "password": "root"
                },
                {
                    "user": "root",
                    "password": "pass"
                }
            ]
        },
        {
            "keys": [
                "VISTA|VK2-ENCODER",
                "*|DW-CP04", "*|DW-CP16",
                "Avigilon|ENC-*",
                "ACTI|V32", "ACTi Corporation|V32",
                "ACTI|V23", "ACTi Corporation|V23",
                "BOSCH|VIP-X1600-XFM4",
                "Axis|AXISM7014*",
                "Axis|AXISM7016*",
                "Axis|AXISQ7404*",
                "Axis|M7014*",
                "Axis|M7016*",
                "Axis|Q7404*",
                "Axis|AXISP7214*",
                "Axis|AXISM70114*",
                "Axis|AXISP7016*",
                "Axis|P7214*",
                "Axis|M70114*",
                "Axis|P7016*",
                "UNIVIEW|DVS4116",
                "Axis|P7216*",
                "Axis|AXISP7216*",
                "VS8801|*",
                "*|VS8801",
                "VS8401|*",
                "*|VS8401",
                "DW|DW-CPUHDE04",
                "DW|DW-CPUHDE08",
                "DW|DW-CPUHDE16",
                "DW|DW-CPUHD4",
                "DW|DW-CPUHD8",
                "DW|DW-CPUHD16",
                "DW|VMAX A1",
                "Pravis Systems Co., Ltd.|VMAX A1",
                "ACTI|TCD2100",
                "Axis|AXISM7011*",
                "Axis|AXISM7001*",
                "Axis|AXISM7010*",
                "Axis|AXISP7210*",
                "Axis|AXISQ7401*",
                "Axis|AXISQ7404*",
                "Axis|AXISQ7406*",
                "Axis|AXISQ7411*",
                "BOSCH|VIP X16 XF E",
                "BOSCH|VIP-X1600-XFM4",
                "BOSCH|VIP_X16_XF_E",
                "BOSCH|VJT-X40XF-E",
                "CAP|NVN4100",
                "DS-6701*|Embedded Net DVS",
                "DS-6704*|Embedded*",
                "DS-6708*|Embedded*",
                "DS-6716*|Embedded*",
                "DS-6716*|Embedded_Net_DVR",
                "Hikvision|DS-6716*",
                "GrandStream|GXV3504",
                "Hikvision|DS-6701*",
                "Hikvision|DS-6704*",
                "Hikvision|DS-6716*",
                "Honeywell|HVE4",
                "Pelco|NET5504",
                "Pelco|NET5508",
                "Pelco|NET5516",
                "Samsung|SPE-100",
                "Samsung|SPE-101",
                "Samsung|SPE-410",
                "Samsung|SPE-16*",
                "Samsung Techwin|SPE-100",
                "Samsung Techwin|SPE-101",
                "Samsung Techwin|SPE-410",
                "Samsung Techwin|SPE-16*",
                "Hanwha|SPE-100",
                "Hanwha|SPE-101",
                "Hanwha|SPE-410",
                "Hanwha|SPE-16*",
                "BOSCH|VIDEO JET multi 4000",
                "DW-CP16|Digital Watchdog*",
                "*|EXVA-HD-216",
                "*|WH-D5216A",
                "Dahua|DHI-HCVR*",
                "Dahua|DHI-XVR*",
                "Dahua|X21A2E",
                "DW|DW-VF4",
                "DW|DW-VF8",
                "DW|DW-VF16",
                "DW|N8Fx-OLAH4",
                "Geovision|GV-VS2400",
                "*|HE-DV5216W",
                "NVX-6206|HITRON_NVX-6206",
                "*|EZHD-TVL16",
                "*|HAVR-08LT",
                "*|NSC-265S-BTZ",
                "*|NV872AME-IR",
                "Network Digital Video|AS-IPHMC3",
                "Network Digital Video|HDIPC-2S38",
                "*|NTH-IPPTZ30XIR",
                "Pravis*|HDR-1600",
                "Customer|9534E2",
                "*|NVR201-08LP",
                "UNIVIEW|NVR302-08E-P8",
                "Samsung Techwin|SPE-400", "Samsung|SPE-400", "Hanwha|SPE-400",
                "VIVOTEK|VS8102",
                "TCS-300|TCAM",
                "UNIVEW|NVR302-16S-P16*",
                "Sony|SNT-EX104",
                "Sony|SNT-EX154",
                "Sony|SNT-EP154",
                "Dahua|DHI-HCVR7108H*",
                "Siqura|EVE FOUR",
                "Hikvision|DS-6708*",
                "HIKVISION|DS-6708*",
                "Samsung Techwin|SPE-110", "Samsung|SPE-110", "Hanwha|SPE-110",
                "Sony|SNT-EP104",
                "vs8100|networkcamera",
                "axis|axis m7011",
                "axis|axis m7014",
                "vs8100|vivotek",
                "v424_6|nir a222f",
                "vivotek|vs8100",
                "vs8102|vivotek",
                "vip-x1600*|bosch",
                "vs8102|networkcamera",
                "vip-x1600*|bosch",
                "dahua|hcvr7104*",
                "truen co., ltd.|tcs-410",
                "uniview|dvs4104",
                "pravis systems co., ltd.|hdr1600",
                "uniview|ec1504-hf",
                "dahua|hcvr5108*",
                "axis|axis p7216",
                "bosch|videojet multi 4000",
                "hikvision|net-k-encoder-4",
                "uniview|nvr304*",
                "grandstream|gxv3500",
                "uniview|nvr308-64e",
                "dahua|hcvr5116*",
                "gv-vs2400|geovision",
                "dahua|dhi-nvr5216*",
                "sony|snt-ex101e",
                "pelco|net5404t",
                "ds-7216*|embedded net dvr",
                "lum-501-dvr-8ch|lum-501-dvr-8ch",
                "ltn8716*|embedded net dvr",
                "dahua|dh-nvr4208*",
                "ds-7208*|embedded net dvr",
                "dahua|dhi-nvr4108*",
                "Hikvision|ds-9632*",
                "private|dh-nvr4832*",
                "dn81r|embedded net dvr",
                "dh-nvr4208*|private",
                "dahua|dh-hcvr4108*",
                "gv-vs2820|geovision",
                "dahua|dhi-nvr4216*",
                "dahua|dhi-nvr5432*",
                "nvr2416*|network video recorder",
                "ds-7324*|embedded_net_dvr",
                "ds-7216huhi-f2/n|chill farm",
                "private|dhi-nvr5832*",
                "acti|acd2100",
                "private|dh-nvr5432*",
                "ltn8916*|network video recorder",
                "ds-7104*|embedded net dvr",
                "dahua|dhi-nvr5416*",
                "acti|v11",
                "private|dhi-nvr5432-16p-4ks2",
                "re4100-ov-r12|4 channel d1 encoder blade card - onvif",
                "tvr1508hd|tvr 15hd",
                "truen co., ltd.|tcs-2000",
                "dahua|dhi-nvr4232*",
                "har326-16|embedded net dvr",
                "Hikvision|ds-7208*",
                "cpplus|cp-uvr-0401e1s-v3",
                "private|dhi-hcvr5208a-v2",
                "axis|axisq7436*",
                "idis|he-1101",
                "ltd8508*|embedded net dvr",
                "ltd8308*|embedded net dvr",
                "ds-9016*|embedded net dvr",
                "lnr616|digimerge",
                "Hikvision|rvi-r16ma",
                "ds-7616*|network video recorder",
                "eve four|siqura",
                "dh-nvr5816*|private",
                "vip_x1_xf_iva|bosch",
                "ganz|zs1-4ds",
                "acti|v21",
                "acti|tcd2500",
                "rvi-ipn8*|group",
                "ds-7732*|network video recorder",
                "ar326-16|imperial dvr",
                "Hikvision|ds-7108*",
                "ds-7608*|network video recorder",
                "ds-h108*|embedded net dvr",
                "ds-7716ni-i4/16p|501 pelham - nvr",
                "onvif_encoder|hae-012",
                "ds-7204*|embedded net dvr",
                "dhi-nvr5232*|private",
                "Hikvision|ds-7608*",
                "ds-7216*|embedded_net_dvr",
                "dahua|dh-nvr4216*",
                "dhi-nvr5208*|general",
                "n16nxp|speco",
                "moxa inc.|vport_364a_4ch_video_encoder",
                "uniview|nvr302-16s-p16",
                "Hikvision|ds-8016*",
                "hve-16781|enc-h264-16",
                "kiloview electronics co., ltd.|e1",
                "indigovision|bx100",
                "dahua|dhi-nvr5816*",
                "dhi-nvr5232-16p-4ks2|private",
                "hen081*4|honeywell",
                "ds-7204*|embedded_net_dvr",
                "ds-7608*|sorting center recorder",
                "dh-nvr4432-16p-4k|private",
                "d-hktvi5mp908|embedded net dvr",
                "onvif_encoder|dw-enhd16*",
                "uniview|nvr301-08l-p8",
                "ali-hvr3008h|embedded net dvr",
                "ali-qvr3008h|embedded net dvr",
                "dahua|n42b1p",
                "dahua|x21a3e2",
                "nv4116e-hs|ac",
                "ds-6601*|embedded net dvs",
                "Hikvision|ds-7204*",
                "vcn-enc|vlr-enc-16",
                "rvi-hdr16lb-t|rvi_dvr",
                "Hikvision|ds-7332*",
                "avtech|avx931a",
                "3s|s4071",
                "Hikvision|ds-8616*",
                "videojet-x10|bosch",
                "dnr716|general",
                "videojet-x20|bosch",
                "uniview|nvr201-04lp",
                "lnr632|digimerge",
                "ds-9016hfi-st|dvr1",
                "nr916x|general",
                "dahua|dhi-nvr5864*",
                "uniview|nvr301-08s",
                "dnr832|general",
                "Hikvision|ds-7216*",
                "ali-qvr3004h|embedded net dvr",
                "rvi-ipn4/1-4p|group",
                "private|dh-nvr4816-4k",
                "onvif|ltd8516k-st",
                "Hikvision|ds-7316*",
                "hev0118h|hitron_hev0118h",
                "dahua|dh-hcvr4104*",
                "Hikvision|ds-8632*",
                "uniview|nvr301-08-p8",
                "ltn8708k-p8|home 8ch embedded",
                "ds-8616*|network video recorder",
                "axis|axis p7224",
                "dahua|dhi-nvr4104*",
                "dh-nvr5832-16p-4k|private",
                "dh-nvr7464|private",
                "rvi-hdr16lb-ta|rvi dvr",
                "dhi-nvr4208*|private",
                "*|ds-6701hfi",
                "uniview|nvr301-08-p8",
                "ltn8708k-p8|home 8ch embedded",
                "axis|axis p7224",
                "dh-nvr5832-16p-4k|private",
                "dh-nvr7464|private",
                "rvi-hdr16lb-ta|rvi dvr",
                "dhi-nvr4208-8p-4k|private",
                "ds-9804*|embedded net dvr",
                "axis|axisq7424rmkii",
                "ds-7732*|network video recorder",
                "dahua|x24a5l",
                "dhi-ivss7024dr-8t|private",
                "rvi-hdr16lb-m_v.2|rvi",
                "Hikvision|ds-7708*",
                "dahua|ipc-hum8231*",
                "uniview|nvr302*",
                "uniview|nvr201*",
                "DW-ENHD16|DW-ENHD16-*",
                "DW|DW-ENHD16*",
                "DW-ENHD16|DW-ENCODWER",
                "dahua|hcvr5104*",
                "Hikvision|ds-8116*",
                "dahua|n52b3p",
                "tr2116a|embedded net dvr",
                "vlr-enc-16|vlr-enc-16",
                "Hikvision|ds-9016*",
                "uniview|nvr308-32r-b",
                "onvif_encoder|mam-6me1012mta",
                "costar|mam-6me1012mta",
                "mam-6me1012mta|mam-6me1012mta-jh",
                "mam-6me1012mta|hae-012",
                "mam-6me1012mta|crt1200en",
                "scw|nvr-admp32p16",
                "dahua|dhi-nvr4116*",
                "dahua|xvr7216*",
                "bosch|vip_x16_xf_e",
                "private|dhi-nvr5216-4ks2",
                "dh-nvr608*|private",
                "general|nvr-p16/16p-4va",
                "rvi-ipn16/2-pro-4k|general",
                "sth795|cellinx-sth795",
                "hq-thd1602*|embedded net dvr",
                "none|nvr302-08e-p8",
                "uniview|nvr302-16e-p8",
                "Hikvision|hik%2fds-7816*",
                "ltd8308*|embedded_net_dvr",
                "Hikvision|DS-6708*",
                "DS-6708*|Hikvision",
                "c7413-awr|dvr support center",
                "ds-7116*|business ddd co,.ltd.",
                "acti|v24",
                "ds-h116*|embedded net dvr",
                "yc-r0814|network video recorder",
                "onvif_encoder|viper-hdaenc16",
                "dahua|dhi-nvr4432*",
                "onvif|ltn8716k*",
                "onvif|ds-7204*",
                "dahua|dhi-nvr5832*",
                "dh-nvr4232*|private",
                "har324-16|embedded net dvr",
                "dh-nvr4216*|private",
                "dhi-nvr52a16*|private",
                "ds-6716huhi*|bldg c hik-encoder",
                "dahua|dh-xvr*",
                "hisi|vi-m-4-1000*",
                "ds-7716*|network video recorder",
                "2d|eli-sip-eb21-4r",
                "dahua|ipc-hdbw13a0e",
                "Hikvision|ds-7616*",
                "zkd408a|embedded net dvr",
                "zkd608a|embedded net dvr",
                "mam-6me1012mta|encoder2",
                "mam-6me1012mta|encoder4",
                "ds-7332*|embedded_net_dvr",
                "hik/ds-7116*|embedded net xvr",
                "ev1016turbox|embedded net dvr",
                "crt1200en|crt1200en-demo",
                "dvr16-4500|16ch digital video recorder",
                "ds-7216*|it rm 16cam dvr",
                "ds-7108*|embedded net dvr",
                "dahua|x52a3a",
                "general|dh-xvr5108*",
                "dahua|dh-xvr4108*",
                "zkd408b|embedded net dvr",
                "dahua|dhi-nvr4416*",
                "onvif|ds-7204*",
                "dh-nvr4232-4k|private",
                "har324-16|embedded net dvr",
                "dh-nvr4216-8p-4k|private",
                "dhi-nvr52a16-16p-4ks2|private",
                "ds-6716*|bldg c hik-encoder",
                "2d|eli-sip-eb21-4r",
                "dahua|ipc-hdbw13a0e",
                "zkd408a|embedded net dvr",
                "zkd608a|embedded net dvr",
                "mam-6me1012mta|encoder2",
                "mam-6me1012mta|encoder4",
                "ds-7332hghi-sh|embedded_net_dvr",
                "hik/ds-7116hgh-f1/n/-af-dvr--a/16-1|embedded net xvr",
                "ev1016turbox|embedded net dvr",
                "crt1200en|crt1200en-demo",
                "dvr16-4500|16ch digital video recorder",
                "dahua|x52a3a",
                "zkd408b|embedded net dvr",
                "dahua|dhi-nvr4416-16p-4ks2",
                "dnr708|general",
                "onvif|hq-thd0802a-h",
                "dahua|dhi-nvr5232*",
                "rvi-ipn32/8-pro-4k|private",
                "ds-7208*|embedded_net_dvr",
                "dahua|dh-xvr7216a-4kl-x",
                "lnr632|general",
                "dahua|x21a3e",
                "lnr616|general",
                "dh-nvr616dr-64-4k|private",
                "dvtel|en-216",
                "hdcvi_1008_-_gerao_2|intelbras",
                "hdcvi_1032|intelbras",
                "dw-enhd16|acm",
                "dw-enhd16|dv",
                "dw-enhd16|vlr-enc-16",
                "moxa inc.|vport 364a-t",
                "onvif|d-hktvi5mp908",
                "ds-7716*|embedded net dvr",
                "dahua|dhi-nvs0404hdc",
                "onvif_encoder|vlr-enc-16",
                "axis|p7304*",
                "ds-7204huhi-k1/p|thuis",
                "os103t|onvif",
                "dahua|nvr5216*",
                "Hikvision|ds-7116*",
                "rvi-r16ma|rvi_dvr",
                "scw|nvr-imp32",
                "Hikvision|ds-7716*",
                "eclipse|esg-nvr32-8",
                "axis|axis m7104",
                "uniview|nvr302-16q",
                "onvif|ip-ds411-4",
                "nvs-ah04|ip-camera",
                "onvif|ds-h208u",
                "dw-enhd16|5",
                "dahua|xvr5116*",
                "ds-7616ni-sp|cipe cctv",
                "rvi-hdr08la-t|rvi_dvr",
                "ud1b-16|embedded net dvr",
                "ev1016hdx|corporativo",
                "dahua|dh/hcvr1604*",
                "ev1016turbo|embedded net dvr",
                "allnet|all-cam2400-nvr-kit",
                "activecam|ac-hr-1116",
                "ipcamera|edge4e_00-10-be-0e-d1-a5",
                "ipcamera|edge4e_00-10-be-0e-d1-80",
                "k-nl416k|general",
                "3r global inc.|xst16",
                "3r global inc.|xpm4m32",
                "3r global inc.|xst08",
                "unix|ipm32r32p",
                "Hikvision|ds-7732*",
                "axis|axisp7304*",
                "axis|axism7104",
                "ev1004turbo|vistas del cuatro",
                "onvif|0e-hd16c2td",
                "ds-7208hqhi-sh|abada dvr",
                "dallmeier|dve-16",
                "dh-nvr4832-16p-4k|private",
                "lnr608|general",
                "3r global inc.|ipm32r16p",
                "3r global inc.|xpm08",
                "3r global inc.|xpm16",
                "3r global inc.|ipm32r32p",
                "dw-enhd16|encoder1",
                "DW-ENHD16|DW-Encoder1",
                "DW-ENHD16|DW-Encoder2",
                "dw-enhd16|encoder2",
                "onvif|ud1b-16",
                "dahua|ipc-hum8431-e1",
                "dahua|dhi-nvr608-32-4ks2",
                "dh-xvr5116he-x|general",
                "nvr2821-04009b/2li|nvr:",
                "3r global inc.|ilt08r",
                "mhdx_3116|intelbras",
                "ipm32r16p|nvr_1",
                "hdcvi_1016_-_gerao_2|intelbras",
                "hen162*4|honeywell",
                "uniview|nvr308-32e-b",
                "dhi-nvr5816-4ks2|private",
                "unix|ipm32r16p",
                "pelco|net5501",
                "s16turbox|embedded net dvr",
                "eclipse|esg-nvr8p",
                "un1a-32x16|network video recorder",
                "ds-7204huhi-k1/p|leroy dvr",
                "xnss|ipm32r16p",
                "xnss|ipm32r32p",
                "rvi-r16la*|rvi",
                "*-1hdr16k|rvi",
                "ds-8116*|embedded net dvr",
                "dahua|x51a2*",
                "nv4108-hs|ac",
                "uniview|nvr301*",
                "ds-7204*|casa",
                "ltd8316k*|embedded net dvr",
                "dh-nvr616*|private",
                "st-hdvr-161|embedded_net_dvr",
                "bx100|indigovision bx100",
                "panasonic|wj-gxe100",
                "st-hdvr162pro-d-v2|general",
                "dahua| DHI-HCVR72*",
                "dw-enhd16|elevator3-4",
                "dw-enhd16|enc1.af3260.wilmington",
                "-1hdr16k|rvi",
                "dw-enhd16|9902",
                "dw-enhd16|viper-hdaenc16",
                "nvr302a-16-4ks2|general",
                "nr32p6-16|network video recorder",
                "general|rvi-ipn16/2-pro-4k",
                "rvi|rvi-1hdr16k",
                "nv4432-hs|ac",
                "dahua|n42b2p2",
                "seyeon tech co., ltd|eha200",
                "general|itse0804-gn5b-d",
                "ds-6704hwi|tower 2",
                "dahua|xvr5216an-4kl-x",
                "ds-7608ni*|*",
                "general|dr-tw1516e",
                "dahua|dhi-nvr616d-128-4ks2",
                "*|dw-en4k16",
                "itse0804-gn5b-d|general",
                "hrgx81|embedded_net_dvr",
                "interlogix|tve-420",
                "ali-qvr3008h|dvr3",
                "ali-qvr3016h|dvr31",
                "hikvision|ds-7216*",
                "digital watchdog|dw-cpuhd16",
                "ipcamera|edge16e_00-10-be-11-98-58",
                "merit-lilin|vs212",
                "axis|axisq7424*",
                "digital watchdog|nbf8-slah2",
                "438ir|avertx",
                "tdhdx161-4k-2t|general",
                "ds-7316hqhi-f4/n|embedded net dvr",
                "tvi-ar304-4|embedded_net_dvr",
                "dahua|dhi-nvr5424*",
                "general|nvr7000k",
                "s-64 e v2-xt|siqura",
                "d44_nvr8pro7|general",
                "bosch|vip_x16*",
                "private|dhi-nvr5216-4ks2",
                "general|dvr08cvi-4k",
                "dh-nvr608-32-4ks2|private",
                "private|dh-nvr4832-4k",
                "dh-nvr4208-8p-4k|private",
                "MarchNetworks|Edge16e",
                "bosch|vip_x16_xf_e",
                "private|dhi-nvr5216-4ks2",
                "general|dvr08cvi-4k",
                "private|dh-nvr4832-4k",
                "axis|axisp8221*",
                "dahua|nvr5432*",
                "siqura|s-64 e v2-xt",
                "hitron|ngh-72m3",
                "scl-04da01|onvif",
                "c87_nvr16pro7|general",
                "dahua|dhi-nvr608-64-4ks2",
                "onvif|har314-4",
                "onvif|vx-smbk-d",
                "digimerge|dv916",
                "interlogix|tve-820",
                "xs-xvr6116-vs2|general",
                "digital watchdog|str-hd1625",
                "ds-7216hqhi-f2|cp-dvr-02",
                "ds-7208hghi-sh|segint",
                "dv916|digimerge",
                "ds-7208hghi-sh/a(b)|dvrcas",
                "digital watchdog|vlr-enc-16-a",
                "dw-enhd16|compresso",
                "dw-enhd16|dw-encoder2",
                "dw-enhd16|dw-encoder1",
                "axis|axisp8221",
                "dahua|nvr5432-4ks2",
                "dhi-xvr5216a|264+",
                "siqura|s-64 e v2-xt",
                "hitron|ngh-72m3",
                "scl-04da01|onvif",
                "c87_nvr16pro7|general",
                "dahua|dhi-nvr608-64-4ks2",
                "onvif|har314-4",
                "onvif|vx-smbk-d",
                "digimerge|dv916",
                "interlogix|tve-820",
                "xs-xvr6116-vs2|general",
                "digital watchdog|str-hd1625",
                "ds-7216hqhi-f2|cp-dvr-02",
                "ds-7208hghi-sh|segint",
                "dv916|digimerge",
                "ds-7208hghi-sh/a(b)|dvrcas",
                "digital watchdog|vlr-enc-16-a",
                "dw-enhd16|dw-analog",
                "dh-nvr5216-4k|private",
                "s08turbox|embedded net dvr",
                "general|dhi-nvr5208-4ks2",
                "dw-enhd16|vc",
                "general|dr-tw2516a",
                "network digital video|b1210dm",
                "acti|v31"
            ],
            "analogEncoder": true
        },
        {
            "keys": [
                "DW-ENHD16|DW-ENHD16*",
                "DW|DW-ENHD16*"
            ],
            "doUpdatePortInSubscriptionAddress": false
        },
        {
            "keys": ["UNIVIEW|DVS4116"],
            "enableAdditionalManufacturerNormalization": true
        },
        {
            "keys": [
                "*|DW-CP04", "*|DW-CP16"
            ],
            "isRebrendedActiCamera": true
        },
        {
            "keys": [
                "ISD|*"
            ],
            "showUrl": true,
            "urlLocalePath": "priv/cam.html"
        },
        {
            "keys": [
                "ISD_EDGE|*"
            ],
            "showUrl": true,
            "urlLocalePath": "priv/cam.html",
            "MaxFPS": 30.0
        },
        {
            "keys": [
                "ISD|XPM-FL72-48MP",
                "DW|XPM-FL72-48MP",
                "DW|DWC-PZV2M72T"
            ],
            "isdDwCam": true,
            "showUrl": true,
            "urlLocalePath": "priv/cam.html"
        },

        {
            "keys": [
                "DW|DWCA-C128-64",
                "DW|DWCA-C12C-64",
                "DW|DWCA-VF25W28-64",
                "DW|DWCA-VF25WIR4-64",
                "DW|DWCA-VF25WIR8-64",
                "DW|DWC-PZV2M72T"
            ],
            "isdDwCam": true
        },

        {
            "keys": [
                "vista|*"
            ],
            "showUrl": true,
            "urlLocalePath": "basic/basic.php",
            "overrideHttpUserAgent": "Mozilla/5.0 (Windows; U; Windows NT based; en-US) AppleWebKit/534.34 (KHTML, like Gecko)  QtWeb Internet Browser/3.8.5 http://www.QtWeb.net",
            "renewOnvifPullPointSubscriptionRequired": false
        },
        {
            "keys": [
                "VIVOTEK|*"
            ],
            "onvifPtzStopBroken": true
        },
        {
            "keys": [
                "ArecontVision|??05", "ArecontVision|?155"
            ],
            "isRTSPSupported": false
        },
        {
            "keys": ["ArecontVision|20185DN", "ArecontVision|AV20CPD-118","ArecontVision|AV08CPD-118" ],
            "forceRtspSupport": true
        },
        {
            "keys": ["ArecontVision|AV20CPD-118","ArecontVision|AV08CPD-118" ],
            "totalMdZones": 1024
        },
        {
            "keys": ["ArecontVision|*"],
            "forceRtcpReports": true
        },
        {
            "keys": [
                "HANWHA|SNP*"
            ],
            "ptzOverride": {
                "operational": {
                    "capabilitiesToAdd": "ContinuousPanCapability|ContinuousTiltCapability|ContinuousZoomCapability"
                }
            }
        },
        {
            "keys": [
                "VIVOTEK|DM368", "VIVOTEK|FD8161", "VIVOTEK|FD8362E", "VIVOTEK|FD8361", "VIVOTEK|FD8136",
                "VIVOTEK|FD8162", "VIVOTEK|FD8372", "VIVOTEK|FD8135H", "VIVOTEK|IP8151", "VIVOTEK|IP8335H",
                "VIVOTEK|IP8362", "VIVOTEK|MD8562", "VIVOTEK|IP8371E", "VIVOTEK|FD8363",
                "ACTI|KCM5211", "ACTI|TCM3511",
                "AXIS|AXISP3344", "AXIS|AXISP1344",
                "*|IPC-HDB3200C", "*|N53F-F",
                "*|LR01", "*|IPCAM_M1", "*|RL01",
                "VISTA|*VRD", "VISTA|VK2-2MPBX(DN)",
                "ZXDZHZ|vimicro","DW|DWC-MF21M4TIR","ACTI|TCM4201","Sony|SNC-CH120","Sony|SNC-CH280",
                "Sony|SNC-DH210","Sony|SNC-DH120T","VITEK|VT-20VN-M","Etrovision Technology|EV8180U-XL","VIVOTEK|FE8174V",
                "AVTECH|AVM542B",
                "AVer|FV3028-RTM",
                "DW|DWC-MPA20M","Win4NET Co., Ltd.|Clebo-MD20","DW|DWC-MC421D","Win4NET Co., Ltd.|Clebo-BX20",
                "DW|DWC-MB721M4TIR","Win4NET Co., Ltd.|Clebo-MB721M4TIR",
                "DW|DWC-MB721M8TIR","Win4NET Co., Ltd.|Clebo-MB721M8TIR",
                "DW|DWC-MF21M4TIR","Win4NET Co., Ltd.|Clebo-MF21M4TIR",
                "DW|DWC-MF21M8TIR","Win4NET Co., Ltd.|Clebo-MF21M8TIR",
                "DW|DWC-MF21M4FM","Win4NET Co., Ltd.|Clebo-MF21M4FM",
                "DW|DWC-MF21M8FM","Win4NET Co., Ltd.|Clebo-MF21M8FM",
                "DW|DWC-MB950TIR", "DW|DWC-MV950TIR", "DW|DWC-BVI2IR",
                "DW|DWC-PVX16W",
                "DW|DWC-PZ21M69T",
                "DW|DWC-PB6M4T",
                "DW|DWC-MTT4Wi28",
                "DW|DWC-MTT4Wi36",
                "DW|DWC-MTT4Wi6",
                "DW|DWC-MVT4Wi28",
                "DW|DWC-MVT4Wi36",
                "DW|DWC-MVT4Wi6",
                "DW|DWC-MBT4Wi28",
                "DW|DWC-MBT4Wi36",
                "DW|DWC-MD72i4V",
                "DW|DWC-MD724V"
            ],
            "operationalPtzCapabilities": "NoPtzCapabilities"
        },
        {
            "keys": [
                "DW|DWC-MPTZ20X", "DW|DWC-MPTZ5X", "DW|DWC-MPZ20XFM",
                "ACTI|KCM8111", "*|FW3471-PS-E",
                "*|FW3471-PS-E",
                "VISTA|VK2-ENCODER",
                "*|DW-CP04", "*|DW-CP16",
                "ACTI|I96","ACTI|I98",
                "UNIVIEW|IPC6242SR-X22",
                "Milesight*|MS-C2961-EB",
                "Dahua|DH-SD22404T-GN",
                "dahua|XVR5116HS*"
            ],
            "ptzOverride": {
                "operational": {"traits": "EightWayPtz"}
            }
        },
        {
            "keys": [
                "ACTI|V32",
                "ACTi Corporation|V32",
                "ACTI|V23",
                "ACTi Corporation|V23"
            ],
            "forceONVIF": true
        },
        {
            "keys": [
                "ACTI|KCM3311", "ACTI|KCM7211", "ACTI|KCM5611", "ACTI|KCM5311",
                "Sony|SNC-EM600","Sony|SNC-CX600","Sony|SNC-DH120T", "Sony|SNC-XM636",
                "DW|DWC-MB421TIR", "DW|DWC-MD421D", "DW|DWC-MV85DiA",
                "Win4NET Co., Ltd.|Clebo-BL20",
                "DW|DWC-MB45DiA",
                "DW|DWC-MTT4WiA",
                "DW|DWC-MVT4WiA"
            ],
            "operationalPtzCapabilities": "ContinuousZoomCapability"
        },
        {
            "keys": [
                "AXIS|AXISP8221",
                "AXIS|AXISC3003E",
                "AXIS|AXISA9161",
                "AXIS|AXISC1004E",
<<<<<<< HEAD
                "AXIS|AXISC8033"
            ],
            "noVideoSupport": true
        },
        {
            "keys" :[
                "Hanwha|NVR-IO-module*"
=======
                "AXIS|AXISC1310*"
>>>>>>> 74fb3f78
            ],
            "noVideoSupport": true
        },
        {
            "keys": [
                "VISTA|VK2-1080XVRDIR3V9F",
                "VISTA|VK2-1080VFD3V9F",
                "VISTA|VK2-1080BIR3V9F",
                "VISTA|VK2-720VZMI",
                "VISTA|VK2-720VZMX",
                "VISTA|VK2-1080VRDIR3V9F",
                "VISTA|VK2-1080XVFD3V9F",
                "VISTA|VK2-3MPBIR3V9F",
                "VISTA|VK2-3MPVRDIR3V9F",
                "VISTA|VK2-3MPBIR28V12re",
                "VISTA|VK2-3MPVRDIR28V12re"
            ],
            "operationalPtzCapabilities": "ContinuousZoomCapability|ContinuousFocusCapability|AuxiliaryPtzCapability"
        },
        {
            "keys": [
                "VISTA|*PTW",
                "DW|DWC-MPT","Win4NET Co., Ltd.|Clebo-MPT",
                "DW|DWC-MPTFM","Win4NET Co., Ltd.|Clebo-MPTFM"
            ],
            "operationalPtzCapabilities": "ContinuousPanCapability|ContinuousTiltCapability",
            "ptzOverride": {
                "operational": {"traits": "FourWayPtz"}
            }
        },
        {
            "keys": [
                "General|IP Camera",
                "H264|N51820L",
                "TRUEN Co., Ltd.|TN-P4230CSLXIR",
                "TRUEN Co. Ltd.|*",
                "Vista|VK2-3MPEFEDre",
                "eneo|IEP-63M2812M0A"
            ],
            "ptzOverride": {
                "operational": {"traits": "FourWayPtz"}
            }
        },
        {
            "keys": [
                "VISTA|VK2-ENCODER",
                "VISTA|VK2-1080PTZ",
                "VISTA|VK2-600PTZ",
                "*|DW-CP04",
                "Cellinx|STH795",
                "Honeywell Security Group|HISD-2201WE", "MESSOA|SPD970",
                "H264|N51820L",
                "onvif|v047-1",
                "iPIXA|*",
                "Rhodium|RBU-PZ-4461-EB"
            ],
            "onvifPtzPresetsEnabled": true
        },
        {
            "keys": [
                "VISTA|*"
            ],
            "forceArFromPrimaryStream": true
        },
        {
            "keys": [
                "ACTi|V32", "ACTi|V23"
            ],
            "defaultAR": "16x9",
            "ptzOverride": {
                "operational": {"traits": "EightWayPtz"}
            }
        },
        {
            "keys": [
                "VISTA|VK2-600PTZ",
                "VISTA|VK2-1080PTZ",
                "VISTA|VK2-ENCODER",
                "Pelco|D5220",
                "Pelco|PelcoD5220"
            ],
            "operationalPtzCapabilities": "ContinuousPanCapability|ContinuousTiltCapability|ContinuousZoomCapability|ContinuousFocusCapability|AuxiliaryPtzCapability|PresetsPtzCapability"
        },
        {
            "keys": [
                "VISTA|VK2-1080VRD",
                "VISTA|VK2-1080VRD3V9"
            ],
            "operationalPtzCapabilities": ""
        },
    {
            "keys": [
                "DW|DWC-MD421D","Win4NET Co., Ltd.|Clebo-FD20"
            ],
            "operationalPtzCapabilities": "ContinuousZoomCapability|ContinuousFocusCapability"
        },
    {
            "keys": [
                "DW|DWC-PV2M4TIR","DW|DWC-PB2M4TIR", "DWC|DWC-PV2M4T", "DW|DWC-PV2M4T"
            ],
        "dw-http-ptz": true
        },
        {
            "keys": [
                "AXIS|AXISM7016Group1", "AXIS|AXISM7016Group2", "AXIS|AXISM7016Group3", "AXIS|AXISM7016Group4"
            ],
            "axisMaxZoomSpeed": 70
        },
        {
            "keys": [
                "Honeywell|HVE4", "Hikvision|DS-6704HFI"
            ],
            "forcedOnvifParams":
            {
                "videoEncoders":
                [
                    "VideoEncoderConfigurationA01,VideoEncoderConfigurationA05",
                    "VideoEncoderConfigurationA02,VideoEncoderConfigurationA06",
                    "VideoEncoderConfigurationA03,VideoEncoderConfigurationA07",
                    "VideoEncoderConfigurationA04,VideoEncoderConfigurationA08"
                ]
            }
        },
        {
            "keys": [
                "DW|DWC-PVX16W"
            ],
            "forcedOnvifParams":
            {
                "videoEncoders":
                [
                    "video_encoder01_01,video_encoder01_02",
                    "video_encoder02_01,video_encoder02_02",
                    "video_encoder03_01,video_encoder03_02",
                    "video_encoder04_01,video_encoder04_02"
                ]
            }
        },
        {
            "keys": [
                "Hikvision|DS-6708*", "HIKVISION|DS-6708*"
            ],
            "forcedOnvifParams":
            {
                "videoEncoders":
                [
                    "VideoEncoderConfigurationA01,VideoEncoderConfigurationA09",
                    "VideoEncoderConfigurationA02,VideoEncoderConfigurationA10",
                    "VideoEncoderConfigurationA03,VideoEncoderConfigurationA11",
                    "VideoEncoderConfigurationA04,VideoEncoderConfigurationA12",
                    "VideoEncoderConfigurationA05,VideoEncoderConfigurationA13",
                    "VideoEncoderConfigurationA06,VideoEncoderConfigurationA14",
                    "VideoEncoderConfigurationA07,VideoEncoderConfigurationA15",
                    "VideoEncoderConfigurationA08,VideoEncoderConfigurationA16"
                ]
            }
        },
        {
            "keys": [
                "Hikvision|DS-2CD6362F-I*|V5.0.*", "Hikvision|DS-2CD6362F-I*|V5.3.*", "Hikvision|DS-2CD6362F-I*|V5.1.*", "Hikvision|DS-2CD6362F-I*|V5.2.*", "Hikvision|HNCA12-FEA"
            ],
            "forcedOnvifParams":
            {
                "videoEncoders":
                [
                    "VideoEncoderToken_101,VideoEncoderToken_102",
                    "VideoEncoderToken_201",
                    "VideoEncoderToken_301",
                    "VideoEncoderToken_401"
                ]
            },
            "fpsBounds": {
                "max": 15,
                "min": 1
            }
        },
        {
            "keys": [
                "Hikvision|DS-6716HWI", "Hikvision|DS-6716HFI", "Hikvision|DS-6716*",
                "DS-6716*|Embedded_Net_DVR", "DS-6716*|Embedded Net DVS",
                "Embedded_Net_DVR|DS-6716*", "Embedded Net DVS|DS-6716*"
            ],
            "forcedOnvifParams":
            {
                "videoEncoders":
                [
                    "VideoEncoderConfigurationA01,VideoEncoderConfigurationA17",
                    "VideoEncoderConfigurationA02,VideoEncoderConfigurationA18",
                    "VideoEncoderConfigurationA03,VideoEncoderConfigurationA19",
                    "VideoEncoderConfigurationA04,VideoEncoderConfigurationA20",
                    "VideoEncoderConfigurationA05,VideoEncoderConfigurationA21",
                    "VideoEncoderConfigurationA06,VideoEncoderConfigurationA22",
                    "VideoEncoderConfigurationA07,VideoEncoderConfigurationA23",
                    "VideoEncoderConfigurationA08,VideoEncoderConfigurationA24",
                    "VideoEncoderConfigurationA09,VideoEncoderConfigurationA25",
                    "VideoEncoderConfigurationA10,VideoEncoderConfigurationA26",
                    "VideoEncoderConfigurationA11,VideoEncoderConfigurationA27",
                    "VideoEncoderConfigurationA12,VideoEncoderConfigurationA28",
                    "VideoEncoderConfigurationA13,VideoEncoderConfigurationA29",
                    "VideoEncoderConfigurationA14,VideoEncoderConfigurationA30",
                    "VideoEncoderConfigurationA15,VideoEncoderConfigurationA31",
                    "VideoEncoderConfigurationA16,VideoEncoderConfigurationA32"
                ]
            }
        },
        {
            "keys": [
                "HIKVISION|DS-2TD1217*",
                "HIKVISION|DFI6256A",
                "hikvision|DS-2CD2955FWD*",
                "HIKVISION|DS-2CD2135FWD*",
                "HIKVISION|DS-2CD2555FWD*"
            ],
            "pullInputEventsAsOdm": true
        },
        {
            "keys": [
                "HIKVISION|DS-2CD2132F-IWS",
                "HIKVISION|DS-2CD2655FWD-IZS",
                "HIKVISION|DS-2CD2742FWD*",
                "HIKVISION|DS-2CD2942F-IS",
                "HIKVISION|DS-2CD63C2F-IS",
                "HIKVISION|DS-2DE4A220IW-DE",
                "Hikvision|DS-2CD2655FWD-IZS",
                "Hikvision|DS-2CD2942F-IS",
                "Hikvision|DS-2CD63C2F-IS",
                "Hikvision|DS-2DE4A220IW-DE",
                "HIKVISION|DS-2CD4032FWD*",
                "HIKVISION|DS-2CD2142FWD*",
                "hikvision|DS-2CD2142FWD*",
                "Hikvision|DS-6716*",
                "Hikvision|DS-6708*",
                "HIKVISION|DS-2CD4A26FWD-*",
                "HIKVISION|iDS-2CD8426*",
                "Hikvision|DS-2DF8223*",
                "hikvision|DS-2CD2155FWD-IS",
                "HIKVISION|DS-2CD4026FWD-AP",
                "HIKVISION|DS-2DE3304W-DE",
                "ONVIF|NC328-VBZ",
                "HIKVISION|DS-2TD1217*",
                "HIKVISION|DFI6256A",
                "hikvision|DS-2CD2955FWD*",
                "HIKVISION|DS-2CD2135FWD*",
                "HIKVISION|DS-2CD2555FWD*"
            ],
            "parseOnvifNotificationsWithHttpReader": true
        },
        {
            "keys": [
                "HIKVISION|DS-2CD2132F-IWS",
                "HIKVISION|DS-2CD2655FWD-IZS",
                "HIKVISION|DS-2CD2742FWD-IS",
                "HIKVISION|DS-2CD2942F-IS",
                "HIKVISION|DS-2DE4A220IW-DE",
                "Hikvision|DS-2CD2655FWD-IZS",
                "Hikvision|DS-2CD2742FWD-IS",
                "Hikvision|DS-2CD2942F-IS",
                "Hikvision|DS-2DE4A220IW-DE",
                "Hikvision|DS-2CD2522FWD*",
                "HIKVISION|DS-2CD2522FWD*",
                "HIKVISION|DS-2CD4032FWD*",
                "HIKVISION|DS-2CD2142FWD-IWS",
                "HIKVISION|DS-2CD2142FWD*",
                "hikvision|DS-2CD2142FWD*",
                "HIKVISION|DS-2CD4A26FWD-*",
                "HIKVISION|iDS-2CD8426*",
                "Hikvision|DS-2CD2625FWD*",
                "Hikvision|DS-2TD2166*",
                "Hikvision|DS-2CD4026FWD-AP",
                "HIKVISION|DS-2DE3304W-DE",
                "ONVIF|H47",
                "ONVIF|IP-2CD4B26FWD-IZS",
                "*|NC304-WDA"
            ],
            "relayOutputInversed": true,
            "portNamePrefixToIgnore": "AlarmOut"
        },
        {
            "keys": [
                "DW|DWC-PF5M1TIR",
                "DW|DWC-MB45DiA",
                "DW|DWC-MV85DiA",
                "DW|DWC-PB6M4T",
                "DW|DWC-PVF9M2TIR"
            ],
            "fixWrongInputPortNumber": true
        },
        {
            "keys": [
                "DW|DWC-MV85DiA"
            ],
            "repeatIntervalForSendVideoEncoderMS": 1000
        },
        {
            "keys": [
                "DW|DWC-MV421D",
                "_comment: fixed in firmware version 4.4 (kernel version 1.0.0.0, server version 1.1.2.0)",
                "##DW|DWC-MD421D"
            ],
            "fixWrongOutputPortToken": true
        },
        {
            "keys": [
                "DW|DWC-MD421D"
            ],
            "additionalNotificationTopics": [ "Device/Trigger/Relay" ]
        },
        {
            "keys": [
                "DW|DWC-MPTZ20X",
                "DW|DWC-MPZ20XFM|2.1.0.8", "DW|DWC-MPZ20XFM"
            ],
            "ptzMapper": {
                "fromCamera": {
                    "x": {
                        "extrapolationMode": "PeriodicExtrapolation",
                        "device":  [-1,   1],
                        "logical": [ 0, 360]
                    },
                    "y": {
                        "extrapolationMode": "ConstantExtrapolation",
                        "device":  [  0,    1],
                        "logical": [  0,  -90]
                    },
                    "z": {
                        "extrapolationMode": "ConstantExtrapolation",
                        "device":  [0.004167,   0.083333],
                        "logical": [1.0,        20.0],
                        "logicalMultiplier": 35.25,
                        "space": "35MmEquiv"
                    }
                }
            }
        },
        {
            "keys": [
                "DW|DWC-MPTZ20X|unknown_beta",
                "Win4NET Co., Ltd.|Clebo-PD20",
                "Win4NET Co., Ltd.|Clebo-PM20SV2",
                "Win4NET Co., Ltd.|Clebo-BD",
                "DW|DWC-MPTZ20XFM",
                "Win4NET Co., Ltd.|Clebo-MPTZ20XFM"
            ],
            "ptzMapper": {
                "fromCamera": {
                    "x": {
                        "extrapolationMode": "PeriodicExtrapolation",
                        "device":  [-1,   1],
                        "logical": [ 0, 360]
                    },
                    "y": {
                        "extrapolationMode": "ConstantExtrapolation",
                        "device":  [  0,    1],
                        "logical": [  0,  -90]
                    },
                    "z": {
                        "extrapolationMode": "ConstantExtrapolation",
                        "device":  [0.000, 0.001, 0.002, 0.003, 0.004, 0.005, 0.006, 0.007, 0.008, 0.009, 0.010, 0.012, 0.014, 0.016, 0.018, 0.025, 0.030, 0.035, 0.040, 0.045, 0.050, 0.060, 0.070, 0.080, 0.090, 0.100],
                        "logical": [1.000, 1.227, 1.430, 1.680, 2.023, 2.258, 2.469, 2.719, 3.000, 3.234, 3.453, 3.953, 4.422, 4.883, 5.367, 7.034, 8.186, 9.362, 10.440, 11.543, 12.548, 14.484, 16.028, 17.278, 18.454, 19.631],
                        "logicalMultiplier": 35.25,
                        "space": "35MmEquiv"
                    }
                }
            }
        },
        {
            "keys": [
                "DW|DWC-MPTZ5X|2.1.0.3", "DW|DWC-MPTZ5X" ,
                "Win4NET Co., Ltd.|Clebo-MPTZ5X",
                "DW|DWC-MPTZ5XFM","Win4NET Co., Ltd.|Clebo-MPTZ5XFM"
            ],
            "ptzMapper": {
                "fromCamera": {
                    "x": {
                        "extrapolationMode": "ConstantExtrapolation",
                        "device":  [0,        1,  -1, -0.05555],
                        "logical": [-180, -0.01,   0,      170]
                    },
                    "y": {
                        "extrapolationMode": "ConstantExtrapolation",
                        "device":  [  0,    1],
                        "logical": [  0,  -90]
                    },
                    "z": {
                        "extrapolationMode": "ConstantExtrapolation",
                        "device":  [0.016666,   0.083333],
                        "logical": [1.0,        5.0],
                        "logicalMultiplier": 41.0,
                        "space": "35MmEquiv"
                    }
                }
            }
        },
        {
            "keys": [
                "*|VB-H41"
            ],
            "ptzMapper": {
                "fromCamera": {
                    "x": {
                        "extrapolationMode": "ConstantExtrapolation",
                        "device":  [  -1,   1],
                        "logical": [-170, 170]
                    },
                    "y": {
                        "extrapolationMode": "ConstantExtrapolation",
                        "device":  [ -1, 0,  1],
                        "logical": [-10, 0, 90]
                    },
                    "z": {
                        "extrapolationMode": "ConstantExtrapolation",
                        "comment": "D = 1 - 1/t, L = 32.0 * t",
                        "device":  [0, 0.333333, 0.5, 0.6, 0.666667, 0.714286, 0.75, 0.777778, 0.8, 0.818182, 0.833333, 0.846154, 0.857143, 0.866667, 0.875, 0.882353, 0.888889, 0.894737, 0.9, 0.904762, 0.909091, 0.913043, 0.916667, 0.92, 0.923077, 0.925926, 0.928571, 0.931034, 0.933333, 0.935484, 0.9375, 0.939394, 0.941176, 0.942857, 0.944444, 0.945946, 0.947368, 0.948718, 0.95],
                        "logical": [1,      1.5,   2, 2.5,        3,      3.5,    4,      4.5,   5,      5.5,        6,      6.5,        7,      7.5,     8,      8.5,        9,      9.5,  10,     10.5,       11,     11.5,       12, 12.5,       13,     13.5,       14,     14.5,       15,     15.5,     16,     16.5,       17,     17.5,       18,     18.5,       19,     19.5,   20],
                        "logicalMultiplier": 32.0,
                        "space": "35MmEquiv"
                    }
                }
            }
        },
        {
            "keys": [
                "VIVOTEK|SD83X3"
            ],
            "ptzMapper": {
                "fromCamera": {
                    "x": {
                        "extrapolationMode": "PeriodicExtrapolation",
                        "device":  [ -1,    1],
                        "logical": [180, -180]
                    },
                    "y": {
                        "extrapolationMode": "ConstantExtrapolation",
                        "device":  [ -1,   1],
                        "logical": [  0, -90]
                    },
                    "z": {
                        "extrapolationMode": "ConstantExtrapolation",
                        "device":  [0, 0.05,  0.1, 0.15,  0.2, 0.25,  0.3, 0.35,  0.4, 0.45,  0.5, 0.55, 0.6, 0.65,  0.7, 0.75,  0.8,  0.85,   0.9,  0.95,  1],
                        "logical": [1, 1.11, 1.22, 1.36, 1.48, 1.64, 1.81, 2.03, 2.29, 2.63, 3.05, 3.49, 4.18, 5.05, 6.27, 7.93, 10.24, 13.22, 17.02, 21.97, 31.55],
                        "logicalMultiplier": 35.0,
                        "space": "35MmEquiv"
                    }
                }
            }
        },
        {
            "keys": [
                "VIVOTEK|SD8362"
            ],
            "ptzMapper": {
                "fromCamera": {
                    "x": {
                        "extrapolationMode": "PeriodicExtrapolation",
                        "device":  [ -1,    1],
                        "logical": [180, -180]
                    },
                    "y": {
                        "extrapolationMode": "ConstantExtrapolation",
                        "device":  [ -1,   1],
                        "logical": [  0, -90]
                    },
                    "z": {
                        "extrapolationMode": "ConstantExtrapolation",
                        "device":  [0, 0.05,  0.1, 0.15,  0.2, 0.25,  0.3, 0.35,  0.4, 0.45,  0.5, 0.55,  0.6, 0.65,  0.7, 0.75,  0.8, 0.85,   0.9,  0.95,    1],
                        "logical": [1, 1.08, 1.16, 1.27, 1.39, 1.52, 1.68, 1.86, 2.08, 2.34, 2.65, 3.01, 3.48, 4.06, 4.76, 5.68, 6.86, 8.38, 10.82, 13.16, 18.0],
                        "logicalMultiplier": 35.0,
                        "space": "35MmEquiv"
                    }
                }
            }
        },
        {
            "keys": [
                "*|SNC-RH124"
            ],
            "ptzMapper": {
                "fromCamera": {
                    "x": {
                        "extrapolationMode": "PeriodicExtrapolation",
                        "device":  [ -1,    1],
                        "logical": [-180, 180]
                    },
                    "y": {
                        "extrapolationMode": "ConstantExtrapolation",
                        "device":  [1.3333333,  -1],
                        "logical": [       15, -90]
                    },
                    "z": {
                        "extrapolationMode": "ConstantExtrapolation",
                        "device":  [0, 0.05,  0.1, 0.15,  0.2, 0.25, 0.35,  0.4, 0.45,  0.5, 0.52],
                        "logical": [1, 1.15, 1.33, 1.57, 1.88, 2.28,  3.6, 4.66, 6.03, 7.64, 8.14],
                        "logicalMultiplier": 38.5,
                        "space": "35MmEquiv"
                    }
                },
                "toCamera": {
                    "y": {
                        "extrapolationMode": "ConstantExtrapolation",
                        "device":  [1,  -1],
                        "logical": [0, -90]
                    }
                }
            }
        },
        {
            "keys": [
                "ACTI|KCM8111"
            ],
            "ptzMapper": {
                "fromCamera": {
                    "x": {
                        "extrapolationMode": "PeriodicExtrapolation",
                        "device":  [-18000, 18000],
                        "logical": [  -180,   180]
                    },
                    "y": {
                        "extrapolationMode": "ConstantExtrapolation",
                        "device":  [ 0, 9000],
                        "logical": [90,    0]
                    },
                    "z": {
                        "extrapolationMode": "ConstantExtrapolation",
                        "device":  [30,     80,    256,    336,    512,    592,    768,    848,   1024,   1104,   1280,   1360,   1536,   1616,   1792,   1872,   2048,   2128,   2304,    2384,    2520],
                        "logical": [ 1, 1.0319, 1.1540, 1.2209, 1.3808, 1.4651, 1.6802, 1.7936, 2.0959, 2.2587, 2.6660, 2.8696, 3.4621, 3.7953, 4.6840, 5.2209, 6.6650, 7.4982, 9.8495, 11.1825, 13.8485],
                        "logicalMultiplier": 35.0,
                        "space": "35MmEquiv"
                    }
                },
                "toCamera": {
                    "z": {
                        "extrapolationMode": "ConstantExtrapolation",
                        "device":  [0,     50,    100,    150,    200,    250,    300,    350,    400,    450,    500,    550,    600,    650,    700,    750,    800,    850,    900,     950,    1000],
                        "logical": [1, 1.0319, 1.1540, 1.2209, 1.3808, 1.4651, 1.6802, 1.7936, 2.0959, 2.2587, 2.6660, 2.8696, 3.4621, 3.7953, 4.6840, 5.2209, 6.6650, 7.4982, 9.8495, 11.1825, 13.8485],
                        "logicalMultiplier": 35.0,
                        "space": "35MmEquiv"
                    }
                }
            }
        },
        {
            "keys": [
                "VISTA|VK2-1080XVRDPTZ"
            ],
            "ptzMapper": {
                "fromCamera": {
                    "x": {
                        "extrapolationMode": "PeriodicExtrapolation",
                        "device":  [   1,  -1],
                        "logical": [-180, 180]
                    },
                    "y": {
                        "extrapolationMode": "ConstantExtrapolation",
                        "_TODO": "Actual tilt range is [0, -180].",
                        "device":  [0.9,   0],
                        "logical": [0,   -90]
                    },
                    "z": {
                        "extrapolationMode": "ConstantExtrapolation",
                        "device":  [    -1,   -0.9,   -0.8,   -0.7,   -0.6,   -0.5,   -0.4,   -0.3,   -0.2,   -0.1,      0,    0.1,    0.2,    0.3,    0.4,    0.5,    0.6,    0.7,    0.8,    0.9,       1],
                        "logical": [1.0000, 1.0748, 1.1636, 1.2617, 1.3738, 1.5000, 1.6449, 1.8178, 2.0187, 2.2477, 2.5234, 2.8458, 3.2383, 3.7150, 4.2850, 4.9766, 5.8411, 6.8645, 7.9626, 9.2925, 10.9050],
                        "logicalMultiplier": 32.0,
                        "space": "35MmEquiv"
                    }
                }
            }
        },
        {
            "keys": [
                "VISTA|VK2-1080XVRDPTZF", "VISTA|VK2-HD20-SM", "VISTA|VK2-HD30-PM"
            ],
            "ptzMapper": {
                "fromCamera": {
                    "x": {
                        "extrapolationMode": "PeriodicExtrapolation",
                        "device":  [   1,  -1],
                        "logical": [-180, 180]
                    },
                    "y": {
                        "extrapolationMode": "ConstantExtrapolation",
                        "_TODO": "Actual tilt range is [0, -180].",
                        "device":  [0.9,   0],
                        "logical": [0,   -90]
                    },
                    "z": {
                        "extrapolationMode": "ConstantExtrapolation",
                        "device":  [    -1,   -0.9,   -0.8,   -0.7,   -0.6,   -0.5,   -0.4,   -0.3,   -0.2,   -0.1,      0,    0.1,    0.2,    0.3,    0.4,    0.5,    0.6,    0.7,    0.8,    0.9,       1],
                        "logical": [1.0000, 1.0748, 1.1636, 1.2617, 1.3738, 1.5000, 1.6449, 1.8178, 2.0187, 2.2477, 2.5234, 2.8458, 3.2383, 3.7150, 4.2850, 4.9766, 5.8411, 6.8645, 7.9626, 9.2925, 10.9050],
                        "logicalMultiplier": 32.0,
                        "space": "35MmEquiv"
                    }
                }
            }
        },
        {
            "keys": [
                "VISTA|VK2-1080XPTZ","VISTA|VK2-1080XVRDPTPMF"
            ],
            "ptzMapper": {
                "fromCamera": {
                    "x": {
                        "extrapolationMode": "PeriodicExtrapolation",
                        "device":  [   1,  -1],
                        "logical": [-180, 180]
                    },
                    "y": {
                        "extrapolationMode": "ConstantExtrapolation",
                        "_TODO": "Actual tilt range is [0, -180].",
                        "device":  [0.9,   0],
                        "logical": [0,   -90]
                    },
                    "z": {
                        "extrapolationMode": "ConstantExtrapolation",
                        "device":  [    -1,   -0.9,   -0.8,   -0.7,   -0.6,   -0.5,   -0.4,   -0.3,   -0.2,   -0.1,      0,    0.1,    0.2,    0.3,    0.4,    0.5,    0.6,     0.7,     0.8,     0.9,       1],
                        "logical": [1.0000, 1.0859, 1.1797, 1.2891, 1.4141, 1.5703, 1.7422, 1.9453, 2.2031, 2.5000, 2.8672, 3.3281, 3.9297, 4.7344, 5.7188, 7.0313, 8.7969, 12.1481, 14.8011, 19.6882, 29.3229],
                        "logicalMultiplier": 30.0,
                        "space": "35MmEquiv"
                    }
                }
            }
        },
        {
            "keys": [
                "VISTA|VK2-1080XPTZF"
            ],
            "ptzMapper": {
                "fromCamera": {
                    "x": {
                        "extrapolationMode": "PeriodicExtrapolation",
                        "device":  [   1,  -1],
                        "logical": [-180, 180]
                    },
                    "y": {
                        "extrapolationMode": "ConstantExtrapolation",
                        "_TODO": "Actual tilt range is [0, -180].",
                        "device":  [0.9,   0],
                        "logical": [0,   -90]
                    },
                    "z": {
                        "extrapolationMode": "ConstantExtrapolation",
                        "device":  [    -1,   -0.9,   -0.8,   -0.7,   -0.6,   -0.5,   -0.4,   -0.3,   -0.2,   -0.1,      0,    0.1,    0.2,    0.3,    0.4,    0.5,    0.6,     0.7,     0.8,     0.9,       1],
                        "logical": [1.0000, 1.0859, 1.1797, 1.2891, 1.4141, 1.5703, 1.7422, 1.9453, 2.2031, 2.5000, 2.8672, 3.3281, 3.9297, 4.7344, 5.7188, 7.0313, 8.7969, 12.1481, 14.8011, 19.6882, 29.3229],
                        "logicalMultiplier": 30.0,
                        "space": "35MmEquiv"
                    }
                }
            }
        },
        {
            "keys": [
                "VISTA|VK2-HD30IR-PM", "VISTA|VK2-1080XIRPTZF", "VISTA|NFX-22053H3", "HITRON|NFX-22053H3", "VISTA|VK2-HD30LRIR-PM"
            ],
            "ptzMapper": {
                "fromCamera": {
                    "x": {
                        "extrapolationMode": "PeriodicExtrapolation",
                        "device":  [   1,  -1],
                        "logical": [-180, 180]
                    },
                    "y": {
                        "extrapolationMode": "ConstantExtrapolation",
                        "_TODO": "Actual tilt range is [0, -180].",
                        "device":  [-1,   1],
                        "logical": [0,   -90]
                    },
                    "z": {
                        "extrapolationMode": "ConstantExtrapolation",
                        "device":  [    -1,   -0.9,   -0.8,   -0.7,   -0.6,   -0.5,   -0.4,   -0.3,   -0.2,   -0.1,      0,    0.1,    0.2,    0.3,    0.4,    0.5,    0.6,     0.7,     0.8,     0.9,       1],
                        "logical": [    1,  1.09449,    1.19767,    1.31801,    1.45551,    1.62733,    1.81642,    2.03983,    2.32341,    2.65,   3.05392,    3.56091,    4.2226,    5.10784,    6.19068,    7.63443,    9.57659,    13.26291,    16.18121,    21.55702,    32.15519],
                        "logicalMultiplier": 30.0,
                        "space": "35MmEquiv"
                    }
                }
            }
        },
        {
            "keys": [
                "HITRON|NFX-22153D1", "DW|DWC-MPTZ30X"
            ],
            "ptzMapper": {
                "fromCamera": {
                    "x": {
                        "extrapolationMode": "PeriodicExtrapolation",
                        "device":  [   1,  -1],
                        "logical": [-180, 180]
                    },
                    "y": {
                        "extrapolationMode": "ConstantExtrapolation",
                        "_TODO": "Actual tilt range is [0, -180].",
                        "device":  [-1,   1],
                        "logical": [0,   -90]
                    },
                    "z": {
                        "extrapolationMode": "ConstantExtrapolation",
                        "device":  [    -1,   -0.9,   -0.8,   -0.7,   -0.6,   -0.5,   -0.4,   -0.3,   -0.2,   -0.1,      0,    0.1,    0.2,    0.3,    0.4,    0.5,    0.6,     0.7,     0.8,     0.9,       1],
                        "logical": [    1,  1.09449,    1.19767,    1.31801,    1.45551,    1.62733,    1.81642,    2.03983,    2.32341,    2.65,   3.05392,    3.56091,    4.2226,    5.10784,    6.19068,    7.63443,    9.57659,    13.26291,    16.18121,    21.55702,    32.15519],
                        "logicalMultiplier": 30.0,
                        "space": "35MmEquiv"
                    }
                }
            }
        },
        {
            "keys": [
                "eneo|PXD-2030PTZ1080"
            ],
            "ptzMapper": {
                "fromCamera": {
                    "x": {
                        "extrapolationMode": "PeriodicExtrapolation",
                        "device":  [  -1,   1],
                        "logical": [-180, 180]
                    },
                    "y": {
                        "extrapolationMode": "ConstantExtrapolation",
                        "_TODO": "Actual tilt range is [0, -180].",
                        "device":  [1,   -1],
                        "logical": [0,   90]
                    },
                    "z": {
                        "extrapolationMode": "ConstantExtrapolation",
                        "device":  [    0,  1],
                        "logical": [   1,  6],
                        "logicalMultiplier": 32.0,
                        "space": "35MmEquiv"
                    }
                }
            },
            "onvifPtzDigitsAfterDecimalPoint": 0
        },
        {
            "keys": [
                "SONY|SNC-EP580|unknown"
            ],
            "ptzMapper": {
                "fromCamera": {
                    "x": {
                        "extrapolationMode": "PeriodicExtrapolation",
                        "device":  [-0.94448, 0.94448],
                        "logical": [    -170,     170]
                    },
                    "y": {
                        "extrapolationMode": "ConstantExtrapolation",
                        "device":  [1.33,  -1],
                        "logical": [15,   -90]
                    },
                    "z": {
                        "extrapolationMode": "ConstantExtrapolation",
                        "device":  [0,      0.0261, 0.0521, 0.0782, 0.1043, 0.1303, 0.1564, 0.1825, 0.2086, 0.2346, 0.2607, 0.2868, 0.3128, 0.3389, 0.365,  0.391,  0.4171, 0.4432, 0.4692,  0.4953,  0.5214],
                        "logical": [1.0000, 1.0706, 1.1647, 1.2706, 1.3882, 1.5176, 1.6824, 1.8706, 2.0824, 2.3412, 2.6471, 3.0000, 3.4588, 4.0235, 4.7412, 5.6471, 6.7882, 8.2353, 10.1059, 12.5647, 16.5393],
                        "logicalMultiplier": 36.0,
                        "space": "35MmEquiv"
                    }
                },
                "toCamera": {
                    "x": {
                        "extrapolationMode": "PeriodicExtrapolation",
                        "device":  [-1.0, 1.0],
                        "logical": [-170, 170]
                    },
                    "y": {
                        "extrapolationMode": "ConstantExtrapolation",
                        "device":  [1,     -1],
                        "logical": [15,   -90]
                    }
                }
            }
        },
        {
            "keys": [
                "SONY|SNC-EP580", "SONY|SNC-EP580|1.82.01"
            ],
            "ptzMapper": {
                "fromCamera": {
                    "x": {
                        "extrapolationMode": "PeriodicExtrapolation",
                        "device":  [-1, 1],
                        "logical": [-170, 170]
                    },
                    "y": {
                        "extrapolationMode": "ConstantExtrapolation",
                        "device":  [1, -1],
                        "logical": [0, -90],
                        "_TODO": "Actual tilt range is [15, -90], but camera reports everything above 0 as 1."
                    },
                    "z": {
                        "extrapolationMode": "ConstantExtrapolation",
                        "device":  [0,      0.0261, 0.0521, 0.0782, 0.1043, 0.1303, 0.1564, 0.1825, 0.2086, 0.2346, 0.2607, 0.2868, 0.3128, 0.3389, 0.365,  0.391,  0.4171, 0.4432, 0.4692,  0.4953,  0.5214],
                        "logical": [1.0000, 1.0706, 1.1647, 1.2706, 1.3882, 1.5176, 1.6824, 1.8706, 2.0824, 2.3412, 2.6471, 3.0000, 3.4588, 4.0235, 4.7412, 5.6471, 6.7882, 8.2353, 10.1059, 12.5647, 16.5393],
                        "logicalMultiplier": 36.0,
                        "space": "35MmEquiv"
                    }
                }
            }
        },
        {
            "keys": [
                "Canon|VB-S30D", "Canon|VB-S30D|Ver. 1.0.0"
            ],
            "ptzMapper": {
                "fromCamera": {
                    "x": {
                        "extrapolationMode": "ConstantExtrapolation",
                        "device":  [   -1,  1],
                        "logical": [-175, 175]
                    },
                    "y": {
                        "extrapolationMode": "ConstantExtrapolation",
                        "device":  [-1,   1],
                        "logical": [-90,   0]
                    },
                    "z": {
                        "extrapolationMode": "ConstantExtrapolation",
                        "device":  [0, 0.04,  0.08,  0.12, 0.2,  0.28, 0.36, 0.44, 0.52, 0.6,  0.68, 0.76,0.8],
                        "logical": [1, 1.025, 1.063, 1.09 ,1.18 ,1.27, 1.40, 1.55, 1.76, 2.02, 2.41, 3.0, 3.4],
                        "logicalMultiplier": 27.5,
                        "space": "35MmEquiv"
                    }
                }
            }
        },
        {
            "keys": [
                "Brand|NH720-18N1", "Brand|NH720-18N1|z120120713NSA"
            ],
            "ptzMapper": {
                "fromCamera": {
                    "x": {
                        "extrapolationMode": "PeriodicExtrapolation",
                        "device":  [   -1,  1],
                        "logical": [-180, 180]
                    },
                    "y": {
                        "extrapolationMode": "ConstantExtrapolation",
                        "device":  [-1,   1],
                        "logical": [10, -90]
                    },
                    "z": {
                        "extrapolationMode": "ConstantExtrapolation",
                        "device":  [0, 1],
                        "logical": [1, 18],
                        "logicalMultiplier": 40,
                        "space": "35MmEquiv"
                    }
                }
            }
        },
        {
            "keys": [
                "Samsung Techwin|SNP-6200", "Samsung Techwin|SNP-6200|1.20_130930"
            ],
            "ptzMapper": {
                "fromCamera": {
                    "x": {
                        "extrapolationMode": "PeriodicExtrapolation",
                        "device":  [   -1,  1],
                        "logical": [-180, 180]
                    },
                    "y": {
                        "extrapolationMode": "ConstantExtrapolation",
                        "_TODO" : "Actual tilt range is [0,-180]",
                        "device":  [0, 1],
                        "logical": [-90,0]
                    },
                    "z": {
                        "extrapolationMode": "ConstantExtrapolation",
                        "device":  [0, 0.10, 0.20 , 0.30 , 0.40 , 0.50 , 0.60 , 0.70, 0.80, 0.90, 1],
                        "logical": [1, 1.31, 1.60 , 1.91 , 2.64 , 3.32 , 4.36 , 5.82, 8.55, 13.5 , 20],
                        "logicalMultiplier": 32,
                        "space": "35MmEquiv"
                    }
                }
            }
        },
        {
            "keys": [
                "Samsung Techwin|SNP-6321"
            ],
            "ptzMapper": {
                "fromCamera": {
                    "x": {
                        "extrapolationMode": "PeriodicExtrapolation",
                        "device":  [   -1,  1],
                        "logical": [-180, 180]
                    },
                    "y": {
                        "extrapolationMode": "ConstantExtrapolation",
                        "_TODO" : "Actual tilt range is [0,-180]",
                        "device":  [0, 1],
                        "logical": [-90, 20]
                    },
                    "z": {
                        "extrapolationMode": "ConstantExtrapolation",
                        "device":  [0, 0.10, 0.20 , 0.30 , 0.40 , 0.50 , 0.60 , 0.70, 0.80, 0.90, 1],
                        "logical": [1, 1.31, 1.60 , 1.91 , 2.64 , 3.32 , 4.36 , 5.82, 8.55, 13.5 , 20],
                        "logicalMultiplier": 32,
                        "space": "35MmEquiv"
                    }
                }
            }
        },
        {
            "keys": [
                "VIVOTEK|SD8363E", "VIVOTEK|SD8363E|SD8363-VVTK-0200f", "SD8363|SD8363"
            ],
            "ptzMapper": {
                "fromCamera": {
                    "x": {
                        "extrapolationMode": "PeriodicExtrapolation",
                        "device":  [   -1,  1],
                        "logical": [-180, 180]
                    },
                    "y": {
                        "extrapolationMode": "ConstantExtrapolation",
                        "_TODO" : "Actual tilt range is [0,-180]",
                        "device":  [1, -1],
                        "logical": [20,-90]
                    },
                    "z": {
                        "extrapolationMode": "ConstantExtrapolation",
                        "device":  [0, 0.10, 0.20 , 0.30 , 0.40 , 0.50 , 0.60 , 0.70, 0.80, 0.90, 1],
                        "logical": [1, 1.19, 1.41 , 1.69 , 2.10 , 2.74 , 3.65, 5.05, 7.15, 10.79 ,19],
                        "logicalMultiplier": 35,
                        "space": "35MmEquiv"
                    }
                }
            },
            "tourGetPosWorkaround": true
        },
        {
            "keys": [
                "Sony|SNC-WR630", "Sony|SNC-WR600"
            ],
            "ptzMapper": {
                "fromCamera": {
                    "x": {
                        "extrapolationMode": "PeriodicExtrapolation",
                        "device":  [   -1,  1],
                        "logical": [-180, 180]
                    },
                    "y": {
                        "extrapolationMode": "ConstantExtrapolation",
                        "_TODO" : "Actual tilt range is [0,-180]",
                        "device":  [-1, 1],
                        "logical": [-90,20]
                    },
                    "z": {
                        "extrapolationMode": "ConstantExtrapolation",
                        "device":  [0,0.052,0.104,0.130,0.208,0.260,0.312,0.364,0.416,0.468,0.52],
                        "logical": [1,1.2,1.49,1.86,2.39,3.10,4.22,6.04,9.18,14.43,26.69],
                        "logicalMultiplier": 30,
                        "space": "35MmEquiv"
                    }
                }
            }
        },
        {
            "keys": [
                "Samsung Techwin|SNP-6200RH", "Samsung Techwin|SNP-6200RH|3.00_140302"
            ],
            "_comment": "This one cannot be calibrated since it pass to -20 which we haven't implemented.",
            "_ptzMapper": {
                "fromCamera": {
                    "x": {
                        "extrapolationMode": "PeriodicExtrapolation",
                        "device":  [  -1,1],
                        "logical": [-180, 180]
                    },
                    "y": {
                        "extrapolationMode": "ConstantExtrapolation",
                        "_TODO" : "Actual tilt range is [-5,185]",
                        "device":  [1, 0],
                        "logical": [5, -90]
                    },
                    "z": {
                        "extrapolationMode": "ConstantExtrapolation",
                        "device":  [0,1],
                        "logical": [1,20],
                        "logicalMultiplier": 35,
                        "space": "35MmEquiv"
                    }
                },
                "toCamera": {
                    "x": {
                        "extrapolationMode": "PeriodicExtrapolation",
                        "device":  [  -1, 1],
                        "logical": [180,-20]
                    }
                }
            }
        },
        {
            "keys": [
                "ACTI|I96"
            ],
            "ptzMapper": {
                "fromCamera": {
                    "x": {
                        "extrapolationMode": "PeriodicExtrapolation",
                        "device":  [-18000, 18000],
                        "logical": [  -180,   180]
                    },
                    "y": {
                        "extrapolationMode": "ConstantExtrapolation",
                        "device":  [ 0, 9000],
                        "logical": [90,    0]
                    },
                    "z": {
                        "extrapolationMode": "ConstantExtrapolation",
                        "device":  [30,     80,    256,    336,    512,    592,    768,    848,   1024,   1104,   1280,   1360,   1536,   1616,   1792,   1872,   2048,   2128,   2304,    2384,    2520],
                        "logical": [ 1, 1.0319, 1.1540, 1.2209, 1.3808, 1.4651, 1.6802, 1.7936, 2.0959, 2.2587, 2.6660, 2.8696, 3.4621, 3.7953, 4.6840, 5.2209, 6.6650, 7.4982, 9.8495, 11.1825, 13.8485],
                        "logicalMultiplier": 35.0,
                        "space": "35MmEquiv"
                    }
                },
                "toCamera": {
                    "z": {
                        "extrapolationMode": "ConstantExtrapolation",
                        "device":  [0,     125,    250,    375,    500,    625,    750,    875,    1000,    1125,    1250,    1375,    1500,    1675,    1750,    1875,    2000,    2125,    2250,     2375,    2500],
                        "logical": [1, 1.0319, 1.1540, 1.2209, 1.3808, 1.4651, 1.6802, 1.7936, 2.0959, 2.2587, 2.6660, 2.8696, 3.4621, 3.7953, 4.6840, 5.2209, 6.6650, 7.4982, 9.8495, 11.1825, 13.8485],
                        "logicalMultiplier": 36.0,
                        "space": "35MmEquiv"
                    }
                }
            }
        },
        {
            "keys": [
                "MOOG|MOOG-EXO-HD", "MOOG|MOOG-EXO-HD|3.8.0.7"
            ]
        },
        {
            "keys": ["Samsung*|SNP-6320RH", "Samsung*|SNO-7084R"],
            "forcedOnvifParams": {
                "profiles": ["H.264,MOBILE"]
            }
        },
        {
            "keys": ["Samsung*|SNF-8010*"],
            "forcedOnvifParams": {
                "profiles": ["SourceH264,MOBILE"]
            }
        },
        {
            "keys": ["Samsung*|PNF-9010*"],
            "forcedOnvifParams": {
                "profiles": ["FisheyeView,MOBILE"]
            }
        },
        {
            "keys": [
                "*Grandeye*|EVO-05NxD"
            ],
            "relayInputCountForced": 1
        },
        {
            "keys": [
                "Honeywell*|*"
            ],
            "portNamePrefixToIgnore": "AlarmOut"
        },
        {
            "keys": [
                "Dahua*|*",
                "Amcrest|IP4M-1026*", "IP4M-1026*|Amcrest",
                "Activecam*|*",
                "Advidia*|*",
                "Amcrest*|*",
                "Ameta*|*",
                "Ascendent*|*",
                "BV Security*|*",
                "CCTV Security Pros*|*",
                "CCTV Star*|*",
                "CP Plus*|*",
                "eLine*|*",
                "ENS*|*",
                "Expose*|*",
                "Lorex*|*",
                "GSS*|*",
                "Honeywell*|*",
                "IC Realtime*|*",
                "Ikegami*|*",
                "Impath Networks*|*",
                "Inaxsys*|*",
                "IndigoVision*|*",
                "Infinity CCTV*|*",
                "Innekt*|*",
                "Intelbras*|*",
                "KBVision*|*",
                "Lumixen*|*",
                "Maxron*|*",
                "Montavue*|*",
                "Oco*|*",
                "People Fu*|*",
                "Rhodium*|*",
                "RVI*|*",
                "Saxco*|*",
                "Security Camera King*|*",
                "Space Technology*|*",
                "Speco*|*",
                "ToughDog*|*",
                "Tyco Holis*|*",
                "Tyco Illustra Essentials*|*",
                "Unisight*|*",
                "VIP Vision*|*",
                "Watchnet*|*",
                "Winic*|*"
            ],
            "trustToVideoSourceSize": false,
            "alternativeSecondStreamSorter": true
        },
        {
            "keys": [
                "Pelco|NET5508*"
            ],
            "forcedOnvifParams": {
                "videoEncoders": [
                    "ve0,ve8",
                    "ve1,ve9",
                    "ve2,ve10",
                    "ve3,ve11",
                    "ve4,ve12",
                    "ve5,ve13",
                    "ve6,ve14",
                    "ve7,ve15"
                ]
            },
            "trustToVideoSourceSize": false,
            "useExistingOnvifProfies": true,
            "controlFpsViaEncodingInterval": true,
            "forcedSecondaryStreamResolution": "352x288",
            "fpsBase": 25
        },
        {
            "keys": [
                "Pelco|NET5504*"
            ],
            "forcedOnvifParams": {
                "videoEncoders": [
                    "ve0,ve4",
                    "ve1,ve5",
                    "ve2,ve6",
                    "ve3,ve7"
                ]
            },
            "trustToVideoSourceSize": false,
            "useExistingOnvifProfies": true,
            "controlFpsViaEncodingInterval": true,
            "forcedSecondaryStreamResolution": "352x288",
            "fpsBase": 25
        },
        {
            "keys": [
                "*|IMM12018*",
                "*|IMM12027*",
                "*|IMM12036*"
            ],
            "onvifManufacturerReplacement": "PelcoOptera"
        },
        {
            "keys": [
                "Pelco|IMM12018",
                "Pelco|IMM12027",
                "Pelco|IMM12036"
            ],
            "onvifVendorSubtype": "PelcoOptera"
        },
        {
            "keys": [
                "DW|*"
            ],
            "onvifVendorSubtype": "Digital Watchdog",
            "_comment": "Used to set typeId of 'Digital Watchdog' for all manufactures that are resolved to 'DW'."
        },
        {
            "keys": [
                "PelcoOptera|IMM12018",
                "PelcoOptera|IMM12027",
                "PelcoOptera|IMM12036"
            ],
            "ignoreMultisensors": true
        },
        {
            "keys": [
                "PelcoOptera|IMM12018","Pelco|IMM12018"
            ],
            "multiresourceVideoChannelMapping": [
                {
                    "resourceChannel": 2,
                    "channelMap": [
                        {
                            "originalChannel": 0,
                            "mappedChannel": 2
                        }
                    ]
                },
                {
                    "resourceChannel": 3,
                    "channelMap": [
                        {
                            "originalChannel": 0,
                            "mappedChannel": 1
                        }
                    ]
                },
                {
                    "resourceChannel": 4,
                    "channelMap": [
                        {
                            "originalChannel": 0,
                            "mappedChannel": 0
                        }
                    ]
                }
            ],
            "shouldAppearAsSingleChannel": true,
            "doNotAddVendorToDeviceName": true,
            "videoLayout": "width=3;height=1;sensors=0,1,2"
        },
        {
            "keys": [
                "PelcoOptera|IMM12027","Pelco|IMM12027"
            ],
            "multiresourceVideoChannelMapping": [
                {
                    "resourceChannel": 2,
                    "channelMap": [
                        {
                            "originalChannel": 0,
                            "mappedChannel": 2
                        }
                    ]
                },
                {
                    "resourceChannel": 3,
                    "channelMap": [
                        {
                            "originalChannel": 0,
                            "mappedChannel": 1
                        }
                    ]
                },
                {
                    "resourceChannel": 4,
                    "channelMap": [
                        {
                            "originalChannel": 0,
                            "mappedChannel": 0
                        }
                    ]
                },
                {
                    "resourceChannel": 5,
                    "channelMap": [
                        {
                            "originalChannel": 0,
                            "mappedChannel": 3
                        }
                    ]
                }
            ],
            "shouldAppearAsSingleChannel": true,
            "doNotAddVendorToDeviceName": true,
            "videoLayout": "width=3;height=2;sensors=0,1,2,-1,3,-1",
            "defaultAR":"4x3"
        },
        {
            "keys": [
                "PelcoOptera|IMM12036","Pelco|IMM12036"
            ],
            "multiresourceVideoChannelMapping": [
                {
                    "resourceChannel": 2,
                    "channelMap": [
                        {
                            "originalChannel": 0,
                            "mappedChannel": 2
                        }
                    ]
                },
                {
                    "resourceChannel": 3,
                    "channelMap": [
                        {
                            "originalChannel": 0,
                            "mappedChannel": 1
                        }
                    ]
                },
                {
                    "resourceChannel": 4,
                    "channelMap": [
                        {
                            "originalChannel": 0,
                            "mappedChannel": 0
                        }
                    ]
                }
            ],
            "shouldAppearAsSingleChannel": true,
            "doNotAddVendorToDeviceName": true,
            "videoLayout": "width=3;height=1;sensors=0,1,2"
        },
        {
            "keys": [
                "ACTI|A41", "ACTI|A81"
            ],
            "forceONVIF": true,
            "possibleDefaultCredentials": [
                {
                    "user": "admin",
                    "password": "123456"
                }
            ]
        },
        {
            "keys": [
                "Speco|O4VLD5"
            ],
            "ignoreRtcpReports": true
        },
        {
            "keys": [
                "DW|*|A*", "CPRO|*|A*"
            ],
            "showUrl": true,
            "urlLocalePath": "/cgi-bin/admin/setup_main.cgi",
            "desiredH264Profile": "High"
        },
        {
            "keys":[
                "DW|DWC-MTT4W*",
                "DW|DWC-MVT4W*",
                "DW|DWC-MBT4W*"
             ],
             "trustToVideoSourceSize": false,
             "forceOnvifAdvancedParameters": true
        },
        {
            "keys":[
                "DW|DWC-PF5M1TIR",
                "DW|DWC-MD85DiA",
                "DW|DWC-MV85DiA"
            ],
            "highStreamBitrateBounds": {
                "min": 32,
                "max": 8000
            },
            "lowStreamBitrateBounds": {
                "min": 32,
                "max": 8000
            }
        },
        {
            "keys": [
                "*|WH-D5216A"
            ],
            "forcedOnvifParams":
            {
                "videoEncoders":
                [
                    "VideoEncoderConfigurationToken001,VideoEncoderConfigurationToken017",
                    "VideoEncoderConfigurationToken002,VideoEncoderConfigurationToken018",
                    "VideoEncoderConfigurationToken003,VideoEncoderConfigurationToken019",
                    "VideoEncoderConfigurationToken004,VideoEncoderConfigurationToken020",
                    "VideoEncoderConfigurationToken005,VideoEncoderConfigurationToken021",
                    "VideoEncoderConfigurationToken006,VideoEncoderConfigurationToken022",
                    "VideoEncoderConfigurationToken007,VideoEncoderConfigurationToken023",
                    "VideoEncoderConfigurationToken008,VideoEncoderConfigurationToken024",
                    "VideoEncoderConfigurationToken009,VideoEncoderConfigurationToken025",
                    "VideoEncoderConfigurationToken010,VideoEncoderConfigurationToken026",
                    "VideoEncoderConfigurationToken011,VideoEncoderConfigurationToken027",
                    "VideoEncoderConfigurationToken012,VideoEncoderConfigurationToken028",
                    "VideoEncoderConfigurationToken013,VideoEncoderConfigurationToken029",
                    "VideoEncoderConfigurationToken014,VideoEncoderConfigurationToken030",
                    "VideoEncoderConfigurationToken015,VideoEncoderConfigurationToken031",
                    "VideoEncoderConfigurationToken016,VideoEncoderConfigurationToken032"
                ]
            }
        },
        {
            "keys": [
                "DW|DWC-MV950TIR","DW|DWC-MB950TIR"
            ],
            "forcedDefaultCredentials": {
                "user": "root",
                "password": "pass"
            }
        },
        {
            "keys": ["DW|DWC-MV950TIR"],
            "forceOnvifAdvancedParameters": true

        },
        {
            "__comment__": "entropix issues resolution",
            "keys":["*|*DSC-TVC-0200*","DSC-TVC-0200*|*"],
            "forcedOnvifParams":
            {
                "videoEncoders":
                [
                    "1,3",
                    "2,4"
                ]
            }

        },
        {
            "keys":["DW|DWC-PB6M4T"],
            "operationalPtzCapabilities": "NoPtzCapabilities",
            "forcedOnvifParams":
            {
                "videoEncoders":
                [
                    "0,3",
                    "1,4",
                    "2,5"
                ],
                "profiles":
                [
                    "AVStream1_1,AVStream1_2",
                    "AVStream2_1,AVStream2_2",
                    "AVStream3_1,AVStream3_2"
                ]
            },
            "multiresourceVideoChannelMapping": [
                {
                    "resourceChannel": 1,
                    "channelMap": [
                        {
                            "originalChannel": 0,
                            "mappedChannel": 0
                        }
                    ]
                },
                {
                    "resourceChannel": 2,
                    "channelMap": [
                        {
                            "originalChannel": 0,
                            "mappedChannel": 1
                        }
                    ]
                },
                {
                    "resourceChannel": 3,
                    "channelMap": [
                        {
                            "originalChannel": 0,
                            "mappedChannel": 2
                        }
                    ]
                }
            ],
            "configureAllStitchedSensors": true,
            "ignoreMultisensors": true,
            "shouldAppearAsSingleChannel": true,
            "videoLayout": "width=3;height=1;sensors=0,1,2"
        },
        {
            "keys": [
                "Winic|*"
            ],
            "possibleDefaultCredentials": [
                {
                    "user": "admin",
                    "password": "12345"
                }
            ]
        },
        {
            "keys": [
                "Samsung Techwin|*"
            ],
            "possibleDefaultCredentials": [
                {
                    "user": "root",
                    "password": "4321"
                },
                {
                    "user": "root",
                    "password": "admin"
                },
                {
                    "user": "admin",
                    "password": "4321"
                },
                {
                    "user": "admin",
                    "password": "1111111"
                }
            ]
        },
        {
            "keys": [
                "Cellinx|STH795"
            ],
            "_comment": "Calibration for camera fw ver. 3.2.1, Build at 2016-07-28",
            "ptzMapper": {
                "fromCamera": {
                    "x": {
                        "extrapolationMode": "PeriodicExtrapolation",
                        "device":  [-1,   1],
                        "logical": [ 0, 360]
                    },
                    "y": {
                        "extrapolationMode": "ConstantExtrapolation",
                        "device":  [  -1,    1],
                        "logical": [  0,  -90]
                    },
                    "z": {
                        "extrapolationMode": "ConstantExtrapolation",
                        "device":  [0, 1],
                        "logical": [1, 20],
                        "logicalMultiplier": 30,
                        "space": "35MmEquiv"
                    }
                }
            }
        },
        {
            "keys": [
                "Redvision|RVX-IP30-IRWL-W"
            ],
            "ptzMapper": {
                "fromCamera": {
                    "x": {
                        "extrapolationMode": "PeriodicExtrapolation",
                        "device":  [-1,   1],
                        "logical": [ 0, 360]
                    },
                    "y": {
                        "extrapolationMode": "ConstantExtrapolation",
                        "device":  [  0.3333,    -1],
                        "logical": [  -90,  60]
                    },
                    "z": {
                        "extrapolationMode": "ConstantExtrapolation",
                        "device":  [-1, 1],
                        "logical": [1, 7],
                        "logicalMultiplier": 75,
                        "space": "35MmEquiv"
                    }
                }
            },
            "onvifPtzDigitsAfterDecimalPoint": 7
        },
        {
            "keys": [
                "iPIXA|INVDHDW32812IR"
            ],
            "clearInputsTimeoutSec": 3,
            "comment": "considers input state as 0 after specified timeout"
        },
        {
            "keys": [
                "Bosch|IP5000*"
            ],
            "onvifPtzSpeedBroken": true
        },
        {
            "keys": [
                "AVer|FX2000"
            ],
            "highStreamAvailableBitrates":["100000"],
            "lowStreamAvailableBitrates":["100000"]
        },
        {
            "keys": [
                "HIKVISION|DS-2DF5220S-DE4/W",
                "HIKVISION|DS-2TD4237*",
                "HIKVISION|DS-2TD4136*",
                "HIKVISION|DS-2TD4166*"
            ],
            "useOnvifPtz": true,
            "ptzMapper": {
                "fromCamera": {
                    "x": {
                        "extrapolationMode": "PeriodicExtrapolation",
                        "device":  [   1,  -1],
                        "logical": [-180, 180]
                    },
                    "y": {
                        "extrapolationMode": "ConstantExtrapolation",
                        "device":  [1,   -1],
                        "logical": [90,   -30]
                    },
                    "z": {
                        "extrapolationMode": "ConstantExtrapolation",
                        "device":  [0, 0.10, 0.20 , 0.30 , 0.40 , 0.50 , 0.60 , 0.70, 0.80, 0.90, 1],
                        "logical": [1, 1.35, 1.82 , 2.46 , 3.31 , 4.47 , 6.034 , 8.14, 10.99, 14.9 , 20],
                        "logicalMultiplier": 32.0,
                        "space": "35MmEquiv"
                    }
                }
            }
        },
        {
            "keys": [
                "Dahua|IPC-K15*", "Dahua|DH-IPC-K15*",
                "Dahua|IPC-K35A", "Dahua|DH-IPC-K35A",
                "Dahua|IPC-K35A*", "Dahua|DH-IPC-K35A*"
            ],
            "2WayAudio":
            {
                "codec": "ALAW",
                "bitrateKbps": 64,
                "sampleRate": 12,
                "urlPath": "/cgi-bin/audio.cgi?action=postAudio&httptype=singlepart&channel=1",
                "contentType": "Audio/G.711A",
                "noAuth": true
            }

        },
        {
            "keys": [
                "Dahua|DH-IPC-K35P", "Dahua|IPC-K35P"
            ],
            "2WayAudio":
            {
                "codec": "ALAW",
                "bitrateKbps": 64,
                "sampleRate": 8,
                "urlPath": "/cgi-bin/audio.cgi?action=postAudio&httptype=singlepart&channel=1",
                "contentType": "Audio/G.711A"
            }

        },
        {
            "keys": [
                "Samsung*|XNP-6370*"
            ],
            "ptzMapper": {
                "fromCamera": {
                    "x": {
                        "extrapolationMode": "PeriodicExtrapolation",
                        "device":  [  -1,1],
                        "logical": [-180, 180]
                    },
                    "y": {
                        "extrapolationMode": "ConstantExtrapolation",
                        "device":  [1, 0],
                        "logical": [5, -90]
                    },
                    "z": {
                        "extrapolationMode": "ConstantExtrapolation",
                        "device":  [0, 0.1, 0.2, 0.3, 0.4, 0.5, 0.6, 0.7, 0.8, 0.9, 1],
                        "logical": [1, 1.26, 1.58, 2, 2.51, 3.16, 3.98, 5, 6.31, 7.94, 10],
                        "logicalMultiplier": 35,
                        "space": "35MmEquiv"
                    }
                }
            }
        },
        {
            "keys": [
                "DW|DW-CPUHD*"
            ],
            "isMacAddressMandatory": false
        },
        {
            "keys": [
                "Hikvision|DS-2DP1636Z-D"
            ],
            "forcedOnvifParams":
            {
                "videoEncoders":
                [
                    "VideoEncoderToken_101,VideoEncoderToken_102",
                    "VideoEncoderToken_201,VideoEncoderToken_202",
                    "VideoEncoderToken_301,VideoEncoderToken_302"
                ]
            }
        },
        {
            "keys": [
                "IQA*|IQEYE*"
            ],
            "ignoreONVIF": true
        },
        {
            "keys": [
                "Surveillance Camera|DVB-4100-VS"
            ],
            "ignoreCameraTimeIfBigJitter": true
        },
        {
            "keys": [
                "UNIVIEW|IPC6253SR-X33*", "Securicorp|SCL-SDM03MVIR-WD3533X", "NONE|SCL-SDM03MVIR-WD3533X"
            ],
            "ptzMapper": {
                "fromCamera": {
                    "x": {
                        "extrapolationMode": "PeriodicExtrapolation",
                        "device":  [  -1,1],
                        "logical": [-180, 180]
                    },
                    "y": {
                        "extrapolationMode": "ConstantExtrapolation",
                        "device":  [-0.1666667, 1],
                        "logical": [15, -90]
                    },
                    "z": {
                        "extrapolationMode": "ConstantExtrapolation",
                        "device":  [0, 1],
                        "logical": [1, 7],
                        "logicalMultiplier": 35,
                        "space": "35MmEquiv"
                    }
                }
            }
        },
        {
     "keys": ["*|H.264+4MP+HD+IR+IP+Camera"],
          "onvifManufacturerReplacement": "merit-lilin"
        },
        {
            "keys":[
            "N9PC-SLAH5|IP-Camera", "DW|DWC-PZ21M69T", "N9PC-SLAH5|DWC-PZ21M69T"
            ],
            "multiresourceVideoChannelMapping": [
                {
                    "resourceChannel": 1,
                    "channelMap": [
                        {
                            "originalChannel": 0,
                            "mappedChannel": 0
                        }
                    ]
                },
                {
                    "resourceChannel": 2,
                    "channelMap": [
                        {
                            "originalChannel": 0,
                            "mappedChannel": 1
                        }
                    ]
                },
                {
                    "resourceChannel": 3,
                    "channelMap": [
                        {
                            "originalChannel": 0,
                            "mappedChannel": 2
                        }
                    ]
                },
                {
                    "resourceChannel": 4,
                    "channelMap": [
                        {
                            "originalChannel": 0,
                            "mappedChannel": 3
                        }
                    ]
                }
            ],
            "ignoreMultisensors": true,
            "shouldAppearAsSingleChannel": true,
            "configureAllStitchedSensors": true,
            "videoLayout": "width=4;height=1;sensors=0,1,2,3"
        },
        {
            "keys": ["*|CMD-C244","COMMANDCO|*","ONVIF|NTH-IP4T"],
            "onvifManufacturerReplacement": "Hikvision"
        },
        {
            "keys": [
                "HIKVISION|DS-2DE4220IW*", "HIKVISION|DS-2DE4220W*", "Hikvision|DS-2DE4220IW*", "Hikvision|DS-2DE4220W*"
            ],
            "useOnvifPtz": true,
            "ptzMapper": {
                "fromCamera": {
                    "x": {
                        "extrapolationMode": "PeriodicExtrapolation",
                        "device":  [  -1,1],
                        "logical": [-180, 180]
                    },
                    "y": {
                        "extrapolationMode": "ConstantExtrapolation",
                        "device":  [-1, 1],
                        "logical": [-15, -90]
                    },
                    "z": {
                        "extrapolationMode": "ConstantExtrapolation",
                        "device":  [0, 0.05, 0.1, 0.02, 0.05, 0.1, 0.2, 0.5, 1],
                        "logical": [1, 1.5, 2, 3.0, 3.5, 4.5, 6, 6.5, 7],
                        "logicalMultiplier": 37,
                        "space": "35MmEquiv"
                    }
                }
            }
        },
        {
            "keys": [
                "HIKVISION|DS-2DF8436IX*", "Hikvision|DS-2DF8436IX*"
            ],
            "useOnvifPtz": true,
            "ptzMapper": {
                "fromCamera": {
                    "x": {
                        "extrapolationMode": "PeriodicExtrapolation",
                        "device":  [  -1,1],
                        "logical": [-180, 180]
                    },
                    "y": {
                        "extrapolationMode": "ConstantExtrapolation",
                        "device":  [-1, 1],
                        "logical": [20, -90]
                    },
                    "z": {
                        "extrapolationMode": "ConstantExtrapolation",
                        "device":  [0, 0.05, 0.1, 0.02, 0.05, 0.1, 0.2, 0.5, 1],
                        "logical": [1, 1.5, 2, 3.0, 3.5, 4.5, 6, 6.5, 7],
                        "logicalMultiplier": 37,
                        "space": "35MmEquiv"
                    }
                }
            }
        },
        {
            "keys": [
                "Hikvision|DS-7216*", "HIKVISION|DS-7216*"
            ],
            "forcedOnvifParams":
            {
                "videoEncoders":
                [
                    "VideoEncoderConfigurationToken001,VideoEncoderConfigurationToken019",
                    "VideoEncoderConfigurationToken002,VideoEncoderConfigurationToken020",
                    "VideoEncoderConfigurationToken003,VideoEncoderConfigurationToken021",
                    "VideoEncoderConfigurationToken004,VideoEncoderConfigurationToken022",
                    "VideoEncoderConfigurationToken005,VideoEncoderConfigurationToken023",
                    "VideoEncoderConfigurationToken006,VideoEncoderConfigurationToken024",
                    "VideoEncoderConfigurationToken007,VideoEncoderConfigurationToken025",
                    "VideoEncoderConfigurationToken008,VideoEncoderConfigurationToken026",
                    "VideoEncoderConfigurationToken009,VideoEncoderConfigurationToken027",
                    "VideoEncoderConfigurationToken010,VideoEncoderConfigurationToken028",
                    "VideoEncoderConfigurationToken011,VideoEncoderConfigurationToken029",
                    "VideoEncoderConfigurationToken012,VideoEncoderConfigurationToken030",
                    "VideoEncoderConfigurationToken013,VideoEncoderConfigurationToken031",
                    "VideoEncoderConfigurationToken014,VideoEncoderConfigurationToken032",
                    "VideoEncoderConfigurationToken015,VideoEncoderConfigurationToken033",
                    "VideoEncoderConfigurationToken016,VideoEncoderConfigurationToken034"
                ]
            }
        },
        {
            "keys": [
                "HIKVISION|DS-2DE4A220IW*", "Hikvision|DS-2DE4A220IW*"
            ],
            "useOnvifPtz": true,
            "ptzMapper": {
                "fromCamera": {
                    "x": {
                        "extrapolationMode": "PeriodicExtrapolation",
                        "device":  [  -1,1],
                        "logical": [-180, 180]
                    },
                    "y": {
                        "extrapolationMode": "ConstantExtrapolation",
                        "device":  [-1, 1],
                        "logical": [5, -90]
                    },
                    "z": {
                        "extrapolationMode": "ConstantExtrapolation",
                        "device":  [0, 0.05, 0.1, 0.02, 0.05, 0.1, 0.2, 0.5, 1],
                        "logical": [1, 1.5, 2, 3.0, 3.5, 4.5, 6, 6.5, 7],
                        "logicalMultiplier": 37,
                        "space": "35MmEquiv"
                    }
                }
            }
        },
        {
            "keys": [
                "DS-6716HQHI-SATA|Embedded_Net_DVR", "Hikvision|DS-6716HQHI-SATA"
            ],
            "forcedOnvifParams":
            {
                "videoEncoders":
                [
                    "VideoEncoderConfigurationToken001,VideoEncoderConfigurationToken017",
                    "VideoEncoderConfigurationToken002,VideoEncoderConfigurationToken018",
                    "VideoEncoderConfigurationToken003,VideoEncoderConfigurationToken019",
                    "VideoEncoderConfigurationToken004,VideoEncoderConfigurationToken020",
                    "VideoEncoderConfigurationToken005,VideoEncoderConfigurationToken021",
                    "VideoEncoderConfigurationToken006,VideoEncoderConfigurationToken022",
                    "VideoEncoderConfigurationToken007,VideoEncoderConfigurationToken023",
                    "VideoEncoderConfigurationToken008,VideoEncoderConfigurationToken024",
                    "VideoEncoderConfigurationToken009,VideoEncoderConfigurationToken025",
                    "VideoEncoderConfigurationToken010,VideoEncoderConfigurationToken026",
                    "VideoEncoderConfigurationToken011,VideoEncoderConfigurationToken027",
                    "VideoEncoderConfigurationToken012,VideoEncoderConfigurationToken028",
                    "VideoEncoderConfigurationToken013,VideoEncoderConfigurationToken029",
                    "VideoEncoderConfigurationToken014,VideoEncoderConfigurationToken030",
                    "VideoEncoderConfigurationToken015,VideoEncoderConfigurationToken031",
                    "VideoEncoderConfigurationToken016,VideoEncoderConfigurationToken032"
                ]
            }
        },
        {
            "keys": [
                "HIKVISION|DS-2DP1636ZIX-D*", "Hikvision|DS-2DP1636ZIX-D*"
            ],
            "ptzMapper": {
                "fromCamera": {
                    "x": {
                        "extrapolationMode": "PeriodicExtrapolation",
                        "device":  [  -1,1],
                        "logical": [-180, 180]
                    },
                    "y": {
                        "extrapolationMode": "ConstantExtrapolation",
                        "device":  [-1, 1],
                        "logical": [-15, -90]
                    },
                    "z": {
                        "extrapolationMode": "ConstantExtrapolation",
                        "device":  [0, 0.06, 0.1, 0.13, 0.15, 0.2, 0.3, 0.4, 0.5, 0.7, 1],
                        "logical": [1, 2, 2.5, 3.0, 3.3, 3.7, 4.0, 5.5, 6.5, 7.5, 8],
                        "logicalMultiplier": 37,
                        "space": "35MmEquiv"
                    }
                }
            }
        },
        {
            "keys":
            [
                "DW|DWC-MPZ20XFM",
                "DW|DWC-MD421D"
            ],
            "mediaTraits": {
                "aspectRatioDependent": {
                    "allowedAspectRatioDiff": "0.1"
                }
            }
        },
        {
            "keys": [
                "UNIVIEW|NVR302-08S-P8*"
            ],
            "forcedOnvifParams":
            {
                "videoEncoders":
                [
                    "00100,00101",
                    "00200,00201",
                    "00300,00301",
                    "00400,00401",
                    "00500,00501",
                    "00600,00601",
                    "00700,00701",
                    "00800,00801"
                ]
            }
        },
        {
            "keys": [
                "UNIVIEW|NVR302-16S-P16*"
            ],
            "forcedOnvifParams":
            {
                "videoEncoders":
                [
                    "00100,00101",
                    "00200,00201",
                    "00300,00301",
                    "00400,00401",
                    "00500,00501",
                    "00600,00601",
                    "00700,00701",
                    "00800,00801",
                    "00900,00901",
                    "01000,01001",
                    "01100,01101",
                    "01200,01201",
                    "01300,01301",
                    "01400,01401",
                    "01500,01501",
                    "01600,01601"
                ]
            }
        },
        {
            "keys": [
                "HIKVISION|DS-2DE7330IW-*", "Hikvision|DS-2DE7330IW-*"
            ],
            "useOnvifPtz": true,
            "ptzMapper": {
                "fromCamera": {
                    "x": {
                        "extrapolationMode": "PeriodicExtrapolation",
                        "device":  [  -1,1],
                        "logical": [-180, 180]
                    },
                    "y": {
                        "extrapolationMode": "ConstantExtrapolation",
                        "device":  [1, -1],
                        "logical": [-90, -15]
                    },
                    "z": {
                        "extrapolationMode": "ConstantExtrapolation",
                        "device":  [0, 0.06, 0.1, 0.13, 0.15, 0.2, 0.3, 0.4, 0.5, 0.7, 1],
                        "logical": [1, 2, 2.5, 3.0, 3.3, 3.7, 4.0, 5.5, 6.5, 7.5, 8],
                        "logicalMultiplier": 40,
                        "space": "35MmEquiv"
                    }
                }
            }
        },
        {
            "keys": [
                "UNIVIEW|NVR302-08S-P8*"
            ],
            "forcedOnvifParams":
            {
                "videoEncoders":
                [
                    "00100,00101",
                    "00200,00201",
                    "00300,00301",
                    "00400,00401",
                    "00500,00501",
                    "00600,00601",
                    "00700,00701",
                    "00800,00801"
                ]
            }
        },
        {
            "keys": [
                "UNIVIEW|NVR302-16S-P16*"
            ],
            "forcedOnvifParams":
            {
                "videoEncoders":
                [
                    "00100,00101",
                    "00200,00201",
                    "00300,00301",
                    "00400,00401",
                    "00500,00501",
                    "00600,00601",
                    "00700,00701",
                    "00800,00801",
                    "00900,00901",
                    "01000,01001",
                    "01100,01101",
                    "01200,01201",
                    "01300,01301",
                    "01400,01401",
                    "01500,01501",
                    "01600,01601"
                ]
            }
        },
        {
            "keys": [
                "Bosch|AUTODOME IP starlight 7000 HD"
            ],
            "ptzMapper": {
                "fromCamera": {
                    "x": {
                        "extrapolationMode": "PeriodicExtrapolation",
                        "device":  [  -1,1],
                        "logical": [-180, 180]
                    },
                    "y": {
                        "extrapolationMode": "ConstantExtrapolation",
                        "device":  [1, -1],
                        "logical": [18, -90]
                    },
                    "z": {
                        "extrapolationMode": "ConstantExtrapolation",
                        "device":  [0, 0.1, 0.2, 0.3, 0.4, 0.5, 0.6, 0.7, 0.8, 0.9, 1],
                        "logical": [1, 3.5, 5.25, 6.125, 6.56, 6.78, 6.89, 6.95, 6.97, 6.99, 7],
                        "logicalMultiplier": 30,
                        "space": "35MmEquiv"
                    }
                }
            }
        },
        {
            "keys": [
                "UNIVIEW|IPC6252SL-X33*", "NONE|IPC6252SL-X33*", "UNIVIEW|IPC6252SR*"
            ],
            "ptzMapper": {
                "fromCamera": {
                    "x": {
                        "extrapolationMode": "PeriodicExtrapolation",
                        "device":  [  -1,1],
                        "logical": [-180, 180]
                    },
                    "y": {
                        "extrapolationMode": "ConstantExtrapolation",
                        "device":  [1, -0.1666667],
                        "logical": [-90, 15]
                    },
                    "z": {
                        "extrapolationMode": "ConstantExtrapolation",
                        "device":  [0, 0.1, 0.2, 0.3, 0.4, 0.5, 0.6, 0.7, 0.8, 0.9, 1],
                        "logical": [1, 5.04, 5.56, 5.89, 6.14, 6.34, 6.51, 6.65, 6.78, 6.90, 7],
                        "logicalMultiplier": 32,
                        "space": "35MmEquiv"
                    }
                }
            }
        },
        {
            "keys": ["2nt|2N IP Verso", "2nt|2N IP Force"],
            "relayInputCountForced": 2,
            "onvifInputPortAliases": ["onvif_input_1", "input1"]
        },
        {
            "keys": ["Hanwha|SNF-8010*"],
            "operationalPtzCapabilities": "NoPtzCapabilities"
        },
        {
            "keys": [
                "*|PTZIP762X20IR"
            ],
            "ptzMapper": {
                "fromCamera": {
                    "x": {
                        "extrapolationMode": "PeriodicExtrapolation",
                        "device":  [   -1,  1],
                        "logical": [-180, 180]
                    },
                    "y": {
                        "extrapolationMode": "ConstantExtrapolation",
                        "device":  [1,   -1],
                        "logical": [-90,   2]
                    },
                    "z": {
                        "extrapolationMode": "ConstantExtrapolation",
                        "device":  [0, 0.10, 0.20 , 0.30 , 0.40 , 0.50 , 0.60 , 0.70, 0.80, 0.90, 1],
                        "logical": [1, 1.35, 1.82 , 2.46 , 3.31 , 4.47 , 6.034 , 8.14, 10.99, 14.9 , 20],
                        "logicalMultiplier": 32.0,
                        "space": "35MmEquiv"
                    }
                }
            }
        },
        {
            "keys": [
            "9W-H3-3MH*|*", "Avigilon|9W-H3-3M*",
            "VIVOTEK|MA8391*", "MA8391*|VIVOTEK",
            "AXIS|AXIS P3707*",
            "Axis|AXISP3707*",
            "AXIS|AXISP3707*",
            "AXIS|AXIS Q3709*",
            "Axis|AXISQ3709*",
            "AXIS|AXISQ3709*",
            "AXIS|AXIS Q3708*",
            "Axis|AXISQ3708*",
            "AXIS|AXISQ3708*",
            "Axis|AXISQ6000*","AXIS|AXISQ6000*","Axis|Q6000*","AXIS|Q6000*",
            "HIKVISION|DS-2PT3326IZ*", "Hikvision|DS-2PT3326IZ*",
            "Dahua|IPC-HDBW7233X-AS-E2-0280B",
            "Hikvision|DS-2CD6D24*", "HIKVISION|DS-2CD6D24*",
            "Hikvision|DS-2TD2636*", "HIKVISION|DS-2TD2636*",
            "Dahua|IPC-PDBW8800*",
            "Geovision|GV-SV48000",
            "Hikvision|DS-2CD6924F*", "HIKVISION|DS-2CD6924F*",
            "Hikvision|DS-2CD6D54*", "HIKVISION|DS-2CD6D54*",
            "NVM3-A16|IP-Camera", "IPNC|NVM3-A16",
            "Hanwha|*", "Hanwha Techwin|*",
            "Samsung|*", "Samsung Techwin|*",
            "DW|DWC-PVX16W4", "DW|DWC-PVX16W6", "DW|DWC-PVX16W28", "N8PC-OLAH4|IP-Camera", "DW|DWC-PVX16W",
            "axis|axis f34",
            "gv-sv48000|geovision",
            "axis|axis fa54",
            "dahua|ipc-pdbw5831p-b360",
            "axis|axisp3717*", "axis|p3717*",
            "axis|axis p3717*",
            "vivotek|ma9321-ehtv",
            "VIVOTEK MA9321-EHTV|MA9321-EHTV",
            "MA9321-EHTV|VIVOTEK MA9321-EHTV",
            "avigilon|32c-h4a-4mh-360",
            "dahua|psd81602-a360",
            "dahua|IPC-HDBW4231F*",
            "avigilon|32c-h4a-4mh-360",
            "dahua|psd81602-a360",
            "dahua|ipc-hdbw4233x*",
            "dahua|ipc-hdbw7233x*",
            "hikvision|ds-2cd6d24fwd*",
            "flir|FLIR DH-390*",
            "DH-390*|FLIR DH-390*",
            "flir|DH-390*",
            "ONVIF|SHS-2215IZ*",
            "dahua|ipc-pdb4830-b360",
            "dahua|ipc-pdb4830-b360",
            "hikvision|ds-2cd6984g0-ihs",
            "20c-h4a-4mh-360|20c-h4a-4mh-360*",
            "avigilon|20c-h4a-4mh-360*",
            "dahua|dh-ipc-hdbw4231fn-e2-m",
            "wv-x8570|panasonic_wv-x8570",
            "onvif|hnc6d24-izs",
            "dahua|psdw5631s-b360",
            "onvif|cmip7553w4-sz",
            "cellinx|nbm2-h6",
            "*|*DSC-TVC-0200*",
            "DSC-TVC-0200*|*",
            "vivotek|ma9322*",
            "entropix|*",
            "dahua|dh-psd81602p-a360",
            "vtc-tnb8x4ms|onvif",
            "pelco|imd2007-1es",
            "avigilon|9c-h4a-3mh-180",
            "panomera s7 76/22 c|panomera s7",
            "vivotek|ms9321-ehv",
            "Arecont Vision|*",
            "flir systems|pt-644*",
            "axis|p3719*",
            "digital watchdog|nvm2-a21",
            "Axis|AXISP3719*",
            "pelcooptera|imm12018-base",
            "par-p8panmulti|onvif",
            "ipel-m60f-irw1|ic_realtime",
            "ic_realtime|ipel-m60f-irw1",
            "ipel-m60f-irw1|ic_realtime",
            "onvif|vx-8s-180-awd",
            "avigilon|24c-h4a-3mh-270"
            ],
            "canShareLicenseGroup": true
        },
        {
            "keys": ["hanwha|QRN-1610S","hanwha|QRN-810S","hanwha|QRN-410S"],
            "bypassFirmware":"1.0.0"
        },
        {
            "keys": [
                "HIKVISION|iDS-2CD8426*", "hikvision|iDS-2CD8426*",
                "Hikvision|DS-2DF8223*", "ONVIF|K20IC-*",
                "HIKVISION|DFI6256A"
            ],
            "clearInputsTimeoutSec": 1,
            "comment": "considers input state as 0 after specified timeout"
        },
        {
            "keys": [
                "BOSCH|MIC IP starlight 7000 HD",
                "BOSCH|MIC IP starlight 7000i"
            ],
            "onvifPtzDigitsAfterDecimalPoint": 2,
            "onvifPtzSpeedBroken": true
        },
        {
            "keys": ["UNIVIEW|*"],
            "needToReloadAllAdvancedParametersAfterApply": true
        },
        {
            "keys": [
                "*|DS-7332HUHI-K4"
            ],
            "forcedOnvifParams": {
                "ptzProfiles":[
                    "ProfileToken001",
                    "ProfileToken002",
                    "ProfileToken003",
                    "ProfileToken004",
                    "ProfileToken005",
                    "ProfileToken006",
                    "ProfileToken007",
                    "ProfileToken008",
                    "ProfileToken009",
                    "ProfileToken010",
                    "ProfileToken011",
                    "ProfileToken012",
                    "ProfileToken013",
                    "ProfileToken014",
                    "ProfileToken015",
                    "ProfileToken016",
                    "ProfileToken017",
                    "ProfileToken018",
                    "ProfileToken019",
                    "ProfileToken020",
                    "ProfileToken021",
                    "ProfileToken022",
                    "ProfileToken023",
                    "ProfileToken024",
                    "ProfileToken025",
                    "ProfileToken026",
                    "ProfileToken027",
                    "ProfileToken028",
                    "ProfileToken029",
                    "ProfileToken030",
                    "ProfileToken031",
                    "ProfileToken032"
                ]
            }
        },
        {
            "keys": ["Hanwha|PNM-9320VQ*"],
            "ptzTargetChannel": 4
        },
        {
            "keys": [
                "VIVOTEK|SD9365*"
            ],
            "ptzMapper": {
                "fromCamera": {
                    "x": {
                        "extrapolationMode": "PeriodicExtrapolation",
                        "device":  [ -1,    1],
                        "logical": [180, -180]
                    },
                    "y": {
                        "extrapolationMode": "ConstantExtrapolation",
                        "device":  [ -1,   1],
                        "logical": [  20, -90]
                    },
                    "z": {
                        "extrapolationMode": "ConstantExtrapolation",
                        "device":  [0, 0.05,  0.1, 0.15,  0.2, 0.25,  0.3, 0.35,  0.4, 0.45,  0.5, 0.55, 0.6, 0.65,  0.7, 0.75,  0.8,  0.85,   0.9,  0.95,  1],
                        "logical": [1, 1.11, 1.22, 1.36, 1.48, 1.64, 1.81, 2.03, 2.29, 2.63, 3.05, 3.49, 4.18, 5.05, 6.27, 7.93, 10.24, 13.22, 17.02, 21.97, 31.55],
                        "logicalMultiplier": 32.0,
                        "space": "35MmEquiv"
                    }
                }
            }
        },
        {
            "keys": [
                "Videotec S.p.A.|UCHD-30x-VT"
            ],
            "ptzMapper": {
                "fromCamera": {
                    "x": {
                        "extrapolationMode": "PeriodicExtrapolation",
                        "device":  [ -1,    1],
                        "logical": [-180, 180]
                    },
                    "y": {
                        "extrapolationMode": "ConstantExtrapolation",
                        "device":  [ -1,   1],
                        "logical": [  90, -85]
                    },
                    "z": {
                        "extrapolationMode": "ConstantExtrapolation",
                        "device":  [0, 0.05,  0.1, 0.15,  0.2, 0.25,  0.3, 0.35,  0.4, 0.45,  0.5, 0.55, 0.6, 0.65,  0.7, 0.75,  0.8,  0.85,   0.9,  0.95,  1],
                        "logical": [1, 1.11, 1.22, 1.36, 1.48, 1.64, 1.81, 2.03, 2.29, 2.63, 3.05, 3.49, 4.18, 5.05, 6.27, 7.93, 10.24, 13.22, 17.02, 21.97, 31.55],
                        "logicalMultiplier": 30.0,
                        "space": "35MmEquiv"
                    }
                }
            }
        },
        {
            "keys": [
                "VIVOTEK|SD9366*"
            ],
            "ptzMapper": {
                "fromCamera": {
                    "x": {
                        "extrapolationMode": "PeriodicExtrapolation",
                        "device":  [ -1,    1],
                        "logical": [180, -180]
                    },
                    "y": {
                        "extrapolationMode": "ConstantExtrapolation",
                        "device":  [ -1,   1],
                        "logical": [  20, -90]
                    },
                    "z": {
                        "extrapolationMode": "ConstantExtrapolation",
                        "device":  [0, 0.05,  0.1, 0.15,  0.2, 0.25,  0.3, 0.35,  0.4, 0.45,  0.5, 0.55, 0.6, 0.65,  0.7, 0.75,  0.8,  0.85,   0.9,  0.95,  1],
                        "logical": [1, 1.11, 1.22, 1.36, 1.48, 1.64, 1.81, 2.03, 2.29, 2.63, 3.05, 3.49, 4.18, 5.05, 6.27, 7.93, 10.24, 13.22, 17.02, 21.97, 31.55],
                        "logicalMultiplier": 30.0,
                        "space": "35MmEquiv"
                    }
                }
            }
        },
        {
            "_comment1": "Mapping for firmware: V5.4.9 build 171025",
            "keys": [
                "HIKVISION|DS-2DF8836*"
            ],
            "useOnvifPtz": true,
            "ptzMapper": {
                "fromCamera": {
                    "x": {
                        "extrapolationMode": "PeriodicExtrapolation",
                        "device":  [  -1,1],
                        "logical": [-180, 180]
                    },
                    "y": {
                        "extrapolationMode": "ConstantExtrapolation",
                        "device":  [-1, 1],
                        "logical": [20, -90]
                    },
                    "z": {
                        "extrapolationMode": "ConstantExtrapolation",
                        "device":  [0, 0.09, 0.17, 0.27, 0.38, 0.48, 0.57, 0.66, 0.77, 0.92, 1],
                        "logical": [1, 3.68, 6.05, 8.95, 12.32, 15.05, 17.37, 19.74, 22.32, 25.00, 26.58],
                        "logicalMultiplier": 27,
                        "space": "35MmEquiv"
                    }
                }
            }
        },
        {
            "_comment1": "Mapped for V5.5.3 build 171214",
            "keys": [
                "Hikvision|DS-2DE4A320*"
            ],
            "useOnvifPtz": true,
            "ptzMapper": {
                "fromCamera": {
                    "x": {
                        "extrapolationMode": "PeriodicExtrapolation",
                        "device":  [  -1,1],
                        "logical": [-180, 180]
                    },
                    "y": {
                        "extrapolationMode": "ConstantExtrapolation",
                        "device":  [-1, 1],
                        "logical": [5, -90]
                    },
                    "z": {
                        "extrapolationMode": "ConstantExtrapolation",
                        "device":  [0, 0.05, 0.1, 0.02, 0.05, 0.1, 0.2, 0.5, 1],
                        "logical": [1, 1.5, 2, 3.0, 3.5, 4.5, 6, 6.5, 7],
                        "logicalMultiplier": 35,
                        "space": "35MmEquiv"
                    }
                }
            }
        },
        {
            "_comment1": "Mapped for V5.5.3 build 171214",
            "keys": [
                "Dahua|PDN6CT230HN"
            ],
            "forceONVIF": true,
            "ptzMapper": {
                "fromCamera": {
                    "x": {
                        "extrapolationMode": "PeriodicExtrapolation",
                        "device":  [  -1,1],
                        "logical": [-180, 180]
                    },
                    "y": {
                        "extrapolationMode": "ConstantExtrapolation",
                        "device":  [-1, 1],
                        "logical": [0, -90]
                    },
                    "z": {
                        "extrapolationMode": "ConstantExtrapolation",
                        "device":  [0, 0.05, 0.1, 0.02, 0.05, 0.1, 0.2, 0.5, 1],
                        "logical": [1, 1.5, 2, 3.0, 3.5, 4.5, 6, 6.5, 7],
                        "logicalMultiplier": 35,
                        "space": "35MmEquiv"
                    }
                }
            }
        },
        {
            "_comment1": "Mapping for firmware: IPC_HCMN2108-B0009P30D1809",
            "keys": [
                "UNIVIEW|IPC6322SR-X22*"
            ],
            "ptzMapper": {
                "fromCamera": {
                    "x": {
                        "extrapolationMode": "PeriodicExtrapolation",
                        "device":  [  -1,1],
                        "logical": [-180, 180]
                    },
                    "y": {
                        "extrapolationMode": "ConstantExtrapolation",
                        "device":  [-1, 1],
                        "logical": [15, -90]
                    },
                    "z": {
                        "extrapolationMode": "ConstantExtrapolation",
                        "device":  [0, 0.25, 0.5, 0.75,  1],
                        "logical": [1, 5, 9, 13, 16],
                        "logicalMultiplier": 35,
                        "space": "35MmEquiv"
                    }
                }
            }
        },
        {
            "_comment1": "Mapped for 2.623.0000000.1.R, Build Date 2018-06-27",
            "keys": [
                "Dahua|DH-SD50225U*", "DH-SD50225U*|Dahua",
                "Dahua|SD50225U*", "SD50225U*|Dahua",
                "Dahua|DH-SD59225U*", "DH-SD59225U*|Dahua"
            ],
            "ptzMapper": {
                "fromCamera": {
                    "x": {
                        "extrapolationMode": "PeriodicExtrapolation",
                        "device":  [  -1,1],
                        "logical": [-180, 180]
                    },
                    "y": {
                        "extrapolationMode": "ConstantExtrapolation",
                        "device":  [1, -1],
                        "logical": [0, -90]
                    },
                    "z": {
                        "extrapolationMode": "ConstantExtrapolation",
                        "device":  [0, 0.1, 0.2, 0.4, 0.6, 0.8, 0.9, 1],
                        "logical": [1, 2.5, 4.06, 7.5, 10.63, 14.38, 15, 16.25],
                        "logicalMultiplier": 35,
                        "space": "35MmEquiv"
                    }
                }
            }
        },
        {
            "_comment1": "Mapped for 2.623.0000000.1.R, Build Date 2018-06-27",
            "keys": [
                "Dahua|DH-SD59430U-HNI"
            ],
            "forceONVIF": true,
            "ptzMapper": {
                "fromCamera": {
                    "x": {
                        "extrapolationMode": "PeriodicExtrapolation",
                        "device":  [  -1,1],
                        "logical": [-180, 180]
                    },
                    "y": {
                        "extrapolationMode": "ConstantExtrapolation",
                        "device":  [1, -1],
                        "logical": [15, -90]
                    },
                    "z": {
                        "extrapolationMode": "ConstantExtrapolation",
                        "device":  [0.033333, 0.05, 0.07, 0.1, 0.15, 0.2, 0.3, 0.4, 0.5, 0.6, 0.7, 0.8, 0.9, 1],
                        "logical": [1, 1.43, 2, 2.86, 4.14, 5.57, 8, 10.57, 12, 13.57, 15, 15.7, 17.1, 18.57],
                        "logicalMultiplier": 35,
                        "space": "35MmEquiv"
                    }
                }
            }
        },
        {
            "_comment1": "Mapped for 2.600.Dahua 00.0.R, build: 2017-06-01",
            "keys": [
                "Dahua|PDN6CT230*"
            ],
            "forceONVIF": true,
            "ptzMapper": {
                "fromCamera": {
                    "x": {
                        "extrapolationMode": "PeriodicExtrapolation",
                        "device":  [  1,-1],
                        "logical": [-180, 180]
                    },
                    "y": {
                        "extrapolationMode": "ConstantExtrapolation",
                        "device":  [1, -1],
                        "logical": [25, -90]
                    },
                    "z": {
                        "extrapolationMode": "ConstantExtrapolation",
                        "device":  [0, 0.25, 0.5, 0.75, 0.775, 0.8125, 0.825, 0.875, 0.9, 0.925, 0.95, 0.975, 0.987, 1],
                        "logical": [1, 7, 13.3, 16.6, 17.6, 18, 18.3, 19, 19.3, 20, 20.6, 21.6, 22.3, 23.6],
                        "logicalMultiplier": 31,
                        "space": "35MmEquiv"
                    }
                }
            }
        },
        {
            "_comment1": "Mapped for 2.623.0000000.7.R, Build Date 2018-11-24",
            "keys": [
                "Dahua|*SD49225*"
            ],
            "ptzMapper": {
                "fromCamera": {
                    "x": {
                        "extrapolationMode": "PeriodicExtrapolation",
                        "device":  [  -1,1],
                        "logical": [-180, 180]
                    },
                    "y": {
                        "extrapolationMode": "ConstantExtrapolation",
                        "device":  [-1,1],
                        "logical": [-90, 15]
                    },
                    "z": {
                        "extrapolationMode": "ConstantExtrapolation",
                        "device":  [0, 0.1, 0.2, 0.3, 0.4, 0.5, 0.6, 0.7, 0.8, 0.9, 1],
                        "logical": [1, 2.26, 3.90, 5.46, 7.13, 8.72, 10.31, 12.21, 13.95, 15.69, 18],
                        "logicalMultiplier": 33,
                        "space": "35MmEquiv"
                    }
                }
            }
        },
        {
            "_comment1": "Mapped for fs20190114NRS",
            "keys": [
                "FLIR*|CP-6302-*"
            ],
            "ptzMapper": {
                "fromCamera": {
                    "x": {
                        "extrapolationMode": "PeriodicExtrapolation",
                        "device":  [  -1,1],
                        "logical": [-180, 180]
                    },
                    "y": {
                        "extrapolationMode": "ConstantExtrapolation",
                        "device":  [0,1],
                        "logical": [-90, 20]
                    },
                    "z": {
                        "extrapolationMode": "ConstantExtrapolation",
                        "device":  [0, 0.1, 0.2, 0.3, 0.4, 0.5, 0.6, 0.7, 0.8, 0.85, 0.9, 0.95, 1],
                        "logical": [1, 1.12, 1.29, 1.59, 2.06, 2.76, 3.65, 5.24, 8.12, 10.35, 12.71, 16.47, 24.12],
                        "logicalMultiplier": 35,
                        "space": "35MmEquiv"
                    }
                }
            }
        },
        {
            "_comment1": "Cameras that should not use Media2 (and should not try to detect Media2 support)",
            "keys": [
                "Geovision|GV-BX2700",
                "GV-BX2700|Geovision"
            ],
            "onvifIgnoreMedia2": true,
            "trustToVideoSourceSize": false
        },
        {
            "_comment1": "Camera that should not use Media2 (and should not try to detect Media2 support)",
            "keys": [
                "pelco|IBP531-1ER"
            ],
            "onvifIgnoreMedia2": true
        },
        {
            "_comment1": "Mapping for firmware: IPC_HCMN2108-B0009P30D1809",
            "keys": [
                "hikvision|DS-2DE4225*"
            ],
            "useOnvifPtz": true,
            "ptzMapper": {
                "fromCamera": {
                    "x": {
                        "extrapolationMode": "PeriodicExtrapolation",
                        "device":  [-1, 1],
                        "logical": [-180, 180]
                    },
                    "y": {
                        "extrapolationMode": "ConstantExtrapolation",
                        "device":  [-1, 1],
                        "logical": [-90, 15]
                    },
                    "z": {
                        "extrapolationMode": "ConstantExtrapolation",
                        "device":  [0, 0.1, 0.2, 0.3, 0.4, 0.5, 0.6, 0.7, 0.8, 0.9, 1],
                        "logical": [1, 2.68, 4.64, 6.29, 8.00, 9.75, 11.21, 12.36, 13.14, 13.82, 14.32],
                        "logicalMultiplier": 32,
                        "space": "35MmEquiv"
                    }
                }
            }
        },
        {
            "_comment1": "Mapped for V5.5.0 build 170724",
            "keys": [
                "hikvision|DS-2DE5330*"
            ],
            "useOnvifPtz": true,
            "ptzMapper": {
                "fromCamera": {
                    "x": {
                        "extrapolationMode": "PeriodicExtrapolation",
                        "device":  [  -1,1],
                        "logical": [-180, 180]
                    },
                    "y": {
                        "extrapolationMode": "ConstantExtrapolation",
                        "device":  [-1, 1],
                        "logical": [5, -90]
                    },
                    "z": {
                        "extrapolationMode": "ConstantExtrapolation",
                        "device":  [0, 0.1, 0.2, 0.3, 0.4, 0.5, 0.6, 0.7, 0.8, 0.9, 1],
                        "logical": [1.00, 2.85, 4.92, 6.46, 8.31, 10.08, 12.15, 14.00, 16.00, 18.23, 19.77],
                        "logicalMultiplier": 33,
                        "space": "35MmEquiv"
                    }
                }
            }
        },
        {
            "keys": [
                "IPC-HDW4433*|XR",
                "XR|IPC-HDW4433*"
            ],
            "onvifManufacturerReplacement": "Dahua",
            "onvifVendorSubtype": "Dahua"
        },
        {
            "keys": [
                "hikvision|DS-2TD1217*",
                "hikvision|DS-2TD4237*"
            ],
            "useOnvifPtz": true
        },
        {
            "keys": [
                "Hanwha|*",
                "Hanwha Techwin|*"
            ],
            "overrideXmlHttpRequestTimeout": 30000,
            "fixupRequestUrls": true
        },
        {
            "_comment1": "Mapping for firmware: V102_2019_03_15",
            "keys": [
                "GeoVision_2|GV-SD2722-IR"
            ],
            "useOnvifPtz": true,
            "ptzMapper": {
                "fromCamera": {
                    "x": {
                        "extrapolationMode": "PeriodicExtrapolation",
                        "device":  [-1, 1],
                        "logical": [0, 360]
                    },
                    "y": {
                        "extrapolationMode": "ConstantExtrapolation",
                        "device":  [-1, 1],
                        "logical": [15, -90]
                    },
                    "z": {
                        "extrapolationMode": "ConstantExtrapolation",
                        "device":  [0, 0.15, 0.23, 0.44, 0.64 , 0.76 , 1.000],
                        "logical": [1, 3.55, 5.00, 8.56, 11.90, 13.57, 16.37],
                        "logicalMultiplier": 32,
                        "space": "35MmEquiv"
                    }
                }
            }
        },
        {
            "_comment1": "Mapping for firmware: 05.30.0.8-20190911",
            "keys": [
                "pelco|P2230*",
                "pelco | P2820*"
            ],
            "useOnvifPtz": true,
            "ptzMapper": {
                "fromCamera": {
                    "x": {
                        "extrapolationMode": "PeriodicExtrapolation",
                        "device":  [-1, 1],
                        "logical": [-180, 180]
                    },
                    "y": {
                        "extrapolationMode": "ConstantExtrapolation",
                        "device":  [-1, 1],
                        "logical": [-90, 15]
                    },
                    "z": {
                        "extrapolationMode": "ConstantExtrapolation",
                        "device":  [0.00, 0.03, 0.13, 0.18, 0.27, 0.50, 0.76, 0.93, 1.00],
                        "logical": [1.00, 1.59, 4.30, 5.70, 8.19, 11.30, 14.73, 19.49, 22.22],
                        "logicalMultiplier": 32,
                        "space": "35MmEquiv"
                    }
                }
            }
        },
        {
            "_comment1": "Mapping for firmware: V102_2019_03_15",
            "keys": [
                "GeoVision_2|GV-SD3732-IR"
            ],
            "useOnvifPtz": true,
            "ptzMapper": {
                "fromCamera": {
                    "x": {
                        "extrapolationMode": "PeriodicExtrapolation",
                        "device":  [-1, 1],
                        "logical": [-360, 0]
                    },
                    "y": {
                        "extrapolationMode": "ConstantExtrapolation",
                        "device":  [-1, 1],
                        "logical": [15, -90]
                    },
                    "z": {
                        "extrapolationMode": "ConstantExtrapolation",
                        "device":  [0, 0.45, 1.000],
                        "logical": [1, 8.56, 17.75],
                        "logicalMultiplier": 32,
                        "space": "35MmEquiv"
                    }
                }
            }
        },
        {
            "keys": [
                "DW|DWC-BVI2IR"
            ],
            "dw-pravis-chipset": true
        },
        {
            "keys": [
                "Hikvision|DS-2CD2342WD*"
            ],
            "reopenBothStreams": true
        },
        {
            "_comment": "Calibration for camera fw ver. 2.2.45-PTZ_H_6314_Release",
            "keys": [
                "DW|DWC-MPTZ36X"
            ],
            "ptzMapper": {
                "fromCamera": {
                    "x": {
                        "extrapolationMode": "PeriodicExtrapolation",
                        "device":  [ -1,    1],
                        "logical": [180, -180]
                    },
                    "y": {
                        "extrapolationMode": "ConstantExtrapolation",
                        "device":  [ -1,   1],
                        "logical": [  0, -90]
                    },
                    "z": {
                        "extrapolationMode": "ConstantExtrapolation",
                        "device":  [-1, 0.9, -0.8, -0.7, -0.6,  -0.5, -0.4,  -0.3, -0.2,  -0.1, 0,  0.1, 0.2, 0.3, 0.4,  0.5, 0.6, 0.7, 0.8,  0.9, 1],
                        "logical": [1, 1.01, 1.111, 1.212, 1.313, 1.515, 1.717, 1.818, 2.02, 2.222, 2.474, 2.828, 3.282, 3.888, 4.595, 5.505, 6.717, 8.282, 10.353, 13.151, 21.212],
                        "logicalMultiplier": 36.5,
                        "space": "35MmEquiv"
                    }
                }
            }
        },
        {
            "_comment": "Calibration for camera fw ver. 43.7.0.73-r7",
            "keys": [
                "Milesight*|MS-C5341*"
            ],
            "ptzMapper": {
                "fromCamera": {
                    "x": {
                        "extrapolationMode": "PeriodicExtrapolation",
                        "device":  [ 1,    -1],
                        "logical": [180, -180]
                    },
                    "y": {
                        "extrapolationMode": "ConstantExtrapolation",
                        "device":  [ -1,   1],
                        "logical": [  0, -90]
                    },
                    "z": {
                        "extrapolationMode": "ConstantExtrapolation",
                        "device":  [0.04, 0.10, 0.13, 0.17, 0.26, 0.43, 0.70, 0.87, 1.00],
                        "logical": [1.00, 1.72, 2.22, 3.17, 4.44, 6.81, 10.00, 12.39, 14.44],
                        "logicalMultiplier": 35,
                        "space": "35MmEquiv"
                    }
                }
            }
        },
        {
            "_comment1": "Mapping for firmware: V5.5.0 build 171106",
            "keys": [
                "HIKVISION|DS-2DF8236*"
            ],
            "useOnvifPtz": true,
            "ptzMapper": {
                "fromCamera": {
                    "x": {
                        "extrapolationMode": "PeriodicExtrapolation",
                        "device":  [  -1,1],
                        "logical": [-180, 180]
                    },
                    "y": {
                        "extrapolationMode": "ConstantExtrapolation",
                        "device":  [-1, 1],
                        "logical": [20, -90]
                    },
                    "z": {
                        "extrapolationMode": "ConstantExtrapolation",
                        "device":  [0, 0.05, 0.1, 0.02, 0.05, 0.1, 0.2, 0.5, 1],
                        "logical": [1, 1.5, 2, 3.0, 3.5, 4.5, 6, 6.5, 7],
                        "logicalMultiplier": 36,
                        "space": "35MmEquiv"
                    }
                }
            }
        },
        {
            "_comment": "Calibration for camera fw ver. 0120",
            "keys": [
                "VIVOTEK|SD9374*"
            ],
            "ptzMapper": {
                "fromCamera": {
                    "x": {
                        "extrapolationMode": "PeriodicExtrapolation",
                        "device":  [ -1,    1],
                        "logical": [180, -180]
                    },
                    "y": {
                        "extrapolationMode": "ConstantExtrapolation",
                        "device":  [ -1,  1],
                        "logical": [  0, -90]
                    },
                    "z": {
                        "extrapolationMode": "ConstantExtrapolation",
                        "device":  [0,  0.1, 0.2, 0.3, 0.4,  0.5, 0.6, 0.7, 0.8, 0.85, 0.9, 0.95, 0.97, 0.98, 0.99, 1],
                        "logical": [1, 1.103, 1.385, 1.641, 2.025, 2.615, 3.564, 4.974, 7.461, 9.179, 11.154, 14.231, 16.026, 17.821, 20.128, 24.590],
                        "logicalMultiplier": 42,
                        "space": "35MmEquiv"
                    }
                }
            }
        },
        {
            "keys": [
                "DW|DWC-MV85DIA"
            ],
            "afterConfigureStreamDelayMs": 100
        },
        {
            "_comment1": "Mapped for V5.5.8 build 180902",
            "keys": [
                "HIKVISION|DS-2DE4215IW*",
                "HIKVISION|DS-2DE4*A*215IW*"
            ],
            "useOnvifPtz": true,
            "ptzMapper": {
                "fromCamera": {
                    "x": {
                        "extrapolationMode": "PeriodicExtrapolation",
                        "device":  [  -1,1],
                        "logical": [-180, 180]
                    },
                    "y": {
                        "extrapolationMode": "ConstantExtrapolation",
                        "device":  [1, -1],
                        "logical": [-90, -15]
                    },
                    "z": {
                        "extrapolationMode": "ConstantExtrapolation",
                        "device":  [0, 0.1, 0.2, 0.3, 0.4, 0.5, 0.6, 0.7, 0.8, 0.9, 1],
                        "logical": [1.00, 2.85, 4.92, 6.46, 8.31, 10.08, 12.15, 14.00, 16.00, 18.23, 19.77],
                        "logicalMultiplier": 33,
                        "space": "35MmEquiv"
                    }
                }
            }
        },
        {
            "_comment1": "Mapped for V5.5.3 build 171214",
            "keys": [
                "Hikvision|DS-2DE4A320*",
                "Hikvision|DS-2DE4A225*",
                "Hikvision|DS-2DE4A425*"
            ],
            "useOnvifPtz": true,
            "ptzMapper": {
                "fromCamera": {
                    "x": {
                        "extrapolationMode": "PeriodicExtrapolation",
                        "device":  [  -1,1],
                        "logical": [-180, 180]
                    },
                    "y": {
                        "extrapolationMode": "ConstantExtrapolation",
                        "device":  [-1, 1],
                        "logical": [5, -90]
                    },
                    "z": {
                        "extrapolationMode": "ConstantExtrapolation",
                        "device":  [0, 0.05, 0.1, 0.02, 0.05, 0.1, 0.2, 0.5, 1],
                        "logical": [1, 1.5, 2, 3.0, 3.5, 4.5, 6, 6.5, 7],
                        "logicalMultiplier": 35,
                        "space": "35MmEquiv"
                    }
                }
            }
        },
        {
            "_comment1": "Mapped for V5.2.2 build 171214",
            "keys": [
                "HIKVISION|DS-MH6171I*"
            ],
            "useOnvifPtz": true,
            "ptzMapper": {
                "fromCamera": {
                    "x": {
                        "extrapolationMode": "PeriodicExtrapolation",
                        "device": [ 1, -1],
                        "logical": [180, -180]
                    },
                    "y": {
                        "extrapolationMode": "ConstantExtrapolation",
                        "device": [ 1, -1],
                        "logical": [105, 0]
                    },
                    "z": {
                        "extrapolationMode": "ConstantExtrapolation",
                        "device": [0, 0.10, 0.20 , 0.30 , 0.40 , 0.50 , 0.60 , 0.70, 0.80, 0.90, 0.95, 1],
                        "logical": [1, 2.84, 5.50 , 8.11 , 10.77 , 13.43 , 16.09 , 18.75, 21.41, 24.07, 26.73, 30],
                        "logicalMultiplier": 33.0,
                        "space": "35MmEquiv"
                    }
                }
            }
        },
        {
            "_comment": "Calibration for camera fw ver.43.7.0.74-r1/43.7.80.74-r1",
            "keys": [
                "Milesight*|MS-C5361*"
            ],
            "ptzMapper": {
                "fromCamera": {
                    "x": {
                        "extrapolationMode": "PeriodicExtrapolation",
                        "device":  [ 1,    -1],
                        "logical": [180, -180]
                    },
                    "y": {
                        "extrapolationMode": "ConstantExtrapolation",
                        "device":  [ -1,   1],
                        "logical": [ 30, -45]
                    },
                    "z": {
                        "extrapolationMode": "ConstantExtrapolation",
                        "device":  [0.04, 0.14, 0.23, 0.33, 0.43, 0.52, 0.62, 0.71, 0.81,  0.91,  1.00],
                        "logical": [1.00, 2.25, 3.49, 4.74, 5.98, 7.23, 8.47, 9.72, 10.96, 12.21, 13.45],
                        "logicalMultiplier": 34.5,
                        "space": "35MmEquiv"
                    }
                }
           }
        },
        {
            "_comment1": "Mapping for firmware: 41.7.0.74-r1",
            "keys": [
                "Milesight*|MS-C2942-RB"
            ],
            "useOnvifPtz": true,
            "ptzMapper": {
                "fromCamera": {
                    "x": {
                        "extrapolationMode": "PeriodicExtrapolation",
                        "device":  [-1, 1],
                        "logical": [ 0, 360 ]
                    },
                    "y": {
                        "extrapolationMode": "ConstantExtrapolation",
                        "device":  [-1, 1],
                        "logical": [0, -90]
                    },
                    "z": {
                        "extrapolationMode": "ConstantExtrapolation",
                        "device":  [0.033, 0.10 , 1.00],
                        "logical": [1.00 , 2.27 , 22.0],
                        "logicalMultiplier": 35,
                        "space": "35MmEquiv"
                    }
                }
            }
        },
        {
            "keys": [
                "IC_Realtime|ICIP-PANO-A007",
                "ICIP-PANO-A007|IC_Realtime",
                "ICIP-T802-I|IC_Realtime",
                "IC_Realtime|ICIP-T802-I"
            ],
            "fixWrongUri": true,
            "alternativeSecondStreamSorter": true
        },
        {
            "keys": [
                "TD-*|IPC",
                "TD-*|TVT"
            ],
            "swapVendorAndModel": true
        },
        {
            "keys": [
                "Dahua|DH-SD22204UE-*"
            ],
            "onvifPtzFocusEnabled": true
        },
        {
             "_comment": "Calibration for camera fw 43.7.80.74-r1",
             "keys": [
                 "Milesight*|MS-C2941*"
             ],
             "ptzMapper": {
                 "fromCamera": {
                     "x": {
                         "extrapolationMode": "PeriodicExtrapolation",
                         "device":  [ 1,    -1],
                         "logical": [180, -180]
                     },
                     "y": {
                         "extrapolationMode": "ConstantExtrapolation",
                         "device":  [ -1,   1],
                         "logical": [ 0, -90]
                     },
                     "z": {
                         "extrapolationMode": "ConstantExtrapolation",
                         "device":  [0.04, 0.14, 0.23, 0.33, 0.43, 0.52, 0.62, 0.71, 0.81,  0.91,  1.00],
                         "logical": [1.00, 2.25, 3.49, 4.74, 5.98, 7.23, 8.47, 9.72, 10.96, 12.21, 13.45],
                         "logicalMultiplier": 37,
                         "space": "35MmEquiv"
                     }
                 }
            }
        }
    ]
}<|MERGE_RESOLUTION|>--- conflicted
+++ resolved
@@ -16,11 +16,7 @@
     "If it undershoots, then 35mm fov should be decreased.           "
     ],
 
-<<<<<<< HEAD
-    "version": "4.1.3.428",
-=======
-    "version": "1.0.1.287",
->>>>>>> 74fb3f78
+    "version": "4.1.3.429",
     "data": [
         {
             "keys": [
@@ -1324,17 +1320,14 @@
                 "AXIS|AXISC3003E",
                 "AXIS|AXISA9161",
                 "AXIS|AXISC1004E",
-<<<<<<< HEAD
-                "AXIS|AXISC8033"
+                "AXIS|AXISC8033",
+		"AXIS|AXISC1310*"
             ],
             "noVideoSupport": true
         },
         {
             "keys" :[
                 "Hanwha|NVR-IO-module*"
-=======
-                "AXIS|AXISC1310*"
->>>>>>> 74fb3f78
             ],
             "noVideoSupport": true
         },
