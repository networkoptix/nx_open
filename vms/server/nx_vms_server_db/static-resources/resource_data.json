--- conflicted
+++ resolved
@@ -16,11 +16,7 @@
     "If it undershoots, then 35mm fov should be decreased.           "
     ],
 
-<<<<<<< HEAD
-    "version": "4.1.3.269",
-=======
-    "version": "1.0.1.264",
->>>>>>> 28d8ccee
+    "version": "4.1.3.270",
     "data": [
         {
             "keys": [
