--- conflicted
+++ resolved
@@ -7,18 +7,12 @@
 if [%1] == [--help] goto :show_usage
 goto :skip_show_usage
 :show_usage
-<<<<<<< HEAD
-    echo Usage: %~n0%~x0 [--release] [^<cmake-generation-args^>...]
-    echo NOTE: If cmake cannot find Qt, add the following arg to this script (will be passed to cmake):
-    echo -DCMAKE_PREFIX_PATH=^<full-path-to-Qt5-dir^>
-=======
     echo Usage: %~n0%~x0 [--no-qt-samples] [--release] [^<cmake-generation-args^>...]
     echo  --no-qt-samples Exclude samples that require the Qt library.
     echo  --release Compile using Release configuration (with optimizations) instead of Debug.
     echo NOTE: If --no-qt-samples is not specified, and cmake cannot find Qt, add the
     echo  argument to this script (will be passed to the cmake generation command):
     echo  -DCMAKE_PREFIX_PATH=^<absolute-path-to-Qt5-dir^>
->>>>>>> 18d1619a
     exit /b
 :skip_show_usage
 
@@ -27,8 +21,6 @@
 set BASE_DIR=%BASE_DIR_WITH_BACKSLASH:~0,-1%
 set BUILD_DIR=%BASE_DIR%-build
 
-<<<<<<< HEAD
-=======
 if [%1] == [--no-qt-samples] (
     shift
     set NO_QT_SAMPLES=1
@@ -36,7 +28,6 @@
     set NO_QT_SAMPLES=0
 )
 
->>>>>>> 18d1619a
 if [%1] == [--release] (
     shift
     set BUILD_TYPE=Release
@@ -64,9 +55,6 @@
     set SOURCE_DIR=%1
     set SAMPLE=%~n1
     shift
-<<<<<<< HEAD
-    if /i "%SAMPLE:~0,4%" == "rpi_" exit /b
-=======
     if %NO_QT_SAMPLES% == 1 if /i "%SAMPLE%" == "axis_camera_plugin" (
         echo:
         echo ATTENTION: Skipping %SAMPLE% because --no-qt-samples is specified.
@@ -77,7 +65,6 @@
         echo ATTENTION: Skipping %SAMPLE% because it is for 32-bit ARM only.
         exit /b
     )
->>>>>>> 18d1619a
     set SAMPLE_BUILD_DIR=%BUILD_DIR%\%SAMPLE%
     echo on
         mkdir "%SAMPLE_BUILD_DIR%" || @exit /b
