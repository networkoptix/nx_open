--- conflicted
+++ resolved
@@ -6,11 +6,6 @@
 
 if [[ $# > 0 && ($1 == "/?" || $1 == "-h" || $1 == "--help") ]]
 then
-<<<<<<< HEAD
-    echo "Usage: $(basename "$0") [--with-rpi-samples] [--release] [<cmake-generation-args>...]"
-    echo "NOTE: If cmake cannot find Qt, add the following arg to this script (will be passed to cmake):"
-    echo "-DCMAKE_PREFIX_PATH=<full-path-to-Qt5-dir>"
-=======
     echo "Usage: $(basename "$0") [--with-rpi-samples] [--no-qt-samples] [--release] [<cmake-generation-args>...]"
     echo " --with-rpi-samples Build Raspberry Pi samples (use only when building for 32-bit ARM)."
     echo " --no-qt-samples Exclude samples that require the Qt library."
@@ -18,7 +13,6 @@
     echo "NOTE: If --no-qt-samples is not specified, and cmake cannot find Qt, add the following"
     echo " argument to this script (will be passed to the cmake generation command):"
     echo " -DCMAKE_PREFIX_PATH=<absolute-path-to-Qt5-dir>"
->>>>>>> 18d1619a
     exit
 fi
 
@@ -34,8 +28,6 @@
     WITH_RPI_SAMPLES=0
 fi
 
-<<<<<<< HEAD
-=======
 if [[ $# > 0 && $1 == "--no-qt-samples" ]]
 then
     shift
@@ -44,7 +36,6 @@
     NO_QT_SAMPLES=0
 fi
 
->>>>>>> 18d1619a
 if [[ $# > 0 && $1 == "--release" ]]
 then
     shift
