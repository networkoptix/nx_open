:: Copyright 2018-present Network Optix, Inc. Licensed under MPL 2.0: www.mozilla.org/MPL/2.0/

@echo off

if [%1] == [/?] goto :show_usage
if [%1] == [-h] goto :show_usage
if [%1] == [--help] goto :show_usage
goto :skip_show_usage
:show_usage
    echo Usage: %~n0%~x0 [--release] [^<cmake-generation-args^>...]
<<<<<<< HEAD
=======
    echo  --release Compile using Release configuration (with optimizations) instead of Debug.
>>>>>>> 18d1619a
    exit /b
:skip_show_usage

:: Make the build dir at the same level as the parent dir of this script, suffixed with "-build".
set BASE_DIR_WITH_BACKSLASH=%~dp0
set BASE_DIR=%BASE_DIR_WITH_BACKSLASH:~0,-1%
set BUILD_DIR=%BASE_DIR%-build

if [%1] == [--release] (
    shift
    set BUILD_TYPE=Release
) else (
    set BUILD_TYPE=Debug
)

if [%BUILD_TYPE%] == [Release] (
    set BUILD_OPTIONS=--config %BUILD_TYPE%
)

echo on
    rmdir /S /Q "%BUILD_DIR%/" 2>NUL
@echo off

for /d %%S in (%BASE_DIR%\samples\*) do (
    call :build_sample %%S %1 %2 %3 %4 %5 %6 %7 %8 %9 || @goto :error
)

echo:
echo Samples built successfully, see the binaries in %BUILD_DIR%
exit /b

:build_sample
    set SOURCE_DIR=%1
    set SAMPLE=%~n1
    shift
    set SAMPLE_BUILD_DIR=%BUILD_DIR%\%SAMPLE%
    echo on
        mkdir "%SAMPLE_BUILD_DIR%" || @exit /b
        cd "%SAMPLE_BUILD_DIR%" || @exit /b
        
        cmake "%SOURCE_DIR%\src" -Ax64 %1 %2 %3 %4 %5 %6 %7 %8 %9 || @exit /b
        cmake --build . %BUILD_OPTIONS% || @exit /b
    @echo off
    set ARTIFACT=%SAMPLE_BUILD_DIR%\%BUILD_TYPE%\%SAMPLE%.dll
    if not exist "%ARTIFACT%" (
        echo ERROR: Failed to build plugin %SAMPLE%.
        exit /b 70
    )
    echo:
    echo Plugin built: %ARTIFACT%
exit /b

:error
    @exit /b %ERRORLEVEL%<|MERGE_RESOLUTION|>--- conflicted
+++ resolved
@@ -8,10 +8,7 @@
 goto :skip_show_usage
 :show_usage
     echo Usage: %~n0%~x0 [--release] [^<cmake-generation-args^>...]
-<<<<<<< HEAD
-=======
     echo  --release Compile using Release configuration (with optimizations) instead of Debug.
->>>>>>> 18d1619a
     exit /b
 :skip_show_usage
 
