--- conflicted
+++ resolved
@@ -475,7 +475,6 @@
         const Filter& filter,
         const std::vector<common::metadata::ObjectMetadataPacketPtr>& packets)
     {
-<<<<<<< HEAD
         auto firstRect =
             [&packets](const QnUuid& id)
             {
@@ -489,8 +488,9 @@
                 return QRectF();
             };
 
-        auto objectMetadataPackets = toObjectMetadataPackets(packets);
-        objectMetadataPackets = filterObjectTracksAndApplySortOrder(filter, std::move(objectMetadataPackets));
+        auto objectMetadataPackets = toObjectTrack(packets);
+        objectMetadataPackets = filterObjectTracksAndApplySortOrder(
+            filter, std::move(objectMetadataPackets));
         for (auto& packet : objectMetadataPackets)
         {
             packet.firstAppearanceTimeUs -= packet.firstAppearanceTimeUs % 1000;
@@ -501,15 +501,6 @@
                 packet.bestShot.rect = firstRect(packet.id);
             }
         }
-=======
-        auto objectMetadataPackets = toObjectTrack(packets);
-        objectMetadataPackets = filterObjectTracksAndApplySortOrder(
-            filter, std::move(objectMetadataPackets));
-
-        // NOTE: Object bbox is stored in the DB with limited precision.
-        // So, lowering precision to that in the DB.
-        objectMetadataPackets = applyTrackBoxPrecision(std::move(objectMetadataPackets));
->>>>>>> 2ba91af4
 
         return objectMetadataPackets;
     }
@@ -591,20 +582,9 @@
                 track.objectTypeId = objectMetadata.typeId;
                 track.attributes = objectMetadata.attributes;
                 track.deviceId = packet->deviceId;
-<<<<<<< HEAD
                 track.firstAppearanceTimeUs = packet->timestampUs;
                 track.lastAppearanceTimeUs = packet->timestampUs;
                 track.objectPosition.add(objectMetadata.boundingBox);
-=======
-
-                track.objectPositionSequence.push_back(ObjectPosition());
-                ObjectPosition& objectPosition = track.objectPositionSequence.back();
-                objectPosition.timestampUs = packet->timestampUs;
-                objectPosition.durationUs = packet->durationUs;
-                objectPosition.deviceId = packet->deviceId;
-                objectPosition.boundingBox = objectMetadata.boundingBox;
-                objectPosition.attributes = objectMetadata.attributes;
->>>>>>> 2ba91af4
 
                 if (objectMetadata.bestShot)
                 {
