#include "plugin_manager.h"

#include <algorithm>
#include <set>
#include <utility>

#include <QtCore/QAtomicPointer>
#include <QtCore/QCoreApplication>
#include <QtCore/QDir>
#include <QtCore/QFileInfo>

#include <nx/utils/switch.h>
#include <nx/fusion/model_functions.h>
#include <nx/utils/log/log.h>
#include <nx/kit/utils.h>
#include <plugins/plugin_api.h>
#include <nx/sdk/helpers/lib_context.h>
#include <nx/vms/server/sdk_support/ref_countable_registry.h>
#include <nx/sdk/helpers/ptr.h>
#include <nx/sdk/analytics/i_plugin.h>
#include <nx/vms/server/plugins/utility_provider.h>
#include <nx/vms/server/sdk_support/utils.h>
#include <nx/vms/server/sdk_support/error.h>
#include <nx/vms/server/sdk_support/to_string.h>
#include <nx/vms/api/analytics/plugin_manifest.h>

#include "vms_server_plugins_ini.h"
#include "plugin_loading_context.h"

using namespace nx::sdk;
using nx::vms::server::sdk_support::RefCountableRegistry;
using nx::vms::api::PluginInfo;

static QStringList stringToListViaComma(const QString& s)
{
    QStringList list = s.split(",");
    for (auto& item: list)
        item = item.trimmed();
    return list;
}

PluginManager::PluginManager(QObject* parent): QObject(parent)
{
    libContext().setName("nx_vms_server");
    libContext().setRefCountableRegistry(
        RefCountableRegistry::createIfEnabled(libContext().name()));
}

PluginManager::~PluginManager()
{
}

void PluginManager::unloadPlugins()
{
    QnMutexLocker lock(&m_mutex);
    m_pluginContexts.clear();
}

nx::vms::api::PluginInfoList PluginManager::pluginInfoList() const
{
    QnMutexLocker lock(&m_mutex);
    if (m_cachedPluginInfo.empty())
    {
        for (const auto& pluginContext: m_pluginContexts)
            m_cachedPluginInfo.push_back(*pluginContext.pluginInfo);
    }

    return m_cachedPluginInfo;
}

std::shared_ptr<const PluginInfo> PluginManager::pluginInfo(
    const IPlugin* plugin) const
{
    if (!NX_ASSERT(plugin))
        return nullptr;

    {
        QnMutexLocker lock(&m_mutex);
        for (const auto& pluginContext : m_pluginContexts)
        {
            if (pluginContext.plugin.get() == plugin)
                return pluginContext.pluginInfo;
        }
    }

    const QString errorMessage = "PluginManager: PluginInfo not found for plugin instance @"
        + QString::fromLatin1(nx::kit::utils::toString(plugin).c_str());

    NX_ASSERT(false, errorMessage);

    const auto internalErrorPluginInfo = std::make_shared<PluginInfo>();
    internalErrorPluginInfo->errorCode = Error::internalError;
    internalErrorPluginInfo->statusMessage = "INTERNAL ERROR: " + errorMessage;
    return internalErrorPluginInfo;
}

void PluginManager::setIsActive(const IRefCountable* plugin, bool isActive)
{
    if (!NX_ASSERT(plugin))
        return;

    QnMutexLocker lock(&m_mutex);
    for (auto& pluginContext: m_pluginContexts)
    {
        if (pluginContext.plugin.get() != plugin)
            continue;

        if (pluginContext.pluginInfo->isActive == isActive)
            return;

        pluginContext.pluginInfo->isActive = isActive;
        m_cachedPluginInfo.clear();
        return;
    }
}

//-------------------------------------------------------------------------------------------------
// Loading plugins

/**
 * @return Empty string if the file is not a library.
 */
static QString libNameFromFileInfo(const QFileInfo& fileInfo)
{
    if (!QLibrary::isLibrary(fileInfo.absoluteFilePath()))
        return "";

    QString libName = fileInfo.baseName().left(fileInfo.baseName().lastIndexOf("."));
    static const QString kPrefix{"lib"};
    if (libName.startsWith(kPrefix))
        libName.remove(0, kPrefix.size());

    return libName;
}

static QFileInfoList pluginFileInfoList(const QDir& dirToSearch, bool searchInnerDirs = true)
{
    QDir::Filters filters = QDir::Files | QDir::Readable;
    QFileInfoList filteredEntries;

    if (searchInnerDirs)
        filters |= QDir::Dirs | QDir::NoDotAndDotDot;

    const auto entries = dirToSearch.entryInfoList(/*nameFilters*/ QStringList(), filters);

    for (const auto& entry: entries)
    {
        if (entry.isDir())
        {
            if (pluginsIni().tryAllLibsInPluginDir)
            {
                filteredEntries << pluginFileInfoList(
                    entry.absoluteFilePath(),
                    /*searchInnerDirs*/ false);
            }
            else
            {
                const QDir entryAsDir = entry.absoluteFilePath();
                const auto pluginDirEntries = entryAsDir.entryInfoList(
                    /*nameFilters*/ QStringList(), QDir::Files | QDir::Readable);

                for (const auto& pluginDirEntry: pluginDirEntries)
                {
                    if (libNameFromFileInfo(pluginDirEntry) == entry.fileName())
                    {
                        filteredEntries << pluginDirEntry;
                        break;
                    }
                }
            }
        }
        else //< Entry is a file.
        {
            if (!libNameFromFileInfo(entry).isEmpty())
                filteredEntries << entry;  //< It is a plugin entry.
        }
    }
    return filteredEntries;
}

static QString mainInterfaceMessage(PluginInfo::MainInterface mainInterface)
{
    if (mainInterface == PluginInfo::MainInterface::undefined)
        return QString();

    const bool isMainInterfaceOldSdk = nx::utils::switch_(mainInterface,
        PluginInfo::MainInterface::nxpl_PluginInterface, [] { return true; },
        PluginInfo::MainInterface::nxpl_Plugin, [] { return true; },
        PluginInfo::MainInterface::nxpl_Plugin2, [] { return true; },
        nx::utils::default_, [] { return false; }
    );

    return lm(" (%1main interface %2)").args(
        isMainInterfaceOldSdk ? "old SDK, " : "",
        mainInterface);
}

void PluginManager::storeInternalErrorPluginInfo(
    PluginInfoPtr pluginInfo, Ptr<IRefCountable> plugin, const QString& errorMessage)
{
    QString originalPluginInfoDescription;
    if (pluginInfo)
    {
        originalPluginInfoDescription =
            lm("Original PluginInfo fields: errorCode [%1], statusMessage %2.").args(
                pluginInfo->errorCode, nx::kit::utils::toString(pluginInfo->statusMessage));
    }
    else
    {
        pluginInfo.reset(new PluginInfo);
        originalPluginInfoDescription = "Original PluginInfo is null.";
    }

    NX_ASSERT(!errorMessage.isEmpty());

    pluginInfo->statusMessage =
        lm("INTERNAL ERROR: %1 %2").args(errorMessage, originalPluginInfoDescription);

    pluginInfo->errorCode = Error::internalError;

    m_pluginContexts.push_back({pluginInfo, plugin});
}

/** @return Always false, to enable usage `return storeNotLoadedPluginInfo(...);`. */
bool PluginManager::storeNotLoadedPluginInfo(
    PluginInfoPtr pluginInfo, Status status, Error errorCode, const QString& reason)
{
    const bool isOk = errorCode == Error::noError;
    if (!NX_ASSERT(pluginInfo)
        || !NX_ASSERT(isOk == (status != Status::notLoadedBecauseOfError))
        || !NX_ASSERT(!reason.isEmpty())
        || !NX_ASSERT(!pluginInfo->libName.isEmpty())
        || !NX_ASSERT(!pluginInfo->libraryFilename.isEmpty())
        || !NX_ASSERT(pluginInfo->statusMessage.isEmpty())
    )
    {
        storeInternalErrorPluginInfo(pluginInfo, /*plugin*/ nullptr,
            "Server Plugin was not loaded and an assertion has failed - see the Server log.");
        return false;
    }

    pluginInfo->status = status;
    pluginInfo->errorCode = errorCode;

    pluginInfo->statusMessage = lm("%1%2 Server plugin [%3]%4: %5").args(
        isOk ? "Skipped loading" : "Failed loading",
        pluginInfo->optionality == Optionality::optional ? " optional" : "",
        pluginInfo->libraryFilename,
        mainInterfaceMessage(pluginInfo->mainInterface),
        isOk ? reason : QString(lm("[%1]: %2").args(errorCode, reason)));

    if (isOk)
        NX_INFO(this, pluginInfo->statusMessage);
    else
        NX_ERROR(this, pluginInfo->statusMessage);

    m_pluginContexts.push_back({pluginInfo, /*plugin*/ nullptr});
    return false;
}

/** @return Always true, to enable usage `return storeLoadedPluginInfo(...);`. */
bool PluginManager::storeLoadedPluginInfo(
    PluginInfoPtr pluginInfo, Ptr<IRefCountable> plugin)
{
    if (!NX_ASSERT(plugin) || !NX_ASSERT(pluginInfo)
        || !NX_ASSERT(!pluginInfo->libName.isEmpty())
        || !NX_ASSERT(!pluginInfo->libraryFilename.isEmpty())
        || !NX_ASSERT(pluginInfo->errorCode == Error::noError)
        || !NX_ASSERT(pluginInfo->status == Status::loaded)
        || !NX_ASSERT(pluginInfo->statusMessage.isEmpty())
        || !NX_ASSERT(pluginInfo->mainInterface != MainInterface::undefined)
    )
    {
        storeInternalErrorPluginInfo(pluginInfo, plugin,
            "Server Plugin was loaded but an assertion has failed - see the Server log.");
        return true;
    }

    pluginInfo->statusMessage = lm("Loaded%1 Server plugin [%2]%3").args(
        pluginInfo->optionality == Optionality::optional ? " optional" : "",
        pluginInfo->libraryFilename,
        mainInterfaceMessage(pluginInfo->mainInterface));

    NX_INFO(this, pluginInfo->statusMessage);

    m_pluginContexts.push_back({pluginInfo, plugin});
    return true;
}

<<<<<<< HEAD
/**
 * @param pluginHomeDir Can be empty if the plugin does not reside in its dedicated dir.
 */
std::unique_ptr<QLibrary> PluginManager::loadPluginLibrary(
    [[maybe_unused]] const QString& pluginHomeDir,
    const QString& libFilename,
    PluginInfoPtr pluginInfo)
{
    #if defined(_WIN32)
        if (!pluginsIni().disablePluginLinkedDllLookup && !pluginHomeDir.isEmpty())
        {
            NX_DEBUG(this, "Calling SetDllDirectoryW(%1)",
                nx::kit::utils::toString(pluginHomeDir));
            if (!SetDllDirectoryW(pluginHomeDir.toStdWString().c_str()))
            {
                NX_ERROR(this, "SetDllDirectoryW(%1) failed",
                    nx::kit::utils::toString(pluginHomeDir));
            }
        }
    #endif
=======
namespace {
>>>>>>> 1a39a0ff

/** On error, fills PluginInfo and logs the message. */
class ManifestLogger: public nx::vms::server::sdk_support::AbstractManifestLogger
{
public:
    ManifestLogger(QString* outErrorMessage): m_outErrorMessage(outErrorMessage) {}

    virtual void log(
        const QString& manifestStr,
        const nx::vms::server::sdk_support::Error& error) override
    {
        if (error.isOk())
            return;

        *m_outErrorMessage = toString(error);

        // TODO: #dmishin Improve: here the error is logged before the plugin status message.
        if (manifestStr.isEmpty())
        {
            NX_ERROR(typeid(PluginManager), "Received empty plugin manifest");
        }
        else
        {
            QString logMessage = "Received bad plugin manifest; lines (enquoted and escaped):\n";
            for (const auto& line: manifestStr.split('\n'))
                logMessage.append(QLatin1String((nx::kit::utils::toString(line) + "\n").c_str()));
            NX_ERROR(typeid(PluginManager), logMessage);
        }
    }

private:
    QString* m_outErrorMessage;
};

} // namespace

bool PluginManager::processPluginEntryPointForNewSdk(
    IPlugin::EntryPointFunc entryPointFunc, PluginInfoPtr pluginInfo)
{
    const auto error = //< Returns false to enable usage `return error(...)`.
        [this, &pluginInfo](const QString& errorMessage)
        {
            return storeNotLoadedPluginInfo(pluginInfo, Status::notLoadedBecauseOfError,
                Error::libraryFailure, errorMessage);
        };

    const auto plugin = toPtr(entryPointFunc());
    if (!plugin)
        return error("Entry point function returned null");

    if (!queryInterfacePtr<IPlugin>(plugin))
        return error ("Interface nx::sdk::IPlugin is not supported");

    pluginInfo->mainInterface = MainInterface::nx_sdk_IPlugin;

    if (const auto analyticsPlugin = queryInterfacePtr<nx::sdk::analytics::IPlugin>(plugin))
    {
        pluginInfo->mainInterface = MainInterface::nx_sdk_analytics_IPlugin;

        QString manifestErrorMessage;
        if (const auto manifest = nx::vms::server::sdk_support::manifestFromSdkObject<
            nx::vms::api::analytics::PluginManifest>(
                analyticsPlugin, std::make_unique<ManifestLogger>(&manifestErrorMessage)))
        {
            pluginInfo->name = manifest->name;
            pluginInfo->description = manifest->description;
            pluginInfo->version = manifest->version;
            pluginInfo->vendor = manifest->vendor;
        }
        else
        {
            return storeNotLoadedPluginInfo(pluginInfo, Status::notLoadedBecauseOfError,
                Error::badManifest, "Invalid manifest: " + manifestErrorMessage);
        }
    }

    plugin->setUtilityProvider(
        makePtr<nx::vms::server::plugins::UtilityProvider>(this, plugin.get()).get());

    return storeLoadedPluginInfo(pluginInfo, plugin);
}

bool PluginManager::processPluginEntryPointForOldSdk(
    nxpl::Plugin::EntryPointFunc entryPointFunc,
    const SettingsHolder& settingsHolder,
    PluginInfoPtr pluginInfo)
{
    const auto plugin = entryPointFunc();
    if (!plugin)
    {
        return storeNotLoadedPluginInfo(pluginInfo, Status::notLoadedBecauseOfError,
            Error::libraryFailure, "Old SDK entry point function returned null");
    }

    pluginInfo->mainInterface = MainInterface::nxpl_PluginInterface;

    if (const auto plugin1 = queryInterfacePtr<nxpl::Plugin>(plugin, nxpl::IID_Plugin))
    {
        pluginInfo->mainInterface = MainInterface::nxpl_Plugin;

        // Allow old SDK plugins to have null or empty name not to block such plugins.
        const char* const name = plugin1->name();
        if (name == nullptr)
            pluginInfo->name = "<null plugin name>";
        else if (name[0] == '\0')
            pluginInfo->name = "<empty plugin name>";
        else
            pluginInfo->name = name;

        // Pass Mediaserver settings (aka "roSettings") to the plugin.
        if (!settingsHolder.isEmpty())
            plugin1->setSettings(settingsHolder.array(), settingsHolder.size());
    }

    if (const auto plugin2 = queryInterfacePtr<nxpl::Plugin2>(plugin, nxpl::IID_Plugin2))
    {
        pluginInfo->mainInterface = MainInterface::nxpl_Plugin2;

        // UtilityProvider supports old SDK's interface nxpl::TimeProvider for compatibility.
        plugin2->setPluginContainer(reinterpret_cast<nxpl::PluginInterface*>(
            makePtr<nx::vms::server::plugins::UtilityProvider>(this, /*plugin*/ nullptr).get()));
    }

    storeLoadedPluginInfo(pluginInfo, toPtr(reinterpret_cast<IRefCountable*>(plugin)));
    return true;
}

bool PluginManager::processPluginLib(
    QLibrary* lib, const SettingsHolder& settingsHolder, PluginInfoPtr pluginInfo)
{
    if (const auto nxLibContextFunc = reinterpret_cast<NxLibContextFunc>(
        lib->resolve(kNxLibContextFuncName)))
    {
        ILibContext* const pluginLibContext = nxLibContextFunc();
        if (!NX_ASSERT(pluginLibContext))
            return false;

        pluginLibContext->setName(pluginInfo->libName.toStdString().c_str());
        pluginLibContext->setRefCountableRegistry(
            RefCountableRegistry::createIfEnabled(pluginInfo->libName.toStdString()));
    }

    if (const auto oldEntryPointFunc = reinterpret_cast<nxpl::Plugin::EntryPointFunc>(
        lib->resolve(nxpl::Plugin::kEntryPointFuncName)))
    {
        // Old entry point found: currently, this is a Storage or Camera plugin.
        return processPluginEntryPointForOldSdk(
            oldEntryPointFunc, settingsHolder, pluginInfo);
    }
    else if (const auto entryPointFunc = reinterpret_cast<IPlugin::EntryPointFunc>(
        lib->resolve(IPlugin::kEntryPointFuncName)))
    {
        // New entry point found: currently, this is an Analytics plugin.
        return processPluginEntryPointForNewSdk(entryPointFunc, pluginInfo);
    }
    else
    {
        return storeNotLoadedPluginInfo(pluginInfo, Status::notLoadedBecauseOfError,
            Error::invalidLibrary, lm("No entry point function %1() or old SDK %2()").args(
                IPlugin::kEntryPointFuncName, nxpl::Plugin::kEntryPointFuncName));
    }
}

void PluginManager::loadPlugin(
    const SettingsHolder& settingsHolder, PluginInfoPtr pluginInfo)
{
    NX_INFO(this, "Considering to load Server plugin [%1]", pluginInfo->libraryFilename);

    [[maybe_unused]] /* RAII-only object */ const PluginLoadingContext pluginLoadingContext(
        this, pluginInfo->homeDir, pluginInfo->libName);

    // NOTE: QLibrary does not unload the dynamic library in its destructor.
    auto lib = std::make_unique<QLibrary>(pluginInfo->libraryFilename);

    // Flag DeepBindHint forces plugin (the loaded side) to use its functions instead of the same
    // named functions of the Server (the loading side). In Linux it is not so by default.
    QLibrary::LoadHints hints = lib->loadHints();
    hints |= QLibrary::DeepBindHint;
    lib->setLoadHints(hints);

    if (!lib->load())
    {
        storeNotLoadedPluginInfo(pluginInfo, Status::notLoadedBecauseOfError,
            Error::cannotLoadLibrary, lib->errorString());
        return;
    }

    if (!processPluginLib(lib.get(), settingsHolder, pluginInfo))
    {
        lib->unload();
        return;
    }

    emit pluginLoaded();
}

void PluginManager::loadPluginsFromDir(
    const SettingsHolder& settingsHolder,
    const QDir& dirToSearch,
    Optionality optionality,
    std::function<bool(PluginInfoPtr pluginInfo)> allowPlugin)
{
    for (const auto& fileInfo: pluginFileInfoList(dirToSearch))
    {
        const PluginInfoPtr pluginInfo = std::make_shared<PluginInfo>();
        pluginInfo->libName = libNameFromFileInfo(fileInfo);
        pluginInfo->libraryFilename = fileInfo.absoluteFilePath();

        // The plugin resides either in its dedicated directory, or in dirToSearch (with others).
        pluginInfo->homeDir = (fileInfo.dir() != dirToSearch) ? fileInfo.dir().absolutePath() : "";

        pluginInfo->optionality = optionality;

        if (allowPlugin(pluginInfo))
            loadPlugin(settingsHolder, pluginInfo);
    }
}

void PluginManager::loadOptionalPluginsIfNeeded(
    const QString& binPath, const SettingsHolder& settingsHolder)
{
    // Load optional plugins, if demanded by .ini.
    const QString enabledNxPluginsOptional =
        QString::fromLatin1(pluginsIni().enabledNxPluginsOptional).trimmed();
    if (enabledNxPluginsOptional.isEmpty())
        return;

    NX_INFO(this, "Loading optional Server plugins, if any (as per %1)",
        pluginsIni().iniFile());

    const QString optionalPluginsDir = binPath + "/plugins_optional/";

    const QStringList enabledLibNames = (enabledNxPluginsOptional == "*")
        ? QStringList() //< Empty list will mean "all optional plugins are enabled".
        : stringToListViaComma(enabledNxPluginsOptional);

    loadPluginsFromDir(settingsHolder, optionalPluginsDir, Optionality::optional,
        [this, &enabledLibNames](PluginInfoPtr pluginInfo)
        {
            if (enabledLibNames.isEmpty() || enabledLibNames.contains(pluginInfo->libName))
                return true;
            return storeNotLoadedPluginInfo(pluginInfo, Status::notLoadedBecauseOptional,
                Error::noError, lm("Not whitelisted by %1").arg(pluginsIni().iniFile()));
        });
}

void PluginManager::loadNonOptionalPluginsIfNeeded(
    const QString& binPath, const SettingsHolder& settingsHolder)
{
    const QString disabledNxPlugins =
        QString::fromLatin1(pluginsIni().disabledNxPlugins).trimmed();

    if (disabledNxPlugins == "*")
    {
        NX_INFO(this, "Skipped loading all non-optional Server plugins, as per %1",
            pluginsIni().iniFile());
        return;
    }

    std::set<QString> directoriesToSearchForPlugins;

    const char* const vmsPluginDir = getenv("VMS_PLUGIN_DIR");
    if (vmsPluginDir)
        directoriesToSearchForPlugins.insert(QString::fromLatin1(vmsPluginDir));

    directoriesToSearchForPlugins.insert(binPath + "/plugins/");

    const QStringList disabledLibNames = stringToListViaComma(disabledNxPlugins);

    for (const QString& dir: directoriesToSearchForPlugins)
    {
        loadPluginsFromDir(settingsHolder, dir, Optionality::nonOptional,
            [this, &disabledLibNames](PluginInfoPtr pluginInfo)
            {
                if (!disabledLibNames.contains(pluginInfo->libName))
                    return true;
                return storeNotLoadedPluginInfo(pluginInfo, Status::notLoadedBecauseOfBlackList,
                    Error::noError, lm("Blacklisted by %2").arg(pluginsIni().iniFile()));
            });
    }
}

void PluginManager::loadPlugins(const QSettings* settings)
{
    QnMutexLocker lock(&m_mutex);

    const SettingsHolder settingsHolder{settings};
    if (!NX_ASSERT(settingsHolder.isValid()))
        return;

    const QString binPath = QDir(QCoreApplication::applicationDirPath()).absolutePath();

    loadNonOptionalPluginsIfNeeded(binPath, settingsHolder);
    loadOptionalPluginsIfNeeded(binPath, settingsHolder);
}<|MERGE_RESOLUTION|>--- conflicted
+++ resolved
@@ -287,30 +287,7 @@
     return true;
 }
 
-<<<<<<< HEAD
-/**
- * @param pluginHomeDir Can be empty if the plugin does not reside in its dedicated dir.
- */
-std::unique_ptr<QLibrary> PluginManager::loadPluginLibrary(
-    [[maybe_unused]] const QString& pluginHomeDir,
-    const QString& libFilename,
-    PluginInfoPtr pluginInfo)
-{
-    #if defined(_WIN32)
-        if (!pluginsIni().disablePluginLinkedDllLookup && !pluginHomeDir.isEmpty())
-        {
-            NX_DEBUG(this, "Calling SetDllDirectoryW(%1)",
-                nx::kit::utils::toString(pluginHomeDir));
-            if (!SetDllDirectoryW(pluginHomeDir.toStdWString().c_str()))
-            {
-                NX_ERROR(this, "SetDllDirectoryW(%1) failed",
-                    nx::kit::utils::toString(pluginHomeDir));
-            }
-        }
-    #endif
-=======
 namespace {
->>>>>>> 1a39a0ff
 
 /** On error, fills PluginInfo and logs the message. */
 class ManifestLogger: public nx::vms::server::sdk_support::AbstractManifestLogger
