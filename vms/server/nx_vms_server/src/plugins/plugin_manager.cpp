#include "plugin_manager.h"

#include <algorithm>
#include <set>
#include <utility>

#include <QtCore/QAtomicPointer>
#include <QtCore/QCoreApplication>
#include <QtCore/QDir>

#include <nx/utils/log/log.h>
#include <nx/kit/utils.h>

#include <plugins/plugin_api.h>
#include <nx/sdk/helpers/ptr.h>
#include <nx/sdk/i_plugin.h>
#include <nx/sdk/analytics/i_plugin.h>
#include <nx/vms/server/plugins/utility_provider.h>

#include "vms_server_plugins_ini.h"

using namespace nx::sdk;

static QStringList stringToListViaComma(const QString& s)
{
    QStringList list = s.split(lit(","));
    for (auto& item: list)
        item = item.trimmed();
    return list;
}

PluginManager::PluginManager(QObject* parent):
    QObject(parent),
    m_utilityProvider(new nx::vms::server::plugins::UtilityProvider())
{
}

PluginManager::~PluginManager()
{
}

void PluginManager::unloadPlugins()
{
    m_nxPlugins.clear();
}

/**
 * @return Empty string if the file is not a library.
 */
static QString libNameFromFileInfo(const QFileInfo& fileInfo)
{
    if (!QLibrary::isLibrary(fileInfo.absoluteFilePath()))
        return "";

    QString libName = fileInfo.baseName().left(fileInfo.baseName().lastIndexOf(lit(".")));
    static const auto kPrefix = lit("lib");
    if (libName.startsWith(kPrefix))
        libName.remove(0, kPrefix.size());

    return libName;
}

static QFileInfoList pluginFileInfoList(const QDir& dirToSearchIn, bool searchInnerDirs = true)
{
    QDir::Filters filters = QDir::Files | QDir::Readable;
    QFileInfoList filteredEntries;

    if (searchInnerDirs)
        filters |= QDir::Dirs | QDir::NoDotAndDotDot;

    const auto entries = dirToSearchIn.entryInfoList(/*nameFilters*/ QStringList(), filters);

    for (const auto& entry: entries)
    {
        if (entry.isDir())
        {
            if (pluginsIni().tryAllLibsInPluginDir)
            {
                filteredEntries << pluginFileInfoList(
                    entry.absoluteFilePath(),
                    /*searchInnerDirs*/ false);
            }
            else
            {
                const QDir entryAsDir = entry.absoluteFilePath();
                const auto pluginDirEntries = entryAsDir.entryInfoList(
                    /*nameFilters*/ QStringList(), QDir::Files | QDir::Readable);

                for (const auto& pluginDirEntry: pluginDirEntries)
                {
                    if (libNameFromFileInfo(pluginDirEntry) == entry.fileName())
                    {
                        filteredEntries << pluginDirEntry;
                        break;
                    }
                }
            }
        }
        else //< entry is a file.
        {
            if (!libNameFromFileInfo(entry).isEmpty())
                filteredEntries << entry;  //< It is a plugin entry.
        }
    }
    return filteredEntries;
}

void PluginManager::loadPluginsFromDir(
    const nx::plugins::SettingsHolder& settingsHolder,
    const QDir& dirToSearchIn,
    std::function<bool(const QFileInfo& pluginFileInfo)> allowPlugin)
{
    for (const auto& fileInfo: pluginFileInfoList(dirToSearchIn))
    {
        const QString& libName = libNameFromFileInfo(fileInfo);

<<<<<<< HEAD
        if (!allowPlugin(fileInfo))
=======
        if (disabledLibNames.contains(libName))
        {
            NX_INFO(this) << lm("Skipped loading Nx plugin [%1] (blacklisted by %2)")
                .args(fileInfo.absoluteFilePath(), pluginsIni().iniFile());
            continue;
        }

        loadNxPlugin(settingsHolder, fileInfo.absoluteFilePath(), libName);
        // Ignore return value - an error is already logged.
    }
}

/**
 * @param enabledLibNames If empty, all plugins are loaded.
 */
void PluginManager::loadPluginsFromDirWithWhiteList(
    const QStringList& enabledLibNames,
    const nx::plugins::SettingsHolder& settingsHolder,
    const QString& dirToSearchIn)
{
    for (const auto& fileInfo: pluginFileInfoList(dirToSearchIn))
    {
        const QString& libName = libNameFromFileInfo(fileInfo);

        if (!enabledLibNames.isEmpty() && !enabledLibNames.contains(libName))
        {
            NX_INFO(this) << lm("Skipped loading Nx plugin [%1] (not whitelisted by %2)")
                .args(fileInfo.absoluteFilePath(), pluginsIni().iniFile());
>>>>>>> 8bd13388
            continue;

        // If the plugin is located in its dedicated directory, then use this directory for plugin
        // dependencies lookup, otherwise do not perform the dependencies lookup.
        const QString linkedLibsDirectory =
            (fileInfo.dir() != dirToSearchIn) // The plugin resides in its dedicated dir.
                ? fileInfo.dir().absolutePath()
                : "";

        loadNxPlugin(
            settingsHolder,
            linkedLibsDirectory,
            fileInfo.absoluteFilePath(),
            libName);
        // Ignore return value - an error is already logged.
    }
}

void PluginManager::loadPlugins(const QSettings* settings)
{
    QnMutexLocker lock(&m_mutex);

    const nx::plugins::SettingsHolder settingsHolder{settings};
    if (!NX_ASSERT(settingsHolder.isValid()))
        return;

    const QString binPath = QDir(QCoreApplication::applicationDirPath()).absolutePath();

    loadNonOptionalPluginsIfNeeded(binPath, settingsHolder);
    loadOptionalPluginsIfNeeded(binPath, settingsHolder);
}

void PluginManager::loadNonOptionalPluginsIfNeeded(
    const QString& binPath, const nx::plugins::SettingsHolder& settingsHolder)
{
    const QString disabledNxPlugins =
        QString::fromLatin1(pluginsIni().disabledNxPlugins).trimmed();
    if (disabledNxPlugins != lit("*"))
    {
        std::set<QString> directoriesToSearchForPlugins;

        const char* const vmsPluginDir = getenv("VMS_PLUGIN_DIR");
        if (vmsPluginDir)
            directoriesToSearchForPlugins.insert(QString::fromLatin1(vmsPluginDir));

        directoriesToSearchForPlugins.insert(binPath + lit("/plugins/"));

        const QStringList disabledLibNames = stringToListViaComma(disabledNxPlugins);
        for (const QString& dir: directoriesToSearchForPlugins)
        {
            loadPluginsFromDir(settingsHolder, dir,
                [this, disabledLibNames](const QFileInfo& pluginFileInfo)
                {
                    if (!disabledLibNames.contains(libNameFromFileInfo(pluginFileInfo)))
                        return true;
                    NX_WARNING(this) << lm("Skipped loading Nx plugin [%1] (blacklisted by %2)")
                        .args(pluginFileInfo.absoluteFilePath(), pluginsIni().iniFile());
                    return false;
                });
        }
    }
    else
    {
        NX_INFO(this) << lm("Skipped loading all non-optional Nx plugins (as per %2)")
            .args(pluginsIni().iniFile());
    }
}

void PluginManager::loadOptionalPluginsIfNeeded(
    const QString& binPath, const nx::plugins::SettingsHolder& settingsHolder)
{
    // Load optional plugins, if demanded by .ini.
    const QString enabledNxPluginsOptional =
        QString::fromLatin1(pluginsIni().enabledNxPluginsOptional).trimmed();
    if (!enabledNxPluginsOptional.isEmpty())
    {
        NX_INFO(this) << lm("Loading optional Nx plugins, if any (as per %2)")
            .args(pluginsIni().iniFile());

        const QString optionalPluginsDir = binPath + lit("/plugins_optional/");
        const QStringList enabledLibNames = (enabledNxPluginsOptional == lit("*"))
            ? QStringList()
            : stringToListViaComma(enabledNxPluginsOptional);

        loadPluginsFromDir(settingsHolder, optionalPluginsDir,
            [this, enabledLibNames](const QFileInfo& pluginFileInfo)
            {
                if (enabledLibNames.isEmpty()
                    || enabledLibNames.contains(libNameFromFileInfo(pluginFileInfo)))
                {
                    return true;
                }
                NX_WARNING(this) << lm("Skipped loading Nx plugin [%1] (not whitelisted by %2)")
                    .args(pluginFileInfo.absoluteFilePath(), pluginsIni().iniFile());
                return false;
            });
    }
}

/**
 * @param linkedLibsDirectory Can be empty if the plugin is not contained in its dedicated dir.
 */
std::unique_ptr<QLibrary> PluginManager::loadPluginLibrary(
    const QString& linkedLibsDirectory,
    const QString& libFilename)
{
    #if defined(_WIN32)
        if (!pluginsIni().disablePluginLinkedDllLookup && !linkedLibsDirectory.isEmpty())
        {
            NX_DEBUG(this, "Calling SetDllDirectoryW(%1)",
                nx::kit::utils::toString(linkedLibsDirectory));
            if (!SetDllDirectoryW(linkedLibsDirectory.toStdWString().c_str()))
            {
                NX_ERROR(this, "SetDllDirectoryW(%1) failed",
                    nx::kit::utils::toString(linkedLibsDirectory));
            }
        }
    #endif

    auto lib = std::make_unique<QLibrary>(libFilename);

    // Flag DeepBindHint forces plugin (the loaded side) to use its functions instead of the same
    // named functions of the Server (the loading side). In Linux it is not so by default.
    QLibrary::LoadHints hints = lib->loadHints();
    hints |= QLibrary::DeepBindHint;
    lib->setLoadHints(hints);

    const bool libLoaded = lib->load();

    #if defined(_WIN32)
        if (!pluginsIni().disablePluginLinkedDllLookup && !linkedLibsDirectory.isEmpty())
        {
            NX_DEBUG(this, "Calling SetDllDirectoryW(nullptr)");
            if (!SetDllDirectoryW(nullptr))
                NX_ERROR(this, "SetDllDirectoryW(nullptr) failed");
        }
    #endif

    if (!libLoaded)
    {
        NX_ERROR(this, "Failed to load Nx plugin [%1]: %2", libFilename, lib->errorString());
        return nullptr;
    }

    return lib;
}

bool PluginManager::loadNxPlugin(
    const nx::plugins::SettingsHolder& settingsHolder,
    const QString& linkedLibsDirectory,
    const QString& libFilename,
    const QString& libName)
{
    const auto lib = loadPluginLibrary(linkedLibsDirectory, libFilename);
    if (!lib)
        return false;

    if (const auto entryPointFunc = reinterpret_cast<nxpl::Plugin::EntryPointFunc>(
        lib->resolve(nxpl::Plugin::kEntryPointFuncName)))
    {
        // Old entry point found: currently, this is a Storage or Camera plugin.

        const auto plugin = entryPointFunc();
        if (!plugin)
        {
            NX_ERROR(this, "Failed to load Nx old SDK plugin [%1]: entry function returned null",
                libFilename);
            lib->unload();
            return false;
        }
        m_nxPlugins.emplace_back(reinterpret_cast<IRefCountable*>(plugin));
<<<<<<< HEAD
        NX_WARNING(this, "Loaded Nx old SDK plugin [%1]", libFilename);
=======
        NX_INFO(this, "Loaded Nx old SDK plugin [%1]", filename);
>>>>>>> 8bd13388

        if (const auto plugin1 = queryInterfacePtr<nxpl::Plugin>(plugin, nxpl::IID_Plugin))
        {
            // Pass Mediaserver settings (aka "roSettings") to the plugin.
            if (!settingsHolder.isEmpty())
                plugin1->setSettings(settingsHolder.array(), settingsHolder.size());
        }

        if (const auto plugin2 = queryInterfacePtr<nxpl::Plugin2>(plugin, nxpl::IID_Plugin2))
        {
            plugin2->setPluginContainer(
                reinterpret_cast<nxpl::PluginInterface*>(m_utilityProvider.get()));
        }
    }
    else if (const auto entryPointFunc = reinterpret_cast<IPlugin::EntryPointFunc>(
        lib->resolve(IPlugin::kEntryPointFuncName)))
    {
        // New entry point found: currently, this is an Analytics plugin.

        const auto plugin = toPtr(entryPointFunc());
        if (!plugin)
        {
            NX_ERROR(this, "Failed to load Nx plugin [%1]: entry function returned null",
                libFilename);
            lib->unload();
            return false;
        }
        m_nxPlugins.emplace_back(plugin);
<<<<<<< HEAD
        NX_WARNING(this, "Loaded Nx plugin [%1]", libFilename);
=======
        NX_INFO(this, "Loaded Nx plugin [%1]", filename);
>>>>>>> 8bd13388

        if (queryInterfacePtr<nx::sdk::analytics::IPlugin>(plugin))
        {
            if (plugin->name() != libName)
            {
                NX_WARNING(this, "Analytics plugin name [%1] does not equal library name [%2]",
                    plugin->name(), libName);
            }
        }

        plugin->setUtilityProvider(m_utilityProvider.get());
    }
    else
    {
        NX_ERROR(this, "Failed to load Nx plugin [%1]: "
            "Neither %2(), nor the old SDK's %3() functions found",
            libFilename, IPlugin::kEntryPointFuncName, nxpl::Plugin::kEntryPointFuncName);
        lib->unload();
        return false;
    }

    emit pluginLoaded();
    return true;
}<|MERGE_RESOLUTION|>--- conflicted
+++ resolved
@@ -114,38 +114,7 @@
     {
         const QString& libName = libNameFromFileInfo(fileInfo);
 
-<<<<<<< HEAD
         if (!allowPlugin(fileInfo))
-=======
-        if (disabledLibNames.contains(libName))
-        {
-            NX_INFO(this) << lm("Skipped loading Nx plugin [%1] (blacklisted by %2)")
-                .args(fileInfo.absoluteFilePath(), pluginsIni().iniFile());
-            continue;
-        }
-
-        loadNxPlugin(settingsHolder, fileInfo.absoluteFilePath(), libName);
-        // Ignore return value - an error is already logged.
-    }
-}
-
-/**
- * @param enabledLibNames If empty, all plugins are loaded.
- */
-void PluginManager::loadPluginsFromDirWithWhiteList(
-    const QStringList& enabledLibNames,
-    const nx::plugins::SettingsHolder& settingsHolder,
-    const QString& dirToSearchIn)
-{
-    for (const auto& fileInfo: pluginFileInfoList(dirToSearchIn))
-    {
-        const QString& libName = libNameFromFileInfo(fileInfo);
-
-        if (!enabledLibNames.isEmpty() && !enabledLibNames.contains(libName))
-        {
-            NX_INFO(this) << lm("Skipped loading Nx plugin [%1] (not whitelisted by %2)")
-                .args(fileInfo.absoluteFilePath(), pluginsIni().iniFile());
->>>>>>> 8bd13388
             continue;
 
         // If the plugin is located in its dedicated directory, then use this directory for plugin
@@ -201,16 +170,16 @@
                 {
                     if (!disabledLibNames.contains(libNameFromFileInfo(pluginFileInfo)))
                         return true;
-                    NX_WARNING(this) << lm("Skipped loading Nx plugin [%1] (blacklisted by %2)")
-                        .args(pluginFileInfo.absoluteFilePath(), pluginsIni().iniFile());
+                    NX_INFO(this, "Skipped loading Nx plugin [%1] (blacklisted by %2)",
+                        pluginFileInfo.absoluteFilePath(), pluginsIni().iniFile());
                     return false;
                 });
         }
     }
     else
     {
-        NX_INFO(this) << lm("Skipped loading all non-optional Nx plugins (as per %2)")
-            .args(pluginsIni().iniFile());
+        NX_INFO(this, "Skipped loading all non-optional Nx plugins (as per %1)",
+            pluginsIni().iniFile());
     }
 }
 
@@ -222,8 +191,8 @@
         QString::fromLatin1(pluginsIni().enabledNxPluginsOptional).trimmed();
     if (!enabledNxPluginsOptional.isEmpty())
     {
-        NX_INFO(this) << lm("Loading optional Nx plugins, if any (as per %2)")
-            .args(pluginsIni().iniFile());
+        NX_INFO(this, "Loading optional Nx plugins, if any (as per %1)",
+            pluginsIni().iniFile());
 
         const QString optionalPluginsDir = binPath + lit("/plugins_optional/");
         const QStringList enabledLibNames = (enabledNxPluginsOptional == lit("*"))
@@ -238,8 +207,8 @@
                 {
                     return true;
                 }
-                NX_WARNING(this) << lm("Skipped loading Nx plugin [%1] (not whitelisted by %2)")
-                    .args(pluginFileInfo.absoluteFilePath(), pluginsIni().iniFile());
+                NX_INFO(this, "Skipped loading Nx plugin [%1] (not whitelisted by %2)",
+                    pluginFileInfo.absoluteFilePath(), pluginsIni().iniFile());
                 return false;
             });
     }
@@ -317,11 +286,7 @@
             return false;
         }
         m_nxPlugins.emplace_back(reinterpret_cast<IRefCountable*>(plugin));
-<<<<<<< HEAD
-        NX_WARNING(this, "Loaded Nx old SDK plugin [%1]", libFilename);
-=======
-        NX_INFO(this, "Loaded Nx old SDK plugin [%1]", filename);
->>>>>>> 8bd13388
+        NX_INFO(this, "Loaded Nx old SDK plugin [%1]", libFilename);
 
         if (const auto plugin1 = queryInterfacePtr<nxpl::Plugin>(plugin, nxpl::IID_Plugin))
         {
@@ -350,17 +315,13 @@
             return false;
         }
         m_nxPlugins.emplace_back(plugin);
-<<<<<<< HEAD
-        NX_WARNING(this, "Loaded Nx plugin [%1]", libFilename);
-=======
-        NX_INFO(this, "Loaded Nx plugin [%1]", filename);
->>>>>>> 8bd13388
+        NX_INFO(this, "Loaded Nx plugin [%1]", libFilename);
 
         if (queryInterfacePtr<nx::sdk::analytics::IPlugin>(plugin))
         {
             if (plugin->name() != libName)
             {
-                NX_WARNING(this, "Analytics plugin name [%1] does not equal library name [%2]",
+                NX_INFO(this, "Analytics plugin name [%1] does not equal library name [%2]",
                     plugin->name(), libName);
             }
         }
