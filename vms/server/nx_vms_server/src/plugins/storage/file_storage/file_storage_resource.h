#pragma once

#include <atomic>
#include "core/resource/storage_resource.h"
#include <platform/platform_abstraction.h>
#include <nx/vms/server/resource/storage_resource.h>

#if defined(Q_OS_WIN)
#include <wtypes.h>
#endif

/*
* QnFileStorageResource uses custom implemented IO access
*/

class QnStorageManager;
class QnMediaServerModule;

namespace nx { namespace vms::server { class RootFileSystem; } }

<<<<<<< HEAD
const QString NX_TEMP_FOLDER_NAME = QnAppInfo::productNameShort() + "_temp_folder_";

class QnFileStorageResource: public nx::vms::server::StorageResource
=======
class QnFileStorageResource: public QnStorageResource
>>>>>>> ce7b5b11
{
    using base_type = nx::vms::server::StorageResource;
private:
    static const QString FROM_SEP;
    static const QString TO_SEP;

public:
    QnFileStorageResource(QnMediaServerModule* serverModule);
    ~QnFileStorageResource();

    static QString tempFolderName();

    static QnStorageResource* instance(QnMediaServerModule* serverModule, const QString&);

    QIODevice* open(const QString& fileName, QIODevice::OpenMode openMode, int bufferSize);

    virtual float getAvarageWritingUsage() const override;

    virtual QnAbstractStorageResource::FileInfoList getFileList(const QString& dirName) override;
    virtual qint64 getFileSize(const QString& url) const override;
    virtual bool removeFile(const QString& url) override;
    virtual bool removeDir(const QString& url) override;
    virtual bool renameFile(const QString& oldName, const QString& newName) override;
    virtual bool isFileExists(const QString& url) override;
    virtual bool isDirExists(const QString& url) override;
    virtual qint64 getFreeSpace() override;
    virtual qint64 getTotalSpace() const override;

    virtual int getCapabilities() const override;
    virtual Qn::StorageInitResult initOrUpdate() override;

    virtual void setUrl(const QString& url) override;
    virtual bool isSystem() const override;

    virtual QString getPath() const override;

    qint64 calculateAndSetTotalSpaceWithoutInit();

    // true if storage is located on local disks
    bool isLocal();
    // calculate space limit judging by partition type
    qint64 calcSpaceLimit(QnPlatformMonitor::PartitionType ptype) const;

    qint64 calcInitialSpaceLimit();
    void setMounted(bool value);
protected:
    virtual QIODevice* openInternal(const QString& fileName, QIODevice::OpenMode openMode) override;
    QIODevice* openInternal(const QString& fileName, QIODevice::OpenMode openMode, int bufferSize);
private:
    qint64 getDeviceSizeByLocalPossiblyNonExistingPath(const QString &path) const;
    QString removeProtocolPrefix(const QString& url);
    Qn::StorageInitResult initOrUpdateInternal();
    Qn::StorageInitResult updatePermissions(const QString& url) const;
    bool checkWriteCap() const;
    bool isStorageDirMounted() const;
    bool checkDBCap() const;
#if defined(Q_OS_WIN)
    Qn::StorageInitResult updatePermissionsHelper(
        LPWSTR userName,
        LPWSTR password,
        NETRESOURCE* netRes) const;
#endif

    // It is for smb mount points with linux server .
    // Translates remote url to local temporary mount folder.
    // Should have no effect on another storage types and OS's.
    QString translateUrlToLocal(const QString &url) const;
    QString translateUrlToRemote(const QString &url) const;

    // mounts network (smb) folder to temporary local path
    Qn::StorageInitResult mountTmpDrive(const QString& url);
    bool testWriteCapInternal() const;

    void setLocalPathSafe(const QString &path);
    QString getLocalPathSafe() const;
    virtual bool isMounted() const;
    nx::vms::server::RootFileSystem* rootTool() const;

public:
    // Try to remove old temporary dirs if any.
    // This could happen if server crashed and ~FileStorageResource
    // was not called.
    static void removeOldDirs(QnMediaServerModule *serverModule);

private:
    mutable std::atomic<bool> m_valid;
    mutable boost::optional<bool> m_dbReady;

private:
    mutable QnMutex     m_mutexCheckStorage;
    mutable int         m_capabilities;
    QString     m_localPath;

    mutable qint64 m_cachedTotalSpace;
    mutable boost::optional<bool> m_writeCapCached;
    mutable QnMutex      m_writeTestMutex;
    bool m_isSystem;
    bool m_isMounted = true;
};
typedef QSharedPointer<QnFileStorageResource> QnFileStorageResourcePtr;<|MERGE_RESOLUTION|>--- conflicted
+++ resolved
@@ -18,13 +18,7 @@
 
 namespace nx { namespace vms::server { class RootFileSystem; } }
 
-<<<<<<< HEAD
-const QString NX_TEMP_FOLDER_NAME = QnAppInfo::productNameShort() + "_temp_folder_";
-
 class QnFileStorageResource: public nx::vms::server::StorageResource
-=======
-class QnFileStorageResource: public QnStorageResource
->>>>>>> ce7b5b11
 {
     using base_type = nx::vms::server::StorageResource;
 private:
