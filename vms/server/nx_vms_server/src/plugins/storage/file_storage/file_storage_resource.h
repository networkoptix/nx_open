#pragma once

#include "core/resource/storage_resource.h"
#include <platform/platform_abstraction.h>
<<<<<<< HEAD
#include <nx/vms/server/resource/storage_resource.h>
=======
>>>>>>> 79d27ece
#include <nx/utils/lockable.h>

#if defined(Q_OS_WIN)
#include <wtypes.h>
#endif

#include <optional>
#include <atomic>

/*
* QnFileStorageResource uses custom implemented IO access
*/

class QnStorageManager;
class QnMediaServerModule;

namespace nx { namespace vms::server { class RootFileSystem; } }

class QnFileStorageResource: public nx::vms::server::StorageResource
{
    using base_type = nx::vms::server::StorageResource;
private:
    static const QString FROM_SEP;
    static const QString TO_SEP;

public:
    QnFileStorageResource(QnMediaServerModule* serverModule);
    ~QnFileStorageResource();

    static QString tempFolderName();

    static QnStorageResource* instance(QnMediaServerModule* serverModule, const QString&);

    QIODevice* open(const QString& fileName, QIODevice::OpenMode openMode, int bufferSize);

    virtual float getAvarageWritingUsage() const override;

    virtual QnAbstractStorageResource::FileInfoList getFileList(const QString& dirName) override;
    virtual qint64 getFileSize(const QString& url) const override;
    virtual bool removeFile(const QString& url) override;
    virtual bool removeDir(const QString& url) override;
    virtual bool renameFile(const QString& oldName, const QString& newName) override;
    virtual bool isFileExists(const QString& url) override;
    virtual bool isDirExists(const QString& url) override;
    virtual qint64 getFreeSpace() override;
    virtual qint64 getTotalSpace() const override;

    virtual int getCapabilities() const override;
    virtual Qn::StorageInitResult initOrUpdate() override;

    virtual void setUrl(const QString& url) override;
    virtual bool isSystem() const override;

    virtual QString getPath() const override;

    // true if storage is located on local disks
    bool isLocal();
    bool isMounted() const;

    // calculate space limit judging by partition type
    static qint64 calcSpaceLimit(
        QnMediaServerModule* serverModule,
        nx::vms::server::PlatformMonitor::PartitionType ptype);

    qint64 calcInitialSpaceLimit();

private:
    qint64 getDeviceSizeByLocalPossiblyNonExistingPath(const QString &path) const;
    QString removeProtocolPrefix(const QString& url);
    Qn::StorageInitResult initOrUpdateInternal();
    Qn::StorageInitResult updatePermissions(const QString& url) const;
    bool checkWriteCap() const;
    bool checkDBCap() const;
#if defined(Q_OS_WIN)
    Qn::StorageInitResult updatePermissionsHelper(
        LPWSTR userName,
        LPWSTR password,
        NETRESOURCE* netRes) const;
#endif

    // It is for smb mount points with linux server .
    // Translates remote url to local temporary mount folder.
    // Should have no effect on another storage types and OS's.
    QString translateUrlToLocal(const QString &url) const;
    QString translateUrlToRemote(const QString &url) const;

    // mounts network (smb) folder to temporary local path
    Qn::StorageInitResult mountTmpDrive(const QString& url);
    bool testWriteCapInternal() const;

    void setLocalPathSafe(const QString &path);
    QString getLocalPathSafe() const;
    nx::vms::server::RootFileSystem* rootTool() const;
<<<<<<< HEAD
    QIODevice* openInternal(
        const QString& fileName,
        QIODevice::OpenMode openMode);

    QIODevice* openInternal(
        const QString& url,
        QIODevice::OpenMode openMode,
        int bufferSize);

=======
>>>>>>> 79d27ece
    void setIsSystemFlagIfNeeded();
    Qn::StorageInitResult initStorageDirectory(const QString& url);
    Qn::StorageInitResult initRemoteStorage(const QString& url);
    Qn::StorageInitResult checkMountedStatus() const;
    Qn::StorageInitResult testWrite() const;
    bool isValid() const;
    QString getFsPath() const;
    bool isLocalPathMounted(const QString& path) const;

public:
    // Try to remove old temporary dirs if any.
    // This could happen if server crashed and ~FileStorageResource
    // was not called.
    static void removeOldDirs(QnMediaServerModule *serverModule);

private:
    mutable std::atomic<Qn::StorageInitResult> m_state = Qn::StorageInit_CreateFailed;
    mutable boost::optional<bool> m_dbReady;

private:
    mutable QnMutex m_mutexCheckStorage;
    mutable int m_capabilities;
    QString m_localPath;
<<<<<<< HEAD
=======

>>>>>>> 79d27ece
    mutable std::atomic<int64_t> m_cachedTotalSpace{-1};
    nx::utils::Lockable<std::optional<bool>> m_isSystem;
    QnMediaServerModule* m_serverModule = nullptr;
};
typedef QSharedPointer<QnFileStorageResource> QnFileStorageResourcePtr;<|MERGE_RESOLUTION|>--- conflicted
+++ resolved
@@ -2,15 +2,15 @@
 
 #include "core/resource/storage_resource.h"
 #include <platform/platform_abstraction.h>
-<<<<<<< HEAD
 #include <nx/vms/server/resource/storage_resource.h>
-=======
->>>>>>> 79d27ece
 #include <nx/utils/lockable.h>
 
 #if defined(Q_OS_WIN)
 #include <wtypes.h>
 #endif
+
+#include <optional>
+#include <atomic>
 
 #include <optional>
 #include <atomic>
@@ -99,7 +99,6 @@
     void setLocalPathSafe(const QString &path);
     QString getLocalPathSafe() const;
     nx::vms::server::RootFileSystem* rootTool() const;
-<<<<<<< HEAD
     QIODevice* openInternal(
         const QString& fileName,
         QIODevice::OpenMode openMode);
@@ -109,8 +108,6 @@
         QIODevice::OpenMode openMode,
         int bufferSize);
 
-=======
->>>>>>> 79d27ece
     void setIsSystemFlagIfNeeded();
     Qn::StorageInitResult initStorageDirectory(const QString& url);
     Qn::StorageInitResult initRemoteStorage(const QString& url);
@@ -134,10 +131,6 @@
     mutable QnMutex m_mutexCheckStorage;
     mutable int m_capabilities;
     QString m_localPath;
-<<<<<<< HEAD
-=======
-
->>>>>>> 79d27ece
     mutable std::atomic<int64_t> m_cachedTotalSpace{-1};
     nx::utils::Lockable<std::optional<bool>> m_isSystem;
     QnMediaServerModule* m_serverModule = nullptr;
