#pragma once

#include "core/resource/storage_resource.h"
#include <platform/platform_abstraction.h>
#include <nx/vms/server/resource/storage_resource.h>
#include <nx/utils/lockable.h>

#if defined(Q_OS_WIN)
#include <wtypes.h>
#endif

#include <optional>
#include <atomic>

#include <optional>
#include <atomic>

/*
* QnFileStorageResource uses custom implemented IO access
*/

class QnStorageManager;
class QnMediaServerModule;

namespace nx { namespace vms::server { class RootFileSystem; } }

class QnFileStorageResource: public nx::vms::server::StorageResource
{
    using base_type = nx::vms::server::StorageResource;
private:
    static const QString FROM_SEP;
    static const QString TO_SEP;

public:
    QnFileStorageResource(QnMediaServerModule* serverModule);
    ~QnFileStorageResource();

    static QString tempFolderName();

    static QnStorageResource* instance(QnMediaServerModule* serverModule, const QString&);

    QIODevice* open(const QString& fileName, QIODevice::OpenMode openMode, int bufferSize);

    virtual float getAvarageWritingUsage() const override;

    virtual QnAbstractStorageResource::FileInfoList getFileList(const QString& dirName) override;
    virtual qint64 getFileSize(const QString& url) const override;
    virtual bool removeFile(const QString& url) override;
    virtual bool removeDir(const QString& url) override;
    virtual bool renameFile(const QString& oldName, const QString& newName) override;
    virtual bool isFileExists(const QString& url) override;
    virtual bool isDirExists(const QString& url) override;
    virtual qint64 getFreeSpace() override;
    virtual qint64 getTotalSpace() const override;

    virtual int getCapabilities() const override;
    virtual Qn::StorageInitResult initOrUpdate() override;

    virtual void setUrl(const QString& url) override;
    virtual bool isSystem() const override;

    virtual QString getPath() const override;

    // true if storage is located on local disks
    bool isLocal();
    bool isMounted() const;

    // calculate space limit judging by partition type
    static qint64 calcSpaceLimit(
        QnMediaServerModule* serverModule,
        nx::vms::server::PlatformMonitor::PartitionType ptype);

    qint64 calcInitialSpaceLimit();

private:
    qint64 getDeviceSizeByLocalPossiblyNonExistingPath(const QString &path) const;
    QString removeProtocolPrefix(const QString& url);
    Qn::StorageInitResult initOrUpdateInternal();
    Qn::StorageInitResult updatePermissions(const QString& url) const;
    bool checkWriteCap() const;
    bool checkDBCap() const;
#if defined(Q_OS_WIN)
    Qn::StorageInitResult updatePermissionsHelper(
        LPWSTR userName,
        LPWSTR password,
        NETRESOURCE* netRes) const;
#endif

    // It is for smb mount points with linux server .
    // Translates remote url to local temporary mount folder.
    // Should have no effect on another storage types and OS's.
    QString translateUrlToLocal(const QString &url) const;
    QString translateUrlToRemote(const QString &url) const;

    // mounts network (smb) folder to temporary local path
    Qn::StorageInitResult mountTmpDrive(const QString& url);
    bool testWriteCapInternal() const;

    void setLocalPathSafe(const QString &path);
    QString getLocalPathSafe() const;
<<<<<<< HEAD
    nx::vms::server::RootFileSystem* rootTool() const;
    QIODevice* openInternal(
        const QString& fileName,
        QIODevice::OpenMode openMode);

    QIODevice* openInternal(
        const QString& url,
        QIODevice::OpenMode openMode,
        int bufferSize);
=======
    QIODevice* openInternal(const QString& fileName, QIODevice::OpenMode openMode);
    QIODevice* openInternal(const QString& url, QIODevice::OpenMode openMode, int bufferSize);
>>>>>>> ea434ffa

    void setIsSystemFlagIfNeeded();
    Qn::StorageInitResult initStorageDirectory(const QString& url);
    Qn::StorageInitResult initRemoteStorage(const QString& url);
    Qn::StorageInitResult checkMountedStatus() const;
    Qn::StorageInitResult testWrite() const;
    bool isValid() const;
<<<<<<< HEAD
    QString getFsPath() const;
=======
>>>>>>> ea434ffa
    bool isLocalPathMounted(const QString& path) const;

public:
    // Try to remove old temporary dirs if any.
    // This could happen if server crashed and ~FileStorageResource
    // was not called.
    static void removeOldDirs(QnMediaServerModule *serverModule);

<<<<<<< HEAD
private:
    mutable std::atomic<Qn::StorageInitResult> m_state = Qn::StorageInit_CreateFailed;
    mutable boost::optional<bool> m_dbReady;

private:
    mutable QnMutex m_mutexCheckStorage;
    mutable int m_capabilities;
    QString m_localPath;
    mutable std::atomic<int64_t> m_cachedTotalSpace{-1};
=======
protected:
    mutable std::atomic<int64_t> m_cachedTotalSpace{ -1 };
    mutable std::atomic<Qn::StorageInitResult> m_state = Qn::StorageInit_CreateFailed;

    nx::vms::server::RootFileSystem* rootTool() const;
    QString getFsPath() const;

private:
    mutable boost::optional<bool> m_dbReady;
    mutable int m_capabilities = 0;
    QString m_localPath;
>>>>>>> ea434ffa
    nx::utils::Lockable<std::optional<bool>> m_isSystem;
    QnMediaServerModule* m_serverModule = nullptr;
};
typedef QSharedPointer<QnFileStorageResource> QnFileStorageResourcePtr;<|MERGE_RESOLUTION|>--- conflicted
+++ resolved
@@ -98,20 +98,8 @@
 
     void setLocalPathSafe(const QString &path);
     QString getLocalPathSafe() const;
-<<<<<<< HEAD
-    nx::vms::server::RootFileSystem* rootTool() const;
-    QIODevice* openInternal(
-        const QString& fileName,
-        QIODevice::OpenMode openMode);
-
-    QIODevice* openInternal(
-        const QString& url,
-        QIODevice::OpenMode openMode,
-        int bufferSize);
-=======
     QIODevice* openInternal(const QString& fileName, QIODevice::OpenMode openMode);
     QIODevice* openInternal(const QString& url, QIODevice::OpenMode openMode, int bufferSize);
->>>>>>> ea434ffa
 
     void setIsSystemFlagIfNeeded();
     Qn::StorageInitResult initStorageDirectory(const QString& url);
@@ -119,10 +107,6 @@
     Qn::StorageInitResult checkMountedStatus() const;
     Qn::StorageInitResult testWrite() const;
     bool isValid() const;
-<<<<<<< HEAD
-    QString getFsPath() const;
-=======
->>>>>>> ea434ffa
     bool isLocalPathMounted(const QString& path) const;
 
 public:
@@ -131,17 +115,6 @@
     // was not called.
     static void removeOldDirs(QnMediaServerModule *serverModule);
 
-<<<<<<< HEAD
-private:
-    mutable std::atomic<Qn::StorageInitResult> m_state = Qn::StorageInit_CreateFailed;
-    mutable boost::optional<bool> m_dbReady;
-
-private:
-    mutable QnMutex m_mutexCheckStorage;
-    mutable int m_capabilities;
-    QString m_localPath;
-    mutable std::atomic<int64_t> m_cachedTotalSpace{-1};
-=======
 protected:
     mutable std::atomic<int64_t> m_cachedTotalSpace{ -1 };
     mutable std::atomic<Qn::StorageInitResult> m_state = Qn::StorageInit_CreateFailed;
@@ -153,7 +126,6 @@
     mutable boost::optional<bool> m_dbReady;
     mutable int m_capabilities = 0;
     QString m_localPath;
->>>>>>> ea434ffa
     nx::utils::Lockable<std::optional<bool>> m_isSystem;
     QnMediaServerModule* m_serverModule = nullptr;
 };
