--- conflicted
+++ resolved
@@ -898,12 +898,10 @@
 {
     auto local = isLocal();
     qint64 baseSpaceLimit = calcSpaceLimit(
-<<<<<<< HEAD
-        local ? PlatformMonitor::LocalDiskPartition : PlatformMonitor::NetworkPartition);
-=======
-        m_serverModule,
-        local ? QnPlatformMonitor::LocalDiskPartition : QnPlatformMonitor::NetworkPartition);
->>>>>>> 58d1dae6
+        serverModule(),
+        local
+            ? nx::vms::server::PlatformMonitor::LocalDiskPartition
+            : nx::vms::server::PlatformMonitor::NetworkPartition);
 
     if (m_cachedTotalSpace < 0)
         return baseSpaceLimit;
@@ -918,17 +916,11 @@
     return baseSpaceLimit;
 }
 
-<<<<<<< HEAD
-qint64 QnFileStorageResource::calcSpaceLimit(PlatformMonitor::PartitionType ptype) const
-{
-    const qint64 defaultStorageSpaceLimit = serverModule()->settings().minStorageSpace();
-=======
 qint64 QnFileStorageResource::calcSpaceLimit(
     QnMediaServerModule* serverModule,
-    QnPlatformMonitor::PartitionType ptype)
+    nx::vms::server::PlatformMonitor::PartitionType ptype)
 {
     const qint64 defaultStorageSpaceLimit = serverModule->settings().minStorageSpace();
->>>>>>> 58d1dae6
     const bool isLocal =
         ptype == PlatformMonitor::LocalDiskPartition
         || ptype == PlatformMonitor::RemovableDiskPartition;
