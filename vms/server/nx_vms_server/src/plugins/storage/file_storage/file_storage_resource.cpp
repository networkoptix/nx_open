
#include <iostream>
#include <array>

#include <QtCore/QDir>

#include "file_storage_resource.h"
#include <nx/utils/log/log.h>
#include "utils/common/util.h"
#include "utils/common/buffered_file.h"
#include "recorder/file_deletor.h"
#include "utils/fs/file.h"
#include <common/common_module.h>
#include <utils/common/writer_pool.h>
#include <nx/fusion/serialization/lexical.h>
#include <media_server/media_server_module.h>
#include <nx/system_commands.h>
#include <nx/vms/server/root_fs.h>
#include <nx/vms/server/fs/media_paths/media_paths.h>
#include <nx/vms/server/fs/media_paths/media_paths_filter_config.h>
#include <nx/utils/app_info.h>

#ifndef _WIN32
#   include <platform/monitoring/global_monitor.h>
#   include <platform/platform_abstraction.h>
#endif

#ifdef Q_OS_WIN
#include "windows.h"
#endif
#include <media_server/settings.h>
#include <recorder/storage_manager.h>

#ifndef _WIN32
#   include <sys/types.h>
#   include <sys/stat.h>
#   include <fcntl.h>
#   include <unistd.h>
#   include <errno.h>
#   include <dirent.h>
#endif

#ifdef WIN32
#pragma comment(lib, "mpr.lib")
#endif

#include <sstream>
#include <cstdlib>
#include <ctime>
#include <nx/utils/test_support/test_options.h>

#ifndef Q_OS_WIN
    const QString QnFileStorageResource::FROM_SEP = lit("\\");
    const QString QnFileStorageResource::TO_SEP = lit("/");
#else
    const QString QnFileStorageResource::FROM_SEP = lit("/");
    const QString QnFileStorageResource::TO_SEP = lit("\\");
#endif

#ifdef __APPLE__
static const auto MS_NODEV = MNT_NODEV;
static const auto MS_NOSUID = MNT_NOSUID;
static const auto MS_NOEXEC = MNT_NOEXEC;
#endif

namespace {

const qint64 kMaxNasStorageSpaceLimit = 100ll * 1024 * 1024 * 1024; // 100 Gb
const qint64 kMaxLocalStorageSpaceLimit = 30ll * 1024 * 1024 * 1024; // 30 Gb
const int kMaxSpaceLimitRatio = 10; // i.e. max space limit <= totalSpace / 10

using PlatformMonitor = nx::vms::server::PlatformMonitor;

#if defined(Q_OS_WIN)
static QString getDevicePath(QnMediaServerModule* /*serverModule*/, const QString& path)
{
    return path;
}

static QString sysDrivePath(QnMediaServerModule* /*serverModule*/)
{
    static QString deviceString;

    if (!deviceString.isNull())
        return deviceString;

    const DWORD bufSize = MAX_PATH + 1;
    TCHAR buf[bufSize];
    GetWindowsDirectory(buf, bufSize);

    deviceString = QString::fromWCharArray(buf, bufSize).left(2);

    return deviceString;
}

#elif defined(Q_OS_LINUX)

static QString getDevicePath(QnMediaServerModule* serverModule, const QString& path)
{
    return serverModule->rootFileSystem()->devicePath(path);
}

static QString sysDrivePath(QnMediaServerModule* serverModule)
{
    return getDevicePath(serverModule, "/");
}

#else // Unsupported OS so far

static const QString& sysDrivePath()
{
    return QString();
}

#endif

QString genLocalPath(const QString &url, const QString &prefix = "/tmp/")
{
    return prefix + QnFileStorageResource::tempFolderName() + QString::number(qHash(url), 16);
}

} // namespace <anonymous>


QIODevice* QnFileStorageResource::open(
    const QString& fileName, QIODevice::OpenMode openMode, int bufferSize)
{
    auto sourceIoDevice = openInternal(fileName, openMode, bufferSize);
    if (!sourceIoDevice)
        return nullptr;
    return wrapIoDevice(std::unique_ptr<QIODevice>(sourceIoDevice));
}

QIODevice* QnFileStorageResource::openInternal(const QString& fileName, QIODevice::OpenMode openMode)
{
    return openInternal(fileName, openMode, 0);
}

QIODevice* QnFileStorageResource::openInternal(
    const QString& url,
    QIODevice::OpenMode openMode,
    int bufferSize)
{
    if (!isValid())
        return nullptr;

    QString fileName = removeProtocolPrefix(translateUrlToLocal(url));

    int ioBlockSize = 0;
    int ffmpegBufferSize = 0;

    int ffmpegMaxBufferSize =
        serverModule()->settings().maxFfmpegBufferSize();

    int systemFlags = 0;
    if (openMode & QIODevice::WriteOnly)
    {
        ioBlockSize = serverModule()->settings().ioBlockSize();

        ffmpegBufferSize = qMax(
            serverModule()->settings().ffmpegBufferSize(),
            bufferSize);

#ifdef Q_OS_WIN
        if ((openMode & QIODevice::ReadWrite) == QIODevice::ReadWrite)
            systemFlags = 0;
        else if (!serverModule()->settings().disableDirectIO())
            systemFlags = FILE_FLAG_NO_BUFFERING;
#endif
    }

    if (openMode.testFlag(QIODevice::Unbuffered))
        ioBlockSize = ffmpegBufferSize = 0;

#if defined (Q_OS_WIN)
    std::unique_ptr<QBufferedFile> rez(
        new QBufferedFile(
            std::shared_ptr<IQnFile>(new QnFile(fileName)),
            ioBlockSize,
            ffmpegBufferSize,
            ffmpegMaxBufferSize,
            getId()));
    if (rez)
    {
        rez->setSystemFlags(systemFlags);
        rez->open(openMode);
    }
    return rez.release();

#elif defined(Q_OS_UNIX)

    int fd = rootTool()->open(fileName, openMode);
    if (fd < 0)
    {
        if (openMode & QIODevice::WriteOnly && rootTool()->makeDirectory(QnFile::absolutePath(fileName)))
            fd = rootTool()->open(fileName, openMode);

        if (fd < 0)
        {
            NX_ERROR(this, lm("[open] failed to open file %1").args(fileName));
            return nullptr;
        }
    }

    auto result = new QBufferedFile(
        std::make_shared<QnFile>(fd), ioBlockSize, ffmpegBufferSize, ffmpegMaxBufferSize, getId());
    result->open(openMode);

    return result;
#endif

    return nullptr;
}

nx::vms::server::RootFileSystem* QnFileStorageResource::rootTool() const
{
    return serverModule()->rootFileSystem();
}

void QnFileStorageResource::setLocalPathSafe(const QString &path)
{
    QnMutexLocker lk(&m_mutex);
    m_localPath = path;
}


QString QnFileStorageResource::getLocalPathSafe() const
{
    QnMutexLocker lk(&m_mutex);
    return m_localPath;
}

QString QnFileStorageResource::getPath() const
{
    QString url = getUrl();
    if (!url.contains(lit("://")))
        return url;
    else
        return QUrl(url).path();
}

qint64 QnFileStorageResource::getDeviceSizeByLocalPossiblyNonExistingPath(const QString &path) const
{
    qint64 result;

    if (serverModule()->rootFileSystem()->isPathExists(path))
        return serverModule()->rootFileSystem()->totalSpace(path);

    if (!serverModule()->rootFileSystem()->makeDirectory(path))
        return -1;

    result = serverModule()->rootFileSystem()->totalSpace(path);
    serverModule()->rootFileSystem()->removePath(path);

    return result;
}

void QnFileStorageResource::setIsSystemFlagIfNeeded()
{
    if (*m_isSystem.lock())
        return;

    const QString sysPath = sysDrivePath(m_serverModule);
    const bool isSystem = !sysPath.isNull() && getDevicePath(m_serverModule, getUrl()).startsWith(sysPath);
    NX_DEBUG(
        this,
        "Setting isSystem flag for storage '%1'. System drive path: '%2'. Result: %3",
        nx::utils::url::hidePassword(getUrl()), sysPath, isSystem);

    *m_isSystem.lock() = isSystem;
}

Qn::StorageInitResult QnFileStorageResource::initStorageDirectory(const QString& url)
{
    if (rootTool()->isPathExists(url))
    {
        NX_DEBUG(this, "[initOrUpdate] Storage directory '%1' exists", url);
        return Qn::StorageInit_Ok;
    }

    if (!rootTool()->makeDirectory(url))
    {
        NX_WARNING(this, "[initOrUpdate] storage directory '%1' doesn't exist and mkdir failed", url);
        return Qn::StorageInit_WrongPath;
    }

    NX_DEBUG(this, "[initOrUpdate] storage directory '%1' was successfully created", url);
    return Qn::StorageInit_Ok;
}

Qn::StorageInitResult QnFileStorageResource::initRemoteStorage(const QString& url)
{
    if (!nx::utils::Url(url).isValid())
    {
        NX_WARNING(
            this, "[initOrUpdate] Storage url '%1' is not valid. Won't try mounting",
            nx::utils::url::hidePassword(url));

        return Qn::StorageInit_WrongPath;
    }

    const auto result = mountTmpDrive(url);
    if (result != Qn::StorageInit_Ok)
    {
         NX_WARNING(
            this, "[initOrUpdate] Failed to mount remote storage '%1'",
            nx::utils::url::hidePassword(url));
    }
    else
    {
         NX_DEBUG(
            this, "[initOrUpdate] Remote storage '%1' successfully initialized",
            nx::utils::url::hidePassword(url));
    }

    return result;
}
<<<<<<< HEAD

bool QnFileStorageResource::isValid() const
{
    return m_state == Qn::StorageInit_Ok;
}

Qn::StorageInitResult QnFileStorageResource::initOrUpdateInternal()
{
    if (isValid())
        return Qn::StorageInit_Ok;

=======

bool QnFileStorageResource::isValid() const
{
    return m_state == Qn::StorageInit_Ok;
}

Qn::StorageInitResult QnFileStorageResource::initOrUpdateInternal()
{
    NX_VERBOSE(this, "[initOrUpdate] for storage %1 begin", nx::utils::url::hidePassword(getUrl()));

>>>>>>> ea434ffa
    QString url = getUrl();
    if (!NX_ASSERT(!url.isEmpty()))
    {
        NX_WARNING(this, "[initOrUpdate] storage url is empty");
        return Qn::StorageInit_WrongPath;
    }

<<<<<<< HEAD
    return url.contains("://") ? initRemoteStorage(url) : initStorageDirectory(url);
=======
    const auto isSmb = url.contains("://");
    auto result = Qn::StorageInit_Ok;
    if ((isValid() || !isSmb) && (result = checkMountedStatus()) != Qn::StorageInit_Ok)
        return result;

    if (!isValid() && (result = isSmb ? initRemoteStorage(url) : initStorageDirectory(url)) != Qn::StorageInit_Ok)
        return result;

    return testWrite();
>>>>>>> ea434ffa
}

bool QnFileStorageResource::isSystem() const
{
    QnMutexLocker lock(&m_mutex);
    const auto lockedIsSystem = *m_isSystem.lock();
    return lockedIsSystem ? *lockedIsSystem : false;
}

bool QnFileStorageResource::checkWriteCap() const
{
    return isValid();
}

bool QnFileStorageResource::checkDBCap() const
{
    if (!isValid())
        return false;

#ifdef _WIN32
    return true;
#else
    // if storage is mounted via mediaserver (smb://...)
    // let's not create media DB there
    if (!getLocalPathSafe().isEmpty())
        return false;

    {
        QnMutexLocker lk(&m_mutex);
        if (m_dbReady.is_initialized())
            return *m_dbReady;
    }

    // Same for mounted by hand remote storages (NAS)
    QList<PlatformMonitor::PartitionSpace> partitions =
        serverModule()->platform()->monitor()->
            PlatformMonitor::totalPartitionSpaceInfo(
            PlatformMonitor::NetworkPartition);

    bool dbReady = true;
    for(const PlatformMonitor::PartitionSpace& partition: partitions)
    {
        if(getPath().startsWith(partition.path))
            dbReady = false;
    }

    {
        QnMutexLocker lk(&m_mutex);
        m_dbReady = dbReady;
        return dbReady;
    }
#endif
}

int QnFileStorageResource::getCapabilities() const
{
    if (!isValid())
        return 0;

    if (checkDBCap())
    {
        QnMutexLocker lk(&m_mutex);
        m_capabilities |= QnAbstractStorageResource::cap::DBReady;
    }

    int writeCap = checkWriteCap() ? QnAbstractStorageResource::cap::WriteFile : 0;
    {
        QnMutexLocker lk(&m_mutex);
        return m_capabilities | writeCap;
    }
    return 0;
}

QString QnFileStorageResource::translateUrlToLocal(const QString &url) const
{
    QnMutexLocker lk(&m_mutex);

    if (m_localPath.isEmpty())
        return url;
    else
    {
        QString storagePath = QUrl(getUrl()).path().replace(FROM_SEP, TO_SEP);
        QString tmpPath = QUrl(url).path().replace(FROM_SEP, TO_SEP);
        if (storagePath == tmpPath)
            tmpPath.clear();
        else
            tmpPath = tmpPath.mid(storagePath.size());
        tmpPath = m_localPath + tmpPath;
        return tmpPath;
    }
}

QString QnFileStorageResource::translateUrlToRemote(const QString &url) const
{
    QnMutexLocker lk(&m_mutex);

    if (m_localPath.isEmpty())
        return url;
    else
    {
        QString ret = getUrl() + url.mid(m_localPath.size());
        return ret;
    }
}

void QnFileStorageResource::removeOldDirs(QnMediaServerModule* serverModule)
{
#ifndef _WIN32

    const QString prefix = lit("/tmp/") + tempFolderName();
    const QFileInfoList tmpEntries = QDir("/tmp").entryInfoList(QDir::AllDirs | QDir::NoDotAndDotDot);

    for (const QFileInfo &entry: tmpEntries)
    {
        if (entry.absoluteFilePath().indexOf(prefix) == -1)
            continue;

        nx::SystemCommands::UnmountCode result =
                serverModule->rootFileSystem()->unmount(entry.absoluteFilePath());

        NX_VERBOSE(
            typeid(QnFileStorageResource),
            lm("[mount, removeOldDirs] Unmounting temporary directory %1, result: %2")
                .args(entry.absoluteFilePath(), nx::SystemCommands::unmountCodeToString(result)));

        switch (result)
        {
            case nx::SystemCommands::UnmountCode::ok:
            case nx::SystemCommands::UnmountCode::notMounted:
                if (!serverModule->rootFileSystem()->removePath(entry.absoluteFilePath()))
                {
                    NX_ERROR(typeid(QnFileStorageResource),
                        lm("[removeOldDirs] Remove %1 failed").args(entry.absoluteFilePath()));
                }
                break;
            case nx::SystemCommands::UnmountCode::busy:
                NX_WARNING(typeid(QnFileStorageResource),
                    lm("[mount, removeOldDirs] Won't remove %1 since resource is busy")
                        .args(entry.absoluteFilePath()));
                break;
            case nx::SystemCommands::UnmountCode::noPermissions:
                NX_WARNING(typeid(QnFileStorageResource),
                    lm("[mount, removeOldDirs] NO permissions to remove %1")
                        .args(entry.absoluteFilePath()));
                break;
            case nx::SystemCommands::UnmountCode::notExists:
                NX_VERBOSE(typeid(QnFileStorageResource),
                    lm("[mount, removeOldDirs] Won't remove %1 since it doesn't exist")
                        .args(entry.absoluteFilePath()));
                break;
        }
    }

#endif
}

#if !defined(Q_OS_WIN)

Qn::StorageInitResult QnFileStorageResource::mountTmpDrive(const QString& url)
{
    QString localPath = genLocalPath(url);
    setLocalPathSafe(localPath);

    return rootTool()->remount(QUrl(url), localPath);
}

#else

Qn::StorageInitResult QnFileStorageResource::updatePermissionsHelper(
    LPWSTR userName,
    LPWSTR password,
    NETRESOURCE* netRes) const
{
    DWORD errCode = WNetUseConnection(
        0,   // window handler, not used
        netRes,
        password,
        userName,
        0,   // connection flags, should work with just 0 though
        0,
        0,   // additional connection info buffer size
        NULL // additional connection info buffer
    );

    auto logAndExit = [this] (const char* message, Qn::StorageInitResult result)
    {
        NX_DEBUG(this, lit("%1 Mounting remote drive %2. Result: %3")
               .arg(Q_FUNC_INFO)
               .arg(nx::utils::url::hidePassword(getUrl()))
               .arg(message));
        return result;
    };

#define STR(x) #x

    switch (errCode)
    {
        case NO_ERROR: return logAndExit(STR(NO_ERROR), Qn::StorageInit_Ok);
        case ERROR_SESSION_CREDENTIAL_CONFLICT: return logAndExit(STR(ERROR_SESSION_CREDENTIAL_CONFLICT), Qn::StorageInit_Ok);
        case ERROR_ALREADY_ASSIGNED: return logAndExit(STR(ERROR_ALREADY_ASSIGNED), Qn::StorageInit_Ok);
        case ERROR_ACCESS_DENIED: return logAndExit(STR(ERROR_ACCESS_DENIED), Qn::StorageInit_WrongAuth);
        case ERROR_WRONG_PASSWORD: return logAndExit(STR(ERROR_WRONG_PASSWORD), Qn::StorageInit_WrongAuth);
        case ERROR_INVALID_PASSWORD: return logAndExit(STR(ERROR_INVALID_PASSWORD), Qn::StorageInit_WrongAuth);

        default:
            NX_WARNING(this, lit("%1 Mounting remote drive %2 error %3.")
                    .arg(Q_FUNC_INFO)
                    .arg(nx::utils::url::hidePassword(getUrl()))
                    .arg(errCode));
            return Qn::StorageInit_WrongPath;
    };

#undef STR

    return Qn::StorageInit_WrongPath;
}

struct NetResHolder
{
    NetResHolder(const nx::utils::Url& url): m_path(constructPath(url))
    {
        memset(&m_netRes, 0, sizeof(m_netRes));
        m_netRes.dwType = RESOURCETYPE_DISK;
        m_netRes.lpRemoteName = (LPWSTR) m_path.constData();
    }

    NETRESOURCE* operator*() { return &m_netRes; }

private:
    QString m_path;
    NETRESOURCE m_netRes;

    static QString constructPath(const nx::utils::Url& url)
    {
        return "\\\\" + url.host() + "\\" + url.path().mid((1));
    }
};

Qn::StorageInitResult QnFileStorageResource::updatePermissions(const QString& url) const
{
    if (!url.startsWith("smb://"))
        return Qn::StorageInit_Ok;

    NX_VERBOSE(this, "Mounting remote drive %2", nx::utils::url::hidePassword(url));
    nx::utils::Url storageUrl(url);
    QString initialUserName = storageUrl.userName().isEmpty() ? "guest" : storageUrl.userName();
    std::array<QString, 2> userNamesToTest = {
        initialUserName,
        lit("WORKGROUP\\") + initialUserName,
    };

    const auto password = storageUrl.password();
    bool wrongAuth = false;
    NetResHolder netRes(storageUrl);

    for (const auto& userName : userNamesToTest)
    {
        auto result = updatePermissionsHelper(
            (LPWSTR) userName.constData(), (LPWSTR) password.constData(), *netRes);
        switch (result)
        {
            case Qn::StorageInit_Ok:
                return result;
            case Qn::StorageInit_WrongAuth:
                wrongAuth = true;
                break;
        };
    }

    return wrongAuth ? Qn::StorageInit_WrongAuth : Qn::StorageInit_WrongPath;
}

Qn::StorageInitResult QnFileStorageResource::mountTmpDrive(const QString& url)
{
    nx::utils::Url u(url);
    setLocalPathSafe("\\\\" + u.host() + u.path().replace("/", "\\"));
    return updatePermissions(url);
}
#endif

void QnFileStorageResource::setUrl(const QString& url)
{
    QnStorageResource::setUrl(url);
    m_state = Qn::StorageInit_CreateFailed;
}

QnFileStorageResource::QnFileStorageResource(QnMediaServerModule* serverModule):
    base_type(serverModule),
<<<<<<< HEAD
    m_capabilities(0),
    m_cachedTotalSpace(QnStorageResource::kUnknownSize),
=======
>>>>>>> ea434ffa
    m_serverModule(serverModule)
{
    m_capabilities |= QnAbstractStorageResource::cap::RemoveFile;
    m_capabilities |= QnAbstractStorageResource::cap::ListFile;
    m_capabilities |= QnAbstractStorageResource::cap::ReadFile;
}

QnFileStorageResource::~QnFileStorageResource()
{
    const auto localPath = getLocalPathSafe();
    if (localPath.isEmpty())
        return;

    #if defined(Q_OS_WIN)
        DWORD result = WNetCancelConnection((LPWSTR) localPath.constData(), TRUE);
        NX_VERBOSE(this, "Cancelling NET connection %1, result: %2", localPath, result);
    #else
        #if __linux__
            auto result = rootTool()->unmount(localPath);
            NX_VERBOSE(
                this, "Unmounting folder %1 while destructing object result: %2",
                localPath, nx::SystemCommands::unmountCodeToString(result));
        #elif __APPLE__
            unmount(localPath.toLatin1().constData(), 0);
        #endif
            rmdir(localPath.toLatin1().constData());
    #endif
}

QString QnFileStorageResource::tempFolderName()
{
    return nx::utils::AppInfo::brand() + "_temp_folder_";
}

bool QnFileStorageResource::removeFile(const QString& url)
{
    if (!isValid())
        return false;

    const auto fileName = removeProtocolPrefix(translateUrlToLocal(url));
    if (serverModule()->rootFileSystem()->removePath(fileName))
        return true;
    return !serverModule()->rootFileSystem()->isPathExists(fileName);
}

bool QnFileStorageResource::renameFile(const QString& oldName, const QString& newName)
{
    if (!isValid())
        return false;

    const auto oldPath = translateUrlToLocal(oldName);
    const auto newPath = translateUrlToLocal(newName);
    if (rootTool()->rename(oldPath, newPath))
        return true;

    NX_ERROR(this, lm("Rename %1 to %2 failed").args(oldName, newName));
    return false;
}

bool QnFileStorageResource::removeDir(const QString& url)
{
    if (!isValid())
        return false;

    const auto path = removeProtocolPrefix(translateUrlToLocal(url));
    if (rootTool()->removePath(path))
        return true;

    NX_ERROR(this, lm("removeDir failed for %1").args(path));
    return false;
}

bool QnFileStorageResource::isDirExists(const QString& url)
{
    if (!isValid())
        return false;

    QString path = removeProtocolPrefix(translateUrlToLocal(url));
    return rootTool()->isPathExists(path);
}

bool QnFileStorageResource::isFileExists(const QString& url)
{
    if (!isValid())
        return false;

    QString path = removeProtocolPrefix(translateUrlToLocal(url));
    return rootTool()->isPathExists(path);
}

qint64 QnFileStorageResource::getFreeSpace()
{
    QString localPathCopy = getLocalPathSafe();

    if (!isValid())
        return QnStorageResource::kUnknownSize;

    QString path = localPathCopy.isEmpty() ?  getPath() : localPathCopy;
    return rootTool()->freeSpace(path);
}

qint64 QnFileStorageResource::getTotalSpace() const
{
    if (!isValid())
        return QnStorageResource::kUnknownSize;

    return m_cachedTotalSpace;
}

QnAbstractStorageResource::FileInfoList QnFileStorageResource::getFileList(const QString& dirName)
{
    if (!isValid())
        return QnAbstractStorageResource::FileInfoList();

    QnAbstractStorageResource::FileInfoList ret;

    QString path = translateUrlToLocal(dirName);
    QDir dir(path);
    if (!dir.exists())
    {
#if defined (Q_OS_UNIX)
        return rootTool()->fileList(path);
#endif
        return ret;
    }

    QFileInfoList localList = dir.entryInfoList(
        QDir::AllDirs | QDir::Files | QDir::NoDotAndDotDot,
        QDir::DirsFirst
    );


    for (const QFileInfo &entry : localList)
    {
        ret.append(
            QnAbstractStorageResource::FileInfo(
                translateUrlToRemote(entry.absoluteFilePath()),
                entry.size(),
                entry.isDir()));
    }
    return ret;
}

qint64 QnFileStorageResource::getFileSize(const QString& url) const
{
    if (!isValid())
        return -1;

    return rootTool()->fileSize(translateUrlToLocal(url));
}

bool QnFileStorageResource::testWriteCapInternal() const
{
    QString fileName(lit("%1%2.tmp"));
    QString localGuid = commonModule()->moduleGUID().toString();
    localGuid = localGuid.mid(1, localGuid.length() - 2);
    fileName = fileName.arg(closeDirPath(translateUrlToLocal(getPath()))).arg(localGuid);

    QFile file(fileName);
    if (file.open(QIODevice::WriteOnly))
        return true;

#if defined(Q_OS_UNIX)
    int rootToolFd = rootTool()->open(fileName, QIODevice::WriteOnly);
    if (rootToolFd > 0)
    {
        ::close(rootToolFd);
        return true;
    }
#endif

    NX_ERROR(
        this, lm("[initOrUpdate, WriteTest] Open file %1 for writing failed").args(fileName));

    return false;
}

Qn::StorageInitResult QnFileStorageResource::checkMountedStatus() const
{
    #if defined (Q_OS_WIN)
        if (isExternal())
            return Qn::StorageInit_Ok; //< #TODO #akulikov Implement real check by looking at opened samba connections

        const QString path = getUrl();
    #else
        const QString path = QDir(getFsPath()).canonicalPath();
    #endif

    const bool result = isLocalPathMounted(path);
    if (!result)
    {
        NX_WARNING(
            this,
            "[initOrUpdate] IsMounted check failed for '%1', local path: '%2'",
            nx::utils::url::hidePassword(getUrl()), path);
    }
    else
    {
        NX_DEBUG(
            this,
            "[initOrUpdate] IsMounted check succeded for '%1', local path: '%2'",
            nx::utils::url::hidePassword(getUrl()), path);
    }
<<<<<<< HEAD

    return result ? Qn::StorageInit_Ok : Qn::StorageInit_WrongPath;
}

QString QnFileStorageResource::getFsPath() const
{
    const QString resourcePath = getPath();
    QnMutexLocker lk(&m_mutex);
    return m_localPath.isEmpty() ? resourcePath : m_localPath;
}

bool QnFileStorageResource::isLocalPathMounted(const QString& path) const
{
    using namespace nx::vms::server::fs::media_paths;
    auto pathConfig = FilterConfig::createDefault(
        m_serverModule->platform(), /*includeNonHdd*/ true, &m_serverModule->settings());

=======

    return result ? Qn::StorageInit_Ok : Qn::StorageInit_WrongPath;
}

QString QnFileStorageResource::getFsPath() const
{
    const QString resourcePath = getPath();
    QnMutexLocker lk(&m_mutex);
    return m_localPath.isEmpty() ? resourcePath : m_localPath;
}

bool QnFileStorageResource::isLocalPathMounted(const QString& path) const
{
    using namespace nx::vms::server::fs::media_paths;
    auto pathConfig = FilterConfig::createDefault(
        m_serverModule->platform(), /*includeNonHdd*/ true, &m_serverModule->settings());

>>>>>>> ea434ffa
    static const auto normalize =
        [](const QString& s)
        {
            auto result = s;
            result.replace('\\', '/');
            return result;
        };

    const auto mediaPaths = getMediaPaths(pathConfig);
    return std::any_of(
        mediaPaths.cbegin(), mediaPaths.cend(),
        [path = normalize(path)](const auto& p) { return normalize(p).startsWith(path); });
}

Qn::StorageInitResult QnFileStorageResource::testWrite() const
{
    return testWriteCapInternal() ? Qn::StorageInit_Ok : Qn::StorageInit_WrongPath;
}

Qn::StorageInitResult QnFileStorageResource::initOrUpdate()
{
<<<<<<< HEAD
    NX_VERBOSE(this, "[initOrUpdate] for storage %1 begin", nx::utils::url::hidePassword(getUrl()));
    if (m_state == Qn::StorageInit_Ok //< Checking mounted status only if storage has already been initialized
        && (m_state = checkMountedStatus()) != Qn::StorageInit_Ok)
        return m_state;

    if (m_state = initOrUpdateInternal(); m_state != Qn::StorageInit_Ok)
        return m_state;

    if (m_state = testWrite(); m_state != Qn::StorageInit_Ok)
=======
    m_state = initOrUpdateInternal();
    if (m_state != Qn::StorageInit_Ok)
>>>>>>> ea434ffa
        return m_state;

    m_cachedTotalSpace = rootTool()->totalSpace(getFsPath());
    setIsSystemFlagIfNeeded();

    return m_state;
}

QString QnFileStorageResource::removeProtocolPrefix(const QString& url)
{
    int prefix = url.indexOf("://");
    return prefix == -1 ? url :QUrl(url).path().mid(1);
}

QnStorageResource* QnFileStorageResource::instance(
    QnMediaServerModule* serverModule, const QString&)
{
    return new QnFileStorageResource(serverModule);
}

qint64 QnFileStorageResource::calcInitialSpaceLimit()
{
    auto local = isLocal();
    qint64 baseSpaceLimit = calcSpaceLimit(
        serverModule(),
        local
            ? nx::vms::server::PlatformMonitor::LocalDiskPartition
            : nx::vms::server::PlatformMonitor::NetworkPartition);

    if (m_cachedTotalSpace < 0)
        return baseSpaceLimit;
    else
    {
        qint64 maxSpaceLimit = local ? kMaxLocalStorageSpaceLimit : kMaxNasStorageSpaceLimit;
        if (baseSpaceLimit > maxSpaceLimit) //< User explicitly set large spaceLimit, let's hope he knows what he's doing.
            return baseSpaceLimit;
        return qMin<int64_t>(maxSpaceLimit, qMax<int64_t>(m_cachedTotalSpace.load() / kMaxSpaceLimitRatio, baseSpaceLimit));
    }

    return baseSpaceLimit;
}

qint64 QnFileStorageResource::calcSpaceLimit(
    QnMediaServerModule* serverModule,
    nx::vms::server::PlatformMonitor::PartitionType ptype)
{
    const qint64 defaultStorageSpaceLimit = serverModule->settings().minStorageSpace();
    const bool isLocal =
        ptype == PlatformMonitor::LocalDiskPartition
        || ptype == PlatformMonitor::RemovableDiskPartition;

    return isLocal ? defaultStorageSpaceLimit : kNasStorageLimit;
}

bool QnFileStorageResource::isLocal()
{
    auto url = getUrl();
    if (url.contains(lit("://")))
        return false;

    auto storageTypeString = getStorageType();
    if (!storageTypeString.isEmpty())
    {
        return storageTypeString == QnLexical::serialized(PlatformMonitor::LocalDiskPartition)
            || storageTypeString == QnLexical::serialized(PlatformMonitor::RemovableDiskPartition);
    }

    auto platformMonitor = static_cast<PlatformMonitor*>(serverModule()->platform()->monitor());
    auto partitions = platformMonitor->totalPartitionSpaceInfo(PlatformMonitor::NetworkPartition);

    for (const auto &partition : partitions)
    {
        if (url.startsWith(partition.path))
            return false;
    }

    return true;
}

bool QnFileStorageResource::isMounted() const
{
    return isValid();
}

float QnFileStorageResource::getAvarageWritingUsage() const
{
    QueueFileWriter* writer = QnWriterPool::instance()->getWriter(getId());
    return writer ? writer->getAvarageUsage() : 0;
}<|MERGE_RESOLUTION|>--- conflicted
+++ resolved
@@ -315,7 +315,6 @@
 
     return result;
 }
-<<<<<<< HEAD
 
 bool QnFileStorageResource::isValid() const
 {
@@ -324,21 +323,8 @@
 
 Qn::StorageInitResult QnFileStorageResource::initOrUpdateInternal()
 {
-    if (isValid())
-        return Qn::StorageInit_Ok;
-
-=======
-
-bool QnFileStorageResource::isValid() const
-{
-    return m_state == Qn::StorageInit_Ok;
-}
-
-Qn::StorageInitResult QnFileStorageResource::initOrUpdateInternal()
-{
     NX_VERBOSE(this, "[initOrUpdate] for storage %1 begin", nx::utils::url::hidePassword(getUrl()));
 
->>>>>>> ea434ffa
     QString url = getUrl();
     if (!NX_ASSERT(!url.isEmpty()))
     {
@@ -346,9 +332,6 @@
         return Qn::StorageInit_WrongPath;
     }
 
-<<<<<<< HEAD
-    return url.contains("://") ? initRemoteStorage(url) : initStorageDirectory(url);
-=======
     const auto isSmb = url.contains("://");
     auto result = Qn::StorageInit_Ok;
     if ((isValid() || !isSmb) && (result = checkMountedStatus()) != Qn::StorageInit_Ok)
@@ -358,7 +341,6 @@
         return result;
 
     return testWrite();
->>>>>>> ea434ffa
 }
 
 bool QnFileStorageResource::isSystem() const
@@ -647,11 +629,6 @@
 
 QnFileStorageResource::QnFileStorageResource(QnMediaServerModule* serverModule):
     base_type(serverModule),
-<<<<<<< HEAD
-    m_capabilities(0),
-    m_cachedTotalSpace(QnStorageResource::kUnknownSize),
-=======
->>>>>>> ea434ffa
     m_serverModule(serverModule)
 {
     m_capabilities |= QnAbstractStorageResource::cap::RemoveFile;
@@ -855,7 +832,6 @@
             "[initOrUpdate] IsMounted check succeded for '%1', local path: '%2'",
             nx::utils::url::hidePassword(getUrl()), path);
     }
-<<<<<<< HEAD
 
     return result ? Qn::StorageInit_Ok : Qn::StorageInit_WrongPath;
 }
@@ -873,25 +849,6 @@
     auto pathConfig = FilterConfig::createDefault(
         m_serverModule->platform(), /*includeNonHdd*/ true, &m_serverModule->settings());
 
-=======
-
-    return result ? Qn::StorageInit_Ok : Qn::StorageInit_WrongPath;
-}
-
-QString QnFileStorageResource::getFsPath() const
-{
-    const QString resourcePath = getPath();
-    QnMutexLocker lk(&m_mutex);
-    return m_localPath.isEmpty() ? resourcePath : m_localPath;
-}
-
-bool QnFileStorageResource::isLocalPathMounted(const QString& path) const
-{
-    using namespace nx::vms::server::fs::media_paths;
-    auto pathConfig = FilterConfig::createDefault(
-        m_serverModule->platform(), /*includeNonHdd*/ true, &m_serverModule->settings());
-
->>>>>>> ea434ffa
     static const auto normalize =
         [](const QString& s)
         {
@@ -913,20 +870,8 @@
 
 Qn::StorageInitResult QnFileStorageResource::initOrUpdate()
 {
-<<<<<<< HEAD
-    NX_VERBOSE(this, "[initOrUpdate] for storage %1 begin", nx::utils::url::hidePassword(getUrl()));
-    if (m_state == Qn::StorageInit_Ok //< Checking mounted status only if storage has already been initialized
-        && (m_state = checkMountedStatus()) != Qn::StorageInit_Ok)
-        return m_state;
-
-    if (m_state = initOrUpdateInternal(); m_state != Qn::StorageInit_Ok)
-        return m_state;
-
-    if (m_state = testWrite(); m_state != Qn::StorageInit_Ok)
-=======
     m_state = initOrUpdateInternal();
     if (m_state != Qn::StorageInit_Ok)
->>>>>>> ea434ffa
         return m_state;
 
     m_cachedTotalSpace = rootTool()->totalSpace(getFsPath());
