--- conflicted
+++ resolved
@@ -71,11 +71,7 @@
 }
 
 boost::optional<QStringList> CproApiClient::getSupportedVideoCodecs(
-<<<<<<< HEAD
-	nx::vms::api::StreamIndex streamIndex)
-=======
-    nx::vms::api::MotionStreamType streamIndex)
->>>>>>> 1bd74403
+    nx::vms::api::StreamIndex streamIndex)
 {
     auto stream = indexOfStream(streamIndex);
     if (stream == -1)
@@ -217,13 +213,8 @@
 
 bool JsonApiClient::sendStreamParams(
     int channelNumber,
-<<<<<<< HEAD
-	nx::vms::api::StreamIndex streamIndex,
-	const QnLiveStreamParams& streamParams)
-=======
-    nx::vms::api::MotionStreamType streamIndex,
+    nx::vms::api::StreamIndex streamIndex,
     const QnLiveStreamParams& streamParams)
->>>>>>> 1bd74403
 {
     NX_ASSERT(streamIndex != nx::vms::api::StreamIndex::undefined);
 
