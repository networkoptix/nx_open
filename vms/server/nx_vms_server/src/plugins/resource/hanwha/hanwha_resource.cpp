#include "hanwha_resource.h"
#include "hanwha_utils.h"
#include "hanwha_common.h"
#include "hanwha_request_helper.h"
#include "hanwha_stream_reader.h"
#include "hanwha_ptz_controller.h"
#include "hanwha_resource_searcher.h"
#include "hanwha_shared_resource_context.h"
#include "hanwha_archive_delegate.h"
#include "hanwha_chunk_reader.h"
#include "hanwha_firmware.h"
#include "hanwha_ini_config.h"

#include <QtCore/QMap>

#include <plugins/resource/onvif/onvif_audio_transmitter.h>
#include <nx/mediaserver_plugins/utils/uuid.h>
#include <utils/xml/camera_advanced_param_reader.h>

#include <camera/camera_pool.h>
#include <camera/video_camera.h>

#include <common/common_module.h>

#include <nx/utils/log/log.h>
#include <nx/fusion/fusion/fusion.h>
#include <nx/fusion/serialization/json.h>
#include <nx/fusion/serialization/lexical.h>
#include <nx/vms/event/events/events.h>
#include <nx/sdk/analytics/engine.h>
#include <nx/vms/server/resource/shared_context_pool.h>
#include <nx/streaming/abstract_archive_delegate.h>
#include <nx/vms/server/plugins/resource_data_support/hanwha.h>

#include <core/resource_management/resource_discovery_manager.h>
#include <core/resource/media_stream_capability.h>
#include <core/resource/camera_advanced_param.h>

#include <api/global_settings.h>

#include <media_server/media_server_module.h>
#include <core/resource_management/resource_data_pool.h>

namespace nx {
namespace vms::server {
namespace plugins {

using namespace nx::core;

namespace {

static const QString kBypassPrefix("Bypass");

bool isTrue(const boost::optional<HanwhaCgiParameter>& param)
{
    return param && param->possibleValues().contains(kHanwhaTrue);
}

enum class PtzOperation
{
    add,
    remove
};

struct PtzDescriptor
{
    PtzDescriptor(Ptz::Capabilities capability, PtzOperation operation = PtzOperation::add):
        capability(capability), operation(operation)
    {
    }

    Ptz::Capabilities capability = Ptz::Capability::NoPtzCapabilities;
    PtzOperation operation = PtzOperation::add;
};

static const std::map<QString, PtzDescriptor> kHanwhaCameraPtzCapabilityDescriptors =
{
    {"Absolute.Pan", PtzDescriptor(Ptz::Capability::ContinuousPanCapability)},
    {"Absolute.Tilt", PtzDescriptor(Ptz::Capability::ContinuousTiltCapability)},
    {"Absolute.Zoom", PtzDescriptor(Ptz::Capability::ContinuousZoomCapability)},
    {"Relative.Pan", PtzDescriptor(Ptz::Capability::RelativePanCapability)},
    {"Relative.Tilt", PtzDescriptor(Ptz::Capability::RelativeTiltCapability)},
    {"Relative.Zoom", PtzDescriptor(Ptz::Capability::RelativeZoomCapability)},
    {"Continuous.Focus", PtzDescriptor(Ptz::Capability::ContinuousFocusCapability)},
    {"Preset", PtzDescriptor(Ptz::Capability::NativePresetsPtzCapability) },
    {"AreaZoom", PtzDescriptor(
        Ptz::Capability::ViewportPtzCapability |
        Ptz::Capability::AbsolutePanCapability |
        Ptz::Capability::AbsoluteTiltCapability |
        Ptz::Capability::AbsoluteZoomCapability) },
    // Native Home command is not implemented yet
    //{lit("Home"), PtzDescriptor(Ptz::Capability::HomePtzCapability)},
    {
        "DigitalPTZ",
        PtzDescriptor(
            Ptz::Capability::ContinuousZoomCapability |
            Ptz::Capability::ContinuousTiltCapability |
            Ptz::Capability::ContinuousPanCapability,
            PtzOperation::remove
        )
    }
};

static const std::map<QString, PtzDescriptor> kHanwhaNvrPtzCapabilityDescriptors =
{
    {"Absolute.Pan", PtzDescriptor(Ptz::Capability::AbsolutePanCapability)},
    {"Absolute.Tilt", PtzDescriptor(Ptz::Capability::AbsoluteTiltCapability)},
    {"Absolute.Zoom", PtzDescriptor(Ptz::Capability::AbsoluteZoomCapability)},
    {"Relative.Pan", PtzDescriptor(Ptz::Capability::RelativePanCapability)},
    {"Relative.Tilt", PtzDescriptor(Ptz::Capability::RelativeTiltCapability)},
    {"Relative.Zoom", PtzDescriptor(Ptz::Capability::RelativeZoomCapability)},
    {"Continuous.Pan", PtzDescriptor(Ptz::Capability::ContinuousPanCapability)},
    {"Continuous.Tilt", PtzDescriptor(Ptz::Capability::ContinuousTiltCapability)},
    {"Continuous.Zoom", PtzDescriptor(Ptz::Capability::ContinuousZoomCapability)},
    {"Continuous.Focus", PtzDescriptor(Ptz::Capability::ContinuousFocusCapability)},
    {"Preset", PtzDescriptor(Ptz::Capability::NativePresetsPtzCapability)},
    {"AreaZoom", PtzDescriptor(Ptz::Capability::ViewportPtzCapability)},
    // Native Home command is not implemented yet
    //{ lit("Home"), PtzDescriptor(Ptz::Capability::HomePtzCapability) },
    {
        "DigitalPTZ",
        PtzDescriptor(
            Ptz::Capability::ContinuousZoomCapability |
            Ptz::Capability::ContinuousTiltCapability |
            Ptz::Capability::ContinuousPanCapability,
            PtzOperation::remove)
    }
};

struct RangeDescriptor
{
    core::ptz::Types ptzTypes;
    QString name;
    QString cgiParameter;
    QString alternativeCgiParameter;
};

static const std::vector<RangeDescriptor> kRangeDescriptors = {
    {core::ptz::Type::operational, "Absolute.Pan", "ptzcontrol/absolute/control/Pan"},
    {core::ptz::Type::operational, "Absolute.Tilt", "ptzcontrol/absolute/control/Tilt"},
    {core::ptz::Type::operational, "Absolute.Zoom", "ptzcontrol/absolute/control/Zoom"},
    {
        core::ptz::Type::operational,
        "Relative.Pan",
        "ptzcontrol/relative/control/Pan",
        "ptzcontrol/absolute/control/Pan"
    },
    {
        core::ptz::Type::operational,
        "Relative.Tilt",
        "ptzcontrol/relative/control/Tilt",
        "ptzcontrol/absolute/control/Tilt"
    },
    {
        core::ptz::Type::operational,
        "Relative.Zoom",
        "ptzcontrol/relative/control/Zoom",
        "ptzcontrol/absolute/control/Zoom"
    },
    {
        core::ptz::Type::configurational,
        "Continuous.Pan",
        "image/ptr/control/Pan"
    },
    {
        core::ptz::Type::configurational,
        "Continuous.Tilt",
        "image/ptr/control/Tilt"
    },
    {
        core::ptz::Type::configurational,
        "Continuous.Zoom",
        "image/focus/control/Zoom"
    },
    {
        core::ptz::Type::configurational,
        "Continuous.Rotate",
        "image/ptr/control/Rotate"
    },
    {
        core::ptz::Type::configurational,
        "Continuous.Focus",
        "image/focus/control/Focus"
    }
};

struct PtzTraitDescriptor
{
    QString parameterName;
    QSet<QString> positiveValues;
};

static const std::map<QString, PtzTraitDescriptor> kHanwhaPtzTraitDescriptors = {
    {
        kHanwhaNormalizedSpeedPtzTrait,
        {
            lit("ptzcontrol/continuous/control/NormalizedSpeed"),
            {kHanwhaTrue}
        }
    },
    {
        kHanwhaHas3AxisPtz,
        {
            lit("ptzcontrol/continuous/control/3AxisPTZ"),
            {kHanwhaTrue}
        }
    }
};

Ptz::Capabilities calculateSupportedPtzCapabilities(
    const std::map<QString, PtzDescriptor>& descriptors,
    const HanwhaAttributes& attributes,
    int channel)
{
    Ptz::Capabilities supportedPtzCapabilities = Ptz::NoPtzCapabilities;
    for (const auto& entry: descriptors)
    {
        const auto& attributeToCheck = entry.first;
        const auto& descriptor = entry.second;
        const auto& capability = descriptor.capability;
        const auto& fullAttributePath = lit("PTZSupport/%1/%2")
            .arg(attributeToCheck)
            .arg(channel);

        const auto attr = attributes.attribute<bool>(fullAttributePath);
        if (!attr || !attr.get())
            continue;

        if (descriptor.operation == PtzOperation::add)
        {
            supportedPtzCapabilities |= capability;
            if (capability == Ptz::NativePresetsPtzCapability)
                supportedPtzCapabilities |= Ptz::PresetsPtzCapability | Ptz::NoNxPresetsPtzCapability;
        }
        else
        {
            supportedPtzCapabilities &= ~capability;
        }
    }

    return supportedPtzCapabilities;
};

QnPtzLimits calculatePtzLimits(
    const HanwhaAttributes& attributes,
    const HanwhaCgiParameters& parameters,
    int channel)
{
    QnPtzLimits ptzLimits;
    auto panSpeedParameter = parameters.parameter(
        lit("ptzcontrol/continuous/control/Pan"));
    if (panSpeedParameter)
    {
        ptzLimits.minPanSpeed = panSpeedParameter->min();
        ptzLimits.maxPanSpeed = panSpeedParameter->max();
    }
    auto tiltSpeedParameter = parameters.parameter(
        lit("ptzcontrol/continuous/control/Tilt"));
    if (tiltSpeedParameter)
    {
        ptzLimits.minTiltSpeed = tiltSpeedParameter->min();
        ptzLimits.maxTiltSpeed = tiltSpeedParameter->max();
    }
    auto zoomSpeedParameter = parameters.parameter(
        lit("ptzcontrol/continuous/control/Zoom"));
    if (zoomSpeedParameter)
    {
        ptzLimits.minZoomSpeed = zoomSpeedParameter->min();
        ptzLimits.maxZoomSpeed = zoomSpeedParameter->max();
    }

    auto maxPresetParameter = attributes.attribute<int>(
        lit("PTZSupport/MaxPreset/%1").arg(channel));

    if (maxPresetParameter)
        ptzLimits.maxPresetNumber = maxPresetParameter.get();

    return ptzLimits;
};

struct HanwhaConfigurationalPtzDescriptor
{
    QString supportAttribute;
    QString valueParameter;
    Ptz::Capabilities capabilities;
};

static const std::vector<HanwhaConfigurationalPtzDescriptor>
    kHanwhaConfigurationalPtzDescriptors =
    {
        {
            lit("Image/FocusAdjust"),
            lit("image/focus/control/Focus"),
            Ptz::ContinuousFocusCapability
        },
        {
            lit("Image/ZoomAdjust"),
            lit("image/focus/control/Zoom"),
            Ptz::ContinuousZoomCapability
        },
        {
            QString(), //< No attribute is available for PTR.
            lit("image/ptr/control/Pan"),
            Ptz::ContinuousPanCapability
        },
        {
            QString(),
            lit("image/ptr/control/Tilt"),
            Ptz::ContinuousTiltCapability
        },
        {
            QString(),
            lit("image/ptr/control/Rotate"),
            Ptz::ContinuousRotationCapability
        }
    };

static const QString kAdvancedParametersTemplateFile = lit(":/camera_advanced_params/hanwha.xml");

static const QString kEncodingTypeProperty = lit("EncodingType");
static const QString kResolutionProperty = lit("Resolution");
static const QString kBitrateControlTypeProperty = lit("BitrateControlType");
static const QString kGovLengthProperty = lit("GOVLength");
static const QString kCodecProfileProperty = lit("Profile");
static const QString kEntropyCodingProperty = lit("EntropyCoding");
static const QString kBitrateProperty = lit("Bitrate");
static const QString kFramePriorityProperty = lit("PriorityType");

static const QString kHanwhaVideoSourceStateOn = lit("On");
static const int kHanwhaInvalidInputValue = 604;

// Taken from Hanwha metadata plugin manifest.json.
static const QString kHanwhaInputPortEventTypeId = "nx.hanwha.inputPort";

static const std::map<QString, std::map<Qn::ConnectionRole, QString>> kStreamProperties = {
    {kEncodingTypeProperty,
    {
        {Qn::ConnectionRole::CR_LiveVideo, kPrimaryStreamCodecParamName},
        {Qn::ConnectionRole::CR_SecondaryLiveVideo, kSecondaryStreamCodecParamName}
    }},
    {kResolutionProperty,
    {
        {Qn::ConnectionRole::CR_LiveVideo, kPrimaryStreamResolutionParamName},
        {Qn::ConnectionRole::CR_SecondaryLiveVideo, kSecondaryStreamResolutionParamName}
    }},
    {kBitrateControlTypeProperty,
    {
        {Qn::ConnectionRole::CR_LiveVideo, kPrimaryStreamBitrateControlParamName},
        {
            Qn::ConnectionRole::CR_SecondaryLiveVideo,
            kSecondaryStreamBitrateControlParamName
        }
    }},
    {kGovLengthProperty,
    {
        {Qn::ConnectionRole::CR_LiveVideo, kPrimaryStreamGovLengthParamName},
        {Qn::ConnectionRole::CR_SecondaryLiveVideo, kSecondaryStreamGovLengthParamName}
    }},
    {kCodecProfileProperty,
    {
        {Qn::ConnectionRole::CR_LiveVideo, kPrimaryStreamCodecProfileParamName},
        {Qn::ConnectionRole::CR_SecondaryLiveVideo, kSecondaryStreamCodecProfileParamName}
    }},
    {kEntropyCodingProperty,
    {
        {Qn::ConnectionRole::CR_LiveVideo, kPrimaryStreamEntropyCodingParamName},
        {Qn::ConnectionRole::CR_SecondaryLiveVideo, kSecondaryStreamEntropyCodingParamName}
    }}
};

static const std::set<QString> kHanwhaStreamLimitParameters = {
    lit("Resolution"),
    lit("FrameRate"),
    lit("Bitrate"),
    lit("EncodingType"),
    lit("H264.BitrateControlType"),
    lit("H264.GOVLength"),
    lit("H264.PriorityType"),
    lit("H264.Profile"),
    lit("H264.EntropyCoding"),
    lit("H265.BitrateControlType"),
    lit("H265.GOVLength"),
    lit("H265.PriorityType"),
    lit("H265.Profile"),
    lit("H265.EntropyCoding"),
};

struct UpdateInfo
{
    QString cgi;
    QString submenu;
    QString action;
    int profile;
    bool channelIndependent;

    UpdateInfo& operator=(const UpdateInfo& info) = default;
};

bool operator<(const UpdateInfo& lhs, const UpdateInfo& rhs)
{
    if (lhs.cgi != rhs.cgi)
        return lhs.cgi < rhs.cgi;

    if (lhs.submenu != rhs.submenu)
        return lhs.submenu < rhs.submenu;

    if (lhs.action != rhs.action)
        return lhs.action < rhs.action;

    if (lhs.profile != rhs.profile)
        return lhs.profile < rhs.profile;

    if (lhs.channelIndependent != rhs.channelIndependent)
        return lhs.channelIndependent < rhs.channelIndependent;

    return false;
}

struct GroupParameterInfo
{
    GroupParameterInfo() = default;

    GroupParameterInfo(
        const QString& parameterValue,
        const QString& name,
        const QString& lead,
        const QString& condition)
        :
        value(parameterValue),
        groupName(name),
        groupLead(lead),
        groupIncludeCondition(condition)
    {};

    QString value;
    QString groupName;
    QString groupLead;
    QString groupIncludeCondition;
};

} // namespace

HanwhaResource::HanwhaResource(QnMediaServerModule* serverModule): QnPlOnvifResource(serverModule)
{
}

HanwhaResource::~HanwhaResource()
{
    m_timerHolder.terminate();
}

QnAbstractStreamDataProvider* HanwhaResource::createLiveDataProvider()
{
    return new HanwhaStreamReader(toSharedPointer(this));
}

nx::core::resource::AbstractRemoteArchiveManager* HanwhaResource::remoteArchiveManager()
{
    if (!m_remoteArchiveManager)
        m_remoteArchiveManager = std::make_unique<HanwhaRemoteArchiveManager>(this);

    return m_remoteArchiveManager.get();
}

QnCameraAdvancedParamValueMap HanwhaResource::getApiParameters(const QSet<QString>& ids)
{
    if (ids.isEmpty())
        return QnCameraAdvancedParamValueMap();

    QnCameraAdvancedParamValueMap result;

    using ParameterList = std::vector<QString>;
    using SubmenuMap = std::map<QString, ParameterList>;
    using CgiMap = std::map<QString, SubmenuMap>;

    CgiMap requests;
    std::multimap<QString, QString> parameterNameToId;

    for (const auto& id: ids)
    {
        const auto parameter = m_advancedParametersProvider.getParameterById(id);
        if (parameter.dataType == QnCameraAdvancedParameter::DataType::Button)
            continue;

        const auto info = advancedParameterInfo(id);
        if (!info || !info->isValid())
            continue;

        const auto cgi = info->cgi();
        const auto submenu = info->submenu();
        const auto parameterName = info->parameterName();

        requests[cgi][submenu].push_back(parameterName);
        parameterNameToId.emplace(parameterName, id);
    }

    for (const auto& cgiEntry: requests)
    {
        const auto cgi = cgiEntry.first;
        const auto submenuMap = cgiEntry.second;

        for (const auto& submenuEntry: submenuMap)
        {
            if (commonModule()->isNeedToStop())
                return QnCameraAdvancedParamValueMap();

            auto submenu = submenuEntry.first;
            HanwhaRequestHelper helper(sharedContext(), bypassChannel());
            auto response = helper.view(
                lit("%1/%2").arg(cgi).arg(submenu),
                {{kHanwhaChannelProperty, QString::number(getChannel())}});

            if (!response.isSuccessful())
                continue;

            for (const auto& parameterName: requests[cgi][submenu])
            {
                const auto idRange = parameterNameToId.equal_range(parameterName);
                for (auto itr = idRange.first; itr != idRange.second; ++itr)
                {
                    QString parameterString;
                    const auto parameterId = itr->second;
                    const auto parameter = m_advancedParametersProvider.getParameterById(parameterId);
                    const auto info = advancedParameterInfo(parameterId);
                    if (!info)
                        continue;

                    if (info->cgi() != cgi || info->submenu() != submenu)
                        continue;

                    if (!info->isChannelIndependent())
                    {
                        // TODO: #dmishin most likely here will be issues with multisensor cameras
                        // (we will always read from the first channel only). Fix it.
                        parameterString += kHanwhaChannelPropertyTemplate.arg(
                            isBypassSupported() ? 0 : getChannel());
                    }

                    auto profile = profileByRole(info->profileDependency(), isBypassSupported());
                    if (profile != kHanwhaInvalidProfile)
                        parameterString += lit(".Profile.%1").arg(profile);

                    const auto fullParameterNameTemplate = lit("%1.%2")
                        .arg(parameterString);

                    auto fullParameterName = fullParameterNameTemplate.arg(parameterName);
                    auto value = response.parameter<QString>(fullParameterName);

                    if (!value)
                    {
                        // Some cameras sometimes send parameter name in wrong register.
                        fullParameterName = fullParameterNameTemplate.arg(
                            parameterName.toLower());
                        value = response.parameter<QString>(fullParameterName);
                    }

                    if (!value)
                        value = defaultValue(parameterName, info->profileDependency());

                    if (!value)
                        continue;

                    result.insert(
                        parameterId,
                        fromHanwhaAdvancedParameterValue(parameter, *info, *value));
                }
            }
        }
    }

    return result;
}

QSet<QString> HanwhaResource::setApiParameters(const QnCameraAdvancedParamValueMap& values)
{
    using ParameterMap = std::map<QString, QString>;
    using SubmenuMap = std::map<QString, ParameterMap>;
    using CgiMap = std::map<QString, SubmenuMap>;

    bool reopenPrimaryStream = false;
    bool reopenSecondaryStream = false;

    std::map<UpdateInfo, ParameterMap> requests;

    const auto buttonParameter = findButtonParameter(values.toValueList());
    if (buttonParameter)
    {
        const auto buttonInfo = advancedParameterInfo(buttonParameter->id);
        if (!buttonInfo)
            return {};

        const bool success = executeCommand(*buttonParameter);
        const auto streamsToReopen = buttonInfo->streamsToReopen();
        reopenStreams(
            streamsToReopen.contains(Qn::ConnectionRole::CR_LiveVideo),
            streamsToReopen.contains(Qn::ConnectionRole::CR_SecondaryLiveVideo));

        return success ? QSet<QString>{buttonParameter->id} : QSet<QString>();
    }

    const auto filteredParameters =
        addAssociatedParameters(filterGroupParameters(values.toValueList()));

    for (const auto& value: filteredParameters)
    {
        UpdateInfo updateInfo;
        const auto info = advancedParameterInfo(value.id);
        if (!info)
            continue;

        const auto parameter = m_advancedParametersProvider.getParameterById(value.id);
        const auto resourceProperty = info->resourceProperty();

        if (!resourceProperty.isEmpty())
            setProperty(resourceProperty, value.value);

        updateInfo.cgi = info->cgi();
        updateInfo.submenu = info->submenu();
        updateInfo.action = info->updateAction();
        updateInfo.channelIndependent = info->isChannelIndependent();
        updateInfo.profile = profileByRole(info->profileDependency(), isBypassSupported());

        const auto streamsToReopen = info->streamsToReopen();

        if (updateInfo.profile == profileByRole(Qn::ConnectionRole::CR_LiveVideo)
            || streamsToReopen.contains(Qn::ConnectionRole::CR_LiveVideo))
        {
            reopenPrimaryStream = true;
        }

        if (updateInfo.profile == profileByRole(Qn::ConnectionRole::CR_SecondaryLiveVideo)
            || streamsToReopen.contains(Qn::ConnectionRole::CR_SecondaryLiveVideo))
        {
            reopenSecondaryStream = true;
        }

        requests[updateInfo][info->parameterName()] = toHanwhaAdvancedParameterValue(
            parameter,
            *info,
            value.value);
    }
    saveProperties();

    bool success = true;
    for (const auto& request: requests)
    {
        if (commonModule()->isNeedToStop())
            return QSet<QString>();

        const auto requestCommon = request.first;
        auto requestParameters = request.second;

        if (!requestCommon.channelIndependent)
            requestParameters[kHanwhaChannelProperty] = QString::number(getChannel());

        if (requestCommon.profile != kHanwhaInvalidProfile)
        {
            requestParameters[kHanwhaProfileNumberProperty]
                = QString::number(requestCommon.profile);
        }

        HanwhaRequestHelper helper(sharedContext(), bypassChannel());
        const auto response = helper.doRequest(
            requestCommon.cgi,
            requestCommon.submenu,
            requestCommon.action,
            nx::utils::RwLockType::write,
            requestParameters);

        if (!response.isSuccessful())
        {
            success = false;
            continue;
        }
    }

    if (reopenPrimaryStream || reopenSecondaryStream)
    {
        initMediaStreamCapabilities();
        saveProperties();
        reopenStreams(reopenPrimaryStream, reopenSecondaryStream);
    }

    return success ? values.ids() : QSet<QString>();
}

bool HanwhaResource::setOutputPortState(
    const QString& outputId,
    bool activate,
    unsigned int autoResetTimeoutMs)
{
    auto resetHandler =
        [state = !activate, outputId, this]()
        {
            setOutputPortStateInternal(outputId, state);
        };

    if (autoResetTimeoutMs > 0)
    {
        m_timerHolder.addTimer(
            outputId,
            resetHandler,
            std::chrono::milliseconds(autoResetTimeoutMs));
    }

    return setOutputPortStateInternal(outputId, activate);
}

void HanwhaResource::startInputPortStatesMonitoring()
{
    m_areInputPortsMonitored = true;
}

void HanwhaResource::stopInputPortStatesMonitoring()
{
    m_areInputPortsMonitored = false;
}

bool HanwhaResource::captureEvent(const nx::vms::event::AbstractEventPtr& event)
{
    if (!m_areInputPortsMonitored)
        return false;

    const auto analyticsEvent = event.dynamicCast<nx::vms::event::AnalyticsSdkEvent>();
    if (!analyticsEvent)
        return false;

    const auto parameters = analyticsEvent->getRuntimeParams();
    if (parameters.getAnalyticsEventTypeId() != kHanwhaInputPortEventTypeId)
        return false;

    emit inputPortStateChanged(
        toSharedPointer(this),
        analyticsEvent->auxiliaryData(),
        analyticsEvent->getToggleState() == nx::vms::api::EventState::active,
        parameters.eventTimestampUsec);

    return true;
}

bool HanwhaResource::isAnalyticsDriverEvent(nx::vms::api::EventType eventType) const
{
    return base_type::isAnalyticsDriverEvent(eventType)
        || eventType == nx::vms::api::EventType::cameraInputEvent;
}

SessionContextPtr HanwhaResource::session(
    HanwhaSessionType sessionType,
    const QnUuid& clientId,
    bool generateNewOne)
{
    if (const auto context = sharedContext())
        return m_sharedContext->session(sessionType, clientId, generateNewOne);

    return SessionContextPtr();
}

std::unique_ptr<QnAbstractArchiveDelegate> HanwhaResource::remoteArchiveDelegate()
{
    return std::make_unique<HanwhaArchiveDelegate>(toSharedPointer(this));
}

bool HanwhaResource::isVideoSourceActive()
{
    auto videoSources = sharedContext()->videoSources();
    auto eventStatuses = sharedContext()->eventStatuses();
    if (!videoSources || !eventStatuses)
        return false;

    const auto state = videoSources->parameter<QString>(
        lit("Channel.%1.State").arg(getChannel()));

    if (!state.is_initialized())
        return false;

    const auto videoLossParameter = eventStatuses->parameter<bool>(
        lit("Channel.%1.Videoloss").arg(getChannel()));

    const bool videoLoss = videoLossParameter.is_initialized()
        ? *videoLossParameter
        : false;

    return state == kHanwhaVideoSourceStateOn && !videoLoss;
}

int HanwhaResource::maxProfileCount() const
{
    return m_maxProfileCount;
}

nx::vms::server::resource::StreamCapabilityMap HanwhaResource::getStreamCapabilityMapFromDrives(
    Qn::StreamIndex streamIndex)
{
    // TODO: implement me
    return nx::vms::server::resource::StreamCapabilityMap();
}

CameraDiagnostics::Result HanwhaResource::initializeCameraDriver()
{
    setCameraCapability(Qn::customMediaPortCapability, true);
    const auto result = initDevice();
    if (!result)
    {
        const auto status = result.errorCode == CameraDiagnostics::ErrorCode::notAuthorised
            ? Qn::Unauthorized
            : Qn::Offline;

        setStatus(status);
    }

    return result;
}

CameraDiagnostics::Result HanwhaResource::initDevice()
{
    setCameraCapability(Qn::SetUserPasswordCapability, true);
    bool isDefaultPassword = false;
    bool isOldFirmware = false;
    auto isDefaultPasswordGuard = nx::utils::makeScopeGuard(
        [&]
        {
            setCameraCapability(Qn::IsDefaultPasswordCapability, isDefaultPassword);
            setCameraCapability(Qn::IsOldFirmwareCapability, isOldFirmware);
            saveProperties();
        });

    const auto sharedContext = serverModule()->sharedContextPool()
        ->sharedContext<HanwhaSharedResourceContext>(toSharedPointer(this));

    {
        QnMutexLocker lock(&m_mutex);
        m_sharedContext = sharedContext;
    }

    m_sharedContext->setResourceAccess(getUrl(), getAuth());
    m_sharedContext->setChunkLoaderSettings(
        {
            std::chrono::seconds(qnGlobalSettings->hanwhaChunkReaderResponseTimeoutSeconds()),
            std::chrono::seconds(qnGlobalSettings->hanwhaChunkReaderMessageBodyTimeoutSeconds())
        });

    const auto info = m_sharedContext->information();
    if (!info)
        return info.diagnostics;

    CameraDiagnostics::Result result = initSystem(info.value);
    if (!result)
        return result;

    auto resData = resourceData();
    auto minFirmwareVersion = resData.value<QString>(lit("minimalFirmwareVersion"));
    if (!minFirmwareVersion.isEmpty() &&
        !getFirmware().isEmpty()
        && minFirmwareVersion > getFirmware())
    {
        isOldFirmware = true;
        return CameraDiagnostics::CameraOldFirmware(
            minFirmwareVersion, getFirmware());
    }

    result = initMedia();
    if (!result)
        return result;

    result = initIo();
    if (!result)
        return result;

    result = initPtz();
    if (!result)
        return result;

    result = initTwoWayAudio();
    if (!result)
        return result;

    result = initRemoteArchive();
    if (!result)
        return result;

    result = initAdvancedParameters();
    if (!result)
        return result;

    const bool hasVideoArchive = isNvr() || hasCameraCapabilities(Qn::RemoteArchiveCapability);
    sharedContext->startServices(hasVideoArchive, info.value);

    // it's saved in isDefaultPasswordGuard
    isDefaultPassword = getAuth() == HanwhaResourceSearcher::getDefaultAuth();

    return result;
}

void HanwhaResource::initMediaStreamCapabilities()
{
    m_capabilities.streamCapabilities[Qn::StreamIndex::primary] =
        mediaCapabilityForRole(Qn::ConnectionRole::CR_LiveVideo);
    m_capabilities.streamCapabilities[Qn::StreamIndex::secondary] =
        mediaCapabilityForRole(Qn::ConnectionRole::CR_SecondaryLiveVideo);
    setProperty(
        ResourcePropertyKey::kMediaCapabilities,
        QString::fromLatin1(QJson::serialized(m_capabilities)));
}

nx::media::CameraStreamCapability HanwhaResource::mediaCapabilityForRole(Qn::ConnectionRole role) const
{
    nx::media::CameraStreamCapability capability;
    if (!isConnectedViaSunapi())
    {
        capability.maxFps = 1;
        return capability;
    }

    const auto codec = streamCodec(role);
    const auto resolution = streamResolution(role);
    const auto bitrateControlType = streamBitrateControl(role);

    const auto limits = m_codecInfo.limits(
        getChannel(),
        codec,
        lit("General"),
        resolution);

    if (!limits)
        return capability;

    capability.minBitrateKbps = bitrateControlType == Qn::BitrateControl::cbr
        ? limits->minCbrBitrate
        : limits->minVbrBitrate;

    capability.maxBitrateKbps = bitrateControlType == Qn::BitrateControl::cbr
        ? limits->maxCbrBitrate
        : limits->maxVbrBitrate;

    capability.defaultBitrateKbps = bitrateControlType == Qn::BitrateControl::cbr
        ? limits->defaultCbrBitrate
        : limits->defaultVbrBitrate;

    capability.defaultFps = limits->defaultFps > 0 ? limits->defaultFps : limits->maxFps;
    capability.maxFps = limits->maxFps;

    return capability;
}

QnAbstractPtzController* HanwhaResource::createPtzControllerInternal() const
{
    auto controller = new HanwhaPtzController(toSharedPointer(this));
    controller->setPtzCapabilities(m_ptzCapabilities);
    controller->setPtzLimits(m_ptzLimits);
    controller->setPtzTraits(m_ptzTraits);
    controller->setPtzRanges(m_ptzRanges);

    return controller;
}

CameraDiagnostics::Result HanwhaResource::initSystem(const HanwhaInformation& info)
{
    if (commonModule()->isNeedToStop())
        return CameraDiagnostics::ServerTerminatedResult();

    m_deviceType = info.deviceType;
    const auto nxDeviceType = fromHanwhaToNxDeviceType(deviceType());

    // Set device type only for NVRs and encoders due to optimization purposes.
    if (nx::core::resource::isProxyDeviceType(nxDeviceType))
        setDeviceType(nxDeviceType);

    if (!info.firmware.isEmpty())
        setFirmware(info.firmware);

    m_attributes = std::move(info.attributes);
    m_cgiParameters = std::move(info.cgiParameters);
    m_isChannelConnectedViaSunapi = true;

    if (isNvr())
    {
        setCameraCapability(Qn::IsPlaybackSpeedSupported, true);
        setCameraCapability(Qn::DeviceBasedSync, true);
        setCameraCapability(Qn::DualStreamingForLiveOnly, true);

        const auto sunapiSupportAttribute = m_attributes.attribute<bool>(
            lit("Media/Protocol.SUNAPI/%1").arg(getChannel()));

        m_isChannelConnectedViaSunapi = sunapiSupportAttribute != boost::none
            && sunapiSupportAttribute.get();

        initBypass();

        if (isBypassSupported())
        {
            HanwhaRequestHelper helper(sharedContext(), /*bypassChannel*/ getChannel());
            m_bypassDeviceAttributes = helper.fetchAttributes(lit("attributes"));
            m_bypassDeviceCgiParameters = helper.fetchCgiParameters(lit("cgis"));

            if (!m_bypassDeviceAttributes.isValid())
            {
                return CameraDiagnostics::CameraInvalidParams(
                    lit("Can't fetch proxied device attributes"));
            }

            if (!m_bypassDeviceCgiParameters.isValid())
            {
                return CameraDiagnostics::CameraInvalidParams(
                    lit("Can't fetch proxied device CGI parameters"));
            }

            const auto proxiedChannelCount = m_bypassDeviceAttributes
                .attribute<int>(lit("System/MaxChannel"));

            if (proxiedChannelCount == boost::none)
            {
                return CameraDiagnostics::CameraInvalidParams(
                    lit("Can't fetch proxied channel count"));
            }

            m_proxiedDeviceChannelCount = proxiedChannelCount.get();

            const auto proxiedDeviceInfo = helper.view(lit("system/deviceinfo"));
            handleProxiedDeviceInfo(proxiedDeviceInfo);
        }
    }

    const auto hasRs485 = attributes().attribute<bool>("IO/RS485");
    const auto hasRs422 = attributes().attribute<bool>("IO/RS422");

    m_hasSerialPort = (hasRs485 != boost::none && *hasRs485)
        || (hasRs422 != boost::none && *hasRs422);

    if (isAnalogEncoder() || isProxiedAnalogEncoder() || hasSerialPort())
    {
        // We can't reliably determine if there's PTZ caps for analogous cameras
        // connected to Hanwha encoder, so we allow a user to enable it on the 'expert' tab
        setIsUserAllowedToModifyPtzCapabilities(true);
    }

    return CameraDiagnostics::NoErrorResult();
}

CameraDiagnostics::Result HanwhaResource::initBypass()
{
    if (ini().disableBypass)
    {
        NX_WARNING(this, lit("Bypass is disabled via hanwha.ini config"));
        m_isBypassSupported = false;
        return CameraDiagnostics::NoErrorResult();
    }

    const auto resData = resourceData();
    const auto bypassOverride = resData.value<resource_data_support::HanwhaBypassSupportType>(
        kHanwhaBypassOverrideParameterName,
        resource_data_support::HanwhaBypassSupportType::normal);

    if (bypassOverride == resource_data_support::HanwhaBypassSupportType::forced)
    {
        m_isBypassSupported = true;
        return CameraDiagnostics::NoErrorResult();
    }
    else if (bypassOverride == resource_data_support::HanwhaBypassSupportType::disabled)
    {
        m_isBypassSupported = false;
        return CameraDiagnostics::NoErrorResult();
    }

    const auto bypassSupportResult = sharedContext()->isBypassSupported();
    if (!bypassSupportResult)
        return bypassSupportResult.diagnostics;

    const HanwhaFirmware firmware(getFirmware());
    auto firmwareRequiredForBypass = kHanwhaDefaultMinimalBypassFirmware;
    if (resData.contains(kHanwhaMinimalBypassFirmwareParameterName))
    {
        firmwareRequiredForBypass = resData.value<QString>(
            kHanwhaMinimalBypassFirmwareParameterName);
    }

    m_isBypassSupported = bypassSupportResult.value
        && firmware >= HanwhaFirmware(firmwareRequiredForBypass);

    return CameraDiagnostics::NoErrorResult();
}

CameraDiagnostics::Result HanwhaResource::initMedia()
{
    if (!ini().initMedia)
        return CameraDiagnostics::NoErrorResult();

    if (commonModule()->isNeedToStop())
        return CameraDiagnostics::ServerTerminatedResult();

    if (isNvr() && !isVideoSourceActive())
        return CameraDiagnostics::CameraInvalidParams("Video source is not active");
<<<<<<< HEAD
=======

    // We always try to pull an audio stream if possible for NVRs
    if (isNvr())
        setProperty(ResourcePropertyKey::kForcedAudioStream, 1);
>>>>>>> 5cb63ec8

    const auto videoProfiles = sharedContext()->videoProfiles();
    if (!videoProfiles)
        return videoProfiles.diagnostics;

    const auto channel = getChannel();
    m_capabilities.hasAudio = isNvr() //< We assume NVR channels are always capable of audio stream.
        || m_attributes.attribute<int>(lm("Media/MaxAudioInput/%1").arg(channel)) > 0;

    if (isConnectedViaSunapi())
    {
        setProfileSessionPolicy();

        int fixedProfileCount = 0;
        const auto channelPrefix = kHanwhaChannelPropertyTemplate.arg(channel);
        for (const auto& entry: videoProfiles->response())
        {
            const auto propertyChannel = extractPropertyChannel(entry.first);
            if (propertyChannel == boost::none || *propertyChannel != channel)
                continue;

            const bool isFixedProfile = entry.first.endsWith(kHanwhaIsFixedProfileProperty)
                && entry.second == kHanwhaTrue;

            if (isFixedProfile)
                ++fixedProfileCount;
        }

        const auto maxProfileCount = m_attributes.attribute<int>(
            lit("Media/MaxProfile/%1").arg(channel));

        if (!maxProfileCount.is_initialized())
        {
            return CameraDiagnostics::CameraInvalidParams(
                lit("No 'MaxProfile' attribute found for channel %1").arg(channel));
        }

        m_maxProfileCount = *maxProfileCount;
        m_capabilities.hasDualStreaming = m_maxProfileCount - fixedProfileCount > 1;

        auto result = fetchCodecInfo(&m_codecInfo);
        if (!result)
            return result;

        initMediaStreamCapabilities();

        result = createNxProfiles();
        if (!result)
            return result;

        if (isNvr())
        {
            result = setUpProfilePolicies(
                profileByRole(Qn::ConnectionRole::CR_LiveVideo),
                profileByRole(Qn::ConnectionRole::CR_SecondaryLiveVideo));

            if (!result)
                return result;
        }
    }
    else
    {
        fetchExistingProfiles();
        m_capabilities.hasDualStreaming
            = (profileByRole(Qn::CR_SecondaryLiveVideo) != kHanwhaInvalidProfile);

        initMediaStreamCapabilities();
    }

    return CameraDiagnostics::NoErrorResult();
}

CameraDiagnostics::Result HanwhaResource::setProfileSessionPolicy()
{
    const auto sessionPolicyParameter = m_cgiParameters
        .parameter(lit("network/rtsp/set/ProfileSessionPolicy"));

    if (!sessionPolicyParameter)
    {
        NX_VERBOSE(
            this,
            lm("ProfileSessionPolicy parameter is not available for %1 (%2)")
                .args(getName(), getUniqueId()));

        return CameraDiagnostics::NoErrorResult();
    }

    HanwhaRequestHelper helper(sharedContext());
    auto result = helper.set(
        lit("network/rtsp"),
        {{lit("ProfileSessionPolicy"), lit("Disconnect")}});

    if (!result.isSuccessful())
    {
        NX_WARNING(
            this,
            lm("Failed to appliy 'Disconnect' rtsp profile session policy to %1 (%2)")
                .args(getName(), getUniqueId()));

        // Ignore this error since it's not critical.
    }

    return CameraDiagnostics::NoErrorResult();
}

CameraDiagnostics::Result HanwhaResource::initIo()
{
    if (!ini().initIo)
        return CameraDiagnostics::NoErrorResult();

    if (commonModule()->isNeedToStop())
        return CameraDiagnostics::ServerTerminatedResult();

    QnIOPortDataList ioPorts;

    const auto maxAlarmInputs = m_attributes.attribute<int>("Eventsource/MaxAlarmInput");
    const auto maxAlarmOutputs = m_attributes.attribute<int>("IO/MaxAlarmOutput");
    const auto maxAuxDevices = m_attributes.attribute<int>("IO/MaxAux");

    if (isNvr())
    {
        const auto networkAlarmInputChannels =
            m_cgiParameters.parameter("eventsources/networkalarminput/view/Channel");

        const bool gotNetworkAlarmInput = networkAlarmInputChannels.is_initialized()
            && networkAlarmInputChannels->possibleValues()
                .contains(QString::number(getChannel()));

        if (gotNetworkAlarmInput)
        {
            QnIOPortData inputPortData;
            inputPortData.portType = Qn::PT_Input;
            inputPortData.id = lm("Channel.%1.NetworkAlarmInput").args(getChannel());
            inputPortData.inputName = lm("Device Alarm Input #1");

            m_ioPortTypeById[inputPortData.id] = inputPortData;
            ioPorts.push_back(inputPortData);

            HanwhaRequestHelper helper(sharedContext());
            helper.set(
                "eventsources/networkalarminput",
                {
                    {kHanwhaChannelProperty, QString::number(getChannel())},
                    {"Enable", kHanwhaTrue}
                });
        }

        if (isBypassSupported())
        {
            const auto proxiedOutputCount =
                m_bypassDeviceAttributes.attribute<int>("IO/MaxAlarmOutput");

            if (proxiedOutputCount.is_initialized() && *proxiedOutputCount > 0)
            {
                for (auto i = 1; i <= proxiedOutputCount.get(); ++i)
                {
                    QnIOPortData outputPortData;
                    outputPortData.portType = Qn::PT_Output;
                    outputPortData.id = lm("%1.AlarmOutput.%2").args(kBypassPrefix, i);
                    outputPortData.outputName = lm("Device Alarm Output #%1").args(i);

                    m_ioPortTypeById[outputPortData.id] = outputPortData;
                    ioPorts.push_back(outputPortData);
                }
            }
        }
    }

    if (maxAlarmInputs.is_initialized() && *maxAlarmInputs > 0)
    {
        for (auto i = 1; i <= maxAlarmInputs.get(); ++i)
        {
            QnIOPortData inputPortData;
            inputPortData.portType = Qn::PT_Input;
            inputPortData.id = lit("AlarmInput.%1").arg(i);
            inputPortData.inputName = tr("%1Alarm Input #%2")
                .arg(isNvr() ? lit("NVR ") : QString())
                .arg(i);

            m_ioPortTypeById[inputPortData.id] = inputPortData;
            ioPorts.push_back(inputPortData);
        }

        HanwhaRequestHelper helper(sharedContext());
        helper.set(
            lit("eventsources/alarminput"),
            {{lit("AlarmInput.%1.Enable").arg(getChannel()), kHanwhaTrue}});
    }

    if (maxAlarmOutputs.is_initialized() && *maxAlarmOutputs > 0)
    {
        for (auto i = 1; i <= maxAlarmOutputs.get(); ++i)
        {
            QnIOPortData outputPortData;
            outputPortData.portType = Qn::PT_Output;
            outputPortData.id = lm("AlarmOutput.%1").args(i);
            outputPortData.outputName = lm("%1Alarm Output #%2")
                .args((isNvr() ? lit("NVR ") : QString()), i);

            m_ioPortTypeById[outputPortData.id] = outputPortData;
            ioPorts.push_back(outputPortData);

            if (m_defaultOutputPortId.isEmpty())
                m_defaultOutputPortId = outputPortData.id;
        }
    }

    if (maxAuxDevices.is_initialized() && *maxAuxDevices > 0)
    {
        for (auto i = 1; i <= maxAuxDevices.get(); ++i)
        {
            QnIOPortData outputPortData;
            outputPortData.portType = Qn::PT_Output;
            outputPortData.id = lm("Aux.%1").args(i);
            outputPortData.outputName = lm("Auxiliary Device #%1").args(i);

            m_ioPortTypeById[outputPortData.id] = outputPortData;
            ioPorts.push_back(outputPortData);
        }
    }

    setIoPortDescriptions(std::move(ioPorts), /*needMerge*/ true);
    return CameraDiagnostics::NoErrorResult();
}

static QString ptzCapabilityBits(Ptz::Capabilities capabilities)
{
    return QString::number(static_cast<int>(capabilities), 2);
}

CameraDiagnostics::Result HanwhaResource::initPtz()
{
    if (!ini().initPtz)
        return CameraDiagnostics::NoErrorResult();

    if (commonModule()->isNeedToStop())
        return CameraDiagnostics::ServerTerminatedResult();

    setUserPreferredPtzPresetType(nx::core::ptz::PresetType::native);

    const auto mainDescriptors = isNvr()
        ? kHanwhaNvrPtzCapabilityDescriptors
        : kHanwhaCameraPtzCapabilityDescriptors;

    auto& capabilities = m_ptzCapabilities[core::ptz::Type::operational];
    capabilities = calculateSupportedPtzCapabilities(
        mainDescriptors,
        m_attributes,
        getChannel());

    NX_VERBOSE(this, lm("%1: Supported PTZ capabilities direct: %2")
        .args(getPhysicalId(), ptzCapabilityBits(capabilities)));

    if (isBypassSupported())
    {
        const auto bypassPtzCapabilities = calculateSupportedPtzCapabilities(
            kHanwhaCameraPtzCapabilityDescriptors,
            m_bypassDeviceAttributes,
            0); //< TODO: #dmishin is it correct for multichannel resources connected to a NVR?

        NX_VERBOSE(this, lm("%1: Supported PTZ capabilities bypass: %2")
            .args(getPhysicalId(), ptzCapabilityBits(bypassPtzCapabilities)));

        // We consider capability is true if it's supported both by a NVR and a camera.
        capabilities &= bypassPtzCapabilities;

        NX_VERBOSE(this, lm("%1: Supported PTZ capabilities both: %2")
            .args(getPhysicalId(), ptzCapabilityBits(capabilities)));
    }

    if ((capabilities & Ptz::AbsolutePtzCapabilities) == Ptz::AbsolutePtzCapabilities)
        capabilities |= Ptz::DevicePositioningPtzCapability;

    initConfigurationalPtz();

    m_ptzRanges = fetchPtzRanges();
    m_ptzLimits = calculatePtzLimits(m_attributes, m_cgiParameters, getChannel());
    m_ptzTraits.append(calculatePtzTraits());

    if (m_ptzTraits.contains(Ptz::ManualAutoFocusPtzTrait))
        capabilities |= Ptz::AuxilaryPtzCapability;

    NX_DEBUG(this, lm("%1: Supported PTZ capabilities: %2")
        .args(getPhysicalId(), ptzCapabilityBits(capabilities)));

    if (isAnalogEncoder())
    {
        // Encoder PTZ capabilities are being overriden from 'Expert' tab
        // and are empty by default.
        m_ptzCapabilities[core::ptz::Type::operational] = Ptz::NoPtzCapabilities;
        m_ptzCapabilities[core::ptz::Type::configurational] = Ptz::NoPtzCapabilities;
    }

    return CameraDiagnostics::NoErrorResult();
}

CameraDiagnostics::Result HanwhaResource::initConfigurationalPtz()
{
    const auto channel = getChannel();
    auto& configurationalCapabilities = m_ptzCapabilities[core::ptz::Type::configurational];
    if (ini().forceLensControl)
    {
        configurationalCapabilities = Ptz::ContinuousPtzCapabilities
            | Ptz::ContinuousRotationCapability
            | Ptz::ContinuousFocusCapability;

        return CameraDiagnostics::NoErrorResult();
    }

    for (const auto& descriptor: kHanwhaConfigurationalPtzDescriptors)
    {
        bool hasCapability = true;
        if (!descriptor.supportAttribute.isEmpty())
        {
            const auto attribute = attributes()
                .attribute<bool>(lm("%1/%2").args(
                    descriptor.supportAttribute,
                    (isBypassSupported() ? 0 : channel)));

            hasCapability = attribute != boost::none && *attribute;
        }

        if (!hasCapability)
            continue;

        const auto parameters = cgiParameters();
        const auto parameter = cgiParameters().parameter(descriptor.valueParameter);
        if (parameter == boost::none || !parameter->isValid())
            continue;

        if (qnGlobalSettings->showHanwhaAlternativePtzControlsOnTile())
            m_ptzCapabilities[core::ptz::Type::operational] |= descriptor.capabilities;

        configurationalCapabilities |= descriptor.capabilities;
        m_ptzRanges[core::ptz::Type::configurational][parameter->name()] = HanwhaRange(*parameter);
    }

    NX_VERBOSE(this, lm("%1: Supported PTZ capabilities alternative: %2")
        .args(getPhysicalId(), ptzCapabilityBits(configurationalCapabilities)));
    return CameraDiagnostics::NoErrorResult();
}

HanwhaPtzRangeMap HanwhaResource::fetchPtzRanges()
{
    HanwhaPtzRangeMap result;

    auto isParameterOk =
        [](const auto& parameter)
        {
            if (parameter == boost::none)
                return false;

            const auto parameterType = parameter->type();
            if (parameterType == HanwhaCgiParameterType::enumeration)
                return true;

            const double min = parameterType == HanwhaCgiParameterType::floating
                ? parameter->floatMin()
                : (float) parameter->min();

            const double max = parameterType == HanwhaCgiParameterType::floating
                ? parameter->floatMax()
                : (float) parameter->max();

            return !qFuzzyEquals(min, max) && max > min;
        };

    for (const auto& descriptor: kRangeDescriptors)
    {
        const auto& parameters = descriptor.ptzTypes.testFlag(nx::core::ptz::Type::configurational)
            ? cgiParameters() //< We can use bypass for configurational ptz.
            : m_cgiParameters;

        if (descriptor.cgiParameter.isEmpty())
        {
            NX_ASSERT(false, "Descriptor should have main CGI parameter.");
            continue;
        }
        auto parameter = parameters.parameter(descriptor.cgiParameter);
        if (!isParameterOk(parameter))
        {
            if (descriptor.alternativeCgiParameter.isEmpty())
                continue;

            const auto alternativeParameter = parameters.parameter(
                descriptor.alternativeCgiParameter);

            if (!isParameterOk(alternativeParameter))
                continue;

            const auto range = alternativeParameter->floatMax() - alternativeParameter->floatMin();
            parameter->setFloatRange({-range, range});
        }

        HanwhaRange range(*parameter);
        for (auto ptzType: {core::ptz::Type::operational, core::ptz::Type::configurational})
        {
            if (descriptor.ptzTypes.testFlag(ptzType))
                result[ptzType][descriptor.name] = range;
        }
    }

    return result;
}

QnPtzAuxilaryTraitList HanwhaResource::calculatePtzTraits() const
{
    QnPtzAuxilaryTraitList ptzTraits;
    if (deviceType() == HanwhaDeviceType::nwc) //< Camera device type.
        ptzTraits = calculateCameraOnlyTraits();

    calculateAutoFocusSupport(&ptzTraits);
    return ptzTraits;
}

QnPtzAuxilaryTraitList HanwhaResource::calculateCameraOnlyTraits() const
{
    QnPtzAuxilaryTraitList ptzTraits;
    for (const auto& item: kHanwhaPtzTraitDescriptors)
    {
        const auto trait = QnPtzAuxilaryTrait(item.first);
        const auto& descriptor = item.second;
        const auto& parameter = m_cgiParameters.parameter(descriptor.parameterName);

        if (parameter == boost::none)
            continue;

        for (const auto& value: descriptor.positiveValues)
        {
            if (parameter->isValueSupported(value))
            {
                ptzTraits.push_back(trait);
                break;
            }
        }
    }

    return ptzTraits;
}

void HanwhaResource::calculateAutoFocusSupport(QnPtzAuxilaryTraitList* outTraitList) const
{
    const auto parameter = cgiParameters().parameter(lit("image/focus/control/Mode"));
    if (!parameter)
        return;

    bool gotAutoFocus = false;
    const auto possibleValues = parameter->possibleValues();

    if (!isNvr() || isBypassSupported())
    {
        static const std::map<QString, QString> kAutoFocusModes = {
            {kHanwhaSimpleFocusTrait, lit("SimpleFocus")},
            {kHanwhaAutoFocusTrait, lit("AutoFocus")}
        };

        for (const auto& entry: kAutoFocusModes)
        {
            const auto& traitName = entry.first;
            const auto& mode = entry.second;

            if (possibleValues.contains(mode))
            {
                outTraitList->push_back(QnPtzAuxilaryTrait(traitName));
                gotAutoFocus = true;
            }
        }
    }
    else
    {
        // NVR without bypass.
        const auto attribute = attributes().attribute<bool>(
            lm("Image/%1/SimpleFocus").arg(getChannel()));

        if (attribute != boost::none && attribute.get())
        {
            outTraitList->push_back(QnPtzAuxilaryTrait(kHanwhaSimpleFocusTrait));
            gotAutoFocus = true;
        }
    }

    if (gotAutoFocus)
        outTraitList->push_back(QnPtzAuxilaryTrait(Ptz::ManualAutoFocusPtzTrait));
}

CameraDiagnostics::Result HanwhaResource::initAdvancedParameters()
{
    if (!ini().initAdvancedParameters)
        return CameraDiagnostics::NoErrorResult();

    if (commonModule()->isNeedToStop())
        return CameraDiagnostics::ServerTerminatedResult();

    if (isNvr() && !isBypassSupported())
    {
        m_advancedParametersProvider.assign(QnCameraAdvancedParams());
        return CameraDiagnostics::NoErrorResult();
    }

    QnCameraAdvancedParams parameters;
    QFile advancedParametersFile(kAdvancedParametersTemplateFile);

    bool result = QnCameraAdvacedParamsXmlParser::readXml(&advancedParametersFile, parameters);
    NX_ASSERT(result, lm("Error while parsing xml: %1").arg(kAdvancedParametersTemplateFile));
    if (!result)
        return CameraDiagnostics::NoErrorResult();

    const auto allowedParameters = QString(ini().enabledAdvancedParameters)
        .split(L',', QString::SplitBehavior::SkipEmptyParts);
    for (const auto& id: parameters.allParameterIds())
    {
        if (!allowedParameters.isEmpty() && !allowedParameters.contains(id))
            continue;

        const auto parameter = parameters.getParameterById(id);
        HanwhaAdavancedParameterInfo info(parameter);

        if(!info.isValid())
            continue;

        if (!info.isDeviceTypeSupported(deviceType()))
            continue;

        m_advancedParameterInfos.emplace(id, info);
    }

    bool success = fillRanges(&parameters, cgiParameters());
    if (!success)
        return CameraDiagnostics::NoErrorResult();

    m_advancedParametersProvider.assign(filterParameters(parameters));
    return CameraDiagnostics::NoErrorResult();
}

CameraDiagnostics::Result HanwhaResource::initTwoWayAudio()
{
    if (!ini().initTwoWayAudio)
        return CameraDiagnostics::NoErrorResult();

    if (commonModule()->isNeedToStop())
        return CameraDiagnostics::ServerTerminatedResult();

    const auto channel = getChannel();

    HanwhaRequestHelper helper(sharedContext());
    auto response = helper.view(
        lit("media/audiooutput"),
        {{kHanwhaChannelProperty, QString::number(getChannel())}});

    const auto isAudioOutputEnabled = response.parameter<bool>(lit("Enable"), getChannel());
    if (!isAudioOutputEnabled || !isAudioOutputEnabled.get())
        return CameraDiagnostics::NoErrorResult();

    const auto bitrateParam = response.parameter<int>(lit("Bitrate"), getChannel());
    int bitrateKbps = bitrateParam ? *bitrateParam : 0;

    m_audioTransmitter.reset(new OnvifAudioTransmitter(this));
    if (bitrateKbps > 0)
        m_audioTransmitter->setBitrateKbps(bitrateKbps);

    setCameraCapability(Qn::AudioTransmitCapability, true);
    return CameraDiagnostics::NoErrorResult();
}

CameraDiagnostics::Result HanwhaResource::initRemoteArchive()
{
    if (commonModule()->isNeedToStop())
        return CameraDiagnostics::ServerTerminatedResult();

    if (!ini().enableEdge || isNvr())
    {
        setCameraCapability(Qn::RemoteArchiveCapability, false);
        return CameraDiagnostics::NoErrorResult();
    }

    HanwhaRequestHelper helper(sharedContext());
    auto response = helper.view(lit("recording/storage"));
    if (!response.isSuccessful())
    {
        setCameraCapability(Qn::RemoteArchiveCapability, false);
        return CameraDiagnostics::NoErrorResult();
    }

    const auto storageEnabled = response.parameter<bool>(lit("Enable"));
    const bool hasRemoteArchive = (storageEnabled != boost::none) && *storageEnabled;
    setCameraCapability(Qn::RemoteArchiveCapability, hasRemoteArchive);

    return CameraDiagnostics::NoErrorResult();
}

CameraDiagnostics::Result HanwhaResource::handleProxiedDeviceInfo(
    const HanwhaResponse& deviceInfoResponse)
{
    if (deviceInfoResponse.isSuccessful())
    {
        const auto deviceInfoParameter = deviceInfoResponse.parameter<QString>("DeviceType");
        m_bypassDeviceType = deviceInfoParameter
            ? QnLexical::deserialized<HanwhaDeviceType>(
                deviceInfoParameter->trimmed(),
                HanwhaDeviceType::unknown)
            : HanwhaDeviceType::unknown;

        const auto proxiedIdParameter =
            deviceInfoResponse.parameter<QString>("ConnectedMACAddress");

        if (proxiedIdParameter == boost::none)
            return CameraDiagnostics::NoErrorResult();

        const auto proxiedDeviceId = proxiedIdParameter->trimmed();
        if (proxiedDeviceId != proxiedId())
        {
            cleanUpOnProxiedDeviceChange();
            setProxiedId(proxiedDeviceId);
        }
    }
    return CameraDiagnostics::NoErrorResult();
}

CameraDiagnostics::Result HanwhaResource::createNxProfiles()
{
    std::map <Qn::ConnectionRole, boost::optional<HanwhaVideoProfile>> profilesByRole = {
        {Qn::ConnectionRole::CR_LiveVideo, boost::none},
        {Qn::ConnectionRole::CR_SecondaryLiveVideo, boost::none}
    };

    std::set<HanwhaProfileNumber> profilesToRemove;
    int totalProfileNumber = 0;

    m_profileByRole.clear();

    auto result = findProfiles(
        &profilesByRole[Qn::ConnectionRole::CR_LiveVideo],
        &profilesByRole[Qn::ConnectionRole::CR_SecondaryLiveVideo],
        &totalProfileNumber,
        &profilesToRemove);

    if (!result)
        return result;

    if (!qnGlobalSettings->hanwhaDeleteProfilesOnInitIfNeeded())
    {
        int amountOfProfilesNeeded = 0;

        for (const auto& entry: profilesByRole)
        {
            const auto profile = entry.second;
            if (profile == boost::none)
                ++amountOfProfilesNeeded;
        }

        if (amountOfProfilesNeeded + totalProfileNumber > m_maxProfileCount)
        {
            return CameraDiagnostics::CameraInvalidParams(
                lit("- can not create profiles. Please delete %1 profile%2 on the camera web page")
                    .arg(amountOfProfilesNeeded)
                    .arg(amountOfProfilesNeeded > 1 ? lit("s") : QString()));
        }
    }

    for (auto& entry: profilesByRole)
    {
        const auto role = entry.first;
        auto& profile = entry.second;

        if (profile == boost::none)
        {
            profile = HanwhaVideoProfile();
            result = createNxProfile(
                role,
                &profile->number,
                totalProfileNumber,
                &profilesToRemove);

            if (!result)
                return result;
        }
        else
        {
            updateProfileNameIfNeeded(role, *profile);
        }
    }

    for (const auto& entry: profilesByRole)
    {
        const auto role = entry.first;
        const auto& profile = entry.second;

        NX_VERBOSE(
            this,
            lm("Direct profile %1 has been selected for role %2 for %3 (%4)")
                .args(profile->number, role, getName(), getId()));

        setDirectProfile(role, profile->number);
        // We set 'Record' profile policy to the primary profile and use
        // this profile for an archive connection.
        if (role == Qn::ConnectionRole::CR_LiveVideo)
            setDirectProfile(Qn::ConnectionRole::CR_Archive, profile->number);
    }

    if (isBypassSupported())
    {
        result = findProfiles(
            &profilesByRole[Qn::ConnectionRole::CR_LiveVideo],
            &profilesByRole[Qn::ConnectionRole::CR_SecondaryLiveVideo],
            &totalProfileNumber,
            &profilesToRemove,
            /*useBypass*/ true);

        if (!result)
            return result;

        for (const auto& entry: profilesByRole)
        {
            const auto role = entry.first;
            const auto& profile = entry.second;

            if (profile == boost::none)
            {
                return CameraDiagnostics::CameraInvalidParams(
                    lit("Can't fetch profile number via bypass."));
            }

            NX_VERBOSE(
                this,
                lm("Bypass profile %1 has been selected for role %2 for %3 (%4)")
                    .args(profile->number, role, getName(), getId()));

            setBypassProfile(role, profile->number);
            if (role == Qn::ConnectionRole::CR_LiveVideo)
                setBypassProfile(Qn::ConnectionRole::CR_Archive, profile->number);
        }
    }

    return CameraDiagnostics::NoErrorResult();
}

CameraDiagnostics::Result HanwhaResource::fetchExistingProfiles()
{
    m_profileByRole.clear();

    HanwhaRequestHelper helper(sharedContext());
    const auto response = helper.view(
        lit("media/videoprofilepolicy"),
        {{kHanwhaChannelProperty, QString::number(getChannel())}});

    if (!response.isSuccessful())
    {
        return CameraDiagnostics::RequestFailedResult(
            response.requestUrl(),
            lit("Can't read video profile policy"));
    }

    std::set<int> availableProfiles;
    for (const auto& profile: response.response())
    {
        bool isOk = false;
        const auto profileNumber = profile.second.toInt(&isOk);
        if (!isOk)
            continue;

        if (profile.first.endsWith(lit("Profile")))
            availableProfiles.insert(profile.second.toInt());

        // Accodring to hawna request for ONVIF:
        // - Use Recording profile from NVR as a Primary stream.
        // - Use Live Streaming profile from NVR as a Secondary stream.
        // See: http://git.wisenetdev.com/HanwhaTechwinAmerica/WAVE/issues/290
        if (profile.first.endsWith(lit("RecordProfile")))
        {
            setDirectProfile(Qn::ConnectionRole::CR_LiveVideo, profileNumber);
            setDirectProfile(Qn::ConnectionRole::CR_Archive, profileNumber);
        }
        else if (profile.first.endsWith(lit("LiveProfile")))
        {
            setDirectProfile(Qn::ConnectionRole::CR_SecondaryLiveVideo, profileNumber);
        }
    }

    // Select the best avaliable profile, for primary live and archive.
    if (m_profileByRole.find(Qn::ConnectionRole::CR_LiveVideo) == m_profileByRole.end())
    {
        const auto response = helper.view(
            lit("media/videoprofile"),
            {{kHanwhaChannelProperty, QString::number(getChannel())}});

        int bestProfile = kHanwhaInvalidProfile;
        int bestScore = 0;
        const auto& channelProfiles = parseProfiles(response).at(getChannel());
        for (const auto& profileEntry: channelProfiles)
        {
            const auto profile = profileEntry.second;
            const auto codecCoefficient =
                kHanwhaCodecCoefficients.find(profile.codec) != kHanwhaCodecCoefficients.cend()
                ? kHanwhaCodecCoefficients.at(profile.codec)
                : -1;

            if (!availableProfiles.count(profile.number))
                continue;

            const auto score = profile.resolution.width()
                * profile.resolution.height()
                * codecCoefficient
                + profile.frameRate;

            if (score > bestScore)
            {
                bestScore = score;
                bestProfile = profile.number;
            }
        }

        if (bestProfile != kHanwhaInvalidProfile)
        {
            setDirectProfile(Qn::ConnectionRole::CR_LiveVideo, bestProfile);
            setDirectProfile(Qn::ConnectionRole::CR_Archive, bestProfile);
        }
    }

    return CameraDiagnostics::NoErrorResult();
}

CameraDiagnostics::Result HanwhaResource::createNxProfile(
    Qn::ConnectionRole role,
    int* outNxProfile,
    int totalProfileNumber,
    std::set<int>* inOutProfilesToRemove)
{
    const int profileToRemove = chooseProfileToRemove(
        totalProfileNumber,
        *inOutProfilesToRemove);

    if (profileToRemove != kHanwhaInvalidProfile)
    {
        auto result = removeProfile(profileToRemove);
        if (!result)
            return result;

        inOutProfilesToRemove->erase(profileToRemove);
    }

    return createProfile(outNxProfile, role);
}

int HanwhaResource::chooseProfileToRemove(
    int totalProfileNumber,
    const std::set<int>& profilesToRemove) const
{
    auto profile = kHanwhaInvalidProfile;
    if (totalProfileNumber >= maxProfileCount())
    {
        if (profilesToRemove.empty())
            return kHanwhaInvalidProfile;

        profile = *profilesToRemove.cbegin();
    }

    return profile;
}

CameraDiagnostics::Result HanwhaResource::setUpProfilePolicies(
    int primaryProfile,
    int secondaryProfile)
{
    HanwhaRequestHelper helper(sharedContext());
    const auto response = helper.set(
        lit("media/videoprofilepolicy"),
        {
            {kHanwhaChannelProperty, QString::number(getChannel())},
            {lit("LiveProfile"), QString::number(secondaryProfile)},
            {lit("RecordProfile"), QString::number(primaryProfile)},
            {lit("NetworkProfile"), QString::number(secondaryProfile)}
        });

    if (!response.isSuccessful())
    {
        return CameraDiagnostics::RequestFailedResult(
            response.requestUrl(),
            lit("can't set up profile dependencies"));
    }

    return CameraDiagnostics::NoErrorResult();
}

CameraDiagnostics::Result HanwhaResource::findProfiles(
    boost::optional<HanwhaVideoProfile>* outPrimaryProfile,
    boost::optional<HanwhaVideoProfile>* outSecondaryProfile,
    int* totalProfileNumber,
    std::set<int>* profilesToRemoveIfProfilesExhausted,
    bool useBypass)
{
    if (profilesToRemoveIfProfilesExhausted)
        profilesToRemoveIfProfilesExhausted->clear();

    if (outPrimaryProfile)
        *outPrimaryProfile = boost::none;

    if (outSecondaryProfile)
        *outSecondaryProfile = boost::none;

    HanwhaProfileMap profiles;
    const auto result = fetchProfiles(&profiles, useBypass);

    if (!result)
        return result;

    if (profiles.empty())
        return CameraDiagnostics::NoErrorResult();

    if (totalProfileNumber)
        *totalProfileNumber = (int) profiles.size();

    static const auto kAppName = QnAppInfo::productNameLong();
    if (outPrimaryProfile)
        *outPrimaryProfile = findProfile(profiles, Qn::ConnectionRole::CR_LiveVideo, kAppName);

    if (outSecondaryProfile)
    {
        *outSecondaryProfile = findProfile(
            profiles,
            Qn::ConnectionRole::CR_SecondaryLiveVideo,
            kAppName);
    }

    if (profilesToRemoveIfProfilesExhausted)
    {
        *profilesToRemoveIfProfilesExhausted = findProfilesToRemove(
            profiles,
            outPrimaryProfile ? *outPrimaryProfile : boost::none,
            outSecondaryProfile ? *outSecondaryProfile : boost::none);
    }

    return CameraDiagnostics::NoErrorResult();
}

CameraDiagnostics::Result HanwhaResource::fetchProfiles(
    HanwhaProfileMap* outProfiles,
    bool useBypass)
{
    NX_ASSERT(outProfiles);
    if (!outProfiles)
        return CameraDiagnostics::PluginErrorResult("Output profiles isn't profvided");

    HanwhaRequestHelper helper(sharedContext(), useBypass ? bypassChannel() : boost::none);
    const auto response = helper.view(lit("media/videoprofile"));

    if (!response.isSuccessful())
    {
        return error(
            response,
            CameraDiagnostics::RequestFailedResult(
                response.requestUrl(),
                response.errorString()));
    }

    const auto profileByChannel = parseProfiles(
        response,
        useBypass ? bypassChannel() : boost::none);

    const auto currentChannelProfiles = profileByChannel.find(getChannel());
    *outProfiles = currentChannelProfiles == profileByChannel.cend()
        ? HanwhaProfileMap()
        : currentChannelProfiles->second;

    return CameraDiagnostics::NoErrorResult();
}

CameraDiagnostics::Result HanwhaResource::removeProfile(int profileNumber)
{
    HanwhaRequestHelper helper(sharedContext());
    const auto response = helper.remove(
        lit("media/videoprofile"),
        {
            {kHanwhaChannelProperty, QString::number(getChannel())},
            {kHanwhaProfileNumberProperty, QString::number(profileNumber)}
        });

    if (!response.isSuccessful())
    {
        return error(
            response,
            CameraDiagnostics::RequestFailedResult(response.requestUrl(), response.errorString()));
    }

    return CameraDiagnostics::NoErrorResult();
}

CameraDiagnostics::Result HanwhaResource::createProfile(
    int* outProfileNumber,
    Qn::ConnectionRole role)
{
    NX_ASSERT(outProfileNumber);
    if (!outProfileNumber)
    {
        return CameraDiagnostics::PluginErrorResult(
            lit("Create profile: output profile number is null"));
    }

    QnLiveStreamParams streamParameters;
    const auto fps = role == Qn::ConnectionRole::CR_LiveVideo
        ? kMaxPossibleFps
        : QnSecurityCamResource::kDefaultSecondStreamFpsMedium;

    streamParameters.codec = streamCodec(role);
    streamParameters.fps = streamFrameRate(role, fps);
    streamParameters.resolution = streamResolution(role);
    streamParameters.quality = Qn::StreamQuality::high;
    streamParameters.bitrateKbps = streamBitrate(role, streamParameters);

    HanwhaProfileParameterFlags profileParameterFlags = HanwhaProfileParameterFlag::newProfile;
    if (isAudioSupported())
        profileParameterFlags |= HanwhaProfileParameterFlag::audioSupported;

    auto profileParameters = makeProfileParameters(
        role,
        streamParameters,
        profileParameterFlags);

    HanwhaRequestHelper helper(sharedContext(), bypassChannel());
    auto response = helper.add(lit("media/videoprofile"), profileParameters);

    // NVRs can report invalid maximum profile length.
    const bool needToTryAgain = !response.isSuccessful()
        && isNvr()
        && !isBypassSupported()
        && response.errorCode() == kHanwhaInvalidInputValue;

    if (needToTryAgain)
    {
        profileParameters[kHanwhaProfileNameProperty] =
            nxProfileName(role, kHanwhaProfileNameDefaultMaxLength);

        response = helper.add(lit("media/videoprofile"), profileParameters);
    }

    if (!response.isSuccessful())
    {
        return error(
            response,
            CameraDiagnostics::RequestFailedResult(response.requestUrl(), response.errorString()));
    }

    // Creation of profiles on the NVR channel has some peculiarities:
    // 1. If profiles are being created via NVR CGI profile number isn't returned in the response.
    // 2. NVRs can return garbage instead of actual profiles if make 'view'
    //  request too fast after profile 'add' or 'update' request. (actual for both types of NVR -
    //  with bypass and without)
    // 3. Profile can be created with incorrect settings (fps, resolution)
    //  so we need to update it after creation (actual for NVRs without bypass).
    // We need to wait a little after profile adding/updating and then try to verify
    // newly created profile.
    if (isNvr())
    {
        static const int kMaxUpdateProfileTries = 10;
        *outProfileNumber = kHanwhaInvalidProfile;
        for (auto i = 0; i < kMaxUpdateProfileTries; ++i)
        {
            if (commonModule()->isNeedToStop())
                return CameraDiagnostics::ServerTerminatedResult();

            const auto profileNumber = verifyProfile(role);
            if (profileNumber != boost::none)
            {
                *outProfileNumber = *profileNumber;
                break;
            }
        }

        if (*outProfileNumber == kHanwhaInvalidProfile)
        {
            return CameraDiagnostics::CameraInvalidParams(
                lm("Can't verify profile for %1 stream.")
                    .args(role == Qn::ConnectionRole::CR_LiveVideo
                        ? lit("primary")
                        : lit("secondary")));
        }
    }

    if (isNvr() && !isBypassSupported())
    {
        profileParameters.erase(kHanwhaProfileNameProperty);
        profileParameters.emplace(kHanwhaProfileNumberProperty, QString::number(*outProfileNumber));

        response = helper.update(lit("media/videoprofile"), profileParameters);
        if (!response.isSuccessful())
        {
            return CameraDiagnostics::RequestFailedResult(
                response.requestUrl(),
                lit("Can't update profile"));
        }
    }
    else
    {
        bool success = false;
        *outProfileNumber = response.response()[kHanwhaProfileNumberProperty].toInt(&success);

        if (!success)
            return CameraDiagnostics::CameraInvalidParams(lit("Invalid profile number string"));
    }

    return CameraDiagnostics::NoErrorResult();
}

boost::optional<int> HanwhaResource::verifyProfile(Qn::ConnectionRole role)
{
    std::this_thread::sleep_for(std::chrono::milliseconds(500));
    boost::optional<HanwhaVideoProfile> profile;
    const auto result = findProfiles(
        role == Qn::ConnectionRole::CR_LiveVideo ? &profile : nullptr,
        role == Qn::ConnectionRole::CR_SecondaryLiveVideo ? &profile : nullptr,
        /*totalProfileNumber*/ nullptr,
        /*profilesToRemove*/ nullptr);

    if (!result || profile == boost::none)
    {
        NX_VERBOSE(
            this,
            lm("Profile verification is failed because profile for %1 stream "
                "can't be found. Device: %2 (%3)")
                .args(
                    role == Qn::ConnectionRole::CR_LiveVideo
                        ? lit("primary")
                        : lit("secondary"),
                    getName(),
                    getId()));
        return boost::none;
    }

    const bool isIncorrectProfile = profile->number == kHanwhaInvalidProfile
        || profile->frameRate <= 0
        || profile->bitrateKbps <= 0
        || profile->codec == AVCodecID::AV_CODEC_ID_NONE;

    if (isIncorrectProfile)
    {
        NX_VERBOSE(
            this,
            lm("Profile verification is failed because profile for %1 stream "
                "has incorrect parameters. Device: %2 (%3)")
                .args(
                    role == Qn::ConnectionRole::CR_LiveVideo
                        ? lit("primary")
                        : lit("secondary"),
                    getName(),
                    getId()));
        return boost::none;
    }

    return profile->number;
}

CameraDiagnostics::Result HanwhaResource::updateProfileNameIfNeeded(
    Qn::ConnectionRole role,
    const HanwhaVideoProfile& profile)
{
    const auto properProfileName = nxProfileName(role);
    bool needToUpdateProfileName =
        (profile.name == nxProfileName(role, kHanwhaProfileNameDefaultMaxLength))
        && (nxProfileName(role, kHanwhaProfileNameDefaultMaxLength) != properProfileName);

    if (needToUpdateProfileName)
    {
        // Try to update profile name and silently ignore any errors.
        HanwhaRequestHelper helper(sharedContext(), bypassChannel());
        const auto response = helper.update(
            lit("media/videoprofile"),
            {
                {kHanwhaChannelProperty, QString::number(getChannel())},
                {kHanwhaProfileNumberProperty, QString::number(profile.number)},
                {kHanwhaProfileNameProperty, properProfileName}
            });

        if (!response.isSuccessful())
        {
            NX_WARNING(
                this,
                lm("Can't update %1 profile name for %2 (%3)")
                    .args(
                        (role == Qn::ConnectionRole::CR_LiveVideo
                            ? lit("primary")
                            : lit("secondary")),
                        getName(),
                        getId()));
        }
    }

    return CameraDiagnostics::NoErrorResult();
}

CameraDiagnostics::Result HanwhaResource::fetchPtzLimits(QnPtzLimits* outPtzLimits)
{
    NX_ASSERT(outPtzLimits, lit("No output ptz limits provided"));

    auto setRange = [this](qreal* outMin, qreal* outMax, const QString& parameterName)
        {
            const auto parameter = m_cgiParameters.parameter(parameterName);
            if (!parameter)
                return false;

            if (parameter->type() != HanwhaCgiParameterType::floating)
                return false;

            std::tie(*outMin, *outMax) = parameter->floatRange();
            return true;
        };

    setRange(
        &outPtzLimits->minPan,
        &outPtzLimits->maxPan,
        lit("ptzcontrol/absolute/Pan"));

    setRange(
        &outPtzLimits->minTilt,
        &outPtzLimits->maxTilt,
        lit("ptzcontrol/absolute/Tilt"));

    setRange(
        &outPtzLimits->minFov,
        &outPtzLimits->maxFov,
        lit("ptzcontrol/absolute/Zoom"));

    // TODO: #dmishin don't forget it
    outPtzLimits->maxPresetNumber;

    return CameraDiagnostics::NoErrorResult();
}

CameraDiagnostics::Result HanwhaResource::fetchCodecInfo(HanwhaCodecInfo* outCodecInfo)
{
    if (isBypassSupported())
    {
        HanwhaRequestHelper helper(sharedContext(), bypassChannel());
        helper.setGroupBy(kHanwhaChannelProperty);
        const auto response = helper.view(lit("media/videocodecinfo"));

        if (!response.isSuccessful())
        {
            return CameraDiagnostics::RequestFailedResult(
                response.requestUrl(),
                lit("Can't fetch codec info via bypass"));
        }

        *outCodecInfo = HanwhaCodecInfo(response, cgiParameters());
        if (!outCodecInfo->isValid())
            return CameraDiagnostics::CameraInvalidParams(lit("Can't fetch bypass codec info"));

        outCodecInfo->updateToChannel(getChannel());
    }
    else
    {
        auto codecInfo = sharedContext()->videoCodecInfo();
        if (!codecInfo)
            return codecInfo.diagnostics;

        *outCodecInfo = codecInfo.value;
    }
    return CameraDiagnostics::NoErrorResult();
}

void HanwhaResource::cleanUpOnProxiedDeviceChange()
{
    setProperty(kPrimaryStreamResolutionParamName, QString());
    setProperty(kSecondaryStreamResolutionParamName, QString());
    setProperty(kPrimaryStreamCodecParamName, QString());
    setProperty(kPrimaryStreamCodecProfileParamName, QString());
    setProperty(kSecondaryStreamCodecParamName, QString());
    setProperty(kSecondaryStreamCodecProfileParamName, QString());
    setProperty(kPrimaryStreamGovLengthParamName, QString());
    setProperty(kSecondaryStreamGovLengthParamName, QString());
    setProperty(kPrimaryStreamBitrateControlParamName, QString());
    setProperty(kSecondaryStreamBitrateControlParamName, QString());
    setProperty(kPrimaryStreamBitrateParamName, QString());
    setProperty(kSecondaryStreamBitrateParamName, QString());
    setProperty(kPrimaryStreamEntropyCodingParamName, QString());
    setProperty(kSecondaryStreamEntropyCodingParamName, QString());
    setProperty(kPrimaryStreamFpsParamName, QString());
    setProperty(kSecondaryStreamFpsParamName, QString());
}

AVCodecID HanwhaResource::streamCodec(Qn::ConnectionRole role) const
{
    const auto propertyName = role == Qn::ConnectionRole::CR_LiveVideo
        ? kPrimaryStreamCodecParamName
        : kSecondaryStreamCodecParamName;

    QString codecString = getProperty(propertyName);
    if (codecString.isEmpty())
        return defaultCodecForStream(role);

    auto result = fromHanwhaString<AVCodecID>(codecString);
    if (result == AV_CODEC_ID_NONE)
        return defaultCodecForStream(role);

    return result;
}

QString HanwhaResource::streamCodecProfile(AVCodecID codec, Qn::ConnectionRole role) const
{
    const auto propertyName = role == Qn::ConnectionRole::CR_LiveVideo
        ? kPrimaryStreamCodecProfileParamName
        : kSecondaryStreamCodecProfileParamName;

    const QString profile = getProperty(propertyName);
    return suggestCodecProfile(codec, role, profile);
}

QSize HanwhaResource::streamResolution(Qn::ConnectionRole role) const
{
    const auto propertyName = role == Qn::ConnectionRole::CR_LiveVideo
        ? kPrimaryStreamResolutionParamName
        : kSecondaryStreamResolutionParamName;

    QString resolutionString = getProperty(propertyName);
    if (resolutionString.isEmpty())
        return defaultResolutionForStream(role);

    auto result = fromHanwhaString<QSize>(resolutionString);
    if (result.isEmpty())
        return defaultResolutionForStream(role);

    return result;
}

int HanwhaResource::streamFrameRate(Qn::ConnectionRole role, int desiredFps) const
{
    int userDefinedFps = 0;
    if (role == Qn::ConnectionRole::CR_SecondaryLiveVideo)
        userDefinedFps = getProperty(kSecondaryStreamFpsParamName).toInt();
    else if (role == Qn::ConnectionRole::CR_LiveVideo && isNvr() && isConnectedViaSunapi())
        userDefinedFps = getProperty(kPrimaryStreamFpsParamName).toInt();

    return closestFrameRate(role, userDefinedFps ? userDefinedFps : desiredFps);
}

int HanwhaResource::streamGovLength(Qn::ConnectionRole role) const
{
    const auto propertyName = role == Qn::ConnectionRole::CR_LiveVideo
        ? kPrimaryStreamGovLengthParamName
        : kSecondaryStreamGovLengthParamName;

    QString govLengthString = getProperty(propertyName);
    if (govLengthString.isEmpty())
        return defaultGovLengthForStream(role);

    bool success = false;
    const auto result = fromHanwhaString<int>(govLengthString, &success);
    if (!success)
        return kHanwhaInvalidGovLength;

    return result;
}

Qn::BitrateControl HanwhaResource::streamBitrateControl(Qn::ConnectionRole role) const
{
    const auto propertyName = role == Qn::ConnectionRole::CR_LiveVideo
        ? kPrimaryStreamBitrateControlParamName
        : kSecondaryStreamBitrateControlParamName;

    QString bitrateControlString = getProperty(propertyName);
    if (bitrateControlString.isEmpty())
        return defaultBitrateControlForStream(role);

    auto result = fromHanwhaString<Qn::BitrateControl>(bitrateControlString);
    if (result == Qn::BitrateControl::undefined)
        return defaultBitrateControlForStream(role);

    return result;
}

int HanwhaResource::streamBitrate(
    Qn::ConnectionRole role,
    const QnLiveStreamParams& liveStreamParams) const
{
    QnLiveStreamParams streamParams = liveStreamParams;
    const auto propertyName = role == Qn::ConnectionRole::CR_LiveVideo
        ? kPrimaryStreamBitrateParamName
        : kSecondaryStreamBitrateParamName;

    const QString bitrateString = getProperty(propertyName);
    int bitrateKbps = bitrateString.toInt();
    streamParams.resolution = streamResolution(role);
    if (bitrateKbps == 0)
    {
        // Since we can't fully control bitrate on the NVRs that don't have bypass
        // we use default bitrate with 1.0 (QualityNormal) coefficient.
        if (isNvr() && !isBypassSupported())
            streamParams.quality = Qn::StreamQuality::normal;

        bitrateKbps = nx::vms::server::resource::Camera::suggestBitrateKbps(streamParams, role);
    }

    auto streamCapability = cameraMediaCapability()
        .streamCapabilities
        .value(role == Qn::ConnectionRole::CR_LiveVideo
            ? Qn::StreamIndex::primary
            : Qn::StreamIndex::secondary);

    return qBound(streamCapability.minBitrateKbps, bitrateKbps, streamCapability.maxBitrateKbps);
}

int HanwhaResource::closestFrameRate(Qn::ConnectionRole role, int desiredFrameRate) const
{
    const auto resolution = streamResolution(role);
    const auto codec = streamCodec(role);

    const auto limits = m_codecInfo.limits(
        getChannel(),
        codec,
        lit("General"),
        resolution);

    if (!limits)
        return kHanwhaInvalidFps;

    return qBound(1, desiredFrameRate, limits->maxFps);
}

int HanwhaResource::profileByRole(Qn::ConnectionRole role, bool isBypassProfile) const
{
    auto itr = m_profileByRole.find(role);
    if (itr != m_profileByRole.cend())
    {
        const auto& profileNumbers = itr->second;
        return isBypassProfile
            ? profileNumbers.bypassNumber
            : profileNumbers.directNumber;
    }

    return kHanwhaInvalidProfile;
}

AVCodecID HanwhaResource::defaultCodecForStream(Qn::ConnectionRole role) const
{
    const auto& codecs = m_codecInfo.codecs(getChannel());

    if (codecs.find(AVCodecID::AV_CODEC_ID_H264) != codecs.cend())
        return AVCodecID::AV_CODEC_ID_H264;
    else if (codecs.find(AVCodecID::AV_CODEC_ID_HEVC) != codecs.cend())
        return AVCodecID::AV_CODEC_ID_HEVC;
    else if (codecs.find(AVCodecID::AV_CODEC_ID_MJPEG) != codecs.cend())
        return AVCodecID::AV_CODEC_ID_MJPEG;

    return AVCodecID::AV_CODEC_ID_H264;
}

QSize HanwhaResource::defaultResolutionForStream(Qn::ConnectionRole role) const
{
    const auto& resolutions = m_codecInfo.resolutions(
        getChannel(),
        defaultCodecForStream(role),
        lit("General"));

    if (resolutions.empty())
        return QSize();

    if (role == Qn::ConnectionRole::CR_LiveVideo)
        return resolutions[0];

    return bestSecondaryResolution(resolutions[0], resolutions);
}

int HanwhaResource::defaultGovLengthForStream(Qn::ConnectionRole role) const
{
    return mediaCapabilityForRole(role).maxFps;
}

Qn::BitrateControl HanwhaResource::defaultBitrateControlForStream(Qn::ConnectionRole role) const
{
    return Qn::BitrateControl::vbr;
}

int HanwhaResource::defaultBitrateForStream(Qn::ConnectionRole role) const
{
    const auto resolution = streamResolution(role);
    const auto codec = streamCodec(role);
    const auto bitrateControl = streamBitrateControl(role);

    const auto limits = m_codecInfo.limits(
        getChannel(),
        codec,
        lit("General"),
        resolution);

    if (!limits)
        return kHanwhaInvalidBitrate;

    if (bitrateControl == Qn::BitrateControl::cbr)
        return limits->defaultCbrBitrate;

    return limits->defaultVbrBitrate;
}

Qn::EntropyCoding HanwhaResource::defaultEntropyCodingForStream(Qn::ConnectionRole role) const
{
    const auto codec = defaultCodecForStream(role);

    const auto entropyCodingParameter = cgiParameters().parameter(
        lit("media/videoprofile/add_update/%1.EntropyCoding").arg(toHanwhaString(codec)));

    if (!entropyCodingParameter)
        return Qn::EntropyCoding::undefined;

    const auto possibleValues = entropyCodingParameter->possibleValues();
    if (possibleValues.contains(toHanwhaString(Qn::EntropyCoding::cavlc)))
        return Qn::EntropyCoding::cavlc;

    if (possibleValues.contains(toHanwhaString(Qn::EntropyCoding::cabac)))
        return Qn::EntropyCoding::cabac;

    return Qn::EntropyCoding::undefined;
}

QString HanwhaResource::defaultCodecProfileForStream(Qn::ConnectionRole role) const
{
    const auto codec = streamCodec(role);

    const auto codecProfileParameter = cgiParameters().parameter(
        lit("media/videoprofile/add_update/%1.Profile").arg(toHanwhaString(codec)));

    if (!codecProfileParameter)
        return QString();

    const auto possibleValues = codecProfileParameter->possibleValues();
    if (possibleValues.isEmpty())
        return QString();

    if (possibleValues.contains(lit("High")))
        return lit("High");

    if (possibleValues.contains(lit("Main")))
        return lit("Main");

    return possibleValues.first();
}

int HanwhaResource::defaultFrameRateForStream(Qn::ConnectionRole role) const
{
    if (role == Qn::ConnectionRole::CR_SecondaryLiveVideo)
        closestFrameRate(role, defaultSecondaryFps(Qn::StreamQuality::normal));

    return kHanwhaInvalidFps;
}

QString HanwhaResource::defaultValue(const QString& parameter, Qn::ConnectionRole role) const
{
    if (parameter.endsWith(kEncodingTypeProperty))
        return toHanwhaString(defaultCodecForStream(role));
    else if (parameter.endsWith(kResolutionProperty))
        return toHanwhaString(defaultResolutionForStream(role));
    else if (parameter.endsWith(kBitrateControlTypeProperty))
        return toHanwhaString(defaultBitrateControlForStream(role));
    else if (parameter.endsWith(kGovLengthProperty))
        return QString::number(defaultGovLengthForStream(role));
    else if (parameter.endsWith(kCodecProfileProperty))
        return defaultCodecProfileForStream(role);
    else if (parameter.endsWith(kEntropyCodingProperty))
        return toHanwhaString(defaultEntropyCodingForStream(role));
    else if (parameter.endsWith(kBitrateProperty))
    {
        auto camera = serverModule()->videoCameraPool()->getVideoCamera(toSharedPointer());
        if (!camera)
            return QString::number(defaultBitrateForStream(role));

        QnLiveStreamProviderPtr provider = role == Qn::ConnectionRole::CR_LiveVideo
            ? camera->getPrimaryReader()
            : camera->getSecondaryReader();

        if (!provider)
            QString::number(defaultBitrateForStream(role));

        const auto liveStreamParameters = provider->getLiveParams();
        return QString::number(streamBitrate(role, liveStreamParameters));
    }
    else if (parameter.endsWith(kFramePriorityProperty))
        return lit("FrameRate");

    return QString();
}

QString HanwhaResource::suggestCodecProfile(
    AVCodecID codec,
    Qn::ConnectionRole role,
    const QString& desiredProfile) const
{
    const auto& profiles = m_codecInfo.codecProfiles(codec);
    if (profiles.contains(desiredProfile))
        return desiredProfile;

    return defaultCodecProfileForStream(role);
}

QSize HanwhaResource::bestSecondaryResolution(
    const QSize& primaryResolution,
    const std::vector<QSize>& resolutionList) const
{
    if (primaryResolution.isEmpty())
    {
        NX_WARNING(
            this,
            lit("Primary resolution height is 0. Can not determine secondary resolution"));

        return QSize();
    }

    QList<QSize> resolutions; //< TODO: #dmishin get rid of this.
    for (const auto& resolution: resolutionList)
        resolutions.push_back(resolution);

    return closestResolution(
        SECONDARY_STREAM_DEFAULT_RESOLUTION,
        getResolutionAspectRatio(primaryResolution),
        SECONDARY_STREAM_MAX_RESOLUTION,
        resolutions);
}

QnCameraAdvancedParams HanwhaResource::filterParameters(
    const QnCameraAdvancedParams& allParameters) const
{
    QSet<QString> supportedIds;
    for (const auto& id: allParameters.allParameterIds())
    {
        const auto parameter = allParameters.getParameterById(id);
        const auto info = advancedParameterInfo(parameter.id);
        if (!info)
            continue;

        if (info->isService()) //< E.g, "Reset profiles to default" button.
        {
            supportedIds.insert(id);
            continue;
        }

        const auto neededPtzCapabilities = info->ptzCapabilities();
        if (neededPtzCapabilities != Ptz::NoPtzCapabilities)
        {
            const bool hasNeededCapabilities =
                (neededPtzCapabilities & ptzCapabilities(core::ptz::Type::configurational))
                    == neededPtzCapabilities;

            if (hasNeededCapabilities)
                supportedIds.insert(id);

            continue;
        }

        const bool needToCheck = parameter.dataType == QnCameraAdvancedParameter::DataType::Number
            || parameter.dataType == QnCameraAdvancedParameter::DataType::Enumeration;

        if (needToCheck && parameter.range.isEmpty())
            continue;

        if (info->hasParameter())
        {
            const auto& cgiParams = cgiParameters();
            boost::optional<HanwhaCgiParameter> cgiParameter;
            const auto rangeParameter = info->rangeParameter();

            if (rangeParameter.isEmpty())
            {
                cgiParameter = cgiParams.parameter(
                    info->cgi(),
                    info->submenu(),
                    info->updateAction(),
                    info->parameterName());
            }
            else
            {
                cgiParameter = cgiParams.parameter(rangeParameter);
            }

            if (!cgiParameter)
                continue;

            const auto parameterValue = info->parameterValue();
            if (!parameterValue.isEmpty() && !cgiParameter->isValueSupported(parameterValue))
                continue;
        }

        bool isSupported = true;
        auto supportAttribute = info->supportAttribute();

        const auto& attrs = attributes();
        if (!supportAttribute.isEmpty())
        {
            isSupported = false;
            if (!info->isChannelIndependent())
                supportAttribute += lit("/%1").arg(isBypassSupported() ? 0 : getChannel());

            const auto boolAttribute = attrs.attribute<bool>(supportAttribute);
            if (boolAttribute != boost::none)
            {
                isSupported = boolAttribute.get();
            }
            else
            {
                const auto intAttribute = attrs.attribute<int>(supportAttribute);
                if (intAttribute != boost::none)
                    isSupported = intAttribute.get() > 0;
            }
        }

        if (isSupported)
            supportedIds.insert(id);
    }

    return allParameters.filtered(supportedIds);
}

bool HanwhaResource::fillRanges(
    QnCameraAdvancedParams* inOutParameters,
    const HanwhaCgiParameters& cgiParameters) const
{
    for (const auto& id: inOutParameters->allParameterIds())
    {
        auto parameter = inOutParameters->getParameterById(id);
        auto info = advancedParameterInfo(id);
        if (!info)
            continue;

        const bool needToFixRange =
            (parameter.dataType == QnCameraAdvancedParameter::DataType::Enumeration
            || parameter.dataType == QnCameraAdvancedParameter::DataType::Number)
                && parameter.range.isEmpty();

        if (!needToFixRange)
            continue;

        if (info->isSpecific())
            addSpecificRanges(&parameter);

        auto range = cgiParameters.parameter(info->rangeParameter());
        if (!range || !range->isValid())
            continue;

        const auto rangeType = range->type();
        if (rangeType == HanwhaCgiParameterType::enumeration)
        {
            const auto possibleValues = range->possibleValues();
            parameter.range = fromHanwhaInternalRange(possibleValues).join(lit(","));
            parameter.internalRange = possibleValues.join(lit(","));
            inOutParameters->updateParameter(parameter);
        }
        else if (rangeType == HanwhaCgiParameterType::integer)
        {
            parameter.range = lit("%1,%2")
                .arg(range->min())
                .arg(range->max());
            inOutParameters->updateParameter(parameter);
        }
    }

    return true;
}

bool HanwhaResource::addSpecificRanges(
    QnCameraAdvancedParameter* inOutParameter) const
{
    NX_ASSERT(inOutParameter);
    if (!inOutParameter)
        return false;

    const auto info = advancedParameterInfo(inOutParameter->id);
    if (!info)
        return false;

    const auto parameterName = info->parameterName();
    if (parameterName == kHanwhaBitrateProperty)
        return addBitrateRanges(inOutParameter, *info);

    if (parameterName == kHanwhaFrameRateProperty)
        return addFrameRateRanges(inOutParameter, *info);

    if (parameterName == kHanwhaResolutionProperty)
        return addResolutionRanges(inOutParameter, *info);

    return true;
}

bool HanwhaResource::addBitrateRanges(
    QnCameraAdvancedParameter* inOutParameter,
    const HanwhaAdavancedParameterInfo& info) const
{
    auto createDependencyFunc = [](
        const HanwhaCodecLimits& limits,
        AVCodecID /*codec*/,
        const QSize& /*resolution*/,
        const QString& bitrateControl)
        {
            const int minLimit = bitrateControl == lit("CBR")
                ? limits.minCbrBitrate
                : limits.minVbrBitrate;

            const int maxLimit = bitrateControl == lit("CBR")
                ? limits.maxCbrBitrate
                : limits.maxVbrBitrate;

            QnCameraAdvancedParameterDependency dependency;
            dependency.type = QnCameraAdvancedParameterDependency::DependencyType::range;
            dependency.range = lit("%1,%2").arg(minLimit).arg(maxLimit);
            dependency.autoFillId();
            return dependency;
        };

    return addDependencies(inOutParameter, info, createDependencyFunc);
}

bool HanwhaResource::addFrameRateRanges(
    QnCameraAdvancedParameter* inOutParameter,
    const HanwhaAdavancedParameterInfo& info) const
{
    auto createDependencyFunc = [](
        const HanwhaCodecLimits& limits,
        AVCodecID /*codec*/,
        const QSize& /*resolution*/,
        const QString& /*bitrateControl*/)
        {
            QnCameraAdvancedParameterDependency dependency;
            dependency.type = QnCameraAdvancedParameterDependency::DependencyType::range;
            dependency.range = lit("1,%2").arg(limits.maxFps);
            dependency.autoFillId();
            return dependency;
        };

    return addDependencies(inOutParameter, info, createDependencyFunc);
}

bool HanwhaResource::addResolutionRanges(
    QnCameraAdvancedParameter* inOutParameter,
    const HanwhaAdavancedParameterInfo& info) const
{
    const auto codecs = m_codecInfo.codecs(getChannel());
    const auto streamPrefix =
        info.profileDependency() == Qn::ConnectionRole::CR_LiveVideo
            ? "PRIMARY%"
            : "SECONDARY%";

    for (const auto& codec: codecs)
    {
        const auto codecString = toHanwhaString(codec);
        QnCameraAdvancedParameterCondition codecCondition;
        codecCondition.type = QnCameraAdvancedParameterCondition::ConditionType::equal;
        codecCondition.paramId = lit("%1media/videoprofile/EncodingType")
            .arg(streamPrefix);
        codecCondition.value = codecString;

        const auto resolutions = m_codecInfo.resolutions(getChannel(), codec, "General");
        QString resolutionRangeString;
        for (const auto& resolution: resolutions)
        {
            resolutionRangeString +=
                QString("%1x%2").arg(resolution.width()).arg(resolution.height()) + ",";
        }

        if (!resolutionRangeString.isEmpty())
            resolutionRangeString.chop(1);

        QnCameraAdvancedParameterDependency dependency;
        dependency.type = QnCameraAdvancedParameterDependency::DependencyType::range;
        dependency.range = resolutionRangeString;
        dependency.conditions.push_back(codecCondition);
        dependency.autoFillId();

        inOutParameter->dependencies.push_back(dependency);
    }

    return true;
}

bool HanwhaResource::addDependencies(
    QnCameraAdvancedParameter* inOutParameter,
    const HanwhaAdavancedParameterInfo& info,
    CreateDependencyFunc createDependencyFunc) const
{
    NX_ASSERT(inOutParameter);
    if (!inOutParameter)
        return false;

    const auto channel = getChannel();
    const auto codecs = m_codecInfo.codecs(channel);

    const auto streamPrefix = info.profileDependency() == Qn::ConnectionRole::CR_LiveVideo
        ? lit("PRIMARY%")
        : lit("SECONDARY%");

    for (const auto& codec: codecs)
    {
        const auto resolutions = m_codecInfo.resolutions(channel, codec, lit("General"));
        for (const auto& resolution : resolutions)
        {
            auto limits = m_codecInfo.limits(channel, codec, lit("General"), resolution);

            const auto codecString = toHanwhaString(codec);
            QnCameraAdvancedParameterCondition codecCondition;
            codecCondition.type = QnCameraAdvancedParameterCondition::ConditionType::equal;
            codecCondition.paramId = lit("%1media/videoprofile/EncodingType")
                .arg(streamPrefix);
            codecCondition.value = codecString;

            const auto resolutionString = toHanwhaString(resolution);
            QnCameraAdvancedParameterCondition resolutionCondition;
            resolutionCondition.type =
                QnCameraAdvancedParameterCondition::ConditionType::equal;
            resolutionCondition.paramId = lit("%1media/videoprofile/Resolution")
                .arg(streamPrefix);
            resolutionCondition.value = resolutionString;

            QStringList bitrateControlTypeList;
            const auto bitrateControlTypes = cgiParameters().parameter(
                lit("media/videoprofile/add_update/%1.BitrateControlType")
                    .arg(codecString));

            if (bitrateControlTypes)
                bitrateControlTypeList = bitrateControlTypes->possibleValues();

            if (bitrateControlTypeList.isEmpty())
                bitrateControlTypeList.push_back(lit("VBR"));

            for (const auto& bitrateControlType : bitrateControlTypeList)
            {
                QnCameraAdvancedParameterCondition bitrateControlTypeCondition;
                bitrateControlTypeCondition.type
                    = QnCameraAdvancedParameterCondition::ConditionType::equal;
                bitrateControlTypeCondition.paramId
                    = lit("%1media/videoprofile/%2.BitrateControlType")
                        .arg(streamPrefix)
                        .arg(codecString);
                bitrateControlTypeCondition.value = bitrateControlType;

                auto dependency = createDependencyFunc(*limits, codec, resolution, bitrateControlType);
                dependency.conditions.push_back(codecCondition);
                dependency.conditions.push_back(resolutionCondition);

                if (codec != AV_CODEC_ID_MJPEG)
                    dependency.conditions.push_back(bitrateControlTypeCondition);

                inOutParameter->dependencies.push_back(dependency);
            }
        }
    }

    return true;
}

boost::optional<HanwhaAdavancedParameterInfo> HanwhaResource::advancedParameterInfo(
    const QString& id) const
{
    auto itr = m_advancedParameterInfos.find(id);
    if (itr == m_advancedParameterInfos.cend())
        return boost::none;

    return itr->second;
}

void HanwhaResource::updateToChannel(int value)
{
    QUrl url(getUrl());
    QUrlQuery query(url.query());
    query.removeQueryItem("channel");
    if (value > 0)
        query.addQueryItem("channel", QString::number(value + 1));
    url.setQuery(query);
    setUrl(url.toString());

    QString physicalId = getPhysicalId().split('_')[0];
    setDefaultGroupName(getModel());
    setGroupId(physicalId);

    QString suffix = lit("_channel=%1").arg(value + 1);
    if (value > 0)
        physicalId += suffix;
    setPhysicalId(physicalId);

    suffix = lit("-channel %1").arg(value + 1);
    if (value > 0 && !getName().endsWith(suffix))
        setName(getName() + suffix);
}

QString HanwhaResource::toHanwhaAdvancedParameterValue(
    const QnCameraAdvancedParameter& parameter,
    const HanwhaAdavancedParameterInfo& parameterInfo,
    const QString& str) const
{
    const auto parameterType = parameter.dataType;

    if (parameterType == QnCameraAdvancedParameter::DataType::Bool)
    {
        if (str == lit("true") || str == lit("1"))
            return kHanwhaTrue;

        return kHanwhaFalse;
    }
    else if (parameterType == QnCameraAdvancedParameter::DataType::Enumeration)
    {
        if(!parameter.internalRange.isEmpty())
            return parameter.toInternalRange(str);
    }

    return str;
}

QString HanwhaResource::fromHanwhaAdvancedParameterValue(
    const QnCameraAdvancedParameter& parameter,
    const HanwhaAdavancedParameterInfo& parameterInfo,
    const QString& str) const
{
    const auto parameterType = parameter.dataType;
    if (parameterType == QnCameraAdvancedParameter::DataType::Bool)
    {
        if (str == kHanwhaTrue)
            return lit("true");

        return lit("false");
    }
    else if (parameterType == QnCameraAdvancedParameter::DataType::Enumeration)
    {
        if (!parameter.internalRange.isEmpty())
            return parameter.fromInternalRange(str);
    }

    return str;
}

void HanwhaResource::reopenStreams(bool reopenPrimary, bool reopenSecondary)
{
    auto camera = serverModule()->videoCameraPool()->getVideoCamera(toSharedPointer(this));
    if (!camera)
        return;

    static const auto reopen =
        [](const QnLiveStreamProviderPtr& stream)
        {
            if (stream && stream->isRunning())
                stream->pleaseReopenStream();
        };

    if (reopenPrimary)
        reopen(camera->getPrimaryReader());

    if (reopenSecondary)
        reopen(camera->getSecondaryReader());
}

int HanwhaResource::suggestBitrate(
    const HanwhaCodecLimits& limits,
    Qn::BitrateControl bitrateControl,
    double coefficient,
    int framerate) const
{
    int defaultBitrate = kHanwhaInvalidBitrate;
    int minBitrate = kHanwhaInvalidBitrate;
    int maxBitrate = kHanwhaInvalidBitrate;
    if (bitrateControl == Qn::BitrateControl::cbr)
    {
        defaultBitrate = limits.defaultCbrBitrate;
        minBitrate = limits.minCbrBitrate;
        maxBitrate = limits.maxCbrBitrate;
    }
    else
    {
        defaultBitrate = limits.defaultVbrBitrate;
        minBitrate = limits.minVbrBitrate;
        maxBitrate = limits.maxVbrBitrate;
    }

    const int bitrate = defaultBitrate * coefficient;

    return qBound(
        (double)minBitrate,
        bitrate * ((double) framerate / limits.defaultFps),
        (double)maxBitrate);
}

bool HanwhaResource::isBitrateInLimits(
    const HanwhaCodecLimits& limits,
    Qn::BitrateControl bitrateControl,
    int bitrate) const
{
    int minBitrate = kHanwhaInvalidBitrate;
    int maxBitrate = kHanwhaInvalidBitrate;
    if (bitrateControl == Qn::BitrateControl::cbr)
    {
        minBitrate = limits.minCbrBitrate;
        maxBitrate = limits.maxCbrBitrate;
    }
    else
    {
        minBitrate = limits.minVbrBitrate;
        maxBitrate = limits.maxVbrBitrate;
    }

    return bitrate <= maxBitrate && bitrate >= minBitrate;
}

QnCameraAdvancedParamValueList HanwhaResource::filterGroupParameters(
    const QnCameraAdvancedParamValueList& values)
{
    using GroupParameterId = QString;

    QnCameraAdvancedParamValueList result;
    QMap<GroupParameterId, GroupParameterInfo> groupParameters;

    // Fill group info if needed and fill group info for group parameters.
    for (const auto& value: values)
    {
        const auto info = advancedParameterInfo(value.id);
        if (!info)
            continue;

        const auto group = info->group();
        if (group.isEmpty())
        {
            result.push_back(value);
            continue;
        }

        groupParameters[value.id] =
            GroupParameterInfo(
                value.value,
                group,
                groupLead(group),
                info->groupIncludeCondition());
    }

    // resolve group parameters
    QSet<QString> groupLeadsToFetch;
    QList<QString> parametersToResolve;

    for (const auto& parameterName: groupParameters.keys())
    {
        if (!groupParameters.contains(parameterName))
            continue;

        const auto info = groupParameters.value(parameterName);
        const auto groupLead = info.groupLead;

        if (parameterName == groupLead)
        {
            result.push_back(QnCameraAdvancedParamValue(parameterName, info.value));
            continue;
        }

        if (!groupParameters.contains(groupLead))
        {
            groupLeadsToFetch.insert(groupLead);
            parametersToResolve.push_back(parameterName);
            continue;
        }

        if (info.groupIncludeCondition == groupParameters[groupLead].value)
            result.push_back(QnCameraAdvancedParamValue(parameterName, info.value));
    }

    if (groupLeadsToFetch.isEmpty())
        return result;

    // fetch group leads;
    QnCameraAdvancedParamValueList groupLeadValues = getApiParameters(groupLeadsToFetch).toValueList();
    for (const auto& lead: groupLeadValues)
    {
        const auto info = advancedParameterInfo(lead.id);
        if (!info)
            continue;

        groupParameters[lead.id] = GroupParameterInfo(
            lead.value,
            info->group(),
            lead.id,
            info->groupIncludeCondition());
    }

    for (const auto& parameterName: parametersToResolve)
    {
        if (!groupParameters.contains(parameterName))
            continue;

        const auto info = groupParameters.value(parameterName);
        const auto groupLead = info.groupLead;

        if (parameterName == groupLead)
        {
            result.push_back(QnCameraAdvancedParamValue(parameterName, info.value));
            continue;
        }

        if (!groupParameters.contains(groupLead))
            continue;

        if (info.groupIncludeCondition == groupParameters[groupLead].value)
            result.push_back(QnCameraAdvancedParamValue(parameterName, info.value));
    }

    return result;
}

QnCameraAdvancedParamValueList HanwhaResource::addAssociatedParameters(
    const QnCameraAdvancedParamValueList& values)
{
    std::map<QString, QString> parameterValues;
    for (const auto& value: values)
        parameterValues[value.id] = value.value;

    QSet<QString> parametersToFetch;
    for (const auto& entry: parameterValues)
    {
        const auto& id = entry.first;
        const auto& value = entry.second;

        const auto info = advancedParameterInfo(id);
        if (!info)
            continue;

        const auto associatedParameters = info->associatedParameters();
        if (associatedParameters.empty())
            continue;

        for (const auto& associatedParameter: associatedParameters)
        {
            if (parameterValues.find(associatedParameter) != parameterValues.cend())
                continue; //< Parameter is already present.

            parametersToFetch.insert(associatedParameter);
        }
    }

    auto associatedParameterValues = getApiParameters(parametersToFetch);
    associatedParameterValues.appendValueList(values);

    return associatedParameterValues.toValueList();
}

QString HanwhaResource::groupLead(const QString& groupName) const
{
    for (const auto& entry: m_advancedParameterInfos)
    {
        const auto info = entry.second;
        if (info.group() == groupName && info.isGroupLead())
            return info.id();
    }

    return QString();
}

boost::optional<QnCameraAdvancedParamValue> HanwhaResource::findButtonParameter(
    const QnCameraAdvancedParamValueList parameterValues) const
{
    for (const auto& parameterValue: parameterValues)
    {
        const auto parameter = m_advancedParametersProvider.getParameterById(parameterValue.id);
        if (!parameter.isValid())
            return boost::none;

        if (parameter.dataType != QnCameraAdvancedParameter::DataType::Button)
            continue;

        return parameterValue;
    }

    return boost::none;
}

bool HanwhaResource::executeCommand(const QnCameraAdvancedParamValue& command)
{
    const auto parameter = m_advancedParametersProvider.getParameterById(command.id);
    if (!parameter.isValid())
        return false;

    const auto info = advancedParameterInfo(command.id);
    if (!info)
        return false;

    if (info->isService())
        return executeServiceCommand(parameter, *info);

    HanwhaRequestHelper::Parameters requestParameters;
    if (!info->parameterName().isEmpty())
    {
        const auto cgiParameter = cgiParameters().parameter(
            info->cgi(),
            info->submenu(),
            info->updateAction(),
            info->parameterName());

        if (!cgiParameter)
            return false;

        const auto requestedParameterValues = info->parameterValue()
            .split(L',', QString::SplitBehavior::SkipEmptyParts);

        if (cgiParameter->type() == HanwhaCgiParameterType::enumeration)
        {
            QStringList parameterValues;
            const auto possibleValues = cgiParameter->possibleValues();
            for (const auto& requestedValue: requestedParameterValues)
            {
                if (possibleValues.contains(requestedValue))
                    parameterValues.push_back(requestedValue);
            }

            if (!parameterValues.isEmpty())
                requestParameters.emplace(info->parameterName(), parameterValues.join(L','));
        }
        else if (cgiParameter->type() == HanwhaCgiParameterType::boolean)
        {
            NX_ASSERT(
                requestedParameterValues.size() == 1,
                "Boolean parameters support only single 'True/False' value");
            if (requestedParameterValues.size() == 1)
                requestParameters.emplace(info->parameterName(), requestedParameterValues.at(0));
        }
    }

    return executeCommandInternal(*info, requestParameters);
}

bool HanwhaResource::executeCommandInternal(
    const HanwhaAdavancedParameterInfo& info,
    const HanwhaRequestHelper::Parameters& parameters)
{
    auto makeRequest =
        [&info, this](HanwhaRequestHelper::Parameters parameters, int channel)
        {
            if (channel != kHanwhaInvalidChannel)
                parameters[kHanwhaChannelProperty] = QString::number(channel);

            HanwhaRequestHelper helper(sharedContext(), bypassChannel());
            const auto response = helper.doRequest(
                info.cgi(),
                info.submenu(),
                info.updateAction(),
                nx::utils::RwLockType::write,
                parameters);

            return response.isSuccessful();
        };

    if (info.shouldAffectAllChannels())
    {
        // TODO: #dmishin this will not work with proxied multichannel cameras.
        const auto& systemInfo = sharedContext()->information();
        if (!systemInfo)
            return false;

        bool result = true;
        const auto channelCount = systemInfo->channelCount;
        for (auto i = 0; i < channelCount; ++i)
        {
            result = makeRequest(parameters, i);
            if (!result)
                return false;
        }

        return result;
    }
    else if (!info.isChannelIndependent())
    {
        return makeRequest(parameters, getChannel());
    }

    return makeRequest(parameters, kHanwhaInvalidChannel);
}

bool HanwhaResource::executeServiceCommand(
    const QnCameraAdvancedParameter& parameter,
    const HanwhaAdavancedParameterInfo& info)
{
    if (parameter.id.endsWith(lit("ResetToDefault")))
        return resetProfileToDefault(info.profileDependency());

    return true;
}

bool HanwhaResource::resetProfileToDefault(Qn::ConnectionRole role)
{
    const std::vector<QString> kPropertiesToSet = {
        kEncodingTypeProperty,
        kResolutionProperty,
        kBitrateControlTypeProperty,
        kGovLengthProperty,
        kCodecProfileProperty,
        kEntropyCodingProperty
    };

    std::map<QString, QString> parameters;
    for (const auto& property: kPropertiesToSet)
    {
        const auto propertyDefaultValue = defaultValue(property, role);
        const auto nxProperty = propertyByPrameterAndRole(property, role);
        setProperty(nxProperty, propertyDefaultValue);
    }

    if (role == Qn::ConnectionRole::CR_SecondaryLiveVideo)
    {
        setProperty(kSecondaryStreamFpsParamName, defaultFrameRateForStream(role));
        setProperty(kSecondaryStreamBitrateParamName, defaultBitrateForStream(role));
    }

    saveProperties();
    return true;
}

QString HanwhaResource::propertyByPrameterAndRole(
    const QString& parameter,
    Qn::ConnectionRole role) const
{
    auto roleMapEntry = kStreamProperties.find(parameter);
    if (roleMapEntry == kStreamProperties.cend())
        return QString();

    auto entry = roleMapEntry->second.find(role);
    if (entry == roleMapEntry->second.cend())
        return QString();

    return entry->second;
}

boost::optional<HanwhaResource::HanwhaPortInfo> HanwhaResource::portInfoFromId(
    const QString& id) const
{
    HanwhaPortInfo result;
    auto split = id.split(L'.');
    if (split.size() != 2 && split.size() != 3)
        return boost::none;

    result.isProxied = split.size() == 3 && split[0] == kBypassPrefix;
    result.prefix = split[result.isProxied ? 1 : 0];
    result.number = split[result.isProxied ? 2 : 1];
    result.submenu = result.prefix.toLower();

    return result;
}

bool HanwhaResource::setOutputPortStateInternal(const QString& outputId, bool activate)
{
    const auto info = portInfoFromId(outputId.isEmpty() ? m_defaultOutputPortId : outputId);
    if (info == boost::none)
        return false;

    const auto state = activate ? lit("On") : lit("Off");

    HanwhaRequestHelper::Parameters parameters =
        {{lit("%1.%2.State").arg(info->prefix).arg(info->number), state}};

    if (info->submenu == lit("alarmoutput"))
    {
        parameters.emplace(
            lit("%1.%2.ManualDuration")
                .arg(info->prefix)
                .arg(info->number),
            lit("Always"));
    }

    HanwhaRequestHelper helper(sharedContext(), info->isProxied ? bypassChannel() : boost::none);
    const auto response = helper.control(
        lit("io/%1").arg(info->submenu),
        parameters);

    return response.isSuccessful();
}

const HanwhaAttributes& HanwhaResource::attributes() const
{
    if (!isBypassSupported())
        return m_attributes;

    return m_bypassDeviceAttributes;
}

const HanwhaCgiParameters& HanwhaResource::cgiParameters() const
{
    if (!isBypassSupported())
        return m_cgiParameters;

    return m_bypassDeviceCgiParameters;
}

boost::optional<int> HanwhaResource::bypassChannel() const
{
    if (isBypassSupported())
        return getChannel();

    return boost::none;
}

CameraDiagnostics::Result HanwhaResource::enableAudioInput()
{
    const auto audioInputEnabledParameter =
        m_cgiParameters.parameter("media/audioinput/set/Enable");

    if (!audioInputEnabledParameter)
    {
        NX_DEBUG(
            this,
            "media/audioinput/set/Enable parameter is not supported by device: %1 (%2)",
            getUserDefinedName(), getId());

        return CameraDiagnostics::NoErrorResult();
    }

    HanwhaRequestHelper helper(sharedContext());
    const auto response = helper.set("media/audioinput", {
        {"Enable", kHanwhaTrue},
        {"Channel", QString::number(getChannel())}
    });

    if (!response.isSuccessful())
    {
        return CameraDiagnostics::RequestFailedResult(
            response.requestUrl(), response.errorString());
    }

    return CameraDiagnostics::NoErrorResult();
}

bool HanwhaResource::isNvr() const
{
    return m_deviceType == HanwhaDeviceType::nvr;
}

bool HanwhaResource::isProxiedAnalogEncoder() const
{
    return bypassDeviceType() == HanwhaDeviceType::encoder;
}

HanwhaDeviceType HanwhaResource::deviceType() const
{
    return m_deviceType;
}

HanwhaDeviceType HanwhaResource::bypassDeviceType() const
{
    return m_bypassDeviceType;
}

bool HanwhaResource::hasSerialPort() const
{
    return m_hasSerialPort;
}

QString HanwhaResource::nxProfileName(
    Qn::ConnectionRole role,
    boost::optional<int> forcedProfileNameLength) const
{
    auto maxLength = forcedProfileNameLength == boost::none
        ? kHanwhaProfileNameDefaultMaxLength
        : forcedProfileNameLength.get();

    if (forcedProfileNameLength == boost::none)
    {
        static const std::vector<QString> parametersToCheck = {
            lit("media/videoprofile/add_update/Name"),
            lit("media/videoprofile/add/Name")
        };

        for (const auto& parameterToCheck: parametersToCheck)
        {
            const auto nxProfileNameParameter = cgiParameters().parameter(parameterToCheck);
            if (nxProfileNameParameter != boost::none && nxProfileNameParameter->maxLength() > 0)
            {
                maxLength = nxProfileNameParameter->maxLength();
                break;
            }
        }
    }

    const auto suffix = profileSuffixByRole(role);
    const auto appName = profileFullProductName(QnAppInfo::productNameLong())
        .left(maxLength - suffix.length());

    return appName + suffix;
}

bool HanwhaResource::needToReplaceProfile(
    const boost::optional<HanwhaVideoProfile>& nxProfileToReplace,
    Qn::ConnectionRole role) const
{
    // If we have no profile yet.
    if (nxProfileToReplace == boost::none)
        return true;

    // We want to use new profile instead of obsolete (e.g. WAVESecondary instead of WAVSecondary).
    if (nxProfileToReplace->name == nxProfileName(role, kHanwhaProfileNameDefaultMaxLength))
        return true;

    return false;
}

std::shared_ptr<HanwhaSharedResourceContext> HanwhaResource::sharedContext() const
{
    QnMutexLocker lock(&m_mutex);
    return m_sharedContext;
}

QnAbstractArchiveDelegate* HanwhaResource::createArchiveDelegate()
{
    if (isNvr())
        return new HanwhaArchiveDelegate(toSharedPointer().dynamicCast<HanwhaResource>());

    return nullptr;
}

void HanwhaResource::setSupportedAnalyticsEventTypeIds(
    QnUuid engineId, QSet<QString> supportedEvents)
{
    QSet<QString> externalEvents;
    for (const auto& eventTypeId: supportedEvents)
    {
        if (eventTypeId != kHanwhaInputPortEventTypeId)
            externalEvents.insert(eventTypeId);
    }

    base_type::setSupportedAnalyticsEventTypeIds(engineId, externalEvents);
}

QnTimePeriodList HanwhaResource::getDtsTimePeriods(
    qint64 startTimeMs,
    qint64 endTimeMs,
    int detailLevel,
    bool keepSmalChunks,
    int limit,
    Qt::SortOrder sortOrder)
{
    if (!isNvr())
        return QnTimePeriodList();

    const auto& timeline = sharedContext()->overlappedTimeline(getChannel());
    const auto numberOfOverlappedIds = timeline.size();
    NX_ASSERT(numberOfOverlappedIds <= 1, lit("There should be only one overlapped ID for NVR"));
    if (numberOfOverlappedIds != 1)
        return QnTimePeriodList();

    const auto& periods = timeline.cbegin()->second;
    auto itr = std::lower_bound(periods.begin(), periods.end(), startTimeMs);
    if (itr != periods.begin())
    {
        --itr;
        if (itr->endTimeMs() <= startTimeMs)
            ++itr; //< Case if previous chunk does not contain startTime.
    }
    auto endItr = std::lower_bound(periods.begin(), periods.end(), endTimeMs);

    return QnTimePeriodList::filterTimePeriods(
        itr, endItr, detailLevel, keepSmalChunks, limit, sortOrder);
}

QnConstResourceAudioLayoutPtr HanwhaResource::getAudioLayout(
    const QnAbstractStreamDataProvider* dataProvider) const
{
    auto defaultLayout = nx::vms::server::resource::Camera::getAudioLayout(dataProvider);
    if (!isAudioEnabled())
        return defaultLayout;

    const auto reader = dynamic_cast<const HanwhaStreamReader*>(dataProvider);
    if (!reader)
        return defaultLayout;

    const auto layout = reader->getDPAudioLayout();
    if (layout)
        return layout;

    return defaultLayout;
}

bool HanwhaResource::setCameraCredentialsSync(const QAuthenticator& auth, QString* outErrorString)
{
    HanwhaRequestHelper helper(sharedContext());
    auto response = helper.view(lit("security/users"));
    if (!response.isSuccessful())
    {
        if (outErrorString)
            *outErrorString = response.errorString();
        return false;
    }

    QString userIndex;
    const auto data = response.response();
    for (auto itr = data.begin(); itr != data.end(); ++itr)
    {
        // Line example: Users.0=admin/Samsung2/True/True//True//True
        if (itr->second.split('/')[0] == auth.user())
        {
            userIndex = itr->first.split('.').last();
            break;
        }
    }
    if (userIndex.isEmpty())
    {
        if (outErrorString)
            *outErrorString = lm("User %1 not found").arg(auth.user());
        return false;
    }

    std::map<QString, QString> params;
    params.emplace(lit("UserID"), auth.user());
    params.emplace(lit("Password"), auth.password());
    params.emplace(lit("Index"), userIndex);
    response = helper.update(lit("security/users"), params);
    if (!response.isSuccessful())
    {
        if (outErrorString)
            *outErrorString = response.errorString();
        return false;
    }

    return true;
}

bool HanwhaResource::isConnectedViaSunapi() const
{
    return m_isChannelConnectedViaSunapi;
}

HanwhaProfileParameters HanwhaResource::makeProfileParameters(
    Qn::ConnectionRole role,
    const QnLiveStreamParams& parameters,
    HanwhaProfileParameterFlags flags) const
{
    NX_ASSERT(isConnectedViaSunapi());
    if (!isConnectedViaSunapi())
        return {};

    const auto codec = streamCodec(role);
    const auto codecProfile = streamCodecProfile(codec, role);
    const auto resolution = streamResolution(role);
    const auto frameRate = streamFrameRate(role, parameters.fps);
    const auto govLength = streamGovLength(role);
    const auto bitrateControl = streamBitrateControl(role); //< cbr/vbr
    const auto bitrate = streamBitrate(role, parameters);

    const auto govLengthParameterName =
        lit("%1.GOVLength").arg(toHanwhaString(codec));

    const auto bitrateControlParameterName =
        lit("%1.BitrateControlType").arg(toHanwhaString(codec));

    const bool isH26x = codec == AVCodecID::AV_CODEC_ID_H264
        || codec == AVCodecID::AV_CODEC_ID_HEVC;

    HanwhaProfileParameters result = {
        {kHanwhaChannelProperty, QString::number(getChannel())},
        {kHanwhaEncodingTypeProperty, toHanwhaString(codec)},
        {kHanwhaResolutionProperty, toHanwhaString(resolution)}
    };

    if (flags.testFlag(HanwhaProfileParameterFlag::newProfile))
        result.emplace(kHanwhaProfileNameProperty, nxProfileName(role));
    else
        result.emplace(kHanwhaProfileNumberProperty, QString::number(profileByRole(role)));

    const auto audioInputEnableParameter = cgiParameters().parameter(
        QString("media/videoprofile/add_update/") + kHanwhaAudioInputEnableProperty);

    if (flags.testFlag(HanwhaProfileParameterFlag::audioSupported) && audioInputEnableParameter)
        result.emplace(kHanwhaAudioInputEnableProperty, toHanwhaString(isAudioEnabled()));

    if (isH26x)
    {
        if (govLength != kHanwhaInvalidGovLength)
            result.emplace(govLengthParameterName, QString::number(govLength));
        if (!codecProfile.isEmpty())
            result.emplace(lit("%1.Profile").arg(toHanwhaString(codec)), codecProfile);
    }

    if (isH26x && bitrateControl != Qn::BitrateControl::undefined)
        result.emplace(bitrateControlParameterName, toHanwhaString(bitrateControl));

    if (bitrate != kHanwhaInvalidBitrate)
        result.emplace(kHanwhaBitrateProperty, QString::number(bitrate));

    if (frameRate != kHanwhaInvalidFps)
        result.emplace(kHanwhaFrameRatePriority, QString::number(frameRate));

    return result;
}

QString HanwhaResource::proxiedId() const
{
    return getProperty(kHanwhaProxiedIdParamName);
}

void HanwhaResource::setProxiedId(const QString& proxiedId)
{
    setProperty(kHanwhaProxiedIdParamName, proxiedId);
}

bool HanwhaResource::isBypassSupported() const
{
    // temporarily disable bypass for proxied multisensor cameras since we don't have
    // a reliable way to figure out NVR -> Camera channel mapping.
    return m_isBypassSupported
        && isNvr()
        && isConnectedViaSunapi()
        && !isProxiedMultisensorCamera();
}

bool HanwhaResource::isProxiedMultisensorCamera() const
{
    return m_proxiedDeviceChannelCount > 1;
}

void HanwhaResource::setDirectProfile(Qn::ConnectionRole role, int profileNumber)
{
    m_profileByRole[role].directNumber = profileNumber;
}

void HanwhaResource::setBypassProfile(Qn::ConnectionRole role, int profileNumber)
{
    m_profileByRole[role].bypassNumber = profileNumber;
}

Ptz::Capabilities HanwhaResource::ptzCapabilities(nx::core::ptz::Type ptzType) const
{
    const auto itr = m_ptzCapabilities.find(ptzType);
    if (itr == m_ptzCapabilities.cend())
        return Ptz::NoPtzCapabilities;

    return itr->second;
}

} // namespace plugins
} // namespace vms::server
} // namespace nx<|MERGE_RESOLUTION|>--- conflicted
+++ resolved
@@ -1089,13 +1089,10 @@
 
     if (isNvr() && !isVideoSourceActive())
         return CameraDiagnostics::CameraInvalidParams("Video source is not active");
-<<<<<<< HEAD
-=======
 
     // We always try to pull an audio stream if possible for NVRs
     if (isNvr())
         setProperty(ResourcePropertyKey::kForcedAudioStream, 1);
->>>>>>> 5cb63ec8
 
     const auto videoProfiles = sharedContext()->videoProfiles();
     if (!videoProfiles)
