--- conflicted
+++ resolved
@@ -806,13 +806,8 @@
     return m_maxProfileCount;
 }
 
-<<<<<<< HEAD
 nx::vms::server::resource::StreamCapabilityMap HanwhaResource::getStreamCapabilityMapFromDriver(
-    Qn::StreamIndex streamIndex)
-=======
-nx::vms::server::resource::StreamCapabilityMap HanwhaResource::getStreamCapabilityMapFromDrives(
-    Qn::StreamIndex /*streamIndex*/)
->>>>>>> 1afa7256
+    Qn::StreamIndex *streamIndex*/)
 {
     // TODO: implement me
     return nx::vms::server::resource::StreamCapabilityMap();
