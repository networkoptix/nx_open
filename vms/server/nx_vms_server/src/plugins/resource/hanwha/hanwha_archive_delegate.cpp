#include <media_server/media_server_module.h>
#include <nx/vms/server/resource/shared_context_pool.h>
#include <utils/common/util.h>

#include "hanwha_archive_delegate.h"
#include "hanwha_stream_reader.h"
#include "hanwha_resource.h"
#include "hanwha_shared_resource_context.h"
#include "hanwha_chunk_loader.h"
#include <nx/utils/scope_guard.h>
#include <nx/vms/server/resource/camera.h>

namespace nx {
namespace vms::server {
namespace plugins {

namespace {

// Hanwha cameras sometimes gives us first frame with timestamp that is
// greater than the requested start playback bound. So we request start time
// that is slightly earlier than one we really need.
static const std::chrono::seconds kEdgeStartTimeCorrection(1);

} // namespace

using namespace std::chrono;

HanwhaArchiveDelegate::HanwhaArchiveDelegate(const HanwhaResourcePtr& hanwhaRes):
    m_resourceContext(hanwhaRes->sharedContext())
{
    m_streamReader.reset(new HanwhaStreamReader(hanwhaRes));
    m_streamReader->setRole(Qn::CR_Archive);
    m_streamReader->setSessionType(HanwhaSessionType::archive);

    m_flags |= Flag_CanOfflineRange;
    m_flags |= Flag_CanProcessNegativeSpeed;
    m_flags |= Flag_CanOfflineLayout;
    m_flags |= Flag_CanOfflineHasVideo;
    m_flags |= Flag_UnsyncTime;
    m_flags |= Flag_CanSeekImmediatly;
}

HanwhaArchiveDelegate::~HanwhaArchiveDelegate()
{
    m_streamReader.reset();
}

bool HanwhaArchiveDelegate::open(const QnResourcePtr &/*resource*/,
    AbstractArchiveIntegrityWatcher * /*archiveIntegrityWatcher*/)
{
    m_streamReader->setRateControlEnabled(m_rateControlEnabled);
    m_lastOpenResult = m_streamReader->openStreamInternal(false, QnLiveStreamParams());
    m_sessionContext = m_streamReader->sessionContext();
    if (!m_lastOpenResult && m_errorHandler)
        m_errorHandler(lit("Can not open stream"));

    return (bool) m_lastOpenResult;
}

void HanwhaArchiveDelegate::close()
{
    m_streamReader->closeStream();
}

qint64 HanwhaArchiveDelegate::startTime() const
{
    if (m_playbackMode == PlaybackMode::Edge)
        return m_startTimeUsec + timeShiftUsec();

    // TODO: This copy-paste should probably be moved into helper function, but it is not easy
    // because with current interface we need to get both channel number and shared context.
    if (const auto resource = m_streamReader->getResource().dynamicCast<HanwhaResource>())
    {
        if (resource->getStatus() >= Qn::Online || resource->isNvr())
        {
            if (const auto context = resource->sharedContext())
                return context->timelineStartUs(resource->getChannel());
        }
    }

    return AV_NOPTS_VALUE;
}

qint64 HanwhaArchiveDelegate::endTime() const
{
    if (m_playbackMode == PlaybackMode::Edge)
        return m_endTimeUsec + timeShiftUsec();

    if (const auto resource = m_streamReader->getResource().dynamicCast<HanwhaResource>())
    {
        if (resource->getStatus() >= Qn::Online || resource->isNvr())
        {
            if (const auto context = resource->sharedContext())
                return context->timelineEndUs(resource->getChannel());
        }
    }

    return AV_NOPTS_VALUE;
}

QnAbstractMediaDataPtr HanwhaArchiveDelegate::getNextData()
{
    if (!m_streamReader)
        return QnAbstractMediaDataPtr();

    if (!m_streamReader->isStreamOpened())
    {
        const auto currentPosition = currentPositionUsec();
        if (currentPosition != AV_NOPTS_VALUE)
            m_streamReader->setPositionUsec(currentPosition);
        if (!open(m_streamReader->m_resource, /*archiveIntegrityWatcher*/ nullptr))
        {
            if (auto mediaStreamEvent = m_lastOpenResult.toMediaStreamEvent())
            {
                return QnCompressedMetadata::createMediaEventPacket(
                    isForwardDirection() ? DATETIME_NOW : 0,
                    mediaStreamEvent);
            }
            if (m_errorHandler)
                m_errorHandler(lit("Can not open stream."));
            return QnAbstractMediaDataPtr();
        }
    }

    auto result = m_streamReader->getNextData();
    if (!result)
        return result;

    bool isForwardPlayback = isForwardDirection();
    updateCurrentPositionUsec(result->timestamp, isForwardPlayback, /*force*/ false);
    if (!isForwardPlayback)
    {
        result->flags |= QnAbstractMediaData::MediaFlags_ReverseBlockStart;
        result->flags |= QnAbstractMediaData::MediaFlags_Reverse;
    }

    if (m_endTimeUsec != AV_NOPTS_VALUE && result->timestamp > m_endTimeUsec)
    {
        QnAbstractMediaDataPtr rez(new QnEmptyMediaData());
        rez->timestamp = isForwardDirection() ? DATETIME_NOW : 0;
        if (m_endOfPlaybackHandler)
            m_endOfPlaybackHandler();

        return rez;
    }

    if (result && result->dataType == QnAbstractMediaData::EMPTY_DATA)
    {
        if (auto resource = m_streamReader->getResource())
            NX_VERBOSE(this, lm("Send empty packet for camera %1").arg(resource->getUrl()));
    }

    result->timestamp += timeShiftUsec();
    return result;
}

bool HanwhaArchiveDelegate::isForwardDirection() const
{
    auto& rtspClient = m_streamReader->rtspClient();
    return rtspClient.getScale() >= 0;
}

qint64 HanwhaArchiveDelegate::timeShiftUsec() const
{
    return std::chrono::microseconds(m_resourceContext->timeShift()).count();
}

qint64 HanwhaArchiveDelegate::currentPositionUsec() const
{
    qint64 currentPosition = AV_NOPTS_VALUE;
    if (const auto sessionContext = m_sessionContext)
        currentPosition = sessionContext->currentPositionUsec();

    return currentPosition;
}

void HanwhaArchiveDelegate::updateCurrentPositionUsec(
    qint64 positionUsec, bool isForwardPlayback, bool force)
{
    if (const auto sessionContext = m_sessionContext)
        sessionContext->updateCurrentPositionUsec(positionUsec, isForwardPlayback, force);
}

qint64 HanwhaArchiveDelegate::seek(qint64 timeUsec, bool /*findIFrame*/)
{
    if (timeUsec != AV_NOPTS_VALUE)
        timeUsec -= timeShiftUsec();

    nx::utils::makeScopeGuard(
        [this, timeUsec]()
        {
            updateCurrentPositionUsec(timeUsec, isForwardDirection(), /*force*/ true);
        });

    if (!m_isSeekAlignedByChunkBorder)
    {
        m_streamReader->setPositionUsec(timeUsec);
        return timeUsec;
    }

    QnTimePeriodList chunks;
    if (const auto resource = m_streamReader->getResource().dynamicCast<HanwhaResource>())
    {
        const auto context = resource->sharedContext();
        if (resource->getStatus() >= Qn::Online && context)
        {
            const auto timeline = context->overlappedTimeline(resource->getChannel());
            NX_ASSERT(timeline.size() <= 1, lit("For NVRs there should be only one overlapped ID"));
            if (timeline.size() == 1)
                chunks = timeline.cbegin()->second;
        }
    }

    const qint64 timeMs = timeUsec / 1000;
    auto itr = chunks.findNearestPeriod(timeMs, isForwardDirection());
    if (itr == chunks.cend())
        timeUsec = isForwardDirection() ? DATETIME_NOW : 0;
    else if (!itr->contains(timeMs))
        timeUsec = isForwardDirection() ? itr->startTimeMs * 1000 : itr->endTimeMs() * 1000 - BACKWARD_SEEK_STEP;

    if (m_playbackMode == PlaybackMode::ThumbNails && currentPositionUsec() == timeUsec)
        return timeUsec; //< Ignore two thumbnails in the row from the same position.

    updateCurrentPositionUsec(timeUsec, isForwardDirection(), true);
    m_streamReader->setPositionUsec(timeUsec);
    return timeUsec;
}

QnConstResourceVideoLayoutPtr HanwhaArchiveDelegate::getVideoLayout()
{
    static QSharedPointer<QnDefaultResourceVideoLayout> videoLayout(new QnDefaultResourceVideoLayout());
    return videoLayout;
}

QnConstResourceAudioLayoutPtr HanwhaArchiveDelegate::getAudioLayout()
{
    static QSharedPointer<QnEmptyResourceAudioLayout> audioLayout(new QnEmptyResourceAudioLayout());
    return audioLayout;
}

void HanwhaArchiveDelegate::beforeClose()
{
    m_sessionContext.reset();
    m_streamReader->pleaseStop();
}

void HanwhaArchiveDelegate::setSpeed(qint64 displayTime, double value)
{
    auto& rtspClient = m_streamReader->rtspClient();
    rtspClient.setScale(value);
    if (displayTime != AV_NOPTS_VALUE)
        seek(displayTime, true /*findIFrame*/);
    else if (rtspClient.isOpened())
        rtspClient.sendPlay(AV_NOPTS_VALUE /*startTime*/, AV_NOPTS_VALUE /*endTime */, value);

    if (!m_streamReader->isStreamOpened())
        open(m_streamReader->m_resource, /*archiveIntegrityWatcher*/ nullptr);
}

<<<<<<< HEAD
void HanwhaArchiveDelegate::setRange(qint64 startTimeUsec, qint64 endTimeUsec, qint64 /*frameStepUsec*/)
=======
void HanwhaArchiveDelegate::setRange(
    qint64 startTimeUsec, qint64 endTimeUsec, qint64 /*frameStepUsec*/)
>>>>>>> d9870fb8
{
    if (m_playbackMode == PlaybackMode::Edge)
        startTimeUsec -= duration_cast<microseconds>(kEdgeStartTimeCorrection).count();

    m_startTimeUsec = (startTimeUsec != AV_NOPTS_VALUE)
        ? startTimeUsec - timeShiftUsec() : AV_NOPTS_VALUE;

    m_endTimeUsec = (endTimeUsec != AV_NOPTS_VALUE)
        ? endTimeUsec - timeShiftUsec() : AV_NOPTS_VALUE;

    if (m_streamReader)
        m_streamReader->setPlaybackRange(m_startTimeUsec, m_endTimeUsec);

    seek(startTimeUsec, true /*findIFrame*/);
}

void HanwhaArchiveDelegate::setOverlappedId(nx::core::resource::OverlappedId overlappedId)
{
    m_streamReader->setOverlappedId(overlappedId);
}

void HanwhaArchiveDelegate::setPlaybackMode(PlaybackMode mode)
{
    m_playbackMode = mode;
    m_isSeekAlignedByChunkBorder = false; //< I expect this variable is not required any more since we can sends empty frames before first video packet.
    auto& rtspClient = m_streamReader->rtspClient();
    rtspClient.addRequestHeader(QnRtspClient::kPlayCommand, nx::network::http::HttpHeader("Require", "onvif-replay"));
    rtspClient.addRequestHeader(QnRtspClient::kPlayCommand, nx::network::http::HttpHeader("Immediate", "yes"));
    switch (mode)
    {
        case PlaybackMode::ThumbNails:
            rtspClient.addRequestHeader(QnRtspClient::kPlayCommand, nx::network::http::HttpHeader("Frames", "Intra"));
            m_streamReader->setSessionType(HanwhaSessionType::preview);
            break;
        case PlaybackMode::Edge:
            m_isSeekAlignedByChunkBorder = false;
            [[fallthrough]];
        case PlaybackMode::Export:
            rtspClient.addRequestHeader(QnRtspClient::kPlayCommand, nx::network::http::HttpHeader("Rate-Control", "no"));
            m_streamReader->setSessionType(HanwhaSessionType::fileExport);
            break;
        default:
            break;
    }
}

void HanwhaArchiveDelegate::setGroupId(const QByteArray& id)
{
    m_streamReader->setClientId(QnUuid(id));
}

void HanwhaArchiveDelegate::beforeSeek(qint64 /*time*/)
{
    // TODO: implement
}

void HanwhaArchiveDelegate::setRateControlEnabled(bool enabled)
{
    m_rateControlEnabled = enabled;
}

bool HanwhaArchiveDelegate::setQuality(
    MediaQuality /*quality*/,
    bool /*fastSwitch*/,
    const QSize& /*resolution*/)
{
    return true;
}

CameraDiagnostics::Result HanwhaArchiveDelegate::lastError() const
{
    return m_lastOpenResult;
}

} // namespace plugins
} // namespace vms::server
} // namespace nx<|MERGE_RESOLUTION|>--- conflicted
+++ resolved
@@ -257,12 +257,8 @@
         open(m_streamReader->m_resource, /*archiveIntegrityWatcher*/ nullptr);
 }
 
-<<<<<<< HEAD
-void HanwhaArchiveDelegate::setRange(qint64 startTimeUsec, qint64 endTimeUsec, qint64 /*frameStepUsec*/)
-=======
 void HanwhaArchiveDelegate::setRange(
     qint64 startTimeUsec, qint64 endTimeUsec, qint64 /*frameStepUsec*/)
->>>>>>> d9870fb8
 {
     if (m_playbackMode == PlaybackMode::Edge)
         startTimeUsec -= duration_cast<microseconds>(kEdgeStartTimeCorrection).count();
