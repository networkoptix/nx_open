#ifdef ENABLE_ACTI
#include "acti_resource.h"
#include "acti_stream_reader.h"
#include "acti_ptz_controller.h"
#include "acti_audio_transmitter.h"

#include <functional>
#include <memory>

#include <nx_ec/dummy_handler.h>

#include <api/app_server_connection.h>
#include <streaming/mjpeg_stream_reader.h>
#include <utils/common/synctime.h>
#include <rest/server/rest_connection_processor.h>
#include <common/common_module.h>
#include <core/resource/resource_data.h>
#include <core/resource_management/resource_data_pool.h>
#include <nx/network/url/url_builder.h>
#include <nx/network/http/http_client.h>
#include <nx/utils/log/log.h>
#include <core/resource/param.h>
#include "acti_resource_searcher.h"

const QString QnActiResource::MANUFACTURE(lit("ACTI"));
const QString QnActiResource::CAMERA_PARAMETER_GROUP_ENCODER(lit("encoder"));
const QString QnActiResource::CAMERA_PARAMETER_GROUP_SYSTEM(lit("system"));
const QString QnActiResource::CAMERA_PARAMETER_GROUP_DEFAULT(lit("encoder"));
const QString QnActiResource::DEFAULT_ADVANCED_PARAMETERS_TEMPLATE(lit("nx-cube.xml"));
const QString QnActiResource::ADVANCED_PARAMETERS_TEMPLATE_PARAMETER_NAME(lit("advancedParametersTemplate"));

namespace {

const std::chrono::milliseconds kTcpTimeout(8000);
const int DEFAULT_RTSP_PORT = 7070;
int actiEventPort = 0;
int DEFAULT_AVAIL_BITRATE_KBPS[] = { 28, 56, 128, 256, 384, 500, 750, 1000, 1200, 1500, 2000, 2500, 3000, 3500, 4000, 4500, 5000, 5500, 6000 };

const QLatin1String CAMERA_EVENT_ACTIVATED_PARAM_NAME("activated");
const QLatin1String CAMERA_EVENT_DEACTIVATED_PARAM_NAME("deactivated");
const QLatin1String CAMERA_INPUT_NUMBER_PARAM_NAME("di");
const QString kActiDualStreamingMode = lit("dual");
const QString kActiFisheyeStreamingMode = lit("fisheye_view");
const QString kActiCurrentStreamingModeParamName = lit("streaming mode");
const QString kActiGetStreamingModeCapabilitiesParamName = lit("streaming mode cap");
const QString kActiSetStreamingModeCapabilitiesParamName = lit("VIDEO_STREAM");
const QString kActiFirmawareVersionParamName = lit("firmware version");
const QString kActiMacAddressParamName = lit("mac address");
const QString kActiPlatformParamName = lit("platform");
const QString kActiEncoderCapabilitiesParamName = lit("encoder_cap");

const QString kTwoAudioParamName = lit("factory default type");
const QString kTwoWayAudioDeviceType = lit("Two Ways Audio (0x71)");

const char* kApiRequestPath = "/cgi-bin/cmd/";

} // namespace

QnActiResource::QnActiResource(QnMediaServerModule* serverModule):
    nx::vms::server::resource::Camera(serverModule),
    m_desiredTransport(RtspTransport::notDefined),
    m_rtspPort(DEFAULT_RTSP_PORT),
    m_hasAudio(false),
    m_outputCount(0),
    m_inputCount(0),
    m_inputMonitored(false),
    m_advancedParametersProvider(this)
{
    m_audioTransmitter.reset(new ActiAudioTransmitter(this));
    setVendor(lit("ACTI"));

    for (uint i = 0; i < sizeof(DEFAULT_AVAIL_BITRATE_KBPS)/sizeof(int); ++i)
    {
        m_availableBitrates.insert(
            DEFAULT_AVAIL_BITRATE_KBPS[i],
            bitrateToDefaultString(DEFAULT_AVAIL_BITRATE_KBPS[i]));
    }
}

QnActiResource::~QnActiResource()
{
    QnMutexLocker lk( &m_dioMutex );
    for( std::map<quint64, TriggerOutputTask>::iterator
        it = m_triggerOutputTasks.begin();
        it != m_triggerOutputTasks.end();
         )
    {
        const quint64 taskID = it->first;
        m_triggerOutputTasks.erase( it++ );
        lk.unlock();
        nx::utils::TimerManager::instance()->joinAndDeleteTimer( taskID );
        lk.relock();
    }
}

void QnActiResource::checkIfOnlineAsync(std::function<void(bool)> completionHandler)
{
    QString resourceMac = getMAC().toString();
    auto requestCompletionFunc = [resourceMac, completionHandler]
        (SystemError::ErrorCode osErrorCode, int statusCode, nx::network::http::BufferType msgBody,
        nx::network::http::HttpHeaders /*httpHeaders*/) mutable
    {
        if (osErrorCode != SystemError::noError || statusCode != nx::network::http::StatusCode::ok)
            return completionHandler( false );

        if (msgBody.startsWith("ERROR:"))
            return completionHandler( false );

        auto report = QnActiResource::parseSystemInfo( msgBody );
        auto mac = report.value("mac address");
        mac.replace( ':', '-' );
        completionHandler(mac == resourceMac);
    };

    const nx::utils::Url apiUrl =
        createRequestUrl(getAuth(), CAMERA_PARAMETER_GROUP_SYSTEM, "SYSTEM_INFO");
    NX_VERBOSE(this, "Check if online request '%1'.", apiUrl.toString(QUrl::RemoveUserInfo));
    nx::network::http::downloadFileAsync(
        apiUrl, requestCompletionFunc, {}, nx::network::http::AuthType::authDigest);
}

void QnActiResource::setEventPort(int eventPort) {
    actiEventPort = eventPort;
}

int QnActiResource::eventPort() {
    return actiEventPort;
}

QString QnActiResource::getDriverName() const
{
    return MANUFACTURE;
}

QnAbstractStreamDataProvider* QnActiResource::createLiveDataProvider()
{
    return new QnActiStreamReader(toSharedPointer(this));
}

QSize QnActiResource::extractResolution(const QByteArray& resolutionStr) const
{
    QList<QByteArray> params = resolutionStr.split('x');
    if (params.size() < 2 || params[0].isEmpty() || params[1].isEmpty())
        return QSize();
    bool isDigit = params[0].at(0) >= '0' && params[0].at(0) <= '9';
    if (!isDigit)
        params[0] = params[0].mid(1);

    return QSize(params[0].trimmed().toInt(), params[1].trimmed().toInt());
}

QByteArray QnActiResource::unquoteStr(const QByteArray& v)
{
    QByteArray value = v.trimmed();
    int pos1 = value.startsWith('\'') ? 1 : 0;
    int pos2 = value.endsWith('\'') ? 1 : 0;
    return value.mid(pos1, value.length()-pos1-pos2);
}

nx::utils::Url QnActiResource::createRequestUrl(const QAuthenticator& auth, const QString& group,
    const QString& command) const
{
    return nx::network::url::Builder()
        .setScheme(nx::network::http::kUrlSchemeName)
        .setHost(getHostAddress())
        .setPort(QUrl(getUrl()).port(nx::network::http::DEFAULT_HTTP_PORT))
        .setUserName(auth.user())
        .setPassword(auth.password())
        .setPath(kApiRequestPath)
        .appendPath(group)
        .setQuery(command);
}

QByteArray QnActiResource::makeActiRequest(
    const QString& group,
    const QString& command,
    nx::network::http::StatusCode::Value& status,
    bool keepAllData,
    QString* const localAddress) const
{
    QByteArray result;
    const auto url = createRequestUrl(getAuth(), group, command);
    status = makeActiRequestByUrl(url, keepAllData, &result, localAddress);
    return result;
}

// NOTE: Not all groups (aka CGI programs) maybe supported by current implementation of request.
nx::network::http::StatusCode::Value QnActiResource::makeActiRequestByUrl(
    const nx::utils::Url& url,
    bool keepAllData,
    QByteArray* const msgBody,
    QString* const localAddress)
{
    const nx::utils::log::Tag logTag = typeid(QnActiResource);

    nx::network::http::HttpClient client;
    client.setAuthType(nx::network::http::AuthType::authBasicAndDigest);
    client.setSendTimeout(kTcpTimeout);
    client.setResponseReadTimeout(kTcpTimeout);

    NX_VERBOSE(logTag, "makeActiRequest: request '%1'.", url);
    const bool result = client.doGet(url);
    if (!result)  //< It seems that HttpClient will log error by itself.
        return nx::network::http::StatusCode::internalServerError;

    auto messageBodyOptional = client.fetchEntireMessageBody();
    if (!messageBodyOptional.has_value())
    {
        NX_DEBUG(logTag, "makeActiRequest: Error getting response body.");
        msgBody->clear();
        return nx::network::http::StatusCode::internalServerError;
    }
    *msgBody = std::move(*messageBodyOptional);

    const auto statusCode(client.response()->statusLine.statusCode);
    if (nx::network::http::StatusCode::isSuccessCode(statusCode))
    {
        if (localAddress)
            *localAddress = client.socket()->getLocalAddress().address.toString();

        // API of camera returns 200 HTTP code on errors, so trying to parse payload here.
        if (msgBody->startsWith("ERROR: bad account."))
            return nx::network::http::StatusCode::unauthorized;
        if (msgBody->startsWith("ERROR: missing USER/PWD."))
            return nx::network::http::StatusCode::unauthorized;
        if (msgBody->startsWith("ERROR:"))  //< NOTE: should be handled somehow?
            NX_DEBUG(logTag, "makeActiRequest: Unhandled error in response: '%1'.", *msgBody);
    }

    if (!keepAllData)
        *msgBody = unquoteStr(msgBody->mid(msgBody->indexOf('=')+1).trimmed());
    return static_cast<nx::network::http::StatusCode::Value>(statusCode);
}

static bool resolutionGreaterThan(const QSize &s1, const QSize &s2)
{
    long long res1 = s1.width() * s1.height();
    long long res2 = s2.width() * s2.height();
    return res1 > res2? true: (res1 == res2 && s1.width() > s2.width()? true: false);
}

QList<QSize> QnActiResource::parseResolutionStr(const QByteArray& resolutions)
{
    QList<QSize> result;
    QList<QSize> availResolutions;

    /*
        Usually ACTi cams resolution response is something like "N1024x768,N1280x1024".
        ACTi-KCM3911 resolution response is "2VIDEO_RESOLUTION_CAP='N2032x1936".
        pureResolutions - is a workaround for such cameras.
    */
    QByteArray pureResolutions = resolutions.split('=').last();
    if (!pureResolutions.isEmpty() && pureResolutions.front() == '\'')
        pureResolutions = pureResolutions.mid(1);

    for(const QByteArray& r: pureResolutions.split(','))
        result << extractResolution(r);
    std::sort(result.begin(), result.end(), resolutionGreaterThan);
    return result;
}

QnActiResource::ActiSystemInfo QnActiResource::parseSystemInfo(const QByteArray& report)
{
    ActiSystemInfo result;
    auto lines = report.split('\n');
    for(const auto& line: lines)
    {
        auto tmp = line.split('=');
        if (tmp.size() != 2)
            continue;

        result.insert(
            QString::fromUtf8(tmp[0]).trimmed().toLower(),
            QString::fromUtf8(tmp[1].trimmed()));
    }

    return result;
}

void QnActiResource::cameraMessageReceived( const QString& path, const QnRequestParamList& /*params*/ )
{
    const QStringList& pathItems = path.split(QLatin1Char('/'));
    if( pathItems.isEmpty() )
        return;

    QString inputNumber;
    bool isActivated = false;
    for( QStringList::const_iterator
        it = pathItems.begin();
        it != pathItems.end();
        ++it )
    {
        const QStringList& tokens = it->split(QLatin1Char('='));
        if( tokens.isEmpty() )
            continue;

        if( tokens[0] == CAMERA_EVENT_ACTIVATED_PARAM_NAME )
            isActivated = true;
        else if( tokens[0] == CAMERA_EVENT_DEACTIVATED_PARAM_NAME )
            isActivated = false;
        else if( tokens.size() > 1 && tokens[0] == CAMERA_INPUT_NUMBER_PARAM_NAME )
            inputNumber = tokens[1];
    }

    emit inputPortStateChanged(
        toSharedPointer(),
        inputNumber,
        isActivated,
        qnSyncTime->currentUSecsSinceEpoch() );
}

QMap<int, QString> QnActiResource::parseVideoBitrateCap(const QByteArray& bitrateCap) const
{
    QMap<int, QString> result;
    int coeff = 1;
    for(auto bitrate: bitrateCap.split(','))
    {
        bitrate = bitrate.trimmed().toUpper();
        if (bitrate.endsWith("M"))
            coeff = 1000;
        else
            coeff = 1;

        result.insert(
            bitrate.left(bitrate.size() - 1).toDouble() * coeff,
            bitrate);
    }

    return result;
}

QString QnActiResource::bitrateToDefaultString(int bitrateKbps) const
{
    const int kKbitInMbit = 1000;
    if (bitrateKbps < kKbitInMbit)
        return lit("%1K").arg(bitrateKbps);

    return lit("%1.%2M").arg(bitrateKbps / 1000).arg((bitrateKbps % 1000) / 100);
}

bool QnActiResource::isRtspAudioSupported(const QByteArray& platform, const QByteArray& firmware) const
{
    QByteArray rtspAudio[][2] =
    {
        {"T",  "4.13"}, // Platform and minimum allowed firmware version
        {"K",  "5.08"},
        {"A1", "6.03"},
        {"D", "6.03"},
        {"E", "6.03"},
        {"B", "6.03"},
        {"I", "6.03"},
        {"AB2L", ""} //< Any firmware version.
    };

    QByteArray version;
    QList<QByteArray> parts = firmware.split('-');
    for (int i = 0; i < parts.size(); ++i)
    {
        if (parts[i].toLower().startsWith('v'))
        {
            version = parts[i].mid(1);
            break;
        }
    }

    for (uint i = 0; i < sizeof(rtspAudio) / sizeof(rtspAudio[0]); ++i)
    {
        if (platform == rtspAudio[i][0])
        {
            const auto minSupportedVersion = rtspAudio[i][1];
            if (version < minSupportedVersion)
            {
                NX_DEBUG(this,
                    lm("RTSP audio is not supported for camera %1. "
                       "Camera firmware %2, platform %3, minimal firmware %4")
                    .args(getPhysicalId(), version, platform, minSupportedVersion));
            }

            return version >= minSupportedVersion;
        }
    }

    NX_DEBUG(this, lm("RTSP audio is not supported for camera %1. Camera firmware %2, platform %3")
        .args(getPhysicalId(), version, platform));
    return false;
}

QString QnActiResource::formatResolutionStr(const QSize& resolution)
{
    return QString(QLatin1String("N%1x%2")).arg(resolution.width()).arg(resolution.height());
}

QString QnActiResource::bestPrimaryCodec() const
{
    return  m_availableEncoders.contains("H264") ? "H264" : "MJPEG";
}

CameraDiagnostics::Result QnActiResource::maxFpsForSecondaryResolution(
    const QString& secondaryCodec,
    const QSize& secondaryResolution,
    int* outFps)
{
    nx::network::http::StatusCode::Value status;
    auto result = makeActiRequest(
        lit("encoder"),
        lit("FPS_CAP_QUERY_ALL=DUAL,%1,%2,%3,%4")
        .arg(bestPrimaryCodec())
        .arg(formatResolutionStr(m_resolutionList[0].last()))
        .arg(secondaryCodec)
        .arg(formatResolutionStr(secondaryResolution)),
        status);

    if (!nx::network::http::StatusCode::isSuccessCode(status))
    {
        return CameraDiagnostics::RequestFailedResult(
            lit("FPS_CAP_QUERY_ALL"),
            "Can't detect max fps for secondary stream");
    }

    QList<QByteArray> stringFps = result.split(';').last().split(',');
    QList<int> fps;
    for (const QByteArray& data: stringFps)
        fps << data.toInt();
    if (fps.isEmpty())
    {
        return CameraDiagnostics::RequestFailedResult(
            lit("FPS_CAP_QUERY_ALL"),
            lit("Empty fps list for resolution %1x%2")
            .arg(secondaryResolution.width(), secondaryResolution.height()));
    }
    std::sort(fps.begin(), fps.end());
    *outFps = fps.last();

    return CameraDiagnostics::NoErrorResult();
}

nx::vms::server::resource::StreamCapabilityMap QnActiResource::getStreamCapabilityMapFromDriver(
<<<<<<< HEAD
	StreamIndex streamIndex)
=======
    MotionStreamType streamIndex)
>>>>>>> 1bd74403
{
    using namespace nx::vms::server::resource;

    const auto& resolutionList = m_resolutionList[(int)streamIndex];

    StreamCapabilityMap result;

    for (const auto& codec: m_availableEncoders)
    {
        for (const auto& resolution: resolutionList)
        {
            StreamCapabilityKey key;
            key.codec = codec;
            key.resolution = resolution;

            nx::media::CameraStreamCapability capabilities;
            if (streamIndex == StreamIndex::secondary)
                capabilities.maxFps = m_maxSecondaryFps[resolution];
            result.insert(key, capabilities);
        }
    }
    return result;
}

CameraDiagnostics::Result QnActiResource::initializeCameraDriver()
{
    nx::network::http::StatusCode::Value status;

    setCameraCapability(Qn::customMediaPortCapability, true);
    updateDefaultAuthIfEmpty(lit("admin"), lit("123456"));

    auto serverReport = makeActiRequest(
        lit("system"),
        lit("SYSTEM_INFO"),
        status,
        true);

    if (nx::network::http::StatusCode::unauthorized == status)
        setStatus(Qn::Unauthorized);

    if (!nx::network::http::StatusCode::isSuccessCode(status))
    {
        return CameraDiagnostics::RequestFailedResult(
            lit("/cgi-bin/system?SYSTEM_INFO"),
            QString::fromUtf8(serverReport));
    }

    auto report = parseSystemInfo(serverReport);

    setFirmware(report.value(kActiFirmawareVersionParamName));
    setMAC(nx::utils::MacAddress(report.value(kActiMacAddressParamName)));

    m_platform = report.value(kActiPlatformParamName)
        .trimmed()
        .toUpper()
        .toLatin1();

    auto encodersStr = report.value(kActiEncoderCapabilitiesParamName);

    if (!encodersStr.isEmpty())
    {
        auto encoders = encodersStr.split(',');
        for (const auto& encoder: encoders)
            m_availableEncoders.insert(toActiEncoderString(encoder.trimmed()));
    }
    else
    {
        //Try to use h264 if no codecs defined;
        m_availableEncoders.insert(lit("H264"));
    }

    auto desiredTransport = resourceData().value<QString>(ResourceDataKey::kDesiredTransport);
    m_desiredTransport = rtspTransportFromString(desiredTransport);

    bool dualStreamingCapability = false;
    bool fisheyeStreamingCapability = false;

    auto streamingModeCapabilities = tryToGetSystemInfoValue(report, kActiGetStreamingModeCapabilitiesParamName);

    if (streamingModeCapabilities)
    {
        auto caps = streamingModeCapabilities.get()
            .toLower()
            .split(',');

        for (const auto& cap: caps)
        {
            if (cap.trimmed() == kActiDualStreamingMode)
                dualStreamingCapability = true;

            if (cap.trimmed() == kActiFisheyeStreamingMode)
                fisheyeStreamingCapability = true;
        }
    }

    bool dualStreaming = report.value("channels").toInt() > 1
        || !report.value("video2_resolution_cap").isEmpty()
        || dualStreamingCapability
        || fisheyeStreamingCapability;

    bool needToSwitchToFisheyeMode = fisheyeStreamingCapability
        && report.contains(kActiCurrentStreamingModeParamName)
        && report.value(kActiCurrentStreamingModeParamName).toLower() != kActiFisheyeStreamingMode;

    bool needToSwitchToDualMode = !fisheyeStreamingCapability
        && dualStreaming
        && report.contains(kActiCurrentStreamingModeParamName)
        && report.value(kActiCurrentStreamingModeParamName).toLower() != kActiDualStreamingMode;

    if (needToSwitchToFisheyeMode)
    {
        makeActiRequest(lit("encoder"), lit("VIDEO_STREAM=FISHEYE_VIEW"), status);

        if (!nx::network::http::StatusCode::isSuccessCode(status))
        {
            auto message =
                lit("Unable to set up fisheye view streaming mode for camera %1, %2")
                .arg(getModel())
                .arg(getUrl());

            NX_DEBUG(this, message);

            return CameraDiagnostics::RequestFailedResult(
                lit("/cgi-bin/encoder?VIDEO_STREAM=FISHEYE_VIEW"),
                message);
        }
    }

    if (needToSwitchToDualMode)
    {
        makeActiRequest(lit("encoder"), lit("VIDEO_STREAM=DUAL"), status);

        if (!nx::network::http::StatusCode::isSuccessCode(status))
        {
            auto message =
                lit("Unable to set up dual streaming mode for camera %1, %2")
                .arg(getModel())
                .arg(getUrl());

            NX_DEBUG(this, message);

            dualStreaming = false;
        }
    }

    // Resolution list depends on streaming mode, so we should make this request
    // after setting proper streaming mode.
    QByteArray resolutions = makeActiRequest(
        lit("system"),
        lit("VIDEO_RESOLUTION_CAP"),
        status);

    // Save this check for backward compatibility
    // since SYSTEM_INFO request potentially can work without auth
    if (nx::network::http::StatusCode::unauthorized == status)
        setStatus(Qn::Unauthorized);

    if (!nx::network::http::StatusCode::isSuccessCode(status))
    {
        return CameraDiagnostics::RequestFailedResult(
            lit("/cgi-bin/encoder?VIDEO_RESOLUTION_CAP"),
            QString::fromUtf8(resolutions));
    }

    auto availResolutions = parseResolutionStr(resolutions);
    if (availResolutions.isEmpty() || availResolutions.isEmpty())
    {
        return CameraDiagnostics::CameraInvalidParams(
            lit("Resolution list is empty"));
    }
    m_resolutionList[(int) StreamIndex::primary] = availResolutions;

    if (dualStreaming)
    {
        resolutions = makeActiRequest(
            lit("system"),
            lit("CHANNEL=2&VIDEO_RESOLUTION_CAP"),
            status);

        if (!nx::network::http::StatusCode::isSuccessCode(status))
        {
            return CameraDiagnostics::RequestFailedResult(
                lit("CHANNEL=2&VIDEO_RESOLUTION_CAP"),
                QString::fromUtf8(resolutions));
        }

        availResolutions = parseResolutionStr(resolutions);
        int maxSecondaryRes =
            SECONDARY_STREAM_MAX_RESOLUTION.width()
            * SECONDARY_STREAM_MAX_RESOLUTION.height();
        m_resolutionList[(int) StreamIndex::secondary] = availResolutions;
    }

    // disable extra data aka B2 frames for RTSP (disable value:1, enable: 2)
    auto response = makeActiRequest(
        lit("system"),
        lit("RTP_B2=1"),
        status);

    if (!nx::network::http::StatusCode::isSuccessCode(status))
    {
        return CameraDiagnostics::RequestFailedResult(
            lit("/cgi-bin/system?RTP_B2=1"),
            QString::fromUtf8(response));
    }

    QByteArray fpsString = makeActiRequest(lit("system"), lit("VIDEO_FPS_CAP"), status);

    if (!nx::network::http::StatusCode::isSuccessCode(status))
    {
        return CameraDiagnostics::RequestFailedResult(
            lit("/cgi-bin/system?VIDEO_FPS_CAPS"),
            QString::fromUtf8(fpsString));
    }

    auto fpsList = fpsString.split(';');

    {
        QnMutexLocker lock(&m_mutex);
        for (int i = 0; i < MAX_STREAMS && i < fpsList.size(); ++i)
        {
            QList<QByteArray> fps = fpsList[i].split(',');

            for (const QByteArray& data : fps)
                m_availFps[i] << data.toInt();

            std::sort(m_availFps[i].begin(), m_availFps[i].end());
        }
        setMaxFps(m_availFps[0].last());
    }
    auto rtspPortString = makeActiRequest(lit("system"), lit("V2_PORT_RTSP"), status);

    if (!nx::network::http::StatusCode::isSuccessCode(status))
    {
        return CameraDiagnostics::RequestFailedResult(
            lit("/cgi-bin/system?V2_PORT_RTSP"),
            rtspPortString);
    }

    m_rtspPort = rtspPortString.trimmed().toInt();
    if (m_rtspPort == 0)
        m_rtspPort = DEFAULT_RTSP_PORT;

    m_hasAudio = report.value("audio").toInt() > 0
        && isRtspAudioSupported(m_platform, getFirmware().toUtf8());

    auto bitrateCap = report.value("video_bitrate_cap");
    if (!bitrateCap.isEmpty())
        m_availableBitrates = parseVideoBitrateCap(bitrateCap.toLatin1());

    initializeIO(report);
    initialize2WayAudio(report);

    std::unique_ptr<QnAbstractPtzController> ptzController(
        createPtzControllerInternal());

    fetchAndSetAdvancedParameters();

    setProperty(ResourcePropertyKey::kIsAudioSupported, m_hasAudio ? 1 : 0);

    setProperty(ResourcePropertyKey::kHasDualStreaming, !m_resolutionList[1].isEmpty() ? 1 : 0);
    QString serialNumber = report.value(QnActiResourceSearcher::kSystemInfoProductionIdParamName);
    if (!serialNumber.isEmpty())
        setProperty(QnActiResourceSearcher::kSystemInfoProductionIdParamName, serialNumber);

    auto result = detectMaxFpsForSecondaryCodec();
    if (!result)
        return result;

    saveProperties();

    return CameraDiagnostics::NoErrorResult();
}

CameraDiagnostics::Result QnActiResource::detectMaxFpsForSecondaryCodec()
{
    const auto& resolutionList = m_resolutionList[(int)StreamIndex::secondary];
    for (const auto& codec: m_availableEncoders)
    {
        for (const auto& resolution: resolutionList)
        {
            int fps = 0;
            auto result = maxFpsForSecondaryResolution(codec, resolution, &fps);
            if (!result)
                return result;
            m_maxSecondaryFps.insert(resolution, fps);
        }
    }
    return CameraDiagnostics::NoErrorResult();
}

bool QnActiResource::SetupAudioInput()
{
    if (!isAudioSupported())
        return true;
    bool value = isAudioEnabled();
    QnMutexLocker lock(&m_audioCfgMutex);
    if (value == m_audioInputOn)
        return true;
    nx::network::http::StatusCode::Value status;
    makeActiRequest(QLatin1String("system"), lit("V2_AUDIO_ENABLED=%1").arg(value ? lit("1") : lit("0")), status);
    if (nx::network::http::StatusCode::isSuccessCode(status)) {
        m_audioInputOn = value;
        return true;
    }
    else {
        return false;
    }
}

void QnActiResource::startInputPortStatesMonitoring()
{
    if( actiEventPort == 0 )
        return;   //no http listener is present

    //considering, that we have excusive access to the camera, so rewriting existing event setup

    //monitoring all input ports
    nx::network::http::StatusCode::Value responseStatusCode = nx::network::http::StatusCode::ok;

        //setting Digital Input Active Level
            //GET /cgi-bin/cmd/encoder?EVENT_DI1&EVENT_DI2&EVENT_RSPDO1&EVENT_RSPDO2 HTTP/1.1\r\n
            //response:
            //EVENT_DI1='0,10'\n
            //EVENT_DI2='0,0'\n
            //EVENT_RSPDO1='1,0'\n
            //ERROR: EVENT_RSPDO2 not found\n

    QString eventStr;
    for( int i = 0; i < m_inputCount; ++i )
    {
        if( !eventStr.isEmpty() )
            eventStr += lit("&");
        eventStr += lit("EVENT_DI%1='0,0'").arg(i+1);
    }
    // Determining address of local interface used to connect to camera.
    QString localInterfaceAddress;
    QByteArray responseMsgBody = makeActiRequest(QLatin1String("encoder"), eventStr,
        responseStatusCode, false, &localInterfaceAddress);
    if (!nx::network::http::StatusCode::isSuccessCode(responseStatusCode))
        return;

    static const int EVENT_HTTP_SERVER_NUMBER = 1;
    static const int MAX_CONNECTION_TIME_SEC = 7;

        //registering itself as event server
            //GET /cgi-bin/cmd/encoder?FTP_SERVER&HTTP_SERVER&SMTP_SEC&SMTP_PRI HTTP/1.1\r\n
            //response:
            //FTP_SERVER=',,,21,0,10000'\n
            //HTTP_SERVER='1,1,192.168.0.101,3451,hz,hz,10'\n
            //HTTP_SERVER='2,0,,80,,,10'\n
            //SMTP_SEC='0,2,,,,,25,110,10'\n

            //GET /cgi-bin/cmd/encoder?HTTP_SERVER=1,1,192.168.0.101,3451,hz,hzhz,10 HTTP/1.1\r\n
            //response:
            //OK: HTTP_SERVER='1,1,192.168.0.101,3451,hz,hzhz,10'\n
    responseMsgBody = makeActiRequest(
        QLatin1String("encoder"),
        lit("HTTP_SERVER=%1,1,%2,%3,guest,guest,%4").arg(EVENT_HTTP_SERVER_NUMBER)
            .arg(localInterfaceAddress).arg(actiEventPort).arg(MAX_CONNECTION_TIME_SEC),
        responseStatusCode);
    if (!nx::network::http::StatusCode::isSuccessCode(responseStatusCode))
        return;

    //registering URL commands (one command per input port)
        //GET /cgi-bin/cmd/encoder?EVENT_RSPCMD1=1,[api/camera_event/98/di/activated],[api/camera_event/98/di/deactivated]&EVENT_RSPCMD2=1,[],[]&EVENT_RSPCMD3=1,[],[]

    const QString cgiPath = lit("/api/camera_event/%1/di").arg(this->getId().toString());
    QString setupURLCommandRequestStr;
    for( int i = 1; i <= m_inputCount; ++i )
    {
        if( !setupURLCommandRequestStr.isEmpty() )
            setupURLCommandRequestStr += QLatin1String("&");
        setupURLCommandRequestStr += lit("EVENT_RSPCMD%1=%2,[%3/%4/di=%1],[%3/%5/di=%1]")
                .arg(i)
                .arg(EVENT_HTTP_SERVER_NUMBER)
                .arg(cgiPath)
                .arg(CAMERA_EVENT_ACTIVATED_PARAM_NAME)
                .arg(CAMERA_EVENT_DEACTIVATED_PARAM_NAME);
    }
    responseMsgBody = makeActiRequest(
        QLatin1String("encoder"),
        setupURLCommandRequestStr,
        responseStatusCode );
    if (!nx::network::http::StatusCode::isSuccessCode(responseStatusCode))
        return;

        //registering events (one event per input port)
            //GET /cgi-bin/cmd/encoder?EVENT_CONFIG HTTP/1.1\r\n
            //response:
            //EVENT_CONFIG='1,1,1234567,00:00,24:00,DI1,MSG1'\n
            //EVENT_CONFIG='2,0,1234567,00:00,24:00,NONE,NONE'\n
            //EVENT_CONFIG='3,0,1234567,00:00,24:00,NONE,NONE'\n

            //GET /cgi-bin/cmd/encoder?EVENT_CONFIG=1,1,1234567,00:00,24:00,DI1,MSG1 HTTP/1.1\r\n
            //response:
            //OK: EVENT_CONFIG='1,1,1234567,00:00,24:00,DI1,MSG1'\n
    QString registerEventRequestStr;
    for( int i = 1; i <= m_inputCount; ++i )
    {
        if( !registerEventRequestStr.isEmpty() )
            registerEventRequestStr += QLatin1String("&");
        registerEventRequestStr += lit("EVENT_CONFIG=%1,1,1234567,00:00,24:00,DI%1,CMD%1").arg(i);
    }
    responseMsgBody = makeActiRequest(
        QLatin1String("encoder"),
        registerEventRequestStr,
        responseStatusCode );
    if (!nx::network::http::StatusCode::isSuccessCode(responseStatusCode))
        return;

    m_inputMonitored = true;
}

void QnActiResource::stopInputPortStatesMonitoring()
{
    if (actiEventPort == 0)
        return;   //< No http listener is present.

    // Unregistering events.
    QString registerEventRequestStr;
    for (int i = 1; i <= m_inputCount; ++i)
    {
        if (!registerEventRequestStr.isEmpty())
            registerEventRequestStr += "&";
        registerEventRequestStr += lit("EVENT_CONFIG=%1,0,1234567,00:00,24:00,DI%1,CMD%1").arg(i);
    }
    m_inputMonitored = false;

    nx::network::http::StatusCode::Value status;
    makeActiRequest("encoder", registerEventRequestStr, status);
    if (!nx::network::http::StatusCode::isSuccessCode(status))
        NX_DEBUG(this, "stopInputPortStatesMonitoring: Unable to stop, HTTP error '%1'.",
            nx::network::http::StatusCode::toString(status));
}

QString QnActiResource::getRtspUrl(int actiChannelNum) const
{
    QUrl url(getUrl());
    url.setScheme(QLatin1String("rtsp"));
    url.setPort(m_rtspPort);
    if (isAudioSupported())
        url.setPath(QString(QLatin1String("/stream%1/")).arg(actiChannelNum));
    else
        url.setPath(QString(QLatin1String("/track%1/")).arg(actiChannelNum));
    return url.toString();
}

QnCameraAdvancedParamValueMap QnActiResource::getApiParameters(const QSet<QString>& ids)
{
    QnCameraAdvancedParamValueList result;
    bool success = true;
    const auto params = getParamsByIds(ids);
    const auto queries = buildGetParamsQueries(params);
    const auto queriesResults = executeParamsQueries(queries, success);
    parseParamsQueriesResult(queriesResults, params, result);
    return result;
}

QSet<QString> QnActiResource::setApiParameters(const QnCameraAdvancedParamValueMap& values)
{
    bool success;
    QSet<QString> idList;
    for(const auto& value: values.toValueList())
        idList.insert(value.id);

    QnCameraAdvancedParamValueList result;
    const auto params = getParamsByIds(idList);
    const auto valueList = values.toValueList();
    const auto queries = buildSetParamsQueries(valueList);
    const auto queriesResults = executeParamsQueries(queries, success);
    parseParamsQueriesResult(queriesResults, params, result);

    const auto maintenanceQueries = buildMaintenanceQueries(valueList);
    if(!maintenanceQueries.empty())
    {
        executeParamsQueries(maintenanceQueries, success);
        return success ? idList : QSet<QString>();
    }

    QSet<QString> resultIds;
    for (const auto value: result)
        resultIds.insert(value.id);

    return resultIds;
}

QString QnActiResource::formatBitrateString(int bitrateKbps) const
{
    if (m_availableBitrates.contains(bitrateKbps))
        return m_availableBitrates[bitrateKbps];

    return bitrateToDefaultString(bitrateKbps);
}

RtspTransport QnActiResource::getDesiredTransport() const
{
    return m_desiredTransport;
}

int QnActiResource::roundFps(int srcFps, Qn::ConnectionRole role) const
{
    QList<int> availFps = (role == Qn::CR_LiveVideo ? m_availFps[0] : m_availFps[1]);
    int minDistance = INT_MAX;
    int result = srcFps;
    for (int i = 0; i < availFps.size(); ++i)
    {
        int distance = qAbs(availFps[i] - srcFps);
        if (distance <= minDistance)
        {
            // Prefer higher fps on the same distance
            minDistance = distance;
            result = availFps[i];
        }
    }

    return result;
}

int QnActiResource::roundBitrate(int srcBitrateKbps) const
{
    int minDistance = INT_MAX;
    int result = srcBitrateKbps;
    for (const auto& bitrate: m_availableBitrates.keys())
    {
        int distance = qAbs(bitrate - srcBitrateKbps);
        if (distance <= minDistance) { // preffer higher bitrate if same distance
            minDistance = distance;
            result = bitrate;
        }
    }

    return result;
}

bool QnActiResource::isAudioSupported() const
{
    return m_hasAudio;
}

bool QnActiResource::hasDualStreamingInternal() const
{
    return getProperty(ResourcePropertyKey::kHasDualStreaming).toInt() > 0;
}

QnAbstractPtzController *QnActiResource::createPtzControllerInternal() const
{
    return new QnActiPtzController(toSharedPointer(this));
}

static const int MIN_DIO_PORT_NUMBER = 1;
static const int MAX_DIO_PORT_NUMBER = 2;

bool QnActiResource::setOutputPortState(
    const QString& ouputID,
    bool activate,
    unsigned int autoResetTimeoutMS )
{
    QnMutexLocker lk( &m_dioMutex );

    bool outputNumberOK = true;
    const int outputNumber = !ouputID.isEmpty() ? ouputID.toInt(&outputNumberOK) : 1;
    if( !outputNumberOK )
        return false;
    if( outputNumber < MIN_DIO_PORT_NUMBER || outputNumber > m_outputCount )
        return false;

    const quint64 timerID = nx::utils::TimerManager::instance()->addTimer(
        this,
        std::chrono::milliseconds::zero());
    m_triggerOutputTasks.insert( std::make_pair( timerID, TriggerOutputTask( outputNumber, activate, autoResetTimeoutMS ) ) );
    return true;
}

void QnActiResource::onTimer( const quint64& timerID )
{
    TriggerOutputTask triggerOutputTask;
    {
        QnMutexLocker lk( &m_dioMutex );
        std::map<quint64, TriggerOutputTask>::iterator it = m_triggerOutputTasks.find( timerID );
        if( it == m_triggerOutputTasks.end() )
            return;

        triggerOutputTask = it->second;
        m_triggerOutputTasks.erase( it );
    }

    const int dioOutputMask =
        1 << (4 + triggerOutputTask.outputID - 1) | //signalling output port id we refer to
        (triggerOutputTask.active ? (1 << (triggerOutputTask.outputID-1)) : 0);        //signalling new port state

    nx::network::http::StatusCode::Value status = nx::network::http::StatusCode::ok;
    QByteArray dioResponse = makeActiRequest(QLatin1String("encoder"),
        lit("DIO_OUTPUT=0x%1").arg(dioOutputMask, 2, 16, QLatin1Char('0')), status);
    if (!nx::network::http::StatusCode::isSuccessCode(status))
        return;

    if (triggerOutputTask.autoResetTimeoutMS > 0)
        m_triggerOutputTasks.insert( std::make_pair(
            nx::utils::TimerManager::instance()->addTimer(
                this, std::chrono::milliseconds(triggerOutputTask.autoResetTimeoutMS)),
            TriggerOutputTask( triggerOutputTask.outputID, !triggerOutputTask.active, 0 ) ) );
}

void QnActiResource::initializeIO( const ActiSystemInfo& systemInfo )
{
    auto it = systemInfo.find( "di" );
    if( it != systemInfo.end() )
        m_inputCount = it.value().toInt();

    it = systemInfo.find( "do" );
    if( it != systemInfo.end() )
        m_outputCount = it.value().toInt();

    QnIOPortDataList ports;
    for( int i = 1; i <= m_outputCount; ++i )
    {
        QnIOPortData value;
        value.portType = Qn::PT_Output;
        value.supportedPortTypes = Qn::PT_Output;
        value.id = QString::number(i);
        value.outputName = tr("Output %1").arg(i);
        ports.push_back(value);
    }

    for( int i = 1; i <= m_inputCount; ++i )
    {
        QnIOPortData value;
        value.portType = Qn::PT_Input;
        value.supportedPortTypes = Qn::PT_Input;
        value.id = QString::number(i);
        value.inputName = tr("Input %1").arg(i);
        ports.push_back(value);
    }
    NX_DEBUG(this, "Initialising %1 input ports and %2 output ports.", m_inputCount, m_outputCount);
    setIoPortDescriptions(std::move(ports), /*needMerge*/ true);
}

/*
 * Operations with maintenance params should be performed when every other param is already changed.
 * Also maintenance params must not get into queries that obtain param values.
 */
bool QnActiResource::isMaintenanceParam(const QnCameraAdvancedParameter &param) const
{
    return param.dataType == QnCameraAdvancedParameter::DataType::Button;
}

QList<QnCameraAdvancedParameter> QnActiResource::getParamsByIds(const QSet<QString>& idList) const
{
    QList<QnCameraAdvancedParameter> params;
    for(const auto& id: idList)
    {
        auto param = m_advancedParametersProvider.getParameterById(id);
        params.append(param);
    }
    return  params;
}

QMap<QString, QnCameraAdvancedParameter> QnActiResource::getParamsMap(const QSet<QString>& idList) const
{
    QMap<QString, QnCameraAdvancedParameter> params;
    for(const auto& id: idList)
        params[id] = m_advancedParametersProvider.getParameterById(id);

    return  params;
}

/*
 * Replaces placeholders in param query with actual values retrieved from camera.
 * Needed when user changes not all params in aggregate parameter.
 * Example: WB_GAIN=127,%WB_R_GAIN becomes WB_GAIN=127,245
 */
QMap<QString, QString> QnActiResource::resolveQueries(QMap<QString, CameraAdvancedParamQueryInfo>& queries) const
{
    nx::network::http::StatusCode::Value status;
    QMap<QString, QString> setQueries;
    QMap<QString, QString> queriesToResolve;

    for (const auto& agregate: queries.keys())
        if(queries[agregate].cmd.indexOf('%') != -1)
            queriesToResolve[queries[agregate].group] += agregate + lit("&");

    QMap<QString, QString> respParams;
    for (const auto& group: queriesToResolve.keys())
    {
        auto response = makeActiRequest(group, queriesToResolve[group], status, true);
        parseCameraParametersResponse(response, respParams);
    }

    for (const auto& agregateName : respParams.keys())
        queries[agregateName].cmd = fillMissingParams(
            queries[agregateName].cmd,
            respParams[agregateName]);

    for (const auto& agregate: queries.keys())
        setQueries[queries[agregate].group] += agregate + lit("=") + queries[agregate].cmd + lit("&");

    return setQueries;
}

/*
 * Used by resolveQueries function. Performs opertaions with parameter strings
 */
QString QnActiResource::fillMissingParams(const QString& unresolvedTemplate,
    const QString& valueFromCamera) const
{
    auto templateValues = unresolvedTemplate.split(",");
    auto cameraValues = valueFromCamera.split(",");

    for (int i = 0; i < templateValues.size(); i++)
    {
        if(i >= cameraValues.size())
            break;
        else if(templateValues.at(i).startsWith("%"))
            templateValues[i] = cameraValues.at(i);
    }

    return templateValues.join(',');
}

boost::optional<QString> QnActiResource::tryToGetSystemInfoValue(const ActiSystemInfo& report,
    const QString& key) const
{
    auto modifiedKey = key;
    if (report.contains(modifiedKey))
        return report.value(modifiedKey);

    modifiedKey.replace(' ', '_');
    if (report.contains(modifiedKey))
        return report.value(modifiedKey);

    modifiedKey.replace('_', ' ');
    if (report.contains(modifiedKey))
        return report.value(modifiedKey);

    return boost::none;
}

QMap<QString, QString> QnActiResource::buildGetParamsQueries(
    const QList<QnCameraAdvancedParameter>& params) const
{
    QSet<QString> agregates;
    QMap<QString, QString> queries;

    for(const auto& param: params)
    {
        if(param.dataType == QnCameraAdvancedParameter::DataType::Button)
            continue;

        auto group = getParamGroup(param);
        auto cmd = getParamCmd(param);

        auto split = cmd.split('=');
        if(split.size() > 1 && !agregates.contains(split[0]))
        {
            queries[group] += split[0] + lit("&");
            agregates.insert(split[0]);
        }
    }

    return queries;
}

QMap<QString, QString> QnActiResource::buildSetParamsQueries(
    const QnCameraAdvancedParamValueList& values) const
{
    QMap<QString, QString> paramToAgregate;
    QMap<QString, QString> paramToValue;
    QMap<QString, CameraAdvancedParamQueryInfo> agregateToCmd;

    for(const auto& val: values)
        paramToValue[val.id] = val.value;

    const auto paramsMap = getParamsMap(paramToValue.keys().toSet());

    for(const auto& id: paramsMap.keys())
    {
        if(isMaintenanceParam(paramsMap[id]))
        {
            paramToValue.remove(id);
            continue;
        }

        auto split = getParamCmd(paramsMap[id]).split('=');

        if(split.size() < 2)
            continue;

        auto agregate = split[0].trimmed();
        auto args = split[1].trimmed();

        paramToAgregate[id] = agregate;

        CameraAdvancedParamQueryInfo info;
        info.group = getParamGroup(paramsMap[id]);
        info.cmd = args;
        agregateToCmd[agregate] = info;
    }

    for(const auto& paramId: paramToValue.keys())
    {
        auto agregate = paramToAgregate[paramId];
        paramToValue[paramId] = convertParamValueToDeviceFormat( paramToValue[paramId], paramsMap[paramId]);
        agregateToCmd[agregate].cmd = agregateToCmd[agregate].cmd
            .replace(lit("%") + paramId, paramToValue[paramId]);
    }
    return resolveQueries(agregateToCmd);
}

QMap<QString, QString> QnActiResource::buildMaintenanceQueries(
    const QnCameraAdvancedParamValueList& values) const
{
    QSet<QString> paramsIds;
    QMap<QString, QString> queries;
    for(const auto& val: values)
        paramsIds.insert(val.id);

    auto params = getParamsByIds(paramsIds);

    for(const auto& param: params)
        if(isMaintenanceParam(param))
            queries[getParamGroup(param)] += param.id + lit("&");

    return queries;
}

/*
 * Executes the queries, parses the response and returns map (paramName => paramValue).
 * paramName and paramValue are raw strings that we got from camera (no parsing of agregate params).
 */
QMap<QString, QString> QnActiResource::executeParamsQueries(const QMap<QString, QString>& queries,
    bool& isSuccessful) const
{
    nx::network::http::StatusCode::Value status;
    QMap<QString, QString> result;
    isSuccessful = true;
    for (const auto& q: queries.keys())
    {
        auto response = makeActiRequest(q, queries[q], status, true);
        if (!nx::network::http::StatusCode::isSuccessCode(status))
            isSuccessful = false;
        parseCameraParametersResponse(response, result);
    }

    return result;
}

/*
 * Retrieves needed params from queries result and put them  to the list.
 * This function performs parsing of agregate params.
 */
void QnActiResource::parseParamsQueriesResult(
    const QMap<QString, QString>& queriesResult,
    const QList<QnCameraAdvancedParameter>& params,
    QnCameraAdvancedParamValueList& result) const
{

    QMap<QString, QString> parsed;
    for(const auto& param: params)
    {
        auto cmd = getParamCmd(param);
        if(!parsed.contains(param.id))
        {
            auto split = cmd.split("=");

            if(split.size() != 2)
                continue;

            auto mainParam = split[0].trimmed();
            auto mask = split[1].trimmed();
            if(queriesResult.contains(mainParam))
                extractParamValues(queriesResult[mainParam], mask, parsed);
        }

        if(parsed.contains(param.id))
        {
            parsed[param.id] = convertParamValueFromDeviceFormat(parsed[param.id], param);
            result.append(QnCameraAdvancedParamValue(param.id, parsed[param.id]));
        }
    }
}

QString QnActiResource::getParamCmd(const QnCameraAdvancedParameter& param) const
{
    return param.writeCmd.isEmpty() ?
        param.id + lit("=%") + param.id :
        param.writeCmd;

}

/*
 * Extracts params from real string from camera with given mask.
 * Example: paramValue = "1,2,3", mask="%param1,%param2".
 * Two items will be added to map: param1 => "1" , param2 => "2,3"
 */
void QnActiResource::extractParamValues(const QString& paramValue, const QString& mask,
    QMap<QString, QString>& result) const
{

    const auto paramNames = mask.split(',');
    const auto paramValues = paramValue.split(',');
    const auto paramCount = paramNames.size();

    for (int i = 0; i < paramCount; i++)
    {
        auto name = paramNames.at(i).mid(1);
        if(i < paramCount - 1)
            result[name] = paramValues.at(i);
        else
            result[name] = paramValues.mid(i).join(',');
    }
}

QString QnActiResource::getParamGroup(const QnCameraAdvancedParameter& param) const
{
    return param.readCmd.isEmpty() ? CAMERA_PARAMETER_GROUP_DEFAULT : param.readCmd;
}

bool QnActiResource::parseParameter(const QString& paramStr, QnCameraAdvancedParamValue& value) const
{
    bool success = false;
    auto split = paramStr.trimmed().split('=');

    if(split.size() == 2)
    {
        success = true;
        if(split[0].startsWith("OK:"))
            value.id = split[0].split(' ')[1].trimmed();
        else
            value.id = split[0];

        value.value = split[1].mid(1, split[1].size()-2);
    }

    return success;
}

void QnActiResource::parseCameraParametersResponse(const QByteArray& response,
    QnCameraAdvancedParamValueList& result) const
{
    auto lines = response.split('\n');
    for(const auto& line: lines)
    {
        if(line.startsWith("ERROR:"))
            continue;
        QnCameraAdvancedParamValue param;
        if(parseParameter(line, param))
            result.append(param);
    }
}

void QnActiResource::parseCameraParametersResponse(const QByteArray& response,
    QMap<QString, QString>& result) const
{
    auto lines = response.split('\n');
    for(const auto& line: lines)
    {
        if(line.startsWith("ERROR:"))
            continue;
        QnCameraAdvancedParamValue param;
        if(parseParameter(line, param))
            result[param.id] = param.value;
    }
}

QString QnActiResource::convertParamValueToDeviceFormat(const QString& paramValue,
    const QnCameraAdvancedParameter& param) const
{
    auto tmp = paramValue;

    if(param.dataType == QnCameraAdvancedParameter::DataType::Enumeration)
        tmp = param.toInternalRange(paramValue).replace('|', ',');
    else if(param.dataType == QnCameraAdvancedParameter::DataType::Bool)
        tmp = (paramValue == lit("true") ?  lit("1") : lit("0"));

    return tmp;
}

QString QnActiResource::convertParamValueFromDeviceFormat(const QString& paramValue,
    const QnCameraAdvancedParameter& param) const
{
    QString tmp = paramValue;
    if(param.dataType == QnCameraAdvancedParameter::DataType::Enumeration )
    {
        tmp = tmp.replace(',', '|');
        tmp = param.fromInternalRange(
            param.fromInternalRange(tmp).isEmpty() ? paramValue : tmp);
    }
    else if(param.dataType == QnCameraAdvancedParameter::DataType::Bool)
    {
        tmp = (paramValue == lit("1") ?  lit("true") : lit("false"));
    }

    return tmp;
}

bool QnActiResource::loadAdvancedParametersTemplateFromFile(QnCameraAdvancedParams& params,
    const QString& templateFilename)
{
    QFile paramsTemplateFile(templateFilename);
#ifdef _DEBUG
    QnCameraAdvacedParamsXmlParser::validateXml(&paramsTemplateFile);
#endif

    bool result = QnCameraAdvacedParamsXmlParser::readXml(&paramsTemplateFile, params);
    if (!result)
    {
        NX_DEBUG(this, lit("Error while parsing xml (acti) %1").arg(templateFilename));
    }

    return result;
}

void QnActiResource::fetchAndSetAdvancedParameters()
{
    m_advancedParametersProvider.clear();

    auto templateFile = getAdvancedParametersTemplate();
    QnCameraAdvancedParams params;
    if (!loadAdvancedParametersTemplateFromFile(
            params,
            lit(":/camera_advanced_params/") + templateFile))
        return;

    QSet<QString> supportedParams = calculateSupportedAdvancedParameters(params);
    m_advancedParametersProvider.assign(params.filtered(supportedParams));
}

QString QnActiResource::getAdvancedParametersTemplate() const
{
    auto advancedParametersTemplate = resourceData().value<QString>(ADVANCED_PARAMETERS_TEMPLATE_PARAMETER_NAME);
    return advancedParametersTemplate.isEmpty() ?
        DEFAULT_ADVANCED_PARAMETERS_TEMPLATE : advancedParametersTemplate;
}

QSet<QString> QnActiResource::calculateSupportedAdvancedParameters(
    const QnCameraAdvancedParams& allParams) const
{
    QList<QnCameraAdvancedParameter> paramsList;
    QSet<QString> result;
    auto paramIds = allParams.allParameterIds();
    bool success = true;

    for(const auto& id: paramIds)
    {
        auto param = allParams.getParameterById(id);
        paramsList.append(param);
        if(param.dataType == QnCameraAdvancedParameter::DataType::Button)
            result.insert(param.id);
    }

    auto queries = buildGetParamsQueries(paramsList);
    auto queriesResult = executeParamsQueries(queries, success);

    for(const auto& param: paramsList)
    {
        if(queriesResult.contains(param.id))
            result.insert(param.id);
        else
        {
            auto cmd = getParamCmd(param);
            auto agregate = cmd.split('=')[0];
            if(queriesResult.contains(agregate))
                result.insert(param.id);
        }
    }

    return result;
}

void QnActiResource::initialize2WayAudio(const ActiSystemInfo& systemInfo)
{
    if (!systemInfo.contains(kTwoAudioParamName))
        return;

    if (systemInfo[kTwoAudioParamName] == kTwoWayAudioDeviceType)
        setCameraCapabilities(getCameraCapabilities() | Qn::AudioTransmitCapability);
}

std::vector<nx::vms::server::resource::Camera::AdvancedParametersProvider*>
    QnActiResource::advancedParametersProviders()
{
    return {&m_advancedParametersProvider};
}

QString QnActiResource::toActiEncoderString(const QString& value)
{
    if (value.contains(lit("JPEG")))
        return lit("MJPEG");
    return "H264"; //< Default value.
}

#endif // #ifdef ENABLE_ACTI<|MERGE_RESOLUTION|>--- conflicted
+++ resolved
@@ -435,11 +435,7 @@
 }
 
 nx::vms::server::resource::StreamCapabilityMap QnActiResource::getStreamCapabilityMapFromDriver(
-<<<<<<< HEAD
-	StreamIndex streamIndex)
-=======
-    MotionStreamType streamIndex)
->>>>>>> 1bd74403
+    StreamIndex streamIndex)
 {
     using namespace nx::vms::server::resource;
 
