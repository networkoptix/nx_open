--- conflicted
+++ resolved
@@ -4816,7 +4816,6 @@
     bool active,
     unsigned int autoResetTimeoutMS)
 {
-<<<<<<< HEAD
     {
         QnMutexLocker lk(&m_ioPortMutex);
         m_triggerOutputTasks.erase(timerID);
@@ -4825,16 +4824,6 @@
     RelayOutputInfo relayOutputInfo;
     if (!fetchRelayOutputInfo(outputID.toStdString(), &relayOutputInfo))
     {
-=======
-    {
-        QnMutexLocker lk(&m_ioPortMutex);
-        m_triggerOutputTasks.erase(timerID);
-    }
-
-    RelayOutputInfo relayOutputInfo;
-    if (!fetchRelayOutputInfo(outputID.toStdString(), &relayOutputInfo))
-    {
->>>>>>> 0918ead7
         NX_DEBUG(this, "Cannot change relay output %1 state. Failed to get relay output info", outputID);
         return;
     }
@@ -4949,17 +4938,10 @@
     {
         NX_DEBUG(this, makeSoapFailMessage(
             soapWrapper, __func__, "GetDeviceInformation", soapRes, "", t.elapsed()));
-<<<<<<< HEAD
 
         if (soapWrapper.lastErrorIsNotAuthenticated())
             return CameraDiagnostics::NotAuthorisedResult(getDeviceOnvifUrl());
 
-=======
-
-        if (soapWrapper.lastErrorIsNotAuthenticated())
-            return CameraDiagnostics::NotAuthorisedResult(getDeviceOnvifUrl());
-
->>>>>>> 0918ead7
         return CameraDiagnostics::RequestFailedResult(
             "getDeviceInformation", soapWrapper.getLastErrorDescription());
     }
