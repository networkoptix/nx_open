--- conflicted
+++ resolved
@@ -285,14 +285,8 @@
     Q_D(ProgressiveDownloadingServer);
     initSystemThreadId();
     auto metrics = d->serverModule->commonModule()->metrics();
-<<<<<<< HEAD
     metrics->tcpConnections().progressiveDownloading()++;
     QnTranscoder::TranscodeMethod transcodeMethod = QnTranscoder::TM_DirectStreamCopy;
-=======
-
-    QnTranscoder::TranscodeMethod transcodeMethod = QnTranscoder::TM_DirectStreamCopy;
-    metrics->tcpConnections().progressiveDownloading()++;
->>>>>>> 7fac14a1
     auto metricsGuard = nx::utils::makeScopeGuard(
         [metrics, &transcodeMethod]()
         {
@@ -300,7 +294,6 @@
             if (transcodeMethod == QnTranscoder::TM_FfmpegTranscode)
                 --metrics->progressiveDownloadingTranscoders();
         });
-
     if (commonModule()->isTranscodeDisabled())
     {
         d->response.messageBody = QByteArray(
@@ -399,7 +392,6 @@
     config.computeSignature = true;
     d->transcoder = std::make_unique<QnFfmpegTranscoder>(config, commonModule()->metrics());
 
-<<<<<<< HEAD
     QnMediaResourcePtr mediaRes = resource.dynamicCast<QnMediaResource>();
     if (mediaRes)
     {
@@ -412,50 +404,6 @@
             rotation = mediaRes->toResource()->getProperty(QnMediaResource::rotationKey()).toInt();
         extraParams.rotation = rotation;
         extraParams.forcedAspectRatio = mediaRes->customAspectRatio();
-=======
-        const auto physicalResource = resource.dynamicCast<QnVirtualCameraResource>();
-        if (!physicalResource)
-        {
-            d->response.messageBody = QByteArray("Transcoding error. Bad resource");
-            NX_ERROR(this, d->response.messageBody);
-            sendResponse(nx::network::http::StatusCode::internalServerError, "plain/text");
-            return;
-        }
-        const auto requestedResolutionStr = resolutionStr.isEmpty() ?
-            "" :
-            QString("%1x%2").arg(videoSize.width()).arg(videoSize.height());
-
-        AVCodecID videoCodec;
-        QnServer::ChunksCatalog qualityToUse;
-        auto streamInfo = findCompatibleStream(
-            physicalResource->mediaStreams().streams, streamingFormat, requestedResolutionStr);
-        if (streamInfo)
-        {
-            qualityToUse = streamInfo->getEncoderIndex() == nx::vms::api::StreamIndex::primary
-                ? QnServer::HiQualityCatalog
-                : QnServer::LowQualityCatalog;
-            transcodeMethod = QnTranscoder::TM_DirectStreamCopy;
-            videoCodec = (AVCodecID)streamInfo->codec;
-        }
-        else
-        {
-            transcodeMethod = QnTranscoder::TM_FfmpegTranscode;
-            auto newValue = ++metrics->progressiveDownloadingTranscoders();
-            if (newValue > commonModule()->globalSettings()->maxWebMTranscoders())
-            {
-                NX_DEBUG(this, "Close session, too many opened connections, max connections: %1",
-                    commonModule()->globalSettings()->maxWebMTranscoders());
-                sendMediaEventErrorResponse(Qn::MediaStreamEvent::TooManyOpenedConnections);
-                return;
-            }
-            qualityToUse = QnServer::HiQualityCatalog;
-            videoCodec = getPrefferedVideoCodec(
-                streamingFormat, commonModule()->globalSettings()->defaultExportVideoCodec());
-            NX_DEBUG(this,
-                "Compatible video stream not found, transcoding will used, codec id[%1]",
-                videoCodec);
-        }
->>>>>>> 7fac14a1
 
         d->transcoder->setTranscodingSettings(extraParams);
         d->transcoder->setStartTimeOffset(100 * 1000); // droid client has issue if enumerate timings from 0
@@ -641,22 +589,10 @@
     d->response.headers.insert( std::make_pair("Cache-Control", "no-cache") );
     sendResponse(nx::network::http::StatusCode::ok, mimeType);
 
-<<<<<<< HEAD
     dataConsumer.setAuditHandle(commonModule()->auditManager()->notifyPlaybackStarted(authSession(), resource->getId(), timeUSec, false));
     dataConsumer.start();
     while( dataConsumer.isRunning() && d->socket->isConnected() && !d->terminated )
         readRequest(); // just reading socket to determine client connection is closed
-=======
-        if (!d->socket->isConnected())
-            metricsGuard.fire();
-
-        NX_DEBUG(this, "Done with progressive download connection from %1. Reason: %2",
-            d->socket->getForeignAddress(),
-            !dataConsumer.isRunning() ? lit("Data consumer stopped") :
-                !d->socket->isConnected() ? lit("Connection has been closed") :
-                    lit("Terminated")
-        );
->>>>>>> 7fac14a1
 
     if (!d->socket->isConnected())
         metricsGuard.fire();
@@ -670,7 +606,6 @@
 
     dataConsumer.pleaseStop();
 
-<<<<<<< HEAD
     auto signature = d->transcoder->getSignature(licensePool());
     sendChunk(QnSignHelper::buildSignatureFileEnd(signature));
 
@@ -681,12 +616,6 @@
     dataProvider->removeDataProcessor(&dataConsumer);
     if (camera)
         camera->notInUse(this);
-=======
-        dataProvider->removeDataProcessor(&dataConsumer);
-        if (camera)
-            camera->notInUse(this);
-    }
->>>>>>> 7fac14a1
 }
 
 void ProgressiveDownloadingServer::onTimer(const quint64& /*timerID*/)
