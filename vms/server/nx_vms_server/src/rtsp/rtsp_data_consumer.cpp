--- conflicted
+++ resolved
@@ -490,7 +490,6 @@
             NX_DEBUG(this, "Speed parameter was ignored for live mode");
     }
 
-<<<<<<< HEAD
     const bool isLive = media->flags & QnAbstractMediaData::MediaFlags_LIVE;
     const bool isVideo = media->dataType == QnAbstractMediaData::VIDEO;
     const bool isAudio = media->dataType == QnAbstractMediaData::AUDIO;
@@ -499,22 +498,7 @@
     if (isVideo || isAudio)
     {
         const bool isKeyFrame = media->flags & AV_PKT_FLAG_KEY;
-=======
-    bool isLive = media->flags & QnAbstractMediaData::MediaFlags_LIVE;
-    bool isVideo = media->dataType == QnAbstractMediaData::VIDEO;
-    bool isAudio = media->dataType == QnAbstractMediaData::AUDIO;
-
-    if (isVideo || isAudio)
-    {
-        bool isKeyFrame = media->flags & AV_PKT_FLAG_KEY;
-        bool isSecondaryProvider = media->flags & QnAbstractMediaData::MediaFlags_LowQuality;
-
-        if (isSecondaryProvider && m_secondaryLogger)
-            m_secondaryLogger->pushData(media);
-        else if (m_primaryLogger)
             m_primaryLogger->pushData(media);
-
->>>>>>> 58ace73a
         {
             QnMutexLocker lock( &m_qualityChangeMutex );
             if (isKeyFrame && isVideo && m_newLiveQuality != MEDIA_Quality_None)
