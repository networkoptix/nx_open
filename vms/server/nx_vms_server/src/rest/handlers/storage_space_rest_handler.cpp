#include "storage_space_rest_handler.h"

#include <api/model/storage_space_reply.h>

#include <common/common_module.h>

#include <core/resource/storage_plugin_factory.h>
#include <core/resource_management/resource_pool.h>

#include <plugins/plugin_manager.h>
#include <plugins/storage/third_party_storage_resource/third_party_storage_resource.h>
#include <plugins/storage/file_storage/file_storage_resource.h>

#include <nx/fusion/serialization/json.h>

#include "recorder/storage_manager.h"
#include "media_server/settings.h"

#include <utils/common/app_info.h>
#include <utils/common/util.h>
#include <nx/network/http/http_types.h>
#include <rest/server/rest_connection_processor.h>
#include <media_server/media_server_module.h>
#include <nx/utils/log/log.h>
#include "../helpers/storage_space_helper.h"

namespace {

static const QString kFastRequestKey("fast");

} // namespace

const QString QnStorageSpaceRestHandler::kOwndedOnlyKey("ownedOnly");

QnStorageSpaceRestHandler::QnStorageSpaceRestHandler(QnMediaServerModule* serverModule):
    nx::vms::server::ServerModuleAware(serverModule)
{}

int QnStorageSpaceRestHandler::executeGet(
    const QString& /*path*/,
    const QnRequestParams& params,
    QnJsonRestResult& result,
    const QnRestConnectionProcessor* /*owner*/)
{
    /* Some api calls can take a lot of time, so client can make a fast request for the first time. */
    const bool fastRequest = QnLexical::deserialized(params[kFastRequestKey], false);

    QnStorageSpaceReply reply;
    reply.storages = nx::rest::helpers::availableStorages(serverModule());

    if (!fastRequest && !params.contains(kOwndedOnlyKey))
    {
        for (const QnStorageSpaceData& optionalStorage: getOptionalStorages())
            reply.storages.push_back(optionalStorage);
    }

    reply.storageProtocols = getStorageProtocols();
    result.setReply(reply);
    NX_DEBUG(this, "Return %1 storages and %2 protocols%3",
        reply.storages.size(), reply.storageProtocols.size(),
        fastRequest ? " on fast request" : "");

    return nx::network::http::StatusCode::ok;
}

QList<QString> QnStorageSpaceRestHandler::getStorageProtocols() const
{
    QList<QString> result;
    auto pluginManager = serverModule()->pluginManager();
    if (!NX_ASSERT(pluginManager))
        return result;

    for (nx_spl::StorageFactory* const storagePlugin:
        pluginManager->findNxPlugins<nx_spl::StorageFactory>(nx_spl::IID_StorageFactory))
    {
        result.push_back(storagePlugin->storageType());
        storagePlugin->releaseRef();
    }

    result.push_back("smb");
    return result;
}

QList<QString> QnStorageSpaceRestHandler::getStoragePaths() const
{
    QList<QString> storagePaths;
    for(const QnFileStorageResourcePtr &fileStorage: serverModule()->normalStorageManager()->getStorages().filtered<QnFileStorageResource>())
        storagePaths.push_back(QnStorageResource::toNativeDirPath(fileStorage->getPath()));

    for(const QnFileStorageResourcePtr &fileStorage: serverModule()->backupStorageManager()->getStorages().filtered<QnFileStorageResource>())
        storagePaths.push_back(QnStorageResource::toNativeDirPath(fileStorage->getPath()));

    return storagePaths;
}

<<<<<<< HEAD
QnStorageSpaceDataList QnStorageSpaceRestHandler::getOptionalStorages(
    QnCommonModule* commonModule) const
=======
static bool storageExists(
    const QnPlatformMonitor::PartitionSpace partition,
    const QList<QString>& existingStoragePaths)
>>>>>>> 58d1dae6
{
    return std::any_of(
        existingStoragePaths.cbegin(), existingStoragePaths.cend(),
        [&partition](const QString &storagePath)
        {
            return closeDirPath(storagePath).startsWith(partition.path);
        });
}

<<<<<<< HEAD
    /* Enumerate auto-generated storages on all possible partitions. */
    nx::vms::server::PlatformMonitor* monitor = serverModule()->platform()->monitor();
    QList<nx::vms::server::PlatformMonitor::PartitionSpace> partitions =
        monitor->totalPartitionSpaceInfo(
            nx::vms::server::PlatformMonitor::LocalDiskPartition
            | nx::vms::server::PlatformMonitor::NetworkPartition
            | nx::vms::server::PlatformMonitor::RemovableDiskPartition);

    for(int i = 0; i < partitions.size(); i++)
        partitions[i].path = QnStorageResource::toNativeDirPath(partitions[i].path);

    const QList<QString> storagePaths = getStoragePaths();
    for(const nx::vms::server::PlatformMonitor::PartitionSpace &partition: partitions)
    {
        if (partition.path.indexOf(QnFileStorageResource::tempFolderName()) != -1)
=======
static bool containsRestrictedPaths(const QnPlatformMonitor::PartitionSpace& partition)
{
    return partition.path.indexOf(QnFileStorageResource::tempFolderName()) != -1;
}

QList<QnPlatformMonitor::PartitionSpace> QnStorageSpaceRestHandler::getSuitablePartitions() const
{
    const auto allPartitions = ((QnPlatformMonitor*) serverModule()->platform()->monitor())->totalPartitionSpaceInfo(
        QnPlatformMonitor::LocalDiskPartition
        | QnPlatformMonitor::NetworkPartition
        | QnPlatformMonitor::RemovableDiskPartition);

    const auto storagePaths = getStoragePaths();
    QList<QnPlatformMonitor::PartitionSpace> result;
    std::copy_if(
        allPartitions.cbegin(), allPartitions.cend(), std::back_inserter(result),
        [&storagePaths, this](const auto& p)
>>>>>>> 58d1dae6
        {
            return p.sizeBytes > QnFileStorageResource::calcSpaceLimit(serverModule(), p.type)
                && !storageExists(p, storagePaths)
                && !containsRestrictedPaths(p);
        });

<<<<<<< HEAD
        bool hasStorage = std::any_of(
            storagePaths.cbegin(), storagePaths.cend(),
            [&partition](const QString &storagePath)
=======
    return result;
}

static QString storageUrl(const QString& partitionPath)
{
    return closeDirPath(partitionPath) + QnAppInfo::mediaFolderName();
}

QnStorageResourceList QnStorageSpaceRestHandler::storageListFrom(
    const QList<QnPlatformMonitor::PartitionSpace>& partitions) const
{
    QnStorageResourceList result;
    std::transform(
        partitions.cbegin(), partitions.cend(), std::back_inserter(result),
        [this](const auto& p)
        {

            const auto url = storageUrl(p.path);
            NX_VERBOSE(this, "Creating a file storage for an optional path %1", url);
            const auto commonModule = serverModule()->commonModule();
            auto storage = QnStorageResourcePtr(
                commonModule->storagePluginFactory()->createStorage(commonModule, url, false))
                .dynamicCast<QnFileStorageResource>();

            if (!storage)
>>>>>>> 58d1dae6
            {
                NX_VERBOSE(this, "Failed to create storage with the optional path %1", url);
                return QnStorageResourcePtr();
            }

<<<<<<< HEAD
        if (hasStorage)
        {
            NX_VERBOSE(this, "Ignore known optional partition %1", partition);
            continue;
        }

        QnStorageSpaceData data;
        data.url = partition.path + QnAppInfo::mediaFolderName();
        data.totalSpace = partition.sizeBytes;
        data.freeSpace = partition.freeBytes;
        data.isExternal = partition.type == nx::vms::server::PlatformMonitor::NetworkPartition;
        data.storageType = QnLexical::serialized(partition.type);

        auto storage = QnStorageResourcePtr(
            commonModule->storagePluginFactory()->createStorage(
                commonModule,
                data.url,
                false)).dynamicCast<QnFileStorageResource>();

        if (!storage)
        {
            NX_WARNING(this, "Failed to create a storage for the path %1", data.url);
            continue;
        }

        if (!QnStorageManager::canStorageBeUsedByVms(storage))
        {
            NX_DEBUG(
                this, "Storage for the path %1 is too small. Won't be added in the result",
                data.url);
            continue;
        }

        data.reservedSpace = storage->getSpaceLimit();

        storage->setUrl(data.url);
        if (storage->getStorageType().isEmpty())
            storage->setStorageType(data.storageType);

        data.storageStatus = QnStorageManager::storageStatus(serverModule(), storage);
        data.isOnline = storage->initOrUpdate() == Qn::StorageInit_Ok;
        if (data.isOnline)
        {
            if (storage->getId().isNull())
                storage->setIdUnsafe(QnUuid::createUuid());
            storage->setStatus(Qn::Online);
            if (auto fileStorage = storage.dynamicCast<QnFileStorageResource>())
                storage->setSpaceLimit(fileStorage->calcInitialSpaceLimit());
        }

        auto writableStoragesIfCurrentWasAdded =
            serverModule()->normalStorageManager()->getAllWritableStorages({storage});

        bool wouldBeWritableIfAmongstServerStorages =
            writableStoragesIfCurrentWasAdded.contains(storage);
        data.isWritable = data.isOnline
            && storage->isWritable()
            && wouldBeWritableIfAmongstServerStorages;

        NX_VERBOSE(
            this,
            lm("[ApiStorageSpace] Optional storage %1, online: %2, isWritable: %3, wouldBeWritableIfAmongstServerStorages: %4")
                .args(storage->getUrl(), data.isOnline, data.isWritable,
                    wouldBeWritableIfAmongstServerStorages));

        auto fileStorage = storage.dynamicCast<QnFileStorageResource>();
        if (fileStorage && data.isOnline)
            data.reservedSpace = fileStorage->calcInitialSpaceLimit();

        result.push_back(data);
    }
=======
            if (storage->initOrUpdate() != Qn::StorageInit_Ok)
            {
                NX_VERBOSE(this, "InitOrUpdate failed for storage with the optional path %1", url);
                return QnStorageResourcePtr();
            }

            storage->setStatus(Qn::Online);
            storage->setSpaceLimit(storage->calcInitialSpaceLimit());
            storage->setUrl(url);
            if (!wouldBeWritableInPool(storage))
            {
                NX_VERBOSE(this, "Storage %1 would not be writable if put among other storages", url);
                return QnStorageResourcePtr();
            }

            NX_VERBOSE(this, "Optional storage %1 is operational", url);
            return storage.dynamicCast<QnStorageResource>();
        });

>>>>>>> 58d1dae6

    result.erase(
        std::remove_if(result.begin(), result.end(), [](const auto& s) { return !s; }),
        result.end());

    return result;
}

static QList<QnStorageSpaceData> spaceDataListFrom(const QnStorageResourceList& storages)
{
    QList<QnStorageSpaceData> result;
    std::transform(
        storages.cbegin(), storages.cend(), std::back_inserter(result),
        [](const auto& storage) { return QnStorageSpaceData(storage, /*fastCreate*/ false); });
    return result;
}

bool QnStorageSpaceRestHandler::wouldBeWritableInPool(const QnStorageResourcePtr& storage) const
{
    QnStorageResourceList additionalStorages{storage};
    return serverModule()->normalStorageManager()->getAllWritableStorages(
        &additionalStorages).contains(storage);
}

QnStorageSpaceDataList QnStorageSpaceRestHandler::getOptionalStorages() const
{
    const auto partitions = getSuitablePartitions();
    const auto storages = storageListFrom(partitions);
    return spaceDataListFrom(storages);
}<|MERGE_RESOLUTION|>--- conflicted
+++ resolved
@@ -93,14 +93,9 @@
     return storagePaths;
 }
 
-<<<<<<< HEAD
-QnStorageSpaceDataList QnStorageSpaceRestHandler::getOptionalStorages(
-    QnCommonModule* commonModule) const
-=======
 static bool storageExists(
-    const QnPlatformMonitor::PartitionSpace partition,
+    const nx::vms::server::PlatformMonitor::PartitionSpace partition,
     const QList<QString>& existingStoragePaths)
->>>>>>> 58d1dae6
 {
     return std::any_of(
         existingStoragePaths.cbegin(), existingStoragePaths.cend(),
@@ -110,52 +105,29 @@
         });
 }
 
-<<<<<<< HEAD
-    /* Enumerate auto-generated storages on all possible partitions. */
-    nx::vms::server::PlatformMonitor* monitor = serverModule()->platform()->monitor();
-    QList<nx::vms::server::PlatformMonitor::PartitionSpace> partitions =
-        monitor->totalPartitionSpaceInfo(
-            nx::vms::server::PlatformMonitor::LocalDiskPartition
-            | nx::vms::server::PlatformMonitor::NetworkPartition
-            | nx::vms::server::PlatformMonitor::RemovableDiskPartition);
-
-    for(int i = 0; i < partitions.size(); i++)
-        partitions[i].path = QnStorageResource::toNativeDirPath(partitions[i].path);
-
-    const QList<QString> storagePaths = getStoragePaths();
-    for(const nx::vms::server::PlatformMonitor::PartitionSpace &partition: partitions)
-    {
-        if (partition.path.indexOf(QnFileStorageResource::tempFolderName()) != -1)
-=======
-static bool containsRestrictedPaths(const QnPlatformMonitor::PartitionSpace& partition)
+static bool containsRestrictedPaths(const nx::vms::server::PlatformMonitor::PartitionSpace& partition)
 {
     return partition.path.indexOf(QnFileStorageResource::tempFolderName()) != -1;
 }
 
-QList<QnPlatformMonitor::PartitionSpace> QnStorageSpaceRestHandler::getSuitablePartitions() const
-{
-    const auto allPartitions = ((QnPlatformMonitor*) serverModule()->platform()->monitor())->totalPartitionSpaceInfo(
-        QnPlatformMonitor::LocalDiskPartition
-        | QnPlatformMonitor::NetworkPartition
-        | QnPlatformMonitor::RemovableDiskPartition);
+QList<nx::vms::server::PlatformMonitor::PartitionSpace> QnStorageSpaceRestHandler::getSuitablePartitions() const
+{
+    const auto allPartitions = ((nx::vms::server::PlatformMonitor*) serverModule()->platform()->monitor())->totalPartitionSpaceInfo(
+        nx::vms::server::PlatformMonitor::LocalDiskPartition
+        | nx::vms::server::PlatformMonitor::NetworkPartition
+        | nx::vms::server::PlatformMonitor::RemovableDiskPartition);
 
     const auto storagePaths = getStoragePaths();
-    QList<QnPlatformMonitor::PartitionSpace> result;
+    QList<nx::vms::server::PlatformMonitor::PartitionSpace> result;
     std::copy_if(
         allPartitions.cbegin(), allPartitions.cend(), std::back_inserter(result),
         [&storagePaths, this](const auto& p)
->>>>>>> 58d1dae6
         {
             return p.sizeBytes > QnFileStorageResource::calcSpaceLimit(serverModule(), p.type)
                 && !storageExists(p, storagePaths)
                 && !containsRestrictedPaths(p);
         });
 
-<<<<<<< HEAD
-        bool hasStorage = std::any_of(
-            storagePaths.cbegin(), storagePaths.cend(),
-            [&partition](const QString &storagePath)
-=======
     return result;
 }
 
@@ -164,15 +136,14 @@
     return closeDirPath(partitionPath) + QnAppInfo::mediaFolderName();
 }
 
-QnStorageResourceList QnStorageSpaceRestHandler::storageListFrom(
-    const QList<QnPlatformMonitor::PartitionSpace>& partitions) const
-{
-    QnStorageResourceList result;
+nx::vms::server::StorageResourceList QnStorageSpaceRestHandler::storageListFrom(
+    const QList<nx::vms::server::PlatformMonitor::PartitionSpace>& partitions) const
+{
+    nx::vms::server::StorageResourceList result;
     std::transform(
         partitions.cbegin(), partitions.cend(), std::back_inserter(result),
-        [this](const auto& p)
+        [this](const auto& p) -> QnSharedResourcePointer<nx::vms::server::StorageResource>
         {
-
             const auto url = storageUrl(p.path);
             NX_VERBOSE(this, "Creating a file storage for an optional path %1", url);
             const auto commonModule = serverModule()->commonModule();
@@ -181,89 +152,15 @@
                 .dynamicCast<QnFileStorageResource>();
 
             if (!storage)
->>>>>>> 58d1dae6
             {
                 NX_VERBOSE(this, "Failed to create storage with the optional path %1", url);
-                return QnStorageResourcePtr();
+                return nullptr;
             }
 
-<<<<<<< HEAD
-        if (hasStorage)
-        {
-            NX_VERBOSE(this, "Ignore known optional partition %1", partition);
-            continue;
-        }
-
-        QnStorageSpaceData data;
-        data.url = partition.path + QnAppInfo::mediaFolderName();
-        data.totalSpace = partition.sizeBytes;
-        data.freeSpace = partition.freeBytes;
-        data.isExternal = partition.type == nx::vms::server::PlatformMonitor::NetworkPartition;
-        data.storageType = QnLexical::serialized(partition.type);
-
-        auto storage = QnStorageResourcePtr(
-            commonModule->storagePluginFactory()->createStorage(
-                commonModule,
-                data.url,
-                false)).dynamicCast<QnFileStorageResource>();
-
-        if (!storage)
-        {
-            NX_WARNING(this, "Failed to create a storage for the path %1", data.url);
-            continue;
-        }
-
-        if (!QnStorageManager::canStorageBeUsedByVms(storage))
-        {
-            NX_DEBUG(
-                this, "Storage for the path %1 is too small. Won't be added in the result",
-                data.url);
-            continue;
-        }
-
-        data.reservedSpace = storage->getSpaceLimit();
-
-        storage->setUrl(data.url);
-        if (storage->getStorageType().isEmpty())
-            storage->setStorageType(data.storageType);
-
-        data.storageStatus = QnStorageManager::storageStatus(serverModule(), storage);
-        data.isOnline = storage->initOrUpdate() == Qn::StorageInit_Ok;
-        if (data.isOnline)
-        {
-            if (storage->getId().isNull())
-                storage->setIdUnsafe(QnUuid::createUuid());
-            storage->setStatus(Qn::Online);
-            if (auto fileStorage = storage.dynamicCast<QnFileStorageResource>())
-                storage->setSpaceLimit(fileStorage->calcInitialSpaceLimit());
-        }
-
-        auto writableStoragesIfCurrentWasAdded =
-            serverModule()->normalStorageManager()->getAllWritableStorages({storage});
-
-        bool wouldBeWritableIfAmongstServerStorages =
-            writableStoragesIfCurrentWasAdded.contains(storage);
-        data.isWritable = data.isOnline
-            && storage->isWritable()
-            && wouldBeWritableIfAmongstServerStorages;
-
-        NX_VERBOSE(
-            this,
-            lm("[ApiStorageSpace] Optional storage %1, online: %2, isWritable: %3, wouldBeWritableIfAmongstServerStorages: %4")
-                .args(storage->getUrl(), data.isOnline, data.isWritable,
-                    wouldBeWritableIfAmongstServerStorages));
-
-        auto fileStorage = storage.dynamicCast<QnFileStorageResource>();
-        if (fileStorage && data.isOnline)
-            data.reservedSpace = fileStorage->calcInitialSpaceLimit();
-
-        result.push_back(data);
-    }
-=======
             if (storage->initOrUpdate() != Qn::StorageInit_Ok)
             {
                 NX_VERBOSE(this, "InitOrUpdate failed for storage with the optional path %1", url);
-                return QnStorageResourcePtr();
+                return nullptr;
             }
 
             storage->setStatus(Qn::Online);
@@ -272,14 +169,13 @@
             if (!wouldBeWritableInPool(storage))
             {
                 NX_VERBOSE(this, "Storage %1 would not be writable if put among other storages", url);
-                return QnStorageResourcePtr();
+                return nullptr;
             }
 
             NX_VERBOSE(this, "Optional storage %1 is operational", url);
-            return storage.dynamicCast<QnStorageResource>();
+            return storage.dynamicCast<nx::vms::server::StorageResource>();
         });
 
->>>>>>> 58d1dae6
 
     result.erase(
         std::remove_if(result.begin(), result.end(), [](const auto& s) { return !s; }),
@@ -297,11 +193,12 @@
     return result;
 }
 
-bool QnStorageSpaceRestHandler::wouldBeWritableInPool(const QnStorageResourcePtr& storage) const
-{
-    QnStorageResourceList additionalStorages{storage};
+bool QnStorageSpaceRestHandler::wouldBeWritableInPool(
+    const nx::vms::server::StorageResourcePtr& storage) const
+{
+    nx::vms::server::StorageResourceList additionalStorages{storage};
     return serverModule()->normalStorageManager()->getAllWritableStorages(
-        &additionalStorages).contains(storage);
+        additionalStorages).contains(storage);
 }
 
 QnStorageSpaceDataList QnStorageSpaceRestHandler::getOptionalStorages() const
