#pragma once

#include <nx/kit/ini_config.h>

struct Ini: public nx::kit::IniConfig
{
    Ini(): IniConfig("nx_vms_server.ini") { reload(); }

    NX_INI_FLAG(0, verboseAutoRequestForwarder, 
        "Sets log level to Verbose for AutoRequestForwarder.");
    NX_INI_FLAG(0, ignoreApiModuleInformationInAutoRequestForwarder, "");
    NX_INI_FLAG(0, enableApiDebug, "Enables /api/debug RestAPI method.");

    NX_INI_FLAG(1, enableMetadataProcessing, "Enables processing data from metadata plugins.");
    NX_INI_FLAG(0, analyzeKeyFramesOnly, "Whether to use only key frames for metadata plugins.");
    NX_INI_FLAG(0, analyzeSecondaryStream, 
        "Whether to use secondary stream for Analytics instead of primary.\n"
        "\n"
        "Enabling may reduce the CPU usage on the Server, but may cause the degradation of\n"
        "detection quality, especially for plugins that need high-resolution frames, such as\n"
        "face detection and plugins that detect fast-moving objects (fps rate on the secondary\n"
        "stream is usually lower than on the primary stream.");
    NX_INI_FLAG(1, enablePersistentAnalyticsDeviceAgent,
        "Disables recreating of Analytics DeviceAgents on resource changes (workaround of\n"
        "libtegra_video.so bug).");

<<<<<<< HEAD
    NX_INI_FLAG(0, forceLiveCacheForPrimaryStream, "Always cache primary stream frames in liveCache.");
    NX_INI_FLAG(0, forceLiteClient, "Force Lite Client for this server.");

    NX_INI_FLAG(0, allowMtDecoding,
        "Allow multithreading decoding of video when software motion detection is enabled.");
=======
    NX_INI_FLAG(0, forceLiteClient, "Force Lite Client for this server.");

    NX_INI_INT(67000, liveStreamCacheForPrimaryStreamMinSizeMs,
        (std::string("Lower bound of Live Stream Cache size for primary stream, milliseconds.\n\n")
        + kLiveStreamCacheHelp).c_str());
    NX_INI_INT(100000, liveStreamCacheForPrimaryStreamMaxSizeMs,
        (std::string("Upper bound of Live Stream Cache size for primary stream, milliseconds.\n\n")
        + kLiveStreamCacheHelp).c_str());
    NX_INI_INT(67000, liveStreamCacheForSecondaryStreamMinSizeMs,
        (std::string("Lower bound of Live Stream Cache size for secondary stream, milliseconds.\n\n")
        + kLiveStreamCacheHelp).c_str());
    NX_INI_INT(100000, liveStreamCacheForSecondaryStreamMaxSizeMs,
        (std::string("Upper bound of Live Stream Cache size for secondary stream, milliseconds.\n\n")
        + kLiveStreamCacheHelp).c_str());

private:        
    static constexpr char kLiveStreamCacheHelp[] =
        "Live Stream Cache allows Desktop Client's Right Panel receive adequate thumbnails of\n"
        "the detected Objects and Events. It is needed because frames in the video archive are\n"
        "inaccessible for ~1 minute since the moment of recording. Beware that increasing the\n"
        "Live Stream Cache size increases the RAM usage.";
>>>>>>> 7837be5f
};

inline Ini& ini()
{
    static Ini ini;
    return ini;
}<|MERGE_RESOLUTION|>--- conflicted
+++ resolved
@@ -24,14 +24,11 @@
         "Disables recreating of Analytics DeviceAgents on resource changes (workaround of\n"
         "libtegra_video.so bug).");
 
-<<<<<<< HEAD
-    NX_INI_FLAG(0, forceLiveCacheForPrimaryStream, "Always cache primary stream frames in liveCache.");
     NX_INI_FLAG(0, forceLiteClient, "Force Lite Client for this server.");
-
+	
     NX_INI_FLAG(0, allowMtDecoding,
         "Allow multithreading decoding of video when software motion detection is enabled.");
-=======
-    NX_INI_FLAG(0, forceLiteClient, "Force Lite Client for this server.");
+
 
     NX_INI_INT(67000, liveStreamCacheForPrimaryStreamMinSizeMs,
         (std::string("Lower bound of Live Stream Cache size for primary stream, milliseconds.\n\n")
@@ -52,7 +49,6 @@
         "the detected Objects and Events. It is needed because frames in the video archive are\n"
         "inaccessible for ~1 minute since the moment of recording. Beware that increasing the\n"
         "Live Stream Cache size increases the RAM usage.";
->>>>>>> 7837be5f
 };
 
 inline Ini& ini()
