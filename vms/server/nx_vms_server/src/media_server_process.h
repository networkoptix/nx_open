#pragma once

#include <memory>

#include <QtCore/QTimer>
#include <QtCore/QStringList>

#include <api/common_message_processor.h>
#include <nx/vms/event/event_fwd.h>
#include <core/resource/resource_fwd.h>
#include <server/server_globals.h>

#include "http/auto_request_forwarder.h"
#include "http/progressive_downloading_server.h"
#include "network/universal_tcp_listener.h"
#include "platform/monitoring/global_monitor.h"
#include <platform/platform_abstraction.h>

#include "nx/utils/thread/long_runnable.h"
#include "nx_ec/impl/ec_api_impl.h"
#include <nx/network/public_ip_discovery.h>
#include <nx/network/http/http_mod_manager.h>
#include <nx/network/upnp/upnp_port_mapper.h>
#include <media_server/serverutil.h>
#include <media_server/media_server_module.h>

#include "health/system_health.h"
#include "platform/platform_abstraction.h"
#include <nx/utils/log/log.h>
#include <nx/utils/log/log_settings.h>


#include <nx/vms/discovery/manager.h>
#include <common/static_common_module.h>
#include <managers/discovery_manager.h>
#include "core/multicast/multicast_http_server.h"
#include "nx/vms/server/hls/hls_session_pool.h"
#include "nx/vms/server/hls/hls_server.h"
#include <recorder/remote_archive_synchronizer.h>
#include <recorder/recording_manager.h>
#include <camera/camera_pool.h>
#include <plugins/resource/mdns/mdns_listener.h>
#include <nx/network/upnp/upnp_device_searcher.h>
#include <plugins/resource/mserver_resource_searcher.h>
#include <media_server/media_server_resource_searchers.h>
#include <nx/network/cloud/cloud_connect_controller.h>
#include <motion/motion_helper.h>
#include "server/host_system_password_synchronizer.h"
#include <database/server_db.h>
#include <media_server/mserver_status_watcher.h>
#include <media_server/resource_status_watcher.h>
#include <media_server/server_connector.h>
#include <streaming/audio_streamer_pool.h>
#include <media_server_process_aux.h>
#include <nx/vms/server/command_line_parameters.h>
#include <nx/vms/server/discovery/discovery_monitor.h>
#include <system_log/system_event_log_reader.h>
#include <nx/vms/utils/metrics/system_controller.h>

#include <nx/utils/timer_manager.h>

class QnAppserverResourceProcessor;
class QNetworkReply;
class QnServerMessageProcessor;
struct QnPeerRuntimeInfo;
struct BeforeRestoreDbData;
class TimeBasedNonceProvider;
class CloudIntegrationManager;
class TcpLogReceiver;
class QnServerMessageProcessor;

namespace ec2 {

class CrashReporter;
class LocalConnectionFactory;

} // namespace ec2

namespace nx { namespace vms { namespace cloud_integration { class CloudManagerGroup; } } }

void restartServer(int restartTimeout);

class MediaServerProcess: public QnLongRunnable
{
    Q_OBJECT

public:
    MediaServerProcess(int argc, char* argv[], bool serviceMode = false);
    ~MediaServerProcess();

    void stopObjects();
    void run();
    int getTcpPort() const;

    /** Entry point. */
    static int main(int argc, char* argv[]);

    const nx::vms::server::CmdLineArguments cmdLineArguments() const;

    QnCommonModule* commonModule() const
    {
        if (const auto& module = m_serverModule.lock())
            return module->commonModule();
        else
            return nullptr;
    }

    QnMediaServerModule* serverModule() const
    {
        if (const auto& module = m_serverModule.lock())
            return module.get();
        else
            return nullptr;
    }

    nx::vms::server::Authenticator* authenticator() const { return m_universalTcpListener->authenticator(); }
    QnMediaServerResourcePtr thisServer() const { return m_mediaServer; };

    static void configureApiRestrictions(nx::network::http::AuthMethodRestrictionList* restrictions);

    bool enableMultipleInstances() const { return m_enableMultipleInstances; }
    void initStaticCommonModule();
    void setSetupModuleCallback(std::function<void(QnMediaServerModule*)> callback);
    bool installUpdateRequestReceived() const { return m_installUpdateRequestReceived; }
    bool initializeAnalyticsEvents();

signals:
    void started();
    void startedWithSignalsProcessed();

public slots:
    void stopAsync();
    void stopSync();

private slots:
    void at_portMappingChanged(QString address);
    void at_serverSaved(int, ec2::ErrorCode err);
    void at_cameraIPConflict(const QHostAddress& host, const QStringList& macAddrList);
    void at_storageManager_noStoragesAvailable();
    void at_storageManager_storagesAvailable();
    void at_storageManager_storageFailure(const QnResourcePtr& storage,
        nx::vms::api::EventReason reason);
    void at_storageManager_raidStorageFailure(const QString& description,
        nx::vms::api::EventReason reason);
    void at_storageManager_rebuildFinished(QnSystemHealth::MessageType msgType);
    void at_archiveBackupFinished(qint64 backedUpToMs, nx::vms::api::EventReason code);
    void at_checkAnalyticsUsed();
    void at_timer();
    void writeServerStartedEvent();
    void at_serverModuleConflict(nx::vms::discovery::ModuleEndpoint module);

    void at_appStarted();
    void at_runtimeInfoChanged(const QnPeerRuntimeInfo& runtimeInfo);
    void at_emptyDigestDetected(
        const QnUserResourcePtr& user, const QString& login, const QString& password);
    void at_databaseDumped();
    void at_systemIdentityTimeChanged(qint64 value, const QnUuid& sender);
    void at_updatePublicAddress(const QHostAddress& publicIp);
    void at_serverPropertyChanged(const QnResourcePtr& resource, const QString& key);

private:
    void updateDisabledVendorsIfNeeded();
    void updateAllowCameraChangesIfNeeded();
    void moveHandlingCameras();
    void updateAddressesList();
    void initStoragesAsync(QnCommonMessageProcessor* messageProcessor);

    void registerRestHandlers(
        nx::vms::cloud_integration::CloudManagerGroup* const cloudManagerGroup,
        QnUniversalTcpListener* tcpListener,
        ec2::TransactionMessageBusAdapter* messageBus);

    void registerRestHandler(
        const QString& path,
        QnRestRequestHandler* handler,
        GlobalPermission permission = GlobalPermission::none);

    void registerRestHandler(
        const nx::network::http::Method::ValueType& method,
        const QString& path,
        QnRestRequestHandler* handler,
        GlobalPermission permission = GlobalPermission::none);

    template<class TcpConnectionProcessor, typename... ExtraParams>
    void registerTcpHandler(
        const QByteArray& protocol, const QString& path, ExtraParams... extraParams);

    bool initTcpListener(
        TimeBasedNonceProvider* timeBasedNonceProvider,
        nx::vms::cloud_integration::CloudManagerGroup* const cloudManagerGroup,
        ec2::LocalConnectionFactory* ec2ConnectionFactory);
    void initializeCloudConnect();
    void prepareOsResources();

    void initializeUpnpPortMapper();
    nx::vms::api::ServerFlags calcServerFlags();
    void initPublicIpDiscovery();
    void startPublicIpDiscovery();
    QnMediaServerResourcePtr findServer(ec2::AbstractECConnectionPtr ec2Connection);
    void saveStorages(
        ec2::AbstractECConnectionPtr ec2Connection, const QnStorageResourceList& storages);
    void dumpSystemUsageStats();
    bool isStopping() const;
    void resetSystemState(nx::vms::cloud_integration::CloudConnectionManager& cloudConnectionManager);
    void performActionsOnExit();
    void updateAllowedInterfaces();
    void addCommandLineParametersFromConfig(MSSettings* settings);
    void saveServerInfo(const QnMediaServerResourcePtr& server);

    nx::utils::log::Settings makeLogSettings(const nx::vms::server::Settings& settings);

    void initializeLogging(MSSettings* serverSettings);
    void initializeHardwareId();
    QString hardwareIdAsGuid() const;
    void updateGuidIfNeeded();
    void connectArchiveIntegrityWatcher();
    QnMediaServerResourcePtr registerServer(
        ec2::AbstractECConnectionPtr ec2Connection,
        const QnMediaServerResourcePtr &server,
        bool isNewServerInstance);
    nx::utils::Url appServerConnectionUrl() const;
    bool setUpMediaServerResource(
        CloudIntegrationManager* cloudIntegrationManager,
        QnMediaServerModule* serverModule,
        const ec2::AbstractECConnectionPtr& ec2Connection);
    ec2::AbstractECConnectionPtr createEc2Connection() const;
    bool connectToDatabase();
    void migrateDataFromOldDir();
    void initCrashDump();
    void initSsl();
    void setUpServerRuntimeData();
    void doMigrationFrom_2_4();
    void loadPlugins();
    void initResourceTypes();

    QnStorageResourceList updateStorages(QnMediaServerResourcePtr mServer);
    QnStorageResourceList createStorages(const QnMediaServerResourcePtr& mServer);
    QnStorageResourcePtr createStorage(const QnUuid& serverId, const QString& path);
    QStringList listRecordFolders(bool includeNonHdd = false) const;
    void connectSignals();
    void connectStorageSignals(QnStorageManager* storage);
    void setUpDataFromSettings();
    void saveMediaServerUserAttributes(
        ec2::AbstractECConnectionPtr ec2Connection,
        const nx::vms::api::MediaServerUserAttributesData& userAttrsData);
    QString getMetadataDatabaseName() const;
    QnUuid selectDefaultStorageForAnalyticsEvents(QnMediaServerResourcePtr server);
    void setUpTcpLogReceiver();
    void initNewSystemStateIfNeeded(
        bool foundOwnServerInDb,
        const nx::mserver_aux::SettingsProxyPtr& settingsProxy);
    void startObjects();
    std::map<QString, QVariant> confParamsFromSettings() const;
    void writeMutableSettingsData();
    void createTcpListener();
    void loadResourcesFromDatabase();
    void updateRootPassword();
    void createResourceProcessor();
    void setRuntimeFlag(nx::vms::api::RuntimeFlag flag, bool isSet);
    void loadResourceParamsData();
<<<<<<< HEAD
    void onBackupDbTimer();
    void initMetricsController();
=======
>>>>>>> f09e63bc
private:
    int m_argc = 0;
    char** m_argv = nullptr;
    nx::vms::server::CmdLineArguments m_cmdLineArguments;
    const bool m_serviceMode;
    quint64 m_dumpSystemResourceUsageTaskId = 0;
    bool m_stopping = false;
    QnMutex m_mutex;
    mutable QnMutex m_stopMutex;
    std::map<nx::network::HostAddress, quint16> m_forwardedAddresses;
    QSet<QnUuid> m_updateUserRequests;
    std::unique_ptr<QnPlatformAbstraction> m_platform;
    std::unique_ptr<nx::utils::promise<void>> m_initStoragesAsyncPromise;
    bool m_enableMultipleInstances = false;
    QnMediaServerResourcePtr m_mediaServer;
    std::unique_ptr<QTimer> m_checkAnalyticsTimer;
    std::unique_ptr<QTimer> m_generalTaskTimer;
    std::unique_ptr<QTimer> m_serverStartedTimer;
    std::unique_ptr<QTimer> m_udtInternetTrafficTimer;
<<<<<<< HEAD
    std::unique_ptr<nx::utils::TimerManager> m_createDbBackupTimer;
=======
    std::unique_ptr<QTimer> m_createDbBackupTimer;
>>>>>>> f09e63bc
    QVector<QString> m_hardwareIdHlist;
    QnServerMessageProcessor* m_serverMessageProcessor = nullptr;
    QString m_oldAnalyticsStoragePath;

    static std::unique_ptr<QnStaticCommonModule> m_staticCommonModule;
    std::weak_ptr<QnMediaServerModule> m_serverModule;

    std::unique_ptr<QnAutoRequestForwarder> m_autoRequestForwarder;
    std::unique_ptr<QnUniversalTcpListener> m_universalTcpListener;
    std::unique_ptr<ec2::LocalConnectionFactory> m_ec2ConnectionFactory;

    std::unique_ptr<nx::network::PublicIPDiscovery> m_ipDiscovery;
    std::unique_ptr<QTimer> m_updatePiblicIpTimer;
    std::unique_ptr<ec2::CrashReporter> m_crashReporter;

    std::unique_ptr<nx::vms::server::discovery::DiscoveryMonitor> m_discoveryMonitor;
    ec2::AbstractECConnectionPtr m_ec2Connection;
    std::unique_ptr<QnMulticast::HttpServer> m_multicastHttp;
    std::unique_ptr<nx::vms::server::recorder::RemoteArchiveSynchronizer> m_remoteArchiveSynchronizer;
    std::unique_ptr<QnMServerResourceSearcher> m_mserverResourceSearcher;
    std::unique_ptr<QnAppserverResourceProcessor> m_serverResourceProcessor;
    std::unique_ptr<TimeBasedNonceProvider> m_timeBasedNonceProvider;
    std::unique_ptr<CloudIntegrationManager> m_cloudIntegrationManager;

    std::unique_ptr<MediaServerStatusWatcher> m_mediaServerStatusWatcher;
    std::unique_ptr<QnAudioStreamerPool> m_audioStreamerPool;
    std::shared_ptr<TcpLogReceiver> m_logReceiver;
    std::unique_ptr<RaidEventLogReader> m_raidEventLogReader;
    std::unique_ptr<nx::network::upnp::PortMapper> m_upnpPortMapper;
    std::function<void(QnMediaServerModule*)> m_setupModuleCallback;
    std::unique_ptr<nx::vms::utils::metrics::SystemController> m_metricsController;

    std::atomic<bool> m_installUpdateRequestReceived{false};
    std::atomic<bool> m_storageInitializationDone{false};
};<|MERGE_RESOLUTION|>--- conflicted
+++ resolved
@@ -258,11 +258,7 @@
     void createResourceProcessor();
     void setRuntimeFlag(nx::vms::api::RuntimeFlag flag, bool isSet);
     void loadResourceParamsData();
-<<<<<<< HEAD
-    void onBackupDbTimer();
     void initMetricsController();
-=======
->>>>>>> f09e63bc
 private:
     int m_argc = 0;
     char** m_argv = nullptr;
@@ -282,11 +278,7 @@
     std::unique_ptr<QTimer> m_generalTaskTimer;
     std::unique_ptr<QTimer> m_serverStartedTimer;
     std::unique_ptr<QTimer> m_udtInternetTrafficTimer;
-<<<<<<< HEAD
-    std::unique_ptr<nx::utils::TimerManager> m_createDbBackupTimer;
-=======
     std::unique_ptr<QTimer> m_createDbBackupTimer;
->>>>>>> f09e63bc
     QVector<QString> m_hardwareIdHlist;
     QnServerMessageProcessor* m_serverMessageProcessor = nullptr;
     QString m_oldAnalyticsStoragePath;
