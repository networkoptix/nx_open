--- conflicted
+++ resolved
@@ -177,24 +177,22 @@
 
     PlaybackRange playbackRange;
     {
-<<<<<<< HEAD
-        NX_VERBOSE(this, "Getting next data, seeking to position %1 us, device %2 (%3)",
-            position, m_resource->getName(), m_resource->getId());
-
-        m_RtpSession.sendPlay(position, AV_NOPTS_VALUE /*endTime */, m_RtpSession.getScale());
-=======
         NX_MUTEX_LOCKER lock(&m_mutex);
         std::swap(playbackRange, m_playbackRange);
     }
 
     if (playbackRange.isValid())
     {
+        NX_VERBOSE(this, "Getting next data, seeking to position %1-%2 us, device %3 (%4)",
+            playbackRange.startTimeUsec,
+            playbackRange.endTimeUsec,
+            m_resource->getName(), m_resource->getId());
+	
         m_RtpSession.sendPlay(
             playbackRange.startTimeUsec,
             playbackRange.endTimeUsec,
             m_RtpSession.getScale());
 
->>>>>>> 37d7ae0c
         createTrackParsers();
     }
 
