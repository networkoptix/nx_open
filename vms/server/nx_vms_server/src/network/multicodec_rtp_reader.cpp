--- conflicted
+++ resolved
@@ -675,7 +675,6 @@
     if(m_openStreamResult.errorCode != CameraDiagnostics::ErrorCode::noError)
         return m_openStreamResult;
 
-<<<<<<< HEAD
     if (m_customTrackParserFactory)
     {
         const auto tracks = m_RtpSession.getTrackInfo();
@@ -690,10 +689,6 @@
         m_RtpSession.setAdditionalSupportedCodecs(std::move(additionalSupportedCodecs));
     }
 
-    // Keep alive timeout will be overridden after SETUP request.
-    m_RtpSession.setKeepAliveTimeout(std::chrono::milliseconds::zero());
-=======
->>>>>>> 51937158
     QnVirtualCameraResourcePtr camera = qSharedPointerDynamicCast<QnVirtualCameraResource>(getResource());
     if (camera)
         m_RtpSession.setAudioEnabled(camera->isAudioEnabled());
