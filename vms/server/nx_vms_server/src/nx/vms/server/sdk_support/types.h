--- conflicted
+++ resolved
@@ -18,15 +18,9 @@
 
 struct SdkSettingsResponse
 {
-<<<<<<< HEAD
-    std::optional<SettingsValues> values = std::nullopt;
-    SettingsErrors errors;
-    std::optional<SettingsModel> model = std::nullopt;
-=======
     std::optional<SettingsValues> values;
     SettingsErrors errors;
     std::optional<SettingsModel> model;
->>>>>>> 2f4f293d
     Error sdkError;
 };
 
