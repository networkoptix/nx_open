--- conflicted
+++ resolved
@@ -190,14 +190,9 @@
         return false;
     }
 
-<<<<<<< HEAD
-    const SettingsContext settingsContext = currentSettingsContext();
-    SetSettingsRequest setSettingsRequest{settingsContext.modelId, settingsContext.values};
-=======
     SetSettingsRequest setSettingsRequest{
         m_deviceAgentContext.settingsContext.modelId,
         m_deviceAgentContext.settingsContext.values};
->>>>>>> 2f4f293d
 
     setSettingsInternal(setSettingsRequest, /*isInitialSettings*/ true);
 
@@ -243,7 +238,6 @@
         return SettingsResponse(
             SettingsResponse::Error::Code::sdkObjectIsNotAccessible,
             "DeviceAgent is not accessible");
-<<<<<<< HEAD
     }
 
     const std::optional<sdk_support::SdkSettingsResponse> sdkSettingsResponse =
@@ -259,24 +253,6 @@
     }
 
     const SettingsContext settingsContext = updateSettingsContext(
-        currentSettingsContext(),
-=======
-    }
-
-    const std::optional<sdk_support::SdkSettingsResponse> sdkSettingsResponse =
-        deviceAgentContext.deviceAgent->pluginSideSettings();
-
-    if (!sdkSettingsResponse)
-    {
-        NX_DEBUG(this,
-            "Getting settings, unable to obtain an SDK settings response, Device: %1, Engine: %2",
-            m_device, m_engine);
-
-        return SettingsResponse(SettingsResponse::Error::Code::unableToObtainSettingsResponse);
-    }
-
-    const SettingsContext settingsContext = updateSettingsContext(
->>>>>>> 2f4f293d
         api::analytics::SettingsValues(),
         *sdkSettingsResponse);
 
@@ -310,22 +286,6 @@
         return SettingsResponse::Error(
             SettingsResponse::Error::Code::sdkObjectIsNotAccessible,
             "DeviceAgent is not accessible");
-<<<<<<< HEAD
-    }
-
-    SettingsContext settingsContext = currentSettingsContext();
-
-    if ((settingsContext.modelId != settingsRequest.modelId) && !isInitialSettings)
-    {
-        NX_DEBUG(this,
-            "Setting settings, settings request model id (%1) doesn't match current settings "
-            "model id (%2), Device: %3, Engine %4",
-            settingsRequest.modelId, settingsContext.modelId, m_device, m_engine);
-
-        return SettingsResponse::Error(SettingsResponse::Error::Code::wrongSettingsModel);
-    }
-
-=======
     }
 
     const bool isAppropriateModel =
@@ -342,16 +302,11 @@
         return SettingsResponse::Error(SettingsResponse::Error::Code::wrongSettingsModel);
     }
 
->>>>>>> 2f4f293d
     const std::optional<sdk_support::SdkSettingsResponse> sdkSettingsResponse =
         m_deviceAgentContext.deviceAgent->setSettings(
             isInitialSettings
                 ? settingsRequest.values
-<<<<<<< HEAD
-                : prepareSettings(settingsContext, settingsRequest.values));
-=======
                 : prepareSettings(m_deviceAgentContext.settingsContext, settingsRequest.values));
->>>>>>> 2f4f293d
 
     if (!sdkSettingsResponse)
     {
@@ -362,22 +317,11 @@
         return SettingsResponse(SettingsResponse::Error::Code::unableToObtainSettingsResponse);
     }
 
-<<<<<<< HEAD
-    settingsContext = updateSettingsContext(
-        settingsContext,
-        settingsRequest.values,
-        *sdkSettingsResponse);
+    updateSettingsContext(settingsRequest.values, *sdkSettingsResponse);
 
     notifySettingsMaybeChanged();
 
-    return prepareSettingsResponse(settingsContext, *sdkSettingsResponse);
-=======
-    updateSettingsContext(settingsRequest.values, *sdkSettingsResponse);
-
-    notifySettingsMaybeChanged();
-
     return prepareSettingsResponse(m_deviceAgentContext.settingsContext, *sdkSettingsResponse);
->>>>>>> 2f4f293d
 }
 
 void DeviceAnalyticsBinding::logIncomingFrame(Ptr<IDataPacket> frame)
@@ -499,47 +443,6 @@
         m_engine->getId());
 }
 
-<<<<<<< HEAD
-SettingsContext DeviceAnalyticsBinding::currentSettingsContext() const
-{
-    SettingsContext settingsContext;
-
-    if (m_deviceAgentContext.settingsModel)
-    {
-        NX_DEBUG(this,
-            "Fetching current settings context, there is a cached settings model: %1, "
-            "Device: %2, Engine: %3",
-            (m_deviceAgentContext.settingsModel
-                ? toString(*m_deviceAgentContext.settingsModel)
-                : "<null>"),
-            m_device, m_engine);
-
-        settingsContext.model = *m_deviceAgentContext.settingsModel;
-    }
-    else
-    {
-        const std::optional<api::analytics::SettingsModel> modelFromManifests =
-            m_device->deviceAgentSettingsModel(m_engine->getId());
-
-        NX_DEBUG(this,
-            "Fetching current settings context, there is no cached settings model, "
-            "the model from the Device and Engine manfiests: %1. Device: %2, Engine: %3",
-            (modelFromManifests ? toString(*modelFromManifests): "<null>"), m_device, m_engine);
-
-        settingsContext.model = modelFromManifests
-            ? *modelFromManifests
-            : api::analytics::SettingsModel();
-    }
-
-    settingsContext.modelId = calculateModelId(settingsContext.model);
-    settingsContext.values = m_device->deviceAgentSettingsValues(m_engine->getId());
-
-    return settingsContext;
-}
-
-SettingsContext DeviceAnalyticsBinding::updateSettingsContext(
-    const SettingsContext& currentSettingsContext,
-=======
 void DeviceAnalyticsBinding::initializeSettingsContext() const
 {
     const std::optional<api::analytics::SettingsModel> modelFromManifests =
@@ -579,7 +482,6 @@
 }
 
 SettingsContext DeviceAnalyticsBinding::updateSettingsContext(
->>>>>>> 2f4f293d
     const api::analytics::SettingsValues& requestValues,
     const sdk_support::SdkSettingsResponse& sdkSettingsResponse) const
 {
@@ -587,20 +489,12 @@
         "current settings model id: %2, settings values from the request: %3, "
         "settings model from the SDK response: %4, settings values from the SDK response: %5 "
         "Device: %6, Engine: %7",
-<<<<<<< HEAD
-        currentSettingsContext.model, currentSettingsContext.modelId, requestValues,
-=======
         m_deviceAgentContext.settingsContext.model, m_deviceAgentContext.settingsContext.modelId,
         requestValues,
->>>>>>> 2f4f293d
         (sdkSettingsResponse.model ? toString(*sdkSettingsResponse.model) : "<null>"),
         (sdkSettingsResponse.values ? toString(*sdkSettingsResponse.values) : "<null>"),
         m_device, m_engine);
 
-<<<<<<< HEAD
-    SettingsContext result = currentSettingsContext;
-=======
->>>>>>> 2f4f293d
     if (sdkSettingsResponse.model)
     {
         NX_DEBUG(this,
@@ -608,18 +502,6 @@
             "Device: %1, Engine: %2",
             m_device, m_engine);
 
-<<<<<<< HEAD
-        result.model = *sdkSettingsResponse.model;
-    }
-
-    result.modelId = calculateModelId(result.model);
-
-    SettingsEngineWrapper settingsEngine(serverModule()->eventConnector(), m_engine, m_device);
-    settingsEngine.loadModelFromJsonObject(result.model);
-
-    // Applying current settings values.
-    settingsEngine.applyValues(currentSettingsContext.values);
-=======
         m_deviceAgentContext.settingsContext.model = *sdkSettingsResponse.model;
     }
 
@@ -631,7 +513,6 @@
 
     // Applying current settings values.
     settingsEngine.applyValues(m_deviceAgentContext.settingsContext.values);
->>>>>>> 2f4f293d
 
     // Applying values from the settings request.
     settingsEngine.applyValues(requestValues);
@@ -647,19 +528,6 @@
         settingsEngine.applyStringValues(*sdkSettingsResponse.values);
     }
 
-<<<<<<< HEAD
-    result.values = settingsEngine.values();
-    NX_DEBUG(this, "Updating settings context, resulting settings values: %1, "
-        "Device: %2, Engine: %3",
-        result.values, m_device, m_engine);
-
-    m_deviceAgentContext.settingsModel = result.model;
-    m_device->setDeviceAgentSettingsValues(m_engine->getId(), result.values);
-
-    m_device->saveProperties();
-
-    return result;
-=======
     m_deviceAgentContext.settingsContext.values = settingsEngine.values();
     NX_DEBUG(this, "Updating settings context, resulting settings values: %1, "
         "Device: %2, Engine: %3",
@@ -678,7 +546,6 @@
     }
 
     return m_deviceAgentContext.settingsContext;
->>>>>>> 2f4f293d
 }
 
 api::analytics::SettingsValues DeviceAnalyticsBinding::prepareSettings(
@@ -691,10 +558,6 @@
         "Device %4, Engine %5",
         settingsValues, settingsContext.values, settingsContext.model,  m_device, m_engine);
 
-<<<<<<< HEAD
-    // TODO: handle settings engine errors.
-=======
->>>>>>> 2f4f293d
     SettingsEngineWrapper settingsEngine(serverModule()->eventConnector(), m_engine, m_device);
     settingsEngine.loadModelFromJsonObject(settingsContext.model);
     settingsEngine.applyValues(settingsContext.values);
@@ -721,10 +584,6 @@
     result.values = settingsContext.values;
     result.errors = sdkSettingsResponse.errors;
 
-<<<<<<< HEAD
-    // TODO: stringify SDK error code
-=======
->>>>>>> 2f4f293d
     if (!sdkSettingsResponse.sdkError.isOk())
     {
         NX_DEBUG(this,
@@ -734,13 +593,9 @@
 
         result.error = SettingsResponse::Error(
             SettingsResponse::Error::Code::sdkError,
-<<<<<<< HEAD
-            sdkSettingsResponse.sdkError.errorMessage);
-=======
             NX_FMT("[%1] %2",
                 sdkSettingsResponse.sdkError.errorCode,
                 sdkSettingsResponse.sdkError.errorMessage));
->>>>>>> 2f4f293d
     }
 
     NX_DEBUG(this,
