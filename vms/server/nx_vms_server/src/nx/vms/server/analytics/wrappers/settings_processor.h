--- conflicted
+++ resolved
@@ -24,11 +24,7 @@
 
 class SettingsProcessor
 {
-<<<<<<< HEAD
-    using SettingsResponseHolder = const sdk_support::ResultHolder<const sdk::ISettingsResponse*>;
-=======
     using SettingsResponseHolder = sdk_support::ResultHolder<const sdk::ISettingsResponse*>;
->>>>>>> 2f4f293d
     using SettingsResponseFetcher = std::function<SettingsResponseHolder()>;
 
 public:
