#include "analytics_archive_directory.h"

#include <QtCore/QDir>

#include <core/resource/camera_resource.h>
#include <core/resource_management/resource_pool.h>

#include <analytics/db/config.h>

#include "object_type_dao.h"
#include "serializers.h"

namespace nx::analytics::db {

static constexpr QRect kFullRegion(0, 0, Qn::kMotionGridWidth, Qn::kMotionGridHeight);

AnalyticsArchiveDirectory::AnalyticsArchiveDirectory(
    QnMediaServerModule* mediaServerModule,
    const QString& dataDir)
    :
    m_mediaServerModule(mediaServerModule),
    m_dataDir(dataDir)
{
    if (!m_mediaServerModule)
    {
        QDir dir(m_dataDir + "/metadata");
        const auto cameraDirs = dir.entryList(QDir::AllDirs | QDir::NoDotAndDotDot);
        for (const auto& cameraDir: cameraDirs)
        {
            const auto cameraId = QnUuid::fromStringSafe(cameraDir);
            if (cameraId.isNull())
                continue;

            openOrGetArchive(cameraId);
        }
    }
}

bool AnalyticsArchiveDirectory::saveToArchive(
    const QnUuid& deviceId,
    std::chrono::milliseconds timestamp,
    const std::vector<QRect>& region,
    uint32_t trackGroupId,
    uint32_t objectType,
    int64_t allAttributesHash)
{
    if (auto archive = openOrGetArchive(deviceId);
        archive != nullptr)
    {
        NX_VERBOSE(this, "Saving (%1; %2)", timestamp, trackGroupId);

        return archive->saveToArchive(
            timestamp, region, trackGroupId, objectType, allAttributesHash);
    }
    else
    {
        return false;
    }
}

QnTimePeriodList AnalyticsArchiveDirectory::matchPeriods(
    std::vector<QnUuid> deviceIds,
    ArchiveFilter filter)
{
    if (deviceIds.empty())
        copyAllDeviceIds(&deviceIds);

    fixFilterRegion(&filter);

    // TODO: #ak If there are more than one device given we can apply map/reduce to speed things up.

    std::vector<QnTimePeriodList> timePeriods;
    for (const auto& deviceId: deviceIds)
        timePeriods.push_back(matchPeriods(deviceId, filter));

    return QnTimePeriodList::mergeTimePeriods(timePeriods, filter.limit, filter.sortOrder);
}

QnTimePeriodList AnalyticsArchiveDirectory::matchPeriods(
    const QnUuid& deviceId,
    const ArchiveFilter& filter)
{
    if (auto archive = openOrGetArchive(deviceId);
        archive != nullptr)
    {
        return archive->matchPeriod(filter);
    }
    else
    {
        return {};
    }
}

<<<<<<< HEAD
AnalyticsArchiveDirectory::ObjectMatchResult AnalyticsArchiveDirectory::matchObjects(
    std::vector<QnUuid> deviceIds,
    ArchiveFilter filter)
=======
AnalyticsArchiveDirectory::ObjectTrackMatchResult AnalyticsArchiveDirectory::matchObjects(
    const std::vector<QnUuid>& deviceIds,
    Filter filter)
>>>>>>> 91b048f1
{
    if (deviceIds.empty())
        copyAllDeviceIds(&deviceIds);

    fixFilterRegion(&filter);
    filter.limit = std::min(
        filter.limit > 0 ? filter.limit : kMaxObjectLookupResultSet,
        kMaxObjectLookupResultSet);

    std::vector<
        std::pair<std::chrono::milliseconds /*timestamp*/, int64_t /*trackGroupId*/>> trackGroups;

    for (const auto deviceId: deviceIds)
    {
        auto deviceResult = matchObjects(deviceId, filter);

        std::transform(
            deviceResult.data.begin(), deviceResult.data.end(),
            std::back_inserter(trackGroups),
            [this](const auto& item)
            {
                NX_VERBOSE(this, "Found (%1; %2)", item.timestampMs, item.trackGroupId);

                return std::make_pair(
                    std::chrono::milliseconds(item.timestampMs), item.trackGroupId);
            });
    }

    return toObjectTrackMatchResult(filter, std::move(trackGroups));
}

<<<<<<< HEAD
AnalyticsArchiveDirectory::ObjectMatchResult AnalyticsArchiveDirectory::toObjectMatchResult(
    const ArchiveFilter& filter,
    std::vector<std::pair<std::chrono::milliseconds /*timestamp*/, int64_t /*objectGroupId*/>> objectGroups)
=======
AnalyticsArchiveDirectory::ObjectTrackMatchResult
    AnalyticsArchiveDirectory::toObjectTrackMatchResult(
        const Filter& filter,
        TrackGroups trackGroups)
>>>>>>> 91b048f1
{
    if (filter.sortOrder == Qt::AscendingOrder)
        std::sort(trackGroups.begin(), trackGroups.end(), std::less<>());
    else
        std::sort(trackGroups.begin(), trackGroups.end(), std::greater<>());

    ObjectTrackMatchResult result;
    std::transform(
        trackGroups.begin(), trackGroups.end(),
        std::back_inserter(result.trackGroups),
        std::mem_fn(&std::pair<std::chrono::milliseconds, int64_t>::second));

    if (!trackGroups.empty())
    {
        result.timePeriod.setStartTime(
            std::min<>(trackGroups.front().first, trackGroups.back().first));

        result.timePeriod.setEndTime(
            std::max<>(trackGroups.front().first, trackGroups.back().first));
    }

    return result;
}

ArchiveFilter AnalyticsArchiveDirectory::prepareArchiveFilter(
    const db::Filter& filter,
    const ObjectTypeDao& objectTypeDao)
{
    ArchiveFilter archiveFilter;

    if (!filter.objectTypeId.empty())
    {
        std::transform(
            filter.objectTypeId.begin(), filter.objectTypeId.end(),
            std::back_inserter(archiveFilter.objectTypes),
            [&objectTypeDao](const auto& objectType)
            {
                return objectTypeDao.objectTypeIdFromName(objectType);
            });
    }

    if (filter.boundingBox)
        archiveFilter.region = kFullRegion.intersected(translateToSearchGrid(*filter.boundingBox));
    archiveFilter.startTime = filter.timePeriod.startTime();
    archiveFilter.endTime = filter.timePeriod.endTime();
    archiveFilter.sortOrder = filter.sortOrder;
    if (filter.maxObjectTracksToSelect > 0)
        archiveFilter.limit = filter.maxObjectTracksToSelect;

    return archiveFilter;
}

AnalyticsArchiveImpl* AnalyticsArchiveDirectory::openOrGetArchive(
    const QnUuid& deviceId)
{
    QnMutexLocker lock(&m_mutex);

    auto& archive = m_deviceIdToArchive[deviceId];
    if (!archive)
    {
        if (m_mediaServerModule)
        {
            auto camera = m_mediaServerModule->resourcePool()
                ->getResourceById<QnVirtualCameraResource>(deviceId);
            if (!camera)
                return nullptr;
            archive = std::make_unique<AnalyticsArchiveImpl>(m_dataDir, camera->getPhysicalId());
        }
        else
        {
            archive = std::make_unique<AnalyticsArchiveImpl>(m_dataDir, deviceId.toSimpleString());
        }
    }

    return archive.get();
}

void AnalyticsArchiveDirectory::fixFilterRegion(ArchiveFilter* filter)
{
    if (filter->region.isEmpty())
        filter->region = kFullRegion;
    else
        filter->region = filter->region.intersected(kFullRegion);
}

nx::vms::server::metadata::AnalyticsArchive::MatchObjectsResult AnalyticsArchiveDirectory::matchObjects(
    const QnUuid& deviceId,
    const ArchiveFilter& filter)
{
    if (auto archive = openOrGetArchive(deviceId);
        archive != nullptr)
    {
        return archive->matchObjects(filter);
    }
    else
    {
        return {};
    }
}

void AnalyticsArchiveDirectory::copyAllDeviceIds(std::vector<QnUuid>* deviceIds)
{
    if (m_mediaServerModule)
    {
        const auto cameraResources = m_mediaServerModule->resourcePool()->getAllCameras(
            m_mediaServerModule->resourcePool()->getResourceById(
                m_mediaServerModule->commonModule()->moduleGUID()));

        for (const auto& camera: cameraResources)
            openOrGetArchive(camera->getId());
    }

    QnMutexLocker lock(&m_mutex);

    std::transform(
        m_deviceIdToArchive.begin(), m_deviceIdToArchive.end(),
        std::back_inserter(*deviceIds),
        [](const auto& item) { return item.first; });
}

} // namespace nx::analytics::db<|MERGE_RESOLUTION|>--- conflicted
+++ resolved
@@ -91,15 +91,9 @@
     }
 }
 
-<<<<<<< HEAD
-AnalyticsArchiveDirectory::ObjectMatchResult AnalyticsArchiveDirectory::matchObjects(
+AnalyticsArchiveDirectory::ObjectTrackMatchResult AnalyticsArchiveDirectory::matchObjects(
     std::vector<QnUuid> deviceIds,
     ArchiveFilter filter)
-=======
-AnalyticsArchiveDirectory::ObjectTrackMatchResult AnalyticsArchiveDirectory::matchObjects(
-    const std::vector<QnUuid>& deviceIds,
-    Filter filter)
->>>>>>> 91b048f1
 {
     if (deviceIds.empty())
         copyAllDeviceIds(&deviceIds);
@@ -131,16 +125,10 @@
     return toObjectTrackMatchResult(filter, std::move(trackGroups));
 }
 
-<<<<<<< HEAD
-AnalyticsArchiveDirectory::ObjectMatchResult AnalyticsArchiveDirectory::toObjectMatchResult(
-    const ArchiveFilter& filter,
-    std::vector<std::pair<std::chrono::milliseconds /*timestamp*/, int64_t /*objectGroupId*/>> objectGroups)
-=======
 AnalyticsArchiveDirectory::ObjectTrackMatchResult
     AnalyticsArchiveDirectory::toObjectTrackMatchResult(
-        const Filter& filter,
+        const ArchiveFilter& filter,
         TrackGroups trackGroups)
->>>>>>> 91b048f1
 {
     if (filter.sortOrder == Qt::AscendingOrder)
         std::sort(trackGroups.begin(), trackGroups.end(), std::less<>());
