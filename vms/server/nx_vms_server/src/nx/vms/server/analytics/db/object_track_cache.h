#pragma once

#include <chrono>
#include <map>
#include <vector>

#include <nx/utils/elapsed_timer_pool.h>
#include <nx/utils/thread/mutex.h>

#include <analytics/common/object_metadata.h>
#include <analytics/db/analytics_db_types.h>

namespace nx::analytics::db {

static constexpr int64_t kInvalidDbId = -1;

struct ObjectTrackUpdate
{
    int64_t dbId = kInvalidDbId;
    QnUuid trackId;
    ObjectRegion appendedTrack;
    /** Attributes that were added since the last insert/update. */
    std::vector<common::metadata::Attribute> appendedAttributes;
    /** All object's attributes. */
    std::vector<common::metadata::Attribute> allAttributes;
    BestShot bestShot;

    qint64 firstAppearanceTimeUs = 0;
    qint64 lastAppearanceTimeUs = 0;
};

/**
 * NOTE: All methods of this class are thread-safe.
 */
class ObjectTrackCache
{
public:
    /**
     * @param aggregationPeriod Object is reported with this delay to minimize the number of
     * inserts to the DB.
     *
     * Object is removed from the cache if:
     * - every change made to the object was reported using getTracksToInsert and getTracksToUpdate
     * - AND there was no new object data during the aggregationPeriod
     * OR
     * - there was no new object data during the maxObjectLifetime period regardless of previous
     * conditions.
     */
    ObjectTrackCache(
        std::chrono::milliseconds aggregationPeriod,
        std::chrono::milliseconds maxObjectLifetime);

    void add(const common::metadata::ConstObjectMetadataPacketPtr& packet);

    /**
     * Objects are provided only after the aggregation period passes.
     * @param flush If true, all available data is provided.
     * @return Objects that are to be inserted.
     */
    std::vector<ObjectTrack> getTracksToInsert(bool flush = false);

    /**
     * Provides new object regardless of the aggregation period.
     * NOTE: Should be avoided when possible.
     */
    std::optional<ObjectTrack> getTrackToInsertForced(const QnUuid& trackId);

    /**
     * Provides data only for objects with known dbId.
     * Db id is set using ObjectTrackCache::setTrackIdInDb.
     */
    std::vector<ObjectTrackUpdate> getTracksToUpdate(bool flush = false);

    std::optional<ObjectTrackEx> getTrackById(const QnUuid& trackId) const;

    /**
     * MUST be invoked after inserting track to the DB.
     */
    void setTrackIdInDb(const QnUuid& trackId, int64_t dbId);

    /**
     * @return kInvalidDbId if track id is unknown.
     */
    int64_t dbIdFromTrackId(const QnUuid& trackId) const;

    void saveTrackIdToAttributesId(const QnUuid& trackId, int64_t attributesId);

    int64_t getAttributesIdByTrackId(const QnUuid& trackId) const;

    /**
     * NOTE: Data removal happens only in this method.
     * So, it MUST be called periodically.
     */
    void removeExpiredData();

private:
    struct ObjectTrackContext
    {
        int64_t dbId = -1;
        int64_t attributesDbId = -1;

        ObjectTrack track;
        std::vector<common::metadata::Attribute> newAttributesSinceLastUpdate;

        std::chrono::steady_clock::time_point lastReportTime;
        bool insertionReported = false;
        bool modified = false;

<<<<<<< HEAD
        std::map<QString, QString> allAttributes;
        std::vector<ObjectPosition> allPositionSequence;
=======
        std::set<std::pair<QString, QString>> allAttributes;
>>>>>>> 2ba91af4
    };

    const std::chrono::milliseconds m_aggregationPeriod;
    const std::chrono::milliseconds m_maxObjectLifetime;
    mutable QnMutex m_mutex;
    std::map<QnUuid, ObjectTrackContext> m_tracksById;
    nx::utils::ElapsedTimerPool<QnUuid> m_timerPool;

    void updateObject(
        const nx::common::metadata::ObjectMetadata& objectMetadata,
        const nx::common::metadata::ObjectMetadataPacket& packet);

    void addNewAttributes(
        const std::vector<common::metadata::Attribute>& attributes,
        ObjectTrackContext* trackContext);

    void removeTrack(const QnUuid& trackId);
};

} // namespace nx::analytics::db<|MERGE_RESOLUTION|>--- conflicted
+++ resolved
@@ -106,12 +106,8 @@
         bool insertionReported = false;
         bool modified = false;
 
-<<<<<<< HEAD
-        std::map<QString, QString> allAttributes;
+        std::set<std::pair<QString, QString>> allAttributes;
         std::vector<ObjectPosition> allPositionSequence;
-=======
-        std::set<std::pair<QString, QString>> allAttributes;
->>>>>>> 2ba91af4
     };
 
     const std::chrono::milliseconds m_aggregationPeriod;
