#include "analytics_db.h"

#include <cmath>

#include <nx/fusion/model_functions.h>
#include <nx/fusion/serialization/sql_functions.h>
#include <nx/sql/filter.h>
#include <nx/sql/sql_cursor.h>
#include <nx/utils/log/log.h>

#include <analytics/db/config.h>

#include <nx/vms/server/root_fs.h>

#include "cursor.h"
#include "cleaner.h"
#include "object_track_searcher.h"
#include "serializers.h"
#include "time_period_fetcher.h"

namespace nx::analytics::db {

static constexpr char kSaveEventQueryAggregationKey[] = "c119fb61-b7d3-42c5-b833-456437eaa7c7";

//-------------------------------------------------------------------------------------------------

EventsStorage::EventsStorage(QnMediaServerModule* mediaServerModule):
    m_mediaServerModule(mediaServerModule),
    m_objectTrackCache(kTrackAggregationPeriod, kMaxCachedObjectLifeTime),
    m_trackAggregator(
        kTrackSearchResolutionX,
        kTrackSearchResolutionY,
        kTrackAggregationPeriod)
{
    NX_CRITICAL(std::pow(10, kCoordinateDecimalDigits) < kCoordinatesPrecision);
}

EventsStorage::~EventsStorage()
{
    if (!m_dbController)
        return;

    // Flushing all cached data.
    // Since update queries are queued all scheduled requests will be completed before flush.
    std::promise<ResultCode> done;
    flush([&done](auto resultCode) { done.set_value(resultCode); });
    done.get_future().wait();
}

bool EventsStorage::initialize(const Settings& settings)
{
    auto dbConnectionOptions = settings.dbConnectionOptions;
    dbConnectionOptions.dbName = closeDirPath(settings.path) + dbConnectionOptions.dbName;
    NX_DEBUG(this, "Opening analytics event storage from [%1]", dbConnectionOptions.dbName);

    QnMutexLocker lock(&m_dbControllerMutex);
    {
        QnMutexLocker cursorLock(&m_cursorsMutex);
        m_closingDbController = true;
        for (auto& cursor: m_openedCursors)
            cursor->close();
        m_openedCursors.clear();
    }
    m_analyticsArchiveDirectory.reset();
    m_dbController.reset();

    m_closingDbController = false;

    m_dbController = std::make_unique<DbController>(dbConnectionOptions);
    if (!ensureDbDirIsWritable(settings.path)
        || !m_dbController->initialize()
        || !readMaximumEventTimestamp()
        || !loadDictionaries())
    {
        m_dbController.reset();
        NX_WARNING(this, "Failed to open analytics DB at %1", settings.path);
        return false;
    }

    m_analyticsArchiveDirectory = std::make_unique<AnalyticsArchiveDirectory>(
        m_mediaServerModule,
        settings.path + "/archive/");

    return true;
}

void EventsStorage::save(common::metadata::ConstObjectMetadataPacketPtr packet)
{
    using namespace std::chrono;

    QElapsedTimer t;
    t.restart();

    NX_VERBOSE(this, "Saving packet %1", *packet);

    {
        QnMutexLocker lock(&m_mutex);
        m_maxRecordedTimestamp = std::max<milliseconds>(
            m_maxRecordedTimestamp,
            duration_cast<milliseconds>(microseconds(packet->timestampUs)));
    }

    QnMutexLocker lock(&m_mutex);
    savePacketDataToCache(lock, packet);
    ObjectTrackDataSaver detectionDataSaver = takeDataToSave(lock, /*flush*/ false);
    lock.unlock();

    QnMutexLocker dbLock(&m_dbControllerMutex);

    if (!m_dbController)
    {
        NX_DEBUG(this, "Attempt to write to non-initialized analytics DB");
        return;
    }

    if (detectionDataSaver.empty())
    {
        NX_VERBOSE(this, "Saving packet (1) took %1ms", t.elapsed());
        return;
    }

    m_dbController->queryExecutor().executeUpdate(
        [packet = packet, detectionDataSaver = std::move(detectionDataSaver)](
            nx::sql::QueryContext* queryContext) mutable
        {
            detectionDataSaver.save(queryContext);
            return nx::sql::DBResult::ok;
        },
        [this](sql::DBResult resultCode) { logDataSaveResult(resultCode); },
        kSaveEventQueryAggregationKey);

    NX_VERBOSE(this, "Saving packet (2) took %1ms", t.elapsed());
}

void EventsStorage::createLookupCursor(
    Filter filter,
    CreateCursorCompletionHandler completionHandler)
{
    using namespace nx::utils;

    NX_VERBOSE(this, "Requested cursor with filter %1", filter);

    QnMutexLocker lock(&m_dbControllerMutex);

    if (!m_dbController)
    {
        NX_DEBUG(this, "Attempt to stream data from non-initialized analytics DB");
        lock.unlock();
        completionHandler(ResultCode::error, nullptr);
        return;
    }

    auto objectSearcher = std::make_shared<ObjectTrackSearcher>(
        m_deviceDao,
        m_objectTypeDao,
        &m_attributesDao,
        m_analyticsArchiveDirectory.get(),
        std::move(filter));

    m_dbController->queryExecutor().createCursor<ObjectTrack>(
        [objectSearcher](auto&&... args)
            { objectSearcher->prepareCursorQuery(std::forward<decltype(args)>(args)...); },
        [objectSearcher](auto&&... args)
            { objectSearcher->loadCurrentRecord(std::forward<decltype(args)>(args)...); },
        [this, completionHandler = std::move(completionHandler)](
            sql::DBResult resultCode,
            QnUuid dbCursorId) mutable
        {
            reportCreateCursorCompletion(
                resultCode,
                dbCursorId,
                std::move(completionHandler));
        });
}

void EventsStorage::lookup(
    Filter filter,
    LookupCompletionHandler completionHandler)
{
    QnMutexLocker lock(&m_dbControllerMutex);

    NX_DEBUG(this, "Selecting tracks. Filter %1", filter);

    if (!m_dbController)
    {
        NX_DEBUG(this, "Attempt to look up objects in non-initialized analytics DB");
        lock.unlock();
        completionHandler(ResultCode::error, LookupResult());
        return;
    }

    auto result = std::make_shared<std::vector<ObjectTrack>>();
    m_dbController->queryExecutor().executeSelect(
        [this, filter = std::move(filter), result](nx::sql::QueryContext* queryContext)
        {
            ObjectTrackSearcher objectSearcher(
                m_deviceDao,
                m_objectTypeDao,
                &m_attributesDao,
                m_analyticsArchiveDirectory.get(),
                std::move(filter));
            *result = objectSearcher.lookup(queryContext);
            return nx::sql::DBResult::ok;
        },
        [this, result, completionHandler = std::move(completionHandler)](
            sql::DBResult resultCode)
        {
            NX_DEBUG(this, "%1 objects selected. Result code %2", result->size(), resultCode);

            completionHandler(
                dbResultToResultCode(resultCode),
                std::move(*result));
        });
}

void EventsStorage::lookupTimePeriods(
    Filter filter,
    TimePeriodsLookupOptions options,
    TimePeriodsLookupCompletionHandler completionHandler)
{
    QnMutexLocker lock(&m_dbControllerMutex);

    NX_DEBUG(this, "Selecting time periods. Filter %1, detail level %2",
        filter, options.detailLevel);

    if (!m_dbController)
    {
        NX_DEBUG(this, "Attempt to look up time periods in non-initialized analytics DB");
        lock.unlock();
        completionHandler(ResultCode::error, QnTimePeriodList());
        return;
    }

    auto result = std::make_shared<QnTimePeriodList>();
    m_dbController->queryExecutor().executeSelect(
        [this, filter = std::move(filter), options = std::move(options), result](
            nx::sql::QueryContext* queryContext)
        {
            TimePeriodFetcher timePeriodFetcher(
                m_deviceDao,
                m_objectTypeDao,
                &m_attributesDao,
                m_analyticsArchiveDirectory.get(),
                m_maxRecordedTimestamp);
            return timePeriodFetcher.selectTimePeriods(
                queryContext, filter, options, result.get());
        },
        [this, result, completionHandler = std::move(completionHandler)](
            sql::DBResult resultCode)
        {
            NX_DEBUG(this, "%1 time periods selected. Result code %2", result->size(), resultCode);

            completionHandler(
                dbResultToResultCode(resultCode),
                std::move(*result));
        });
}

void EventsStorage::markDataAsDeprecated(
    QnUuid deviceId,
    std::chrono::milliseconds oldestDataToKeepTimestamp)
{
    QnMutexLocker lock(&m_dbControllerMutex);

    if (!m_dbController)
    {
        NX_DEBUG(this, "Attempt to delete data from non-initialized analytics DB");
        return;
    }

    NX_VERBOSE(this, "Cleaning data of device %1 up to timestamp %2",
        deviceId, oldestDataToKeepTimestamp.count());

    scheduleDataCleanup(deviceId, oldestDataToKeepTimestamp);
}

void EventsStorage::flush(StoreCompletionHandler completionHandler)
{
    QnMutexLocker lock(&m_dbControllerMutex);

    if (!m_dbController)
    {
        NX_DEBUG(this, "Attempt to flush non-initialized analytics DB");
        lock.unlock();

        completionHandler(ResultCode::error);
        return;
    }

    m_dbController->queryExecutor().executeUpdate(
        [this](nx::sql::QueryContext* queryContext)
        {
            NX_DEBUG(this, "Flushing unsaved data");

            QnMutexLocker lock(&m_mutex);
            ObjectTrackDataSaver detectionDataSaver = takeDataToSave(lock, /*flush*/ true);
            lock.unlock();

            if (!detectionDataSaver.empty())
                detectionDataSaver.save(queryContext);

            // Since sqlite supports only one update thread this will be executed after every
            // packet has been saved.

            return sql::DBResult::ok;
        },
        [completionHandler = std::move(completionHandler)](sql::DBResult resultCode)
        {
            completionHandler(dbResultToResultCode(resultCode));
        });
}

bool EventsStorage::ensureDbDirIsWritable(const QString& path)
{
    if (!m_mediaServerModule)
        return true;

    if (!m_mediaServerModule->rootFileSystem()->makeDirectory(path))
    {
        NX_WARNING(this, "Failed to create directory %1 on root FS", path);
        return false;
    }

    if (!m_mediaServerModule->rootFileSystem()->changeOwner(path))
    {
        NX_WARNING(this, "Failed to change owner of directory %1 on root FS", path);
        return false;
    }

    NX_DEBUG(this, "Successfully changed access rights for %1", path);

    return true;
}

bool EventsStorage::readMaximumEventTimestamp()
{
    try
    {
        m_maxRecordedTimestamp = m_dbController->queryExecutor().executeSelectQuerySync(
            [](nx::sql::QueryContext* queryContext)
            {
                auto query = queryContext->connection()->createQuery();
                query->prepare("SELECT max(track_end_ms) FROM track");
                query->exec();
                if (query->next())
                    return std::chrono::milliseconds(query->value(0).toLongLong());
                return std::chrono::milliseconds::zero();
            });
    }
    catch (const std::exception& e)
    {
        NX_WARNING(this, "Failed to read maximum event timestamp from the DB. %1", e.what());
        return false;
    }

    return true;
}

bool EventsStorage::readMinimumEventTimestamp(std::chrono::milliseconds* outResult)
{
    QnMutexLocker dbLock(&m_dbControllerMutex);

    if (!m_dbController)
    {
        NX_DEBUG(this, "Attempt to readMinimumEventTimestamp to non-initialized analytics DB");
        return false;
    }

    try
    {
<<<<<<< HEAD
        QnWaitCondition waitCondition;
        m_dbController->queryExecutor().executeSelect(
            [this, outResult](nx::sql::QueryContext* queryContext)
            {
                auto query = queryContext->connection()->createQuery();
                query->prepare("SELECT min(track_start_ms) FROM track");
                query->exec();
                if (query->next())
                    *outResult = std::chrono::milliseconds(query->value(0).toLongLong());
                else
                    *outResult = std::chrono::milliseconds::zero();
                return nx::sql::DBResult::ok;
            },
            [&waitCondition, this](sql::DBResult /*resultCode*/)
            {
                QnMutexLocker dbLock(&m_dbControllerMutex);
                waitCondition.wakeAll();
            });
        waitCondition.wait(&m_dbControllerMutex);
=======
        *outResult = m_dbController->queryExecutor().executeSelectQuerySync(
            [](nx::sql::QueryContext* queryContext)
        {
            auto query = queryContext->connection()->createQuery();
            query->prepare("SELECT min(track_start_ms) FROM track");
            query->exec();
            if (query->next())
                return std::chrono::milliseconds(query->value(0).toLongLong());
            return std::chrono::milliseconds::zero();
        });
>>>>>>> 824bc307
    }
    catch (const std::exception& e)
    {
        NX_WARNING(this, "Failed to read minimum event timestamp from the DB. %1", e.what());
        return false;
    }
    return true;
}

bool EventsStorage::loadDictionaries()
{
    try
    {
        m_dbController->queryExecutor().executeSelectQuerySync(
            [this](nx::sql::QueryContext* queryContext)
            {
                m_objectTypeDao.loadObjectTypeDictionary(queryContext);
                m_deviceDao.loadDeviceDictionary(queryContext);
                // TODO: #ak Remove when executeSelectQuerySync supports void functors.
                return true;
            });
    }
    catch (const std::exception& e)
    {
        NX_WARNING(this, "Failed to read maximum event timestamp from the DB. %1", e.what());
        return false;
    }

    return true;
}

void EventsStorage::updateDictionariesIfNeeded(
    nx::sql::QueryContext* queryContext,
    const common::metadata::ObjectMetadataPacket& packet,
    const common::metadata::ObjectMetadata& objectMetadata)
{
    m_deviceDao.insertOrFetch(queryContext, packet.deviceId);
    m_objectTypeDao.insertOrFetch(queryContext, objectMetadata.objectTypeId);
}

void EventsStorage::insertEvent(
    sql::QueryContext* queryContext,
    const common::metadata::ObjectMetadataPacket& packet,
    const common::metadata::ObjectMetadata& objectMetadata,
    int64_t attributesId,
    int64_t /*timePeriodId*/)
{
    sql::SqlQuery insertEventQuery(queryContext->connection());
    insertEventQuery.prepare(QString::fromLatin1(R"sql(
        INSERT INTO event(timestamp_usec_utc, duration_usec,
            device_id, object_type_id, object_id, attributes_id,
            box_top_left_x, box_top_left_y, box_bottom_right_x, box_bottom_right_y)
        VALUES(:timestampMs, :durationMs, :deviceId,
            :objectTypeId, :trackId, :attributesId,
            :boxTopLeftX, :boxTopLeftY, :boxBottomRightX, :boxBottomRightY)
    )sql"));
    insertEventQuery.bindValue(":timestampMs", packet.timestampUs / kUsecInMs);
    insertEventQuery.bindValue(":durationMs", packet.durationUs / kUsecInMs);
    insertEventQuery.bindValue(":deviceId", m_deviceDao.deviceIdFromGuid(packet.deviceId));
    insertEventQuery.bindValue(
        ":objectTypeId",
        (long long) m_objectTypeDao.objectTypeIdFromName(objectMetadata.objectTypeId));
    insertEventQuery.bindValue(
        ":trackId",
        QnSql::serialized_field(objectMetadata.trackId));

    insertEventQuery.bindValue(":attributesId", (long long) attributesId);

    const auto packedBoundingBox = packRect(objectMetadata.boundingBox);

    insertEventQuery.bindValue(":boxTopLeftX", packedBoundingBox.topLeft().x());
    insertEventQuery.bindValue(":boxTopLeftY", packedBoundingBox.topLeft().y());
    insertEventQuery.bindValue(":boxBottomRightX", packedBoundingBox.bottomRight().x());
    insertEventQuery.bindValue(":boxBottomRightY", packedBoundingBox.bottomRight().y());

    insertEventQuery.exec();
}

void EventsStorage::savePacketDataToCache(
    const QnMutexLockerBase& /*lock*/,
    const common::metadata::ConstObjectMetadataPacketPtr& packet)
{
    using namespace std::chrono;

    m_objectTrackCache.add(packet);

    for (const auto& objectMetadata: packet->objectMetadataList)
    {
        m_trackAggregator.add(
            objectMetadata.trackId,
            duration_cast<milliseconds>(microseconds(packet->timestampUs)),
            objectMetadata.boundingBox);
    }
}

ObjectTrackDataSaver EventsStorage::takeDataToSave(
    const QnMutexLockerBase& /*lock*/,
    bool flushData)
{
    ObjectTrackDataSaver detectionDataSaver(
        &m_attributesDao,
        &m_deviceDao,
        &m_objectTypeDao,
        &m_trackGroupDao,
        &m_objectTrackCache,
        m_analyticsArchiveDirectory.get());

    detectionDataSaver.load(&m_trackAggregator, flushData);

    m_objectTrackCache.removeExpiredData();

    return detectionDataSaver;
}

void EventsStorage::reportCreateCursorCompletion(
    sql::DBResult resultCode,
    QnUuid dbCursorId,
    CreateCursorCompletionHandler completionHandler)
{
    if (resultCode != sql::DBResult::ok)
        return completionHandler(ResultCode::error, nullptr);

    QnMutexLocker lock(&m_cursorsMutex);

    if (m_closingDbController)
        return completionHandler(ResultCode::ok, nullptr);

    auto dbCursor = std::make_unique<sql::Cursor<ObjectTrack>>(
        &m_dbController->queryExecutor(),
        dbCursorId);

    auto cursor = std::make_unique<Cursor>(std::move(dbCursor));
    cursor->setOnBeforeCursorDestroyed(
        [this](Cursor* cursor)
        {
            QnMutexLocker lock(&m_cursorsMutex);
            m_openedCursors.remove(cursor);
        });

    m_openedCursors.push_back(cursor.get());
    lock.unlock();

    completionHandler(ResultCode::ok, std::move(cursor));
}

void EventsStorage::scheduleDataCleanup(
    QnUuid deviceId,
    std::chrono::milliseconds oldestDataToKeepTimestamp)
{
    m_dbController->queryExecutor().executeUpdate(
        [this, deviceId, oldestDataToKeepTimestamp](nx::sql::QueryContext* queryContext)
        {
            // Device id NULL means clean for all devices.
            const auto internalId = m_deviceDao.deviceIdFromGuid(deviceId);
            if (internalId == -1 && !deviceId.isNull())
                return nx::sql::DBResult::ok; //< Not found in the database.

            Cleaner cleaner(
                &m_attributesDao,
                internalId,
                oldestDataToKeepTimestamp);

            if (cleaner.clean(queryContext) == Cleaner::Result::incomplete)
            {
                NX_VERBOSE(this, "Could not clean all data in one run. Scheduling another one");
                scheduleDataCleanup(deviceId, oldestDataToKeepTimestamp);
            }

            return nx::sql::DBResult::ok;
        },
        [this, deviceId, oldestDataToKeepTimestamp](nx::sql::DBResult result)
        {
            logCleanupResult(result, deviceId, oldestDataToKeepTimestamp);
        });
}

void EventsStorage::logCleanupResult(
    sql::DBResult resultCode,
    const QnUuid& deviceId,
    std::chrono::milliseconds oldestDataToKeepTimestamp)
{
    if (resultCode == sql::DBResult::ok)
    {
        NX_VERBOSE(this, "Cleaned data of device %1 up to timestamp %2",
            deviceId, oldestDataToKeepTimestamp);
    }
    else
    {
        NX_DEBUG(this, "Error (%1) while cleaning up data of device %2 up to timestamp %3",
            toString(resultCode), deviceId, oldestDataToKeepTimestamp);
    }
};

void EventsStorage::logDataSaveResult(sql::DBResult resultCode)
{
    if (resultCode != sql::DBResult::ok)
    {
        NX_DEBUG(this, "Error saving detection metadata packet. %1", resultCode);
    }
    else
    {
        NX_VERBOSE(this, "Detection metadata packet has been saved successfully");
    }
}

QRect EventsStorage::packRect(const QRectF& rectf)
{
    return translate(rectf, QSize(kCoordinatesPrecision, kCoordinatesPrecision));
}

QRectF EventsStorage::unpackRect(const QRect& rect)
{
    return translate(rect, QSize(kCoordinatesPrecision, kCoordinatesPrecision));
}

//-------------------------------------------------------------------------------------------------

EventsStorageFactory::EventsStorageFactory():
    base_type([this](auto&&... args)
        { return defaultFactoryFunction(std::forward<decltype(args)>(args)...); })
{
}

EventsStorageFactory& EventsStorageFactory::instance()
{
    static EventsStorageFactory staticInstance;
    return staticInstance;
}

std::unique_ptr<AbstractEventsStorage> EventsStorageFactory::defaultFactoryFunction(
    QnMediaServerModule* mediaServerModule)
{
    return std::make_unique<EventsStorage>(mediaServerModule);
}

} // namespace nx::analytics::db<|MERGE_RESOLUTION|>--- conflicted
+++ resolved
@@ -368,38 +368,16 @@
 
     try
     {
-<<<<<<< HEAD
-        QnWaitCondition waitCondition;
-        m_dbController->queryExecutor().executeSelect(
-            [this, outResult](nx::sql::QueryContext* queryContext)
+        *outResult = m_dbController->queryExecutor().executeSelectQuerySync(
+            [](nx::sql::QueryContext* queryContext)
             {
                 auto query = queryContext->connection()->createQuery();
                 query->prepare("SELECT min(track_start_ms) FROM track");
                 query->exec();
                 if (query->next())
-                    *outResult = std::chrono::milliseconds(query->value(0).toLongLong());
-                else
-                    *outResult = std::chrono::milliseconds::zero();
-                return nx::sql::DBResult::ok;
-            },
-            [&waitCondition, this](sql::DBResult /*resultCode*/)
-            {
-                QnMutexLocker dbLock(&m_dbControllerMutex);
-                waitCondition.wakeAll();
+                    return std::chrono::milliseconds(query->value(0).toLongLong());
+                return std::chrono::milliseconds::zero();
             });
-        waitCondition.wait(&m_dbControllerMutex);
-=======
-        *outResult = m_dbController->queryExecutor().executeSelectQuerySync(
-            [](nx::sql::QueryContext* queryContext)
-        {
-            auto query = queryContext->connection()->createQuery();
-            query->prepare("SELECT min(track_start_ms) FROM track");
-            query->exec();
-            if (query->next())
-                return std::chrono::milliseconds(query->value(0).toLongLong());
-            return std::chrono::milliseconds::zero();
-        });
->>>>>>> 824bc307
     }
     catch (const std::exception& e)
     {
