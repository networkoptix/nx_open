#pragma once

#include <atomic>

#include <QtCore/QJsonObject>

#include <core/resource/resource_fwd.h>

#include <nx/streaming/abstract_data_packet.h>
#include <nx/streaming/abstract_data_consumer.h>

#include <nx/sdk/ptr.h>
#include <nx/sdk/analytics/i_engine.h>
#include <nx/sdk/analytics/i_device_agent.h>
#include <nx/sdk/analytics/helpers/metadata_types.h>

#include <nx/analytics/metadata_logger.h>
#include <nx/vms/api/analytics/device_agent_manifest.h>

#include <nx/vms/server/sdk_support/types.h>
#include <nx/vms/server/resource/resource_fwd.h>
#include <nx/vms/server/server_module_aware.h>

#include <nx/vms/server/analytics/types.h>
#include <nx/vms/server/analytics/settings.h>
#include <nx/vms/server/analytics/stream_requirements.h>
#include <nx/vms/server/analytics/device_agent_handler.h>
#include <nx/vms/server/analytics/stream_data_receptor.h>
#include <nx/vms/server/analytics/metadata_handler.h>
#include <nx/vms/server/analytics/wrappers/fwd.h>

namespace nx::vms::server::analytics {

class DeviceAnalyticsBinding:
    public QnAbstractDataConsumer,
    public /*mixin*/ nx::vms::server::ServerModuleAware
{
    using base_type = QnAbstractDataConsumer;
    using Engine = nx::sdk::analytics::IEngine;
    using DeviceAgent = nx::sdk::analytics::IDeviceAgent;

public:
    DeviceAnalyticsBinding(
        QnMediaServerModule* serverModule,
        nx::vms::server::resource::CameraPtr device,
        nx::vms::server::resource::AnalyticsEngineResourcePtr engine);

    virtual ~DeviceAnalyticsBinding() override;

    bool canAcceptData() const override;

    void setMaxQueueDuration(std::chrono::microseconds value);

    bool startAnalytics();
    void stopAnalytics();
    bool restartAnalytics();
    bool updateNeededMetadataTypes();

    bool hasAliveDeviceAgent() const;

    SettingsResponse getSettings() const;
    SettingsResponse setSettings(const SetSettingsRequest& settings);

    void setMetadataSinks(MetadataSinkSet metadataSinks);
    bool isStreamConsumer() const;
    std::optional<nx::vms::api::analytics::EngineManifest> engineManifest() const;

    virtual void putData(const QnAbstractDataPacketPtr& data) override;

    std::optional<StreamRequirements> streamRequirements() const;

    void recalculateStreamRequirements();

protected:
    virtual bool processData(const QnAbstractDataPacketPtr& data) override;

private:
    bool startAnalyticsUnsafe();
    void stopAnalyticsUnsafe();

    wrappers::DeviceAgentPtr createDeviceAgentUnsafe();
    nx::sdk::Ptr<nx::vms::server::analytics::DeviceAgentHandler> createHandlerUnsafe();

    bool updateDeviceWithManifest(const nx::vms::api::analytics::DeviceAgentManifest& manifest);
    bool updateDescriptorsWithManifest(
        const nx::vms::api::analytics::DeviceAgentManifest& manifest);

    sdk_support::MetadataTypes neededMetadataTypes() const;

    SettingsResponse setSettingsInternal(
        const SetSettingsRequest& settingsRequest,
        bool isInitialSettings);

    void logIncomingFrame(sdk::Ptr<sdk::analytics::IDataPacket> frame);

    bool updatePluginInfo() const;

    std::optional<StreamRequirements> calculateStreamRequirements();

    bool isStreamConsumerUnsafe() const;

    void notifySettingsMaybeChanged() const;

<<<<<<< HEAD
    SettingsContext currentSettingsContext() const;

    SettingsContext updateSettingsContext(
        const SettingsContext& currentSettingsContext,
=======
    void initializeSettingsContext() const;

    SettingsContext updateSettingsContext(
>>>>>>> 2f4f293d
        const api::analytics::SettingsValues& requestValues,
        const sdk_support::SdkSettingsResponse& sdkSettingsResponse) const;

    api::analytics::SettingsValues prepareSettings(
        const SettingsContext& settingsContext,
        const api::analytics::SettingsValues& settings) const;

    SettingsResponse prepareSettingsResponse(
        const SettingsContext& settingsContext,
        const sdk_support::SdkSettingsResponse& sdkSettingsResponse) const;

private:
    struct DeviceAgentContext
    {
        nx::sdk::Ptr<nx::vms::server::analytics::DeviceAgentHandler> handler;
        wrappers::DeviceAgentPtr deviceAgent;
<<<<<<< HEAD
        mutable std::optional<api::analytics::SettingsModel> settingsModel;
=======

        mutable SettingsContext settingsContext;
>>>>>>> 2f4f293d
    };

    mutable QnMutex m_mutex;
    nx::vms::server::resource::CameraPtr m_device;
    nx::vms::server::resource::AnalyticsEngineResourcePtr m_engine;
    DeviceAgentContext m_deviceAgentContext;

    MetadataSinkSet m_metadataSinks;
    std::atomic<bool> m_started{false};
    nx::analytics::MetadataLogger m_incomingFrameLogger;
    std::optional<sdk_support::MetadataTypes> m_lastNeededMetadataTypes;
    std::optional<StreamRequirements> m_cachedStreamRequirements;
    std::chrono::microseconds m_maxQueueDuration{};
};

} // namespace nx::vms::server::analytics<|MERGE_RESOLUTION|>--- conflicted
+++ resolved
@@ -101,16 +101,9 @@
 
     void notifySettingsMaybeChanged() const;
 
-<<<<<<< HEAD
-    SettingsContext currentSettingsContext() const;
-
-    SettingsContext updateSettingsContext(
-        const SettingsContext& currentSettingsContext,
-=======
     void initializeSettingsContext() const;
 
     SettingsContext updateSettingsContext(
->>>>>>> 2f4f293d
         const api::analytics::SettingsValues& requestValues,
         const sdk_support::SdkSettingsResponse& sdkSettingsResponse) const;
 
@@ -127,12 +120,8 @@
     {
         nx::sdk::Ptr<nx::vms::server::analytics::DeviceAgentHandler> handler;
         wrappers::DeviceAgentPtr deviceAgent;
-<<<<<<< HEAD
-        mutable std::optional<api::analytics::SettingsModel> settingsModel;
-=======
 
         mutable SettingsContext settingsContext;
->>>>>>> 2f4f293d
     };
 
     mutable QnMutex m_mutex;
