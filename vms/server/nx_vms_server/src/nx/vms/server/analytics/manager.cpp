--- conflicted
+++ resolved
@@ -231,13 +231,8 @@
     if (!NX_ASSERT(device))
         return;
 
-<<<<<<< HEAD
-    const auto deviceStatus = device->getStatus();
-    if (deviceStatus == Qn::Online || deviceStatus == Qn::Recording)
-    {
-=======
     if (device->isOnline())
->>>>>>> 19801286
+    {
         updateCompatibilityWithEngines(device);
         updateEnabledAnalyticsEngines(device);
     }
