--- conflicted
+++ resolved
@@ -54,14 +54,10 @@
     {
         std::optional<std::chrono::milliseconds> aggregationStartTimestamp;
         std::optional<std::chrono::milliseconds> aggregationEndTimestamp;
-<<<<<<< HEAD
-        RectAggregator<QnUuid /*trackId*/> rectAggregator;
-=======
-        //RectAggregator<QnUuid /*objectId*/> rectAggregator;
-        nx::utils::math::RectAggregatorGrid<QnUuid /*objectId*/> rectAggregator;
+        //RectAggregator<QnUuid /*trackId*/> rectAggregator;
+        nx::utils::math::RectAggregatorGrid<QnUuid /*trackId*/> rectAggregator;
 
         AggregationContext();
->>>>>>> 58ace73a
     };
 
     const QSize m_resolution;
