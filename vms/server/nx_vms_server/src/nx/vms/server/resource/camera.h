#pragma once

#include <core/resource/camera_resource.h>
#include <core/resource/camera_advanced_param.h>
#include <core/resource/media_stream_capability.h>
#include <core/dataconsumer/audio_data_transmitter.h>
#include <media_server/media_server_module.h>

#include "resource_fwd.h"
#include <nx/vms/server/server_module_aware.h>

typedef std::shared_ptr<QnAbstractAudioTransmitter> QnAudioTransmitterPtr;
class QnAbstractPtzController;

namespace nx {
namespace vms::server {
namespace resource {

class StreamCapabilityAdvancedParametersProvider;

struct StreamCapabilityKey
{
    QString codec;
    QSize resolution;

    StreamCapabilityKey() = default;
    StreamCapabilityKey(const QString& codec, const QSize& resolution):
        codec(codec),
        resolution(resolution)
    {
    }

    bool operator<(const StreamCapabilityKey& other) const
    {
        if (codec != other.codec)
            return codec < other.codec;
        if (resolution.width() != other.resolution.width())
            return resolution.width() < other.resolution.width();
        return resolution.height() < other.resolution.height();
    }

    QString toString() const
    {
        return lm("%1(%2x%3)").args(codec, resolution.width(), resolution.height());
    }
};
using StreamCapabilityMap = QMap<StreamCapabilityKey, nx::media::CameraStreamCapability>;
using StreamCapabilityMaps = QMap<nx::vms::api::StreamIndex, StreamCapabilityMap>;

class Camera:
    public QnVirtualCameraResource,
    public /*mixin*/ nx::vms::server::ServerModuleAware
{
    Q_OBJECT
    using base_type = QnVirtualCameraResource;
public:
    static const float kMaxEps;

    Camera(QnMediaServerModule* serverModule);
    virtual ~Camera() override;

    /*!
        Calls \a QnResource::init. If \a QnResource::init is already running in another thread, this method waits for it to complete
    */
    void blockingInit();

    /**
     * The difference between desired and real is that camera can have multiple clients we do not
     * know about or big exposure time.
     */
    int getPrimaryStreamRealFps() const;
    virtual QString defaultCodec() const;

    virtual void setUrl(const QString &url) override;
    virtual int getChannel() const override;

    /**
     * @return Driver (built-in or external) name, used to manage camera. This can be "axis",
     * "dlink", "onvif", etc.
    */
    virtual QString getDriverName() const = 0;

    QnAbstractPtzController* createPtzController() const;

    /** Returns id-value pairs. */
    QnCameraAdvancedParamValueMap getAdvancedParameters(const QSet<QString>& ids);
    boost::optional<QString> getAdvancedParameter(const QString& id);

    /** Returns ids of successfully set parameters. */
    QSet<QString> setAdvancedParameters(const QnCameraAdvancedParamValueMap& values);
    bool setAdvancedParameter(const QString& id, const QString& value);

    virtual QnAdvancedStreamParams advancedLiveStreamParams() const override;

    static float getResolutionAspectRatio(const QSize& resolution); // find resolution helper function

    /** Gets supported codecs and their resolution list. */
    StreamCapabilityMap getStreamCapabilityMap(nx::vms::api::StreamIndex streamIndex);

    /**
     * @param resolution Resolution for which we want to find the closest one.
     * @param aspectRatio Ideal aspect ratio for resolution we want to find. If 0 than this
     *  this parameter is not taken in account.
     * @param maxResolutionArea Maximum area of found resolution.
     * @param resolutionList List of resolutions from which we should choose closest
     * @param outCoefficient Output parameter. Measure of similarity for original resolution
     *  and a found one.
     * @return Closest resolution or empty QSize if nothing found.
     */
    static QSize getNearestResolution(
        const QSize& resolution,
        float desiredAspectRatio,
        double maxResolutionArea,
        const QList<QSize>& resolutionList,
        double* outCoefficient = 0);

    /**
     * Simple wrapper for getNearestResolution(). Calls getNearestResolution() twice.
     * First time it calls it with provided aspectRatio. If appropriate resolution is not found
     * getNearestResolution() is called with 0 aspectRatio.
     */
    static QSize closestResolution(
        const QSize& idealResolution,
        float desiredAspectRatio,
        const QSize& maxResolution,
        const QList<QSize>& resolutionList,
        double* outCoefficient = 0);

    static QSize closestSecondaryResolution(
        float desiredAspectRatio,
        const QList<QSize>& resolutionList);

    class AdvancedParametersProvider
    {
    public:
        virtual ~AdvancedParametersProvider() = default;

        /** @return supported parameters descriptions. */
        virtual QnCameraAdvancedParams descriptions() = 0;

        /** @return id-value pairs. */
        virtual QnCameraAdvancedParamValueMap get(const QSet<QString>& ids) = 0;

        /** @return ids of successfully set parameters. */
        virtual QSet<QString> set(const QnCameraAdvancedParamValueMap& values) = 0;
    };

    virtual QnConstResourceAudioLayoutPtr getAudioLayout(const QnAbstractStreamDataProvider* dataProvider) const override;

    virtual QnAudioTransmitterPtr getAudioTransmitter();

    void setLastMediaIssue(const CameraDiagnostics::Result& issue);
    CameraDiagnostics::Result getLastMediaIssue() const;

    static QnAbstractStreamDataProvider* createDataProvider(
        const QnResourcePtr& resource,
        Qn::ConnectionRole role);
    int getMaxChannels() const;

    void inputPortListenerAttached();
    void inputPortListenerDetached();

    /** Override to support output ports. */
    virtual bool setOutputPortState(
        const QString& portId,
        bool value,
        unsigned int autoResetTimeoutMs = 0);

    /** Override for IO modules. */
    virtual QnIOStateDataList ioPortStates() const;

    nx::streaming::rtp::TimeOffsetPtr getTimeOffset() { return m_timeOffset; }

    /*
     * Return time periods from resource based archive (direct to storage)
     */
    virtual QnTimePeriodList getDtsTimePeriods(
        qint64 startTimeMs,
        qint64 endTimeMs,
        int detailLevel,
        bool keepSmalChunks,
        int limit,
        Qt::SortOrder sortOrder);

    enum class Role
    {
        regular,
        subchannel
    };
    void setRole(Role role) { m_role = role; }
    Role getRole() const { return m_role; }

signals:
    /** Emit on camera or IO module input change. */
    void inputPortStateChanged(
        const QnResourcePtr& resource,
        const QString& portId,
        bool value,
        qint64 timestamp);

    /** Emit on IO modules only. */
    void outputPortStateChanged(
        const QnResourcePtr& resource,
        const QString& portId,
        bool value,
        qint64 timestamp);

protected:
    virtual int getMaxChannelsFromDriver() const { return 1; }

    virtual CameraDiagnostics::Result initInternal() override;
    virtual void initializationDone() override;

    /** Is called during initInternal(). */
    virtual CameraDiagnostics::Result initializeCameraDriver() = 0;

    /** Override to add support for advanced parameters. */
    virtual std::vector<AdvancedParametersProvider*>  advancedParametersProviders();

    /**
     * Gets supported codecs and their resolution list.
     * For each key optional CameraStreamCapability could be provided.
     * CameraStreamCapability could be null. That case it is auto-filled with default values.
     */
    virtual StreamCapabilityMap getStreamCapabilityMapFromDriver(
<<<<<<< HEAD
		nx::vms::api::StreamIndex streamIndex);
=======
        nx::vms::api::MotionStreamType streamIndex);
>>>>>>> 1bd74403

    /**
     * @return stream capability traits
     *  (e.g. availability of second stream resolution depending on primary stream resolution)
     */
    virtual nx::media::CameraTraits mediaTraits() const;

    virtual QnAbstractPtzController* createPtzControllerInternal() const;

    /** Override to support input port monitoring. */
    virtual void startInputPortStatesMonitoring();
    virtual void stopInputPortStatesMonitoring();

private:
    CameraDiagnostics::Result initializeAdvancedParametersProviders();
    void fixInputPortMonitoring();

protected:
    QnAudioTransmitterPtr m_audioTransmitter;

private:
    using StreamCapabilityAdvancedParameterProviders = std::map<
<<<<<<< HEAD
		nx::vms::api::StreamIndex, 
=======
        nx::vms::api::MotionStreamType,
>>>>>>> 1bd74403
        std::unique_ptr<StreamCapabilityAdvancedParametersProvider>>;

    int m_channelNumber; // video/audio source number
    nx::streaming::rtp::TimeOffsetPtr m_timeOffset;
    QElapsedTimer m_lastInitTime;
    QAuthenticator m_lastCredentials;
    AdvancedParametersProvider* m_defaultAdvancedParametersProvider = nullptr;
    std::map<QString, AdvancedParametersProvider*> m_advancedParametersProvidersByParameterId;
    StreamCapabilityAdvancedParameterProviders m_streamCapabilityAdvancedProviders;
    CameraDiagnostics::Result m_lastMediaIssue = CameraDiagnostics::NoErrorResult();
    nx::media::CameraTraits m_mediaTraits;

    std::atomic<size_t> m_inputPortListenerCount = 0;
    bool m_inputPortListeningInProgress = false;
    QnMutex m_ioPortStatesMutex;
    std::map<QString, QnIOStateData> m_ioPortStatesCache;
    Role m_role = Role::regular;
};

} // namespace resource
} // namespace vms::server
} // namespace nx<|MERGE_RESOLUTION|>--- conflicted
+++ resolved
@@ -223,11 +223,7 @@
      * CameraStreamCapability could be null. That case it is auto-filled with default values.
      */
     virtual StreamCapabilityMap getStreamCapabilityMapFromDriver(
-<<<<<<< HEAD
-		nx::vms::api::StreamIndex streamIndex);
-=======
-        nx::vms::api::MotionStreamType streamIndex);
->>>>>>> 1bd74403
+        nx::vms::api::StreamIndex streamIndex);
 
     /**
      * @return stream capability traits
@@ -250,11 +246,7 @@
 
 private:
     using StreamCapabilityAdvancedParameterProviders = std::map<
-<<<<<<< HEAD
-		nx::vms::api::StreamIndex, 
-=======
-        nx::vms::api::MotionStreamType,
->>>>>>> 1bd74403
+        nx::vms::api::StreamIndex, 
         std::unique_ptr<StreamCapabilityAdvancedParametersProvider>>;
 
     int m_channelNumber; // video/audio source number
