#pragma once

#include <core/resource/camera_resource.h>
#include <core/resource/camera_advanced_param.h>
#include <core/resource/media_stream_capability.h>
#include <core/dataconsumer/audio_data_transmitter.h>
#include <media_server/media_server_module.h>

#include "resource_fwd.h"
#include <nx/vms/server/server_module_aware.h>

typedef std::shared_ptr<QnAbstractAudioTransmitter> QnAudioTransmitterPtr;
class QnAbstractPtzController;
class QnLiveStreamProvider;

namespace nx::vms::server::resource { struct MulticastParameters; }

namespace nx {
namespace vms::server {
namespace resource {

class StreamCapabilityAdvancedParametersProvider;

struct StreamCapabilityKey
{
    QString codec;
    QSize resolution;

    StreamCapabilityKey() = default;
    StreamCapabilityKey(const QString& codec, const QSize& resolution):
        codec(codec),
        resolution(resolution)
    {
    }

    bool operator<(const StreamCapabilityKey& other) const
    {
        if (codec != other.codec)
            return codec < other.codec;
        if (resolution.width() != other.resolution.width())
            return resolution.width() < other.resolution.width();
        return resolution.height() < other.resolution.height();
    }

    QString toString() const
    {
        return lm("%1(%2x%3)").args(codec, resolution.width(), resolution.height());
    }
};
using StreamCapabilityMap = QMap<StreamCapabilityKey, nx::media::CameraStreamCapability>;
using StreamCapabilityMaps = QMap<nx::vms::api::StreamIndex, StreamCapabilityMap>;

class Camera:
    public QnVirtualCameraResource,
    public /*mixin*/ nx::vms::server::ServerModuleAware
{
    Q_OBJECT
    using base_type = QnVirtualCameraResource;
public:
    static const float kMaxEps;

    Camera(QnMediaServerModule* serverModule);
    virtual ~Camera() override;

    /*!
        Calls \a QnResource::init. If \a QnResource::init is already running in another thread, this method waits for it to complete
    */
    void blockingInit();

    /**
     * The difference between desired and real is that camera can have multiple clients we do not
     * know about or big exposure time.
     */
    int getPrimaryStreamRealFps() const;
    virtual QString defaultCodec() const;

    virtual void setUrl(const QString &url) override;
    virtual int getChannel() const override;

    /**
     * @return Driver (built-in or external) name, used to manage camera. This can be "axis",
     * "dlink", "onvif", etc.
    */
    virtual QString getDriverName() const = 0;

    QnAbstractPtzController* createPtzController() const;

    /** Returns id-value pairs. */
    QnCameraAdvancedParamValueMap getAdvancedParameters(const QSet<QString>& ids);
    boost::optional<QString> getAdvancedParameter(const QString& id);

    /** Returns ids of successfully set parameters. */
    QSet<QString> setAdvancedParameters(const QnCameraAdvancedParamValueMap& values);
    bool setAdvancedParameter(const QString& id, const QString& value);

    virtual QnAdvancedStreamParams advancedLiveStreamParams() const override;

    static float getResolutionAspectRatio(const QSize& resolution); // find resolution helper function

    /** Gets supported codecs and their resolution list. */
    StreamCapabilityMap getStreamCapabilityMap(nx::vms::api::StreamIndex streamIndex);

    /**
     * @param resolution Resolution for which we want to find the closest one.
     * @param aspectRatio Ideal aspect ratio for resolution we want to find. If 0 than this
     *  this parameter is not taken in account.
     * @param maxResolutionArea Maximum area of found resolution.
     * @param resolutionList List of resolutions from which we should choose closest
     * @param outCoefficient Output parameter. Measure of similarity for original resolution
     *  and a found one.
     * @return Closest resolution or empty QSize if nothing found.
     */
    static QSize getNearestResolution(
        const QSize& resolution,
        float desiredAspectRatio,
        double maxResolutionArea,
        const QList<QSize>& resolutionList,
        double* outCoefficient = 0);

    /**
     * Simple wrapper for getNearestResolution(). Calls getNearestResolution() twice.
     * First time it calls it with provided aspectRatio. If appropriate resolution is not found
     * getNearestResolution() is called with 0 aspectRatio.
     */
    static QSize closestResolution(
        const QSize& idealResolution,
        float desiredAspectRatio,
        const QSize& maxResolution,
        const QList<QSize>& resolutionList,
        double* outCoefficient = 0);

    static QSize closestSecondaryResolution(
        float desiredAspectRatio,
        const QList<QSize>& resolutionList);

    class AdvancedParametersProvider
    {
    public:
        virtual ~AdvancedParametersProvider() = default;

        /** @return supported parameters descriptions. */
        virtual QnCameraAdvancedParams descriptions() = 0;

        /** @return id-value pairs. */
        virtual QnCameraAdvancedParamValueMap get(const QSet<QString>& ids) = 0;

        /** @return ids of successfully set parameters. */
        virtual QSet<QString> set(const QnCameraAdvancedParamValueMap& values) = 0;
    };

    virtual QnConstResourceAudioLayoutPtr getAudioLayout(const QnAbstractStreamDataProvider* dataProvider) const override;

    virtual QnAudioTransmitterPtr getAudioTransmitter();

    void setLastMediaIssue(const CameraDiagnostics::Result& issue);
    CameraDiagnostics::Result getLastMediaIssue() const;

    static QnAbstractStreamDataProvider* createDataProvider(
        const QnResourcePtr& resource,
        Qn::ConnectionRole role);
    int getMaxChannels() const;

    void inputPortListenerAttached();
    void inputPortListenerDetached();

    /** Override to support output ports. */
    virtual bool setOutputPortState(
        const QString& portId,
        bool value,
        unsigned int autoResetTimeoutMs = 0);

    /** Override for IO modules. */
    virtual QnIOStateDataList ioPortStates() const;

    void reopenStream(nx::vms::api::StreamIndex streamIndex);

    nx::streaming::rtp::TimeOffsetPtr getTimeOffset() { return m_timeOffset; }

    /*
     * Return time periods from resource based archive (direct to storage)
     */
    virtual QnTimePeriodList getDtsTimePeriods(
        qint64 startTimeMs,
        qint64 endTimeMs,
        int detailLevel,
        bool keepSmalChunks,
        int limit,
        Qt::SortOrder sortOrder);

    enum class Role
    {
        regular,
        subchannel
    };
    void setRole(Role role) { m_role = role; }
    Role getRole() const { return m_role; }

    std::optional<QnLiveStreamParams> targetParams(StreamIndex streamIndex);
    std::optional<QnLiveStreamParams> actualParams(StreamIndex streamIndex);

    bool fixMulticastParametersIfNeeded(
        nx::vms::server::resource::MulticastParameters* inOutMulticastParameters,
        nx::vms::api::StreamIndex streamIndex);

    struct Metrics
    {
        std::atomic<qint64> streamIssues{0};
        std::atomic<qint64> ipConflicts{0};
    };

    void atStreamIssue();
    void atIpConflict();
    qint64 getAndResetMetric(std::atomic<qint64> Metrics::* parameter);
    std::chrono::milliseconds nxOccupiedDuration() const;
    std::chrono::milliseconds calendarDuration() const;
    qint64 recordingBitrateBps(std::chrono::milliseconds bitratePeriod) const;
    bool hasArchiveRotated() const;
signals:
    /** Emit on camera or IO module input change. */
    void inputPortStateChanged(
        const QnResourcePtr& resource,
        const QString& portId,
        bool value,
        qint64 timestamp);

    /** Emit on IO modules only. */
    void outputPortStateChanged(
        const QnResourcePtr& resource,
        const QString& portId,
        bool value,
        qint64 timestamp);

protected:
    virtual int getMaxChannelsFromDriver() const { return 1; }

    virtual CameraDiagnostics::Result initInternal() override;
    virtual void initializationDone() override;

    /** Is called during initInternal(). */
    virtual CameraDiagnostics::Result initializeCameraDriver() = 0;

    /** Override to add support for advanced parameters. */
    virtual std::vector<AdvancedParametersProvider*>  advancedParametersProviders();

    /**
     * Gets supported codecs and their resolution list.
     * For each key optional CameraStreamCapability could be provided.
     * CameraStreamCapability could be null. That case it is auto-filled with default values.
     */
    virtual StreamCapabilityMap getStreamCapabilityMapFromDriver(
        nx::vms::api::StreamIndex streamIndex);

    /**
     * @return stream capability traits
     *  (e.g. availability of second stream resolution depending on primary stream resolution)
     */
    virtual nx::media::CameraTraits mediaTraits() const;

    virtual QnAbstractPtzController* createPtzControllerInternal() const;

    /** Override to support input port monitoring. */
    virtual void startInputPortStatesMonitoring();
    virtual void stopInputPortStatesMonitoring();
private:
    CameraDiagnostics::Result initializeAdvancedParametersProviders();
    void fixInputPortMonitoring();
<<<<<<< HEAD
    QSharedPointer<QnLiveStreamProvider> findReader(nx::vms::api::StreamIndex streamIndex);
=======
    void fixInputPortMonitoringSafe();
>>>>>>> a3394893
protected:
    QnAudioTransmitterPtr m_audioTransmitter;

private:
    using StreamCapabilityAdvancedParameterProviders = std::map<
        nx::vms::api::StreamIndex,
        std::unique_ptr<StreamCapabilityAdvancedParametersProvider>>;

    int m_channelNumber; // video/audio source number
    nx::streaming::rtp::TimeOffsetPtr m_timeOffset;
    QElapsedTimer m_lastInitTime;
    QAuthenticator m_lastCredentials;
    AdvancedParametersProvider* m_defaultAdvancedParametersProvider = nullptr;
    std::map<QString, AdvancedParametersProvider*> m_advancedParametersProvidersByParameterId;
    StreamCapabilityAdvancedParameterProviders m_streamCapabilityAdvancedProviders;
    CameraDiagnostics::Result m_lastMediaIssue = CameraDiagnostics::NoErrorResult();
    nx::media::CameraTraits m_mediaTraits;

    std::atomic<size_t> m_inputPortListenerCount = 0;
    bool m_inputPortListeningInProgress = false;
    QnMutex m_ioPortStatesMutex;
    std::map<QString, QnIOStateData> m_ioPortStatesCache;
    Role m_role = Role::regular;
    std::shared_ptr<Metrics> m_metrics;
};

} // namespace resource
} // namespace vms::server
} // namespace nx<|MERGE_RESOLUTION|>--- conflicted
+++ resolved
@@ -264,11 +264,8 @@
 private:
     CameraDiagnostics::Result initializeAdvancedParametersProviders();
     void fixInputPortMonitoring();
-<<<<<<< HEAD
     QSharedPointer<QnLiveStreamProvider> findReader(nx::vms::api::StreamIndex streamIndex);
-=======
     void fixInputPortMonitoringSafe();
->>>>>>> a3394893
 protected:
     QnAudioTransmitterPtr m_audioTransmitter;
 
