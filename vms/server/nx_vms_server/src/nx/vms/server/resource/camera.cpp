--- conflicted
+++ resolved
@@ -864,7 +864,19 @@
     return QnCameraUserAttributePool::ScopedLock(userAttributesPool(), id);
 }
 
-<<<<<<< HEAD
+void Camera::issueOccured()
+{
+    if (getRole() == nx::vms::server::resource::Camera::Role::subchannel)
+    {
+        if (const auto& parent = getParentResource().dynamicCast<QnVirtualCameraResource>())
+            parent->issueOccured();
+    }
+    else
+    {
+        base_type::issueOccured();
+    }
+}
+
 std::optional<QJsonObject> Camera::deviceAgentSettingsModel(const QnUuid& engineId) const
 {
     const auto manifest = deviceAgentManifest(engineId);
@@ -968,21 +980,6 @@
         serverModule()->backupStorageManager()->recordingBitrateBps(ptr, bitratePeriod);
     return result;
 }
-=======
-void Camera::issueOccured()
-{
-    if (getRole() == nx::vms::server::resource::Camera::Role::subchannel)
-    {
-        if (const auto& parent = getParentResource().dynamicCast<QnVirtualCameraResource>())
-            parent->issueOccured();
-    }
-    else
-    {
-        base_type::issueOccured();
-    }
-}
-
->>>>>>> 06484929
 
 } // namespace resource
 } // namespace vms::server
