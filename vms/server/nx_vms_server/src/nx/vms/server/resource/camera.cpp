#include "camera.h"

#include <camera/camera_pool.h>
#include <camera/video_camera.h>
#include <core/ptz/abstract_ptz_controller.h>
#include <core/resource/camera_advanced_param.h>
#include <nx/vms/common/resource/analytics_engine_resource.h>
#include <core/resource_management/resource_data_pool.h>
#include <core/resource_management/resource_pool.h>
#include <providers/live_stream_provider.h>
#include <utils/media/av_codec_helper.h>

#include <nx/utils/log/log.h>
#include <nx/utils/std/cpp14.h>
#include <utils/xml/camera_advanced_param_reader.h>
#include <nx/fusion/fusion/fusion.h>
#include <nx/fusion/serialization/json.h>

#include "camera_advanced_parameters_providers.h"
#include <plugins/resource/server_archive/server_archive_delegate.h>
#include <media_server/media_server_module.h>
#include <nx/streaming/archive_stream_reader.h>
#include <plugins/utils/multisensor_data_provider.h>
#include <nx/vms/server/resource/multicast_parameters.h>
#include <utils/common/delayed.h>

static const std::set<QString> kSupportedCodecs = {"MJPEG", "H264", "H265"};

namespace nx {
namespace vms::server {
namespace resource {

const float Camera::kMaxEps = 0.01f;

Camera::Camera(QnMediaServerModule* serverModule):
    QnVirtualCameraResource(serverModule ? serverModule->commonModule() : nullptr),
    nx::vms::server::ServerModuleAware(serverModule),
    m_channelNumber(0),
    m_metrics(std::make_shared<Metrics>())
{
    setFlags(Qn::local_live_cam);
    m_lastInitTime.invalidate();

    connect(this, &Camera::groupIdChanged, [this]() { reinitAsync(); });
    connect(this, &QnResource::initializedChanged,
        [this]()
        {
            const auto weakRef = toSharedPointer(this).toWeakRef();
            executeDelayed(
                [weakRef, this]()
                {
                    if (const auto device = weakRef.toStrongRef())
                        this->fixInputPortMonitoringSafe();
                },
                /*delay*/ 0,
                this->serverModule()->thread());
        });

    const auto updateIoCache =
        [this](const QnResourcePtr&, const QString& id, bool value, qint64 timestamp)
        {
            NX_DEBUG(this, "Port %1 is changed to %2 (%3)", id, value, timestamp);
            QnMutexLocker lk(&m_ioPortStatesMutex);
            m_ioPortStatesCache[id] = QnIOStateData(id, value, timestamp);
        };

    connect(this, &Camera::inputPortStateChanged, updateIoCache);
    connect(this, &Camera::outputPortStateChanged, updateIoCache);
    m_timeOffset = std::make_shared<nx::streaming::rtp::TimeOffset>();
}

Camera::~Camera()
{
    // Needed because of the forward declaration.
}

int Camera::getChannel() const
{
    QnMutexLocker lock( &m_mutex );
    return m_channelNumber;
}

QnAbstractPtzController* Camera::createPtzController() const
{
    QnAbstractPtzController* result = createPtzControllerInternal();
    if (!result)
        return result;

    /* Do some sanity checking. */
    Ptz::Capabilities capabilities = result->getCapabilities();
    if((capabilities & Ptz::LogicalPositioningPtzCapability)
        && !(capabilities & Ptz::AbsolutePtzCapabilities))
    {
        auto message =
            lit("Logical position space capability is defined for a PTZ controller that does not support absolute movement. %1 %2")
            .arg(getName())
            .arg(getUrl());

        qDebug() << message;
        NX_WARNING(this, message);
    }

    if((capabilities & Ptz::DevicePositioningPtzCapability)
        && !(capabilities & Ptz::AbsolutePtzCapabilities))
    {
        auto message =
            lit("Device position space capability is defined for a PTZ controller that does not support absolute movement. %1 %2")
            .arg(getName())
            .arg(getUrl());

        qDebug() << message;
        NX_ERROR(this, message.toLatin1());
    }

    return result;
}

QString Camera::defaultCodec() const
{
    return QnAvCodecHelper::codecIdToString(AV_CODEC_ID_H264);
}

void Camera::setUrl(const QString &urlStr)
{
    QnVirtualCameraResource::setUrl(urlStr); //< This call emits, so we should not invoke it under lock.

    QnMutexLocker lock(&m_mutex);

    const utils::Url url(urlStr);
    const QUrlQuery query(url.query());

    const int port = query.queryItemValue(QLatin1String("http_port")).toInt();
    m_channelNumber = query.queryItemValue(QLatin1String("channel")).toInt();

    setHttpPort(port > 0 ? port : url.port(httpPort()));

    if (m_channelNumber > 0)
        m_channelNumber--; //< convert human readable channel in range [1..x] to range [0..x-1]
}

QnCameraAdvancedParamValueMap Camera::getAdvancedParameters(const QSet<QString>& ids)
{
    QnReadLocker lock(&m_cameraAdvancedProviderLock);

    if (!isInitialized())
        return {};

    if (m_defaultAdvancedParametersProvider == nullptr
        && m_advancedParametersProvidersByParameterId.empty())
    {
        NX_ASSERT(false, "Get advanced parameters from camera with no providers");
        return {};
    }

    std::map<AdvancedParametersProvider*, QSet<QString>> idsByProvider;
    for (const auto& id: ids)
    {
        const auto it = m_advancedParametersProvidersByParameterId.find(id);
        if (it != m_advancedParametersProvidersByParameterId.end())
        {
            idsByProvider[it->second].insert(id);
        }
        else if (m_defaultAdvancedParametersProvider)
        {
            NX_DEBUG(this, lm("Get undeclared advanced parameter: %1").arg(id));
            idsByProvider[m_defaultAdvancedParametersProvider].insert(id);
        }
        else
        {
            NX_WARNING(this, lm("No provider to set parameter: %1").arg(id));
        }
    }

    QnCameraAdvancedParamValueMap result;
    for (auto& providerIds: idsByProvider)
    {
        const auto provider = providerIds.first;
        const auto& ids = providerIds.second;

        auto values = provider->get(ids);
        NX_VERBOSE(this, lm("Get advanced parameters %1 by %2, result %3").args(
            containerString(ids), provider, containerString(values)));

        for (auto it = values.begin(); it != values.end(); ++it)
            result.insert(it.key(), it.value());
    }

    return result;
}

void Camera::atStreamIssue()
{
    m_metrics->streamIssues++;
}

void Camera::atIpConflict()
{
    m_metrics->ipConflicts++;
}

boost::optional<QString> Camera::getAdvancedParameter(const QString& id)
{
    const auto values = getAdvancedParameters({id});
    if (values.contains(id))
        return values.value(id);

    return boost::none;
}

QSet<QString> Camera::setAdvancedParameters(const QnCameraAdvancedParamValueMap& values)
{
    QnReadLocker lock(&m_cameraAdvancedProviderLock);

    if (m_defaultAdvancedParametersProvider == nullptr
        && m_advancedParametersProvidersByParameterId.empty())
    {
        // NOTE: It may sometimes occur if we are trying to set some parameters on the never
        // initialised camera.
        NX_VERBOSE(this, "Set advanced parameters from camera with no providers: %1", values);
        return {};
    }

    std::map<AdvancedParametersProvider*, QnCameraAdvancedParamValueList> valuesByProvider;
    for (const auto& value: values.toValueList())
    {
        const auto it = m_advancedParametersProvidersByParameterId.find(value.id);
        if (it != m_advancedParametersProvidersByParameterId.end())
        {
            valuesByProvider[it->second].push_back(value);
        }
        else if (m_defaultAdvancedParametersProvider)
        {
            NX_WARNING(this, "Set undeclared advanced parameter: %1", value.id);
            valuesByProvider[m_defaultAdvancedParametersProvider].push_back(value);
        }
        else
        {
            NX_WARNING(this, "No provider to set parameter: %1", value.id);
        }
    }

    QSet<QString> result;
    for (auto& providerValues: valuesByProvider)
    {
        const auto provider = providerValues.first;
        const auto& values = providerValues.second;

        auto ids = provider->set(values);
        NX_VERBOSE(this, "Set advanced parameters %1 by %2, result %3", containerString(values),
            provider, containerString(ids));

        result += std::move(ids);
    }

    return result;
}

bool Camera::setAdvancedParameter(const QString& id, const QString& value)
{
    QnCameraAdvancedParamValueMap parameters;
    parameters.insert(id, value);
    return setAdvancedParameters(parameters).contains(id);
}

QnAdvancedStreamParams Camera::advancedLiveStreamParams() const
{
    const auto getStreamParameters =
        [&](nx::vms::api::StreamIndex streamIndex)
        {
            if (!isInitialized())
                return QnLiveStreamParams();

            QnReadLocker lock(&m_cameraAdvancedProviderLock);
            const auto it = m_streamCapabilityAdvancedProviders.find(streamIndex);
            if (it == m_streamCapabilityAdvancedProviders.end())
                return QnLiveStreamParams();

            return it->second->getParameters();
        };

    QnAdvancedStreamParams parameters;
    parameters.primaryStream = getStreamParameters(nx::vms::api::StreamIndex::primary);
    parameters.secondaryStream = getStreamParameters(nx::vms::api::StreamIndex::secondary);
    return parameters;
}

float Camera::getResolutionAspectRatio(const QSize& resolution)
{
    if (resolution.height() == 0)
        return 0;
    float result = static_cast<double>(resolution.width()) / resolution.height();
    // SD NTCS/PAL resolutions have non standart SAR. fix it
    if (resolution.width() == 720 && (resolution.height() == 480 || resolution.height() == 576))
        result = float(4.0 / 3.0);
    // SD NTCS/PAL resolutions have non standart SAR. fix it
    else if (resolution.width() == 960 && (resolution.height() == 480 || resolution.height() == 576))
        result = float(16.0 / 9.0);
    return result;
}

/*static*/ QSize Camera::getNearestResolution(
    const QSize& resolution,
    float desiredAspectRatio,
    double maxResolutionArea,
    const QList<QSize>& resolutionList,
    double* outCoefficient)
{
    if (outCoefficient)
        *outCoefficient = INT_MAX;

    double requestSquare = resolution.width() * resolution.height();
    if (requestSquare < kMaxEps || requestSquare > maxResolutionArea)
        return EMPTY_RESOLUTION_PAIR;

    int bestIndex = -1;
    double bestMatchCoeff =
        (maxResolutionArea > kMaxEps) ? (maxResolutionArea / requestSquare) : INT_MAX;
    /*
        Typical aspect ratios:
         w   h   ratio   A     B
        21 / 9 = 2.(3)        1.31
        16 / 9 = 1.(7)  1.31  1.14
        14 / 9 = 1.(5)  1.14  1.67
        12 / 9 = 1.(3)  1.67  1.33
         9 / 9 = 1.(0)  1.33
        ------
         A = higher ratio / current ratio
         B = current ratio / lower ratio

        We consider that one resolution is similar to another if their aspect ratios differ
        no more than (1 + kEpsilon) times. kEpsilon estimation is heuristically inferred from
        the table above.
    */
    static const float kEpsilon = 0.10f;
    for (int i = 0; i < resolutionList.size(); ++i)
    {

        const double nextAspectRatio = getResolutionAspectRatio(resolutionList[i]);
        const bool currentRatioFitsDesirable = nextAspectRatio * (1 - kEpsilon) < desiredAspectRatio
            && desiredAspectRatio < nextAspectRatio * (1 + kEpsilon);

        if (desiredAspectRatio != 0 && !currentRatioFitsDesirable)
            continue;

        const double square = resolutionList[i].width() * resolutionList[i].height();
        if (square < kMaxEps)
            continue;

        const double matchCoeff = qMax(requestSquare, square) / qMin(requestSquare, square);
        if (matchCoeff <= bestMatchCoeff + kMaxEps)
        {
            bestIndex = i;
            bestMatchCoeff = matchCoeff;
            if (outCoefficient)
                *outCoefficient = bestMatchCoeff;
        }
    }

    return bestIndex >= 0 ? resolutionList[bestIndex]: EMPTY_RESOLUTION_PAIR;
}

/*static*/ QSize Camera::closestResolution(
    const QSize& idealResolution,
    float desiredAspectRatio,
    const QSize& maxResolution,
    const QList<QSize>& resolutionList,
    double* outCoefficient)
{
    const auto maxResolutionArea = double(maxResolution.width()) * double(maxResolution.height());
    QSize result = getNearestResolution(
        idealResolution,
        desiredAspectRatio,
        maxResolutionArea,
        resolutionList,
        outCoefficient);

    if (result == EMPTY_RESOLUTION_PAIR)
    {
        // Try to get resolution ignoring the aspect ratio.
        result = getNearestResolution(
            idealResolution,
            0.0f,
            maxResolutionArea,
            resolutionList,
            outCoefficient);
    }

    return result;
}

/*static*/ QSize Camera::closestSecondaryResolution(
    float desiredAspectRatio,
    const QList<QSize>& resolutionList)
{
    QSize selectedResolution = Camera::closestResolution(
        SECONDARY_STREAM_DEFAULT_RESOLUTION, desiredAspectRatio,
        SECONDARY_STREAM_MAX_RESOLUTION, resolutionList);

    if (selectedResolution == EMPTY_RESOLUTION_PAIR)
    {
        selectedResolution = Camera::closestResolution(
            SECONDARY_STREAM_DEFAULT_RESOLUTION, desiredAspectRatio,
            UNLIMITED_RESOLUTION, resolutionList);
    }
    return selectedResolution;
}

CameraDiagnostics::Result Camera::initInternal()
{
    // This property is for debug purpose only.
    setProperty("driverClass", toString(typeid(*this)));

    auto resData = resourceData();
    auto timeoutSec = resData.value<int>(ResourceDataKey::kUnauthorizedTimeoutSec);
    auto credentials = getAuth();
    auto status = getStatus();
    if (timeoutSec > 0 &&
        m_lastInitTime.isValid() &&
        m_lastInitTime.elapsed() < timeoutSec * 1000 &&
        status == Qn::Unauthorized &&
        m_lastCredentials == credentials)
    {
        return CameraDiagnostics::NotAuthorisedResult(getUrl());
    }

    m_lastInitTime.restart();
    m_lastCredentials = credentials;

    m_mediaTraits = resData.value<nx::media::CameraTraits>(
        ResourceDataKey::kMediaTraits,
        nx::media::CameraTraits());

    if (commonModule()->isNeedToStop())
        return CameraDiagnostics::ServerTerminatedResult();

    NX_VERBOSE(this, "Before initialising camera driver");
    nx::utils::ElapsedTimer t;
    t.restart();
    const auto driverResult = initializeCameraDriver();
    NX_DEBUG(this,
        "Initialising camera driver done. Camera %1. It took %2", getPhysicalId(), t.elapsed());
    if (driverResult.errorCode != CameraDiagnostics::ErrorCode::noError)
        return driverResult;

    return initializeAdvancedParametersProviders();
}

void Camera::initializationDone()
{
    base_type::initializationDone();

    // TODO: Find out is it's ever required, monitoring resource state change should be enough!
    fixInputPortMonitoringSafe();
}

void Camera::fixInputPortMonitoringSafe()
{
    QnMutexLocker lk(&m_ioMonitorMutex);
    fixInputPortMonitoring();
}

StreamCapabilityMap Camera::getStreamCapabilityMapFromDriver(
    nx::vms::api::StreamIndex /*streamIndex*/)
{
    // Implementation may be overloaded in a driver.
    return StreamCapabilityMap();
}

nx::media::CameraTraits Camera::mediaTraits() const
{
    return m_mediaTraits;
}

QnAbstractPtzController* Camera::createPtzControllerInternal() const
{
    return nullptr;
}

void Camera::startInputPortStatesMonitoring()
{
}

void Camera::stopInputPortStatesMonitoring()
{
}

void Camera::reopenStream(nx::vms::api::StreamIndex streamIndex)
{
    auto camera = serverModule()->videoCameraPool()->getVideoCamera(toSharedPointer(this));
    if (!camera)
        return;

    QnLiveStreamProviderPtr reader;
    if (streamIndex == nx::vms::api::StreamIndex::primary)
        reader = camera->getPrimaryReader();
    else if (streamIndex == nx::vms::api::StreamIndex::secondary)
        reader = camera->getSecondaryReader();

    if (reader && reader->isRunning())
    {
        NX_DEBUG(this, "Camera [%1], reopen reader: %2", getId(), streamIndex);
        reader->pleaseReopenStream();
    }
}

CameraDiagnostics::Result Camera::initializeAdvancedParametersProviders()
{
    QnWriteLocker lock(&m_cameraAdvancedProviderLock);

    m_streamCapabilityAdvancedProviders.clear();
    m_defaultAdvancedParametersProvider = nullptr;
    m_advancedParametersProvidersByParameterId.clear();

    std::vector<Camera::AdvancedParametersProvider*> allProviders;
    boost::optional<QSize> baseResolution;
    const StreamCapabilityMaps streamCapabilityMaps = {
        {StreamIndex::primary, getStreamCapabilityMap(StreamIndex::primary)},
        {StreamIndex::secondary, getStreamCapabilityMap(StreamIndex::secondary)}
    };

    const auto traits = mediaTraits();
    for (const auto streamType: {StreamIndex::primary, StreamIndex::secondary})
    {
        //auto streamCapabilities = getStreamCapabilityMap(streamType);
        if (!streamCapabilityMaps[streamType].isEmpty())
        {
            auto provider = std::make_unique<StreamCapabilityAdvancedParametersProvider>(
                this,
                streamCapabilityMaps,
                traits,
                streamType,
                baseResolution ? *baseResolution : QSize());

            if (!baseResolution)
                baseResolution = provider->getParameters().resolution;

            // TODO: It might make sense to insert these before driver specific providers.
            allProviders.push_back(provider.get());
            m_streamCapabilityAdvancedProviders.emplace(streamType, std::move(provider));
        }
    }

    auto driverProviders = advancedParametersProviders();
    if (!driverProviders.empty())
        m_defaultAdvancedParametersProvider = driverProviders.front();

    allProviders.insert(allProviders.end(), driverProviders.begin(), driverProviders.end());
    QnCameraAdvancedParams advancedParameters;
    for (const auto& provider: allProviders)
    {
        auto providerParameters = provider->descriptions();
        for (const auto& id: providerParameters.allParameterIds())
            m_advancedParametersProvidersByParameterId.emplace(id, provider);

        if (advancedParameters.groups.empty())
            advancedParameters = std::move(providerParameters);
        else
            advancedParameters.merge(providerParameters);
    }

    NX_VERBOSE(this, "Default advanced parameters provider %1, providers by params: %2",
        m_defaultAdvancedParametersProvider,
        containerString(m_advancedParametersProvidersByParameterId));

    advancedParameters.packet_mode = resourceData()
        .value<bool>(ResourceDataKey::kNeedToReloadAllAdvancedParametersAfterApply, false);

    QnCameraAdvancedParamsReader::setParamsToResource(this->toSharedPointer(), advancedParameters);
    return CameraDiagnostics::NoErrorResult();
}

StreamCapabilityMap Camera::getStreamCapabilityMap(nx::vms::api::StreamIndex streamIndex)
{
    if (getUrl().isEmpty())
        return {};

    auto defaultStreamCapability = [this](const StreamCapabilityKey& key)
    {
        nx::media::CameraStreamCapability result;
        result.minBitrateKbps = rawSuggestBitrateKbps(Qn::StreamQuality::lowest, key.resolution, 1, key.codec);
        result.maxBitrateKbps = rawSuggestBitrateKbps(Qn::StreamQuality::highest, key.resolution, getMaxFps(), key.codec);
        result.maxFps = getMaxFps();
        return result;
    };

    using namespace nx::media;
    auto mergeIntField =
        [](int& dst, const int& src)
        {
            if (dst == 0)
                dst = src;
        };

    auto mergeFloatField =
        [](float& dst, const float& src)
        {
            if (qFuzzyIsNull(dst))
                dst = src;
        };

    StreamCapabilityMap result = getStreamCapabilityMapFromDriver(streamIndex);
    for (auto itr = result.begin(); itr != result.end();)
    {
        if (kSupportedCodecs.count(itr.key().codec))
        {
            ++itr;
            continue;
        }

        NX_DEBUG(this, lm("Remove unsupported stream capability %1").args(itr.key()));
        itr = result.erase(itr);
    }

    for (auto itr = result.begin(); itr != result.end(); ++itr)
    {
        auto& value = itr.value();
        const auto defaultValue = defaultStreamCapability(itr.key());
        mergeFloatField(value.minBitrateKbps, defaultValue.minBitrateKbps);
        mergeFloatField(value.maxBitrateKbps, defaultValue.maxBitrateKbps);
        mergeFloatField(value.defaultBitrateKbps, defaultValue.defaultBitrateKbps);
        mergeIntField(value.defaultFps, defaultValue.defaultFps);
        mergeIntField(value.maxFps, defaultValue.maxFps);
    }

    return result;
}

std::vector<Camera::AdvancedParametersProvider*> Camera::advancedParametersProviders()
{
    return {};
}

QnConstResourceAudioLayoutPtr Camera::getAudioLayout(const QnAbstractStreamDataProvider* dataProvider) const
{
    if (isAudioEnabled())
    {
        if (auto liveProvider = dynamic_cast<const QnLiveStreamProvider*>(dataProvider))
        {
            auto result = liveProvider->getDPAudioLayout();
            if (result)
                return result;
        }
    }
    return base_type::getAudioLayout(dataProvider);
}

QnAudioTransmitterPtr Camera::getAudioTransmitter()
{
    if (!isInitialized())
        return nullptr;
    return m_audioTransmitter;
}

void Camera::setLastMediaIssue(const CameraDiagnostics::Result& issue)
{
    QnMutexLocker lk(&m_mutex);
    m_lastMediaIssue = issue;
}

CameraDiagnostics::Result Camera::getLastMediaIssue() const
{
    QnMutexLocker lk(&m_mutex);
    return m_lastMediaIssue;
}

QnAbstractStreamDataProvider* Camera::createDataProvider(
    const QnResourcePtr& resource,
    Qn::ConnectionRole role)
{
    const auto camera = resource.dynamicCast<Camera>();
    NX_ASSERT(camera);
    if (!camera)
        return nullptr;

    if (role == Qn::CR_SecondaryLiveVideo && !camera->hasDualStreaming())
        return nullptr;

    switch (role)
    {
        case Qn::CR_SecondaryLiveVideo:
        case Qn::CR_Default:
        case Qn::CR_LiveVideo:
        {
            QnAbstractStreamDataProvider* result = nullptr;

            #if defined(ENABLE_ONVIF)
                auto shouldAppearAsSingleChannel = camera->resourceData().value<bool>(
                    ResourceDataKey::kShouldAppearAsSingleChannel);

                result = shouldAppearAsSingleChannel
                    ? new nx::plugins::utils::MultisensorDataProvider(camera)
                    : camera->createLiveDataProvider();
            #else
                result = camera->createLiveDataProvider();
            #endif
            if (result)
                result->setRole(role);
            return result;
        }
        case Qn::CR_Archive:
        {
            if (QnAbstractStreamDataProvider* result = camera->createArchiveDataProvider())
                return result;

            QnAbstractArchiveDelegate* archiveDelegate = camera->createArchiveDelegate();
            if (!archiveDelegate)
                archiveDelegate = new QnServerArchiveDelegate(camera->serverModule()); //< Default value.
            if (!archiveDelegate)
                return nullptr;

            auto archiveReader = new QnArchiveStreamReader(camera);
            archiveReader->setCycleMode(false);
            archiveReader->setArchiveDelegate(archiveDelegate);
            return archiveReader;
        }
        default:
            NX_ASSERT(false, "There are no other roles");
            break;
    }
    return nullptr;
}

int Camera::getMaxChannels() const
{
    bool shouldAppearAsSingleChannel = resourceData().value<bool>(
        ResourceDataKey::kShouldAppearAsSingleChannel);
    if (shouldAppearAsSingleChannel)
        return 1;
    return getMaxChannelsFromDriver();
}
void Camera::inputPortListenerAttached()
{
    QnMutexLocker lk(&m_ioMonitorMutex);
    ++m_inputPortListenerCount;
    fixInputPortMonitoring();
}

void Camera::inputPortListenerDetached()
{
    QnMutexLocker lk(&m_ioMonitorMutex);
    if (m_inputPortListenerCount == 0)
    {
        NX_ASSERT(false, "Detached input port listener without attach");
    }
    else
    {
        --m_inputPortListenerCount;
        fixInputPortMonitoring();
    }
}

QnIOStateDataList Camera::ioPortStates() const
{
    QnMutexLocker lock(&m_mutex);
    QnIOStateDataList states;
    for (const auto& [id, state]: m_ioPortStatesCache)
        states.push_back(state);
    return states;
}

bool Camera::setOutputPortState(
    const QString& /*portId*/,
    bool /*value*/,
    unsigned int /*autoResetTimeoutMs*/)
{
    return false;
}

void Camera::fixInputPortMonitoring()
{
    NX_VERBOSE(this, "Input port listener count %1", m_inputPortListenerCount);
    if (isInitialized() && m_inputPortListenerCount)
    {
        if (!m_inputPortListeningInProgress && hasCameraCapabilities(Qn::InputPortCapability))
        {
            NX_DEBUG(this, "Start input port monitoring");
            startInputPortStatesMonitoring();
            m_inputPortListeningInProgress = true;
        }
    }
    else
    {
        if (m_inputPortListeningInProgress)
        {
            NX_DEBUG(this, "Stop input port monitoring");
            stopInputPortStatesMonitoring();
            m_inputPortListeningInProgress = false;
        }
    }
}

QnTimePeriodList Camera::getDtsTimePeriods(
    qint64 /*startTimeMs*/,
    qint64 /*endTimeMs*/,
    int /*detailLevel*/,
    bool /*keepSmalChunks*/,
    int /*limit*/,
    Qt::SortOrder /*sortOrder*/)
{
    return QnTimePeriodList();
}

/* static */
bool Camera::fixMulticastParametersIfNeeded(
    nx::vms::server::resource::MulticastParameters* inOutMulticastParameters,
    nx::vms::api::StreamIndex streamIndex)
{
    static const QString kDefaultPrimaryStreamMulticastAddress{"239.0.0.10"};
    static const QString kDefaultSecondaryStreamMulticastAddress{"239.0.0.11"};
    static constexpr int kDefaultPrimaryStreamMulticastPort{2048};
    static constexpr int kDefaultSecondaryStreamMulticastPort{2050};
    static constexpr int kDefaultMulticastTtl{ 1 };

    if (!NX_ASSERT(inOutMulticastParameters, "Multicast parameters must be non-null"))
        return false;

    bool somethingIsFixed = false;
    auto& address = inOutMulticastParameters->address;
    if (!address || !QHostAddress(QString::fromStdString(*address)).isMulticast())
    {
        const auto defaultAddress = streamIndex == nx::vms::api::StreamIndex::primary
            ? kDefaultPrimaryStreamMulticastAddress
            : kDefaultSecondaryStreamMulticastAddress;

        NX_DEBUG(NX_SCOPE_TAG, "Fixing multicast streaming address for stream %1: %2 -> %3",
            streamIndex, (address ? *address : ""), defaultAddress);

        address = defaultAddress.toStdString();
        somethingIsFixed = true;
    }

    auto& port = inOutMulticastParameters->port;
    int portNumber = port ? *port : 0;
    if (portNumber <= 1024 || portNumber > 65535)
    {
        const auto defaultPort = streamIndex == nx::vms::api::StreamIndex::primary
            ? kDefaultPrimaryStreamMulticastPort
            : kDefaultSecondaryStreamMulticastPort;

        NX_DEBUG(NX_SCOPE_TAG, "Fixing multicast port for stream %1: %2 -> %3",
            streamIndex, portNumber, defaultPort);

        port = defaultPort;
        somethingIsFixed = true;
    }

    auto& ttl = inOutMulticastParameters->ttl;
    if (!ttl || ttl <= 0)
    {
        NX_DEBUG(NX_SCOPE_TAG, "Fixing multicast ttl for stream %1: %2 -> %3",
            streamIndex, (ttl ? *ttl : 0), kDefaultMulticastTtl);

        ttl = kDefaultMulticastTtl;
        somethingIsFixed = true;
    }

    return somethingIsFixed;
}

<<<<<<< HEAD
std::optional<QJsonObject> Camera::deviceAgentSettingsModel(const QnUuid& engineId) const
{
    const auto manifest = deviceAgentManifest(engineId);
    if (manifest && manifest->deviceAgentSettingsModel.isObject())
        return manifest->deviceAgentSettingsModel.toObject();

    const auto engine = base_type::resourcePool()
        ->getResourceById<nx::vms::common::AnalyticsEngineResource>(engineId);

    if (!engine)
        return std::nullopt;

    return engine->manifest().deviceAgentSettingsModel;
}

QHash<QnUuid, QJsonObject> Camera::deviceAgentSettingsValues() const
{
    return QJson::deserialized<QHash<QnUuid, QJsonObject>>(
        getProperty(kDeviceAgentsSettingsValuesProperty).toUtf8());
}

void Camera::setDeviceAgentSettingsValues(
    const QHash<QnUuid, QJsonObject>& settingsValues)
{
    setProperty(kDeviceAgentsSettingsValuesProperty,
        QString::fromUtf8(QJson::serialized(settingsValues)));
    saveProperties();
}

QJsonObject Camera::deviceAgentSettingsValues(const QnUuid& engineId) const
{
    return deviceAgentSettingsValues()[engineId];
}

void Camera::setDeviceAgentSettingsValues(const QnUuid& engineId, const QJsonObject& settingsValues)
{
    auto settingsValuesByEngineId = deviceAgentSettingsValues();
    settingsValuesByEngineId[engineId] = settingsValues;
    setDeviceAgentSettingsValues(settingsValuesByEngineId);
}

std::optional<QnLiveStreamParams> Camera::targetParams(StreamIndex streamIndex)
{
    if (auto reader = findReader(streamIndex); reader && reader->isRunning())
        return reader->getLiveParams();
    return std::nullopt;
}

std::optional<QnLiveStreamParams> Camera::actualParams(StreamIndex streamIndex)
{
    if(auto reader = findReader(streamIndex); reader && reader->isRunning())
        return reader->getActualParams();
    return std::optional<QnLiveStreamParams>();
}

QnLiveStreamProviderPtr Camera::findReader(StreamIndex streamIndex)
{
    auto camera = serverModule()->videoCameraPool()->getVideoCamera(toSharedPointer(this));
    if (!camera)
        return nullptr;

    QnLiveStreamProviderPtr reader;
    if (streamIndex == nx::vms::api::StreamIndex::primary)
        reader = camera->getPrimaryReader(/*autoStartReader*/ false);
    else if (streamIndex == nx::vms::api::StreamIndex::secondary)
        reader = camera->getSecondaryReader(/*autoStartReader*/ false);
    return reader;
}

qint64 Camera::getMetric(std::atomic<qint64> Metrics::* parameter)
{
    return (*m_metrics.*parameter).load();
}

std::chrono::milliseconds Camera::nxOccupiedDuration() const
{
    const auto ptr = toSharedPointer().dynamicCast<Camera>();
    return serverModule()->normalStorageManager()->nxOccupiedDuration(ptr) +
        serverModule()->backupStorageManager()->nxOccupiedDuration(ptr);
}

bool Camera::hasArchiveRotated() const
{
    const auto ptr = toSharedPointer().dynamicCast<Camera>();
    return serverModule()->normalStorageManager()->hasArchiveRotated(ptr) ||
        serverModule()->backupStorageManager()->hasArchiveRotated(ptr);
}

std::chrono::milliseconds Camera::calendarDuration() const
{
    const auto ptr = toSharedPointer().dynamicCast<Camera>();
    return std::max(
        serverModule()->normalStorageManager()->archiveAge(ptr),
        serverModule()->backupStorageManager()->archiveAge(ptr));
}

qint64 Camera::recordingBitrateBps(std::chrono::milliseconds bitratePeriod) const
{
    const auto ptr = toSharedPointer().dynamicCast<Camera>();
    auto result = serverModule()->normalStorageManager()->recordingBitrateBps(ptr, bitratePeriod) +
        serverModule()->backupStorageManager()->recordingBitrateBps(ptr, bitratePeriod);
    return result;
}
=======
QnCameraUserAttributePool::ScopedLock Camera::userAttributies() const
{
    const auto id = getRole() == nx::vms::server::resource::Camera::Role::subchannel
        ? getParentId() : getId();
    return QnCameraUserAttributePool::ScopedLock(userAttributesPool(), id);
}

>>>>>>> 1cfe2392

} // namespace resource
} // namespace vms::server
} // namespace nx<|MERGE_RESOLUTION|>--- conflicted
+++ resolved
@@ -857,7 +857,13 @@
     return somethingIsFixed;
 }
 
-<<<<<<< HEAD
+QnCameraUserAttributePool::ScopedLock Camera::userAttributies() const
+{
+    const auto id = getRole() == nx::vms::server::resource::Camera::Role::subchannel
+        ? getParentId() : getId();
+    return QnCameraUserAttributePool::ScopedLock(userAttributesPool(), id);
+}
+
 std::optional<QJsonObject> Camera::deviceAgentSettingsModel(const QnUuid& engineId) const
 {
     const auto manifest = deviceAgentManifest(engineId);
@@ -961,15 +967,6 @@
         serverModule()->backupStorageManager()->recordingBitrateBps(ptr, bitratePeriod);
     return result;
 }
-=======
-QnCameraUserAttributePool::ScopedLock Camera::userAttributies() const
-{
-    const auto id = getRole() == nx::vms::server::resource::Camera::Role::subchannel
-        ? getParentId() : getId();
-    return QnCameraUserAttributePool::ScopedLock(userAttributesPool(), id);
-}
-
->>>>>>> 1cfe2392
 
 } // namespace resource
 } // namespace vms::server
