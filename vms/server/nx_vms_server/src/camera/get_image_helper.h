--- conflicted
+++ resolved
@@ -37,13 +37,8 @@
     QByteArray encodeImage(
         const CLVideoDecoderOutputPtr& outFrame, const QByteArray& format) const;
 
-<<<<<<< HEAD
     nx::vms::api::StreamIndex determineStreamIndex(
-		const nx::api::CameraImageRequest& request) const;
-=======
-    nx::vms::api::MotionStreamType determineStreamIndex(
         const nx::api::CameraImageRequest& request) const;
->>>>>>> 1bd74403
 
 private:
     CLVideoDecoderOutputPtr readFrame(
@@ -54,13 +49,8 @@
         bool& isOpened) const;
 
     CLVideoDecoderOutputPtr getImageWithCertainQuality(
-<<<<<<< HEAD
         nx::vms::api::StreamIndex streamIndex,
-		const nx::api::CameraImageRequest& request) const;
-=======
-        nx::vms::api::MotionStreamType streamIndex,
         const nx::api::CameraImageRequest& request) const;
->>>>>>> 1bd74403
 
     CLVideoDecoderOutputPtr decodeFrameFromCaches(
         QnVideoCameraPtr camera,
@@ -74,23 +64,12 @@
         std::unique_ptr<QnConstDataPacketQueue>& sequence, quint64 timestampUs) const;
 
     CLVideoDecoderOutputPtr decodeFrameFromLiveCache(
-<<<<<<< HEAD
         nx::vms::api::StreamIndex streamIndex,
-		qint64 timestampUs,
-		QnVideoCameraPtr camera) const;
-
-    std::unique_ptr<QnConstDataPacketQueue> getLiveCacheGopTillTime(
-        nx::vms::api::StreamIndex streamIndex,
-		qint64 timestampUs,
-		QnVideoCameraPtr camera) const;
-=======
-        nx::vms::api::MotionStreamType streamIndex,
         qint64 timestampUs,
         QnVideoCameraPtr camera) const;
 
     std::unique_ptr<QnConstDataPacketQueue> getLiveCacheGopTillTime(
-        nx::vms::api::MotionStreamType streamIndex,
+        nx::vms::api::StreamIndex streamIndex,
         qint64 timestampUs,
         QnVideoCameraPtr camera) const;
->>>>>>> 1bd74403
 };