#include "get_image_helper.h"

#include <camera/camera_pool.h>
#include <camera/video_camera.h>

#include <core/resource/camera_resource.h>

#include "utils/media/frame_info.h"
#include "transcoding/transcoder.h"
#include "transcoding/filters/tiled_image_filter.h"
#include "transcoding/filters/scale_image_filter.h"
#include "transcoding/filters/rotate_image_filter.h"


#include "plugins/resource/server_archive/server_archive_delegate.h"
#include <decoders/video/ffmpeg_video_decoder.h>
#include <nx/utils/log/log_main.h>
#include "media_server/media_server_module.h"

namespace {

static constexpr int kMaxGopLen = 100;

static constexpr int kRoundFactor = 4;

static const nx::utils::log::Tag kLogTag(lit("QnGetImageHelper"));

static Qn::StreamIndex oppositeStreamIndex(Qn::StreamIndex streamIndex)
{
    switch (streamIndex)
    {
        case Qn::StreamIndex::primary: return Qn::StreamIndex::secondary;
        case Qn::StreamIndex::secondary: return Qn::StreamIndex::primary;
    }
    NX_ASSERT(false, "Insupported StreamIndex %1", (int) streamIndex);
    return Qn::StreamIndex::undefined; //< Fallback for the failed assertion.
}

QnCompressedVideoDataPtr getNextArchiveVideoPacket(
    QnAbstractArchiveDelegate* archiveDelegate, qint64 ceilTimeUs)
{
    QnCompressedVideoDataPtr video;
    for (int i = 0; i < 20 && !video; ++i)
    {
        QnAbstractMediaDataPtr media = archiveDelegate->getNextData();
        if (!media || media->timestamp == DATETIME_NOW)
            break;
        video = std::dynamic_pointer_cast<QnCompressedVideoData>(media);
    }

    // If ceilTime specified try frame with time > requested time (round time to ceil).
    if (ceilTimeUs != (qint64) AV_NOPTS_VALUE && video && video->timestamp < ceilTimeUs - 1000LL)
    {
        for (int i = 0; i < kMaxGopLen; ++i)
        {
            QnAbstractMediaDataPtr media2 = archiveDelegate->getNextData();
            if (!media2 || media2->timestamp == DATETIME_NOW)
                break;
            QnCompressedVideoDataPtr video2 = std::dynamic_pointer_cast<QnCompressedVideoData>(media2);
            if (video2 && (video2->flags & AV_PKT_FLAG_KEY))
                return video2;
        }
    }

    return video;
}

} // namespace

QnGetImageHelper::QnGetImageHelper(QnMediaServerModule* serverModule):
    nx::mediaserver::ServerModuleAware(serverModule)
{
}

QSize updateDstSize(
    const QnVirtualCameraResource* camera,
    const QSize& srcSize,
    const CLVideoDecoderOutput& outFrame,
    nx::api::ImageRequest::AspectRatio aspectRatio)
{
    QSize dstSize(srcSize);

    const double sar = outFrame.sample_aspect_ratio;
    const double ar = sar * outFrame.width / outFrame.height;
    NX_ASSERT(ar > 0);
    if (!dstSize.isEmpty())
    {
        dstSize.setHeight(qPower2Ceil((unsigned)dstSize.height(), kRoundFactor));
        dstSize.setWidth(qPower2Ceil((unsigned)dstSize.width(), kRoundFactor));
    }
    else if (dstSize.height() > 0)
    {
        dstSize.setHeight(qPower2Ceil((unsigned)dstSize.height(), kRoundFactor));
        dstSize.setWidth(qPower2Ceil((unsigned)(dstSize.height() * ar), kRoundFactor));
    }
    else if (dstSize.width() > 0)
    {
        dstSize.setWidth(qPower2Ceil((unsigned)dstSize.width(), kRoundFactor));
        dstSize.setHeight(qPower2Ceil((unsigned)(dstSize.width() / ar), kRoundFactor));
    }
    else
    {
        dstSize = QSize(outFrame.width * sar, outFrame.height);
    }

    // If auto was requested, then should use aspect ratio like it is used in GUI.
    if (aspectRatio == nx::api::ImageRequest::AspectRatio::auto_)
    {
        const auto customAr = camera->aspectRatio();
        if (customAr.isValid())
            dstSize.setWidth(dstSize.height() * customAr.toFloat());
    }

    // Scale the image to fit inside max size square.
    static constexpr int kMaxSize = nx::api::CameraImageRequest::kMaximumSize;
    if (dstSize.width() > kMaxSize || dstSize.height() > kMaxSize)
        dstSize.scale(kMaxSize, kMaxSize, Qt::KeepAspectRatio);

    // Scale the image to fit outside min size square.
    static constexpr int kMinSize = nx::api::CameraImageRequest::kMinimumSize;
    if (dstSize.height() < kMinSize && dstSize.height() > 0
        || dstSize.width() < kMinSize && dstSize.width() > 0)
        dstSize.scale(kMinSize, kMinSize, Qt::KeepAspectRatioByExpanding);

    dstSize = QnCodecTranscoder::roundSize(dstSize);
    NX_VERBOSE(kLogTag, "%1(): dstSize: %2", __func__, dstSize);
    return dstSize;
}

CLVideoDecoderOutputPtr QnGetImageHelper::readFrame(
    const nx::api::CameraImageRequest& request,
    Qn::StreamIndex streamIndex,
    QnAbstractArchiveDelegate* archiveDelegate,
    int preferredChannel,
    bool& isOpened) const
{
    if (!NX_ASSERT(streamIndex == Qn::StreamIndex::primary
        || streamIndex == Qn::StreamIndex::secondary))
    {
        return nullptr;
    }

    const auto& resource = request.camera;
    qint64 timestampUs = request.usecSinceEpoch;

    auto openDelegateIfNeeded =
        [&](std::function<qint64()> positionUs)
        {
            if (isOpened)
                return;

            const bool canSeekImmediately = archiveDelegate->getFlags().
                testFlag(QnAbstractArchiveDelegate::Flag_CanSeekImmediatly);

            if (canSeekImmediately)
            {
                archiveDelegate->seek(positionUs(), true);
                isOpened = archiveDelegate->open(resource, /*archiveIntegrityWatcher*/ nullptr);
            }
            else
            {
                isOpened = archiveDelegate->open(resource, /*archiveIntegrityWatcher*/ nullptr);
                if (isOpened)
                    archiveDelegate->seek(positionUs(), true);
            }
        };

    auto camera = serverModule()->videoCameraPool()->getVideoCamera(resource);

    CLVideoDecoderOutputPtr outFrame(new CLVideoDecoderOutput());
    QnConstCompressedVideoDataPtr video;
    bool isArchiveVideoPacket = false;
    if (request.usecSinceEpoch == DATETIME_NOW)
    {
        if (camera)
        {
            video = camera->getLastVideoFrame(streamIndex, preferredChannel);
            if (video)
                NX_VERBOSE(this, "%1(NOW): Got camera last frame", __func__);
            else
                NX_VERBOSE(this, "%1(NOW): Reject: camera last frame missing", __func__);
        }
        else
        {
            NX_VERBOSE(this, "%1(NOW): Reject: camera missing", __func__);
        }
    }
    else if (request.usecSinceEpoch == nx::api::ImageRequest::kLatestThumbnail)
    {
        NX_VERBOSE(this, "%1(LATEST): Get latest data", __func__);
        if (camera)
        {
            video = camera->getLastVideoFrame(streamIndex, preferredChannel);
            if (!video)
            {
                video = camera->getLastVideoFrame(
                    oppositeStreamIndex(streamIndex), preferredChannel);
                if (video)
                {
                    NX_VERBOSE(this, "%1(LATEST): Got camera last frame for the alternate stream",
                        __func__);
                }
                else
                {
                    NX_VERBOSE(this, "%1(LATEST): Missing camera last frame for both streams",
                        __func__);
                }
            }
            else
            {
                NX_VERBOSE(this, "%1(LATEST): Got camera last frame for the requested stream",
                    __func__);
            }
        }
        // Don't look at archive on slow devices (dts based) if noArchiveOnSlowDevices is enabled.
        if (!video && !(resource->isDtsBased() && request.ignoreExternalArchive))
        {

            openDelegateIfNeeded([&]() { return archiveDelegate->endTime() - 1000 * 100; });
            video = getNextArchiveVideoPacket(archiveDelegate, AV_NOPTS_VALUE);
            if (video)
                NX_VERBOSE(this, "%1(LATEST): Got from archive", __func__);
            else
                NX_VERBOSE(this, "%1(LATEST): Missing from archive", __func__);
            isArchiveVideoPacket = true;
        }
    }
    else
    {
        isArchiveVideoPacket = true;
        // Get archive data.
        openDelegateIfNeeded([&]() { return timestampUs; });
        // TODO: getNextArchiveVideoPacket should be refactored to videoSequence interface.
        video = getNextArchiveVideoPacket(
            archiveDelegate,
            request.roundMethod == nx::api::ImageRequest::RoundMethod::iFrameAfter
                ? request.usecSinceEpoch
                : AV_NOPTS_VALUE);
        if (video)
            NX_VERBOSE(this, "%1(%2 us): Got from archive", __func__, timestampUs);
        else
            NX_VERBOSE(this, "%1(%2 us): Missing from archive", __func__, timestampUs);

        if (!video && camera)
        {
            return decodeFrameFromCaches(
                camera, streamIndex, timestampUs, preferredChannel, request.roundMethod);
        }
    }

    if (!video)
        return nullptr;

    QnFfmpegVideoDecoder decoder(
        DecoderConfig::fromResource(resource), video->compressionType, video, false);
    bool gotFrame = false;

    if (!isArchiveVideoPacket)
    {
        if (resource->getStatus() == Qn::Online
            || resource->getStatus() == Qn::Recording
            || request.usecSinceEpoch != DATETIME_NOW)
        {
            gotFrame = decoder.decode(video, &outFrame);
            if (!gotFrame)
                gotFrame = decoder.decode(video, &outFrame); // decode twice
        }
    }
    else
    {
        bool precise = request.roundMethod == nx::api::ImageRequest::RoundMethod::precise;
        for (int i = 0; i < kMaxGopLen && !gotFrame && video; ++i)
        {
            gotFrame = decoder.decode(video, &outFrame) && (!precise || video->timestamp >= timestampUs);
            if (gotFrame)
                break;
            video = getNextArchiveVideoPacket(archiveDelegate, AV_NOPTS_VALUE);
        }
    }

    if (video)
        outFrame->channel = video->channelNumber;

    return outFrame;
}

CLVideoDecoderOutputPtr QnGetImageHelper::decodeFrameFromCaches(
    QnVideoCameraPtr camera,
    Qn::StreamIndex streamIndex,
    qint64 timestampUs,
    int preferredChannel,
    nx::api::ImageRequest::RoundMethod roundMethod) const
{
    const auto logPrefix = lm("%1(%2, %3 us, channel: %4, %5):").args(__func__,
        streamIndex, timestampUs, preferredChannel, roundMethod);

    // Try GopKeeper.
    auto videoSequence = camera->getFrameSequenceByTime(
        streamIndex, timestampUs, preferredChannel, roundMethod);
    if (videoSequence)
    {
        NX_VERBOSE(this, "%1 Got from GopKeeper", logPrefix);
        return decodeFrameSequence(camera->resource(), videoSequence, timestampUs);
    }

    // Try liveCache.
    if (auto frame = decodeFrameFromLiveCache(streamIndex, timestampUs, camera))
    {
        NX_VERBOSE(this, "%1 Got from liveCache: %2 us", logPrefix, frame->pkt_dts);
        return frame;
    }

    NX_VERBOSE(this, "%1 Missing from GopKeeper for both streams and liveCache", logPrefix);
    return nullptr;
}

CLVideoDecoderOutputPtr QnGetImageHelper::decodeFrameFromLiveCache(
    Qn::StreamIndex streamIndex, qint64 timestampUs, QnVideoCameraPtr camera) const
{
    NX_VERBOSE(this, "%1()", __func__);

    auto gopFrames = getLiveCacheGopTillTime(streamIndex, timestampUs, camera);
    if (!gopFrames)
        return nullptr;

    if (auto decodedFrame = decodeFrameSequence(camera->resource(), gopFrames, timestampUs))
        return decodedFrame;

    NX_VERBOSE(this, "%1(): WARNING: liveCache decoding failed", __func__);
    return nullptr;
}

CLVideoDecoderOutputPtr QnGetImageHelper::getImage(const nx::api::CameraImageRequest& request) const
{
    NX_VERBOSE(this, "%1(%2 us, roundMethod: %3, size: %4) BEGIN",
        __func__, request.usecSinceEpoch, request.roundMethod, request.size);

    if (!request.camera)
    {
        NX_VERBOSE(this, "%1() END -> null: No camera", __func__);
        return nullptr;
    }

    const auto secondaryResolution =
        request.camera->streamInfo(Qn::StreamIndex::secondary).getResolution();
    const bool usePrimaryStream =
        (request.size.width() <= 0 && request.size.height() <= 0)
        || request.size.width() > secondaryResolution.width()
        || request.size.height() > secondaryResolution.height();

<<<<<<< HEAD
    const Qn::StreamIndex streamIndex = (
            (dstSize.width() > 0 && dstSize.width() <= 480)
            || (dstSize.height() > 0 && dstSize.height() <= 316))
        ? Qn::StreamIndex::secondary
        : Qn::StreamIndex::primary;
    if (dstSize != request.size)
        NX_VERBOSE(this, "%1(): dstSize: %2", __func__, dstSize);
=======
    #if defined(EDGE_SERVER)
        usePrimaryStream = false; //< On edge, we always try to use the secondary stream first.
    #endif
>>>>>>> 5946a7ab

    if (auto frame = getImageWithCertainQuality(streamIndex, request))
    {
        NX_VERBOSE(this, "%1() END -> frame", __func__);
        return frame;
    }

    // Attempting alternate stream if could not find the frame.
    if (auto frame = getImageWithCertainQuality(oppositeStreamIndex(streamIndex), request))
    {
        NX_VERBOSE(this, "%1() END -> frame from alternate stream", __func__);
        return frame;
    }

    NX_VERBOSE(this, "%1() END -> null", __func__);
    return nullptr;
}

/**
 * @return Sequence from an I-frame to the desired frame. Can be null but not empty.
 */
std::unique_ptr<QnConstDataPacketQueue> QnGetImageHelper::getLiveCacheGopTillTime(
    Qn::StreamIndex streamIndex, qint64 timestampUs, QnVideoCameraPtr camera) const
{
    const MediaQuality stream = (streamIndex == Qn::StreamIndex::primary)
        ? MEDIA_Quality_High
        : MEDIA_Quality_Low;
    if (!camera->liveCache(stream))
    {
        NX_VERBOSE(this, "%1(): NOTE: liveCache not initialized for %2 stream",
            __func__, streamIndex);
        return nullptr;
    }

    quint64 iFrameTimestampUs;
    QnAbstractDataPacketPtr iFrameData = camera->liveCache(stream)->findByTimestamp(
        timestampUs, /*findKeyFramesOnly*/ true, &iFrameTimestampUs);
    if (!iFrameData)
        return nullptr;
    auto iFrame = std::dynamic_pointer_cast<const QnCompressedVideoData>(iFrameData);
    if (!iFrame)
    {
        NX_VERBOSE(this, "%1(): WARNING: Wrong liveCache I-frame data for %2 us: %3",
            __func__, iFrameTimestampUs, iFrameData);
        return nullptr;
    }

    NX_VERBOSE(this, "%1(): I-frame found: %2 us", __func__, iFrameTimestampUs);

    auto frames = std::make_unique<QnConstDataPacketQueue>();
    frames->push(iFrame);

    if (iFrameTimestampUs != timestampUs)
    {
        // Add subsequent P-frames.
        quint64 frameTimestampUs = iFrameTimestampUs;

        int i = 0;
        for (i = 0; i < kMaxGopLen; ++i)
        {
            quint64 pFrameTimestampUs;
            QnAbstractDataPacketPtr pFrameData = camera->liveCache(stream)->getNextPacket(
                frameTimestampUs, &pFrameTimestampUs);
            if (!pFrameData)
                break;
            if ((qint64) pFrameTimestampUs > timestampUs)
                break;

            frameTimestampUs = pFrameTimestampUs; //< Prepare for the next iteration.

            auto pFrame = std::dynamic_pointer_cast<const QnCompressedVideoData>(pFrameData);
            if (!pFrame)
            {
                NX_VERBOSE(this, "%1(): WARNING: Wrong liveCache P-frame data for %2 us: %3",
                    __func__, pFrameTimestampUs, pFrameData);
                continue;
            }

            NX_VERBOSE(this, "%1(): P-frame found: %2 us", __func__, pFrameTimestampUs);
            frames->push(pFrame);
        }
        if (i >= kMaxGopLen)
            NX_VERBOSE(this, "%1(): WARNING: Too many P-frames: %2", __func__, i);
    }

    return frames;
}

AVPixelFormat updatePixelFormat(AVPixelFormat fmt)
{
    switch (fmt)
    {
        case AV_PIX_FMT_YUV420P:
            return AV_PIX_FMT_YUVJ420P;
        case AV_PIX_FMT_YUV422P:
            return AV_PIX_FMT_YUVJ422P;
        case AV_PIX_FMT_YUV444P:
            return AV_PIX_FMT_YUVJ444P;
        default:
            return fmt;
    }
}

QByteArray QnGetImageHelper::encodeImage(const CLVideoDecoderOutputPtr& outFrame, const QByteArray& format) const
{
    QByteArray result;

    AVCodecContext* videoEncoderCodecCtx = avcodec_alloc_context3(0);
    videoEncoderCodecCtx->codec_type = AVMEDIA_TYPE_VIDEO;
    auto codecId = (format == "jpg" || format == "jpeg") ? AV_CODEC_ID_MJPEG : AV_CODEC_ID_PNG;
    videoEncoderCodecCtx->codec_id = codecId;
    auto pixelFormat = updatePixelFormat((AVPixelFormat)outFrame->format);
    videoEncoderCodecCtx->pix_fmt = pixelFormat;
    videoEncoderCodecCtx->width = outFrame->width;
    videoEncoderCodecCtx->height = outFrame->height;
    videoEncoderCodecCtx->bit_rate = outFrame->width * outFrame->height;
    videoEncoderCodecCtx->flags |= CODEC_FLAG_GLOBAL_HEADER;
    videoEncoderCodecCtx->time_base.num = 1;
    videoEncoderCodecCtx->time_base.den = 30;

    AVCodec* codec = avcodec_find_encoder_by_name(format == "jpg" || format == "jpeg" ? "mjpeg" : format.constData());
    if (avcodec_open2(videoEncoderCodecCtx, codec, NULL) < 0)
    {
        NX_WARNING(this, "Can't initialize ffmpeg encoder to encode image. "
            "codec=%1, pixel format=%2, size=%3x%4",
            codecId, pixelFormat, outFrame->width, outFrame->height);
    }
    else
    {
        const int MAX_VIDEO_FRAME = outFrame->width * outFrame->height * 3 / 2;
        quint8* m_videoEncodingBuffer = (quint8*)qMallocAligned(MAX_VIDEO_FRAME, 32);
        //int encoded = avcodec_encode_video(videoEncoderCodecCtx, m_videoEncodingBuffer, MAX_VIDEO_FRAME, outFrame.data());
        QnFfmpegAvPacket outPacket(m_videoEncodingBuffer, MAX_VIDEO_FRAME);
        int got_packet = 0;
        int encodeResult = avcodec_encode_video2(videoEncoderCodecCtx, &outPacket, outFrame.data(), &got_packet);
        if (encodeResult == 0 && got_packet)
        {
            result.append((const char*)m_videoEncodingBuffer, outPacket.size);
        }
        else
        {
            NX_WARNING(this, "Can't encode image. codec=%1, pixel format=%2, size=%3x%4, errCode=%5",
                codecId, pixelFormat, outFrame->width, outFrame->height, encodeResult);
        }

        qFreeAligned(m_videoEncodingBuffer);
    }
    QnFfmpegHelper::deleteAvCodecContext(videoEncoderCodecCtx);

    return result;
}

CLVideoDecoderOutputPtr QnGetImageHelper::getImageWithCertainQuality(
    Qn::StreamIndex streamIndex, const nx::api::CameraImageRequest& request) const
{
    NX_VERBOSE(this, "%1(%2, %3 us, roundMethod: %4) BEGIN",
        __func__, streamIndex, request.usecSinceEpoch, request.roundMethod);

    const auto camera = request.camera;

    int rotation = request.rotation;
    if (rotation == nx::api::ImageRequest::kDefaultRotation)
        rotation = camera->getProperty(QnMediaResource::rotationKey()).toInt();

    QnConstResourceVideoLayoutPtr layout = camera->getVideoLayout();

    std::unique_ptr<QnAbstractArchiveDelegate> archiveDelegate(camera->createArchiveDelegate());
    if (!archiveDelegate)
        archiveDelegate.reset(new QnServerArchiveDelegate(serverModule())); // default value
    archiveDelegate->setPlaybackMode(PlaybackMode::ThumbNails);
    bool isOpened = false;

    if (streamIndex == Qn::StreamIndex::secondary)
        archiveDelegate->setQuality(MEDIA_Quality_Low, true, QSize());

    QList<QnAbstractImageFilterPtr> filterChain;

    CLVideoDecoderOutputPtr outFrame;
    int channelMask = (1 << layout->channelCount()) - 1;
    bool gotNullFrame = false;
    for (int i = 0; i < layout->channelCount(); ++i)
    {
        CLVideoDecoderOutputPtr frame = readFrame(
            request, streamIndex, archiveDelegate.get(), i, isOpened);
        if (!frame)
        {
            gotNullFrame = true;
<<<<<<< HEAD
            if (i == 0)
            {
                NX_VERBOSE(this, "%1() END -> null: frame not found", __func__);
                return nullptr;
            }
            else
            {
=======
            if (i != 0)
>>>>>>> 5946a7ab
                continue;
            NX_VERBOSE(kLogTag) << lm("%1() END -> null: frame not found").args(__func__);
            return CLVideoDecoderOutputPtr();
        }
        channelMask &= ~(1 << frame->channel);
        if (i == 0)
        {
<<<<<<< HEAD
            dstSize = updateDstSize(camera, dstSize, frame, request.aspectRatio);
            if (dstSize.width() <= 16 || dstSize.height() <= 8)
            {
                NX_VERBOSE(this, "%1() END -> null: frame too small", __func__);
                return nullptr;
            }
=======
            const QSize dstSize = updateDstSize(camera.get(),
                request.size, *frame, request.aspectRatio);
>>>>>>> 5946a7ab
            filterChain << QnAbstractImageFilterPtr(new QnScaleImageFilter(dstSize));
            filterChain << QnAbstractImageFilterPtr(new QnTiledImageFilter(layout));
            filterChain << QnAbstractImageFilterPtr(new QnRotateImageFilter(rotation));
        }
        for (auto filter : filterChain)
        {
            frame = filter->updateImage(frame);
            if (!frame)
                break;
        }
        if (frame)
            outFrame = frame;
    }
    // read more archive frames to get all channels for pano cameras
    if (channelMask && !gotNullFrame)
    {
        for (int i = 0; i < 10; ++i)
        {
            CLVideoDecoderOutputPtr frame = readFrame(
                request, streamIndex, archiveDelegate.get(), 0, isOpened);
            if (frame)
            {
                channelMask &= ~(1 << frame->channel);
                for (auto filter : filterChain)
                {
                    frame = filter->updateImage(frame);
                    if (!frame)
                        break;
                }
                outFrame = frame;
            }
        }
    }
<<<<<<< HEAD
    NX_VERBOSE(this, "%1() END -> frame", __func__);
=======
    NX_VERBOSE(kLogTag, "%1() END -> frame %2", __func__, outFrame->size());
>>>>>>> 5946a7ab
    return outFrame;
}

CLVideoDecoderOutputPtr QnGetImageHelper::decodeFrameSequence(
    const QnResourcePtr& resource,
    std::unique_ptr<QnConstDataPacketQueue>& sequence, quint64 timestampUs) const
{
    if (!sequence || sequence->isEmpty())
        return nullptr;

    bool gotFrame = false;
    auto randomAccess = sequence->lock();
    auto firstFrame = std::dynamic_pointer_cast<const QnCompressedVideoData>(randomAccess.at(0));

    if (!firstFrame)
        return nullptr;

    CLVideoDecoderOutputPtr outFrame(new CLVideoDecoderOutput());
    QnFfmpegVideoDecoder decoder(
        DecoderConfig::fromResource(resource),
        firstFrame->compressionType, firstFrame, false);
    for (int i = 0; i < randomAccess.size(); ++i)
    {
        auto frame = std::dynamic_pointer_cast<const QnCompressedVideoData>(randomAccess.at(i));
        gotFrame = decoder.decode(frame, &outFrame);

        NX_VERBOSE(this, "%1(): Decoded: gotFrame: %2, frame->timestamp: %3, timestampUs: %4",
            __func__, gotFrame, frame->timestamp, timestampUs);
        if (frame->timestamp >= (qint64) timestampUs)
            break;
    }
    while (decoder.decode(QnConstCompressedVideoDataPtr(), &outFrame))
    {
        NX_VERBOSE(this, "%1(): Flushed: outFrame->pkt_dts: %2", __func__, outFrame->pkt_dts);
        gotFrame = true; //< flush decoder buffer
    }
    if (gotFrame)
        outFrame->channel = firstFrame->channelNumber;

    return gotFrame ? outFrame : nullptr;
}<|MERGE_RESOLUTION|>--- conflicted
+++ resolved
@@ -22,8 +22,6 @@
 static constexpr int kMaxGopLen = 100;
 
 static constexpr int kRoundFactor = 4;
-
-static const nx::utils::log::Tag kLogTag(lit("QnGetImageHelper"));
 
 static Qn::StreamIndex oppositeStreamIndex(Qn::StreamIndex streamIndex)
 {
@@ -123,7 +121,7 @@
         dstSize.scale(kMinSize, kMinSize, Qt::KeepAspectRatioByExpanding);
 
     dstSize = QnCodecTranscoder::roundSize(dstSize);
-    NX_VERBOSE(kLogTag, "%1(): dstSize: %2", __func__, dstSize);
+    NX_VERBOSE(typeid(QnGetImageHelper), "%1(): dstSize: %2", __func__, dstSize);
     return dstSize;
 }
 
@@ -343,24 +341,17 @@
 
     const auto secondaryResolution =
         request.camera->streamInfo(Qn::StreamIndex::secondary).getResolution();
-    const bool usePrimaryStream =
-        (request.size.width() <= 0 && request.size.height() <= 0)
-        || request.size.width() > secondaryResolution.width()
-        || request.size.height() > secondaryResolution.height();
-
-<<<<<<< HEAD
     const Qn::StreamIndex streamIndex = (
-            (dstSize.width() > 0 && dstSize.width() <= 480)
-            || (dstSize.height() > 0 && dstSize.height() <= 316))
-        ? Qn::StreamIndex::secondary
-        : Qn::StreamIndex::primary;
-    if (dstSize != request.size)
-        NX_VERBOSE(this, "%1(): dstSize: %2", __func__, dstSize);
-=======
+            (request.size.width() <= 0 && request.size.height() <= 0)
+            || request.size.width() > secondaryResolution.width()
+            || request.size.height() > secondaryResolution.height())
+        ? Qn::StreamIndex::primary
+        : Qn::StreamIndex::secondary;
+
     #if defined(EDGE_SERVER)
-        usePrimaryStream = false; //< On edge, we always try to use the secondary stream first.
+        // On edge, we always try to use the secondary stream first.
+        streamIndex = Qn::StreamIndex::secondary;
     #endif
->>>>>>> 5946a7ab
 
     if (auto frame = getImageWithCertainQuality(streamIndex, request))
     {
@@ -548,35 +539,16 @@
         if (!frame)
         {
             gotNullFrame = true;
-<<<<<<< HEAD
-            if (i == 0)
-            {
-                NX_VERBOSE(this, "%1() END -> null: frame not found", __func__);
-                return nullptr;
-            }
-            else
-            {
-=======
             if (i != 0)
->>>>>>> 5946a7ab
                 continue;
-            NX_VERBOSE(kLogTag) << lm("%1() END -> null: frame not found").args(__func__);
-            return CLVideoDecoderOutputPtr();
+            NX_VERBOSE(this, "%1() END -> null: frame not found", __func__);
+            return nullptr;
         }
         channelMask &= ~(1 << frame->channel);
         if (i == 0)
         {
-<<<<<<< HEAD
-            dstSize = updateDstSize(camera, dstSize, frame, request.aspectRatio);
-            if (dstSize.width() <= 16 || dstSize.height() <= 8)
-            {
-                NX_VERBOSE(this, "%1() END -> null: frame too small", __func__);
-                return nullptr;
-            }
-=======
             const QSize dstSize = updateDstSize(camera.get(),
                 request.size, *frame, request.aspectRatio);
->>>>>>> 5946a7ab
             filterChain << QnAbstractImageFilterPtr(new QnScaleImageFilter(dstSize));
             filterChain << QnAbstractImageFilterPtr(new QnTiledImageFilter(layout));
             filterChain << QnAbstractImageFilterPtr(new QnRotateImageFilter(rotation));
@@ -610,11 +582,7 @@
             }
         }
     }
-<<<<<<< HEAD
-    NX_VERBOSE(this, "%1() END -> frame", __func__);
-=======
-    NX_VERBOSE(kLogTag, "%1() END -> frame %2", __func__, outFrame->size());
->>>>>>> 5946a7ab
+    NX_VERBOSE(this, "%1() END -> frame %2", __func__, outFrame->size());
     return outFrame;
 }
 
