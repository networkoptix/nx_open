--- conflicted
+++ resolved
@@ -279,14 +279,10 @@
 
     CLVideoDecoderOutputPtr outFrame(new CLVideoDecoderOutput());
     bool gotFrame = false;
-<<<<<<< HEAD
     QnFfmpegVideoDecoder decoder(
         DecoderConfig(),
         serverModule()->commonModule()->metrics(),
-        video->compressionType, video);
-=======
-    QnFfmpegVideoDecoder decoder(DecoderConfig(), video);
->>>>>>> 9ddbb491
+        video);
 
     if (!isArchiveVideoPacket)
     {
@@ -672,14 +668,10 @@
         return nullptr;
 
     CLVideoDecoderOutputPtr outFrame(new CLVideoDecoderOutput());
-<<<<<<< HEAD
     QnFfmpegVideoDecoder decoder(
         DecoderConfig(),
         serverModule()->commonModule()->metrics(),
-        firstFrame->compressionType, firstFrame);
-=======
-    QnFfmpegVideoDecoder decoder(DecoderConfig(), firstFrame);
->>>>>>> 9ddbb491
+        firstFrame);
     for (int i = 0; i < randomAccess.size(); ++i)
     {
         auto frame = std::dynamic_pointer_cast<const QnCompressedVideoData>(randomAccess.at(i));
