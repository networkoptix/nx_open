--- conflicted
+++ resolved
@@ -153,13 +153,10 @@
 
     std::unique_ptr<nx::analytics::MetadataLogger> m_metadataLogger;
     std::atomic_bool m_canStartThread{true};
-<<<<<<< HEAD
     QnMetaDataV1Ptr m_lastMotionMetadata;
     bool m_restartRequested;
     QnMutex m_startMutex;
-=======
     nx::utils::MoveOnlyFunc<void(const QnAbstractMediaDataPtr&)> m_mediaCallback = nullptr;
->>>>>>> 06484929
 };
 
 typedef QSharedPointer<QnLiveStreamProvider> QnLiveStreamProviderPtr;
