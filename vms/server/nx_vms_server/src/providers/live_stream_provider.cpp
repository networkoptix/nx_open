--- conflicted
+++ resolved
@@ -430,14 +430,10 @@
     if (!NX_ASSERT(compressedFrame))
         return;
 
-<<<<<<< HEAD
-    m_framesSinceSaveBitrate++;
-=======
     if (m_mediaCallback)
         m_mediaCallback(compressedFrame);
 
-    m_totalVideoFrames++;
->>>>>>> 06484929
+    m_framesSinceSaveBitrate++;
     m_framesSinceLastMetaData++;
 
     saveMediaStreamParamsIfNeeded(compressedFrame);
