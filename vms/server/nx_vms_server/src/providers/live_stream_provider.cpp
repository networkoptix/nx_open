--- conflicted
+++ resolved
@@ -293,13 +293,8 @@
         case Qn::CR_LiveVideo:
             return motionStreamIndex == nx::vms::api::StreamIndex::primary;
         case Qn::CR_SecondaryLiveVideo:
-<<<<<<< HEAD
             return motionStreamIndex == nx::vms::api::StreamIndex::secondary;
-		default:
-=======
-            return motionStreamIndex == nx::vms::api::MotionStreamType::secondary;
         default:
->>>>>>> 1bd74403
             break;
     }
 
