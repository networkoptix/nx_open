--- conflicted
+++ resolved
@@ -209,13 +209,11 @@
 #endif
     m_commonModule = store(new QnCommonModule(/*clientMode*/ false, nx::core::access::Mode::direct));
 
-<<<<<<< HEAD
+    initOutgoingSocketCounter();
+
 #ifdef ENABLE_VMAX
     store(new QnVmax480ResourceProxy(commonModule()));
 #endif
-=======
-    initOutgoingSocketCounter();
->>>>>>> 43e82c1a
 
     instance<QnWriterPool>();
 #ifdef ENABLE_ONVIF
