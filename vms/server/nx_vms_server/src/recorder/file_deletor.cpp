--- conflicted
+++ resolved
@@ -6,13 +6,12 @@
 #include <nx/utils/system_error.h>
 #include <core/resource_management/resource_pool.h>
 #include <media_server/media_server_module.h>
+#include <nx/utils/url.h>
 
 #include "file_deletor.h"
 
 static const int POSTPONE_FILES_INTERVAL = 1000*60;
 static const int SPACE_CLEARANCE_INTERVAL = 10;
-
-using nx::utils::url::hidePassword;
 
 QnFileDeletor::QnFileDeletor(QnMediaServerModule* serverModule):
     nx::vms::server::ServerModuleAware(serverModule)
@@ -69,15 +68,12 @@
 
     if (!storage->removeFile(fileName))
     {
-        NX_DEBUG(
-            this, "[Cleanup, FileStorage]. Postponing file '%1'", hidePassword(fileName));
+        NX_DEBUG(this, lm("[Cleanup, FileStorage]. Postponing file %1").arg(fileName));
         postponeFile(fileName, storageId);
         return;
     }
 
-    NX_VERBOSE(
-        this,
-        "[Cleanup, FileStorage]. File '%1' removed successfully", hidePassword(fileName));
+    NX_VERBOSE(this, lm("[Cleanup, FileStorage]. File %1 removed successfully").arg(fileName));
 }
 
 void QnFileDeletor::postponeFile(const QString& fileName, const QnUuid &storageId)
@@ -146,7 +142,7 @@
     {
         if (std::chrono::steady_clock::now() - start > kMaxProcessPostponedDuration)
         {
-            NX_VERBOSE(this, "[Cleanup] process postponed files duration exceeded. Breaking.");
+            NX_VERBOSE(this, lit("[Cleanup] process postponed files duration exceeded. Breaking."));
             for (; itr != m_postponedFiles.end(); ++itr)
                 newList.insert(*itr);
             break;
@@ -155,49 +151,27 @@
         auto storage = resourcePool()->getResourceById<QnStorageResource>(itr->storageId);
         bool needToPostpone = !storage || storage->getStatus() == Qn::ResourceStatus::Offline;
 
-<<<<<<< HEAD
         if (!storage)
         {
-            NX_VERBOSE(this, lit("[Cleanup] storage with id %1 not found in pool. Postponing file %2")
-                    .arg(itr->storageId.toString())
-                    .arg(itr->fileName));
+            NX_VERBOSE(
+                this, "[Cleanup] storage with id '%1' not found in pool. Postponing file '%2'",
+                itr->storageId.toString(), nx::utils::url::hidePassword(itr->fileName));
         }
         else if (storage->getStatus() == Qn::ResourceStatus::Offline)
         {
-            NX_VERBOSE(this, lit("[Cleanup] storage %1 is offline. Postponing file %2")
-                    .arg(storage->getUrl())
-                    .arg(itr->fileName));
+            NX_VERBOSE(
+                this, "[Cleanup] storage %1 is offline. Postponing file %2",
+                nx::utils::url::hidePassword(storage->getUrl()),
+                nx::utils::url::hidePassword(itr->fileName));
         }
 
         if (needToPostpone || !storage->removeFile(itr->fileName))
         {
             newList.insert(*itr);
-            NX_VERBOSE(this, lit("[Cleanup] Postponing file %1. Reason: %2")
-                .arg(itr->fileName)
-                .arg(needToPostpone ? "Storage is offline or not in the resource pool" : "Delete failed"));
-=======
-            if (!storage)
-            {
-                NX_VERBOSE(
-                    this, "[Cleanup] storage with id '%1' not found in pool. Postponing file '%2'",
-                    itr->storageId.toString(), hidePassword(itr->fileName));
-            }
-            else if (storage->getStatus() == Qn::ResourceStatus::Offline)
-            {
-                NX_VERBOSE(
-                    this, "[Cleanup] storage %1 is offline. Postponing file %2",
-                    hidePassword(storage->getUrl()), hidePassword(itr->fileName));
-            }
-
-            if (needToPostpone || !internalDeleteFile(itr->fileName))
-            {
-                newList.insert(*itr);
-                NX_VERBOSE(
-                    this, "[Cleanup] Postponing file %1. Reason: %2",
-                    hidePassword(itr->fileName),
-                    needToPostpone ? "Storage is offline or not in the resource pool" : "Delete failed");
-            }
->>>>>>> 537c56e9
+            NX_VERBOSE(
+                this, "[Cleanup] Postponing file %1. Reason: %2",
+                nx::utils::url::hidePassword(itr->fileName),
+                needToPostpone ? "Storage is offline or not in the resource pool" : "Delete failed");
         }
     }
     if (newList.empty())
