#pragma once

#include <QtCore/QSharedPointer>

#include <queue>

#include "utils/db/db_helper.h"
#include "storage_db.h"
#include <nx/utils/uuid.h>
#include <common/common_module_aware.h>
#include <nx/vms/server/server_module_aware.h>
#include <nx/utils/move_only_func.h>

class QnCommonModule;

class QnStorageDbPool:
<<<<<<< HEAD
    public QnLongRunnable,
    public nx::vms::server::ServerModuleAware
=======
    public QObject,
    public /*mixin*/ nx::vms::server::ServerModuleAware
>>>>>>> 2b99bb7f
{
    Q_OBJECT
public:
    using VacuumTask = nx::utils::MoveOnlyFunc<void()>;
    QnStorageDbPool(QnMediaServerModule* serverModule);
    ~QnStorageDbPool();

    QnStorageDbPtr getSDB(const QnStorageResourcePtr &storage);
    int getStorageIndex(const QnStorageResourcePtr& storage);
    void removeSDB(const QnStorageResourcePtr &storage);
    void addVacuumTask(nx::utils::MoveOnlyFunc<void()> vacuumTask);

private:
    mutable QnMutex m_sdbMutex;
    mutable QnMutex m_mutexStorageIndex;
    QnMutex m_tasksMutex;
    QnWaitCondition m_tasksWaitCondition;
    std::queue<nx::utils::MoveOnlyFunc<void()>> m_tasksQueue;

    QMap<QString, QnStorageDbPtr> m_chunksDB;
    QMap<QString, QSet<int> > m_storageIndexes;

    virtual void run() override;
    virtual void pleaseStop() override;
};<|MERGE_RESOLUTION|>--- conflicted
+++ resolved
@@ -14,13 +14,8 @@
 class QnCommonModule;
 
 class QnStorageDbPool:
-<<<<<<< HEAD
     public QnLongRunnable,
-    public nx::vms::server::ServerModuleAware
-=======
-    public QObject,
     public /*mixin*/ nx::vms::server::ServerModuleAware
->>>>>>> 2b99bb7f
 {
     Q_OBJECT
 public:
