#include "media_server_process.h"

#include <functional>
#include <signal.h>
#if defined(__linux__)
    #include <signal.h>
    #include <sys/types.h>
    #include <sys/stat.h>
    #include <sys/prctl.h>
    #include <unistd.h>
#endif

#include <boost/optional.hpp>

#include <qtsinglecoreapplication.h>
#include <qtservice.h>

#include <QtCore/QStringLiteral>
#include <QtCore/QCoreApplication>
#include <QtCore/QDir>
#include <QtCore/QSettings>
#include <QtCore/QUrl>
#include <QtCore/QThreadPool>
#include <QtConcurrent/QtConcurrent>
#include <nx/utils/uuid.h>
#include <utils/common/ldap.h>
#include <QtCore/QThreadPool>

#include <QtNetwork/QUdpSocket>
#include <QtNetwork/QHostAddress>
#include <QtNetwork/QHostInfo>
#include <QtNetwork/QNetworkInterface>

#include <api/global_settings.h>
#include <nx/vms/server/analytics/db/analytics_db.h>

#include <appserver/processor.h>

#include <nx/vms/event/rule.h>
#include <nx/vms/event/events/reasoned_event.h>
#include <nx/vms/utils/vms_utils.h>

#include <core/misc/schedule_task.h>

#include <core/resource_access/resource_access_manager.h>
#include <core/resource_access/providers/resource_access_provider.h>

#include <core/resource_management/camera_driver_restriction_list.h>
#include <core/resource_management/mserver_resource_discovery_manager.h>
#include <core/resource_management/resource_discovery_manager.h>
#include <core/resource_management/resource_pool.h>
#include <core/resource_management/server_additional_addresses_dictionary.h>

#include <core/resource/layout_resource.h>
#include <core/resource/media_server_user_attributes.h>
#include <core/resource/media_server_resource.h>
#include <core/resource/user_resource.h>
#include <core/resource/camera_resource.h>
#include <core/resource/videowall_resource.h>
#include <core/resource/camera_resource.h>

#include <media_server/media_server_app_info.h>
#include <media_server/server_message_processor.h>
#include <media_server/settings.h>
#include <api/app_server_connection.h>
#include <media_server/file_connection_processor.h>
#include <media_server/crossdomain_connection_processor.h>
#include <media_server/media_server_resource_searchers.h>
#include <media_server/media_server_module.h>

#include <nx/vms/auth/time_based_nonce_provider.h>
#include <nx/vms/server/authenticator.h>
#include <nx/vms/server/rest/get_merge_status_handler.h>
#include <network/connection_validator.h>
#include <network/default_tcp_connection_processor.h>
#include <network/system_helpers.h>

#include <nx_ec/ec_api.h>
#include <nx/vms/api/data/user_data.h>
#include <nx_ec/managers/abstract_user_manager.h>
#include <nx_ec/managers/abstract_layout_manager.h>
#include <nx_ec/managers/abstract_videowall_manager.h>
#include <nx_ec/managers/abstract_webpage_manager.h>
#include <nx_ec/managers/abstract_camera_manager.h>
#include <nx_ec/managers/abstract_server_manager.h>
#include <nx_ec/managers/abstract_analytics_manager.h>
#include <nx/network/socket.h>
#include <nx/network/ssl/ssl_engine.h>
#include <nx/network/udt/udt_socket.h>

#include <nx/kit/output_redirector.h>

#include <camera_vendors.h>

#include <plugins/plugin_manager.h>

#include <plugins/resource/desktop_camera/desktop_camera_registrator.h>

#include <plugins/storage/file_storage/file_storage_resource.h>
#include <core/storage/file_storage/db_storage_resource.h>
#include <plugins/storage/third_party_storage_resource/third_party_storage_resource.h>

#include <recorder/file_deletor.h>
#include <recorder/storage_manager.h>
#include <recorder/schedule_sync.h>

#include <nx/vms/server/rest/exec_event_action_rest_handler.h>
#include <rest/handlers/acti_event_rest_handler.h>
#include <rest/handlers/event_log_rest_handler.h>
#include <rest/handlers/event_log2_rest_handler.h>
#include <rest/handlers/multiserver_events_rest_handler.h>
#include <rest/handlers/get_system_name_rest_handler.h>
#include <rest/handlers/camera_diagnostics_rest_handler.h>
#include <rest/handlers/camera_settings_rest_handler.h>
#include <rest/handlers/debug_handler.h>
#include <rest/handlers/external_event_rest_handler.h>
#include <rest/handlers/favicon_rest_handler.h>
#include <rest/handlers/log_rest_handler.h>
#include <rest/handlers/manual_camera_addition_rest_handler.h>
#include <rest/handlers/ping_rest_handler.h>
#include <rest/handlers/p2p_stats_rest_handler.h>
#include <rest/handlers/audit_log_rest_handler.h>
#include <rest/handlers/recording_stats_rest_handler.h>
#include <rest/handlers/ping_system_rest_handler.h>
#include <rest/handlers/ptz_rest_handler.h>
#include <rest/handlers/can_accept_cameras_rest_handler.h>
#include <rest/handlers/rebuild_archive_rest_handler.h>
#include <rest/handlers/recorded_chunks_rest_handler.h>
#include <rest/handlers/statistics_rest_handler.h>
#include <rest/handlers/storage_space_rest_handler.h>
#include <rest/handlers/storage_status_rest_handler.h>
#include <rest/handlers/time_rest_handler.h>
#include <rest/handlers/timezones_rest_handler.h>
#include <rest/handlers/get_nonce_rest_handler.h>
#include <rest/handlers/cookie_login_rest_handler.h>
#include <rest/handlers/cookie_logout_rest_handler.h>
#include <rest/handlers/activate_license_rest_handler.h>
#include <rest/handlers/test_email_rest_handler.h>
#include <rest/handlers/test_ldap_rest_handler.h>
#include <rest/handlers/update_information_rest_handler.h>
#include <rest/handlers/start_update_rest_handler.h>
#include <rest/handlers/finish_update_rest_handler.h>
#include <rest/handlers/update_status_rest_handler.h>
#include <rest/handlers/install_update_rest_handler.h>
#include <rest/handlers/cancel_update_rest_handler.h>
#include <rest/handlers/retry_update.h>
#include <rest/handlers/restart_rest_handler.h>
#include <rest/handlers/module_information_rest_handler.h>
#include <rest/handlers/iflist_rest_handler.h>
#include <rest/handlers/json_aggregator_rest_handler.h>
#include <rest/handlers/ifconfig_rest_handler.h>
#include <rest/handlers/settime_rest_handler.h>
#include <rest/handlers/configure_rest_handler.h>
#include <rest/handlers/detach_from_cloud_rest_handler.h>
#include <rest/handlers/detach_from_system_rest_handler.h>
#include <rest/handlers/restore_state_rest_handler.h>
#include <rest/handlers/settings_documentation_handler.h>
#include <rest/handlers/setup_local_rest_handler.h>
#include <rest/handlers/setup_cloud_rest_handler.h>
#include <rest/handlers/merge_systems_rest_handler.h>
#include <rest/handlers/current_user_rest_handler.h>
#include <rest/handlers/backup_db_rest_handler.h>
#include <rest/handlers/discovered_peers_rest_handler.h>
#include <rest/handlers/log_level_rest_handler.h>
#include <rest/handlers/multiserver_chunks_rest_handler.h>
#include <rest/handlers/camera_history_rest_handler.h>
#include <rest/handlers/multiserver_bookmarks_rest_handler.h>
#include <rest/handlers/save_cloud_system_credentials.h>
#include <rest/handlers/multiserver_thumbnail_rest_handler.h>
#include <rest/handlers/multiserver_statistics_rest_handler.h>
#include <rest/handlers/multiserver_analytics_lookup_object_tracks.h>
#include <rest/handlers/execute_analytics_action_rest_handler.h>
#include <rest/handlers/get_analytics_actions_rest_handler.h>
#include <rest/server/rest_connection_processor.h>
#include <rest/server/options_request_handler.h>
#include <rest/handlers/get_hardware_info_rest_handler.h>
#include <rest/handlers/system_settings_handler.h>
#include <rest/handlers/audio_transmission_rest_handler.h>
#include <rest/handlers/start_lite_client_rest_handler.h>
#include <rest/handlers/runtime_info_rest_handler.h>
#include <rest/handlers/downloads_rest_handler.h>
#include <rest/handlers/get_hardware_ids_rest_handler.h>
#include <rest/handlers/multiserver_get_hardware_ids_rest_handler.h>
#include <rest/handlers/wearable_camera_rest_handler.h>
#include <rest/handlers/set_primary_time_server_rest_handler.h>
#ifdef _DEBUG
#include <rest/handlers/debug_events_rest_handler.h>
#endif
#include <nx/vms/server/rest/device_analytics_settings_handler.h>
#include <nx/vms/server/rest/analytics_engine_settings_handler.h>
#include <nx/vms/server/rest/get_time_handler.h>
#include <nx/vms/server/rest/server_time_handler.h>
#include <nx/vms/server/rest/plugin_info_handler.h>
#include <nx/vms/server/rest/nvr_network_block_handler.h>
#include <nx/vms/server/nvr/i_service.h>

#include <rtsp/rtsp_connection.h>

#include <nx/vms/server/http_audio/request_processor.h>

#include <nx/vms/discovery/manager.h>
#include <nx/vms/utils/initial_data_loader.h>
#include <network/multicodec_rtp_reader.h>
#include <network/router.h>

#include <utils/common/command_line_parser.h>
#include <nx/utils/event_loop_timer.h>
#include <nx/utils/app_info.h>
#include <nx/utils/log/log.h>
#include <nx/utils/log/log_initializer.h>
#include <nx/utils/scope_guard.h>
#include <nx/utils/std/cpp14.h>
#include <nx/utils/rlimit.h>
#include <utils/common/app_info.h>
#include <utils/common/sleep.h>
#include <utils/common/synctime.h>
#include <utils/common/util.h>
#include <nx/network/socket_global.h>
#include <nx/network/cloud/mediator_connector.h>
#include <nx/network/cloud/tunnel/outgoing_tunnel_pool.h>
#include <nx/network/cloud/tunnel/tunnel_acceptor_factory.h>
#include <nx/network/cloud/mediator_address_publisher.h>
#include <nx/vms/utils/system_helpers.h>

#include <utils/common/app_info.h>
#include <transcoding/ffmpeg_video_transcoder.h>

#include <nx/utils/crash_dump/systemexcept.h>

#include "platform/hardware_information.h"
#include "platform/platform_abstraction.h"
#include <nx/vms/server/ptz/server_ptz_controller_pool.h>
#include "plugins/resource/acti/acti_resource.h"
#include "common/common_module.h"
#include <nx/vms/network/reverse_connection_listener.h>
#include <nx/vms/network/proxy_connection.h>
#include <nx/vms/time_sync/server_time_sync_manager.h>
#include "llutil/hardware_id.h"
#include "api/runtime_info_manager.h"
#include "rest/handlers/old_client_connect_rest_handler.h"
#include "nx_ec/data/api_conversion_functions.h"
#include "nx_ec/dummy_handler.h"
#include "ec2_statictics_reporter.h"

#include "core/resource_management/resource_properties.h"
#include "core/resource/network_resource.h"
#include "network/universal_request_processor.h"
#include "core/resource/camera_history.h"
#include <nx/network/nettools.h>
#include "http/iomonitor_tcp_server.h"
#include "rest/handlers/multiserver_chunks_rest_handler.h"
#include "rest/handlers/merge_ldap_users_rest_handler.h"
#include "utils/common/waiting_for_qthread_to_empty_event_queue.h"
#include "crash_reporter.h"
#include "rest/handlers/exec_script_rest_handler.h"
#include "rest/handlers/script_list_rest_handler.h"
#include "cloud/cloud_integration_manager.h"
#include "rest/handlers/backup_control_rest_handler.h"
#include <server/server_globals.h>
#include <nx/vms/server/unused_wallpapers_watcher.h>
#include <nx/vms/server/license_watcher.h>
#include <nx/vms/server/videowall_license_watcher.h>
#include <rest/helpers/permissions_helper.h>
#include "misc/migrate_oldwin_dir.h"
#include <common/static_common_module.h>
#include <recorder/storage_db_pool.h>
#include <transaction/message_bus_adapter.h>
#include <rest/helper/p2p_statistics.h>
#include <recorder/archive_integrity_watcher.h>
#include <nx/utils/std/cpp14.h>
#include <nx/vms/server/analytics/manager.h>
#include <nx/vms/server/analytics/sdk_object_factory.h>
#include <nx/utils/platform/current_process.h>
#include <rest/handlers/change_camera_password_rest_handler.h>
#include <nx/vms/server/fs/media_paths/media_paths_filter_config.h>
#include <nx/vms/common/p2p/downloader/downloader.h>
#include <nx/vms/server/root_fs.h>
#include <system_log/raid_event_ini_config.h>
#include <nx/vms/utils/resource_params_data.h>

#include <nx/vms/server/update/update_manager.h>
#include <nx_vms_server_ini.h>
#include <proxy/2wayaudio/proxy_audio_receiver.h>
#include <local_connection_factory.h>
#include <core/resource/resource_command_processor.h>
#include <rest/handlers/sync_time_rest_handler.h>
#include <rest/handlers/metrics_rest_handler.h>
#include <nx/vms/server/event/event_connector.h>
#include <nx/vms/server/event/extended_rule_processor.h>
#include <nx/network/http/http_client.h>
#include <core/resource_management/resource_data_pool.h>
#include <core/resource/storage_plugin_factory.h>
#include <nx/analytics/utils.h>

#include <providers/speech_synthesis_data_provider.h>
#include <nx/utils/file_system.h>
#include <nx/network/url/url_builder.h>

#include <nx/vms/api/protocol_version.h>

#include "nx/vms/server/system/nx1/info.h"
#include <atomic>

#include <nx/vms/server/nvr/i_service.h>

#include <nx/vms/server/metrics/camera_controller.h>
#include <nx/vms/server/metrics/network_controller.h>
#include <nx/vms/server/metrics/rest_handlers.h>
#include <nx/vms/server/metrics/server_controller.h>
#include <nx/vms/server/metrics/storage_controller.h>
#include <nx/vms/server/metrics/system_controller.h>

using namespace nx::vms::server;

// This constant is used while checking for compatibility.
// Do not change it until you know what you're doing.
static const char COMPONENT_NAME[] = "MediaServer";

static QString SERVICE_NAME = QnServerAppInfo::serviceName();
static const int UDT_INTERNET_TRAFIC_TIMER = 24 * 60 * 60 * 1000; //< Once a day;
//static const quint64 DEFAULT_MSG_LOG_ARCHIVE_SIZE = 5;
static const unsigned int APP_SERVER_REQUEST_ERROR_TIMEOUT_MS = 5500;

class MediaServerProcess;
static std::atomic<MediaServerProcess*> serviceMainInstance = nullptr;
void stopServer(int signal);
static bool gRestartFlag = false;

namespace {

static const std::chrono::seconds kResourceDataReadingTimeout(5);
const QString YES = "yes";
const QString NO = "no";
const QString MEDIATOR_ADDRESS_UPDATE = "mediatorAddressUpdate";

static const int kPublicIpUpdateTimeoutMs = 60 * 2 * 1000;
static nx::utils::log::Tag kLogTag(typeid(MediaServerProcess));

static const int kMinimalGlobalThreadPoolSize = 4;
static const std::chrono::seconds kCheckAnalyticsUsedTimeout(5);

void addFakeVideowallUser(QnCommonModule* commonModule)
{
    nx::vms::api::UserData fakeUserData;
    fakeUserData.realm = nx::network::AppInfo::realm();
    fakeUserData.permissions = GlobalPermission::videowallModePermissions;

    auto fakeUser = ec2::fromApiToResource(fakeUserData);
    fakeUser->setIdUnsafe(Qn::kVideowallUserAccess.userId);
    fakeUser->setName("Video wall");

    commonModule->resourcePool()->addResource(fakeUser);
}

} // namespace

std::unique_ptr<QnStaticCommonModule> MediaServerProcess::m_staticCommonModule;

void decoderLogCallback(void* /*pParam*/, int i, const char* szFmt, va_list args)
{
    //USES_CONVERSION;

    //Ignore debug and info (i == 2 || i == 1) messages
    if(AV_LOG_ERROR != i)
    {
        //return;
    }

    // AVCodecContext* pCtxt = (AVCodecContext*)pParam;

    char szMsg[1024];
    vsprintf(szMsg, szFmt, args);
    //if(szMsg[strlen(szMsg)] == '\n')
    {
        szMsg[strlen(szMsg)-1] = 0;
    }

    NX_ERROR(kLogTag, "FFMPEG %1", QString::fromLocal8Bit(szMsg));
}

QHostAddress resolveHost(const QString& hostString)
{
    QHostAddress host(hostString);
    if (host.toIPv4Address() != 0)
        return host;

    QHostInfo info = QHostInfo::fromName(hostString);

    // Can't resolve
    if (info.error() != QHostInfo::NoError)
    {
        NX_ERROR(kLogTag, "Couldn't resolve host %1", hostString);
        return QHostAddress();
    }

    // Initialize to zero
    host = QHostAddress();
    for (const QHostAddress &address: info.addresses())
    {
        if (address.toIPv4Address() != 0)
        {
            host = address;
            break;
        }
    }

    if (host.toIPv4Address() == 0)
        NX_ERROR(kLogTag, "No ipv4 address associated with host %1", hostString);

    return host;
}

QString defaultLocalAddress(const QHostAddress& target)
{
    if (!target.isNull())
    {
        QUdpSocket socket;
        socket.connectToHost(target, 53);

        if (socket.localAddress() != QHostAddress::LocalHost)
            return socket.localAddress().toString(); // if app server is on other computer we use same address as used to connect to app server
    }

    {
        // try select default interface
        QUdpSocket socket;
        socket.connectToHost("8.8.8.8", 53);
        QString result = socket.localAddress().toString();

        if (result.length()>0)
            return result;
    }

    // if nothing else works use first enabled hostaddr
    for (const auto& address: allLocalAddresses(nx::network::AddressFilter::onlyFirstIpV4))
    {
        QUdpSocket socket;
        if (!socket.bind(QHostAddress(address.toString()), 0))
            continue;
        const QString result = socket.localAddress().toString();
        NX_ASSERT(result.length() > 0);
        return result;
    }

    return "127.0.0.1";

}

void calculateSpaceLimitOrLoadFromConfig(
    QnCommonModule* commonModule,
    const QnFileStorageResourcePtr& fileStorage)
{
    const BeforeRestoreDbData& beforeRestoreData = commonModule->beforeRestoreDbData();
    if (!beforeRestoreData.isEmpty() && beforeRestoreData.hasInfoForStorage(fileStorage->getUrl()))
    {
        fileStorage->setSpaceLimit(beforeRestoreData.getSpaceLimitForStorage(fileStorage->getUrl()));
        return;
    }

    fileStorage->setSpaceLimit(fileStorage->calcInitialSpaceLimit());
}

#ifdef Q_OS_WIN
static int freeGB(QString drive)
{
    ULARGE_INTEGER freeBytes;

    GetDiskFreeSpaceEx(drive.toStdWString().c_str(), &freeBytes, 0, 0);

    return freeBytes.HighPart * 4 + (freeBytes.LowPart>> 30);
}
#endif

static StorageResourceList getSmallStorages(const StorageResourceList& storages)
{
    StorageResourceList result;
    for (const auto& storage: storages)
    {
        auto fileStorage = storage.dynamicCast<QnFileStorageResource>();
        if (fileStorage && !fileStorage->isMounted())
            continue;

        const qint64 totalSpace = storage->getTotalSpace();
        if (totalSpace != QnStorageResource::kUnknownSize && totalSpace < storage->getSpaceLimit())
        {
            result << storage;
            NX_VERBOSE(
                kLogTag,
                "Small storage %1, isFileStorage=%2, totalSpace=%3, spaceLimit=%4, toDelete",
                nx::utils::url::hidePassword(storage->getUrl()),
                static_cast<bool>(fileStorage),
                totalSpace,
                storage->getSpaceLimit());
        }
    }

    return result;
}

StorageResourcePtr MediaServerProcess::createStorage(
    const QnUuid& serverId,
    const nx::vms::server::fs::media_paths::Partition& partition)
{
    NX_VERBOSE(kLogTag, lm("Attempting to create storage %1").arg(partition.path));
    auto storage = QnStorageResourcePtr(serverModule()->storagePluginFactory()->createStorage(
        commonModule(),
        "ufile")).dynamicCast<StorageResource>();

    if (!NX_ASSERT(storage))
        return StorageResourcePtr();

    storage->setName("Initial");
    storage->setParentId(serverId);
    storage->setUrl(partition.path);
    storage->fillID();
    storage->setStorageType(QnLexical::serialized(partition.type));

    auto fileStorage = storage.dynamicCast<QnFileStorageResource>();
    if (!fileStorage || fileStorage->initOrUpdate() != Qn::StorageInit_Ok)
    {
        NX_WARNING(this, "Failed to initialize new storage '%1', path");
        return StorageResourcePtr();
    }

    calculateSpaceLimitOrLoadFromConfig(commonModule(), fileStorage);
    if (fileStorage->getTotalSpace() < fileStorage->getSpaceLimit())
    {
        NX_DEBUG(
            kLogTag, "Storage with this path %1 total space is unknown or totalSpace < spaceLimit. "
            "Total space: %2, Space limit: %3",
            partition.path, fileStorage->getTotalSpace(), storage->getSpaceLimit());

        return StorageResourcePtr();
    }

    storage->setUsedForWriting(storage->isWritable());
    NX_DEBUG(kLogTag, "Storage %1 is operational: %2", partition.path, storage->isUsedForWriting());

    QnResourceTypePtr resType = qnResTypePool->getResourceTypeByName("Storage");
    NX_ASSERT(resType);
    if (resType)
        storage->setTypeId(resType->getId());

    storage->setParentId(QnUuid(serverModule()->settings().serverGuid()));
    return storage;
}

QList<nx::vms::server::fs::media_paths::Partition> MediaServerProcess::listRecordFolders(
    bool includeNonHdd) const
{
    using namespace nx::vms::server::fs::media_paths;

    auto mediaPathList = getMediaPartitions(FilterConfig::createDefault(
        serverModule()->platform(), includeNonHdd, &serverModule()->settings()));

    NX_VERBOSE(this, lm("Record folders: %1").container(mediaPathList));
    return mediaPathList;
}

StorageResourceList MediaServerProcess::createStorages()
{
    StorageResourceList storages;
    qint64 bigStorageThreshold = 0;

    const auto partitions = listRecordFolders();

    NX_DEBUG(kLogTag, lm("Available paths count: %1").arg(partitions.size()));
    for(const auto& p: partitions)
    {
        NX_DEBUG(kLogTag, lm("Available path: %1").arg(p.path));
        if (!m_mediaServer->getStorageByUrl(p.path).isNull())
        {
            NX_DEBUG(kLogTag,
                lm("Storage with this path %1 already exists. Won't be added.").arg(p.path));
            continue;
        }
        // Create new storage because of new partition found that missing in the database
        StorageResourcePtr storage = createStorage(m_mediaServer->getId(), p);
        if (!storage)
            continue;

        qint64 available = storage->getTotalSpace() - storage->getSpaceLimit();
        bigStorageThreshold = qMax(bigStorageThreshold, available);
        storages.append(storage);
        NX_DEBUG(kLogTag, lm("Creating new storage: %1").arg(p.path));
    }
    bigStorageThreshold /= QnStorageManager::kBigStorageTreshold;

    for (int i = 0; i < storages.size(); ++i) {
        QnStorageResourcePtr storage = storages[i].dynamicCast<QnStorageResource>();
        qint64 available = storage->getTotalSpace() - storage->getSpaceLimit();
        if (available < bigStorageThreshold)
            storage->setUsedForWriting(false);
    }

    QString logMessage = "Storage new candidates:\n";
    for (const auto& storage : storages)
    {
        logMessage.append(
            lm("\t\turl: %1, totalSpace: %2, spaceLimit: %3")
                .args(storage->getUrl(), storage->getTotalSpace(), storage->getSpaceLimit()));
    }

    NX_DEBUG(kLogTag, logMessage);
    return storages;
}

StorageResourceList MediaServerProcess::updateStorages(const StorageResourceList& storages)
{
    const auto partitions = serverModule()->platform()->monitor()->totalPartitionSpaceInfo();

    QMap<QnUuid, StorageResourcePtr> result;
    // I've switched all patches to native separator to fix network patches like \\computer\share
    for(const auto& storage: storages)
    {
        bool modified = false;
        if (!storage->getUrl().contains("://")) {
            QString updatedURL = QDir::toNativeSeparators(storage->getUrl());
            if (updatedURL.endsWith(QDir::separator()))
                updatedURL.chop(1);
            if (storage->getUrl() != updatedURL) {
                storage->setUrl(updatedURL);
                modified = true;
            }
        }

        QString storageType = storage->getStorageType();
        if (storageType.isEmpty())
        {
            if (storage->getUrl().contains("://"))
                storageType = QUrl(storage->getUrl()).scheme();
            if (storageType.isEmpty())
            {
                storageType = QnLexical::serialized(nx::vms::server::PlatformMonitor::LocalDiskPartition);
                const auto storagePath = QnStorageResource::toNativeDirPath(storage->getPath());
                const auto it = std::find_if(partitions.begin(), partitions.end(),
                    [&](const nx::vms::server::PlatformMonitor::PartitionSpace& partition)
                { return storagePath.startsWith(QnStorageResource::toNativeDirPath(partition.path)); });
                if (it != partitions.end())
                    storageType = QnLexical::serialized(it->type);
            }
            storage->setStorageType(
                    storageType.isEmpty()
                    ? QnLexical::serialized(nx::vms::server::PlatformMonitor::UnknownPartition)
                    : storageType);
            modified = true;
        }
        if (modified)
            result.insert(storage->getId(), storage);
    }

    QString logMesssage = lm("%1 Modified storages:\n").arg(Q_FUNC_INFO);
    for (const auto& storage : result.values())
    {
        logMesssage.append(
            lm("\t\turl: %1, totalSpace: %2, spaceLimit: %3\n")
                .args(storage->getUrl(), storage->getTotalSpace(), storage->getSpaceLimit()));
    }

    NX_DEBUG(kLogTag, logMesssage);
    return result.values();
}

ec2::AbstractMediaServerManagerPtr MediaServerProcess::serverManager() const
{
    return serverModule()->ec2Connection()->getMediaServerManager(Qn::kSystemAccess);
}

nx::vms::api::StorageDataList MediaServerProcess::loadStorages() const
{
    nx::vms::api::StorageDataList result;
    ec2::ErrorCode rez;
    while ((rez = serverManager()->getStoragesSync(QnUuid(), &result)) != ec2::ErrorCode::ok)
    {
        NX_DEBUG(this, lm("[Storages init] Can't get storage list. Reason: %1").arg(rez));
        QnSleep::msleep(APP_SERVER_REQUEST_ERROR_TIMEOUT_MS);
        if (m_needStop)
            return nx::vms::api::StorageDataList();
    }

    return result;
}

void MediaServerProcess::removeStorages(const StorageResourceList& storages)
{
    if (storages.empty())
        return;

    nx::vms::api::IdDataList idList;
    for (const auto& s: storages)
        idList.push_back(s->getId());

    if (serverManager()->removeStoragesSync(idList) != ec2::ErrorCode::ok)
        NX_WARNING(this, "[Storages init] Failed to remove storages");
}

StorageResourceList MediaServerProcess::fromDataToStorageList(
    const nx::vms::api::StorageDataList& dataList) const
{
    auto messageProcessor = serverModule()->commonModule()->messageProcessor();
    for (const auto& entry: dataList)
        messageProcessor->updateResource(entry, ec2::NotificationSource::Local);
    const auto qnStorages = m_mediaServer->getStorages();
    StorageResourceList result;
    std::transform(
        qnStorages.cbegin(), qnStorages.cend(), std::back_inserter(result),
        [](const QnStorageResourcePtr& s)
        {
            const auto result = s.dynamicCast<StorageResource>();
            NX_ASSERT(result);
            return result;
        });
    return result;
}

static void intializeAndLog(const StorageResourceList& storages)
{
    for (const auto& s: storages)
    {
        const auto initResult = s->initOrUpdate();
        NX_DEBUG(
            typeid(MediaServerProcess),
            "[Storages init] Existing storage: '%1', initialization result: %2, space limit: %3",
            nx::utils::url::hidePassword(s->getUrl()),
            initResult,
            s->getSpaceLimit());
    }
}

static StorageResourceList subtractLists(
    const StorageResourceList& from,
    const StorageResourceList& what)
{
    StorageResourceList result;
    std::copy_if(
        from.cbegin(), from.cend(), std::back_inserter(result),
        [&what](const auto& s) { return !what.contains(s); });

    return result;
}

StorageResourceList MediaServerProcess::processExistingStorages()
{
    const auto existing = fromDataToStorageList(loadStorages());
    const auto modified = updateStorages(existing);
    intializeAndLog(existing);
    const auto tooSmall = getSmallStorages(existing);
    removeStorages(tooSmall);
    saveStorages(subtractLists(modified, tooSmall));
    return subtractLists(existing, tooSmall);
}

class StorageManagerWatcher
{
public:
    StorageManagerWatcher(QnMediaServerModule* serverModule):
        m_serverModule(serverModule)
    {
        m_normalManagerConnection = QObject::connect(
            serverModule->normalStorageManager(),
            &QnStorageManager::storageAdded,
            [this](const QnStorageResourcePtr& storage) { onAdded(storage); });

        m_backupManagerConnection = QObject::connect(
            serverModule->backupStorageManager(),
            &QnStorageManager::storageAdded,
            [this](const QnStorageResourcePtr& storage) { onAdded(storage); });
    }

    void waitForPopulate(const StorageResourceList& expected) const
    {
        using namespace std::chrono;
        const auto expectedUrls = toUrlSet(expected);
        const auto startTime = steady_clock::now();
        while (true)
        {
            std::this_thread::sleep_for(std::chrono::milliseconds(10));
            NX_MUTEX_LOCKER lock(&m_mutex);
            if (expectedUrls == toUrlSet(m_storages))
            {
                NX_DEBUG(
                    typeid(MediaServerProcess),
                    "[Storages init] All storages have been added to storage manager");
                break;
            }

            if (steady_clock::now() - startTime > 1min)
            {
                NX_ERROR(
                    typeid(MediaServerProcess),
                    "[Storages init] Failed to add all storages to storage manager");
                break;
            }
        }

        QObject::disconnect(m_normalManagerConnection);
        QObject::disconnect(m_backupManagerConnection);
        m_serverModule->normalStorageManager()->initDone();
        m_serverModule->backupStorageManager()->initDone();
    }

private:
    QnMediaServerModule* m_serverModule = nullptr;
    mutable QnMutex m_mutex;
    StorageResourceList m_storages;
    QMetaObject::Connection m_normalManagerConnection;
    QMetaObject::Connection m_backupManagerConnection;

    void onAdded(const QnStorageResourcePtr& storage)
    {
        NX_MUTEX_LOCKER lock(&m_mutex);
        const auto storageResource = storage.dynamicCast<StorageResource>();
        NX_ASSERT(storageResource);
        if (!m_storages.contains(storageResource))
            m_storages.append(storageResource);
    }

    static QSet<QString> toUrlSet(const StorageResourceList& storages)
    {
        QSet<QString> result;
        for (const auto& s: storages)
            result.insert(s->getUrl());
        return result;
    }
};

void MediaServerProcess::initializeMetaDataStorage()
{
    connect(m_mediaServer.get(), &QnMediaServerResource::propertyChanged, this,
        &MediaServerProcess::at_serverPropertyChanged);

    if (!m_mediaServer->metadataStorageId().isNull() || QFile::exists(getMetadataDatabaseName()))
        initializeAnalyticsEvents();

    NX_DEBUG(this, "[Storages init] Analytics storage DB initialized");
}

void MediaServerProcess::initStoragesAsync(QnCommonMessageProcessor* messageProcessor)
{
    m_initStoragesAsyncPromise.reset(new nx::utils::promise<void>());
    QtConcurrent::run(
        [messageProcessor, this]()
        {
            NX_VERBOSE(this, "[Storages init] Init storages begin");
            const auto setPromiseGuardFunc = nx::utils::makeScopeGuard(
                [&]()
                {
                    NX_VERBOSE(this, "[Storages init] Init storages end");
                    m_initStoragesAsyncPromise->set_value();
                });

            const auto storageManagerWatcher = StorageManagerWatcher(serverModule());
            const auto existing = processExistingStorages();
            const auto newStorages = createStorages();
            saveStorages(newStorages);
            storageManagerWatcher.waitForPopulate(newStorages + existing);
            initializeMetaDataStorage();
            m_storageInitializationDone = true;
        });
}

void MediaServerProcess::startDeletor()
{
    QString dataLocation = serverModule()->settings().dataDir();
    QDir stateDirectory;
    stateDirectory.mkpath(dataLocation + QLatin1String("/state"));
    serverModule()->fileDeletor()->init(dataLocation + QLatin1String("/state")); // constructor got root folder for temp files
}

QString getComputerName()
{
#if defined(Q_OS_WIN)
    ushort tmpBuffer[1024];
    DWORD  tmpBufferSize = sizeof(tmpBuffer);
    if (GetComputerName((LPTSTR) tmpBuffer, &tmpBufferSize))
        return QString::fromUtf16(tmpBuffer);
#elif defined(Q_OS_LINUX)
    char tmpBuffer[1024];
    if (gethostname(tmpBuffer, sizeof(tmpBuffer)) == 0)
        return QString::fromUtf8(tmpBuffer);
#endif
    return QString();
}

QString getDefaultServerName()
{
    QString id = getComputerName();
    if (id.isEmpty())
        id = nx::network::getMacFromPrimaryIF();
    return lm("Server %1").arg(id);
}

QnMediaServerResourcePtr MediaServerProcess::findServer(ec2::AbstractECConnectionPtr ec2Connection)
{
    nx::vms::api::MediaServerDataList servers;

    while (servers.empty() && !needToStop())
    {
        const ec2::ErrorCode res =
            ec2Connection->getMediaServerManager(Qn::kSystemAccess)->getServersSync(&servers);
        if (res == ec2::ErrorCode::ok)
            break;

        NX_DEBUG(this, "%1(): Call to getServers failed: %2", __func__, res);
        QnSleep::msleep(1000);
    }

    const QnUuid serverGuid(serverModule()->settings().serverGuid());
    for(const auto& server: servers)
    {
        if (server.id == serverGuid)
        {
            QnMediaServerResourcePtr qnServer(new QnMediaServerResource(commonModule()));
            ec2::fromApiToResource(server, qnServer);
            return qnServer;
        }
    }

    return QnMediaServerResourcePtr();
}

QnMediaServerResourcePtr MediaServerProcess::registerServer(
    ec2::AbstractECConnectionPtr ec2Connection,
    const QnMediaServerResourcePtr &server,
    bool isNewServerInstance)
{
    nx::vms::api::MediaServerData apiServer;
    ec2::fromResourceToApi(server, apiServer);

    ec2::ErrorCode rez = ec2Connection->getMediaServerManager(Qn::kSystemAccess)->saveSync(apiServer);
    if (rez != ec2::ErrorCode::ok)
    {
        qWarning() << "registerServer(): Call to registerServer failed. Reason: " << ec2::toString(rez);
        return QnMediaServerResourcePtr();
    }

    if (!isNewServerInstance)
        return server;

    // insert server user attributes if defined
    QString dir = serverModule()->settings().staticDataDir();

    nx::vms::api::MediaServerUserAttributesData userAttrsData;
    ec2::fromResourceToApi(server->userAttributes(), userAttrsData);

    QFile f(closeDirPath(dir) + "server_settings.json");
    if (!f.open(QFile::ReadOnly))
        return server;
    QByteArray data = f.readAll();
    if (QJson::deserialize(data, &userAttrsData))
    {
        userAttrsData.serverId = server->getId();
        saveMediaServerUserAttributes(ec2Connection, userAttrsData);
    }
    else
    {
        NX_WARNING(this, "Can not deserialize server_settings.json file");
    }
    return server;
}

void MediaServerProcess::saveMediaServerUserAttributes(
    ec2::AbstractECConnectionPtr ec2Connection,
    const nx::vms::api::MediaServerUserAttributesData& userAttrsData)
{
    nx::vms::api::MediaServerUserAttributesDataList attrsList;
    attrsList.push_back(userAttrsData);
    auto rez = ec2Connection->getMediaServerManager(Qn::kSystemAccess)->saveUserAttributesSync(attrsList);
    if (rez != ec2::ErrorCode::ok)
        qWarning() << "registerServer(): Call to registerServer failed. Reason: " << ec2::toString(rez);
}

void MediaServerProcess::saveStorages(const StorageResourceList& storages)
{
    nx::vms::api::StorageDataList apiStorages;
    ec2::fromResourceListToApi(storages, apiStorages);

    ec2::ErrorCode rez;
    while ((rez = serverManager()->saveStoragesSync(apiStorages))
        != ec2::ErrorCode::ok && !needToStop())
    {
        NX_WARNING(this) << "Call to change server's storages failed. Reason: " << rez;
        QnSleep::msleep(APP_SERVER_REQUEST_ERROR_TIMEOUT_MS);
    }
}

static const std::chrono::minutes kSystemUsageDumpTimeout(30);

void MediaServerProcess::dumpSystemUsageStats()
{
    if (!serverModule()->platform()->monitor())
        return;

    if (!serverModule()->settings().noMonitorStatistics())
        serverModule()->platform()->monitor()->logStatistics();

    // TODO: #muskov
    //  - Add some more fields that might be interesting.
    //  - Make and use JSON serializable struct rather than just a string.
    QStringList networkIfList;
    for (const auto& iface: serverModule()->platform()->monitor()->totalNetworkLoad())
    {
        if (iface.type != nx::vms::server::PlatformMonitor::LoopbackInterface)
        {
            networkIfList.push_back(
                lm("%1: %2 bps").args(iface.interfaceName, iface.bytesPerSecMax));
        }
    }
    const auto networkIfInfo = networkIfList.join(", ");
    if (m_mediaServer->setProperty(ResourcePropertyKey::Server::kNetworkInterfaces, networkIfInfo))
        m_mediaServer->saveProperties();

    NX_MUTEX_LOCKER lk(&m_mutex);
    if (m_dumpSystemResourceUsageTaskId == 0)  // Monitoring cancelled
        return;
    m_dumpSystemResourceUsageTaskId = commonModule()->timerManager()->addTimer(
        std::bind(&MediaServerProcess::dumpSystemUsageStats, this), kSystemUsageDumpTimeout);
}

#ifdef Q_OS_WIN
#include <windows.h>
#include <stdio.h>
BOOL WINAPI stopServer_WIN(DWORD dwCtrlType)
{
    stopServer(dwCtrlType);
    return true;
}
#endif

nx::utils::Url MediaServerProcess::appServerConnectionUrl() const
{
    auto settings = serverModule()->mutableSettings();
    // migrate appserverPort settings from version 2.2 if exist
    if (settings->appserverPort.present())
    {
        settings->port.set(settings->appserverPort());
        settings->appserverPort.remove();
    }

    nx::utils::Url appServerUrl;
    QUrlQuery params;

    // ### remove
    QString host = settings->appserverHost();
    if (QUrl(host).scheme() == "file")
    {
        appServerUrl = nx::utils::Url(host); // it is a completed URL
    }
    else if (host.isEmpty() || host == "localhost")
    {
        appServerUrl = nx::utils::Url::fromLocalFile(closeDirPath(serverModule()->settings().dataDir()));
    }
    else
    {
        appServerUrl.setScheme(nx::network::http::urlSheme(settings->secureAppserverConnection()));
        appServerUrl.setHost(host);
        appServerUrl.setPort(settings->port());
    }
    if (appServerUrl.scheme() == "file")
    {
        QString staticDBPath = settings->staticDataDir();
        if (!staticDBPath.isEmpty()) {
            params.addQueryItem("staticdb_path", staticDBPath);
        }
        if (settings->removeDbOnStartup())
            params.addQueryItem("cleanupDb", QString());
    }

    // TODO: #rvasilenko Actually appserverPassword is always empty. Remove?
    QString userName = settings->appserverLogin();
    QString password = settings->appserverPassword();
    QByteArray authKey = SettingsHelper(serverModule()).getAuthKey();
    QString appserverHostString = settings->appserverHost();
    if (!authKey.isEmpty() && !Utils::isLocalAppServer(appserverHostString))
    {
        userName = serverModule()->settings().serverGuid();
        password = authKey;
    }

    appServerUrl.setUserName(userName);
    appServerUrl.setPassword(password);
    appServerUrl.setQuery(params);

    NX_INFO(this, "Connect to server %1", appServerUrl.toString(QUrl::RemovePassword));
    return appServerUrl;
}

MediaServerProcess::MediaServerProcess(int argc, char* argv[], bool serviceMode)
    :
    m_argc(argc),
    m_argv(argv),
    m_cmdLineArguments(argc, argv),
    m_serviceMode(serviceMode)
{
    serviceMainInstance = this;

    // TODO: Other platforms?
    #if defined(__linux__)
        if (!m_cmdLineArguments.crashDirectory.isEmpty())
            linux_exception::setCrashDirectory(m_cmdLineArguments.crashDirectory.toStdString());
    #endif

    auto settings = std::make_unique<MSSettings>(
        m_cmdLineArguments.configFilePath,
        m_cmdLineArguments.rwConfigFilePath);

    addCommandLineParametersFromConfig(settings.get());

    const QString raidEventLogName = system_log::ini().logName;
    const QString raidEventProviderName = system_log::ini().providerName;

    m_raidEventLogReader.reset(new RaidEventLogReader(
        raidEventLogName, raidEventProviderName));
    m_enableMultipleInstances = settings->settings().enableMultipleInstances();
}

void MediaServerProcess::addCommandLineParametersFromConfig(MSSettings* settings)
{
    // move arguments from conf file / registry

    if (m_cmdLineArguments.rebuildArchive.isEmpty())
        m_cmdLineArguments.rebuildArchive = settings->runTimeSettings()->value("rebuild").toString();
}

MediaServerProcess::~MediaServerProcess()
{
    quit();
    stop();
    m_staticCommonModule.reset();
    serviceMainInstance = nullptr;
}

void MediaServerProcess::initResourceTypes()
{
    auto manager = m_ec2Connection->getResourceManager(Qn::kSystemAccess);
    while (!needToStop())
    {
        QList<QnResourceTypePtr> resourceTypeList;
        const ec2::ErrorCode errorCode = manager->getResourceTypesSync(&resourceTypeList);
        if (errorCode == ec2::ErrorCode::ok)
        {
            qnResTypePool->replaceResourceTypeList(resourceTypeList);
            break;
        }
        NX_ERROR(this, lm("Failed to load resource types. %1").arg(ec2::toString(errorCode)));
    }
}

bool MediaServerProcess::isStopping() const
{
    QnMutexLocker lock(&m_stopMutex);
    return m_stopping;
}

void MediaServerProcess::at_databaseDumped()
{
    if (isStopping())
        return;

    nx::mserver_aux::savePersistentDataBeforeDbRestore(
                commonModule()->resourcePool()->getAdministrator(),
                m_mediaServer,
                nx::mserver_aux::createServerSettingsProxy(serverModule()).get()
            ).saveToSettings(serverModule()->roSettings());
    NX_INFO(this, "Server restart is scheduled after dump database");
    restartServer(500);
}

void MediaServerProcess::at_serverPropertyChanged(const QnResourcePtr& /*resource*/, const QString& key)
{
    if (key == QnMediaServerResource::kMetadataStorageIdKey)
        initializeAnalyticsEvents();
}

void MediaServerProcess::at_systemIdentityTimeChanged(qint64 value, const QnUuid& sender)
{
    if (isStopping())
        return;

    SettingsHelper(serverModule()).setSysIdTime(value);
    if (sender != commonModule()->moduleGUID())
    {
        serverModule()->mutableSettings()->removeDbOnStartup.set(true);
        // If system Id has been changed, reset 'database restore time' variable
        nx::mserver_aux::savePersistentDataBeforeDbRestore(
                    commonModule()->resourcePool()->getAdministrator(),
                    m_mediaServer,
                    nx::mserver_aux::createServerSettingsProxy(serverModule()).get()
                ).saveToSettings(serverModule()->roSettings());
        NX_INFO(this, "Server restart is scheduled because sysId time is changed");
        restartServer(0);
    }
}

void MediaServerProcess::stopSync()
{
    {
        QnMutexLocker lock(&m_stopMutex);
        if (m_stopping)
            return;

        m_stopping = true;
    }

    qWarning() << "Stopping server";
    pleaseStop();
    quit();

    const std::chrono::seconds kStopTimeout(ini().stopTimeoutS);
    if (!wait(kStopTimeout))
        NX_CRITICAL(false, lm("Server was unable to stop within %1").arg(kStopTimeout));

    qApp->quit();
}

void MediaServerProcess::stopAsync()
{
    // ATTENTION: This method is also called from a signal handler, thus, IO operations of any kind
    // are prohibited because of potential deadlocks.

    static std::atomic_flag wasCalled = /*false*/ ATOMIC_FLAG_INIT;
    if (wasCalled.test_and_set())
        return;

    if (serviceMainInstance)
        QTimer::singleShot(0, this, SLOT(stopSync()));
}

int MediaServerProcess::getTcpPort() const
{
    return m_universalTcpListener ? m_universalTcpListener->getPort() : 0;
}

void MediaServerProcess::updateDisabledVendorsIfNeeded()
{
    // migration from old version. move setting from registry to the DB
    static const QString DV_PROPERTY = QLatin1String("disabledVendors");
    QString disabledVendors = serverModule()->roSettings()->value(DV_PROPERTY).toString();
    if (!disabledVendors.isNull())
    {
        qnGlobalSettings->setDisabledVendors(disabledVendors);
        serverModule()->roSettings()->remove(DV_PROPERTY);
    }
}

void MediaServerProcess::updateAllowCameraChangesIfNeeded()
{
    static const QString DV_PROPERTY = QLatin1String("cameraSettingsOptimization");

    QString allowCameraChanges = serverModule()->roSettings()->value(DV_PROPERTY).toString();
    if (!allowCameraChanges.isEmpty())
    {
        qnGlobalSettings->setCameraSettingsOptimizationEnabled(
            allowCameraChanges.toLower() == "yes"
            || allowCameraChanges.toLower() == "true"
            || allowCameraChanges == "1");
        serverModule()->roSettings()->setValue(DV_PROPERTY, "");
    }
}

template<typename Container>
QString containerToQString(const Container& container)
{
    QStringList list;
    for (const auto& it : container)
        list << it.toString();

    return list.join(", ");
}

void MediaServerProcess::updateAddressesList()
{
    if (isStopping())
        return;

    nx::vms::api::MediaServerData prevValue;
    ec2::fromResourceToApi(m_mediaServer, prevValue);

    nx::network::AddressFilters addressMask =
        nx::network::AddressFilter::ipV4
        | nx::network::AddressFilter::ipV6
        | nx::network::AddressFilter::noLocal
        | nx::network::AddressFilter::noLoopback;

    QList<nx::network::SocketAddress> serverAddresses;
    const auto port = m_universalTcpListener->getPort();

    for (const auto& host: allLocalAddresses(addressMask))
        serverAddresses << nx::network::SocketAddress(host, port);

    for (const auto& host : m_forwardedAddresses)
        serverAddresses << nx::network::SocketAddress(host.first, host.second);

    if (!m_ipDiscovery->publicIP().isNull())
        serverAddresses << nx::network::SocketAddress(m_ipDiscovery->publicIP().toString(), port);

    m_mediaServer->setNetAddrList(serverAddresses);
    NX_DEBUG(this, "Update mediaserver addresses: %1", containerToQString(serverAddresses));

    const nx::utils::Url defaultUrl(m_mediaServer->getApiUrl());
    const nx::network::SocketAddress defaultAddress(defaultUrl.host(), defaultUrl.port());
    if (std::find(serverAddresses.begin(), serverAddresses.end(),
                  defaultAddress) == serverAddresses.end())
    {
        nx::network::SocketAddress newAddress;
        if (!serverAddresses.isEmpty())
            newAddress = serverAddresses.front();

        m_mediaServer->setPrimaryAddress(newAddress);
    }

    nx::vms::api::MediaServerData server;
    ec2::fromResourceToApi(m_mediaServer, server);
    if (server != prevValue)
    {
        auto mediaServerManager =
            commonModule()->ec2Connection()->getMediaServerManager(Qn::kSystemAccess);
        mediaServerManager->save(server, this, &MediaServerProcess::at_serverSaved);
    }

    nx::network::SocketGlobals::cloud().addressPublisher().updateAddresses(
        std::list<nx::network::SocketAddress>(
            serverAddresses.begin(),
            serverAddresses.end()));
}

void MediaServerProcess::saveServerInfo(const QnMediaServerResourcePtr& server)
{
    using namespace nx::utils;

    namespace Server = ResourcePropertyKey::Server;
    const auto hwInfo = HardwareInformation::instance();
    server->setProperty(Server::kCpuArchitecture, hwInfo.cpuArchitecture);
    server->setProperty(Server::kCpuModelName, hwInfo.cpuModelName);
    server->setProperty(Server::kPhysicalMemory, QString::number(hwInfo.physicalMemory));
    server->setProperty(Server::kBrand, AppInfo::brand());
    server->setProperty(Server::kFullVersion, AppInfo::applicationFullVersion());
    server->setProperty(Server::kBeta, QString::number(AppInfo::beta() ? 1 : 0));
    server->setProperty(Server::kPublicIp, m_ipDiscovery->publicIP().toString());
    server->setProperty(Server::kSystemRuntime,
        nx::vms::api::SystemInformation::currentSystemRuntime());

    if (m_mediaServer->getPanicMode() == Qn::PM_BusinessEvents)
        server->setPanicMode(Qn::PM_None);

    static const QString kHddListFilename("/tmp/hddlist");

    QFile hddList(kHddListFilename);
    if (hddList.open(QFile::ReadOnly))
    {
        const auto content = QString::fromUtf8(hddList.readAll());
        if (content.size())
        {
            auto hhds = content.split("\n", QString::SkipEmptyParts);
            for (auto& hdd : hhds)
                hdd = hdd.trimmed();
            server->setProperty(Server::kHddList, hhds.join(", "),
                                QnResource::NO_ALLOW_EMPTY);
        }
    }

    server->saveProperties();
    m_mediaServer->setStatus(Qn::Online);

    #ifdef ENABLE_EXTENDED_STATISTICS
        qnServerDb->setBookmarkCountController(
            [server](size_t count)
            {
                server->setProperty(Server::kBookmarkCount, QString::number(count));
                server->saveProperties();
            });
    #endif
}

void MediaServerProcess::at_updatePublicAddress(const QHostAddress& publicIp)
{
    if (isStopping())
        return;

    NX_DEBUG(this, "Server %1 has changed publicIp to value %2", commonModule()->moduleGUID(), publicIp);

    QnPeerRuntimeInfo localInfo = commonModule()->runtimeInfoManager()->localInfo();
    localInfo.data.publicIP = publicIp.toString();
    commonModule()->runtimeInfoManager()->updateLocalItem(localInfo);

    const auto& resPool = commonModule()->resourcePool();
    QnMediaServerResourcePtr server = resPool->getResourceById<QnMediaServerResource>(commonModule()->moduleGUID());
    if (server)
    {
        auto serverFlags = server->getServerFlags();
        if (publicIp.isNull())
            serverFlags &= ~nx::vms::api::SF_HasPublicIP;
        else
            serverFlags |= nx::vms::api::SF_HasPublicIP;

        if (serverFlags != server->getServerFlags())
        {
            server->setServerFlags(serverFlags);
            ec2::AbstractECConnectionPtr ec2Connection = commonModule()->ec2Connection();

            nx::vms::api::MediaServerData apiServer;
            ec2::fromResourceToApi(server, apiServer);
            ec2Connection->getMediaServerManager(Qn::kSystemAccess)->save(apiServer, this, [] {});
        }

        if (server->setProperty(ResourcePropertyKey::Server::kPublicIp,
            publicIp.toString(), QnResource::NO_ALLOW_EMPTY))
            server->saveProperties();

        updateAddressesList(); //< update interface list to add/remove publicIP
    }
}

void MediaServerProcess::at_portMappingChanged(QString address)
{
    if (isStopping())
        return;

    nx::network::SocketAddress mappedAddress(address);
    if (mappedAddress.port)
    {
        auto it = m_forwardedAddresses.emplace(mappedAddress.address, 0).first;
        if (it->second != mappedAddress.port)
        {
            NX_INFO(this, "New external address %1 has been mapped", address);

            it->second = mappedAddress.port;
            updateAddressesList();
        }
    }
    else
    {
        const auto oldIp = m_forwardedAddresses.find(mappedAddress.address);
        if (oldIp != m_forwardedAddresses.end())
        {
            NX_INFO(this, "External address %1:%2 has been unmapped",
                oldIp->first.toString(), oldIp->second);

            m_forwardedAddresses.erase(oldIp);
            updateAddressesList();
        }
    }
}

void MediaServerProcess::at_serverSaved(int, ec2::ErrorCode err)
{
    if (isStopping())
        return;

    if (err != ec2::ErrorCode::ok)
        qWarning() << "Error saving server.";
}

void MediaServerProcess::writeServerStartedEvent()
{
    if (isStopping())
        return;

    const auto& resPool = commonModule()->resourcePool();
    const QnUuid serverGuid(serverModule()->settings().serverGuid());
    qint64 lastRunningTime = serverModule()->lastRunningTimeBeforeRestart().count();
    if (lastRunningTime)
    {
        serverModule()->eventConnector()->at_serverFailure(
            resPool->getResourceById<QnMediaServerResource>(serverGuid),
            lastRunningTime * 1000,
            nx::vms::api::EventReason::serverStarted,
            QString());
    }

    serverModule()->eventConnector()->at_serverStarted(
        resPool->getResourceById<QnMediaServerResource>(serverGuid),
        qnSyncTime->currentUSecsSinceEpoch());
}

void MediaServerProcess::at_serverModuleConflict(nx::vms::discovery::ModuleEndpoint module)
{
    const auto& resPool = commonModule()->resourcePool();
    serverModule()->eventConnector()->at_serverConflict(
        resPool->getResourceById<QnMediaServerResource>(commonModule()->moduleGUID()),
        qnSyncTime->currentUSecsSinceEpoch(),
        module,
        QUrl(lm("http://%1").arg(module.endpoint.toString())));
}

void MediaServerProcess::at_checkAnalyticsUsed()
{
    if (!m_storageInitializationDone)
        return; //< Initially analytics initialized from initStoragesAsync.

    if (!m_oldAnalyticsStoragePath.isEmpty())
        return; //< Analytics already initialized.

    if (!nx::analytics::hasActiveObjectEngines(commonModule(), m_mediaServer->getId()))
        return;

    if (m_mediaServer->metadataStorageId().isNull() && !QFile::exists(getMetadataDatabaseName()))
    {
        m_mediaServer->setMetadataStorageId(selectDefaultStorageForAnalyticsEvents(m_mediaServer));
        m_mediaServer->saveProperties();
    }

    initializeAnalyticsEvents();
}

void MediaServerProcess::at_timer()
{
    if (isStopping())
        return;

    // TODO: #2.4 #GDM This timer make two totally different functions. Split it.
    serverModule()->setLastRunningTime(
        std::chrono::milliseconds(qnSyncTime->currentMSecsSinceEpoch()));

    const auto& resPool = commonModule()->resourcePool();
    QnResourcePtr mServer = resPool->getResourceById(commonModule()->moduleGUID());
    if (!mServer)
        return;

    for(const auto& camera: resPool->getAllCameras(mServer, true))
        camera->cleanCameraIssues();
}

void MediaServerProcess::setRuntimeFlag(nx::vms::api::RuntimeFlag flag, bool isSet)
{
    QnPeerRuntimeInfo localInfo = commonModule()->runtimeInfoManager()->localInfo();
    localInfo.data.flags.setFlag(flag, isSet);
    commonModule()->runtimeInfoManager()->updateLocalItem(localInfo);
}

void MediaServerProcess::at_storageManager_noStoragesAvailable()
{
    if (isStopping())
        return;
    serverModule()->eventConnector()->at_noStorages(m_mediaServer);
    setRuntimeFlag(nx::vms::api::RuntimeFlag::noStorages, true);
}

void MediaServerProcess::at_storageManager_storagesAvailable()
{
    if (isStopping())
        return;
    setRuntimeFlag(nx::vms::api::RuntimeFlag::noStorages, false);
}

void MediaServerProcess::at_storageManager_storageFailure(const QnResourcePtr& storage,
    nx::vms::api::EventReason reason)
{
    if (isStopping())
        return;
    serverModule()->eventConnector()->at_storageFailure(
        m_mediaServer, qnSyncTime->currentUSecsSinceEpoch(), reason, storage);
}

void MediaServerProcess::at_storageManager_raidStorageFailure(const QString& description,
    nx::vms::event::EventReason reason)
{
    if (isStopping())
        return;
    serverModule()->eventConnector()->at_raidStorageFailure(
        m_mediaServer, qnSyncTime->currentUSecsSinceEpoch(), reason, description);
}

void MediaServerProcess::at_storageManager_rebuildFinished(QnSystemHealth::MessageType msgType)
{
    if (isStopping())
        return;
    serverModule()->eventConnector()->at_archiveRebuildFinished(m_mediaServer, msgType);
}

void MediaServerProcess::at_archiveBackupFinished(
    qint64                      backedUpToMs,
    nx::vms::api::EventReason code
)
{
    if (isStopping())
        return;

    serverModule()->eventConnector()->at_archiveBackupFinished(
        m_mediaServer,
        qnSyncTime->currentUSecsSinceEpoch(),
        code,
        QString::number(backedUpToMs)
    );
}

void MediaServerProcess::at_cameraIPConflict(const QHostAddress& host, const QStringList& macAddrList)
{
    if (isStopping())
        return;
    serverModule()->eventConnector()->at_cameraIPConflict(
        m_mediaServer,
        host,
        macAddrList,
        qnSyncTime->currentUSecsSinceEpoch());
}

void MediaServerProcess::registerRestHandlers(
    nx::vms::cloud_integration::CloudManagerGroup* cloudManagerGroup,
    QnUniversalTcpListener* tcpListener,
    ec2::TransactionMessageBusAdapter* messageBus)
{
    auto processorPool = tcpListener->processorPool();
    const auto welcomePage = "/static/index.html";
    processorPool->registerRedirectRule("", welcomePage);
    processorPool->registerRedirectRule("/", welcomePage);
    processorPool->registerRedirectRule("/static", welcomePage);
    processorPool->registerRedirectRule("/static/", welcomePage);

    // TODO: When supported by apidoctool, the comment to these constants should be parsed.
    const auto kAdmin = GlobalPermission::admin;
    const auto kViewLogs = GlobalPermission::viewLogs;

    const auto reg = [this](auto&&... args) { registerRestHandler(std::move(args)...); };

    /**%apidoc GET /api/synchronizedTime
     * This method is used for internal purpose to synchronize time between mediaservers and clients.
     * %return:object Information about server synchronized time.
     *     %param:integer utcTimeMs Server synchronized time.
     *     %param:boolean isTakenFromInternet Whether the server has got the time from the internet.
     */
    reg(nx::vms::time_sync::TimeSyncManager::kTimeSyncUrlPath.mid(1),
        new ::rest::handlers::SyncTimeRestHandler());

    /**%apidoc GET /ec2/mergeStatus
     * Return information if the last merge request still is in progress.
     * If merge is not in progress it means all data that belongs to servers on the moment when merge was requested
     * are synchronized. This functions is a system wide and can be called from any server in the system to check merge status.
     * %return:object JSON object with an error code, error string, and the reply on success.
     *     %struct MergeStatusReply
     */
    reg(nx::vms::server::rest::GetMergeStatusHandler::kUrlPath,
        new nx::vms::server::rest::GetMergeStatusHandler(serverModule()));

    /**%apidoc POST /ec2/forcePrimaryTimeServer
     * Set primary time server. Requires a JSON object with optional "id" field in the message
     * body. If "id" field is missing, the primary time server is turned off.
     * %permissions Owner.
     * %return:object JSON object with error message and error code (0 means OK).
     */
    reg("ec2/forcePrimaryTimeServer",
        new ::rest::handlers::SetPrimaryTimeServerRestHandler(), kAdmin);

    /**%apidoc GET /api/storageStatus
     * Check whether the specified location could be used as a server storage path and report the location details.
     * If the location is already used as the server storage report, the details, storage id and status are expected in
     * response.
     * %param:string path Folder to check.
     * %return:object JSON object with an error code, error string, and the reply on success.
     *     %param:string error Error code, "0" means no error.
     *     %param:string errorString Error message in English, or an empty string.
     *     %param:object reply JSON object with details about the requested folder.
     */
    reg("api/storageStatus", new QnStorageStatusRestHandler(serverModule()));

    /**%apidoc GET /api/storageSpace
     * Get the list of all server storages.
     * %return:object JSON data with server storages.
     */
    reg("api/storageSpace", new QnStorageSpaceRestHandler(serverModule()));

    /**%apidoc GET /api/statistics
     * Get the Server info: CPU usage, HDD usage e.t.c.
     * %return:object JSON data with statistics.
     */
    reg("api/statistics", new QnStatisticsRestHandler(serverModule()));

    /**%apidoc GET /api/getCameraParam
     * Read camera parameters. For instance: brightness, contrast e.t.c. Parameters to read should
     * be specified.
     * %param:string cameraId Camera id (can be obtained from "id" field via /ec2/getCamerasEx),
     *     or MAC address (not supported for certain cameras), or "Logical Id".
     * %param[opt]:string <any_name> Parameter name to read. Request can contain one or more
     *     parameters.
     * %return:object JSON object with an error code, error string, and the reply on success.
     *     %param:string error Error code, "0" means no error.
     *     %param:string errorString Error message in English, or an empty string.
     *     %param:array reply List of objects representing the camera parameters.
     *         %param:string reply[].id Parameter id.
     *         %param:string reply[].value Parameter value.
     */
    reg("api/getCameraParam", new QnCameraSettingsRestHandler(serverModule()->resourceCommandProcessor()));

    /**%apidoc POST /api/setCameraParam
     * Sets values of several camera parameters. These parameters are used on the Advanced tab in
     * camera settings. For instance: brightness, contrast, etc.
     * %param:string cameraId Camera id (can be obtained from "id" field via /ec2/getCamerasEx),
     *     or MAC address (not supported for certain cameras), or "Logical Id".
     * %param:object paramValues Name-to-value map of camera parameters to set.
     * %return:object JSON object with an error code, error string, and the reply on success.
     *     %param:string error Error code, "0" means no error.
     *     %param:string errorString Error message in English, or an empty string.
     *     %param:array reply List of objects representing the camera parameters that have
     *         changed their values, including the ones that were changed by the device in
     *         response to changing some other parameters.
     *         %param:string reply[].id Parameter id.
     *         %param:string reply[].value Parameter value.
     */
    reg("api/setCameraParam", new QnCameraSettingsRestHandler(serverModule()->resourceCommandProcessor()));

    /**%apidoc GET /api/manualCamera/search
     * Start searching for the cameras in manual mode. There are two ways to call this method:
     * IP range search and single host search. To scan an IP range, "start_ip" and "end_ip" must be
     * specified. To run a single host search, "url" must be specified.
     * %param[opt]:string url A valid URL, hostname or hostname:port are accepted.
     * %param[opt]:string start_ip First IP address in the range to scan. Conflicts with "url".
     * %param[opt]:string end_ip Last IP address in the range to scan. Conflicts with "url".
     * %param[opt]:integer port Cameras IP port to check. Port is auto-detected if this parameter
     *     is omitted and "url" does not contain one. Overwrites the port in "url" if specified.
     * %param[opt]:string user Camera(s) username. Overwrites the user in "url" if specified.
     * %param[opt]:string password Camera(s) password. Overwrites the password in "url" if specified.
     * %return:object JSON object with the initial status of camera search process, including
     *     processUuid used for other /api/manualCamera calls, and the list of objects describing
     *     cameras found to the moment.
     *
     **%apidoc GET /api/manualCamera/status
     * Get the current status of the process of searching for the cameras.
     * %param:uuid uuid Process unique id, can be obtained from "processUuid" field in the result
     *     of /api/manualCamera/search.
     * %return:object JSON object with the initial status of camera search process, including
     *     processUuid used for other /api/manualCamera calls, and the list of objects describing
     *     cameras found to the moment.
     *
     **%apidoc POST /api/manualCamera/stop
     * Stop manual adding progress.
     * %param:uuid uuid Process unique id, can be obtained from "processUuid" field in the result
     *     of /api/manualCamera/search.
     * %return:object JSON object with error message and error code (0 means OK).
     *
     **%apidoc[proprietary] GET /api/manualCamera/add
     * Manually add camera(s). If several cameras are added, parameters "url" and "manufacturer"
     * must be defined several times with incrementing suffix "0", "1", etc.
     * %param:string url0 Camera url, can be obtained from "reply.cameras[].url" field in the
     *     result of /api/manualCamera/status.
     * %param:string uniqueId0 Camera physical id, can be obtained from "reply.cameras[].uniqueId"
     *     field in the result of /api/manualCamera/status.
     * %param:string manufacturer0 Camera manufacturer, can be obtained from
     *     "reply.cameras[].manufacturer" field in the result of /api/manualCamera/status.
     * %param[opt]:string user Username for the cameras.
     * %param[opt]:string password Password for the cameras.
     * %return:object JSON object with error message and error code (0 means OK).
     *
     **%apidoc POST /api/manualCamera/add
     * Manually add camera(s).
     * <p>
     * Parameters should be passed as a JSON object in POST message body with
     * content type "application/json". Example of such object:
     * <pre><code>
     * {
     *     "user": "some_user",
     *     "password": "some_password",
     *     "cameras":
     *     [
     *         {
     *             "uniqueId": "00-1A-07-00-FF-FF",
     *             "url": "192.168.0.100",
     *             "manufacturer": "3100"
     *         }
     *     ]
     * }
     * </code></pre></p>
     * %param[opt]:string user Username for the cameras.
     * %param[opt]:string password Password for the cameras.
     * %param:array cameras List of objects representing the cameras.
     *     %param:string cameras[].url Camera url, can be obtained from "reply.cameras[].url"
     *         field in the result of /api/manualCamera/status.
     *     %param:string cameras[].uniqueId Camera physical id, can be obtained from
     *         "reply.cameras[].uniqueId" field in the result of /api/manualCamera/status.
     *     %param:string cameras[].manufacturer Camera manufacturer, can be obtained from
     *         "reply.cameras[].manufacturer" field in the result of /api/manualCamera/status.
     * %return:object JSON object with error message and error code (0 means OK).
     */
    reg("api/manualCamera", new QnManualCameraAdditionRestHandler(serverModule()));

    reg("api/wearableCamera", new QnWearableCameraRestHandler(serverModule()));

    /**%apidoc GET /api/ptz
     * Perform reading or writing PTZ operation
     * %param:string cameraId Camera id (can be obtained from "id" field via /ec2/getCamerasEx)
     *     or MAC address (not supported for certain cameras).
     * %param:enum command PTZ operation
     *     %value ContinuousMovePtzCommand Start PTZ continues move. Parameters xSpeed, ySpeed and
     *         zSpeed are used in range [-1.0..+1.0]. To stop moving use value 0 for all
     *         parameters.
     *     %value ContinuousFocusPtzCommand Start PTZ focus in or out. Parameter speed defines
     *         speed and focus direction in range [-1.0..+1.0].
     *     %value AbsoluteDeviceMovePtzCommand Move camera to absolute position. Parameters xPos,
     *         yPos and zPos are used in range defined by camera. Parameter speed is used in range
     *         [0..1.0].
     *     %value AbsoluteLogicalMovePtzCommand Move camera to absolute position. Parameters xPos,
     *         yPos range are: [-180..+180]. Parameter zPos range is: [0..180] (field of view in
     *         degree). Parameters speed range is: [0..1.0].
     *     %value GetDevicePositionPtzCommand Read camera current position. Return parameters xPos,
     *         yPos and zPos in range defined by camera.
     *     %value GetLogicalPositionPtzCommand Read camera current position. Return parameters
     *         xPos, yPos in range [-180..+180]. Return parameter zPos in range [0..180] (field of
     *         view in degree).
     *     %value CreatePresetPtzCommand Create PTZ preset. Parameter presetId defines internal
     *         preset name. Parameter presetName defines display preset name.
     *     %value UpdatePresetPtzCommand Update PTZ preset display name. Parameter presetId defines
     *         internal preset name. Parameter presetName defines display preset name.
     *     %value RemovePresetPtzCommand Update PTZ preset display name. Parameter presetId defines
     *         internal preset name
     *     %value ActivatePresetPtzCommand Go to PTZ preset. Parameter presetId defines internal
     *         preset name. Parameter speed defines move speed in range [0..1.0.]
     *     %value GetPresetsPtzCommand Read PTZ presets list.
     *     %value GetToursPtzCommand Read PTZ tours list.
     *     %value ActivateTourPtzCommand Activate PTZ tour. Parameter tourId defines defines internal
     *         tour name. Parameter tourName defines display preset name.
     * %return:object JSON object with error message and error code (0 means OK).
     */
    reg("api/ptz", new QnPtzRestHandler(serverModule()));

    /**%apidoc GET /api/createEvent
     * Using this method it is possible to trigger a generic event in the system from a 3rd party
     * system. Such event will be handled and logged according to current event rules.
     * Parameters of the generated event, such as "source", "caption" and "description", are
     * intended to be analyzed by these rules.
     * <tt>
     *     <br/>Example:
     *     <pre><![CDATA[
     * http://127.0.0.1:7001/api/createEvent?timestamp=2016-09-16T16:02:41Z&caption=CreditCardUsed&metadata={"cameraRefs":["3A4AD4EA-9269-4B1F-A7AA-2CEC537D0248","3A4AD4EA-9269-4B1F-A7AA-2CEC537D0240"]}
     *     ]]></pre>
     *     This example triggers a generic event informing the system that a
     *     credit card has been used on September 16, 2016 at 16:03:41 UTC in a POS
     *     terminal being watched by the two specified cameras.
     * </tt>
     * %param[opt]:string timestamp Event date and time (as a string containing time in
     *     milliseconds since epoch, or a local time formatted like
     *     <code>"<i>YYYY</i>-<i>MM</i>-<i>DD</i>T<i>HH</i>:<i>mm</i>:<i>ss</i>.<i>zzz</i>"</code>
     *     - the format is auto-detected). If "timestamp" is absent, the current server date and
     *     time is used.
     * %param[opt]:string source Name of the device which has triggered the event. It can be used
     *     in a filter in event rules to assign different actions to different devices. Also, the
     *     user could see this name in the notifications panel. Example: "POS terminal 5".
     * %param[opt]:string caption Short event description. It can be used in a filter in event
     *     rules to assign actions depending on this text.
     * %param[opt]:string description Long event description. It can be used as a filter in event
     *     rules to assign actions depending on this text.
     * %param[opt]:objectJson metadata Additional information associated with the event, in the
     *     form of a JSON object. Currently this object can specify the only field "cameraRefs",
     *     but other fields could be added in the future.
     *     <ul>
     *         <li>"cameraRefs" specifies the list of cameras which are linked to the event (e.g.
     *         the event will appear on their timelines), in the form of a list of camera ids (can
     *         be obtained from "id" field via /ec2/getCamerasEx).</li>
     *     </ul>
     * %param[opt]:enum state Generic events can be used either with "long" actions like
     *     "do recording", or instant actions like "send email". This parameter should be specified
     *     in case "long" actions are going to be used with generic events.
     *     %value Active Generic event is considered a "long" event. It transits to the "active"
     *         state. "Long" actions will continue executing until the generic event transits to
     *         the "inactive" state.
     *     %value Inactive A "long" action associated with this generic event in event rules will
     *         stop.
     * %return:object JSON object with error message and error code (0 means OK).
     */
    reg("api/createEvent", new QnExternalEventRestHandler(serverModule()));

    static const QString kGetTimePath("api/getTime");
    /**%apidoc GET /api/getTime
     * Get the Server time, time zone and authentication realm (realm is added for convenience).
     * %return:object JSON object with an error code, error string, and the reply on success.
     *     %param:string error Error code, "0" means no error.
     *     %param:string errorString Error message in English, or an empty string.
     *     %param:object reply Time-related data.
     *         %param:string reply.realm Authentication realm.
     *         %param:string reply.timeZoneOffset Time zone offset, in milliseconds.
     *         %param:string reply.timeZoneId Identification of the time zone in the text form.
     *         %param:string reply.osTime Local OS time on the Server, in milliseconds since epoch.
     *         %param:string reply.vmsTime Synchronized time of the VMS System, in milliseconds
     *             since epoch.
     */
    reg(kGetTimePath, new nx::vms::server::rest::GetTimeHandler());

    reg("ec2/getTimeOfServers", new nx::vms::server::rest::ServerTimeHandler("/" + kGetTimePath));

    /**%apidoc GET /api/gettime
     * [DEPRECATED in favor of /api/getTime] Get the Server time, time zone and authentication
     * realm (the realm is added for convenience).
     * %// NOTE: The name of this method and its timezoneId parameter use wrong case.
     * %param[proprietary]:boolean local If specified, the returned utcTime will contain the local
     *     OS time on the Server, otherwise, it will contain the synchronized time of the VMS
     *     System. All values are in milliseconds since epoch.
     * %return:object JSON object with an error code, error string, and the reply on success.
     *     %param:string error Error code, "0" means no error.
     *     %param:string errorString Error message in English, or an empty string.
     *     %param:object reply Time-related data.
     *         %param:string reply.realm Authentication realm.
     *         %param:string reply.timeZoneOffset Time zone offset, in seconds.
     *         %param:string reply.timezoneId Identification of the time zone in the text form.
     *         %param:string reply.utcTime Server time, in milliseconds since epoch.
     */
    reg("api/gettime", new QnTimeRestHandler());

    /**%apidoc GET /api/getTimeZones
     * Return the complete list of time zones supported by the server machine.
     * %return:object JSON object with an error code, error string, and the reply on success.
     *     %param:string error Error code, "0" means no error.
     *     %param:string errorString Error message in English, or an empty string.
     *     %param:array reply List of objects representing the time zones.
     *         %param:string reply[].comment Time zone description in English.
     *         %param:string reply[].displayName Time zone verbose name in English.
     *         %param:boolean reply[].hasDaylightTime Whether the time zone has the DST feature.
     *             %value false
     *             %value true
     *         %param:string reply[].id Time zone identifier, to be used for e.g. /api/setTime.
     *         %param:boolean reply[].isDaylightTime Whether the time zone is on DST right now. To
     *             be reported properly, the server machine should have the correct current time
     *             set.
     *             %value false
     *             %value true
     *         %param:integer reply[].offsetFromUtc Time zone offset from UTC (in seconds).
     */
    reg("api/getTimeZones", new QnGetTimeZonesRestHandler());

    /**%apidoc GET /api/getNonce
     * Return authentication parameters: "nonce" and "realm".
     * %return:object JSON object with an error code, error string, and the reply on success.
     *     %param:string error Error code, "0" means no error.
     *     %param:string errorString Error message in English, or an empty string.
     *     %param:object reply Object with the nonce parameters.
     *         %param:string reply.realm A string token used in authentication methods as "realm".
     *         %param:string reply.nonce A session key for the current user. The current server
     *             time is used as a nonce value, and the nonce is valid for about 5 minutes.
     */
    reg("api/getNonce", new QnGetNonceRestHandler());

    reg("api/getRemoteNonce", new QnGetNonceRestHandler("/api/getNonce"));
    reg("api/cookieLogin", new QnCookieLoginRestHandler());
    reg("api/cookieLogout", new QnCookieLogoutRestHandler());
    reg("api/getCurrentUser", new QnCurrentUserRestHandler());

    /**%apidoc POST /api/activateLicense
     * Activate new license and return license JSON data if success. It requires internet to
     * connect to the license server.
     * %param:string licenseKey License serial number.
     * %return:object License JSON data.
     */
    reg("api/activateLicense", new QnActivateLicenseRestHandler());

    reg("api/testEmailSettings", new QnTestEmailSettingsHandler());

    /**%apidoc[proprietary] GET /api/getHardwareInfo
     * Get hardware information
     * %return:object JSON with hardware information.
     */
    reg("api/getHardwareInfo", new QnGetHardwareInfoHandler());

    reg("api/testLdapSettings", new QnTestLdapSettingsHandler());

    /**%apidoc GET /api/ping
     * Ping the Server.
     * %return:object JSON object with an error code, error string, and the reply on success.
     *     %param:string error Error code, "0" means no error.
     *     %param:string errorString Error message in English, or an empty string.
     *     %param:object reply Object with data.
     *         %param:uuid reply.moduleGuid Id of the Server Module.
     *         %param:uuid reply.localSystemId Id of the System.
     *         %param[proprietary]:integer sysIdTime
     *         %param[proprietary] tranLogTime
     */
    reg("api/ping", new QnPingRestHandler());

    /**%apidoc GET /api/metrics
     * %param[opt]:string brief Suppress parameters description and other details in result JSON file.
     *     Keep parameter name and its value only.
     * %return:object JSON with various counters that display server load, amount of DB transactions, etc.
     *     These counters may be used for server health monitoring, etc.
     */
    reg("api/metrics", new QnMetricsRestHandler());

    reg(::rest::helper::P2pStatistics::kUrlPath, new QnP2pStatsRestHandler());
    reg("api/recStats", new QnRecordingStatsRestHandler(serverModule()));

    /**%apidoc GET /api/auditLog
     * Return audit log information.
     * %permissions Owner.
     * %param:string from Start time of a time interval (as a string containing time in
     *     milliseconds since epoch, or a local time formatted like
     *     <code>"<i>YYYY</i>-<i>MM</i>-<i>DD</i>T<i>HH</i>:<i>mm</i>:<i>ss</i>.<i>zzz</i>"</code>
     *     - the format is auto-detected).
     * %param[opt]:string to End time of a time interval(as a string containing time in
     *     milliseconds since epoch, or a local time formatted like
     *     <code>"<i>YYYY</i>-<i>MM</i>-<i>DD</i>T<i>HH</i>:<i>mm</i>:<i>ss</i>.<i>zzz</i>"</code>
     *     - the format is auto-detected).
     * %return:text Tail of the server log file in plain text format.
     */
    reg("api/auditLog", new QnAuditLogRestHandler(serverModule()), kAdmin);

    reg("api/checkDiscovery", new QnCanAcceptCameraRestHandler());

    /**%apidoc GET /api/pingSystem
     * Ping the system.
     * %param:string url System URL to ping.
     * %param:string getKey Authorization key ("auth" param) for the system to ping.
     * %return:object JSON object with an error code, error string, and the reply on success.
     *     %param:string error Error code, "0" means no error.
     *     %param:string errorString Error token, or an empty string on success.
     *         %value "FAIL" The specified System is unreachable or there is no System.
     *         %value "UNAUTHORIZED" The authentication credentials are invalid.
     *         %value "INCOMPATIBLE" The found system has an incompatible version or a different
     *             customization.
     *     %param:object reply Module information.
     */
    reg("api/pingSystem", new QnPingSystemRestHandler());

    /**%apidoc POST /api/changeCameraPassword
     * Change password for already existing user on a camera.
     * This method is allowed for cameras with 'SetUserPasswordCapability' capability only.
     * Otherwise it returns an error in the JSON result.
     * %permissions Owner.
     * %param:string cameraId Camera id (can be obtained from "id" field via /ec2/getCamerasEx)
     * or MAC address (not supported for certain cameras).
     * %param:string user User name.
     * %param:string password New password to set.
     * %return:object JSON object with error message and error code (0 means OK).
     */
    reg("api/changeCameraPassword", new QnChangeCameraPasswordRestHandler(), kAdmin);

    /**%apidoc GET /api/rebuildArchive
     * Start or stop the server archive rebuilding, also can report this process status.
     * %param[opt]:enum action What to do and what to report about the server archive rebuild.
     *     %value start Start server archive rebuild.
     *     %value stop Stop rebuild.
     *     %value <any_other_value_or_no_parameter> Report server archive rebuild status
     * %param:integer mainPool 1 (for the main storage) or 0 (for the backup storage)
     * %return:object Rebuild progress status or an error code.
     */
    reg("api/rebuildArchive", new QnRebuildArchiveRestHandler(serverModule()));

    /**%apidoc GET /api/backupControl
     * Start or stop the recorded data backup process, also can report this process status.
     * %param[opt]:enum action What to do and what to report about the backup process.
     *     %value start Start backup just now.
     *     %value stop Stop backup.
     *     %value <any_other_value_or_no_parameter> Report the backup process status.
     * %return:object Backup process progress status or an error code.
     */
    reg("api/backupControl", new QnBackupControlRestHandler(serverModule()));

    /**%apidoc[proprietary] GET /api/events
     * Return event log in the proprietary binary format.
     * %param:string from Start of time period (in milliseconds since epoch).
     * %param[opt]:string to End of time period (in milliseconds since epoch).
     * %param[opt]:enum event Event type.
     * %param[opt]:enum action Action type.
     * %param[opt]:uuid brule_id Event rule id.
     * %return:binary Server event log in the proprietary binary format.
     */
    reg("api/events", new QnEventLogRestHandler(serverModule()), kViewLogs); //< deprecated, still used in the client

    /**%apidoc GET /api/getEvents
     * Get server event log information.
     * %permissions At least Advanced Viewer.
     * %param:string from Start time of a time interval (as a string containing time in
     *     milliseconds since epoch, or a local time formatted like
     *     <code>"<i>YYYY</i>-<i>MM</i>-<i>DD</i>T<i>HH</i>:<i>mm</i>:<i>ss</i>.<i>zzz</i>"</code>
     *     - the format is auto-detected).
     * %param:string to End time of a time interval (as a string containing time in
     *     milliseconds since epoch, or a local time formatted like
     *     <code>"<i>YYYY</i>-<i>MM</i>-<i>DD</i>T<i>HH</i>:<i>mm</i>:<i>ss</i>.<i>zzz</i>"</code>
     *     - the format is auto-detected).
     * %param[opt]:string cameraId Camera id (can be obtained from "id" field via
     *     /ec2/getCamerasEx) or MAC address (not supported for
     *     certain cameras). Used to filter events log by a single camera.
     * %param[opt]:enum event_type Filter events log by specified event type.
     * %param[opt]:enum action_type Filter events log by specified action type.
     * %param[opt]:uuid brule_id Filter events log by specified event rule (keep only records
     *     generated via that event rule). This id could be obtained via /ec2/getEventRules.
     * %return:object JSON object with an error code, error string, and the reply on success.
     *     %param:string error Error code, "0" means no error.
     *     %param:string errorString Error message in English, or an empty string.
     *     %param:array reply List of objects describing the events.
     *         %param:enum reply[].actionType Type of the action.
     *             %value UndefinedAction
     *             %value CameraOutputAction Change camera output state.
     *             %value BookmarkAction
     *             %value CameraRecordingAction Start camera recording.
     *             %value PanicRecordingAction Activate panic recording mode.
     *             %value SendMailAction Send an email.
     *             %value DiagnosticsAction Write a record to the server's log.
     *             %value ShowPopupAction
     *             %value PlaySoundAction
     *             %value PlaySoundOnceAction
     *             %value SayTextAction
     *             %value ExecutePtzPresetAction Execute given PTZ preset.
     *             %value ShowTextOverlayAction Show text overlay over the given camera(s).
     *             %value ShowOnAlarmLayoutAction Put the given camera(s) to the Alarm Layout.
     *             %value ExecHttpRequestAction Send HTTP request as an action.
     *             %value BuzzerAction Enable an NVR buzzer
     *         %param:object reply[].actionParams JSON object with action parameters. Only fields
     *             that are applicable to the particular action are used.
     *             %param:uuid reply[].actionParams.actionResourceId Additional parameter for event
     *                 log convenience.
     *             %param:string reply[].actionParams.url Play Sound / exec HTTP action.
     *             %param:string reply[].actionParams.emailAddress Email.
     *             %param:enum reply[].actionParams.userGroup Popups and System Health.
     *                 %value EveryOne
     *                 %value AdminOnly
     *             %param:integer reply[].actionParams.fps Frames per second for recording.
     *             %param:enum reply[].actionParams.streamQuality Stream quality for recording.
     *                 %value undefined
     *                 %value lowest
     *                 %value low
     *                 %value normal
     *                 %value high
     *                 %value highest
     *                 %value preset
     *                 %//value[proprietary] rapidReview
     *             %param:integer reply[].actionParams.recordingDuration Duration of the recording,
     *                 in seconds.
     *             %param:integer reply[].actionParams.recordAfter For Bookmark, extension to the
     *                 recording time, in seconds.
     *             %param:string reply[].actionParams.relayOutputId Camera Output.
     *             %param:string reply[].actionParams.sayText
     *             %param:string reply[].actionParams.tags Bookmark.
     *             %param:string reply[].actionParams.text Text for Show Text Overlay, or message
     *                 body for Exec HTTP Action.
     *             %param:integer reply[].actionParams.durationMs Duration in milliseconds for
     *                 Bookmark and Show Text Overlay.
     *             %param:arrayJson reply[].actionParams.additionalResources JSON list of ids of
     *                 additional resources; user ids for Show On Alarm Layout.
     *             %param:boolean reply[].actionParams.forced Alarm Layout - if it must be opened
     *                 immediately.
     *                 %value true
     *                 %value false
     *             %param:string reply[].actionParams.presetId Execute PTZ preset action.
     *             %param:boolean reply[].actionParams.useSource Alarm Layout - if the source
     *                 resource should also be used.
     *             %param:integer reply[].actionParams.recordBeforeMs Bookmark start time is
     *                 adjusted to the left by this value in milliseconds.
     *             %param:boolean reply[].actionParams.playToClient Text to be pronounced.
     *             %param:string reply[].actionParams.contentType HTTP action.
     *         %param:object reply[].eventParams JSON object with event parameters.
     *             %param:enum reply[].eventParams.eventType Type of the event.
     *                 %value UndefinedEvent Event type is not defined. Used in rules.
     *                 %value CameraMotionEvent Motion has occurred on a camera.
     *                 %value CameraInputEvent Camera input signal is received.
     *                 %value CameraDisconnectEvent Camera was disconnected.
     *                 %value StorageFailureEvent Storage read error has occurred.
     *                 %value NetworkIssueEvent Network issue: packet lost, RTP timeout, etc.
     *                 %value CameraIpConflictEvent Found some cameras with same IP address.
     *                 %value ServerFailureEvent Connection to server lost.
     *                 %value ServerConflictEvent Two or more servers are running.
     *                 %value ServerStartEvent Server started.
     *                 %value LicenseIssueEvent Not enough licenses.
     *                 %value BackupFinishedEvent Archive backup done.
     *                 %value SystemHealthEvent System health message.
     *                 %value MaxSystemHealthEvent System health message.
     *                 %value AnyCameraEvent Event group.
     *                 %value AnyServerEvent Event group.
     *                 %value AnyBusinessEvent Event group.
     *                 %value UserDefinedEvent Base index for the user-defined events.
     *             %param:integer reply[].eventParams.eventTimestampUsec When did the event occur,
     *                 in microseconds.
     *             %param:uuid reply[].eventParams.eventResourceId Event source - camera or server
     *                 id.
     *             %param:string reply[].eventParams.resourceName Name of the resource which caused
     *                 the event. Used if no resource is actually registered in the system. Generic
     *                 event can provide some resource name which doesn't match any resourceId in
     *                 the system. In this case resourceName is filled and resourceId remains
     *                 empty.
     *             %param:uuid reply[].eventParams.sourceServerId Id of a server that generated the
     *                 event.
     *             %param:enum reply[].eventParams.reasonCode Used in Reasoned Events as a reason
     *                 code.
     *                 %value NoReason
     *                 %value NetworkNoFrameReason
     *                 %value NetworkConnectionClosedReason
     *                 %value NetworkRtpPacketLossReason
     *                 %value ServerTerminatedReason
     *                 %value ServerStartedReason
     *                 %value StorageIoErrorReason
     *                 %value StorageTooSlowReason
     *                 %value StorageFullReason
     *                 %value LicenseRemoved
     *                 %value BackupFailedNoBackupStorageError
     *                 %value BackupFailedSourceStorageError
     *                 %value BackupFailedSourceFileError
     *                 %value BackupFailedTargetFileError
     *                 %value BackupFailedChunkError
     *                 %value BackupEndOfPeriod
     *                 %value BackupDone
     *                 %value BackupCancelled
     *                 %value NetworkNoResponseFromDevice
     *             %param:string reply[].eventParams.inputPortId Used for Input events only.
     *             %param:string reply[].eventParams.caption Short event description. Used for
     *                 camera/server conflict as resource name which cause error. Used in generic
     *                 events as a short description.
     *             %param:string reply[].eventParams.description Long event description. Used for
     *                 camera/server conflict as a long description (conflict list). Used in
     *                 Reasoned Events as reason description. Used in generic events as a long
     *                 description.
     *             %param:arrayJson reply[].eventParams.metadata Camera list which is associated
     *                 with the event. EventResourceId may be a POS terminal, but this is a camera
     *                 list which should be shown with this event.
     *         %param:uuid reply[].businessRuleId Id of the event rule.
     *         %param:integer reply[].aggregationCount Number of identical events grouped into one.
     *         %param[proprietary]:flags reply[].flags Combination (via "|") of the flags.
     *             %value VideoLinkExists
     */
    reg("api/getEvents", new QnEventLog2RestHandler(serverModule()), kViewLogs); //< new version

    // TODO: Add apidoc comment.
    reg("ec2/getEvents", new QnMultiserverEventsRestHandler(serverModule(), "ec2/getEvents"), kViewLogs);

    /**%apidoc GET /api/showLog
     * Return tail of the server log file
     * %param[opt]:integer lines Display last N log lines.
     * %param[opt]:integer id Id of log file. By default main log is returned
     *     %value 0 Main server log
     *     %value 2 Http log
     *     %value 3 Transaction log
     * %return:text Tail of the server log file in text format
     */
    reg("api/showLog", new QnLogRestHandler(), kAdmin);

    reg("api/getSystemId", new QnGetSystemIdRestHandler());

    /**%apidoc GET /api/doCameraDiagnosticsStep
     * Performs camera diagnostics.
     * %param:string cameraId Camera id (can be obtained from "id" field via /ec2/getCamerasEx)
     *     or MAC address (not supported for certain cameras).
     * %param:enum type Diagnostics to perform.
     *     %value mediaServerAvailability Checks server availability
     *     %value cameraAvailability Checks if camera is accessible from the server
     *     %value mediaStreamAvailability Checks if camera media stream can be opened
     *     %value mediaStreamIntegrity Checks additional media stream parameters
     * %return:object JSON object with an error code, error string, and the reply on success.
     *     %param:string error Error code, "0" means no error.
     *     %param:string errorString Error message in English, or an empty string.
     *     %param:object reply Diagnostics result.
     */
    reg("api/doCameraDiagnosticsStep", new QnCameraDiagnosticsRestHandler(serverModule()));

    /**%apidoc POST /api/restart
     * Restarts the server.
     * %permissions Owner.
     * %return:object JSON object with error message and error code (0 means OK).
     */
    reg("api/restart", new QnRestartRestHandler(), kAdmin);

    reg("api/connect", new QnOldClientConnectRestHandler());

    /**%apidoc GET /api/moduleInformation
     * Get information about the server.
     * %param[opt]:boolean allModules Set it to true to get all modules from the system.
     * %param[opt]:boolean showAddresses Set it to true to show server addresses.
     * %return:object JSON object with module information.
     */
    reg("api/moduleInformation", new QnModuleInformationRestHandler(commonModule()));

    /**%apidoc GET /api/iflist
     * Get network settings (list of interfaces) for the server. Can be called only if server flags
     * include "SF_IfListCtrl" (server flags can be obtained via /ec2/getMediaServersEx in
     * "flags" field).
     * %return:object List of objects with interface parameters.
     *     %param:string  name Interface name.
     *     %param:string ipAddr IP address with dot-separated decimal components.
     *     %param:string netMask Network mask with dot-separated decimal components.
     *     %param:string mac MAC address with colon-separated upper-case hex components.
     *     %param:string gateway IP address of the gateway with dot-separated decimal components.
     *         Can be empty.
     *     %param:boolean dhcp
     *         %value false DHCP is not used, IP address and other parameters should be specified
     *             in the respective JSON fields.
     *         %value true IP address and other parameters assigned via DHCP, the respective JSON
     *             fields can be empty.
     *     %param:object extraParams JSON object with data in the internal format.
     *     %param:string dns_servers Space-separated list of IP addresses with dot-separated
     *         decimal components.
     */
    reg("api/iflist", new QnIfListRestHandler());

    /**%apidoc GET /api/aggregator
     * This function allows to execute several requests with json content type and returns result
     * as a single JSON object.
     * %param[opt]:string exec_cmd HTTP url path to execute. This parameter could be repeated
     *     several times to execute several nested methods. All additions parameters after current
     *     "exec_cmd" and before next "exec_cmd" are passed as parameters to the nested method.
     * %return:object Merged JSON data from nested methods.
     */
    reg("api/aggregator", new QnJsonAggregatorRestHandler());

    /**%apidoc POST /api/ifconfig
     * Set new network settings (list of interfaces) for the server. Can be called only if server
     * flags include "SF_IfListCtrl" (server flags can be obtained via /ec2/getMediaServersEx
     * in "flags" field). <p> Parameters should be passed as a JSON array of objects in POST
     * message body with content type "application/json". Example of such object can be seen in
     * the result of GET /api/iflist function. </p>
     * %permissions Owner.
     * %param:array interfaces List of network interfaces settings
     *     %param:string interfaces[].name  Interface name.
     *     %param:string interfaces[].ipAddr IP address with dot-separated decimal components.
     *     %param:string interfaces[].netMask Network mask with dot-separated decimal components.
     *     %param:string interfaces[].mac MAC address with colon-separated upper-case hex components.
     *     %param:string interfaces[].gateway IP address of the gateway with dot-separated decimal components. Can
     *         be empty.
     *     %param:boolean interfaces[].dhcp
     *         %value false DHCP is not used, IP address and other parameters should be specified in
     *             the respective JSON fields.
     *         %value true IP address and other parameters assigned via DHCP, the respective JSON
     *             fields can be empty.
     *     %param:object interfaces[].extraParams JSON object with data in the internal format.
     *     %param:string interfaces[].dns_servers Space-separated list of IP addresses with dot-separated decimal
     *         components.
     */
    reg("api/ifconfig", new QnIfConfigRestHandler(), kAdmin);

    reg("api/downloads/", new nx::vms::server::rest::handlers::Downloads(serverModule()));

    /**%apidoc[proprietary] GET /api/settime
     * Set current time on the server machine. Can be called only if server flags include
     * "SF_timeCtrl" (server flags can be obtained via /ec2/getMediaServersEx in "flags"
     * field).
     * %permissions Owner.
     * %param[opt]:string timezone Time zone identifier, can be obtained via /api/getTimeZones.
     * %param:string datetime System date and time (as a string containing time in milliseconds
     *     since epoch, or a local time formatted like
     *     <code>"<i>YYYY</i>-<i>MM</i>-<i>DD</i>T<i>HH</i>:<i>mm</i>:<i>ss</i>.<i>zzz</i>"</code>
     *     - the format is auto-detected).
     */
    reg("api/settime", new QnSetTimeRestHandler(), kAdmin); //< deprecated

    /**%apidoc POST /api/setTime
     * Set current time on the server machine.
     * Can be called only if server flags include "SF_timeCtrl"
     * (server flags can be obtained via /ec2/getMediaServersEx in "flags" field).
     * <p>
     *     Parameters should be passed as a JSON object in POST message body with
     *     content type "application/json". Example of such object:
     * <pre><code>
     * {
     *     "dateTime": "2015-02-28T16:37:00",
     *     "timeZoneId": "Europe/Moscow"
     * }
     * </code>
     * </pre>
     * </p>
     * %permissions Owner.
     * %param[opt]:string timeZoneId Time zone identifier, can be obtained via /api/getTimeZones.
     * %param:string dateTime Date and time (as string containing time in milliseconds since
     *     epoch, or a local time formatted like
     *     <code>"<i>YYYY</i>-<i>MM</i>-<i>DD</i>T<i>HH</i>:<i>mm</i>:<i>ss</i>.<i>zzz</i>"</code>
     *     - the format is auto-detected).
     */
    reg("api/setTime", new QnSetTimeRestHandler(), kAdmin); //< new version

    /**%apidoc GET /api/moduleInformationAuthenticated
     * The same as moduleInformation but requires authentication. Useful to test connection.
     * %return:object JSON object with module information.
     */
    reg("api/moduleInformationAuthenticated", new QnModuleInformationRestHandler(commonModule()));

    /**%apidoc POST /api/configure
     * Configure various server parameters.
     * %permissions Owner.
     * %param[opt]:string systemName System display name. It affects all servers in the system.
     * %param[opt]:integer port Server API port. It affects the current server only.
     * %param[opt]:string password Set new admin password.
     * %param[opt]:string currentPassword Required if new admin password is provided.
     * %return JSON with error code, error string, and flag "restartNeeded" that shows whether the
     *     server must be restarted to apply settings. Error string contains a hint to identify the
     *     problem: "SYSTEM_NAME" or "PORT".
     */
    reg("api/configure", new QnConfigureRestHandler(serverModule()), kAdmin);

    /**%apidoc POST /api/detachFromCloud
     * Detaches the Server from the Cloud. Local admin user is enabled, admin password is changed to
     * new value (if specified), all cloud users are disabled. Cloud link is removed. Function can
     * be called either via GET or POST method. POST data should be a json object.
     * %permissions Owner.
     * %param[opt]:string password Set new admin password after detach.
     * %param:string currentPassword Current user password.
     * %return JSON result with error code.
     */
    reg("api/detachFromCloud", new QnDetachFromCloudRestHandler(serverModule(), cloudManagerGroup), kAdmin);

    /**%apidoc POST /api/detachFromSystem
     * Detaches the Server from the System and resets its state to the initial one.
     * %permissions Owner.
     * %param:string currentPassword Current user password.
     * %return JSON result with error code.
     */
    reg("api/detachFromSystem", new QnDetachFromSystemRestHandler(
        serverModule(), &cloudManagerGroup->connectionManager, messageBus), kAdmin);

    /**%apidoc[proprietary] POST /api/restoreState
     * Restore initial server state, i.e. <b>delete server's database</b>.
     * <br/>Server will restart after executing this command.
     * %permissions Owner.
     * %param:string currentPassword Current admin password
     * %return:object JSON object with error message and error code (0 means OK).
     */
    reg("api/restoreState", new QnRestoreStateRestHandler(serverModule()), kAdmin);

    /**%apidoc POST /api/setupLocalSystem
     * Configure server system name and password. This function can be called for server with
     * default system name. Otherwise function returns error. This method requires owner
     * permissions.
     * %permissions Owner.
     * %param:string password New password for admin user
     * %param:string systemName New system name
     * %return:object JSON object with error message and error code (0 means OK).
     */
    reg("api/setupLocalSystem", new QnSetupLocalSystemRestHandler(serverModule()), kAdmin);

    /**%apidoc POST /api/setupCloudSystem
     * Configure server system name and attach it to cloud. This function can be called for server
     * with default system name. Otherwise function returns error. This method requires owner
     * permissions.
     * %permissions Owner.
     * %param:string systemName New system name
     * %param:string cloudAuthKey could authentication key
     * %param:string cloudSystemID could system id
     * %return:object JSON object with error message and error code (0 means OK).
     */
    reg("api/setupCloudSystem", new QnSetupCloudSystemRestHandler(serverModule(), cloudManagerGroup), kAdmin);

    /**%apidoc POST /api/mergeSystems
     * Merge two Systems. <br/> The System that joins another System is called the current System,
     * the joinable System is called the target System. The <b>URL</b> parameter sets the
     * target Server which should be joined with the current System. Other servers, that are
     * merged with the target Server will be joined if parameter <b>mergeOneServer</b> is set
     * to false. <br/> The method uses digest authentication. Two hashes should be previouly
     * calculated: <b>getKey</b> and <b>postKey</b>. Both are mandatory. The calculation
     * algorithm is described in <b>Calculating authentication hash</b> section (in the bootom
     * of the page). While calculating hashes, username and password of the target Server are
     * needed. Digest authentication needs realm and nonce, both can be obtained with <code>GET
     * /api/getNonce call</code> call. The lifetime of a nonce is about a few minutes.
     * %permissions Owner.
     * %param:string url URL of one Server in the System to join.
     * %param:string getKey Authentication hash of the target Server for GET requests.
     * %param:string postKey Authentication hash of the target Server for POST requests.
     * %param:string currentPassword Current user password.
     * %param[opt]:boolean takeRemoteSettings Direction of the merge. Default value is false. If
     *     <b>mergeOneServer</b> is true, <b>takeRemoteSettings</b> parameter is ignored and
     *     treated as false.
     *     %value true The current system will get system name and administrator password of the
     *         target system.
     *     %value false The target system will get system name and administrator password of the
     *         current system.
     * %param[opt]:boolean mergeOneServer Whether to merge with servers merged with the target
     *     server. Default value is false. If <b>mergeOneServer</b> is set to true,
     *     <b>takeRemoteSettings</b> is ignored and treated as false.
     *     %value true The current system will merge with target server only. The target server
     *         will be disjoined from another system (if it was joined).
     *     %value false The current system will merge with target server and all servers which are
     *         merged with the target server.
     * %param[opt]:boolean ignoreIncompatible Whether to ignore different version of merged server
     *     protocols. Default value is false.
     *     %value true Merge will start anyway.
     *     %value false If the target server protocol version differs from the current server
     *         protocol version merge aborts.
     * %return:object JSON object with an error code and error string.
     *     %param:string error Error code, "0" means no error.
     *     %param:string errorString Error token, or an empty string on success.
     *         %value "FAIL" The specified System is unreachable or there is no System.
     *         %value "UNAUTHORIZED" The authentication credentials are invalid.
     *         %value "INCOMPATIBLE" The found system has an incompatible version or a different
     *             customization.
     *         %value "BACKUP_ERROR" The database backup could not be created.
     */
    reg("api/mergeSystems", new QnMergeSystemsRestHandler(serverModule()), kAdmin);

    /**%apidoc GET /api/backupDatabase
     * Back up the Server database.
     * %return:object JSON object with error message and error code (0 means OK).
     */
    reg("api/backupDatabase", new QnBackupDbRestHandler(serverModule()));

    /**%apidoc GET /api/discoveredPeers
     * Return a list of the discovered peers.
     * %return:object JSON with a list of the discovered peers.
     */
    reg("api/discoveredPeers", new QnDiscoveredPeersRestHandler());

    /**%apidoc GET /api/logLevel
     * Get or set server log level.
     * %param[opt]:integer id Log id
     *     %value 0 Main server log
     *     %value 2 Http log
     *     %value 3 Transaction log
     * %param[opt]:enum value Target value for log level. More detailed level includes all less
     *     detailed levels.
     *     %value None Disable log.
     *     %value Always Log only the most important messages.
     *     %value Error Log errors.
     *     %value Warning Log warnings.
     *     %value Info Log information messages.
     *     %value Debug Log debug messages.
     *     %value Debug2 Log additional debug messages.
     */
    reg("api/logLevel", new QnLogLevelRestHandler());

    /**%apidoc[proprietary] GET /api/execute
     * Execute any script from subfolder "scripts" of the Server. Script name provides directly
     * in a URL path like "/api/execute/script1.sh". All URL parameters are passed directly to
     * a script as an parameters.
     * %permissions Owner.
     * %return:object JSON object with error message and error code (0 means OK).
     */
    reg("api/execute", new QnExecScript(serverModule()->settings().dataDir()), kAdmin);

    /**%apidoc[proprietary] GET /api/scriptList
     * Return list of scripts to execute.
     * %permissions Owner.
     * %return:object JSON object with string list.
     */
    reg("api/scriptList", new QnScriptListRestHandler(serverModule()->settings().dataDir()), kAdmin);

    /**%apidoc GET /api/systemSettings
     * Get or set global system settings. If called with no arguments, just returns the list of all
     * system settings with their values.
     * To modify a settings, it is needed to specify the setting name as a query parameter. Thus,
     * this method doesn't have fixed parameter names. To obtain the full list of possible names,
     * call this method without parameters.
     * Example: /api/systemSettings?smtpTimeout=30&amp;smtpUser=test
     */
    reg("api/systemSettings", new QnSystemSettingsHandler());

    reg("api/transmitAudio", new QnAudioTransmissionRestHandler(serverModule()));

    // TODO: Introduce constants for API methods registered here, also use them in
    // media_server_connection.cpp. Get rid of static/global urlPath passed to some handler ctors,
    // except when it is the path of some other api method.

    reg("api/RecordedTimePeriods", new QnRecordedChunksRestHandler(serverModule())); //< deprecated

    /**%apidoc GET /ec2/recordedTimePeriods
     * Return the recorded chunks info for the specified cameras.
     * %param:string cameraId Camera id (can be obtained from "id" field via /ec2/getCamerasEx)
     *     or MAC address (not supported for certain cameras).
     *     This parameter can be used several times to define a list of cameras.
     * %param[opt]:string startTime Start time of the interval (as a string containing time in
     *     milliseconds since epoch, or a local time formatted like
     *     <code>"<i>YYYY</i>-<i>MM</i>-<i>DD</i>T<i>HH</i>:<i>mm</i>:<i>ss</i>.<i>zzz</i>"</code>
     *     - the format is auto-detected).
     * %param[opt]:string endTime End time of the interval (as a string containing time in
     *     milliseconds since epoch, or a local time formatted like
     *     <code>"<i>YYYY</i>-<i>MM</i>-<i>DD</i>T<i>HH</i>:<i>mm</i>:<i>ss</i>.<i>zzz</i>"</code>
     *     - the format is auto-detected).
     * %param[opt]:arrayJson filter This parameter is used for Motion and Analytics Search
     *     ("periodsType" must be set to 1 or 2). Search motion or analytics event on a video according
     *     to specified attributes values.
     *     <br/>Motion Search Format: string with a JSON list of <i>sensors</i>,
     *     each <i>sensor</i> is a JSON list of <i>rectangles</i>, each <i>rectangle</i> is:
     *     <br/>
     *     <code>
     *         {"x": <i>x</i>, "y": <i>y</i>, "width": <i>width</i>,"height": <i>height</i>}
     *     </code>
     *     <br/>All values are measured in relative portions of a video frame,
     *     <i>x</i> and <i>width</i> in range [0..43], <i>y</i> and <i>height</i> in range [0..31],
     *     zero is the left-top corner.
     *     <br/>Example of a full-frame rectangle for a single-sensor camera:
     *     <code>[[{"x":0,"y":0,"width":43,"height":31}]]</code>
     *     <br/>Example of two rectangles for a single-sensor camera:
     *     <code>[[{"x":0,"y":0,"width":5,"height":7},{"x":12,"y":10,"width":8,"height":6}]]</code>
     *     <br/>Analytics Search Format: string with a JSON object that might take the following attributes
     *     as an input:
     *     <br/>
     *     <ul>
     *     <li>"boundingBox" key represents a <i>rectangle</i>. Value is a dictionary with same format
     *     as for Motion Search rectangle;</li>
     *     <li>"freeText" key for full-text search over analytics data attributes. Value is expected to be a
     *     string with search input;
     *     </li>
     *     </ul>
     *     <br/>Example of JSON object:
     *     <code>{"boundingBox":{"height":0,"width":0.1,"x":0.,"y":1.},"freeText":"Test"}</code>
     * %param[proprietary]:enum format Data format. Default value is "json".
     *     %value ubjson Universal Binary JSON data format.
     *     %value json JSON data format.
     *     %value periods Internal compressed binary format.
     * %param[opt]:integer detail Chunk detail level, in milliseconds. Time periods that are
     *     shorter than the detail level are discarded. You can treat the detail level as the
     *     amount of microseconds per screen pixel.
     * %param[opt]:integer periodsType Chunk type.
     *     %value 0 All records.
     *     %value 1 Only chunks with motion (parameter "filter" is required).
     *     %value 2 Only chunks with analytics event(parameter "filter" might be applied).
     * %param[opt]:option keepSmallChunks If specified, standalone chunks smaller than the detail
     *     level are not removed from the result.
     * %param[opt]:integer limit Maximum number of chunks to return.
     * %param[opt]:option flat [DEPRECATED in favor of "groupBy"] If specified, do not group chunk
     *     lists by Server.
     * %param[opt]:enum groupBy group type. Default value is "serverId".
     *     %value serverId group data by serverId. Result field 'guid' has server Guid value.
     *     %value cameraId group data by cameraId. Result field 'guid' has camera Guid value.
     *     %value none do not group data. Result is the flat list of data.
     * %param[opt]:option desc Sort data in descending order if provided.
     * %return:object JSON object with an error code, error string, and the reply on success.
     *     %param:string error Error code, "0" means no error.
     *     %param:string errorString Error message in English, or an empty string.
     *     %param:array reply If no "flat" parameter is specified, it is the list which contains
     *         for each server its GUID (as "guid" field) and the list of chunks (as "periods"
     *         field). If "flat" parameter is specified, it is just the list of chunks.
     *         <br/>
     *         Each chunk is a pair of <code>(durationMs, startTimeMs)</code>. Chunks are merged
     *         for all requested cameras. Start time and duration are in milliseconds since epoch.
     *         Duration -1 means the last chunk is being recorded now.
     */
    reg(QnMultiserverChunksRestHandler::kUrlPath, new QnMultiserverChunksRestHandler(serverModule())); //< new version

    reg("ec2/cameraHistory", new QnCameraHistoryRestHandler(serverModule()));

    /**%apidoc GET /ec2/bookmarks
     * Read bookmarks using the specified parameters.
     * %param:string cameraId Camera id (can be obtained from "id" field via /ec2/getCamerasEx)
     *     or MAC address (not supported for certain cameras).
     * %param[opt]:string startTime Start time of the interval with bookmarks (in milliseconds
     *     since epoch). Default value is 0. Should be less than endTime.
     * %param[opt]:string endTime End time of the interval with bookmarks (in milliseconds since
     *     epoch). Default value is the current time. Should be greater than startTime.
     * %param[opt]:enum sortBy Field to sort the results by. Default value is "startTime".
     *     %value name Sort bookmarks by name.
     *     %value startTime Sort bookmarks by start time.
     *     %value duration Sort bookmarks by duration.
     *     %value cameraName Sort bookmarks by camera name.
     * %param[opt]:enum sortOrder Sort order. Default order is ascending.
     *     %value asc Ascending sort order.
     *     %value desc Descending sort order.
     * %param[opt]:integer limit Maximum number of bookmarks to return. Unlimited by default.
     * %param[opt]:string filter Text-search filter string.
     * %param[proprietary]:option local If present, the request should not be redirected to another
     *     server.
     * %param[proprietary]:option extraFormatting If present and the requested result format is
     *     non-binary, indentation and spacing will be used to improve readability.
     * %param[default]:enum format
     *
     **%apidoc GET /ec2/bookmarks/add
     * Add a bookmark to the target server.
     * %param:uuid guid Identifier of the bookmark.
     * %param:string cameraId Camera id (can be obtained from "id" field via /ec2/getCamerasEx)
     *     or MAC address (not supported for certain cameras).
     * %param:string name Caption of the bookmark.
     * %param[opt]:string description Details of the bookmark.
     * %param[proprietary]:integer timeout Time during which the recorded period should be preserved
     *     (in milliseconds).
     * %param:integer startTime Start time of the bookmark (in milliseconds since epoch).
     * %param:integer duration Length of the bookmark (in milliseconds).
     * %param[opt]:string tag Applied tag. Several tag parameters could be used to specify multiple
     *     tags.
     * %param[proprietary]:option local If present, the request should not be redirected to another
     *     server.
     * %param[proprietary]:option extraFormatting If present and the requested result format is
     *     non-binary, indentation and spacing will be used to improve readability.
     * %param[default]:enum format
     *
     **%apidoc GET /ec2/bookmarks/delete
     * Remove a bookmark with the specified identifier.
     * %param:uuid guid Identifier of the bookmark.
     * %param[proprietary]:option local If present, the request should not be redirected to another
     *     server.
     * %param[proprietary]:option extraFormatting If present and the requested result format is
     *     non-binary, indentation and spacing will be used to improve readability.
     * %param[default]:enum format
     *
     **%apidoc GET /ec2/bookmarks/tags
     * Return currently used tags.
     * %param[opt]:integer limit Maximum number of tags to return.
     * %param[proprietary]:option local If present, the request should not be redirected to another
     *     server.
     * %param[proprietary]:option extraFormatting If present and the requested result format is
     *     non-binary, indentation and spacing will be used to improve readability.
     * %param[default]:enum format
     *
     **%apidoc GET /ec2/bookmarks/update
     * Update information for a bookmark.
     * %param:uuid guid Identifier of the bookmark.
     * %param:string cameraId Camera id (can be obtained from "id" field via /ec2/getCamerasEx)
     *     or MAC address (not supported for certain cameras).
     * %param:string name Caption of the bookmark.
     * %param[opt]:string  description Details of the bookmark.
     * %param[proprietary]:integer timeout Time during which the recorded period should be preserved
     *     (in milliseconds).
     * %param:integer startTime Start time of the bookmark (in milliseconds since epoch).
     * %param:integer duration Length of the bookmark (in milliseconds).
     * %param[opt]:string tag Applied tag. Several tag parameters could be used to specify
     *     multiple tags.
     * %param[proprietary]:option local If present, the request should not be redirected to another
     *     server.
     * %param[proprietary]:option extraFormatting If present and the requested result format is
     *     non-binary, indentation and spacing will be used to improve readability.
     * %param[default]:enum format
     */
    reg("ec2/bookmarks", new QnMultiserverBookmarksRestHandler(serverModule(), "ec2/bookmarks"));

    reg("api/mergeLdapUsers", new QnMergeLdapUsersRestHandler());

    /**%apidoc GET /ec2/updateInformation
     * Retrieves a currently present or specified via a parameter update information manifest.
     * %param[opt]:string version If present, The Server makes an attempt to retrieve an update
     *      manifest for the specified version id from the dedicated updates server and return it
     *      as a result.
     * %return:object JSON with the update manifest.
     */
    reg("ec2/updateInformation", new QnUpdateInformationRestHandler(serverModule()));

    /**%apidoc POST /ec2/startUpdate
     * Starts an update process.
     * %param:object JSON with the update manifest. This JSON might be requested with the
     *     /ec2/updateInformation?version=versionId request.
     */
    reg("ec2/startUpdate", new QnStartUpdateRestHandler(serverModule()), kAdmin);

    /**%apidoc POST /ec2/finishUpdate
     * Puts a system in the 'Update Finished' state.
     * %param[opt]:option ignorePendingPeers Force an update process completion regardless actual
     *     peers state.
     */
    reg("ec2/finishUpdate", new QnFinishUpdateRestHandler(serverModule()), kAdmin);

    /**%apidoc GET /ec2/updateStatus
     * Retrieves a current update processing system-wide state.
     * %return:object A JSON array with the current update per-server state. Possible values for a
     *     specific server are: idle, downloading, preparing, readyToInstall,
     *     latestUpdateInstalled, offline, error.
     */
    reg("ec2/updateStatus", new QnUpdateStatusRestHandler(serverModule()));

    /**%apidoc POST /api/installUpdate
     * Initiates update package installation.
     */
    reg("api/installUpdate", new QnInstallUpdateRestHandler(serverModule(),
        [this]() { m_installUpdateRequestReceived = true; }), kAdmin);

    /**%apidoc POST /ec2/cancelUpdate
     * Puts a system in the 'Idle' state update-wise. This means that the current update
     * manifest is cleared and all downloads are cancelled.
     */
    reg("ec2/cancelUpdate", new QnCancelUpdateRestHandler(serverModule()), kAdmin);

    /**%apidoc POST /ec2/retryUpdate
     * Retries the latest failed update action. E.g. if one of servers has failed update because
     * there was not enough free space, it will repty to reserve space and start downloading.
     * %return:object Update status after retry. See ec2/updateStatus.
     */
    reg("ec2/retryUpdate", new nx::vms::server::rest::handlers::RetryUpdate(serverModule()));

    /**%apidoc GET /ec2/cameraThumbnail
     * Get the static image from the camera.
     * %param:string cameraId Camera id (can be obtained from "id" field via /ec2/getCamerasEx)
     *     or MAC address (not supported for certain cameras).
     * %param[opt]:string time Timestamp of the requested image (in milliseconds since epoch).<br/>
     *     The special value "now" requires to retrieve the thumbnail only from the live stream.
     *     <br/>The special value "latest", which is the default value, requires to retrieve
     *     thumbnail from the live stream if possible, otherwise the latest one from the archive.
     *     <br/>Note: Extraction from the archive can be quite slow depending on the place where the
     *     frame is stored.
     * %param[opt]:integer rotate Image orientation. Can be 0, 90, 180 or 270 degrees. If the
     *     parameter is absent or equals -1, the image will be rotated as defined in the camera
     *     settings.
     * %param[opt]:integer height Desired image height. Should be not less than 128, or equal to
     *     -1 (the default value) which implies the original frame size, and in this case the width
     *     should also be omitted or set to -1.
     * %param[opt]:integer width Desired image width. Should be not less than 128, or equal to -1
     *     (the default value) which implies auto-sizing: if the height is specified, the width
     *     will be calculated based on the aspect ratio, otherwise, the original frame size will be
     *     used.
     * %param[opt]:enum imageFormat Format of the requested image. Default value is "JpgFormat".
     *     %value png PNG
     *     %value jpg JPEG
     *     %value tif TIFF
     *     %value raw Raw video frame. Makes the request much more lightweight for Edge servers.
     * %param[opt]:enum method Getting a thumbnail at the exact timestamp is costly, so, it
     *     can be rounded to the nearest keyframe, thus, the default value is "after".
     *     %value before Get the thumbnail from the nearest keyframe before the given time.
     *     %value precise Get the thumbnail as near to given time as possible.
     *     %value after Get the thumbnail from the nearest keyframe after the given time.
     *     %// TODO: Rename this param to "rounding", and values to "iFrameBefore", "precise" and
     *         "iFrameAfter", deprecating the old method name and param names.
     * %param[opt]:enum streamSelectionMode Policy for stream selection. Default value is "auto".
     *     %value auto Chooses the most suitable stream automatically.
     *     %value forcedPrimary Primary stream is forced. Secondary stream will be used if the
     *         primary one is not available.
     *     %value forcedSecondary Secondary stream is forced. Primary stream will be used if the
     *         secondary one is not available.
     *     %value sameAsAnalytics Use the same stream as the one used by analytics engine.
     *     %value sameAsMotion Use the same stream as the one used by software motion detection.
     * %param[opt]:enum aspectRatio Allows to avoid scaling the image to the aspect ratio from
     *     camera settings.
     *     %value auto Default value. Use aspect ratio from camera settings (if any).
     *     %value source Use the source frame aspect ratio, despite the value in camera settings.
     * %param[opt]:option ignoreExternalArchive If present and "time" parameter has value
     *     "latest", the image will not be downloaded from archive of the dts-based devices.
     * %param[opt]:string crop Apply cropping to the source image. Parameter defines rect in range [0..1].
     *     Format: 'left,top,widthxheight'. Example: '0.5,0.4,0.25x0.3'.
     * %param[proprietary]:option local If present, the request should not be redirected to another
     *     server.
     * %param[proprietary]:option extraFormatting If present and the requested result format is
     *     non-binary, indentation and spacing will be used to improve readability.
     * %param[default]:enum format
     */
    reg("ec2/cameraThumbnail", new QnMultiserverThumbnailRestHandler(serverModule(), "ec2/cameraThumbnail"));

    reg("ec2/statistics", new QnMultiserverStatisticsRestHandler("ec2/statistics"));

    /**%apidoc GET /ec2/analyticsLookupObjectTracks
     * Search analytics DB for objects that match filter specified.
     * %param:string deviceId device id (can be obtained from "id" field via
     *     /ec2/getCamerasEx), or MAC address (not supported for
     *     certain cameras), or "Logical Id".
     * %param[opt]:string objectTypeId Analytics Object Type id.
     * %param[opt]:string objectTrackId Analytics Object Track id.
     * %param[opt]:integer startTime Milliseconds since epoch (1970-01-01 00:00, UTC).
     * %param[opt]:integer endTime Milliseconds since epoch (1970-01-01 00:00, UTC).
     * %param[opt]:float x1 Top left "x" coordinate of picture bounding box to search within. In
     *     range [0.0; 1.0].
     * %param[opt]:float y1 Top left "y" coordinate of picture bounding box to search within. In
     *     range [0.0; 1.0].
     * %param[opt]:float x2 Bottom right "x" coordinate of picture bounding box to search within.
     *     In range [0.0; 1.0].
     * %param[opt]:float y2 Bottom right "y" coordinate of picture bounding box to search within.
     *     In range [0.0; 1.0].
     * %param[opt]:string freeText Text to match within Object Track properties.
     * %param[opt]:integer limit Maximum number of Object Tracks to return.
     * %param[opt]:boolean needFullTrack Whether to select track details data. This is a heavy
     *     operation and makes the request much slower. For performance reason this parameter
     *     is ignored in case the parameter 'objectTrackId' is not present in the request.
     * %param[opt]::enum sortOrder Sort order of Object Tracks by a Track start timestamp.
     *     %value asc Ascending order.
     *     %value desc Descending order.
     * %param[opt] isLocal If "false" then request is forwarded to every other online Server and
     *     results are merged. Otherwise, request is processed on receiving Server only.
     * %return JSON data.
     */
    reg("ec2/analyticsLookupObjectTracks", new QnMultiserverAnalyticsLookupObjectTracks(
        commonModule(), serverModule()->analyticsEventsStorage()));

    /**%apidoc GET /api/getAnalyticsActions
     * Get analytics actions from all analytics plugins on the current server which are applicable
     *     to the specified metadata object type.
     * %param objectTypeId Id of an object type to which an action should be applicable.
     * %return:object JSON object with an error code, error string, and the reply on success.
     *     %param:string error Error code, "0" means no error.
     *     %param:string errorString Error message in English, or an empty string.
     *     %param:array reply List of objects corresponding to Analytics Actions.
     *         %param reply[].actions List of JSON objects, each describing a set of actions from a
     *             particular analytics plugin.
     *         %param:stringArray reply[].actions[].actionIds List of action ids.
     *         %param:string reply[].actions[].pluginId Id of an analytics plugin which offers the
     *             actions.
     */
    reg("api/getAnalyticsActions", new QnGetAnalyticsActionsRestHandler());

    /**%apidoc POST /api/executeAnalyticsAction
     * Execute analytics Action from the particular analytics Plugin on this Server. The action is
     * applied to the specified Object Track.
     * %param engineId Id of an Analytics Engine which offers the Action.
     * %param actionId Id of an Action to execute.
     * %param objectTrackId Id of an Object Track to which the Action is applied.
     * %param deviceId Id of a Device from which the Action was triggered.
     * %param timestampUs Timestamp (microseconds) of the video frame from which the Action was
     *     triggered.
     * %param params JSON object with key-value pairs containing values for the Action params
     *     described in the Engine manifest.
     * %return:object JSON object with an error code, error string, and the reply on success.
     *     %param:string error Error code, "0" means no error.
     *     %param:string errorString Error message in English, or an empty string.
     *     %param:object reply Result returned by the executed Action.
     *         %param reply.actionUrl If not empty, provides a URL composed by the Plugin, to be
     *             opened by the Client in an embedded browser.
     *         %param reply.messageToUser If not empty, provides a message composed by the Plugin,
     *             to be shown to the user who triggered the Action.
     */
    reg("api/executeAnalyticsAction", new QnExecuteAnalyticsActionRestHandler(serverModule()));

    /**%apidoc[proprietary] POST /api/executeEventAction
     * Execute event action.
     * %param:enum actionType Type of the action.
     *     %value UndefinedAction
     *     %value CameraOutputAction Change camera output state.
     *     %value BookmarkAction
     *     %value CameraRecordingAction Start camera recording.
     *     %value PanicRecordingAction Activate panic recording mode.
     *     %value SendMailAction Send an email.
     *     %value DiagnosticsAction Write a record to the server's log.
     *     %value ShowPopupAction
     *     %value PlaySoundAction
     *     %value PlaySoundOnceAction
     *     %value SayTextAction
     *     %value ExecutePtzPresetAction Execute given PTZ preset.
     *     %value ShowTextOverlayAction Show text overlay over the given camera(s).
     *     %value ShowOnAlarmLayoutAction Put the given camera(s) to the Alarm Layout.
     *     %value ExecHttpRequestAction Send HTTP request as an action.
     *     %value BuzzerAction Enable an NVR buzzer
     * %param[opt]:enum EventState
     *     %value inactive Event has been finished (for prolonged events).
     *     %value active Event has been started (for prolonged events).
     *     %value undefined Event state is undefined (for instant events).
     * %param[proprietary]:boolean receivedFromRemoteHost
     * %param:stringArray resourceIds List of ids for resources associated with the event.
     *     Each id can be either camera id, camera MAC address or camera External id.
     * %param[opt]:objectJson params Json object with action parameters.
     * %param[opt]:objectJson runtimeParams Json object with event parameters.
     * %param[opt]:integer ruleId Event rule id.
     * %param[opt]:integer aggregationCount How many events were aggregated together for this action.
     */
    reg("api/executeEventAction",
        new nx::vms::server::rest::QnExecuteEventActionRestHandler(serverModule()));

    /**%apidoc GET /api/pluginInfo
     * %return:object JSON object with an error code, error string, and a list with information
     *     about Server plugins on success.
     *     %param:string error Error code, "0" means no error.
     *     %param:string errorString Error message in English, or an empty string.
     *     %param:array reply List of JSON objects with the following structure:
     *         %struct PluginInfo
     */
    reg("api/pluginInfo",
        new nx::vms::server::rest::PluginInfoHandler(serverModule()));

    // TODO: #dmishin register this handler conditionally?
    /**%apidoc GET /api/nvrNetworkBlock
     * %return:object JSON object with an error code, error string, and an object with information
     *     about NVR network block, including each port state and the total power consumption
     *     limit.
     *     %param:string error Error code, "0" means no error.
     *     %param:string errorString Error message in English, or an empty string.
     *     %param:object reply JSON object with the following structure:
     *         %struct NetworkBlockData
     *
     * %apidoc POST /api/nvrNetworkBlock
     * %param:array portPoweringModes List of port powering modes with the following structure:
     *     %struct NetworkPortWithPoweringMode
     * %return:object JSON object with an error code, error string, and an object with information
     *     about NVR network block after powering mode update, including each port state and the
     *     total power consumption limit.
     *     %param:string error Error code, "0" means no error.
     *     %param:string errorString Error message in English, or an empty string.
     *     %param:array reply List of port powering modes after update with the following
     *         structure:
     *         %struct NetworkPortWithPoweringMode
     */
    reg("api/nvrNetworkBlock",
        new nx::vms::server::rest::NvrNetworkBlockHandler(serverModule()), kAdmin);

    /**%apidoc[proprietary] POST /api/saveCloudSystemCredentials
     * Sets or resets cloud credentials (systemId and authorization key) to be used by system
     * %param[opt]:string cloudSystemId
     * %param[opt]:string cloudAuthenticationKey
     * %param[opt]:string reset
     *     %value true If specified, removes cloud credentials from DB. System will not connect to
     *         cloud anymore
     */
    reg("api/saveCloudSystemCredentials", new QnSaveCloudSystemCredentialsHandler(serverModule(), cloudManagerGroup));

    reg("favicon.ico", new QnFavIconRestHandler());

    /**%apidoc[proprietary] GET /api/debug
     * Intended for debugging and experimenting.
     * <br/>ATTENTION: Works only if enabled by nx_vms_server.ini.
     * %param[opt]:option crash Intentionally crashes the Server.
     * %param[opt]:option fullDump If specified together with "crash", creates full crash dump.
     * %param[opt]:option exit Terminates the Server normally, via "exit(64)".
     * %param[opt]:option throwException Terminates the Server via throwing an exception.
     * %param[opt]:option abort Terminates the Server via "abort()".
     * %param[opt] delayS Sleep for the specified number of seconds, and then reply.
     * %permissions Owner.
     */
    reg("api/debug", new QnDebugHandler(), kAdmin);

    reg("api/startLiteClient", new QnStartLiteClientRestHandler(serverModule()));

    #if defined(_DEBUG)
        reg("api/debugEvent", new QnDebugEventsRestHandler(serverModule()));
    #endif

    reg("ec2/runtimeInfo", new QnRuntimeInfoRestHandler());

    static const char kGetHardwareIdsPath[] = "api/getHardwareIds";
    /**%apidoc GET /api/getHardwareIds
     * Get the list of Hardware Ids of the server.
     * %return:object JSON object with an error code, error string, and the reply on success.
     *     %param:string error Error code, "0" means no error.
     *     %param:string errorString Error message in English, or an empty string.
     *     %param:stringArray reply List of ids.
     */
    reg(kGetHardwareIdsPath, new QnGetHardwareIdsRestHandler());

    /**%apidoc GET /ec2/getHardwareIdsOfServers
     * Return the list of Hardware Ids for each Server in the System which is online at the moment
     * of executing this function.
     * %return:object JSON object with an error code, error string, and the reply on success.
     *     %param:string error Error code, "0" means no error.
     *     %param:string errorString Error message in English, or an empty string.
     *     %param:array reply List of objects representing Servers in the System.
     *         %param:uuid reply[].serverId Id of a server.
     *         %param:stringArray reply[].hardwareIds All Hardware Ids of the server, as a list of
     *             strings.
     */
    reg("ec2/getHardwareIdsOfServers", new QnMultiserverGetHardwareIdsRestHandler(QLatin1String("/") + kGetHardwareIdsPath));

    /**%apidoc GET /api/settingsDocumentation
     * Return settings documentation.
     * %return:array List of setting descriptions.
     *     %param:string name Setting name.
     *     %param:string defaultValue Setting default value.
     *     %param:string description Setting description.
     */
    reg("api/settingsDocumentation", new QnSettingsDocumentationHandler(&serverModule()->settings()));

    /**%apidoc GET /ec2/analyticsEngineSettings
     * Return values of settings of the specified Engine.
     * %param:string analyticsEngineId Id of an Analytics Engine.
     * %return:object JSON object with an error code, error string, and the reply on success.
     *     %param:string error Error code, "0" means no error.
     *     %param:string errorString Error message in English, or an empty string.
     *     %param:object reply Object with Engine settings model and values.
     *         %param:object reply.model Settings model, as in Engine manifest.
     *         %param:object reply.values Name-value map with setting values, using JSON types
     *             according to each setting type.
     *
     * %apidoc POST /ec2/analyticsEngineSettings
     * Applies passed settings values to correspondent Analytics Engine.
     * %param:string engineId Id of an Analytics Engine.
     * %param:object settings Name-value map with setting values, using JSON types according to
     *     each setting type.
     * %return:object JSON object with an error code, error string, and the reply on success.
     *     %param:string error Error code, "0" means no error.
     *     %param:string errorString Error message in English, or an empty string.
     *     %param:object reply Object with Engine settings model and values that the Engine returns
     *         after the values have been supplied.
     *         %param:object reply.model Settings model, as in Engine manifest.
     *         %param:object reply.values Name-value map with setting values, using JSON types
     *             according to each setting type.
     */
    reg("ec2/analyticsEngineSettings",
        new nx::vms::server::rest::AnalyticsEngineSettingsHandler(serverModule()));

    /**%apidoc GET /ec2/deviceAnalyticsSettings
     * Return settings values of the specified DeviceAgent (which is a device-engine pair).
     * %param:string analyticsEngineId Id of an Analytics Engine.
     * %param:string deviceId Id of a device.
     * %return:object JSON object with an error code, error string, and the reply on success.
     *     %param:string error Error code, "0" means no error.
     *     %param:string errorString Error message in English, or an empty string.
     *     %param:object reply Object with DeviceAgent settings model and values.
     *         %struct DeviceAnalyticsSettingsResponse
     *
     * %apidoc POST /ec2/deviceAnalyticsSettings
     * Applies passed settings values to the corresponding DeviceAgent (which is a device-engine
     * pair).
<<<<<<< HEAD
     * %struct DeviceAnalyticsSettingsRequest
     *
=======
     * %param:string engineId Id of an Analytics Engine.
     * %param:string deviceId Id of a device.
     * %param:object settings Name-value map with setting values, using JSON types according to
     *     each setting type.
>>>>>>> fa1479fb
     * %return:object JSON object with an error code, error string, and the reply on success.
     *     %param:string error Error code, "0" means no error.
     *     %param:string errorString Error message in English, or an empty string.
     *     %param:object reply Object with DeviceAgent settings model and values that the
     *         DeviceAgent returns after the values have been applied.
     *         %struct DeviceAnalyticsSettingsResponse
     */
    reg("ec2/deviceAnalyticsSettings",
        new nx::vms::server::rest::DeviceAnalyticsSettingsHandler(serverModule()));

    reg(nx::network::http::Method::options,
        QnRestProcessorPool::kAnyPath,
        new OptionsRequestHandler());

    reg("api/metrics/", new nx::vms::server::metrics::LocalRestHandler(
        m_metricsController.get()), kAdmin);

    /**%apidoc GET /ec2/metrics/manifest
     * %return:object Metrics parameter manifest. See metrics.md for details.
     *
     * %apidoc GET /ec2/metrics/values
     * %return:object Metrics parameter values according to manifest. See metrics.md for details.
     *
     * %apidoc GET /ec2/metrics/alarms
     * %return:object Metrics parameter alarms with parameter links. See metrics.md for details.
     *
     * %apidoc GET /ec2/metrics/rules
     * %return:object Metric rules, which are currently in use in the system. See metrics.md
     * for details.
     */
    reg("ec2/metrics/", new nx::vms::server::metrics::SystemRestHandler(
        m_metricsController.get(), serverModule(), m_ec2ConnectionFactory->serverConnector()),
        kAdmin);
}

void MediaServerProcess::registerRestHandler(
    const QString& path,
    QnRestRequestHandler* handler,
    GlobalPermission permission)
{
    registerRestHandler(QnRestProcessorPool::kAnyHttpMethod, path, handler, permission);
}

void MediaServerProcess::registerRestHandler(
    const nx::network::http::Method::ValueType& method,
    const QString& path,
    QnRestRequestHandler* handler,
    GlobalPermission permission)
{
    m_universalTcpListener->processorPool()->registerHandler(
        method, path, handler, permission);

    const auto& cameraIdUrlParams = handler->cameraIdUrlParams();
    if (!cameraIdUrlParams.isEmpty())
        m_autoRequestForwarder->addCameraIdUrlParams(path, cameraIdUrlParams);

    if (DeviceIdRetriever deviceIdRetriever = handler->createCustomDeviceIdRetriever())
    {
        QString realPath = path;
        if (!realPath.startsWith('/'))
            realPath.prepend('/');

        m_autoRequestForwarder->addCustomDeviceIdRetriever(realPath, std::move(deviceIdRetriever));
    }
}

template<class TcpConnectionProcessor, typename... ExtraParams>
void MediaServerProcess::registerTcpHandler(
    const QByteArray& protocol, const QString& path, ExtraParams... extraParams)
{
    m_universalTcpListener->addHandler<TcpConnectionProcessor>(
        protocol, path, extraParams...);

    if (TcpConnectionProcessor::doesPathEndWithCameraId())
        m_autoRequestForwarder->addAllowedProtocolAndPathPart(protocol, path);
}

bool MediaServerProcess::initTcpListener(
    TimeBasedNonceProvider* timeBasedNonceProvider,
    nx::vms::cloud_integration::CloudManagerGroup* const cloudManagerGroup,
    ec2::LocalConnectionFactory* ec2ConnectionFactory)
{
    const auto messageBus = ec2ConnectionFactory->messageBus();
    m_universalTcpListener->setupAuthorizer(timeBasedNonceProvider, *cloudManagerGroup);
    m_universalTcpListener->setCloudConnectionManager(cloudManagerGroup->connectionManager);

    m_autoRequestForwarder = std::make_unique<QnAutoRequestForwarder>(commonModule());
    m_autoRequestForwarder->addPathToIgnore("/ec2/*");

    configureApiRestrictions(m_universalTcpListener->authenticator()->restrictionList());
    connect(
        m_universalTcpListener->authenticator(), &nx::vms::server::Authenticator::emptyDigestDetected,
        this, &MediaServerProcess::at_emptyDigestDetected);

    m_universalTcpListener->httpModManager()->addCustomRequestMod(std::bind(
        &QnAutoRequestForwarder::processRequest,
        m_autoRequestForwarder.get(),
        std::placeholders::_1));

    #if defined(ENABLE_ACTI)
        QnActiResource::setEventPort(serverModule()->settings().port());
        // Used to receive event from an acti camera.
        // TODO: Remove this from api.
        m_universalTcpListener->processorPool()->registerHandler(
            "api/camera_event", new QnActiEventRestHandler());
    #endif

    registerRestHandlers(cloudManagerGroup, m_universalTcpListener.get(), messageBus);

    if (!m_universalTcpListener->bindToLocalAddress())
    {
        NX_ERROR(this) << "Failed to bind to local port; terminating";
        return false;
    }

    m_universalTcpListener->setDefaultPage("/static/index.html");

    // Server returns code 403 (forbidden) instead of 401 if the user isn't authorized for requests
    // starting with "web" path.
    m_universalTcpListener->setPathIgnorePrefix("web/");
    m_universalTcpListener->authenticator()->restrictionList()->deny(
        "/web/.+", nx::network::http::AuthMethod::http);

    nx::network::http::AuthMethod::Values methods = (nx::network::http::AuthMethod::Values) (
        nx::network::http::AuthMethod::cookie |
        nx::network::http::AuthMethod::urlQueryDigest |
        nx::network::http::AuthMethod::temporaryUrlQueryKey);
    QnUniversalRequestProcessor::setUnauthorizedPageBody(
        QnFileConnectionProcessor::readStaticFile("static/login.html"), methods);
    registerTcpHandler<QnRtspConnectionProcessor>("RTSP", "*", serverModule());
    registerTcpHandler<http_audio::AudioRequestProcessor>("HTTP", "api/http_audio", serverModule());
    registerTcpHandler<QnRestConnectionProcessor>("HTTP", "api");
    registerTcpHandler<QnRestConnectionProcessor>("HTTP", "ec2");
    registerTcpHandler<QnRestConnectionProcessor>("HTTP", "favicon.ico");
    registerTcpHandler<QnFileConnectionProcessor>("HTTP", "static");
    registerTcpHandler<QnCrossdomainConnectionProcessor>("HTTP", "crossdomain.xml");
    registerTcpHandler<ProgressiveDownloadingServer>("HTTP", "media", serverModule());
    registerTcpHandler<QnIOMonitorConnectionProcessor>("HTTP", "api/iomonitor");

    hls::HttpLiveStreamingProcessor::setMinPlayListSizeToStartStreaming(
        serverModule()->settings().hlsPlaylistPreFillChunks());
    registerTcpHandler<hls::HttpLiveStreamingProcessor>("HTTP", "hls", serverModule());

    // Our HLS uses implementation uses authKey (generated by target server) to skip authorization,
    // to keep this warning we should not ask for authorization along the way.
    m_universalTcpListener->enableUnauthorizedForwarding("hls");

    //regTcp<QnDefaultTcpConnectionProcessor>("HTTP", "*");

    registerTcpHandler<nx::vms::network::ProxyConnectionProcessor>(
        "*", "proxy", ec2ConnectionFactory->serverConnector());
    registerTcpHandler<QnAudioProxyReceiver>("HTTP", "proxy-2wayaudio", serverModule());

    if( !serverModule()->settings().authenticationEnabled())
        m_universalTcpListener->disableAuth();

    #if defined(ENABLE_DESKTOP_CAMERA)
        registerTcpHandler<QnDesktopCameraRegistrator>("HTTP", "desktop_camera", serverModule());
    #endif

    return true;
}

void MediaServerProcess::initializeCloudConnect()
{
    nx::network::SocketGlobals::cloud().outgoingTunnelPool()
        .assignOwnPeerId("ms", commonModule()->moduleGUID());

    nx::network::SocketGlobals::cloud().addressPublisher().setRetryInterval(
        nx::utils::parseTimerDuration(
            serverModule()->settings().mediatorAddressUpdate(),
            nx::network::cloud::MediatorAddressPublisher::kDefaultRetryInterval));

    connect(
        commonModule()->globalSettings(), &QnGlobalSettings::cloudConnectUdpHolePunchingEnabledChanged,
        [this]()
        {
            nx::network::cloud::TunnelAcceptorFactory::instance().setUdpHolePunchingEnabled(
                commonModule()->globalSettings()->cloudConnectUdpHolePunchingEnabled());
        });

    connect(
        commonModule()->globalSettings(), &QnGlobalSettings::cloudConnectRelayingEnabledChanged,
        [this]()
        {
            nx::network::cloud::TunnelAcceptorFactory::instance().setRelayingEnabled(
                commonModule()->globalSettings()->cloudConnectRelayingEnabled());
        });
}

static void setFdLimit(RootFileSystem* rootFs, int value)
{
    #if defined (Q_OS_LINUX)
        int newValue = rootFs->setFdLimit(getpid(), value);
        if (newValue == -1)
        {
            NX_WARNING(
                typeid(MediaServerProcess),
                "Failed to set file descriptor limit and get previous value");
            return;
        }

        if (newValue != value)
        {
            NX_WARNING(
                typeid(MediaServerProcess),
                "Failed to set file descriptor limit. Current value: %1", newValue);
            return;
        }

        NX_INFO(
            typeid(MediaServerProcess),
            "Successfully set file descriptor limit: %1", newValue);
    #else
        (void) rootFs;
        (void) value;
    #endif // Q_OS_LINUX
}

void MediaServerProcess::prepareOsResources()
{
    auto rootToolPtr = serverModule()->rootFileSystem();
    if (!rootToolPtr->changeOwner(nx::kit::IniConfig::iniFilesDir()))
        qWarning().noquote() << "Unable to chown" << nx::kit::IniConfig::iniFilesDir();

    setFdLimit(rootToolPtr, 32000);

    // Change owner of all data files, so mediaserver can use them as different user.
    const std::vector<QString> chmodPaths =
    {
        MSSettings::defaultConfigDirectory(),
        serverModule()->roSettings()->fileName(),
        serverModule()->runTimeSettings()->fileName(),
        QnFileConnectionProcessor::externalPackagePath()
    };

    for (const auto& path: chmodPaths)
    {
        if (!rootToolPtr->changeOwner(path)) //< Let the errors reach stdout and stderr.
            qWarning().noquote() << "WARNING: Unable to chown" << path;
    }

    // We don't want to chown recursively directory with archive since it may take a while.
    if (!rootToolPtr->changeOwner(serverModule()->settings().dataDir(), /*isRecursive*/ false))
    {
        qWarning().noquote() << "WARNING: Unable to chown" << serverModule()->settings().dataDir();
        return;
    }

    for (const auto& entry: QDir(serverModule()->settings().dataDir()).entryInfoList(QDir::Files | QDir::Dirs | QDir::NoDotAndDotDot))
    {
        if (entry.isDir() && entry.absoluteFilePath().endsWith("data"))
            continue;

        if (!rootToolPtr->changeOwner(entry.absoluteFilePath()))
            qWarning().noquote() << "WARNING: Unable to chown" << entry.absoluteFilePath();
    }
}

void MediaServerProcess::initializeUpnpPortMapper()
{
    m_upnpPortMapper = std::make_unique<nx::network::upnp::PortMapper>(
        serverModule()->upnpDeviceSearcher(),
        /*isEnabled*/ false,
        nx::network::upnp::PortMapper::kDefaultCheckMappingsInterval,
        QnAppInfo::organizationName());
    auto updateEnabled =
        [this]()
        {
            const auto& settings = commonModule()->globalSettings();
            const auto isCloudSystem = !settings->cloudSystemId().isEmpty();
            m_upnpPortMapper->setIsEnabled(isCloudSystem && settings->isUpnpPortMappingEnabled());
        };

    const auto& settings = commonModule()->globalSettings();
    connect(settings, &QnGlobalSettings::upnpPortMappingEnabledChanged, updateEnabled);
    connect(settings, &QnGlobalSettings::cloudSettingsChanged, updateEnabled);
    updateEnabled();

    m_upnpPortMapper->enableMapping(
        m_mediaServer->getPort(), nx::network::upnp::PortMapper::Protocol::TCP,
        [this](nx::network::SocketAddress address)
        {
            const auto result = QMetaObject::invokeMethod(
                this, "at_portMappingChanged", Qt::AutoConnection,
                Q_ARG(QString, address.toString()));

            NX_ASSERT(result, "Could not call at_portMappingChanged(...)");
        });

}

nx::vms::api::ServerFlags MediaServerProcess::calcServerFlags()
{
    nx::vms::api::ServerFlags serverFlags = nx::vms::api::SF_None; // TODO: #Elric #EC2 type safety has just walked out of the window.

    if (nx::utils::AppInfo::isEdgeServer())
        serverFlags |= nx::vms::api::SF_Edge;

    if (QnAppInfo::isNx1())
    {
        serverFlags |= nx::vms::api::SF_IfListCtrl | nx::vms::api::SF_timeCtrl;
        QnStartLiteClientRestHandler handler(serverModule());
        if (handler.isLiteClientPresent())
            serverFlags |= nx::vms::api::SF_HasLiteClient;
    }

    if (ini().forceLiteClient)
    {
        QnStartLiteClientRestHandler handler(serverModule());
        if (handler.isLiteClientPresent())
            serverFlags |= nx::vms::api::SF_HasLiteClient;
    }

#ifdef __arm__
    serverFlags |= nx::vms::api::SF_ArmServer;

    struct stat st;
    memset(&st, 0, sizeof(st));
    const bool hddPresent =
        ::stat("/dev/sda", &st) == 0 ||
        ::stat("/dev/sdb", &st) == 0 ||
        ::stat("/dev/sdc", &st) == 0 ||
        ::stat("/dev/sdd", &st) == 0;
    if (hddPresent)
        serverFlags |= nx::vms::api::SF_Has_HDD;
#else
    serverFlags |= nx::vms::api::SF_Has_HDD;
#endif

    if (!(serverFlags & (nx::vms::api::SF_ArmServer | nx::vms::api::SF_Edge)))
        serverFlags |= nx::vms::api::SF_SupportsTranscoding;

    const QString appserverHostString = serverModule()->settings().appserverHost();
    bool isLocal = Utils::isLocalAppServer(appserverHostString);
    if (!isLocal)
        serverFlags |= nx::vms::api::SF_RemoteEC;

    initPublicIpDiscovery();
    if (!m_ipDiscovery->publicIP().isNull())
        serverFlags |= nx::vms::api::SF_HasPublicIP;

    if (const nvr::IService* const nvrService = serverModule()->nvrService())
    {
        const nvr::IService::Capabilities capabilities = nvrService->capabilities();
        if (capabilities.testFlag(nvr::IService::Capability::buzzer))
            serverFlags |= nx::vms::api::SF_HasBuzzer;
        if (capabilities.testFlag(nvr::IService::Capability::poeManagement))
            serverFlags |= nx::vms::api::SF_HasPoeManagementCapability;
        if (capabilities.testFlag(nvr::IService::Capability::fanMonitoring))
            serverFlags |= nx::vms::api::SF_HasFanMonitoringCapability;
    }

    return serverFlags;
}

void MediaServerProcess::initPublicIpDiscovery()
{
    m_ipDiscovery = std::make_unique<nx::network::PublicIPDiscovery>(
        serverModule()->settings().publicIPServers().split(";", QString::SkipEmptyParts));

    int publicIPEnabled = serverModule()->settings().publicIPEnabled();
    if (publicIPEnabled == 0) //< Public IP disabled.
        return;

    if (publicIPEnabled > 1) //< Public IP manually set.
    {
        auto staticIp = serverModule()->settings().staticPublicIP();
        at_updatePublicAddress(QHostAddress(staticIp));
        return;
    }

    // Discover public IP.
    m_ipDiscovery->update();
    m_ipDiscovery->waitForFinished(); //< NOTE: Slows down server startup, should be avoided here.
    at_updatePublicAddress(m_ipDiscovery->publicIP());
}

void MediaServerProcess::startPublicIpDiscovery()
{
    // Should start periodic discovery only when public IP auto-discovery is enabled.
    if (serverModule()->settings().publicIPEnabled() != 1)
        return;

    m_updatePiblicIpTimer = std::make_unique<QTimer>();
    connect(m_updatePiblicIpTimer.get(), &QTimer::timeout,
        m_ipDiscovery.get(), &nx::network::PublicIPDiscovery::update);

    connect(m_ipDiscovery.get(), &nx::network::PublicIPDiscovery::found,
        this, &MediaServerProcess::at_updatePublicAddress);

    m_updatePiblicIpTimer->start(kPublicIpUpdateTimeoutMs);
}

void MediaServerProcess::resetSystemState(
    nx::vms::cloud_integration::CloudConnectionManager& cloudConnectionManager)
{
    while (!needToStop())
    {
        if (!cloudConnectionManager.detachSystemFromCloud())
        {
            qWarning() << "Error while clearing cloud information. Trying again...";
            QnSleep::msleep(APP_SERVER_REQUEST_ERROR_TIMEOUT_MS);
            continue;
        }

        if (!nx::vms::utils::resetSystemToStateNew(commonModule()))
        {
            qWarning() << "Error while resetting system to state \"new \". Trying again...";
            QnSleep::msleep(APP_SERVER_REQUEST_ERROR_TIMEOUT_MS);
            continue;
        }

        break;
    }
}

namespace {

static const char* const kOnExitScriptName = "mediaserver_on_exit";

} // namespace

void MediaServerProcess::performActionsOnExit()
{
    // Call the script if it exists.

    QString fileName = serverModule()->settings().dataDir() + "/scripts/" + kOnExitScriptName;
    if (!QFile::exists(fileName))
    {
        NX_VERBOSE(this, "Script '%1' is missing at the server", fileName);
        return;
    }

    // Currently, no args are needed, hence the empty list.
    QStringList args{};

    NX_VERBOSE(this, "Calling the script: %1 %2", fileName, args.join(" "));
    if (!QProcess::startDetached(fileName, args))
    {
        NX_VERBOSE(this,
            "Unable to start script \"%1\" because of a system error", kOnExitScriptName);
    }
}

void MediaServerProcess::moveHandlingCameras()
{
    QSet<QnUuid> servers;
    const auto& resPool = commonModule()->resourcePool();
    for (const auto& server: resPool->getResources<QnMediaServerResource>())
        servers << server->getId();
    nx::vms::api::CameraDataList camerasToUpdate;
    for (const auto& camera: resPool->getAllCameras(/*all*/ QnResourcePtr()))
    {
        if (!servers.contains(camera->getParentId()))
        {
            nx::vms::api::CameraData apiCameraData;
            ec2::fromResourceToApi(camera, apiCameraData);
            apiCameraData.parentId = commonModule()->moduleGUID(); //< move camera
            camerasToUpdate.push_back(apiCameraData);
        }
    }

    auto errCode = commonModule()->ec2Connection()
        ->getCameraManager(Qn::kSystemAccess)
        ->addCamerasSync(camerasToUpdate);

    if (errCode != ec2::ErrorCode::ok)
        qWarning() << "Failed to move handling cameras due to database error. errCode=" << toString(errCode);
}

void MediaServerProcess::updateAllowedInterfaces()
{
    // check registry
    QString ifList = serverModule()->settings().if_();
    // check startup parameter
    if (ifList.isEmpty())
        ifList = m_cmdLineArguments.ifListFilter;

    QList<QHostAddress> allowedInterfaces;
    for (const QString& s : ifList.split(QLatin1Char(';'), QString::SkipEmptyParts))
        allowedInterfaces << QHostAddress(s);

    if (!allowedInterfaces.isEmpty())
        qWarning() << "Using net IF filter:" << allowedInterfaces;
    nx::network::setInterfaceListFilter(allowedInterfaces);
}

QString MediaServerProcess::hardwareIdAsGuid() const
{
    auto hwId = LLUtil::getLatestHardwareId();
    auto hwIdString = QnUuid::fromHardwareId(hwId).toString();
    qWarning() << "Got hwID" << hwIdString;
    return hwIdString;
}

void MediaServerProcess::updateGuidIfNeeded()
{
    QString guidIsHWID = serverModule()->settings().guidIsHWID();
    QString serverGuid = serverModule()->settings().serverGuid();
    QString serverGuid2 = serverModule()->settings().serverGuid2();
    QString pendingSwitchToClusterMode = serverModule()->settings().pendingSwitchToClusterMode();

    QString hwidGuid = hardwareIdAsGuid();

    if (guidIsHWID == YES) {
        serverModule()->mutableSettings()->serverGuid.set(hwidGuid);
        serverModule()->mutableSettings()->serverGuid2.remove();
    }
    else if (guidIsHWID == NO) {
        if (serverGuid.isEmpty()) {
            // serverGuid remove from settings manually?
            serverModule()->mutableSettings()->serverGuid.set(hwidGuid);
            serverModule()->mutableSettings()->guidIsHWID.set(YES);
        }

        serverModule()->mutableSettings()->serverGuid2.remove();
    }
    else if (guidIsHWID.isEmpty()) {
        if (!serverGuid2.isEmpty()) {
            serverModule()->mutableSettings()->serverGuid.set(serverGuid2);
            serverModule()->mutableSettings()->guidIsHWID.set(NO);
            serverModule()->mutableSettings()->serverGuid2.remove();
        }
        else {
            // Don't reset serverGuid if we're in pending switch to cluster mode state.
            // As it's stored in the remote database.
            if (pendingSwitchToClusterMode == YES)
                return;

            serverModule()->mutableSettings()->serverGuid.set(hwidGuid);
            serverModule()->mutableSettings()->guidIsHWID.set(YES);

            if (!serverGuid.isEmpty()) {
                serverModule()->mutableSettings()->obsoleteServerGuid.set(serverGuid);
            }
        }
    }

    connect(commonModule()->globalSettings(), &QnGlobalSettings::localSystemIdChanged,
        [this, serverGuid, hwidGuid]()
        {
            // Stop moving HwId to serverGuid as soon as first setup wizard is done.
            if (!commonModule()->globalSettings()->localSystemId().isNull())
                serverModule()->mutableSettings()->guidIsHWID.set(NO);
        });

    QnUuid obsoleteGuid = QnUuid(serverModule()->settings().obsoleteServerGuid());
    if (!obsoleteGuid.isNull())
        commonModule()->setObsoleteServerGuid(obsoleteGuid);
}

nx::utils::log::Settings MediaServerProcess::makeLogSettings(
    const nx::vms::server::Settings& settings)
{
    nx::utils::log::Settings s;
    s.loggers.resize(1);
    s.loggers.front().maxBackupCount = settings.logArchiveSize();
    s.loggers.front().directory = settings.logDir();
    s.loggers.front().maxFileSize = settings.maxLogFileSize();
    s.updateDirectoryIfEmpty(settings.dataDir() + "/log");

    for (const auto& loggerArg: cmdLineArguments().auxLoggers)
    {
        nx::utils::log::LoggerSettings loggerSettings;
        loggerSettings.parse(loggerArg);
        s.loggers.push_back(std::move(loggerSettings));
    }

    return s;
}

void MediaServerProcess::initializeLogging(MSSettings* serverSettings)
{
    using namespace nx::utils::log;

    auto& settings = serverSettings->settings();
    auto roSettings = serverSettings->roSettings();

    const auto binaryPath = QFile::decodeName(m_argv[0]);

    const QString logConfigFile(
        QDir(nx::kit::IniConfig::iniFilesDir()).absoluteFilePath("nx_vms_server_log.ini"));
    if (cmdLineArguments().logLevel.isEmpty() && QFile::exists(logConfigFile))
    {
        initializeFromConfigFile(
            logConfigFile,
            settings.logDir().isEmpty() ? settings.dataDir() + "/log" : settings.logDir(),
            qApp->applicationName(),
            binaryPath);
    }
    else
    {
        // TODO: Implement "--log-file" option like in client_startup_parameters.cpp.

        auto logSettings = makeLogSettings(settings);
        logSettings.loggers.front().level.parse(cmdLineArguments().logLevel,
            settings.logLevel(), toString(nx::utils::log::kDefaultLevel));
        logSettings.loggers.front().logBaseName = "log_file";
        setMainLogger(
            buildLogger(
                logSettings,
                qApp->applicationName(),
                binaryPath));
    }

    if (auto path = mainLogger()->filePath())
        roSettings->setValue("logFile", path->replace(".log", ""));
    else
        roSettings->remove("logFile");

    auto logSettings = makeLogSettings(settings);
    logSettings.loggers.front().level.parse(cmdLineArguments().httpLogLevel,
        settings.httpLogLevel(), toString(Level::none));
    logSettings.loggers.front().logBaseName = "http_log";
    addLogger(
        buildLogger(
            logSettings, qApp->applicationName(), binaryPath,
            {Filter(QnLog::HTTP_LOG_INDEX)}));

    logSettings = makeLogSettings(settings);
    logSettings.loggers.front().level.parse(cmdLineArguments().systemLogLevel,
        settings.systemLogLevel(), toString(nx::utils::log::Level::info));
    logSettings.loggers.front().logBaseName = "hw_log";
    addLogger(
        buildLogger(
            logSettings,
            qApp->applicationName(),
            binaryPath,
            {
                Filter(QnLog::HWID_LOG),
                Filter(Tag(typeid(nx::vms::server::LicenseWatcher)))
            }),
        /*writeLogHeader*/ false);

    logSettings = makeLogSettings(settings);
    logSettings.loggers.front().level.parse(cmdLineArguments().ec2TranLogLevel,
        settings.tranLogLevel(), toString(Level::none));
    logSettings.loggers.front().logBaseName = "ec2_tran";
    addLogger(
        buildLogger(
            logSettings,
            qApp->applicationName(),
            binaryPath,
            {Filter(QnLog::EC2_TRAN_LOG)}));

    logSettings = makeLogSettings(settings);
    logSettings.loggers.front().level.parse(cmdLineArguments().permissionsLogLevel,
        settings.permissionsLogLevel(), toString(Level::none));
    logSettings.loggers.front().logBaseName = "permissions";
    addLogger(
        buildLogger(
            logSettings,
            qApp->applicationName(),
            binaryPath,
            {Filter(QnLog::PERMISSIONS_LOG)}));

    nx::utils::enableQtMessageAsserts();
}

void MediaServerProcess::initializeHardwareId()
{
    const auto binaryPath = QFile::decodeName(m_argv[0]);

    auto logSettings = makeLogSettings(serverModule()->settings());

    using namespace nx::utils::log;
    logSettings.loggers.front().level.parse(cmdLineArguments().systemLogLevel,
        serverModule()->settings().systemLogLevel(), toString(Level::info));
    logSettings.loggers.front().logBaseName = "hw_log";
    addLogger(
        buildLogger(
            logSettings,
            qApp->applicationName(),
            binaryPath,
            {
                Filter(QnLog::HWID_LOG),
                Filter(Tag(typeid(nx::vms::server::LicenseWatcher)))
            }));

    LLUtil::initHardwareId(serverModule());
    updateGuidIfNeeded();
    m_hardwareIdHlist = LLUtil::getAllHardwareIds().toVector();

    const QnUuid guid(serverModule()->settings().serverGuid());
    if (guid.isNull())
    {
        const char* const kMessage = "Can't save guid. Run once as administrator.";
        std::cerr << kMessage;
        NX_ERROR(this, kMessage);
        qApp->quit();
        return;
    }
}

void MediaServerProcess::connectArchiveIntegrityWatcher()
{
    using namespace nx::vms::server;
    auto serverArchiveIntegrityWatcher = static_cast<ServerArchiveIntegrityWatcher*>(
        serverModule()->archiveIntegrityWatcher());

    if (serverArchiveIntegrityWatcher)
    {
        connect(
            serverArchiveIntegrityWatcher,
            &ServerArchiveIntegrityWatcher::fileIntegrityCheckFailed,
            serverModule()->eventConnector(),
            &event::EventConnector::at_fileIntegrityCheckFailed);
    }
}

class TcpLogReceiverConnection: public QnTCPConnectionProcessor
{
public:
    TcpLogReceiverConnection(
        const QString& dataDir,
        std::unique_ptr<nx::network::AbstractStreamSocket> socket,
        QnTcpListener* owner)
        :
        QnTCPConnectionProcessor(std::move(socket), owner),
        m_socket(std::move(socket)),
        m_file(closeDirPath(dataDir) + "log/external_device.log")
    {
        m_file.open(QFile::WriteOnly);
        socket->setRecvTimeout(1000 * 3);
    }
    virtual ~TcpLogReceiverConnection() override { stop(); }
protected:
    virtual void run() override
    {
        while (true)
        {
            quint8 buffer[1024 * 16];
            int bytesRead = m_socket->recv(buffer, sizeof(buffer));
            if (bytesRead < 1 && SystemError::getLastOSErrorCode() != SystemError::timedOut)
                break; //< Connection closed
            m_file.write((const char*)buffer, bytesRead);
            m_file.flush();
        }
    }
private:
    std::unique_ptr<nx::network::AbstractStreamSocket> m_socket;
    QFile m_file;
};

class TcpLogReceiver : public QnTcpListener
{
public:
    TcpLogReceiver(
        const QString& dataDir,
        QnCommonModule* commonModule,
        const QHostAddress& address,
        int port)
        :
        QnTcpListener(commonModule, address, port),
        m_dataDir(dataDir)
    {
    }
    virtual ~TcpLogReceiver() override { stop(); }

protected:
    virtual QnTCPConnectionProcessor* createRequestProcessor(
        std::unique_ptr<nx::network::AbstractStreamSocket> clientSocket) override
    {
        return new TcpLogReceiverConnection(m_dataDir, std::move(clientSocket), this);
    }
private:
    QString m_dataDir;
};

void MediaServerProcess::initStaticCommonModule()
{
    m_staticCommonModule = std::make_unique<QnStaticCommonModule>(
        nx::vms::api::PeerType::server,
        nx::utils::AppInfo::brand(),
        nx::utils::AppInfo::customizationName());
}

void MediaServerProcess::setSetupModuleCallback(std::function<void(QnMediaServerModule*)> callback)
{
    m_setupModuleCallback = std::move(callback);
}

bool MediaServerProcess::setUpMediaServerResource(
    CloudIntegrationManager* /*cloudIntegrationManager*/,
    QnMediaServerModule* serverModule,
    const ec2::AbstractECConnectionPtr& ec2Connection)
{
    bool foundOwnServerInDb = false;
    const bool sslAllowed = serverModule->settings().allowSslConnections();

    while (m_mediaServer.isNull())
    {
        if (needToStop())
            return false;
        QnMediaServerResourcePtr server = findServer(ec2Connection);
        nx::vms::api::MediaServerData prevServerData;
        if (server)
        {
            ec2::fromResourceToApi(server, prevServerData);
            foundOwnServerInDb = true;
        }
        else
        {
            server = QnMediaServerResourcePtr(new QnMediaServerResource(commonModule()));
            const QnUuid serverGuid(serverModule->settings().serverGuid());
            server->setIdUnsafe(serverGuid);
            server->setMaxCameras(nx::utils::AppInfo::isEdgeServer() ? 1 : 128);

            QString serverName(getDefaultServerName());
            auto beforeRestoreDbData = commonModule()->beforeRestoreDbData();
            if (!beforeRestoreDbData.serverName.isEmpty())
                serverName = QString::fromLocal8Bit(beforeRestoreDbData.serverName);
            server->setName(serverName);
        }

        server->setServerFlags(calcServerFlags());

        QHostAddress appserverHost;
        const QString appserverHostString = serverModule->settings().appserverHost();
        bool isLocal = Utils::isLocalAppServer(appserverHostString);
        if (!isLocal) {
            do
            {
                appserverHost = resolveHost(appserverHostString);
            } while (appserverHost.toIPv4Address() == 0);
        }

        server->setPrimaryAddress(
            nx::network::SocketAddress(defaultLocalAddress(appserverHost), m_universalTcpListener->getPort()));
        server->setSslAllowed(sslAllowed);
        m_cloudIntegrationManager->cloudManagerGroup().connectionManager.setProxyVia(
            nx::network::SocketAddress(nx::network::HostAddress::localhost, m_universalTcpListener->getPort()));

        // used for statistics reported
        server->setOsInfo(nx::utils::OsInfo::current());
        server->setVersion(commonModule()->engineVersion());

        SettingsHelper settingsHelper(this->serverModule());
        QByteArray settingsAuthKey = settingsHelper.getAuthKey();
        QByteArray authKey = settingsAuthKey;
        if (authKey.isEmpty())
            authKey = server->getAuthKey().toLatin1();
        if (authKey.isEmpty())
            authKey = QnUuid::createUuid().toString().toLatin1();
        server->setAuthKey(authKey);

        // Keep server auth key in registry. Server MUST be able pass authorization after deleting database in database restore process
        if (settingsAuthKey != authKey)
            settingsHelper.setAuthKey(authKey);

        nx::vms::api::MediaServerData newServerData;
        ec2::fromResourceToApi(server, newServerData);
        if (prevServerData != newServerData)
        {
            m_mediaServer = registerServer(
                ec2Connection,
                server,
                nx::mserver_aux::isNewServerInstance(
                    commonModule()->beforeRestoreDbData(),
                    foundOwnServerInDb,
                    serverModule->settings().noSetupWizard() > 0));
        }
        else
        {
            m_mediaServer = server;
        }

        if (m_mediaServer.isNull())
            QnSleep::msleep(1000);
    }

    const auto& resPool = commonModule()->resourcePool();
    resPool->addResource(m_mediaServer);

    QString moduleName = qApp->applicationName();
    if (moduleName.startsWith(qApp->organizationName()))
        moduleName = moduleName.mid(qApp->organizationName().length()).trimmed();

    nx::vms::api::ModuleInformation selfInformation = commonModule()->moduleInformation();
    selfInformation.version = commonModule()->engineVersion();
    selfInformation.sslAllowed = serverModule->settings().allowSslConnections();
    selfInformation.serverFlags = m_mediaServer->getServerFlags();
    selfInformation.ecDbReadOnly = ec2Connection->connectionInfo().ecDbReadOnly;

    commonModule()->setModuleInformation(selfInformation);
    commonModule()->bindModuleInformation(m_mediaServer);

    commonModule()->setMediaStatisticsWindowSize(
        std::chrono::seconds(serverModule->settings().mediaStatisticsWindowSize()));
    commonModule()->setMediaStatisticsMaxDurationInFrames(
        serverModule->settings().mediaStatisticsMaxDurationInFrames());

    return foundOwnServerInDb;
}

void MediaServerProcess::stopObjects()
{
    auto safeDisconnect =
        [](QObject* src, QObject* dst)
        {
            if (src && dst)
                src->disconnect(dst);
        };

    NX_INFO(this, "Event loop has returned. Destroying objects...");

    quint64 dumpSystemResourceUsageTaskID = 0;
    {
        QnMutexLocker lk(&m_mutex);
        dumpSystemResourceUsageTaskID = m_dumpSystemResourceUsageTaskId;
        m_dumpSystemResourceUsageTaskId = 0;
    }

    if (dumpSystemResourceUsageTaskID)
    {
        NX_DEBUG(this, "Cancelling the dump system resource usage timer");
        commonModule()->timerManager()->joinAndDeleteTimer(dumpSystemResourceUsageTaskID);
    }

    commonModule()->setNeedToStop(true);

    NX_DEBUG(this, "Stopping the universal TCP listener");
    m_universalTcpListener->stop();

    NX_DEBUG(this, "Stopping the server module");
    serverModule()->stop();

    NX_DEBUG(this, "Resetting the check analytics timer");
    m_checkAnalyticsTimer.reset();

    NX_DEBUG(this, "Resetting the general task timer");
    m_generalTaskTimer.reset();

    NX_DEBUG(this, "Resetting the \"server started\" timer");
    m_serverStartedTimer.reset();

    NX_DEBUG(this, "Resetting the UDT traffic timer");
    m_udtInternetTrafficTimer.reset();

    NX_DEBUG(this, "Resetting the DB creation timer");
    m_createDbBackupTimer.reset();

    NX_DEBUG(this, "Disconnecting different media server objects");
    safeDisconnect(commonModule()->globalSettings(), this);
    safeDisconnect(m_universalTcpListener->authenticator(), this);
    safeDisconnect(commonModule()->resourceDiscoveryManager(), this);
    safeDisconnect(serverModule()->normalStorageManager(), this);
    safeDisconnect(serverModule()->backupStorageManager(), this);
    m_raidEventLogReader->unsubscribe();
    safeDisconnect(m_raidEventLogReader.get(), this);

    safeDisconnect(commonModule(), this);
    safeDisconnect(commonModule()->runtimeInfoManager(), this);
    if (m_ec2Connection)
        safeDisconnect(m_ec2Connection->timeNotificationManager().get(), this);
    safeDisconnect(m_ec2Connection.get(), this);
    safeDisconnect(m_updatePiblicIpTimer.get(), this);

    NX_DEBUG(this, "Resetting public IP update timer");
    m_updatePiblicIpTimer.reset();
    safeDisconnect(m_ipDiscovery.get(), this);
    safeDisconnect(commonModule()->moduleDiscoveryManager(), this);

    NX_DEBUG(this, "Waiting until event queue is empty");
    WaitingForQThreadToEmptyEventQueue waitingForObjectsToBeFreed(QThread::currentThread(), 3);
    waitingForObjectsToBeFreed.join();

    NX_DEBUG(this, "Resetting the discovery monitor");
    m_discoveryMonitor.reset();

    NX_DEBUG(this, "Resetting the crash reporter");
    m_crashReporter.reset();

    NX_DEBUG(this, "Resetting the public IP searcher");
    m_ipDiscovery.reset(); // stop it before IO deinitialized

    NX_DEBUG(this, "Resetting the multicast HTTP server");
    m_multicastHttp.reset();

    if (const auto manager = commonModule()->moduleDiscoveryManager())
    {
        NX_DEBUG(this, "Stopping the module discovery manager");
        manager->stop();
    }

    NX_DEBUG(this, "Stopping the resource command processor");
    serverModule()->resourceCommandProcessor()->stop();
    if (m_initStoragesAsyncPromise)
    {
        NX_DEBUG(this, "Waiting on the asynchronous storage initialization promise");
        m_initStoragesAsyncPromise->get_future().wait();
    }

    // todo: #rvasilenko some undeleted resources left in the QnMain event loop. I stopped TimerManager as temporary solution for it.
    NX_DEBUG(this, "Stopping the timer manager");
    commonModule()->timerManager()->stop();

    // Remove all stream recorders.
    NX_DEBUG(this, "Stopping the remote archive synchronizer");
    m_remoteArchiveSynchronizer.reset();

    NX_DEBUG(this, "Stopping the media server resource searcher");
    m_mserverResourceSearcher.reset();

    NX_DEBUG(this, "Stopping the resource discovery manager");
    commonModule()->resourceDiscoveryManager()->stop();

    NX_DEBUG(this, "Stopping the analytics manager");
    serverModule()->analyticsManager()->stop(); //< Stop processing analytics events.

    NX_DEBUG(this, "Stopping the plugin manager");
    serverModule()->pluginManager()->unloadPlugins();

    NX_DEBUG(this, "Stopping the event rule processor");
    serverModule()->eventRuleProcessor()->stop();

    NX_DEBUG(this, "Stopping the P2P downloader");
    serverModule()->p2pDownloader()->stopDownloads();
    if (nx::vms::server::nvr::IService* const nvrService = serverModule()->nvrService())
    {
        NX_DEBUG(this, "Stopping the NVR service");
        nvrService->stop();
    }

    //since mserverResourceDiscoveryManager instance is dead no events can be delivered to serverResourceProcessor: can delete it now
    //TODO refactoring of discoveryManager <-> resourceProcessor interaction is required
    NX_DEBUG(this, "Stopping the server resource processor");
    m_serverResourceProcessor.reset();

    NX_DEBUG(this, "Waiting for resource pool thread pool");
    serverModule()->resourcePool()->threadPool()->waitForDone();

    NX_DEBUG(this, "Shutting down the EC2 connection factory");
    m_ec2ConnectionFactory->shutdown();

    NX_DEBUG(this, "Deleting message processor");
    commonModule()->deleteMessageProcessor(); // stop receiving notifications

    if (m_universalTcpListener)
    {
        NX_DEBUG(this, "Resetting the universal TCP listener");
        m_universalTcpListener.reset();
    }

    NX_DEBUG(this, "Clearing resource pool");
    commonModule()->resourcePool()->clear();

    //disconnecting from EC2
    NX_DEBUG(this, "Disconnecting from EC2 connection");
    QnAppServerConnectionFactory::setEc2Connection(ec2::AbstractECConnectionPtr());

    NX_DEBUG(this, "Resetting the cloud integration manager");
    m_cloudIntegrationManager.reset();

    NX_DEBUG(this, "Resetting the media server status watcher");
    m_mediaServerStatusWatcher.reset();

    NX_DEBUG(this, "Resetting the time based nonce provider");
    m_timeBasedNonceProvider.reset();

    NX_DEBUG(this, "Resetting the EC2 connection");
    m_ec2Connection.reset();

    NX_DEBUG(this, "Resetting the EC2 connection factory");
    m_ec2ConnectionFactory.reset();

    // This method will set flag on message channel to threat next connection close as normal
    //appServerConnection->disconnectSync();
    serverModule()->setLastRunningTime(std::chrono::milliseconds::zero());

    if (m_mediaServer)
        m_mediaServer->beforeDestroy();

    NX_DEBUG(this, "Resetting the media server resource");
    m_mediaServer.clear();

    performActionsOnExit();

    nx::network::SocketGlobals::cloud().outgoingTunnelPool().clearOwnPeerIdIfEqual(
        "ms", commonModule()->moduleGUID());

    NX_DEBUG(this, "Resetting the auto request forwarder");
    m_autoRequestForwarder.reset();

    NX_DEBUG(this, "Resetting the audio streamer pool");
    m_audioStreamerPool.reset();

    NX_DEBUG(this, "Resetting the UPnP port mapper");
    m_upnpPortMapper.reset();

    NX_DEBUG(this, "Resetting the metrics controller");
    m_metricsController.reset();

    stopAsync();
}

ec2::AbstractECConnectionPtr MediaServerProcess::createEc2Connection() const
{
    while (!needToStop())
    {
        ec2::AbstractECConnectionPtr ec2Connection;
        const ec2::ErrorCode errorCode = m_ec2ConnectionFactory->connectSync(
            appServerConnectionUrl(), nx::vms::api::ClientInfoData(), &ec2Connection);
        if (ec2Connection)
        {
            const auto connectInfo = ec2Connection->connectionInfo();
            auto connectionResult = QnConnectionValidator::validateConnection(connectInfo, errorCode);
            if (connectionResult == Qn::SuccessConnectionResult)
            {
                NX_INFO(this, lm("Successfully connected to a local database"));
                return ec2Connection;
            }

            switch (connectionResult)
            {
                case Qn::IncompatibleInternalConnectionResult:
                case Qn::IncompatibleCloudHostConnectionResult:
                case Qn::IncompatibleVersionConnectionResult:
                case Qn::IncompatibleProtocolConnectionResult:
                    NX_ERROR(this, "Incompatible Server version detected! Giving up.");
                    return ec2::AbstractECConnectionPtr();
                default:
                    break;
            }
        }

        NX_ERROR(this, lm("Can't connect to local EC2. %1").arg(ec2::toString(errorCode)));
        QnSleep::msleep(3000);
    }
    return ec2::AbstractECConnectionPtr();
}

bool MediaServerProcess::connectToDatabase()
{
    m_ec2Connection = createEc2Connection();
    QnAppServerConnectionFactory::setEc2Connection(m_ec2Connection);
    if (m_ec2Connection)
    {
        connect(m_ec2Connection.get(), &ec2::AbstractECConnection::databaseDumped,
            this, &MediaServerProcess::at_databaseDumped);
        commonModule()->setRemoteGUID(m_ec2Connection->connectionInfo().serverId());
        serverModule()->syncRoSettings();
        commonModule()->setCloudMode(true);
    }
    return m_ec2Connection != nullptr;
}

void MediaServerProcess::migrateDataFromOldDir()
{
#ifdef Q_OS_WIN32
    nx::misc::ServerDataMigrateHandler migrateHandler(serverModule()->settings().dataDir());
    switch (nx::misc::migrateFilesFromWindowsOldDir(&migrateHandler))
    {
    case nx::misc::MigrateDataResult::WinDirNotFound:
        NX_WARNING(this, "Moving data from the old windows dir. Windows dir not found.");
        break;
    case nx::misc::MigrateDataResult::NoNeedToMigrate:
        NX_VERBOSE(this, "Moving data from the old windows dir. Nothing to move");
        break;
    case nx::misc::MigrateDataResult::MoveDataFailed:
        NX_WARNING(this, "Moving data from the old windows dir. Old data found but move failed.");
        break;
    case nx::misc::MigrateDataResult::Ok:
        NX_INFO(this,
            "Moving data from the old windows dir. Old data found and successfully moved.");
        break;
    }
#endif
}

void MediaServerProcess::initCrashDump()
{
#ifdef _WIN32
    win32_exception::setCreateFullCrashDump(serverModule()->settings().createFullCrashDump());
#endif

#ifdef __linux__
    linux_exception::setSignalHandlingDisabled(serverModule()->settings().createFullCrashDump());
    // This is needed because setting capability (CAP_NET_BIND_SERVICE in our case) on the
    // executable automatically sets PR_SET_DUMPABLE to false which in turn stops core dumps from
    // being created.
    prctl(PR_SET_DUMPABLE, 1, 0, 0, 0, 0);
#endif
    m_crashReporter = std::make_unique<ec2::CrashReporter>(commonModule());
}

void MediaServerProcess::setUpServerRuntimeData()
{
    nx::vms::api::RuntimeData runtimeData;
    runtimeData.peer.id = commonModule()->moduleGUID();
    runtimeData.peer.instanceId = commonModule()->runningInstanceGUID();
    runtimeData.peer.persistentId = commonModule()->dbId();
    runtimeData.peer.peerType = nx::vms::api::PeerType::server;
    runtimeData.box = nx::utils::AppInfo::armBox();
    runtimeData.brand = nx::utils::AppInfo::brand();
    runtimeData.customization = nx::utils::AppInfo::customizationName();
    runtimeData.platform = nx::utils::AppInfo::applicationPlatform();

    if (nx::utils::AppInfo::isNx1())
    {
        runtimeData.nx1mac = Nx1::getMac();
        runtimeData.nx1serial = Nx1::getSerial();
    }

    runtimeData.hardwareIds = m_hardwareIdHlist;
    commonModule()->runtimeInfoManager()->updateLocalItem(runtimeData);    // initializing localInfo
}

void MediaServerProcess::initSsl()
{
    static QnMutex initSslMutex;
    static bool sslInitialized = false;
    QnMutexLocker lock(&initSslMutex);
    if (sslInitialized)
        return;

    const auto allowedSslVersions = serverModule()->settings().allowedSslVersions();
    if (!allowedSslVersions.isEmpty())
        nx::network::ssl::Engine::setAllowedServerVersions(allowedSslVersions.toUtf8());

    const auto allowedSslCiphers = serverModule()->settings().allowedSslCiphers();
    if (!allowedSslCiphers.isEmpty())
        nx::network::ssl::Engine::setAllowedServerCiphers(allowedSslCiphers.toUtf8());

    nx::network::ssl::Engine::useOrCreateCertificate(
        serverModule()->settings().sslCertificatePath(),
        nx::utils::AppInfo::vmsName().toUtf8(),
        "US",
        nx::utils::AppInfo::organizationName().toUtf8());

    sslInitialized = true;
}

void MediaServerProcess::doMigrationFrom_2_4()
{
    const auto& settings = serverModule()->settings();
    if (settings.pendingSwitchToClusterMode() == "yes")
    {
        NX_WARNING(this, QString::fromLatin1("Switching to cluster mode and restarting..."));
        SystemName systemName(serverModule(), m_ec2Connection->connectionInfo().systemName);
        systemName.saveToConfig(); //< migrate system name from foreign database via config
        SettingsHelper(serverModule()).setSysIdTime(0);
        serverModule()->mutableSettings()->appserverHost.remove();
        serverModule()->mutableSettings()->appserverLogin.remove();
        serverModule()->mutableSettings()->appserverPassword.set("");
        serverModule()->mutableSettings()->pendingSwitchToClusterMode.remove();
        serverModule()->syncRoSettings();

        QFile::remove(closeDirPath(settings.dataDir()) + "/ecs.sqlite");

        // kill itself to restart
#ifdef Q_OS_WIN
        HANDLE hProcess = GetCurrentProcess();
        TerminateProcess(hProcess, ERROR_SERVICE_SPECIFIC_ERROR);
        WaitForSingleObject(hProcess, 10 * 1000);
#endif
        abort();
        return;
    }
}

void MediaServerProcess::loadPlugins()
{
    auto storagePlugins = serverModule()->storagePluginFactory();
    auto pluginManager = serverModule()->pluginManager();
    for (nx_spl::StorageFactory* const storagePlugin:
    pluginManager->findNxPlugins<nx_spl::StorageFactory>(nx_spl::IID_StorageFactory))
    {
        storagePlugins->registerStoragePlugin(
            storagePlugin->storageType(),
            [this, storagePlugin](QnCommonModule*, const QString& path)
            {
                auto settings = &serverModule()->settings();
                return QnThirdPartyStorageResource::instance(
                    serverModule(), path, storagePlugin, settings);
            }, /*isDefaultProtocol*/ false);
    }

    storagePlugins->registerStoragePlugin(
        "file",
        [this](QnCommonModule*, const QString& path)
        {
            return QnFileStorageResource::instance(this->serverModule(), path);
        }, /*isDefaultProtocol*/ true);

    storagePlugins->registerStoragePlugin(
        "dbfile",
        QnDbStorageResource::instance, /*isDefaultProtocol*/ false);

    storagePlugins->registerStoragePlugin(
        "smb",
        [this](QnCommonModule*, const QString& path)
        {
            return QnFileStorageResource::instance(this->serverModule(), path);
        }, /*isDefaultProtocol*/ false);
}

void MediaServerProcess::connectStorageSignals(QnStorageManager* storage)
{
    connect(storage, &QnStorageManager::noStoragesAvailable, this,
        &MediaServerProcess::at_storageManager_noStoragesAvailable);
    connect(storage, &QnStorageManager::storagesAvailable, this,
        &MediaServerProcess::at_storageManager_storagesAvailable);
    connect(storage, &QnStorageManager::storageFailure, this,
        &MediaServerProcess::at_storageManager_storageFailure);
    connect(storage, &QnStorageManager::rebuildFinished, this,
        &MediaServerProcess::at_storageManager_rebuildFinished);
    connect(storage, &QnStorageManager::backupFinished, this,
        &MediaServerProcess::at_archiveBackupFinished);
}

void MediaServerProcess::connectSignals()
{
    connect(
        this, &MediaServerProcess::started,
        [this]() { this->serverModule()->updateManager()->connectToSignals(); });

    using namespace nx::vms::common::p2p::downloader;
    connect(this, &MediaServerProcess::started,
        [this]()
        {
            Downloader* downloader = this->serverModule()->findInstance<Downloader>();
            downloader->findExistingDownloads();
            downloader->startDownloads();
        });

    connect(commonModule()->resourceDiscoveryManager(),
        &QnResourceDiscoveryManager::CameraIPConflict, this,
        &MediaServerProcess::at_cameraIPConflict);

    connectStorageSignals(serverModule()->normalStorageManager());
    connectStorageSignals(serverModule()->backupStorageManager());

    connectArchiveIntegrityWatcher();

    connect(commonModule(), &QnCommonModule::systemIdentityTimeChanged, this,
        &MediaServerProcess::at_systemIdentityTimeChanged, Qt::QueuedConnection);

    const auto& runtimeManager = commonModule()->runtimeInfoManager();
    connect(runtimeManager, &QnRuntimeInfoManager::runtimeInfoAdded, this,
        &MediaServerProcess::at_runtimeInfoChanged, Qt::QueuedConnection);
    connect(runtimeManager, &QnRuntimeInfoManager::runtimeInfoChanged, this,
        &MediaServerProcess::at_runtimeInfoChanged, Qt::QueuedConnection);
    connect(commonModule()->moduleDiscoveryManager(), &nx::vms::discovery::Manager::conflict, this,
        &MediaServerProcess::at_serverModuleConflict);

    connect(commonModule()->resourceDiscoveryManager(),
        &QnResourceDiscoveryManager::localInterfacesChanged, this,
        &MediaServerProcess::updateAddressesList);

    m_checkAnalyticsTimer = std::make_unique<QTimer>();
    connect(m_checkAnalyticsTimer.get(), SIGNAL(timeout()), this, SLOT(at_checkAnalyticsUsed()), Qt::DirectConnection);
    m_generalTaskTimer = std::make_unique<QTimer>();
    connect(m_generalTaskTimer.get(), SIGNAL(timeout()), this, SLOT(at_timer()), Qt::DirectConnection);
    m_serverStartedTimer = std::make_unique<QTimer>();
    connect(m_serverStartedTimer.get(), SIGNAL(timeout()), this, SLOT(writeServerStartedEvent()), Qt::DirectConnection);

    m_udtInternetTrafficTimer = std::make_unique<QTimer>();
    connect(m_udtInternetTrafficTimer.get(), &QTimer::timeout,
        [common = commonModule()]()
        {
            namespace Server = ResourcePropertyKey::Server;
            QnResourcePtr server = common->resourcePool()->getResourceById(common->moduleGUID());
            const auto old = server->getProperty(Server::kUdtInternetTraffic_bytes).toULongLong();
            const auto current = nx::network::UdtStatistics::global.internetBytesTransfered.load();
            const auto update = old + (qulonglong)current;
            if (server->setProperty(Server::kUdtInternetTraffic_bytes, QString::number(update))
                && server->saveProperties())
            {
                NX_DEBUG(kLogTag, lm("%1 is updated to %2").args(
                    Server::kUdtInternetTraffic_bytes, update));
                nx::network::UdtStatistics::global.internetBytesTransfered -= current;
            }
        });

    m_createDbBackupTimer.reset(new nx::utils::EventLoopTimer);
    connect(
        m_universalTcpListener.get(),
        &QnTcpListener::portChanged,
        this,
        [this]()
    {
        updateAddressesList();
        m_cloudIntegrationManager->cloudManagerGroup().connectionManager.setProxyVia(
            nx::network::SocketAddress(nx::network::HostAddress::localhost, m_universalTcpListener->getPort()));
    });

    connect(m_raidEventLogReader.get(), &RaidEventLogReader::eventOccurred, this,
        &MediaServerProcess::at_storageManager_raidStorageFailure);
    m_raidEventLogReader->subscribe();

    connect(
        this, &MediaServerProcess::started,
        [this]() { emit MediaServerProcess::startedWithSignalsProcessed(); });
}

void MediaServerProcess::setUpDataFromSettings()
{
    QnMulticodecRtpReader::setDefaultTransport(QnLexical::deserialized(
        serverModule()->settings().rtspTransport(),
        nx::vms::api::RtpTransportType::automatic));

    // If adminPassword is set by installer save it and create admin user with it if not exists yet
    commonModule()->setDefaultAdminPassword(serverModule()->settings().appserverPassword());
    commonModule()->setUseLowPriorityAdminPasswordHack(
        serverModule()->settings().lowPriorityPassword());

    BeforeRestoreDbData beforeRestoreDbData;
    beforeRestoreDbData.loadFromSettings(serverModule()->roSettings());
    commonModule()->setBeforeRestoreData(beforeRestoreDbData);

    commonModule()->setModuleGUID(QnUuid(serverModule()->settings().serverGuid()));

    const QString appserverHostString = serverModule()->settings().appserverHost();

    SettingsHelper settingsHelper(this->serverModule());
    commonModule()->setSystemIdentityTime(settingsHelper.getSysIdTime(), commonModule()->moduleGUID());
    if (serverModule()->settings().disableTranscoding())
        commonModule()->setTranscodeDisabled(true);

    if (!m_cmdLineArguments.engineVersion.isNull())
    {
        qWarning() << "Starting with overridden version: " << m_cmdLineArguments.engineVersion;
        commonModule()->setEngineVersion(nx::utils::SoftwareVersion(m_cmdLineArguments.engineVersion));
    }

    if (!m_cmdLineArguments.allowedDiscoveryPeers.isEmpty())
    {
        QSet<QnUuid> allowedPeers;
        for (const QString &peer : m_cmdLineArguments.allowedDiscoveryPeers.split(";")) {
            QnUuid peerId(peer);
            if (!peerId.isNull())
                allowedPeers << peerId;
        }
        commonModule()->setAllowedPeers(allowedPeers);
    }

    if (!m_cmdLineArguments.enforceSocketType.isEmpty())
        nx::network::SocketFactory::enforceStreamSocketType(m_cmdLineArguments.enforceSocketType);
    auto ipVersion = m_cmdLineArguments.ipVersion;
    if (ipVersion.isEmpty())
        ipVersion = serverModule()->settings().ipVersion();

    nx::network::SocketFactory::setIpVersion(ipVersion);
}

QnUuid MediaServerProcess::selectDefaultStorageForAnalyticsEvents(QnMediaServerResourcePtr server)
{
    QnUuid result;
    qint64 maxTotalSpace = 0;

    for (const auto& storage: server->getStorages())
    {
        if (auto fileStorage = storage.dynamicCast<QnFileStorageResource>())
        {
            if (fileStorage->isLocal()
                && !fileStorage->isSystem()
                && fileStorage->isUsedForWriting()
                && storage->initOrUpdate() == Qn::StorageInit_Ok
                && fileStorage->isWritable()
                && fileStorage->getTotalSpace() > maxTotalSpace)
            {
                maxTotalSpace = fileStorage->getTotalSpace();
                result = fileStorage->getId();
            }
        }
    }

    return result;
}

QString MediaServerProcess::getMetadataDatabaseName() const
{
    return serverModule()->metadataDatabaseDir() + "object_detection.sqlite";
}

bool MediaServerProcess::initializeAnalyticsEvents()
{
    const auto dbFilePath = getMetadataDatabaseName();
    auto settings = this->serverModule()->analyticEventsStorageSettings();
    settings.path = QFileInfo(dbFilePath).absoluteDir().path();
    settings.dbConnectionOptions.dbName = QFileInfo(dbFilePath).fileName();

    if (!this->serverModule()->analyticsEventsStorage()->initialize(settings))
    {
        NX_ERROR(this, "Failed to change analytics events storage, initialization error");
        return false;
    }

    if (!m_oldAnalyticsStoragePath.isEmpty())
    {
        auto policy = commonModule()->globalSettings()->metadataStorageChangePolicy();
        if (policy == nx::vms::api::MetadataStorageChangePolicy::remove)
        {
            if (!QFile::remove(m_oldAnalyticsStoragePath))
                NX_WARNING(this, "Can't remove analytics database [%1]", m_oldAnalyticsStoragePath);
            else
                NX_INFO(this, "Analytics database [%1] removed", m_oldAnalyticsStoragePath);
            QString dirName = QFileInfo(m_oldAnalyticsStoragePath).absolutePath() + "/archive/metadata";
            QDir dir(dirName);
            if (!dir.removeRecursively())
                NX_WARNING(this, "Can't remove analytics binary database [%1]", dirName);
            else
                NX_INFO(this, "Analytics binary database [%1] removed", dirName);
        }
    }

    m_oldAnalyticsStoragePath = closeDirPath(settings.path) + settings.dbConnectionOptions.dbName;
    return true;
}

void MediaServerProcess::setUpTcpLogReceiver()
{
    // Start plain TCP listener and write data to a separate log file.
    const int tcpLogPort = serverModule()->settings().tcpLogPort();
    if (tcpLogPort)
    {
        m_logReceiver = std::make_shared<TcpLogReceiver>(
            serverModule()->settings().dataDir(),
            commonModule(), QHostAddress::Any, tcpLogPort);
        m_logReceiver->start();
    }
}

void MediaServerProcess::initNewSystemStateIfNeeded(
    bool foundOwnServerInDb,
    const nx::mserver_aux::SettingsProxyPtr& settingsProxy)
{
    const auto& globalSettings = commonModule()->globalSettings();
    if (!QnPermissionsHelper::isSafeMode(serverModule()))
    {
        if (nx::mserver_aux::needToResetSystem(
            nx::mserver_aux::isNewServerInstance(
            commonModule()->beforeRestoreDbData(),
            foundOwnServerInDb,
            serverModule()->settings().noSetupWizard() > 0),
            settingsProxy.get()))
        {
            if (settingsProxy->isCloudInstanceChanged())
                qWarning() << "Cloud instance changed from" << globalSettings->cloudHost() <<
                    "to" << nx::network::SocketGlobals::cloud().cloudHost() << ". Server goes to the new state";

            resetSystemState(m_cloudIntegrationManager->cloudManagerGroup().connectionManager);
        }
        if (settingsProxy->isCloudInstanceChanged())
        {
            ec2::ErrorCode errCode;
            do
            {
                const bool kCleanupDbObjects = false;
                const bool kCleanupTransactionLog = true;

                errCode = commonModule()->ec2Connection()
                    ->getMiscManager(Qn::kSystemAccess)
                    ->cleanupDatabaseSync(kCleanupDbObjects, kCleanupTransactionLog);

                if (errCode != ec2::ErrorCode::ok)
                {
                    qWarning() << "Error while rebuild transaction log. Trying again...";
                        msleep(APP_SERVER_REQUEST_ERROR_TIMEOUT_MS);
                }

            } while (errCode != ec2::ErrorCode::ok && !m_needStop);
        }
        globalSettings->setCloudHost(nx::network::SocketGlobals::cloud().cloudHost());
        globalSettings->synchronizeNow();
    }

    if (m_cmdLineArguments.cleanupDb)
    {
        const bool kCleanupDbObjects = true;
        const bool kCleanupTransactionLog = true;
        auto miscManager = m_ec2Connection->getMiscManager(Qn::kSystemAccess);
        miscManager->cleanupDatabaseSync(kCleanupDbObjects, kCleanupTransactionLog);
    }
}

void MediaServerProcess::onBackupDbTimer()
{
    Utils(serverModule()).backupDatabase("timer");
    m_createDbBackupTimer->start(calculateDbBackupTimeout(), [this]() { onBackupDbTimer(); });
}

std::chrono::milliseconds MediaServerProcess::calculateDbBackupTimeout() const
{
    using namespace std::chrono;
    using namespace std::chrono_literals;

    const auto lastBackupTimestamp = Utils(serverModule()).lastDbBackupTimestamp();
    if (!lastBackupTimestamp)
        return 0ms;

    const auto periodFromSettings = serverModule()->settings().dbBackupPeriodMS().count();
    const auto nowMs = qnSyncTime->currentMSecsSinceEpoch();
    if (*lastBackupTimestamp >= nowMs) //< Last backup was performed in the future.
        return milliseconds(*lastBackupTimestamp - nowMs + periodFromSettings);

    return milliseconds(std::max<int64_t>(*lastBackupTimestamp + periodFromSettings - nowMs, 0LL));
}

void MediaServerProcess::startObjects()
{
    QTimer::singleShot(0, this, SLOT(at_appStarted()));

    at_timer();
    m_generalTaskTimer->start(QnVirtualCameraResource::issuesTimeoutMs());
    m_udtInternetTrafficTimer->start(UDT_INTERNET_TRAFIC_TIMER);
    m_createDbBackupTimer->start(calculateDbBackupTimeout(), [this]() { onBackupDbTimer(); });

    const bool isDiscoveryDisabled = serverModule()->settings().noResourceDiscovery();

    serverModule()->resourceCommandProcessor()->start();
    if (m_ec2Connection->connectionInfo().ecUrl.scheme() == "file" && !isDiscoveryDisabled)
        commonModule()->moduleDiscoveryManager()->start();

    if (!m_ec2Connection->connectionInfo().ecDbReadOnly && !isDiscoveryDisabled)
        commonModule()->resourceDiscoveryManager()->start();

    serverModule()->recordingManager()->start();
    if (!isDiscoveryDisabled)
        m_mserverResourceSearcher->start();
    serverModule()->serverConnector()->start();
    serverModule()->backupStorageManager()->scheduleSync()->start();
    serverModule()->unusedWallpapersWatcher()->start();
    if (m_serviceMode)
        serverModule()->licenseWatcher()->start();
    serverModule()->videoWallLicenseWatcher()->start();

    commonModule()->messageProcessor()->init(commonModule()->ec2Connection()); // start receiving notifications
    m_universalTcpListener->start();

    // Write server started event with delay. In case of client has time to reconnect, it could display it on the right panel.
    m_serverStartedTimer->setSingleShot(true);
    m_serverStartedTimer->start(serverModule()->settings().serverStartedEventTimeoutMs());
    m_checkAnalyticsTimer->start(kCheckAnalyticsUsedTimeout);

    if (nx::vms::server::nvr::IService* const nvrService = serverModule()->nvrService())
        nvrService->start();
}

std::map<QString, QVariant> MediaServerProcess::confParamsFromSettings() const
{
    //passing settings
    std::map<QString, QVariant> confParams;
    for (const auto& paramName: serverModule()->roSettings()->allKeys())
    {
        if (paramName.startsWith("ec"))
            confParams.emplace(paramName, serverModule()->roSettings()->value(paramName));
    }
    return confParams;
}

void MediaServerProcess::writeMutableSettingsData()
{
    serverModule()->mutableSettings()->removeDbOnStartup.set(false);
    serverModule()->mutableSettings()->lowPriorityPassword.set(false);

    /* This key means that password should be forcibly changed in the database. */
    serverModule()->mutableSettings()->obsoleteServerGuid.remove();
    serverModule()->mutableSettings()->appserverPassword.set("");
#ifdef _DEBUG
    NX_ASSERT(serverModule()->settings().appserverPassword().isEmpty(),
        "appserverPassword is not emptyu in registry. Restart the server as Administrator");
#endif

    // show our cloud host value in registry in case of installer will check it
    serverModule()->roSettings()->setValue(QnServer::kIsConnectedToCloudKey,
        commonModule()->globalSettings()->cloudSystemId().isEmpty() ? "no" : "yes");
    serverModule()->roSettings()->setValue("cloudHost", nx::network::SocketGlobals::cloud().cloudHost());
    serverModule()->runTimeSettings()->remove("rebuild");

    serverModule()->syncRoSettings();
}

void MediaServerProcess::createTcpListener()
{
    const int maxConnections = serverModule()->settings().maxConnections();
    const bool useTwoSockets = serverModule()->settings().useTwoSockets();
    NX_INFO(this, lm("Max TCP connections from server= %1").arg(maxConnections));

    // Accept SSL connections in all cases as it is always in use by cloud modules and old clients,
    // config value only affects server preference listed in moduleInformation.
    const bool acceptSslConnections = true;

    m_universalTcpListener = std::make_unique<QnUniversalTcpListener>(
        commonModule(),
        QHostAddress::Any,
        serverModule()->settings().port(),
        maxConnections,
        acceptSslConnections,
        useTwoSockets);
}

void MediaServerProcess::loadResourcesFromDatabase()
{
    auto commonModule = serverModule()->commonModule();

    nx::vms::utils::loadResourcesFromEcs(
        commonModule,
        m_ec2Connection,
        commonModule->messageProcessor(),
        m_mediaServer,
        [this]() { return needToStop(); });

    if (m_cmdLineArguments.moveHandlingCameras)
        moveHandlingCameras();
}

static std::pair<QString, QByteArray> loadResourceParamsSettingsFromDb(
    ec2::AbstractResourceManagerPtr manager)
{
    nx::vms::api::ResourceParamWithRefDataList data;
    manager->getKvPairsSync(QnUuid(), &data);
    std::pair<QString, QByteArray> result;
    int found = 0;
    for (const auto& param: data)
    {
        if (param.name == "resourceFileUri")
        {
            result.first = param.value;
            found |= 1;
            if (found == 3)
                return result;
        }
        else if (param.name == Qn::kResourceDataParamName)
        {
            result.second = param.value.toUtf8();
            found |= 2;
            if (found == 3)
                return result;
        }
    }
    return result;
}

void MediaServerProcess::loadResourceParamsData()
{
    using Data = nx::vms::utils::ResourceParamsData;
    auto manager = m_ec2Connection->getResourceManager(Qn::kSystemAccess);
    const auto [resourceFileUriFromDb, dataFromDb] = loadResourceParamsSettingsFromDb(manager);
    std::vector<Data> datas;
    QString local = QCoreApplication::applicationDirPath() + "/resource_data.json";
    if (QFile::exists(local))
        datas.push_back(Data::load(QFile(local)));
    if (serverModule()->settings().onlineResourceDataEnabled())
    {
        datas.push_back(Data::load(resourceFileUriFromDb.isEmpty()
            ? commonModule()->globalSettings()->resourceFileUri()
            : nx::utils::Url(resourceFileUriFromDb)));
        datas.push_back(Data::load(
            nx::utils::Url("http://beta.vmsproxy.com/beta-builds/daily/resource_data.json")));
    }
    datas.push_back({"server DB", dataFromDb});
    datas.push_back(Data::load(QFile(":/resource_data.json")));

    if (auto data = Data::getWithGreaterVersion(datas); data.value != dataFromDb)
    {
        NX_INFO(this, "Update system wide resource_data.json from %1", data.location);
        manager->saveSync({{QnUuid(), Qn::kResourceDataParamName, std::move(data.value)}});
    }
}

void MediaServerProcess::initMetricsController()
{
    m_metricsController = std::make_unique<nx::vms::utils::metrics::SystemController>();

    using namespace nx::vms;
    m_metricsController->add(std::make_unique<server::metrics::SystemResourceController>(serverModule()));
    m_metricsController->add(std::make_unique<server::metrics::ServerController>(serverModule()));
    m_metricsController->add(std::make_unique<server::metrics::CameraController>(serverModule()));
    m_metricsController->add(std::make_unique<server::metrics::StorageController>(serverModule()));
    m_metricsController->add(std::make_unique<server::metrics::NetworkController>(serverModule()));

    QFile rulesFile(":/metrics_rules.json");
    const auto rulesJson = rulesFile.open(QIODevice::ReadOnly) ? rulesFile.readAll() : QByteArray();
    api::metrics::SystemRules rules;
    NX_CRITICAL(QJson::deserialize(rulesJson, &rules), rulesJson);

    m_metricsController->setRules(std::move(rules));
    m_metricsController->manifest(); //< Cause manifest to cache for faster future use.
    m_metricsController->start();
}

void MediaServerProcess::updateRootPassword()
{
    // TODO: Root password for Nx1 should be updated in case of cloud owner.
    if (QnUserResourcePtr adminUser = commonModule()->resourcePool()->getAdministrator())
    {
        serverModule()->hostSystemPasswordSynchronizer()->
            syncLocalHostRootPasswordWithAdminIfNeeded(adminUser);
    }
    serverModule()->syncRoSettings();
}

void MediaServerProcess::createResourceProcessor()
{
    m_serverResourceProcessor = std::make_unique<QnAppserverResourceProcessor>(
        serverModule(), m_ec2ConnectionFactory->distributedMutex(), m_mediaServer->getId());
    m_serverResourceProcessor->moveToThread(commonModule()->resourceDiscoveryManager());
    commonModule()->resourceDiscoveryManager()->setResourceProcessor(m_serverResourceProcessor.get());
}

void MediaServerProcess::run()
{
    // All managers use QnConcurent with blocking tasks, this hack is required to avoid delays.
    if (QThreadPool::globalInstance()->maxThreadCount() < kMinimalGlobalThreadPoolSize)
        QThreadPool::globalInstance()->setMaxThreadCount(kMinimalGlobalThreadPoolSize);

    auto serverSettings = std::make_unique<MSSettings>(
        cmdLineArguments().configFilePath,
        cmdLineArguments().rwConfigFilePath);

    if (m_serviceMode)
        initializeLogging(serverSettings.get());

    // This must be done before QnCommonModule instantiation.
    nx::utils::OsInfo::currentVariantOverride = ini().currentOsVariantOverride;
    nx::utils::OsInfo::currentVariantVersionOverride = ini().currentOsVariantVersionOverride;

    if (m_cmdLineArguments.vmsProtocolVersion > 0)
    {
        nx::vms::api::protocolVersionOverride = m_cmdLineArguments.vmsProtocolVersion;
        NX_WARNING(this, "Starting with overridden protocol version: %1",
            m_cmdLineArguments.vmsProtocolVersion);
    }

    std::shared_ptr<QnMediaServerModule> serverModule(new QnMediaServerModule(
        &m_cmdLineArguments,
        std::move(serverSettings)));

    m_serverModule = serverModule;

    if (m_serviceMode)
        initializeHardwareId();

    prepareOsResources();
    serverModule->initializeP2PDownloader();

    updateAllowedInterfaces();

    setUpTcpLogReceiver();
    migrateDataFromOldDir();
    QnFileStorageResource::removeOldDirs(serverModule.get()); //< Cleanup temp folders.
    initCrashDump();
    initSsl();

    m_serverMessageProcessor =
        commonModule()->createMessageProcessor<QnServerMessageProcessor>(this->serverModule());

    m_remoteArchiveSynchronizer = std::make_unique<
        nx::vms::server::recorder::RemoteArchiveSynchronizer>(serverModule.get());

    setUpDataFromSettings();
    initializeCloudConnect();
    setUpServerRuntimeData();

    createTcpListener();
    connectSignals();

    m_ec2ConnectionFactory = std::make_unique<ec2::LocalConnectionFactory>(
        commonModule(),
        nx::vms::api::PeerType::server,
        serverModule->settings().p2pMode(),
        serverModule->settings().ecDbReadOnly(),
        m_universalTcpListener.get());

    m_timeBasedNonceProvider = std::make_unique<TimeBasedNonceProvider>();
    m_cloudIntegrationManager = std::make_unique<CloudIntegrationManager>(
        this->serverModule(),
        m_ec2ConnectionFactory->messageBus(),
        m_timeBasedNonceProvider.get());

    m_mediaServerStatusWatcher = std::make_unique<MediaServerStatusWatcher>(serverModule.get());

    // If an exception is thrown by Qt event handler from within exec(), we want to do some cleanup
    // anyway.
    auto stopObjectsGuard = nx::utils::makeScopeGuard([this]() { stopObjects(); });

    if (!serverModule->serverDb()->open())
    {
        NX_ERROR(this, "Stopping the Server because can't open the database");
        return;
    }

    const auto nxVersionFromDb =
        ec2::detail::QnDbManager::currentSoftwareVersion(appServerConnectionUrl().toLocalFile());
    const auto nxVersion = nx::utils::SoftwareVersion(nx::utils::AppInfo::applicationVersion());
    NX_ASSERT(!nxVersion.isNull());

    if (!nxVersionFromDb.isNull() && nxVersion != nxVersionFromDb)
    {
        nx::vms::server::Utils utils(serverModule.get());
        utils.backupDatabaseViaCopy(nxVersionFromDb.build(), "timer");
    }

    if (!connectToDatabase())
        return;

    m_discoveryMonitor = std::make_unique<nx::vms::server::discovery::DiscoveryMonitor>(
        m_ec2ConnectionFactory->messageBus());

    if (needToStop())
        return;

    doMigrationFrom_2_4();

    m_mserverResourceSearcher = std::make_unique<QnMServerResourceSearcher>(this->serverModule());

    loadPlugins();

    initResourceTypes();

    initMetricsController();

    if (needToStop())
        return;

    if (!initTcpListener(
        m_timeBasedNonceProvider.get(),
        &m_cloudIntegrationManager->cloudManagerGroup(),
        m_ec2ConnectionFactory.get()))
    {
        return;
    }

    m_ec2ConnectionFactory->registerRestHandlers(m_universalTcpListener->processorPool());

    m_multicastHttp = std::make_unique<QnMulticast::HttpServer>(
        commonModule()->moduleGUID().toQUuid(), m_universalTcpListener.get());

    m_universalTcpListener->setProxyHandler<nx::vms::network::ProxyConnectionProcessor>(
        &nx::vms::network::ProxyConnectionProcessor::isProxyNeeded,
        m_ec2ConnectionFactory->serverConnector());

    m_ec2ConnectionFactory->registerTransactionListener(m_universalTcpListener.get());

    const bool foundOwnServerInDb = setUpMediaServerResource(
        m_cloudIntegrationManager.get(), serverModule.get(), m_ec2Connection);

    writeMutableSettingsData();

    if (needToStop())
        return;

    serverModule->resourcePool()->threadPool()->setMaxThreadCount(
        serverModule->settings().resourceInitThreadsCount());

    createResourceProcessor();

    // Searchers must be initialized before the resources are loaded as resources instances
    // are created by searchers.
    serverModule->resourceSearchers()->initialize();

    m_audioStreamerPool = std::make_unique<QnAudioStreamerPool>(serverModule.get());

    initializeUpnpPortMapper();

    loadResourceParamsData();
    loadResourcesFromDatabase();

    m_serverMessageProcessor->startReceivingLocalNotifications(m_ec2Connection);

    serverModule->sdkObjectFactory()->init();
    serverModule->analyticsManager()->init();
    m_cloudIntegrationManager->init();

    at_runtimeInfoChanged(commonModule()->runtimeInfoManager()->localInfo());

    startPublicIpDiscovery();

    saveServerInfo(m_mediaServer);

    commonModule()->globalSettings()->initialize();

    updateAddressesList();

    auto settingsProxy = nx::mserver_aux::createServerSettingsProxy(this->serverModule());
    auto systemNameProxy = nx::mserver_aux::createServerSystemNameProxy(this->serverModule());

    nx::mserver_aux::setUpSystemIdentity(commonModule()->beforeRestoreDbData(),
        settingsProxy.get(), std::move(systemNameProxy));

    BeforeRestoreDbData::clearSettings(serverModule->roSettings());

    addFakeVideowallUser(commonModule());

    if (!serverModule->settings().noInitStoragesOnStartup())
        initStoragesAsync(commonModule()->messageProcessor());

    initNewSystemStateIfNeeded(foundOwnServerInDb, settingsProxy);

    commonModule()->globalSettings()->takeFromSettings(serverModule->roSettings(), m_mediaServer);

    updateRootPassword();

    if (!nx::utils::AppInfo::isEdgeServer())
    {
        // TODO: #sivanov Rewrite this consistently with other settings.
        updateDisabledVendorsIfNeeded();
        updateAllowCameraChangesIfNeeded();
        commonModule()->globalSettings()->synchronizeNowSync();
    }
    if (m_setupModuleCallback)
        m_setupModuleCallback(serverModule.get());

    commonModule()->resourceDiscoveryManager()->setReady(true);

    m_dumpSystemResourceUsageTaskId = commonModule()->timerManager()->addTimer(
        std::bind(&MediaServerProcess::dumpSystemUsageStats, this), kSystemUsageDumpTimeout);

    nx::mserver_aux::makeFakeData(
        cmdLineArguments().createFakeData, m_ec2Connection, commonModule()->moduleGUID());

    startObjects();

    emit started();
    exec(); //< Start Qt event loop.
}

void MediaServerProcess::at_appStarted()
{
    if (isStopping())
        return;

    m_crashReporter->scanAndReportByTimer(serverModule()->runTimeSettings());
    startDeletor();
    updateSpecificFeatures();
};

void MediaServerProcess::at_runtimeInfoChanged(const QnPeerRuntimeInfo& runtimeInfo)
{
    if (isStopping())
        return;
    if (runtimeInfo.uuid != commonModule()->moduleGUID())
        return;
    auto connection = commonModule()->ec2Connection();
    if (connection)
    {
        ec2::QnTransaction<nx::vms::api::RuntimeData> tran(
            ec2::ApiCommand::runtimeInfoChanged,
            commonModule()->moduleGUID());
        tran.params = runtimeInfo.data;
        commonModule()->ec2Connection()->messageBus()->sendTransaction(tran);
    }
}

void MediaServerProcess::at_emptyDigestDetected(const QnUserResourcePtr& user, const QString& login, const QString& password)
{
    if (isStopping())
        return;

    // fill authenticate digest here for compatibility with version 2.1 and below.
    const ec2::AbstractECConnectionPtr& appServerConnection = commonModule()->ec2Connection();
    if (user->getDigest().isEmpty() && !m_updateUserRequests.contains(user->getId()))
    {
        user->setName(login);
        user->setPasswordAndGenerateHash(password);

        nx::vms::api::UserData userData;
        ec2::fromResourceToApi(user, userData);

        QnUuid userId = user->getId();
        m_updateUserRequests << userId;
        appServerConnection->getUserManager(Qn::kSystemAccess)->save(userData, password, this,
            [this, userId]( int /*reqID*/, ec2::ErrorCode /*errorCode*/)
            {
                m_updateUserRequests.remove(userId);
            });
    }
}

class QnVideoService : public QtService<QtSingleCoreApplication>
{
public:
    QnVideoService(int argc, char **argv):
        QtService<QtSingleCoreApplication>(argc, argv, SERVICE_NAME),
        m_argc(argc),
        m_argv(argv)
    {
        setServiceDescription(SERVICE_NAME);
    }

protected:
    virtual int executeApplication() override
    {
        m_main.reset(new MediaServerProcess(m_argc, m_argv, true));

        const auto cmdParams = m_main->cmdLineArguments();
        if (cmdParams.showHelp || cmdParams.showVersion)
            return 0;

        int res = application()->exec();
        qnStaticCommon->instance<QnLongRunnablePool>()->stopAll();

        m_main.reset();

#ifdef Q_OS_WIN
        // stop the service unexpectedly to let windows service management system restart it
        if (gRestartFlag)
        {
            HANDLE hProcess = GetCurrentProcess();
            TerminateProcess(hProcess, ERROR_SERVICE_SPECIFIC_ERROR);
        }
#endif
        return res;
    }

    virtual void start() override
    {
        QtSingleCoreApplication *application = this->application();

        QCoreApplication::setOrganizationName(QnAppInfo::organizationName());
        QCoreApplication::setApplicationName(QnServerAppInfo::applicationName());
        if (QCoreApplication::applicationVersion().isEmpty())
            QCoreApplication::setApplicationVersion(QnAppInfo::applicationVersion());

        m_main->initStaticCommonModule();

        if (application->isRunning() &&
            m_main->enableMultipleInstances() == 0)
        {
            qWarning() << "Server already started";
            qApp->quit();
            return;
        }

#ifdef Q_OS_WIN
        SetConsoleCtrlHandler(stopServer_WIN, true);
#endif
        signal(SIGINT, stopServer);
        signal(SIGTERM, stopServer);

        QDir::setCurrent(qApp->applicationDirPath());

    // ------------------------------------------
#ifdef TEST_RTSP_SERVER
        addTestData();
#endif
        m_main->start();
    }

    virtual void stop() override
    {
        if (serviceMainInstance)
            serviceMainInstance.load()->stopSync();
    }

private:
    int m_argc;
    char **m_argv;
    QScopedPointer<MediaServerProcess> m_main;
};

void stopServer(int /*signal*/)
{
    gRestartFlag = false;
    if (serviceMainInstance)
    {
        // ATTENTION: This method is called from a signal handler, thus, IO operations of any kind
        // are prohibited because of potential deadlocks.

        // TODO: Potential deadlock - the signal may come when the event queue mutex is locked.
        serviceMainInstance.load()->stopAsync();
    }
}

void restartServer(int restartTimeout)
{
    gRestartFlag = true;
    if (serviceMainInstance) {
        qWarning() << "restart requested!";
        QTimer::singleShot(restartTimeout, serviceMainInstance.load(), SLOT(stopAsync()));
    }
}

/*
bool changePort(quint16 port)
{
    if (serviceMainInstance)
        return serviceMainInstance.load()->changePort(port);
    else
        return false;
}
*/

#ifdef __linux__
void SIGUSR1_handler(int)
{
    //doing nothing. Need this signal only to interrupt some blocking calls
}
#endif

int MediaServerProcess::main(int argc, char* argv[])
{
    // Set locale to default "C" locale to have no issues with locale dependent standard conversion
    // functions. Using of QnTranslationManager::installTranslation is not enough as QLocale
    // affects only Qt locale dependent functions.
    setlocale(LC_ALL, "C");
    std::locale::global(std::locale("C"));
    nx::kit::OutputRedirector::ensureOutputRedirection();

    #if defined(_WIN32)
        win32_exception::installGlobalUnhandledExceptionHandler();
        _tzset();
    #endif

    #if defined(__linux__)
        signal(SIGUSR1, SIGUSR1_handler);

    #endif

    // Festival should be initialized before QnVideoService has started because of a Festival bug.
    auto speechSynthesisDataProviderBackend = QnSpeechSynthesisDataProvider::backendInstance(
        nx::utils::file_system::applicationDirPath(argc, argv));

    QnVideoService service(argc, argv);

    const int res = service.exec();
    return (gRestartFlag && res == 0) ? 1 : 0;
}

const nx::vms::server::CmdLineArguments MediaServerProcess::cmdLineArguments() const
{
    return m_cmdLineArguments;
}

void MediaServerProcess::configureApiRestrictions(nx::network::http::AuthMethodRestrictionList* restrictions)
{
    // For "OPTIONS * RTSP/1.0"
    restrictions->allow("\\*", nx::network::http::AuthMethod::noAuth);

    const auto webPrefix = std::string("(/web)?(/proxy/[^/]*(/[^/]*)?)?");
    restrictions->allow(webPrefix + "/api/ping", nx::network::http::AuthMethod::noAuth);
    restrictions->allow(webPrefix + "/api/camera_event.*", nx::network::http::AuthMethod::noAuth);
    restrictions->allow(webPrefix + "/api/moduleInformation", nx::network::http::AuthMethod::noAuth);
    restrictions->allow(webPrefix + "/api/getTime", nx::network::http::AuthMethod::noAuth);
    restrictions->allow(webPrefix + "/api/gettime", nx::network::http::AuthMethod::noAuth);
    restrictions->allow(
        webPrefix + nx::vms::time_sync::TimeSyncManager::kTimeSyncUrlPath.toStdString(),
        nx::network::http::AuthMethod::noAuth);
    restrictions->allow(webPrefix + "/api/getTimeZones", nx::network::http::AuthMethod::noAuth);
    restrictions->allow(webPrefix + "/api/getNonce", nx::network::http::AuthMethod::noAuth);
    restrictions->allow(webPrefix + "/api/cookieLogin", nx::network::http::AuthMethod::noAuth);
    restrictions->allow(webPrefix + "/api/cookieLogout", nx::network::http::AuthMethod::noAuth);
    restrictions->allow(webPrefix + "/api/getCurrentUser", nx::network::http::AuthMethod::noAuth);
    restrictions->allow(webPrefix + "/static/.*", nx::network::http::AuthMethod::noAuth);
    restrictions->allow("/crossdomain.xml", nx::network::http::AuthMethod::noAuth);
    restrictions->allow("/favicon.ico", nx::network::http::AuthMethod::noAuth);
    restrictions->allow(webPrefix + "/api/startLiteClient", nx::network::http::AuthMethod::noAuth);

    // For open in new browser window.
    restrictions->allow(webPrefix + "/api/showLog.*",
        nx::network::http::AuthMethod::urlQueryDigest | nx::network::http::AuthMethod::allowWithourCsrf);

    // For inserting in HTML <img src="...">.
    restrictions->allow(webPrefix + "/ec2/cameraThumbnail",
        nx::network::http::AuthMethod::allowWithourCsrf);

    nx::network::http::AuthMethodRestrictionList::Filter filter;
    filter.protocol = nx::network::http::http_1_0.protocol.toStdString();
    filter.method = nx::network::http::Method::options.toStdString();
    restrictions->allow(
        filter,
        nx::network::http::AuthMethod::noAuth);
}

void MediaServerProcess::updateSpecificFeatures() const
{
    static const QString kSpecificFeaturesFileName("specific_features.txt");
    QDir directory(QCoreApplication::applicationDirPath());
    for (int level = 0; !directory.exists(kSpecificFeaturesFileName); ++level)
    {
        if (level > 3 || !directory.cdUp())
        {
            NX_WARNING(this, "Unable to find %1", kSpecificFeaturesFileName);
            return;
        }
    }

    QFile file(directory.filePath(kSpecificFeaturesFileName));
    if (!file.open(QIODevice::ReadOnly))
    {
        NX_WARNING(this, "Unable to open %1", file.fileName());
        return;
    }

    std::map<QString, int> values;
    for (const auto& line: file.readAll().split('\n'))
    {
        const auto parts = line.split('=');
        if (parts.size() == 2)
            values[parts[0].trimmed()] = parts[1].trimmed().toInt();
        else
            NX_WARNING(this, "Syntax error in %1 on line: %2", file.fileName(), line);
    }

    if (values.empty())
    {
        NX_WARNING(this, "File %1 does not contain any valid values", file.fileName());
        return;
    }

    NX_INFO(this, "Update %1 to %2", file.fileName(), QJson::serialized(values));
    serverModule()->globalSettings()->setSpecificFeatures(values);
    serverModule()->globalSettings()->synchronizeNow();
}<|MERGE_RESOLUTION|>--- conflicted
+++ resolved
@@ -3043,15 +3043,8 @@
      * %apidoc POST /ec2/deviceAnalyticsSettings
      * Applies passed settings values to the corresponding DeviceAgent (which is a device-engine
      * pair).
-<<<<<<< HEAD
      * %struct DeviceAnalyticsSettingsRequest
      *
-=======
-     * %param:string engineId Id of an Analytics Engine.
-     * %param:string deviceId Id of a device.
-     * %param:object settings Name-value map with setting values, using JSON types according to
-     *     each setting type.
->>>>>>> fa1479fb
      * %return:object JSON object with an error code, error string, and the reply on success.
      *     %param:string error Error code, "0" means no error.
      *     %param:string errorString Error message in English, or an empty string.
