--- conflicted
+++ resolved
@@ -552,11 +552,7 @@
     using namespace nx::vms::server::fs::media_paths;
 
     auto mediaPathList = getMediaPaths(FilterConfig::createDefault(
-<<<<<<< HEAD
         serverModule()->platform(), includeNonHdd, &serverModule()->settings()));
-=======
-        m_platform.get(), includeNonHdd, &serverModule()->settings()));
->>>>>>> 53590434
     NX_VERBOSE(this, lm("Record folders: %1").container(mediaPathList));
     return mediaPathList;
 }
