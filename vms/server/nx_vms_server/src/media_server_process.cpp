--- conflicted
+++ resolved
@@ -4385,15 +4385,7 @@
                 std::max<int64_t>(*lastDbBackupTimestamp + dbBackupPeriodMS - nowMs, 0LL);
         }
     }
-<<<<<<< HEAD
-
-    m_createDbBackupTimer = std::make_unique<nx::utils::TimerManager>();
-    m_createDbBackupTimer->addTimer(
-        [this](auto /*timerId*/) { onBackupDbTimer(); },
-        std::chrono::milliseconds(initialBackupDbPeriodMs));
-=======
     m_createDbBackupTimer->start(initialBackupDbPeriodMs);
->>>>>>> f09e63bc
 
     const bool isDiscoveryDisabled = serverModule()->settings().noResourceDiscovery();
 
