#include "media_server_process.h"

#include <functional>
#include <signal.h>
#if defined(__linux__)
    #include <signal.h>
    #include <sys/types.h>
    #include <sys/stat.h>
    #include <sys/prctl.h>
    #include <unistd.h>
#endif

#include <boost/optional.hpp>

#include <qtsinglecoreapplication.h>
#include <qtservice.h>

#include <QtCore/QStringLiteral>
#include <QtCore/QCoreApplication>
#include <QtCore/QDir>
#include <QtCore/QSettings>
#include <QtCore/QUrl>
#include <QtCore/QThreadPool>
#include <QtConcurrent/QtConcurrent>
#include <nx/utils/uuid.h>
#include <utils/common/ldap.h>
#include <QtCore/QThreadPool>

#include <QtNetwork/QUdpSocket>
#include <QtNetwork/QHostAddress>
#include <QtNetwork/QHostInfo>
#include <QtNetwork/QNetworkInterface>

#include <api/global_settings.h>
#include <nx/vms/server/analytics/db/analytics_db.h>

#include <appserver/processor.h>

#include <nx/vms/event/rule.h>
#include <nx/vms/event/events/reasoned_event.h>
#include <nx/vms/utils/vms_utils.h>

#include <core/misc/schedule_task.h>

#include <core/resource_access/resource_access_manager.h>
#include <core/resource_access/providers/resource_access_provider.h>

#include <core/resource_management/camera_driver_restriction_list.h>
#include <core/resource_management/mserver_resource_discovery_manager.h>
#include <core/resource_management/resource_discovery_manager.h>
#include <core/resource_management/resource_pool.h>
#include <core/resource_management/server_additional_addresses_dictionary.h>

#include <core/resource/layout_resource.h>
#include <core/resource/media_server_user_attributes.h>
#include <core/resource/media_server_resource.h>
#include <core/resource/user_resource.h>
#include <core/resource/camera_resource.h>
#include <core/resource/videowall_resource.h>
#include <core/resource/camera_resource.h>

#include <media_server/media_server_app_info.h>
#include <media_server/server_message_processor.h>
#include <media_server/settings.h>
#include <api/app_server_connection.h>
#include <media_server/file_connection_processor.h>
#include <media_server/crossdomain_connection_processor.h>
#include <media_server/media_server_resource_searchers.h>
#include <media_server/media_server_module.h>

#include <nx/vms/auth/time_based_nonce_provider.h>
#include <nx/vms/server/authenticator.h>
#include <nx/vms/server/rest/get_merge_status_handler.h>
#include <network/connection_validator.h>
#include <network/default_tcp_connection_processor.h>
#include <network/system_helpers.h>

#include <nx_ec/ec_api.h>
#include <nx/vms/api/data/user_data.h>
#include <nx_ec/managers/abstract_user_manager.h>
#include <nx_ec/managers/abstract_layout_manager.h>
#include <nx_ec/managers/abstract_videowall_manager.h>
#include <nx_ec/managers/abstract_webpage_manager.h>
#include <nx_ec/managers/abstract_camera_manager.h>
#include <nx_ec/managers/abstract_server_manager.h>
#include <nx_ec/managers/abstract_analytics_manager.h>
#include <nx/network/socket.h>
#include <nx/network/ssl/ssl_engine.h>
#include <nx/network/udt/udt_socket.h>

#include <nx/kit/output_redirector.h>

#include <camera_vendors.h>

#include <plugins/plugin_manager.h>

#include <plugins/resource/desktop_camera/desktop_camera_registrator.h>

#include <plugins/storage/file_storage/file_storage_resource.h>
#include <core/storage/file_storage/db_storage_resource.h>
#include <plugins/storage/third_party_storage_resource/third_party_storage_resource.h>

#include <recorder/file_deletor.h>
#include <recorder/storage_manager.h>
#include <recorder/schedule_sync.h>

#include <nx/vms/server/rest/exec_event_action_rest_handler.h>
#include <rest/handlers/acti_event_rest_handler.h>
#include <rest/handlers/event_log_rest_handler.h>
#include <rest/handlers/event_log2_rest_handler.h>
#include <rest/handlers/multiserver_events_rest_handler.h>
#include <rest/handlers/get_system_name_rest_handler.h>
#include <rest/handlers/camera_diagnostics_rest_handler.h>
#include <rest/handlers/camera_settings_rest_handler.h>
#include <rest/handlers/debug_handler.h>
#include <rest/handlers/external_event_rest_handler.h>
#include <rest/handlers/favicon_rest_handler.h>
#include <rest/handlers/log_rest_handler.h>
#include <rest/handlers/manual_camera_addition_rest_handler.h>
#include <rest/handlers/ping_rest_handler.h>
#include <rest/handlers/p2p_stats_rest_handler.h>
#include <rest/handlers/audit_log_rest_handler.h>
#include <rest/handlers/recording_stats_rest_handler.h>
#include <rest/handlers/ping_system_rest_handler.h>
#include <rest/handlers/ptz_rest_handler.h>
#include <rest/handlers/can_accept_cameras_rest_handler.h>
#include <rest/handlers/rebuild_archive_rest_handler.h>
#include <rest/handlers/recorded_chunks_rest_handler.h>
#include <rest/handlers/statistics_rest_handler.h>
#include <rest/handlers/storage_space_rest_handler.h>
#include <rest/handlers/storage_status_rest_handler.h>
#include <rest/handlers/time_rest_handler.h>
#include <rest/handlers/timezones_rest_handler.h>
#include <rest/handlers/get_nonce_rest_handler.h>
#include <rest/handlers/cookie_login_rest_handler.h>
#include <rest/handlers/cookie_logout_rest_handler.h>
#include <rest/handlers/activate_license_rest_handler.h>
#include <rest/handlers/test_email_rest_handler.h>
#include <rest/handlers/test_ldap_rest_handler.h>
#include <rest/handlers/update_information_rest_handler.h>
#include <rest/handlers/start_update_rest_handler.h>
#include <rest/handlers/finish_update_rest_handler.h>
#include <rest/handlers/update_status_rest_handler.h>
#include <rest/handlers/install_update_rest_handler.h>
#include <rest/handlers/cancel_update_rest_handler.h>
#include <rest/handlers/retry_update.h>
#include <rest/handlers/restart_rest_handler.h>
#include <rest/handlers/module_information_rest_handler.h>
#include <rest/handlers/iflist_rest_handler.h>
#include <rest/handlers/json_aggregator_rest_handler.h>
#include <rest/handlers/ifconfig_rest_handler.h>
#include <rest/handlers/settime_rest_handler.h>
#include <rest/handlers/configure_rest_handler.h>
#include <rest/handlers/detach_from_cloud_rest_handler.h>
#include <rest/handlers/detach_from_system_rest_handler.h>
#include <rest/handlers/restore_state_rest_handler.h>
#include <rest/handlers/settings_documentation_handler.h>
#include <rest/handlers/setup_local_rest_handler.h>
#include <rest/handlers/setup_cloud_rest_handler.h>
#include <rest/handlers/merge_systems_rest_handler.h>
#include <rest/handlers/current_user_rest_handler.h>
#include <rest/handlers/backup_db_rest_handler.h>
#include <rest/handlers/discovered_peers_rest_handler.h>
#include <rest/handlers/log_level_rest_handler.h>
#include <rest/handlers/multiserver_chunks_rest_handler.h>
#include <rest/handlers/camera_history_rest_handler.h>
#include <rest/handlers/multiserver_bookmarks_rest_handler.h>
#include <rest/handlers/save_cloud_system_credentials.h>
#include <rest/handlers/multiserver_thumbnail_rest_handler.h>
#include <rest/handlers/multiserver_statistics_rest_handler.h>
#include <rest/handlers/multiserver_analytics_lookup_object_tracks.h>
#include <rest/handlers/execute_analytics_action_rest_handler.h>
#include <rest/handlers/get_analytics_actions_rest_handler.h>
#include <rest/server/rest_connection_processor.h>
#include <rest/server/options_request_handler.h>
#include <rest/handlers/get_hardware_info_rest_handler.h>
#include <rest/handlers/system_settings_handler.h>
#include <rest/handlers/audio_transmission_rest_handler.h>
#include <rest/handlers/start_lite_client_rest_handler.h>
#include <rest/handlers/runtime_info_rest_handler.h>
#include <rest/handlers/downloads_rest_handler.h>
#include <rest/handlers/get_hardware_ids_rest_handler.h>
#include <rest/handlers/multiserver_get_hardware_ids_rest_handler.h>
#include <rest/handlers/wearable_camera_rest_handler.h>
#include <rest/handlers/set_primary_time_server_rest_handler.h>
#ifdef _DEBUG
#include <rest/handlers/debug_events_rest_handler.h>
#endif
#include <nx/vms/server/rest/device_analytics_settings_handler.h>
#include <nx/vms/server/rest/analytics_engine_settings_handler.h>
#include <nx/vms/server/rest/get_time_handler.h>
#include <nx/vms/server/rest/server_time_handler.h>
#include <nx/vms/server/rest/plugin_info_handler.h>
#include <nx/vms/server/rest/nvr_network_block_handler.h>
#include <nx/vms/server/nvr/i_service.h>

#include <rtsp/rtsp_connection.h>

#include <nx/vms/server/http_audio/request_processor.h>

#include <nx/vms/discovery/manager.h>
#include <nx/vms/utils/initial_data_loader.h>
#include <network/multicodec_rtp_reader.h>
#include <network/router.h>

#include <utils/common/command_line_parser.h>
#include <nx/utils/event_loop_timer.h>
#include <nx/utils/app_info.h>
#include <nx/utils/log/log.h>
#include <nx/utils/log/log_initializer.h>
#include <nx/utils/scope_guard.h>
#include <nx/utils/std/cpp14.h>
#include <nx/utils/rlimit.h>
#include <utils/common/app_info.h>
#include <utils/common/sleep.h>
#include <utils/common/synctime.h>
#include <utils/common/util.h>
#include <nx/network/socket_global.h>
#include <nx/network/cloud/mediator_connector.h>
#include <nx/network/cloud/tunnel/outgoing_tunnel_pool.h>
#include <nx/network/cloud/tunnel/tunnel_acceptor_factory.h>
#include <nx/network/cloud/mediator_address_publisher.h>
#include <nx/vms/utils/system_helpers.h>

#include <utils/common/app_info.h>
#include <transcoding/ffmpeg_video_transcoder.h>

#include <nx/utils/crash_dump/systemexcept.h>

#include "platform/hardware_information.h"
#include "platform/platform_abstraction.h"
#include <nx/vms/server/ptz/server_ptz_controller_pool.h>
#include "plugins/resource/acti/acti_resource.h"
#include "common/common_module.h"
#include <nx/vms/network/reverse_connection_listener.h>
#include <nx/vms/network/proxy_connection.h>
#include <nx/vms/time_sync/server_time_sync_manager.h>
#include "llutil/hardware_id.h"
#include "api/runtime_info_manager.h"
#include "rest/handlers/old_client_connect_rest_handler.h"
#include "nx_ec/data/api_conversion_functions.h"
#include "nx_ec/dummy_handler.h"
#include "ec2_statictics_reporter.h"

#include "core/resource_management/resource_properties.h"
#include "core/resource/network_resource.h"
#include "network/universal_request_processor.h"
#include "core/resource/camera_history.h"
#include <nx/network/nettools.h>
#include "http/iomonitor_tcp_server.h"
#include "rest/handlers/multiserver_chunks_rest_handler.h"
#include "rest/handlers/merge_ldap_users_rest_handler.h"
#include "utils/common/waiting_for_qthread_to_empty_event_queue.h"
#include "crash_reporter.h"
#include "rest/handlers/exec_script_rest_handler.h"
#include "rest/handlers/script_list_rest_handler.h"
#include "cloud/cloud_integration_manager.h"
#include "rest/handlers/backup_control_rest_handler.h"
#include <server/server_globals.h>
#include <nx/vms/server/unused_wallpapers_watcher.h>
#include <nx/vms/server/license_watcher.h>
#include <nx/vms/server/videowall_license_watcher.h>
#include <rest/helpers/permissions_helper.h>
#include "misc/migrate_oldwin_dir.h"
#include <common/static_common_module.h>
#include <recorder/storage_db_pool.h>
#include <transaction/message_bus_adapter.h>
#include <rest/helper/p2p_statistics.h>
#include <recorder/archive_integrity_watcher.h>
#include <nx/utils/std/cpp14.h>
#include <nx/vms/server/analytics/manager.h>
#include <nx/vms/server/analytics/sdk_object_factory.h>
#include <nx/utils/platform/current_process.h>
#include <rest/handlers/change_camera_password_rest_handler.h>
#include <nx/vms/server/fs/media_paths/media_paths.h>
#include <nx/vms/server/fs/media_paths/media_paths_filter_config.h>
#include <nx/vms/common/p2p/downloader/downloader.h>
#include <nx/vms/server/root_fs.h>
#include <system_log/raid_event_ini_config.h>

#include <nx/vms/server/update/update_manager.h>
#include <nx_vms_server_ini.h>
#include <proxy/2wayaudio/proxy_audio_receiver.h>
#include <local_connection_factory.h>
#include <core/resource/resource_command_processor.h>
#include <rest/handlers/sync_time_rest_handler.h>
#include <rest/handlers/metrics_rest_handler.h>
#include <nx/vms/server/event/event_connector.h>
#include <nx/vms/server/event/extended_rule_processor.h>
#include <nx/network/http/http_client.h>
#include <core/resource_management/resource_data_pool.h>
#include <core/resource/storage_plugin_factory.h>
#include <nx/analytics/utils.h>

#include <providers/speech_synthesis_data_provider.h>
#include <nx/utils/file_system.h>
#include <nx/network/url/url_builder.h>

#include <nx/vms/api/protocol_version.h>

#include "nx/vms/server/system/nx1/info.h"
#include <atomic>

#include <nx/vms/server/nvr/i_service.h>

#include <nx/vms/server/metrics/camera_controller.h>
#include <nx/vms/server/metrics/network_controller.h>
#include <nx/vms/server/metrics/rest_handlers.h>
#include <nx/vms/server/metrics/server_controller.h>
#include <nx/vms/server/metrics/storage_controller.h>
#include <nx/vms/server/metrics/system_controller.h>

using namespace nx::vms::server;

// This constant is used while checking for compatibility.
// Do not change it until you know what you're doing.
static const char COMPONENT_NAME[] = "MediaServer";

static QString SERVICE_NAME = QnServerAppInfo::serviceName();
static const int UDT_INTERNET_TRAFIC_TIMER = 24 * 60 * 60 * 1000; //< Once a day;
//static const quint64 DEFAULT_MSG_LOG_ARCHIVE_SIZE = 5;
static const unsigned int APP_SERVER_REQUEST_ERROR_TIMEOUT_MS = 5500;

class MediaServerProcess;
static MediaServerProcess* serviceMainInstance = nullptr;
void stopServer(int signal);
static bool gRestartFlag = false;

namespace {

static const std::chrono::seconds kResourceDataReadingTimeout(5);
const QString YES = "yes";
const QString NO = "no";
const QString MEDIATOR_ADDRESS_UPDATE = "mediatorAddressUpdate";

static const int kPublicIpUpdateTimeoutMs = 60 * 2 * 1000;
static nx::utils::log::Tag kLogTag(typeid(MediaServerProcess));

static const int kMinimalGlobalThreadPoolSize = 4;
static const std::chrono::seconds kCheckAnalyticsUsedTimeout(5);

void addFakeVideowallUser(QnCommonModule* commonModule)
{
    nx::vms::api::UserData fakeUserData;
    fakeUserData.realm = nx::network::AppInfo::realm();
    fakeUserData.permissions = GlobalPermission::videowallModePermissions;

    auto fakeUser = ec2::fromApiToResource(fakeUserData);
    fakeUser->setIdUnsafe(Qn::kVideowallUserAccess.userId);
    fakeUser->setName("Video wall");

    commonModule->resourcePool()->addResource(fakeUser);
}

} // namespace

std::unique_ptr<QnStaticCommonModule> MediaServerProcess::m_staticCommonModule;

void decoderLogCallback(void* /*pParam*/, int i, const char* szFmt, va_list args)
{
    //USES_CONVERSION;

    //Ignore debug and info (i == 2 || i == 1) messages
    if(AV_LOG_ERROR != i)
    {
        //return;
    }

    // AVCodecContext* pCtxt = (AVCodecContext*)pParam;

    char szMsg[1024];
    vsprintf(szMsg, szFmt, args);
    //if(szMsg[strlen(szMsg)] == '\n')
    {
        szMsg[strlen(szMsg)-1] = 0;
    }

    NX_ERROR(kLogTag, "FFMPEG %1", QString::fromLocal8Bit(szMsg));
}

QHostAddress resolveHost(const QString& hostString)
{
    QHostAddress host(hostString);
    if (host.toIPv4Address() != 0)
        return host;

    QHostInfo info = QHostInfo::fromName(hostString);

    // Can't resolve
    if (info.error() != QHostInfo::NoError)
    {
        NX_ERROR(kLogTag, "Couldn't resolve host %1", hostString);
        return QHostAddress();
    }

    // Initialize to zero
    host = QHostAddress();
    for (const QHostAddress &address: info.addresses())
    {
        if (address.toIPv4Address() != 0)
        {
            host = address;
            break;
        }
    }

    if (host.toIPv4Address() == 0)
        NX_ERROR(kLogTag, "No ipv4 address associated with host %1", hostString);

    return host;
}

QString defaultLocalAddress(const QHostAddress& target)
{
    if (!target.isNull())
    {
        QUdpSocket socket;
        socket.connectToHost(target, 53);

        if (socket.localAddress() != QHostAddress::LocalHost)
            return socket.localAddress().toString(); // if app server is on other computer we use same address as used to connect to app server
    }

    {
        // try select default interface
        QUdpSocket socket;
        socket.connectToHost("8.8.8.8", 53);
        QString result = socket.localAddress().toString();

        if (result.length()>0)
            return result;
    }

    // if nothing else works use first enabled hostaddr
    for (const auto& address: allLocalAddresses(nx::network::AddressFilter::onlyFirstIpV4))
    {
        QUdpSocket socket;
        if (!socket.bind(QHostAddress(address.toString()), 0))
            continue;
        const QString result = socket.localAddress().toString();
        NX_ASSERT(result.length() > 0);
        return result;
    }

    return "127.0.0.1";

}

void calculateSpaceLimitOrLoadFromConfig(
    QnCommonModule* commonModule,
    const QnFileStorageResourcePtr& fileStorage)
{
    const BeforeRestoreDbData& beforeRestoreData = commonModule->beforeRestoreDbData();
    if (!beforeRestoreData.isEmpty() && beforeRestoreData.hasInfoForStorage(fileStorage->getUrl()))
    {
        fileStorage->setSpaceLimit(beforeRestoreData.getSpaceLimitForStorage(fileStorage->getUrl()));
        return;
    }

    fileStorage->setSpaceLimit(fileStorage->calcInitialSpaceLimit());
}

#ifdef Q_OS_WIN
static int freeGB(QString drive)
{
    ULARGE_INTEGER freeBytes;

    GetDiskFreeSpaceEx(drive.toStdWString().c_str(), &freeBytes, 0, 0);

    return freeBytes.HighPart * 4 + (freeBytes.LowPart>> 30);
}
#endif

QnStorageResourceList getSmallStorages(const QnStorageResourceList& storages)
{
    QnStorageResourceList result;
    for (const auto& storage: storages)
    {
        qint64 totalSpace = -1;
        auto fileStorage = storage.dynamicCast<QnFileStorageResource>();
        if (fileStorage)
            totalSpace = fileStorage->calculateAndSetTotalSpaceWithoutInit();
        else
        {
            storage->initOrUpdate();
            totalSpace = storage->getTotalSpace();
        }
        if (totalSpace != QnStorageResource::kUnknownSize && totalSpace < storage->getSpaceLimit())
            result << storage; // if storage size isn't known do not delete it

        NX_VERBOSE(kLogTag,
            lm("Small storage %1, isFileStorage=%2, totalSpace=%3, spaceLimit=%4, toDelete").args(
                storage->getUrl(), static_cast<bool>(fileStorage), totalSpace,
                storage->getSpaceLimit()));
    }
    return result;
}

QnStorageResourcePtr MediaServerProcess::createStorage(const QnUuid& serverId, const QString& path)
{
    NX_VERBOSE(kLogTag, lm("Attempting to create storage %1").arg(path));
    QnStorageResourcePtr storage(serverModule()->storagePluginFactory()->createStorage(commonModule(), "ufile"));
    storage->setName("Initial");
    storage->setParentId(serverId);
    storage->setUrl(path);
    storage->fillID();

    const QString storagePath = QnStorageResource::toNativeDirPath(storage->getPath());
    const auto partitions = serverModule()->platform()->monitor()->totalPartitionSpaceInfo();
    const auto it = std::find_if(partitions.begin(), partitions.end(),
        [&](const nx::vms::server::PlatformMonitor::PartitionSpace& part)
    { return storagePath.startsWith(QnStorageResource::toNativeDirPath(part.path)); });

    const auto storageType = (it != partitions.end())
        ? it->type
        : nx::vms::server::PlatformMonitor::NetworkPartition;
    storage->setStorageType(QnLexical::serialized(storageType));

    if (auto fileStorage = storage.dynamicCast<QnFileStorageResource>())
    {
        const qint64 totalSpace = fileStorage->calculateAndSetTotalSpaceWithoutInit();
        calculateSpaceLimitOrLoadFromConfig(commonModule(), fileStorage);

        if (totalSpace < fileStorage->getSpaceLimit())
        {
            NX_DEBUG(kLogTag, lm(
                "Storage with this path %1 total space is unknown or totalSpace < spaceLimit. "
                "Total space: %2, Space limit: %3").args(path, totalSpace, storage->getSpaceLimit()));
            return QnStorageResourcePtr();
        }
    }
    else
    {
        NX_ASSERT(false, lm("Failed to create to storage: %1").arg(path));
        return QnStorageResourcePtr();
    }

    storage->setUsedForWriting(storage->initOrUpdate() == Qn::StorageInit_Ok && storage->isWritable());
    NX_DEBUG(kLogTag, lm("Storage %1 is operational: %2").args(path, storage->isUsedForWriting()));

    QnResourceTypePtr resType = qnResTypePool->getResourceTypeByName("Storage");
    NX_ASSERT(resType);
    if (resType)
        storage->setTypeId(resType->getId());

    storage->setParentId(QnUuid(serverModule()->settings().serverGuid()));
    return storage;
}

QStringList MediaServerProcess::listRecordFolders(bool includeNonHdd) const
{
    using namespace nx::vms::server::fs::media_paths;

    auto mediaPathList = get(FilterConfig::createDefault(
        serverModule()->platform(), includeNonHdd, &serverModule()->settings()));
    NX_VERBOSE(this, lm("Record folders: %1").container(mediaPathList));
    return mediaPathList;
}

QnStorageResourceList MediaServerProcess::createStorages(const QnMediaServerResourcePtr& mServer)
{
    QnStorageResourceList storages;
    QStringList availablePaths;
    //bool isBigStorageExist = false;
    qint64 bigStorageThreshold = 0;

    availablePaths = listRecordFolders();

    NX_DEBUG(kLogTag, lm("Available paths count: %1").arg(availablePaths.size()));
    for(const QString& folderPath: availablePaths)
    {
        NX_DEBUG(kLogTag, lm("Available path: %1").arg(folderPath));
        if (!mServer->getStorageByUrl(folderPath).isNull())
        {
            NX_DEBUG(kLogTag,
                lm("Storage with this path %1 already exists. Won't be added.").arg(folderPath));
            continue;
        }
        // Create new storage because of new partition found that missing in the database
        QnStorageResourcePtr storage = createStorage(mServer->getId(), folderPath);
        if (!storage)
            continue;

        qint64 available = storage->getTotalSpace() - storage->getSpaceLimit();
        bigStorageThreshold = qMax(bigStorageThreshold, available);
        storages.append(storage);
        NX_DEBUG(kLogTag, lm("Creating new storage: %1").arg(folderPath));
    }
    bigStorageThreshold /= QnStorageManager::kBigStorageTreshold;

    for (int i = 0; i < storages.size(); ++i) {
        QnStorageResourcePtr storage = storages[i].dynamicCast<QnStorageResource>();
        qint64 available = storage->getTotalSpace() - storage->getSpaceLimit();
        if (available < bigStorageThreshold)
            storage->setUsedForWriting(false);
    }

    QString logMessage = "Storage new candidates:\n";
    for (const auto& storage : storages)
    {
        logMessage.append(
            lm("\t\turl: %1, totalSpace: %2, spaceLimit: %3")
                .args(storage->getUrl(), storage->getTotalSpace(), storage->getSpaceLimit()));
    }

    NX_DEBUG(kLogTag, logMessage);
    return storages;
}

QnStorageResourceList MediaServerProcess::updateStorages(QnMediaServerResourcePtr mServer)
{
    const auto partitions = serverModule()->platform()->monitor()->totalPartitionSpaceInfo();

    QMap<QnUuid, QnStorageResourcePtr> result;
    // I've switched all patches to native separator to fix network patches like \\computer\share
    for(const QnStorageResourcePtr& abstractStorage: mServer->getStorages())
    {
        QnStorageResourcePtr storage = abstractStorage.dynamicCast<QnStorageResource>();
        if (!storage)
            continue;
        bool modified = false;
        if (!storage->getUrl().contains("://")) {
            QString updatedURL = QDir::toNativeSeparators(storage->getUrl());
            if (updatedURL.endsWith(QDir::separator()))
                updatedURL.chop(1);
            if (storage->getUrl() != updatedURL) {
                storage->setUrl(updatedURL);
                modified = true;
            }
        }

        QString storageType = storage->getStorageType();
        if (storageType.isEmpty())
        {
            if (storage->getUrl().contains("://"))
                storageType = QUrl(storage->getUrl()).scheme();
            if (storageType.isEmpty())
            {
                storageType = QnLexical::serialized(nx::vms::server::PlatformMonitor::LocalDiskPartition);
                const auto storagePath = QnStorageResource::toNativeDirPath(storage->getPath());
                const auto it = std::find_if(partitions.begin(), partitions.end(),
                    [&](const nx::vms::server::PlatformMonitor::PartitionSpace& partition)
                { return storagePath.startsWith(QnStorageResource::toNativeDirPath(partition.path)); });
                if (it != partitions.end())
                    storageType = QnLexical::serialized(it->type);
            }
            storage->setStorageType(
                    storageType.isEmpty()
                    ? QnLexical::serialized(nx::vms::server::PlatformMonitor::UnknownPartition)
                    : storageType);
            modified = true;
        }
        if (modified)
            result.insert(storage->getId(), storage);
    }

    QString logMesssage = lm("%1 Modified storages:\n").arg(Q_FUNC_INFO);
    for (const auto& storage : result.values())
    {
        logMesssage.append(
            lm("\t\turl: %1, totalSpace: %2, spaceLimit: %3\n")
                .args(storage->getUrl(), storage->getTotalSpace(), storage->getSpaceLimit()));
    }

    NX_DEBUG(kLogTag, logMesssage);
    return result.values();
}

void MediaServerProcess::initStoragesAsync(QnCommonMessageProcessor* messageProcessor)
{
    m_initStoragesAsyncPromise.reset(new nx::utils::promise<void>());
    QtConcurrent::run([messageProcessor, this]
    {
        NX_VERBOSE(this, "[Storages init] Init storages begin");
        const auto setPromiseGuardFunc = nx::utils::makeScopeGuard(
            [&]()
            {
                NX_VERBOSE(this, "[Storages init] Init storages end");
                m_initStoragesAsyncPromise->set_value();
            });

        //read server's storages
        ec2::AbstractECConnectionPtr ec2Connection = messageProcessor->commonModule()->ec2Connection();
        ec2::ErrorCode rez;
        nx::vms::api::StorageDataList storages;

        while ((rez = ec2Connection->getMediaServerManager(Qn::kSystemAccess)->getStoragesSync(
            QnUuid(), &storages)) != ec2::ErrorCode::ok)
        {
            NX_DEBUG(this, lm("[Storages init] Can't get storage list. Reason: %1").arg(rez));
            QnSleep::msleep(APP_SERVER_REQUEST_ERROR_TIMEOUT_MS);
            if (m_needStop)
                return;
        }

        for(const auto& storage: storages)
        {
            NX_DEBUG(this, lm("[Storages init] Existing storage: %1, spaceLimit = %2")
                .args(storage.url, storage.spaceLimit));
            messageProcessor->updateResource(storage, ec2::NotificationSource::Local);
        }

        const auto unmountedStorages =
            nx::mserver_aux::getUnmountedStorages(
                serverModule()->platform(),
                m_mediaServer->getStorages(),
                &serverModule()->settings());
        for (const auto& storageResource: unmountedStorages)
        {
            auto fileStorageResource = storageResource.dynamicCast<QnFileStorageResource>();
            if (fileStorageResource)
                fileStorageResource->setMounted(false);
        }

        QnStorageResourceList smallStorages = getSmallStorages(m_mediaServer->getStorages());
        QnStorageResourceList storagesToRemove;
        // We won't remove automatically storages which might have been unmounted because of their
        // small size. This small size might be the result of the unmounting itself (just the size
        // of the local drive where mount folder is located). User will be able to remove such
        // storages by themselves.
        for (const auto& smallStorage: smallStorages)
        {
            bool isSmallStorageAmongstUnmounted = false;
            for (const auto& unmountedStorage: unmountedStorages)
            {
                if (unmountedStorage == smallStorage)
                {
                    isSmallStorageAmongstUnmounted = true;
                    break;
                }
            }

            if (!isSmallStorageAmongstUnmounted)
                storagesToRemove.append(smallStorage);
        }

        NX_DEBUG(this, lm("[Storages init] Found %1 storages to remove").arg(storagesToRemove.size()));
        for (const auto& storage: storagesToRemove)
        {
            NX_DEBUG(this, lm("[Storages init] Storage to remove: %2, id: %3").args(
                storage->getUrl(), storage->getId()));
        }

        if (!storagesToRemove.isEmpty())
        {
            nx::vms::api::IdDataList idList;
            for (const auto& value: storagesToRemove)
                idList.push_back(value->getId());
            if (ec2Connection->getMediaServerManager(Qn::kSystemAccess)->removeStoragesSync(idList) != ec2::ErrorCode::ok)
                qWarning() << "[Storages init] Failed to remove deprecated storage on startup. Postpone removing to the next start...";
            commonModule()->resourcePool()->removeResources(storagesToRemove);
        }

        QnStorageResourceList modifiedStorages = createStorages(m_mediaServer);
        modifiedStorages.append(updateStorages(m_mediaServer));

        saveStorages(ec2Connection, modifiedStorages);
        for(const QnStorageResourcePtr &storage: modifiedStorages)
            messageProcessor->updateResource(storage, ec2::NotificationSource::Local);

        NX_DEBUG(this, "[Storages init] Updated storages saved and update resource signal sent");
        connect(m_mediaServer.get(), &QnMediaServerResource::propertyChanged, this,
            &MediaServerProcess::at_serverPropertyChanged);

        if (!m_mediaServer->metadataStorageId().isNull() || QFile::exists(getMetadataDatabaseName()))
            initializeAnalyticsEvents();

        NX_DEBUG(this, "[Storages init] Analytics storage DB initialized");

        serverModule()->normalStorageManager()->initDone();
        serverModule()->backupStorageManager()->initDone();
        m_storageInitializationDone = true;
    });
}

QString getComputerName()
{
#if defined(Q_OS_WIN)
    ushort tmpBuffer[1024];
    DWORD  tmpBufferSize = sizeof(tmpBuffer);
    if (GetComputerName((LPTSTR) tmpBuffer, &tmpBufferSize))
        return QString::fromUtf16(tmpBuffer);
#elif defined(Q_OS_LINUX)
    char tmpBuffer[1024];
    if (gethostname(tmpBuffer, sizeof(tmpBuffer)) == 0)
        return QString::fromUtf8(tmpBuffer);
#endif
    return QString();
}

QString getDefaultServerName()
{
    QString id = getComputerName();
    if (id.isEmpty())
        id = nx::network::getMacFromPrimaryIF();
    return lm("Server %1").arg(id);
}

QnMediaServerResourcePtr MediaServerProcess::findServer(ec2::AbstractECConnectionPtr ec2Connection)
{
    nx::vms::api::MediaServerDataList servers;

    while (servers.empty() && !needToStop())
    {
        const ec2::ErrorCode res =
            ec2Connection->getMediaServerManager(Qn::kSystemAccess)->getServersSync(&servers);
        if (res == ec2::ErrorCode::ok)
            break;

        NX_DEBUG(this, "%1(): Call to getServers failed: %2", __func__, res);
        QnSleep::msleep(1000);
    }

    const QnUuid serverGuid(serverModule()->settings().serverGuid());
    for(const auto& server: servers)
    {
        if (server.id == serverGuid)
        {
            QnMediaServerResourcePtr qnServer(new QnMediaServerResource(commonModule()));
            ec2::fromApiToResource(server, qnServer);
            return qnServer;
        }
    }

    return QnMediaServerResourcePtr();
}

QnMediaServerResourcePtr MediaServerProcess::registerServer(
    ec2::AbstractECConnectionPtr ec2Connection,
    const QnMediaServerResourcePtr &server,
    bool isNewServerInstance)
{
    nx::vms::api::MediaServerData apiServer;
    ec2::fromResourceToApi(server, apiServer);

    ec2::ErrorCode rez = ec2Connection->getMediaServerManager(Qn::kSystemAccess)->saveSync(apiServer);
    if (rez != ec2::ErrorCode::ok)
    {
        qWarning() << "registerServer(): Call to registerServer failed. Reason: " << ec2::toString(rez);
        return QnMediaServerResourcePtr();
    }

    if (!isNewServerInstance)
        return server;

    // insert server user attributes if defined
    QString dir = serverModule()->settings().staticDataDir();

    nx::vms::api::MediaServerUserAttributesData userAttrsData;
    ec2::fromResourceToApi(server->userAttributes(), userAttrsData);

    QFile f(closeDirPath(dir) + "server_settings.json");
    if (!f.open(QFile::ReadOnly))
        return server;
    QByteArray data = f.readAll();
    if (QJson::deserialize(data, &userAttrsData))
    {
        userAttrsData.serverId = server->getId();
        saveMediaServerUserAttributes(ec2Connection, userAttrsData);
    }
    else
    {
        NX_WARNING(this, "Can not deserialize server_settings.json file");
    }
    return server;
}

void MediaServerProcess::saveMediaServerUserAttributes(
    ec2::AbstractECConnectionPtr ec2Connection,
    const nx::vms::api::MediaServerUserAttributesData& userAttrsData)
{
    nx::vms::api::MediaServerUserAttributesDataList attrsList;
    attrsList.push_back(userAttrsData);
    auto rez = ec2Connection->getMediaServerManager(Qn::kSystemAccess)->saveUserAttributesSync(attrsList);
    if (rez != ec2::ErrorCode::ok)
        qWarning() << "registerServer(): Call to registerServer failed. Reason: " << ec2::toString(rez);
}

void MediaServerProcess::saveStorages(
    ec2::AbstractECConnectionPtr ec2Connection,
    const QnStorageResourceList& storages)
{
    nx::vms::api::StorageDataList apiStorages;
    ec2::fromResourceListToApi(storages, apiStorages);

    ec2::ErrorCode rez;
    while((rez = ec2Connection->getMediaServerManager(Qn::kSystemAccess)->saveStoragesSync(apiStorages))
        != ec2::ErrorCode::ok && !needToStop())
    {
        NX_WARNING(this) << "Call to change server's storages failed. Reason: " << rez;
        QnSleep::msleep(APP_SERVER_REQUEST_ERROR_TIMEOUT_MS);
    }
}

static const std::chrono::minutes kSystemUsageDumpTimeout(30);

void MediaServerProcess::dumpSystemUsageStats()
{
    if (!serverModule()->platform()->monitor())
        return;

    if (!serverModule()->settings().noMonitorStatistics())
        serverModule()->platform()->monitor()->logStatistics();

    // TODO: #muskov
    //  - Add some more fields that might be interesting.
    //  - Make and use JSON serializable struct rather than just a string.
    QStringList networkIfList;
    for (const auto& iface: serverModule()->platform()->monitor()->totalNetworkLoad())
    {
        if (iface.type != nx::vms::server::PlatformMonitor::LoopbackInterface)
        {
            networkIfList.push_back(
                lm("%1: %2 bps").args(iface.interfaceName, iface.bytesPerSecMax));
        }
    }
    const auto networkIfInfo = networkIfList.join(", ");
    if (m_mediaServer->setProperty(ResourcePropertyKey::Server::kNetworkInterfaces, networkIfInfo))
        m_mediaServer->saveProperties();

    NX_MUTEX_LOCKER lk(&m_mutex);
    if (m_dumpSystemResourceUsageTaskId == 0)  // Monitoring cancelled
        return;
    m_dumpSystemResourceUsageTaskId = commonModule()->timerManager()->addTimer(
        std::bind(&MediaServerProcess::dumpSystemUsageStats, this), kSystemUsageDumpTimeout);
}

#ifdef Q_OS_WIN
#include <windows.h>
#include <stdio.h>
BOOL WINAPI stopServer_WIN(DWORD dwCtrlType)
{
    stopServer(dwCtrlType);
    return true;
}
#endif

nx::utils::Url MediaServerProcess::appServerConnectionUrl() const
{
    auto settings = serverModule()->mutableSettings();
    // migrate appserverPort settings from version 2.2 if exist
    if (settings->appserverPort.present())
    {
        settings->port.set(settings->appserverPort());
        settings->appserverPort.remove();
    }

    nx::utils::Url appServerUrl;
    QUrlQuery params;

    // ### remove
    QString host = settings->appserverHost();
    if (QUrl(host).scheme() == "file")
    {
        appServerUrl = nx::utils::Url(host); // it is a completed URL
    }
    else if (host.isEmpty() || host == "localhost")
    {
        appServerUrl = nx::utils::Url::fromLocalFile(closeDirPath(serverModule()->settings().dataDir()));
    }
    else
    {
        appServerUrl.setScheme(nx::network::http::urlSheme(settings->secureAppserverConnection()));
        appServerUrl.setHost(host);
        appServerUrl.setPort(settings->port());
    }
    if (appServerUrl.scheme() == "file")
    {
        QString staticDBPath = settings->staticDataDir();
        if (!staticDBPath.isEmpty()) {
            params.addQueryItem("staticdb_path", staticDBPath);
        }
        if (settings->removeDbOnStartup())
            params.addQueryItem("cleanupDb", QString());
    }

    // TODO: #rvasilenko Actually appserverPassword is always empty. Remove?
    QString userName = settings->appserverLogin();
    QString password = settings->appserverPassword();
    QByteArray authKey = SettingsHelper(serverModule()).getAuthKey();
    QString appserverHostString = settings->appserverHost();
    if (!authKey.isEmpty() && !Utils::isLocalAppServer(appserverHostString))
    {
        userName = serverModule()->settings().serverGuid();
        password = authKey;
    }

    appServerUrl.setUserName(userName);
    appServerUrl.setPassword(password);
    appServerUrl.setQuery(params);

    NX_INFO(this, "Connect to server %1", appServerUrl.toString(QUrl::RemovePassword));
    return appServerUrl;
}

MediaServerProcess::MediaServerProcess(int argc, char* argv[], bool serviceMode)
    :
    m_argc(argc),
    m_argv(argv),
    m_cmdLineArguments(argc, argv),
    m_serviceMode(serviceMode)
{
    serviceMainInstance = this;

    // TODO: Other platforms?
    #if defined(__linux__)
        if (!m_cmdLineArguments.crashDirectory.isEmpty())
            linux_exception::setCrashDirectory(m_cmdLineArguments.crashDirectory.toStdString());
    #endif

    auto settings = std::make_unique<MSSettings>(
        m_cmdLineArguments.configFilePath,
        m_cmdLineArguments.rwConfigFilePath);

    addCommandLineParametersFromConfig(settings.get());

    const QString raidEventLogName = system_log::ini().logName;
    const QString raidEventProviderName = system_log::ini().providerName;

    m_raidEventLogReader.reset(new RaidEventLogReader(
        raidEventLogName, raidEventProviderName));
    m_enableMultipleInstances = settings->settings().enableMultipleInstances();
}

void MediaServerProcess::addCommandLineParametersFromConfig(MSSettings* settings)
{
    // move arguments from conf file / registry

    if (m_cmdLineArguments.rebuildArchive.isEmpty())
        m_cmdLineArguments.rebuildArchive = settings->runTimeSettings()->value("rebuild").toString();
}

MediaServerProcess::~MediaServerProcess()
{
    quit();
    stop();
    m_staticCommonModule.reset();
}

void MediaServerProcess::initResourceTypes()
{
    auto manager = m_ec2Connection->getResourceManager(Qn::kSystemAccess);
    while (!needToStop())
    {
        QList<QnResourceTypePtr> resourceTypeList;
        const ec2::ErrorCode errorCode = manager->getResourceTypesSync(&resourceTypeList);
        if (errorCode == ec2::ErrorCode::ok)
        {
            qnResTypePool->replaceResourceTypeList(resourceTypeList);
            break;
        }
        NX_ERROR(this, lm("Failed to load resource types. %1").arg(ec2::toString(errorCode)));
    }
}

bool MediaServerProcess::isStopping() const
{
    QnMutexLocker lock(&m_stopMutex);
    return m_stopping;
}

void MediaServerProcess::at_databaseDumped()
{
    if (isStopping())
        return;

    nx::mserver_aux::savePersistentDataBeforeDbRestore(
                commonModule()->resourcePool()->getAdministrator(),
                m_mediaServer,
                nx::mserver_aux::createServerSettingsProxy(serverModule()).get()
            ).saveToSettings(serverModule()->roSettings());
    NX_INFO(this, "Server restart is scheduled after dump database");
    restartServer(500);
}

void MediaServerProcess::at_serverPropertyChanged(const QnResourcePtr& /*resource*/, const QString& key)
{
    if (key == QnMediaServerResource::kMetadataStorageIdKey)
        initializeAnalyticsEvents();
}

void MediaServerProcess::at_systemIdentityTimeChanged(qint64 value, const QnUuid& sender)
{
    if (isStopping())
        return;

    SettingsHelper(serverModule()).setSysIdTime(value);
    if (sender != commonModule()->moduleGUID())
    {
        serverModule()->mutableSettings()->removeDbOnStartup.set(true);
        // If system Id has been changed, reset 'database restore time' variable
        nx::mserver_aux::savePersistentDataBeforeDbRestore(
                    commonModule()->resourcePool()->getAdministrator(),
                    m_mediaServer,
                    nx::mserver_aux::createServerSettingsProxy(serverModule()).get()
                ).saveToSettings(serverModule()->roSettings());
        NX_INFO(this, "Server restart is scheduled because sysId time is changed");
        restartServer(0);
    }
}

void MediaServerProcess::stopSync()
{
    qWarning() << "Stopping server";

    {
        QnMutexLocker lock( &m_stopMutex );
        if (m_stopping)
            return;

        m_stopping = true;
    }

    pleaseStop();
    quit();

    const std::chrono::seconds kStopTimeout(100);
    if (!wait(kStopTimeout))
        NX_CRITICAL(false, lm("Server was unable to stop within %1").arg(kStopTimeout));

    qApp->quit();
}

void MediaServerProcess::stopAsync()
{
    QTimer::singleShot(0, this, SLOT(stopSync()));
}

int MediaServerProcess::getTcpPort() const
{
    return m_universalTcpListener ? m_universalTcpListener->getPort() : 0;
}

void MediaServerProcess::updateDisabledVendorsIfNeeded()
{
    // migration from old version. move setting from registry to the DB
    static const QString DV_PROPERTY = QLatin1String("disabledVendors");
    QString disabledVendors = serverModule()->roSettings()->value(DV_PROPERTY).toString();
    if (!disabledVendors.isNull())
    {
        qnGlobalSettings->setDisabledVendors(disabledVendors);
        serverModule()->roSettings()->remove(DV_PROPERTY);
    }
}

void MediaServerProcess::updateAllowCameraChangesIfNeeded()
{
    static const QString DV_PROPERTY = QLatin1String("cameraSettingsOptimization");

    QString allowCameraChanges = serverModule()->roSettings()->value(DV_PROPERTY).toString();
    if (!allowCameraChanges.isEmpty())
    {
        qnGlobalSettings->setCameraSettingsOptimizationEnabled(
            allowCameraChanges.toLower() == "yes"
            || allowCameraChanges.toLower() == "true"
            || allowCameraChanges == "1");
        serverModule()->roSettings()->setValue(DV_PROPERTY, "");
    }
}

template<typename Container>
QString containerToQString(const Container& container)
{
    QStringList list;
    for (const auto& it : container)
        list << it.toString();

    return list.join(", ");
}

void MediaServerProcess::updateAddressesList()
{
    if (isStopping())
        return;

    nx::vms::api::MediaServerData prevValue;
    ec2::fromResourceToApi(m_mediaServer, prevValue);

    nx::network::AddressFilters addressMask =
        nx::network::AddressFilter::ipV4
        | nx::network::AddressFilter::ipV6
        | nx::network::AddressFilter::noLocal
        | nx::network::AddressFilter::noLoopback;

    QList<nx::network::SocketAddress> serverAddresses;
    const auto port = m_universalTcpListener->getPort();

    for (const auto& host: allLocalAddresses(addressMask))
        serverAddresses << nx::network::SocketAddress(host, port);

    for (const auto& host : m_forwardedAddresses)
        serverAddresses << nx::network::SocketAddress(host.first, host.second);

    if (!m_ipDiscovery->publicIP().isNull())
        serverAddresses << nx::network::SocketAddress(m_ipDiscovery->publicIP().toString(), port);

    m_mediaServer->setNetAddrList(serverAddresses);
    NX_DEBUG(this, "Update mediaserver addresses: %1", containerToQString(serverAddresses));

    const nx::utils::Url defaultUrl(m_mediaServer->getApiUrl());
    const nx::network::SocketAddress defaultAddress(defaultUrl.host(), defaultUrl.port());
    if (std::find(serverAddresses.begin(), serverAddresses.end(),
                  defaultAddress) == serverAddresses.end())
    {
        nx::network::SocketAddress newAddress;
        if (!serverAddresses.isEmpty())
            newAddress = serverAddresses.front();

        m_mediaServer->setPrimaryAddress(newAddress);
    }

    nx::vms::api::MediaServerData server;
    ec2::fromResourceToApi(m_mediaServer, server);
    if (server != prevValue)
    {
        auto mediaServerManager =
            commonModule()->ec2Connection()->getMediaServerManager(Qn::kSystemAccess);
        mediaServerManager->save(server, this, &MediaServerProcess::at_serverSaved);
    }

    nx::network::SocketGlobals::cloud().addressPublisher().updateAddresses(
        std::list<nx::network::SocketAddress>(
            serverAddresses.begin(),
            serverAddresses.end()));
}

void MediaServerProcess::saveServerInfo(const QnMediaServerResourcePtr& server)
{
    using namespace nx::utils;

    namespace Server = ResourcePropertyKey::Server;
    const auto hwInfo = HardwareInformation::instance();
    server->setProperty(Server::kCpuArchitecture, hwInfo.cpuArchitecture);
    server->setProperty(Server::kCpuModelName, hwInfo.cpuModelName);
    server->setProperty(Server::kPhysicalMemory, QString::number(hwInfo.physicalMemory));
    server->setProperty(Server::kBrand, AppInfo::brand());
    server->setProperty(Server::kFullVersion, AppInfo::applicationFullVersion());
    server->setProperty(Server::kBeta, QString::number(AppInfo::beta() ? 1 : 0));
    server->setProperty(Server::kPublicIp, m_ipDiscovery->publicIP().toString());
    server->setProperty(Server::kSystemRuntime,
        nx::vms::api::SystemInformation::currentSystemRuntime());

    if (m_mediaServer->getPanicMode() == Qn::PM_BusinessEvents)
        server->setPanicMode(Qn::PM_None);

    static const QString kHddListFilename("/tmp/hddlist");

    QFile hddList(kHddListFilename);
    if (hddList.open(QFile::ReadOnly))
    {
        const auto content = QString::fromUtf8(hddList.readAll());
        if (content.size())
        {
            auto hhds = content.split("\n", QString::SkipEmptyParts);
            for (auto& hdd : hhds)
                hdd = hdd.trimmed();
            server->setProperty(Server::kHddList, hhds.join(", "),
                                QnResource::NO_ALLOW_EMPTY);
        }
    }

    server->saveProperties();
    m_mediaServer->setStatus(Qn::Online);

    #ifdef ENABLE_EXTENDED_STATISTICS
        qnServerDb->setBookmarkCountController(
            [server](size_t count)
            {
                server->setProperty(Server::kBookmarkCount, QString::number(count));
                server->saveProperties();
            });
    #endif
}

void MediaServerProcess::at_updatePublicAddress(const QHostAddress& publicIp)
{
    if (isStopping())
        return;

    NX_DEBUG(this, "Server %1 has changed publicIp to value %2", commonModule()->moduleGUID(), publicIp);

    QnPeerRuntimeInfo localInfo = commonModule()->runtimeInfoManager()->localInfo();
    localInfo.data.publicIP = publicIp.toString();
    commonModule()->runtimeInfoManager()->updateLocalItem(localInfo);

    const auto& resPool = commonModule()->resourcePool();
    QnMediaServerResourcePtr server = resPool->getResourceById<QnMediaServerResource>(commonModule()->moduleGUID());
    if (server)
    {
        auto serverFlags = server->getServerFlags();
        if (publicIp.isNull())
            serverFlags &= ~nx::vms::api::SF_HasPublicIP;
        else
            serverFlags |= nx::vms::api::SF_HasPublicIP;

        if (serverFlags != server->getServerFlags())
        {
            server->setServerFlags(serverFlags);
            ec2::AbstractECConnectionPtr ec2Connection = commonModule()->ec2Connection();

            nx::vms::api::MediaServerData apiServer;
            ec2::fromResourceToApi(server, apiServer);
            ec2Connection->getMediaServerManager(Qn::kSystemAccess)->save(apiServer, this, [] {});
        }

        if (server->setProperty(ResourcePropertyKey::Server::kPublicIp,
            publicIp.toString(), QnResource::NO_ALLOW_EMPTY))
            server->saveProperties();

        updateAddressesList(); //< update interface list to add/remove publicIP
    }
}

void MediaServerProcess::at_portMappingChanged(QString address)
{
    if (isStopping())
        return;

    nx::network::SocketAddress mappedAddress(address);
    if (mappedAddress.port)
    {
        auto it = m_forwardedAddresses.emplace(mappedAddress.address, 0).first;
        if (it->second != mappedAddress.port)
        {
            NX_INFO(this, "New external address %1 has been mapped", address);

            it->second = mappedAddress.port;
            updateAddressesList();
        }
    }
    else
    {
        const auto oldIp = m_forwardedAddresses.find(mappedAddress.address);
        if (oldIp != m_forwardedAddresses.end())
        {
            NX_INFO(this, "External address %1:%2 has been unmapped",
                oldIp->first.toString(), oldIp->second);

            m_forwardedAddresses.erase(oldIp);
            updateAddressesList();
        }
    }
}

void MediaServerProcess::at_serverSaved(int, ec2::ErrorCode err)
{
    if (isStopping())
        return;

    if (err != ec2::ErrorCode::ok)
        qWarning() << "Error saving server.";
}

void MediaServerProcess::writeServerStartedEvent()
{
    if (isStopping())
        return;

    const auto& resPool = commonModule()->resourcePool();
    const QnUuid serverGuid(serverModule()->settings().serverGuid());
    qint64 lastRunningTime = serverModule()->lastRunningTimeBeforeRestart().count();
    if (lastRunningTime)
    {
        serverModule()->eventConnector()->at_serverFailure(
            resPool->getResourceById<QnMediaServerResource>(serverGuid),
            lastRunningTime * 1000,
            nx::vms::api::EventReason::serverStarted,
            QString());
    }

    serverModule()->eventConnector()->at_serverStarted(
        resPool->getResourceById<QnMediaServerResource>(serverGuid),
        qnSyncTime->currentUSecsSinceEpoch());
}

void MediaServerProcess::at_serverModuleConflict(nx::vms::discovery::ModuleEndpoint module)
{
    const auto& resPool = commonModule()->resourcePool();
    serverModule()->eventConnector()->at_serverConflict(
        resPool->getResourceById<QnMediaServerResource>(commonModule()->moduleGUID()),
        qnSyncTime->currentUSecsSinceEpoch(),
        module,
        QUrl(lm("http://%1").arg(module.endpoint.toString())));
}

void MediaServerProcess::at_checkAnalyticsUsed()
{
    if (!m_storageInitializationDone)
        return; //< Initially analytics initialized from initStoragesAsync.

    if (!m_oldAnalyticsStoragePath.isEmpty())
        return; //< Analytics already initialized.

    if (!nx::analytics::hasActiveObjectEngines(commonModule(), m_mediaServer->getId()))
        return;

    if (m_mediaServer->metadataStorageId().isNull() && !QFile::exists(getMetadataDatabaseName()))
    {
        m_mediaServer->setMetadataStorageId(selectDefaultStorageForAnalyticsEvents(m_mediaServer));
        m_mediaServer->saveProperties();
    }

    initializeAnalyticsEvents();
}

void MediaServerProcess::at_timer()
{
    if (isStopping())
        return;

    // TODO: #2.4 #GDM This timer make two totally different functions. Split it.
    serverModule()->setLastRunningTime(
        std::chrono::milliseconds(qnSyncTime->currentMSecsSinceEpoch()));

    const auto& resPool = commonModule()->resourcePool();
    QnResourcePtr mServer = resPool->getResourceById(commonModule()->moduleGUID());
    if (!mServer)
        return;

    for(const auto& camera: resPool->getAllCameras(mServer, true))
        camera->cleanCameraIssues();
}

void MediaServerProcess::setRuntimeFlag(nx::vms::api::RuntimeFlag flag, bool isSet)
{
    QnPeerRuntimeInfo localInfo = commonModule()->runtimeInfoManager()->localInfo();
    localInfo.data.flags.setFlag(flag, isSet);
    commonModule()->runtimeInfoManager()->updateLocalItem(localInfo);
}

void MediaServerProcess::at_storageManager_noStoragesAvailable()
{
    if (isStopping())
        return;
    serverModule()->eventConnector()->at_noStorages(m_mediaServer);
    setRuntimeFlag(nx::vms::api::RuntimeFlag::noStorages, true);
}

void MediaServerProcess::at_storageManager_storagesAvailable()
{
    if (isStopping())
        return;
    setRuntimeFlag(nx::vms::api::RuntimeFlag::noStorages, false);
}

void MediaServerProcess::at_storageManager_storageFailure(const QnResourcePtr& storage,
    nx::vms::api::EventReason reason)
{
    if (isStopping())
        return;
    serverModule()->eventConnector()->at_storageFailure(
        m_mediaServer, qnSyncTime->currentUSecsSinceEpoch(), reason, storage);
}

void MediaServerProcess::at_storageManager_raidStorageFailure(const QString& description,
    nx::vms::event::EventReason reason)
{
    if (isStopping())
        return;
    serverModule()->eventConnector()->at_raidStorageFailure(
        m_mediaServer, qnSyncTime->currentUSecsSinceEpoch(), reason, description);
}

void MediaServerProcess::at_storageManager_rebuildFinished(QnSystemHealth::MessageType msgType)
{
    if (isStopping())
        return;
    serverModule()->eventConnector()->at_archiveRebuildFinished(m_mediaServer, msgType);
}

void MediaServerProcess::at_archiveBackupFinished(
    qint64                      backedUpToMs,
    nx::vms::api::EventReason code
)
{
    if (isStopping())
        return;

    serverModule()->eventConnector()->at_archiveBackupFinished(
        m_mediaServer,
        qnSyncTime->currentUSecsSinceEpoch(),
        code,
        QString::number(backedUpToMs)
    );
}

void MediaServerProcess::at_cameraIPConflict(const QHostAddress& host, const QStringList& macAddrList)
{
    if (isStopping())
        return;
    serverModule()->eventConnector()->at_cameraIPConflict(
        m_mediaServer,
        host,
        macAddrList,
        qnSyncTime->currentUSecsSinceEpoch());
}

void MediaServerProcess::registerRestHandlers(
    nx::vms::cloud_integration::CloudManagerGroup* cloudManagerGroup,
    QnUniversalTcpListener* tcpListener,
    ec2::TransactionMessageBusAdapter* messageBus)
{
    auto processorPool = tcpListener->processorPool();
    const auto welcomePage = "/static/index.html";
    processorPool->registerRedirectRule("", welcomePage);
    processorPool->registerRedirectRule("/", welcomePage);
    processorPool->registerRedirectRule("/static", welcomePage);
    processorPool->registerRedirectRule("/static/", welcomePage);

    // TODO: When supported by apidoctool, the comment to these constants should be parsed.
    const auto kAdmin = GlobalPermission::admin;
    const auto kViewLogs = GlobalPermission::viewLogs;

    const auto reg = [this](auto&&... args) { registerRestHandler(std::move(args)...); };

    /**%apidoc GET /api/synchronizedTime
     * This method is used for internal purpose to synchronize time between mediaservers and clients.
     * %return:object Information about server synchronized time.
     *     %param:integer utcTimeMs Server synchronized time.
     *     %param:boolean isTakenFromInternet Whether the server has got the time from the internet.
     */
    reg(nx::vms::time_sync::TimeSyncManager::kTimeSyncUrlPath.mid(1),
        new ::rest::handlers::SyncTimeRestHandler());

    /**%apidoc GET /ec2/mergeStatus
     * Return information if the last merge request still is in progress.
     * If merge is not in progress it means all data that belongs to servers on the moment when merge was requested
     * are synchronized. This functions is a system wide and can be called from any server in the system to check merge status.
     * %return:object JSON object with an error code, error string, and the reply on success.
     *     %param:string unique id of the last merge operation.
     *     %param:boolean true if last merge operation is in progress.
     */
    reg(nx::vms::server::rest::GetMergeStatusHandler::kUrlPath,
        new nx::vms::server::rest::GetMergeStatusHandler(serverModule()));

    /**%apidoc POST /ec2/forcePrimaryTimeServer
     * Set primary time server. Requires a JSON object with optional "id" field in the message
     * body. If "id" field is missing, the primary time server is turned off.
     * %permissions Owner.
     * %return:object JSON object with error message and error code (0 means OK).
     */
    reg("ec2/forcePrimaryTimeServer",
        new ::rest::handlers::SetPrimaryTimeServerRestHandler(), kAdmin);

    /**%apidoc GET /api/storageStatus
     * Check whether specified folder is used as a Server storage, and if yes, report details.
     * %param:string path Folder to check.
     * %return:object JSON object with an error code, error string, and the reply on success.
     *     %param:string error Error code, "0" means no error.
     *     %param:string errorString Error message in English, or an empty string.
     *     %param:object reply JSON object with details about the requested folder.
     */
    reg("api/storageStatus", new QnStorageStatusRestHandler(serverModule()));

    /**%apidoc GET /api/storageSpace
     * Get the list of all server storages.
     * %return:object JSON data with server storages.
     */
    reg("api/storageSpace", new QnStorageSpaceRestHandler(serverModule()));

    /**%apidoc GET /api/statistics
     * Get the Server info: CPU usage, HDD usage e.t.c.
     * %return:object JSON data with statistics.
     */
    reg("api/statistics", new QnStatisticsRestHandler(serverModule()));

    /**%apidoc GET /api/getCameraParam
     * Read camera parameters. For instance: brightness, contrast e.t.c. Parameters to read should
     * be specified.
     * %param:string cameraId Camera id (can be obtained from "id" field via /ec2/getCamerasEx)
     *     or MAC address (not supported for certain cameras).
     * %param[opt]:string <any_name> Parameter name to read. Request can contain one or more
     *     parameters.
     * %return:object JSON object with an error code, error string, and the reply on success.
     *     %param:string error Error code, "0" means no error.
     *     %param:string errorString Error message in English, or an empty string.
     *     %param:array reply List of objects representing the camera parameters.
     *         %param:string reply[].id Parameter id.
     *         %param:string reply[].value Parameter value.
     */
    reg("api/getCameraParam", new QnCameraSettingsRestHandler(serverModule()->resourceCommandProcessor()));

    /**%apidoc POST /api/setCameraParam
     * Sets values of several camera parameters. These parameters are used on the Advanced tab in
     * camera settings. For instance: brightness, contrast, etc.
     * %param:string cameraId Camera id (can be obtained from "id" field via /ec2/getCamerasEx)
     *     or MAC address (not supported for certain cameras).
     * %param:object paramValues Name-to-value map of camera parameters to set.
     * %return:object JSON object with an error code, error string, and the reply on success.
     *     %param:string error Error code, "0" means no error.
     *     %param:string errorString Error message in English, or an empty string.
     *     %param:array reply List of objects representing the camera parameters that have
     *         changed their values, including the ones that were changed by the device in
     *         response to changing some other parameters.
     *         %param:string reply[].id Parameter id.
     *         %param:string reply[].value Parameter value.
     */
    reg("api/setCameraParam", new QnCameraSettingsRestHandler(serverModule()->resourceCommandProcessor()));

    /**%apidoc GET /api/manualCamera/search
     * Start searching for the cameras in manual mode. There are two ways to call this method:
     * IP range search and single host search. To scan an IP range, "start_ip" and "end_ip" must be
     * specified. To run a single host search, "url" must be specified.
     * %param[opt]:string url A valid URL, hostname or hostname:port are accepted.
     * %param[opt]:string start_ip First IP address in the range to scan. Conflicts with "url".
     * %param[opt]:string end_ip Last IP address in the range to scan. Conflicts with "url".
     * %param[opt]:integer port Cameras IP port to check. Port is auto-detected if this parameter
     *     is omitted and "url" does not contain one. Overwrites the port in "url" if specified.
     * %param[opt]:string user Camera(s) username. Overwrites the user in "url" if specified.
     * %param[opt]:string password Camera(s) password. Overwrites the password in "url" if specified.
     * %return:object JSON object with the initial status of camera search process, including
     *     processUuid used for other /api/manualCamera calls, and the list of objects describing
     *     cameras found to the moment.
     *
     **%apidoc GET /api/manualCamera/status
     * Get the current status of the process of searching for the cameras.
     * %param:uuid uuid Process unique id, can be obtained from "processUuid" field in the result
     *     of /api/manualCamera/search.
     * %return:object JSON object with the initial status of camera search process, including
     *     processUuid used for other /api/manualCamera calls, and the list of objects describing
     *     cameras found to the moment.
     *
     **%apidoc POST /api/manualCamera/stop
     * Stop manual adding progress.
     * %param:uuid uuid Process unique id, can be obtained from "processUuid" field in the result
     *     of /api/manualCamera/search.
     * %return:object JSON object with error message and error code (0 means OK).
     *
     **%apidoc[proprietary] GET /api/manualCamera/add
     * Manually add camera(s). If several cameras are added, parameters "url" and "manufacturer"
     * must be defined several times with incrementing suffix "0", "1", etc.
     * %param:string url0 Camera url, can be obtained from "reply.cameras[].url" field in the
     *     result of /api/manualCamera/status.
     * %param:string uniqueId0 Camera physical id, can be obtained from "reply.cameras[].uniqueId"
     *     field in the result of /api/manualCamera/status.
     * %param:string manufacturer0 Camera manufacturer, can be obtained from
     *     "reply.cameras[].manufacturer" field in the result of /api/manualCamera/status.
     * %param[opt]:string user Username for the cameras.
     * %param[opt]:string password Password for the cameras.
     * %return:object JSON object with error message and error code (0 means OK).
     *
     **%apidoc POST /api/manualCamera/add
     * Manually add camera(s).
     * <p>
     * Parameters should be passed as a JSON object in POST message body with
     * content type "application/json". Example of such object:
     * <pre><code>
     * {
     *     "user": "some_user",
     *     "password": "some_password",
     *     "cameras":
     *     [
     *         {
     *             "uniqueId": "00-1A-07-00-FF-FF",
     *             "url": "192.168.0.100",
     *             "manufacturer": "3100"
     *         }
     *     ]
     * }
     * </code></pre></p>
     * %param[opt]:string user Username for the cameras.
     * %param[opt]:string password Password for the cameras.
     * %param:array cameras List of objects representing the cameras.
     *     %param:string cameras[].url Camera url, can be obtained from "reply.cameras[].url"
     *         field in the result of /api/manualCamera/status.
     *     %param:string cameras[].uniqueId Camera physical id, can be obtained from
     *         "reply.cameras[].uniqueId" field in the result of /api/manualCamera/status.
     *     %param:string cameras[].manufacturer Camera manufacturer, can be obtained from
     *         "reply.cameras[].manufacturer" field in the result of /api/manualCamera/status.
     * %return:object JSON object with error message and error code (0 means OK).
     */
    reg("api/manualCamera", new QnManualCameraAdditionRestHandler(serverModule()));

    reg("api/wearableCamera", new QnWearableCameraRestHandler(serverModule()));

    /**%apidoc GET /api/ptz
     * Perform reading or writing PTZ operation
     * %param:string cameraId Camera id (can be obtained from "id" field via /ec2/getCamerasEx)
     *     or MAC address (not supported for certain cameras).
     * %param:enum command PTZ operation
     *     %value ContinuousMovePtzCommand Start PTZ continues move. Parameters xSpeed, ySpeed and
     *         zSpeed are used in range [-1.0..+1.0]. To stop moving use value 0 for all
     *         parameters.
     *     %value ContinuousFocusPtzCommand Start PTZ focus in or out. Parameter speed defines
     *         speed and focus direction in range [-1.0..+1.0].
     *     %value AbsoluteDeviceMovePtzCommand Move camera to absolute position. Parameters xPos,
     *         yPos and zPos are used in range defined by camera. Parameter speed is used in range
     *         [0..1.0].
     *     %value AbsoluteLogicalMovePtzCommand Move camera to absolute position. Parameters xPos,
     *         yPos range are: [-180..+180]. Parameter zPos range is: [0..180] (field of view in
     *         degree). Parameters speed range is: [0..1.0].
     *     %value GetDevicePositionPtzCommand Read camera current position. Return parameters xPos,
     *         yPos and zPos in range defined by camera.
     *     %value GetLogicalPositionPtzCommand Read camera current position. Return parameters
     *         xPos, yPos in range [-180..+180]. Return parameter zPos in range [0..180] (field of
     *         view in degree).
     *     %value CreatePresetPtzCommand Create PTZ preset. Parameter presetId defines internal
     *         preset name. Parameter presetName defines display preset name.
     *     %value UpdatePresetPtzCommand Update PTZ preset display name. Parameter presetId defines
     *         internal preset name. Parameter presetName defines display preset name.
     *     %value RemovePresetPtzCommand Update PTZ preset display name. Parameter presetId defines
     *         internal preset name
     *     %value ActivatePresetPtzCommand Go to PTZ preset. Parameter presetId defines internal
     *         preset name. Parameter speed defines move speed in range [0..1.0.]
     *     %value GetPresetsPtzCommand Read PTZ presets list.
     *     %value GetPresetsPtzCommand Read PTZ presets list.
     * %return:object JSON object with error message and error code (0 means OK).
     */
    reg("api/ptz", new QnPtzRestHandler(serverModule()));

    /**%apidoc GET /api/createEvent
     * Using this method it is possible to trigger a generic event in the system from a 3rd party
     * system. Such event will be handled and logged according to current event rules.
     * Parameters of the generated event, such as "source", "caption" and "description", are
     * intended to be analyzed by these rules.
     * <tt>
     *     <br/>Example:
     *     <pre><![CDATA[
     * http://127.0.0.1:7001/api/createEvent?timestamp=2016-09-16T16:02:41Z&caption=CreditCardUsed&metadata={"cameraRefs":["3A4AD4EA-9269-4B1F-A7AA-2CEC537D0248","3A4AD4EA-9269-4B1F-A7AA-2CEC537D0240"]}
     *     ]]></pre>
     *     This example triggers a generic event informing the system that a
     *     credit card has been used on September 16, 2016 at 16:03:41 UTC in a POS
     *     terminal being watched by the two specified cameras.
     * </tt>
     * %param[opt]:string timestamp Event date and time (as a string containing time in
     *     milliseconds since epoch, or a local time formatted like
     *     <code>"<i>YYYY</i>-<i>MM</i>-<i>DD</i>T<i>HH</i>:<i>mm</i>:<i>ss</i>.<i>zzz</i>"</code>
     *     - the format is auto-detected). If "timestamp" is absent, the current server date and
     *     time is used.
     * %param[opt]:string source Name of the device which has triggered the event. It can be used
     *     in a filter in event rules to assign different actions to different devices. Also, the
     *     user could see this name in the notifications panel. Example: "POS terminal 5".
     * %param[opt]:string caption Short event description. It can be used in a filter in event
     *     rules to assign actions depending on this text.
     * %param[opt]:string description Long event description. It can be used as a filter in event
     *     rules to assign actions depending on this text.
     * %param[opt]:objectJson metadata Additional information associated with the event, in the
     *     form of a JSON object. Currently this object can specify the only field "cameraRefs",
     *     but other fields could be added in the future.
     *     <ul>
     *         <li>"cameraRefs" specifies the list of cameras which are linked to the event (e.g.
     *         the event will appear on their timelines), in the form of a list of camera ids (can
     *         be obtained from "id" field via /ec2/getCamerasEx).</li>
     *     </ul>
     * %param[opt]:enum state Generic events can be used either with "long" actions like
     *     "do recording", or instant actions like "send email". This parameter should be specified
     *     in case "long" actions are going to be used with generic events.
     *     %value Active Generic event is considered a "long" event. It transits to the "active"
     *         state. "Long" actions will continue executing until the generic event transits to
     *         the "inactive" state.
     *     %value Inactive A "long" action associated with this generic event in event rules will
     *         stop.
     * %return:object JSON object with error message and error code (0 means OK).
     */
    reg("api/createEvent", new QnExternalEventRestHandler(serverModule()));

    static const QString kGetTimePath("api/getTime");
    /**%apidoc GET /api/getTime
     * Get the Server time, time zone and authentication realm (realm is added for convenience).
     * %return:object JSON object with an error code, error string, and the reply on success.
     *     %param:string error Error code, "0" means no error.
     *     %param:string errorString Error message in English, or an empty string.
     *     %param:object reply Time-related data.
     *         %param:string reply.realm Authentication realm.
     *         %param:string reply.timeZoneOffset Time zone offset, in milliseconds.
     *         %param:string reply.timeZoneId Identification of the time zone in the text form.
     *         %param:string reply.osTime Local OS time on the Server, in milliseconds since epoch.
     *         %param:string reply.vmsTime Synchronized time of the VMS System, in milliseconds
     *             since epoch.
     */
    reg(kGetTimePath, new nx::vms::server::rest::GetTimeHandler());

    reg("ec2/getTimeOfServers", new nx::vms::server::rest::ServerTimeHandler("/" + kGetTimePath));

    /**%apidoc GET /api/gettime
     * [DEPRECATED in favor of /api/getTime] Get the Server time, time zone and authentication
     * realm (the realm is added for convenience).
     * %// NOTE: The name of this method and its timezoneId parameter use wrong case.
     * %param[proprietary]:boolean local If specified, the returned utcTime will contain the local
     *     OS time on the Server, otherwise, it will contain the synchronized time of the VMS
     *     System. All values are in milliseconds since epoch.
     * %return:object JSON object with an error code, error string, and the reply on success.
     *     %param:string error Error code, "0" means no error.
     *     %param:string errorString Error message in English, or an empty string.
     *     %param:object reply Time-related data.
     *         %param:string reply.realm Authentication realm.
     *         %param:string reply.timeZoneOffset Time zone offset, in seconds.
     *         %param:string reply.timezoneId Identification of the time zone in the text form.
     *         %param:string reply.utcTime Server time, in milliseconds since epoch.
     */
    reg("api/gettime", new QnTimeRestHandler());

    /**%apidoc GET /api/getTimeZones
     * Return the complete list of time zones supported by the server machine.
     * %return:object JSON object with an error code, error string, and the reply on success.
     *     %param:string error Error code, "0" means no error.
     *     %param:string errorString Error message in English, or an empty string.
     *     %param:array reply List of objects representing the time zones.
     *         %param:string reply[].comment Time zone description in English.
     *         %param:string reply[].displayName Time zone verbose name in English.
     *         %param:boolean reply[].hasDaylightTime Whether the time zone has the DST feature.
     *             %value false
     *             %value true
     *         %param:string reply[].id Time zone identifier, to be used for e.g. /api/setTime.
     *         %param:boolean reply[].isDaylightTime Whether the time zone is on DST right now. To
     *             be reported properly, the server machine should have the correct current time
     *             set.
     *             %value false
     *             %value true
     *         %param:integer reply[].offsetFromUtc Time zone offset from UTC (in seconds).
     */
    reg("api/getTimeZones", new QnGetTimeZonesRestHandler());

    /**%apidoc GET /api/getNonce
     * Return authentication parameters: "nonce" and "realm".
     * %return:object JSON object with an error code, error string, and the reply on success.
     *     %param:string error Error code, "0" means no error.
     *     %param:string errorString Error message in English, or an empty string.
     *     %param:object reply Object with the nonce parameters.
     *         %param:string reply.realm A string token used in authentication methods as "realm".
     *         %param:string reply.nonce A session key for the current user. The current server
     *             time is used as a nonce value, and the nonce is valid for about 5 minutes.
     */
    reg("api/getNonce", new QnGetNonceRestHandler());

    reg("api/getRemoteNonce", new QnGetNonceRestHandler("/api/getNonce"));
    reg("api/cookieLogin", new QnCookieLoginRestHandler());
    reg("api/cookieLogout", new QnCookieLogoutRestHandler());
    reg("api/getCurrentUser", new QnCurrentUserRestHandler());

    /**%apidoc POST /api/activateLicense
     * Activate new license and return license JSON data if success. It requires internet to
     * connect to the license server.
     * %param:string licenseKey License serial number.
     * %return:object License JSON data.
     */
    reg("api/activateLicense", new QnActivateLicenseRestHandler());

    reg("api/testEmailSettings", new QnTestEmailSettingsHandler());

    /**%apidoc[proprietary] GET /api/getHardwareInfo
     * Get hardware information
     * %return:object JSON with hardware information.
     */
    reg("api/getHardwareInfo", new QnGetHardwareInfoHandler());

    reg("api/testLdapSettings", new QnTestLdapSettingsHandler());

    /**%apidoc GET /api/ping
     * Ping the server.
     * %return:object JSON object with an error code, error string, and the reply on success.
     *     %param:string error Error code, "0" means no error.
     *     %param:string errorString Error message in English, or an empty string.
     *     %param:object reply Object with data.
     *         %param:string reply.moduleGuid Module unique id.
     */
    reg("api/ping", new QnPingRestHandler());

    /**%apidoc GET /api/metrics
     * %param[opt]:string brief Suppress parameters description and other details in result JSON file.
     *     Keep parameter name and its value only.
     * %return:object JSON with various counters that display server load, amount of DB transactions, etc.
     *     These counters may be used for server health monitoring, etc.
     */
    reg("api/metrics", new QnMetricsRestHandler());

    reg(::rest::helper::P2pStatistics::kUrlPath, new QnP2pStatsRestHandler());
    reg("api/recStats", new QnRecordingStatsRestHandler(serverModule()));

    /**%apidoc GET /api/auditLog
     * Return audit log information.
     * %permissions Owner.
     * %param:string from Start time of a time interval (as a string containing time in
     *     milliseconds since epoch, or a local time formatted like
     *     <code>"<i>YYYY</i>-<i>MM</i>-<i>DD</i>T<i>HH</i>:<i>mm</i>:<i>ss</i>.<i>zzz</i>"</code>
     *     - the format is auto-detected).
     * %param[opt]:string to End time of a time interval(as a string containing time in
     *     milliseconds since epoch, or a local time formatted like
     *     <code>"<i>YYYY</i>-<i>MM</i>-<i>DD</i>T<i>HH</i>:<i>mm</i>:<i>ss</i>.<i>zzz</i>"</code>
     *     - the format is auto-detected).
     * %return:text Tail of the server log file in plain text format.
     */
    reg("api/auditLog", new QnAuditLogRestHandler(serverModule()), kAdmin);

    reg("api/checkDiscovery", new QnCanAcceptCameraRestHandler());

    /**%apidoc GET /api/pingSystem
     * Ping the system.
     * %param:string url System URL to ping.
     * %param:string getKey Authorization key ("auth" param) for the system to ping.
     * %return:object JSON object with an error code, error string, and the reply on success.
     *     %param:string error Error code, "0" means no error.
     *     %param:string errorString Error token, or an empty string on success.
     *         %value "FAIL" The specified System is unreachable or there is no System.
     *         %value "UNAUTHORIZED" The authentication credentials are invalid.
     *         %value "INCOMPATIBLE" The found system has an incompatible version or a different
     *             customization.
     *     %param:object reply Module information.
     */
    reg("api/pingSystem", new QnPingSystemRestHandler());

    /**%apidoc POST /api/changeCameraPassword
     * Change password for already existing user on a camera.
     * This method is allowed for cameras with 'SetUserPasswordCapability' capability only.
     * Otherwise it returns an error in the JSON result.
     * %permissions Owner.
     * %param:string cameraId Camera id (can be obtained from "id" field via /ec2/getCamerasEx)
     * or MAC address (not supported for certain cameras).
     * %param:string user User name.
     * %param:string password New password to set.
     * %return:object JSON object with error message and error code (0 means OK).
     */
    reg("api/changeCameraPassword", new QnChangeCameraPasswordRestHandler(), kAdmin);

    /**%apidoc GET /api/rebuildArchive
     * Start or stop the server archive rebuilding, also can report this process status.
     * %param[opt]:enum action What to do and what to report about the server archive rebuild.
     *     %value start Start server archive rebuild.
     *     %value stop Stop rebuild.
     *     %value <any_other_value_or_no_parameter> Report server archive rebuild status
     * %param:integer mainPool 1 (for the main storage) or 0 (for the backup storage)
     * %return:object Rebuild progress status or an error code.
     */
    reg("api/rebuildArchive", new QnRebuildArchiveRestHandler(serverModule()));

    /**%apidoc GET /api/backupControl
     * Start or stop the recorded data backup process, also can report this process status.
     * %param[opt]:enum action What to do and what to report about the backup process.
     *     %value start Start backup just now.
     *     %value stop Stop backup.
     *     %value <any_other_value_or_no_parameter> Report the backup process status.
     * %return:object Bakcup process progress status or an error code.
     */
    reg("api/backupControl", new QnBackupControlRestHandler(serverModule()));

    /**%apidoc[proprietary] GET /api/events
     * Return event log in the proprietary binary format.
     * %param:string from Start of time period (in milliseconds since epoch).
     * %param[opt]:string to End of time period (in milliseconds since epoch).
     * %param[opt]:enum event Event type.
     * %param[opt]:enum action Action type.
     * %param[opt]:uuid brule_id Event rule id.
     * %return:binary Server event log in the proprietary binary format.
     */
    reg("api/events", new QnEventLogRestHandler(serverModule()), kViewLogs); //< deprecated, still used in the client

    /**%apidoc GET /api/getEvents
     * Get server event log information.
     * %permissions At least Advanced Viewer.
     * %param:string from Start time of a time interval (as a string containing time in
     *     milliseconds since epoch, or a local time formatted like
     *     <code>"<i>YYYY</i>-<i>MM</i>-<i>DD</i>T<i>HH</i>:<i>mm</i>:<i>ss</i>.<i>zzz</i>"</code>
     *     - the format is auto-detected).
     * %param:string to End time of a time interval (as a string containing time in
     *     milliseconds since epoch, or a local time formatted like
     *     <code>"<i>YYYY</i>-<i>MM</i>-<i>DD</i>T<i>HH</i>:<i>mm</i>:<i>ss</i>.<i>zzz</i>"</code>
     *     - the format is auto-detected).
     * %param[opt]:string cameraId Camera id (can be obtained from "id" field via
     *     /ec2/getCamerasEx) or MAC address (not supported for
     *     certain cameras). Used to filter events log by a single camera.
     * %param[opt]:enum event_type Filter events log by specified event type.
     * %param[opt]:enum action_type Filter events log by specified action type.
     * %param[opt]:uuid brule_id Filter events log by specified event rule (keep only records
     *     generated via that event rule). This id could be obtained via /ec2/getEventRules.
     * %return:object JSON object with an error code, error string, and the reply on success.
     *     %param:string error Error code, "0" means no error.
     *     %param:string errorString Error message in English, or an empty string.
     *     %param:array reply List of objects describing the events.
     *         %param:enum reply[].actionType Type of the action.
     *             %value UndefinedAction
     *             %value CameraOutputAction Change camera output state.
     *             %value BookmarkAction
     *             %value CameraRecordingAction Start camera recording.
     *             %value PanicRecordingAction Activate panic recording mode.
     *             %value SendMailAction Send an email.
     *             %value DiagnosticsAction Write a record to the server's log.
     *             %value ShowPopupAction
     *             %value PlaySoundAction
     *             %value PlaySoundOnceAction
     *             %value SayTextAction
     *             %value ExecutePtzPresetAction Execute given PTZ preset.
     *             %value ShowTextOverlayAction Show text overlay over the given camera(s).
     *             %value ShowOnAlarmLayoutAction Put the given camera(s) to the Alarm Layout.
     *             %value ExecHttpRequestAction Send HTTP request as an action.
     *             %value BuzzerAction Enable an NVR buzzer
     *         %param:object reply[].actionParams JSON object with action parameters. Only fields
     *             that are applicable to the particular action are used.
     *             %param:uuid reply[].actionParams.actionResourceId Additional parameter for event
     *                 log convenience.
     *             %param:string reply[].actionParams.url Play Sound / exec HTTP action.
     *             %param:string reply[].actionParams.emailAddress Email.
     *             %param:enum reply[].actionParams.userGroup Popups and System Health.
     *                 %value EveryOne
     *                 %value AdminOnly
     *             %param:integer reply[].actionParams.fps Frames per second for recording.
     *             %param:enum reply[].actionParams.streamQuality Stream quality for recording.
     *                 %value QualityLowest
     *                 %value QualityLow
     *                 %value QualityNormal
     *                 %value QualityHigh
     *                 %value QualityHighest
     *                 %value QualityPreSet
     *                 %value QualityNotDefined
     *             %param:integer reply[].actionParams.recordingDuration Duration of the recording,
     *                 in seconds.
     *             %param:integer reply[].actionParams.recordAfter For Bookmark, extension to the
     *                 recording time, in seconds.
     *             %param:string reply[].actionParams.relayOutputId Camera Output.
     *             %param:string reply[].actionParams.sayText
     *             %param:string reply[].actionParams.tags Bookmark.
     *             %param:string reply[].actionParams.text Text for Show Text Overlay, or message
     *                 body for Exec HTTP Action.
     *             %param:integer reply[].actionParams.durationMs Duration in milliseconds for
     *                 Bookmark and Show Text Overlay.
     *             %param:arrayJson reply[].actionParams.additionalResources JSON list of ids of
     *                 additional resources; user ids for Show On Alarm Layout.
     *             %param:boolean reply[].actionParams.forced Alarm Layout - if it must be opened
     *                 immediately.
     *                 %value true
     *                 %value false
     *             %param:string reply[].actionParams.presetId Execute PTZ preset action.
     *             %param:boolean reply[].actionParams.useSource Alarm Layout - if the source
     *                 resource should also be used.
     *             %param:integer reply[].actionParams.recordBeforeMs Bookmark start time is
     *                 adjusted to the left by this value in milliseconds.
     *             %param:boolean reply[].actionParams.playToClient Text to be pronounced.
     *             %param:string reply[].actionParams.contentType HTTP action.
     *         %param:object reply[].eventParams JSON object with event parameters.
     *             %param:enum reply[].eventParams.eventType Type of the event.
     *                 %value UndefinedEvent Event type is not defined. Used in rules.
     *                 %value CameraMotionEvent Motion has occurred on a camera.
     *                 %value CameraInputEvent Camera input signal is received.
     *                 %value CameraDisconnectEvent Camera was disconnected.
     *                 %value StorageFailureEvent Storage read error has occurred.
     *                 %value NetworkIssueEvent Network issue: packet lost, RTP timeout, etc.
     *                 %value CameraIpConflictEvent Found some cameras with same IP address.
     *                 %value ServerFailureEvent Connection to server lost.
     *                 %value ServerConflictEvent Two or more servers are running.
     *                 %value ServerStartEvent Server started.
     *                 %value LicenseIssueEvent Not enough licenses.
     *                 %value BackupFinishedEvent Archive backup done.
     *                 %value SystemHealthEvent System health message.
     *                 %value MaxSystemHealthEvent System health message.
     *                 %value AnyCameraEvent Event group.
     *                 %value AnyServerEvent Event group.
     *                 %value AnyBusinessEvent Event group.
     *                 %value UserDefinedEvent Base index for the user-defined events.
     *             %param:integer reply[].eventParams.eventTimestampUsec When did the event occur,
     *                 in microseconds.
     *             %param:uuid reply[].eventParams.eventResourceId Event source - camera or server
     *                 id.
     *             %param:string reply[].eventParams.resourceName Name of the resource which caused
     *                 the event. Used if no resource is actually registered in the system. Generic
     *                 event can provide some resource name which doesn't match any resourceId in
     *                 the system. In this case resourceName is filled and resourceId remains
     *                 empty.
     *             %param:uuid reply[].eventParams.sourceServerId Id of a server that generated the
     *                 event.
     *             %param:enum reply[].eventParams.reasonCode Used in Reasoned Events as a reason
     *                 code.
     *                 %value NoReason
     *                 %value NetworkNoFrameReason
     *                 %value NetworkConnectionClosedReason
     *                 %value NetworkRtpPacketLossReason
     *                 %value ServerTerminatedReason
     *                 %value ServerStartedReason
     *                 %value StorageIoErrorReason
     *                 %value StorageTooSlowReason
     *                 %value StorageFullReason
     *                 %value LicenseRemoved
     *                 %value BackupFailedNoBackupStorageError
     *                 %value BackupFailedSourceStorageError
     *                 %value BackupFailedSourceFileError
     *                 %value BackupFailedTargetFileError
     *                 %value BackupFailedChunkError
     *                 %value BackupEndOfPeriod
     *                 %value BackupDone
     *                 %value BackupCancelled
     *                 %value NetworkNoResponseFromDevice
     *             %param:string reply[].eventParams.inputPortId Used for Input events only.
     *             %param:string reply[].eventParams.caption Short event description. Used for
     *                 camera/server conflict as resource name which cause error. Used in generic
     *                 events as a short description.
     *             %param:string reply[].eventParams.description Long event description. Used for
     *                 camera/server conflict as a long description (conflict list). Used in
     *                 Reasoned Events as reason description. Used in generic events as a long
     *                 description.
     *             %param:arrayJson reply[].eventParams.metadata Camera list which is associated
     *                 with the event. EventResourceId may be a POS terminal, but this is a camera
     *                 list which should be shown with this event.
     *         %param:uuid reply[].businessRuleId Id of the event rule.
     *         %param:integer reply[].aggregationCount Number of identical events grouped into one.
     *         %param[proprietary]:flags reply[].flags Combination (via "|") of the flags.
     *             %value VideoLinkExists
     */
    reg("api/getEvents", new QnEventLog2RestHandler(serverModule()), kViewLogs); //< new version

    // TODO: Add apidoc comment.
    reg("ec2/getEvents", new QnMultiserverEventsRestHandler(serverModule(), "ec2/getEvents"), kViewLogs);

    /**%apidoc GET /api/showLog
     * Return tail of the server log file
     * %param[opt]:integer lines Display last N log lines.
     * %param[opt]:integer id Id of log file. By default main log is returned
     *     %value 0 Main server log
     *     %value 2 Http log
     *     %value 3 Transaction log
     * %return:text Tail of the server log file in text format
     */
    reg("api/showLog", new QnLogRestHandler());

    reg("api/getSystemId", new QnGetSystemIdRestHandler());

    /**%apidoc GET /api/doCameraDiagnosticsStep
     * Performs camera diagnostics.
     * %param:string cameraId Camera id (can be obtained from "id" field via /ec2/getCamerasEx)
     *     or MAC address (not supported for certain cameras).
     * %param:enum type Diagnostics to perform.
     *     %value mediaServerAvailability Checks server availability
     *     %value cameraAvailability Checks if camera is accessible from the server
     *     %value mediaStreamAvailability Checks if camera media stream can be opened
     *     %value mediaStreamIntegrity Checks additional media stream parameters
     * %return:object JSON object with an error code, error string, and the reply on success.
     *     %param:string error Error code, "0" means no error.
     *     %param:string errorString Error message in English, or an empty string.
     *     %param:object reply Diagnostics result.
     */
    reg("api/doCameraDiagnosticsStep", new QnCameraDiagnosticsRestHandler(serverModule()));

    /**%apidoc POST /api/restart
     * Restarts the server.
     * %permissions Owner.
     * %return:object JSON object with error message and error code (0 means OK).
     */
    reg("api/restart", new QnRestartRestHandler(), kAdmin);

    reg("api/connect", new QnOldClientConnectRestHandler());

    /**%apidoc GET /api/moduleInformation
     * Get information about the server.
     * %param[opt]:boolean allModules Set it to true to get all modules from the system.
     * %param[opt]:boolean showAddresses Set it to true to show server addresses.
     * %return:object JSON object with module information.
     */
    reg("api/moduleInformation", new QnModuleInformationRestHandler(commonModule()));

    /**%apidoc GET /api/iflist
     * Get network settings (list of interfaces) for the server. Can be called only if server flags
     * include "SF_IfListCtrl" (server flags can be obtained via /ec2/getMediaServersEx in
     * "flags" field).
     * %return:object List of objects with interface parameters.
     *     %param:string  name Interface name.
     *     %param:string ipAddr IP address with dot-separated decimal components.
     *     %param:string netMask Network mask with dot-separated decimal components.
     *     %param:string mac MAC address with colon-separated upper-case hex components.
     *     %param:string gateway IP address of the gateway with dot-separated decimal components.
     *         Can be empty.
     *     %param:boolean dhcp
     *         %value false DHCP is not used, IP address and other parameters should be specified
     *             in the respective JSON fields.
     *         %value true IP address and other parameters assigned via DHCP, the respective JSON
     *             fields can be empty.
     *     %param:object extraParams JSON object with data in the internal format.
     *     %param:string dns_servers Space-separated list of IP addresses with dot-separated
     *         decimal components.
     */
    reg("api/iflist", new QnIfListRestHandler());

    /**%apidoc GET /api/aggregator
     * This function allows to execute several requests with json content type and returns result
     * as a single JSON object.
     * %param[opt]:string exec_cmd HTTP url path to execute. This parameter could be repeated
     *     several times to execute several nested methods. All additions parameters after current
     *     "exec_cmd" and before next "exec_cmd" are passed as parameters to the nested method.
     * %return:object Merged JSON data from nested methods.
     */
    reg("api/aggregator", new QnJsonAggregatorRestHandler());

    /**%apidoc POST /api/ifconfig
     * Set new network settings (list of interfaces) for the server. Can be called only if server
     * flags include "SF_IfListCtrl" (server flags can be obtained via /ec2/getMediaServersEx
     * in "flags" field). <p> Parameters should be passed as a JSON array of objects in POST
     * message body with content type "application/json". Example of such object can be seen in
     * the result of GET /api/iflist function. </p>
     * %permissions Owner.
     * %param:array interfaces List of network interfaces settings
     *     %param:string interfaces[].name  Interface name.
     *     %param:string interfaces[].ipAddr IP address with dot-separated decimal components.
     *     %param:string interfaces[].netMask Network mask with dot-separated decimal components.
     *     %param:string interfaces[].mac MAC address with colon-separated upper-case hex components.
     *     %param:string interfaces[].gateway IP address of the gateway with dot-separated decimal components. Can
     *         be empty.
     *     %param:boolean interfaces[].dhcp
     *         %value false DHCP is not used, IP address and other parameters should be specified in
     *             the respective JSON fields.
     *         %value true IP address and other parameters assigned via DHCP, the respective JSON
     *             fields can be empty.
     *     %param:object interfaces[].extraParams JSON object with data in the internal format.
     *     %param:string interfaces[].dns_servers Space-separated list of IP addresses with dot-separated decimal
     *         components.
     */
    reg("api/ifconfig", new QnIfConfigRestHandler(), kAdmin);

    reg("api/downloads/", new nx::vms::server::rest::handlers::Downloads(serverModule()));

    /**%apidoc[proprietary] GET /api/settime
     * Set current time on the server machine. Can be called only if server flags include
     * "SF_timeCtrl" (server flags can be obtained via /ec2/getMediaServersEx in "flags"
     * field).
     * %permissions Owner.
     * %param[opt]:string timezone Time zone identifier, can be obtained via /api/getTimeZones.
     * %param:string datetime System date and time (as a string containing time in milliseconds
     *     since epoch, or a local time formatted like
     *     <code>"<i>YYYY</i>-<i>MM</i>-<i>DD</i>T<i>HH</i>:<i>mm</i>:<i>ss</i>.<i>zzz</i>"</code>
     *     - the format is auto-detected).
     */
    reg("api/settime", new QnSetTimeRestHandler(), kAdmin); //< deprecated

    /**%apidoc POST /api/setTime
     * Set current time on the server machine.
     * Can be called only if server flags include "SF_timeCtrl"
     * (server flags can be obtained via /ec2/getMediaServersEx in "flags" field).
     * <p>
     *     Parameters should be passed as a JSON object in POST message body with
     *     content type "application/json". Example of such object:
     * <pre><code>
     * {
     *     "dateTime": "2015-02-28T16:37:00",
     *     "timeZoneId": "Europe/Moscow"
     * }
     * </code>
     * </pre>
     * </p>
     * %permissions Owner.
     * %param[opt]:string timeZoneId Time zone identifier, can be obtained via /api/getTimeZones.
     * %param:string dateTime Date and time (as string containing time in milliseconds since
     *     epoch, or a local time formatted like
     *     <code>"<i>YYYY</i>-<i>MM</i>-<i>DD</i>T<i>HH</i>:<i>mm</i>:<i>ss</i>.<i>zzz</i>"</code>
     *     - the format is auto-detected).
     */
    reg("api/setTime", new QnSetTimeRestHandler(), kAdmin); //< new version

    /**%apidoc GET /api/moduleInformationAuthenticated
     * The same as moduleInformation but requires authentication. Useful to test connection.
     * %return:object JSON object with module information.
     */
    reg("api/moduleInformationAuthenticated", new QnModuleInformationRestHandler(commonModule()));

    /**%apidoc POST /api/configure
     * Configure various server parameters.
     * %permissions Owner.
     * %param[opt]:string systemName System display name. It affects all servers in the system.
     * %param[opt]:integer port Server API port. It affects the current server only.
     * %param[opt]:string password Set new admin password.
     * %param[opt]:string currentPassword Required if new admin password is provided.
     * %return JSON with error code, error string, and flag "restartNeeded" that shows whether the
     *     server must be restarted to apply settings. Error string contains a hint to identify the
     *     problem: "SYSTEM_NAME" or "PORT".
     */
    reg("api/configure", new QnConfigureRestHandler(serverModule()), kAdmin);

    /**%apidoc POST /api/detachFromCloud
     * Detaches the Server from the Cloud. Local admin user is enabled, admin password is changed to
     * new value (if specified), all cloud users are disabled. Cloud link is removed. Function can
     * be called either via GET or POST method. POST data should be a json object.
     * %permissions Owner.
     * %param[opt]:string password Set new admin password after detach.
     * %param:string currentPassword Current user password.
     * %return JSON result with error code.
     */
    reg("api/detachFromCloud", new QnDetachFromCloudRestHandler(serverModule(), cloudManagerGroup), kAdmin);

    /**%apidoc POST /api/detachFromSystem
     * Detaches the Server from the System and resets its state to the initial one.
     * %permissions Owner.
     * %param:string currentPassword Current user password.
     * %return JSON result with error code.
     */
    reg("api/detachFromSystem", new QnDetachFromSystemRestHandler(
        serverModule(), &cloudManagerGroup->connectionManager, messageBus), kAdmin);

    /**%apidoc[proprietary] POST /api/restoreState
     * Restore initial server state, i.e. <b>delete server's database</b>.
     * <br/>Server will restart after executing this command.
     * %permissions Owner.
     * %param:string currentPassword Current admin password
     * %return:object JSON object with error message and error code (0 means OK).
     */
    reg("api/restoreState", new QnRestoreStateRestHandler(serverModule()), kAdmin);

    /**%apidoc POST /api/setupLocalSystem
     * Configure server system name and password. This function can be called for server with
     * default system name. Otherwise function returns error. This method requires owner
     * permissions.
     * %permissions Owner.
     * %param:string password New password for admin user
     * %param:string systemName New system name
     * %return:object JSON object with error message and error code (0 means OK).
     */
    reg("api/setupLocalSystem", new QnSetupLocalSystemRestHandler(serverModule()), kAdmin);

    /**%apidoc POST /api/setupCloudSystem
     * Configure server system name and attach it to cloud. This function can be called for server
     * with default system name. Otherwise function returns error. This method requires owner
     * permissions.
     * %permissions Owner.
     * %param:string systemName New system name
     * %param:string cloudAuthKey could authentication key
     * %param:string cloudSystemID could system id
     * %return:object JSON object with error message and error code (0 means OK).
     */
    reg("api/setupCloudSystem", new QnSetupCloudSystemRestHandler(serverModule(), cloudManagerGroup), kAdmin);

    /**%apidoc POST /api/mergeSystems
     * Merge two Systems. <br/> The System that joins another System is called the current System,
     * the joinable System is called the target System. The <b>URL</b> parameter sets the
     * target Server which should be joined with the current System. Other servers, that are
     * merged with the target Server will be joined if parameter <b>mergeOneServer</b> is set
     * to false. <br/> The method uses digest authentication. Two hashes should be previouly
     * calculated: <b>getKey</b> and <b>postKey</b>. Both are mandatory. The calculation
     * algorithm is described in <b>Calculating authentication hash</b> section (in the bootom
     * of the page). While calculating hashes, username and password of the target Server are
     * needed. Digest authentication needs realm and nonce, both can be obtained with <code>GET
     * /api/getNonce call</code> call. The lifetime of a nonce is about a few minutes.
     * %permissions Owner.
     * %param:string url URL of one Server in the System to join.
     * %param:string getKey Authentication hash of the target Server for GET requests.
     * %param:string postKey Authentication hash of the target Server for POST requests.
     * %param:string currentPassword Current user password.
     * %param[opt]:boolean takeRemoteSettings Direction of the merge. Default value is false. If
     *     <b>mergeOneServer</b> is true, <b>takeRemoteSettings</b> parameter is ignored and
     *     treated as false.
     *     %value true The current system will get system name and administrator password of the
     *         target system.
     *     %value false The target system will get system name and administrator password of the
     *         current system.
     * %param[opt]:boolean mergeOneServer Whether to merge with servers merged with the target
     *     server. Default value is false. If <b>mergeOneServer</b> is set to true,
     *     <b>takeRemoteSettings</b> is ignored and treated as false.
     *     %value true The current system will merge with target server only. The target server
     *         will be disjoined from another system (if it was joined).
     *     %value false The current system will merge with target server and all servers which are
     *         merged with the target server.
     * %param[opt]:boolean ignoreIncompatible Whether to ignore different version of merged server
     *     protocols. Default value is false.
     *     %value true Merge will start anyway.
     *     %value false If the target server protocol version differs from the current server
     *         protocol version merge aborts.
     * %return:object JSON object with an error code and error string.
     *     %param:string error Error code, "0" means no error.
     *     %param:string errorString Error token, or an empty string on success.
     *         %value "FAIL" The specified System is unreachable or there is no System.
     *         %value "UNAUTHORIZED" The authentication credentials are invalid.
     *         %value "INCOMPATIBLE" The found system has an incompatible version or a different
     *             customization.
     *         %value "BACKUP_ERROR" The database backup could not be created.
     */
    reg("api/mergeSystems", new QnMergeSystemsRestHandler(serverModule()), kAdmin);

    /**%apidoc GET /api/backupDatabase
     * Back up server database.
     * %return:object JSON object with error message and error code (0 means OK).
     */
    reg("api/backupDatabase", new QnBackupDbRestHandler(serverModule()));

    /**%apidoc GET /api/discoveredPeers
     * Return a list of the discovered peers.
     * %return:object JSON with a list of the discovered peers.
     */
    reg("api/discoveredPeers", new QnDiscoveredPeersRestHandler());

    /**%apidoc GET /api/logLevel
     * Get or set server log level.
     * %param[opt]:integer id Log id
     *     %value 0 Main server log
     *     %value 2 Http log
     *     %value 3 Transaction log
     * %param[opt]:enum value Target value for log level. More detailed level includes all less
     *     detailed levels.
     *     %value None Disable log.
     *     %value Always Log only the most important messages.
     *     %value Error Log errors.
     *     %value Warning Log warnings.
     *     %value Info Log information messages.
     *     %value Debug Log debug messages.
     *     %value Debug2 Log additional debug messages.
     */
    reg("api/logLevel", new QnLogLevelRestHandler());

    /**%apidoc[proprietary] GET /api/execute
     * Execute any script from subfolder "scripts" of the Server. Script name provides directly
     * in a URL path like "/api/execute/script1.sh". All URL parameters are passed directly to
     * a script as an parameters.
     * %permissions Owner.
     * %return:object JSON object with error message and error code (0 means OK).
     */
    reg("api/execute", new QnExecScript(serverModule()->settings().dataDir()), kAdmin);

    /**%apidoc[proprietary] GET /api/scriptList
     * Return list of scripts to execute.
     * %permissions Owner.
     * %return:object JSON object with string list.
     */
    reg("api/scriptList", new QnScriptListRestHandler(serverModule()->settings().dataDir()), kAdmin);

    /**%apidoc GET /api/systemSettings
     * Get or set global system settings. If called with no arguments, just returns the list of all
     * system settings with their values.
     * To modify a settings, it is needed to specify the setting name as a query parameter. Thus,
     * this method doesn't have fixed parameter names. To obtain the full list of possible names,
     * call this method without parameters.
     * Example: /api/systemSettings?smtpTimeout=30&amp;smtpUser=test
     */
    reg("api/systemSettings", new QnSystemSettingsHandler());

    reg("api/transmitAudio", new QnAudioTransmissionRestHandler(serverModule()));

    // TODO: Introduce constants for API methods registered here, also use them in
    // media_server_connection.cpp. Get rid of static/global urlPath passed to some handler ctors,
    // except when it is the path of some other api method.

    reg("api/RecordedTimePeriods", new QnRecordedChunksRestHandler(serverModule())); //< deprecated

    /**%apidoc GET /ec2/recordedTimePeriods
     * Return the recorded chunks info for the specified cameras.
     * %param:string cameraId Camera id (can be obtained from "id" field via /ec2/getCamerasEx)
     *     or MAC address (not supported for certain cameras).
     *     This parameter can be used several times to define a list of cameras.
     * %param[opt]:string startTime Start time of the interval (as a string containing time in
     *     milliseconds since epoch, or a local time formatted like
     *     <code>"<i>YYYY</i>-<i>MM</i>-<i>DD</i>T<i>HH</i>:<i>mm</i>:<i>ss</i>.<i>zzz</i>"</code>
     *     - the format is auto-detected).
     * %param[opt]:string endTime End time of the interval (as a string containing time in
     *     milliseconds since epoch, or a local time formatted like
     *     <code>"<i>YYYY</i>-<i>MM</i>-<i>DD</i>T<i>HH</i>:<i>mm</i>:<i>ss</i>.<i>zzz</i>"</code>
     *     - the format is auto-detected).
     * %param[opt]:arrayJson filter This parameter is used for Motion and Analytics Search
     *     ("periodsType" must be set to 1 or 2). Search motion or analytics event on a video according
     *     to specified attributes values.
     *     <br/>Motion Search Format: string with a JSON list of <i>sensors</i>,
     *     each <i>sensor</i> is a JSON list of <i>rectangles</i>, each <i>rectangle</i> is:
     *     <br/>
     *     <code>
     *         {"x": <i>x</i>, "y": <i>y</i>, "width": <i>width</i>,"height": <i>height</i>}
     *     </code>
     *     <br/>All values are measured in relative portions of a video frame,
     *     <i>x</i> and <i>width</i> in range [0..43], <i>y</i> and <i>height</i> in range [0..31],
     *     zero is the left-top corner.
     *     <br/>Example of a full-frame rectangle for a single-sensor camera:
     *     <code>[[{"x":0,"y":0,"width":43,"height":31}]]</code>
     *     <br/>Example of two rectangles for a single-sensor camera:
     *     <code>[[{"x":0,"y":0,"width":5,"height":7},{"x":12,"y":10,"width":8,"height":6}]]</code>
     *     <br/>Analytics Search Format: string with a JSON object that might take the following attributes
     *     as an input:
     *     <br/>
     *     <ul>
     *     <li>"boundingBox" key represents a <i>rectangle</i>. Value is a dictionary with same format
     *     as for Motion Search rectangle;</li>
     *     <li>"freeText" key for full-text search over analytics data attributes. Value is expected to be a
     *     string with search input;
     *     </li>
     *     </ul>
     *     <br/>Example of JSON object:
     *     <code>{"boundingBox":{"height":0,"width":0.1,"x":0.,"y":1.},"freeText":"Test"}</code>
     * %param[proprietary]:enum format Data format. Default value is "json".
     *     %value ubjson Universal Binary JSON data format.
     *     %value json JSON data format.
     *     %value periods Internal compressed binary format.
     * %param[opt]:integer detail Chunk detail level, in milliseconds. Time periods that are
     *     shorter than the detail level are discarded. You can treat the detail level as the
     *     amount of microseconds per screen pixel.
     * %param[opt]:integer periodsType Chunk type.
     *     %value 0 All records.
     *     %value 1 Only chunks with motion (parameter "filter" is required).
     *     %value 2 Only chunks with analytics event(parameter "filter" might be applied).
     * %param[opt]:option keepSmallChunks If specified, standalone chunks smaller than the detail
     *     level are not removed from the result.
     * %param[opt]:integer limit Maximum number of chunks to return.
     * %param[opt]:option flat [DEPRECATED in favor of "groupBy"] If specified, do not group chunk
     *     lists by Server.
     * %param[opt]:enum groupBy group type. Default value is "serverId".
     *     %value serverId group data by serverId. Result field 'guid' has server Guid value.
     *     %value cameraId group data by cameraId. Result field 'guid' has camera Guid value.
     *     %value none do not group data. Result is the flat list of data.
     * %param[opt]:option desc Sort data in descending order if provided.
     * %return:object JSON object with an error code, error string, and the reply on success.
     *     %param:string error Error code, "0" means no error.
     *     %param:string errorString Error message in English, or an empty string.
     *     %param:array reply If no "flat" parameter is specified, it is the list which contains
     *         for each server its GUID (as "guid" field) and the list of chunks (as "periods"
     *         field). If "flat" parameter is specified, it is just the list of chunks.
     *         <br/>
     *         Each chunk is a pair of <code>(durationMs, startTimeMs)</code>. Chunks are merged
     *         for all requested cameras. Start time and duration are in milliseconds since epoch.
     *         Duration -1 means the last chunk is being recorded now.
     */
    reg(QnMultiserverChunksRestHandler::kUrlPath, new QnMultiserverChunksRestHandler(serverModule())); //< new version

    reg("ec2/cameraHistory", new QnCameraHistoryRestHandler(serverModule()));

    /**%apidoc GET /ec2/bookmarks
     * Read bookmarks using the specified parameters.
     * %param:string cameraId Camera id (can be obtained from "id" field via /ec2/getCamerasEx)
     *     or MAC address (not supported for certain cameras).
     * %param[opt]:string startTime Start time of the interval with bookmarks (in milliseconds
     *     since epoch). Default value is 0. Should be less than endTime.
     * %param[opt]:string endTime End time of the interval with bookmarks (in milliseconds since
     *     epoch). Default value is the current time. Should be greater than startTime.
     * %param[opt]:enum sortBy Field to sort the results by. Default value is "startTime".
     *     %value name Sort bookmarks by name.
     *     %value startTime Sort bookmarks by start time.
     *     %value duration Sort bookmarks by duration.
     *     %value cameraName Sort bookmarks by camera name.
     * %param[opt]:enum sortOrder Sort order. Default order is ascending.
     *     %value asc Ascending sort order.
     *     %value desc Descending sort order.
     * %param[opt]:integer limit Maximum number of bookmarks to return. Unlimited by default.
     * %param[opt]:string filter Text-search filter string.
     * %param[proprietary]:option local If present, the request should not be redirected to another
     *     server.
     * %param[proprietary]:option extraFormatting If present and the requested result format is
     *     non-binary, indentation and spacing will be used to improve readability.
     * %param[default]:enum format
     *
     **%apidoc GET /ec2/bookmarks/add
     * Add a bookmark to the target server.
     * %param:uuid guid Identifier of the bookmark.
     * %param:string cameraId Camera id (can be obtained from "id" field via /ec2/getCamerasEx)
     *     or MAC address (not supported for certain cameras).
     * %param:string name Caption of the bookmark.
     * %param[opt]:string description Details of the bookmark.
     * %param[opt]:integer timeout Time during which the recorded period should be preserved (in
     *     milliseconds).
     * %param:integer startTime Start time of the bookmark (in milliseconds since epoch).
     * %param:integer duration Length of the bookmark (in milliseconds).
     * %param[opt] tag Applied tag. Several tag parameters could be used to specify multiple tags.
     * %param[proprietary]:option local If present, the request should not be redirected to another
     *     server.
     * %param[proprietary]:option extraFormatting If present and the requested result format is
     *     non-binary, indentation and spacing will be used to improve readability.
     * %param[default]:enum format
     *
     **%apidoc GET /ec2/bookmarks/delete
     * Remove a bookmark with the specified identifier.
     * %param:uuid guid Identifier of the bookmark.
     * %param[proprietary]:option local If present, the request should not be redirected to another
     *     server.
     * %param[proprietary]:option extraFormatting If present and the requested result format is
     *     non-binary, indentation and spacing will be used to improve readability.
     * %param[default]:enum format
     *
     **%apidoc GET /ec2/bookmarks/tags
     * Return currently used tags.
     * %param[opt]:integer limit Maximum number of tags to return.
     * %param[proprietary]:option local If present, the request should not be redirected to another
     *     server.
     * %param[proprietary]:option extraFormatting If present and the requested result format is
     *     non-binary, indentation and spacing will be used to improve readability.
     * %param[default]:enum format
     *
     **%apidoc GET /ec2/bookmarks/update
     * Update information for a bookmark.
     * %param:uuid guid Identifier of the bookmark.
     * %param:string cameraId Camera id (can be obtained from "id" field via /ec2/getCamerasEx)
     *     or MAC address (not supported for certain cameras).
     * %param:string name Caption of the bookmark.
     * %param[opt]:string  description Details of the bookmark.
     * %param[opt]:integer timeout Time during which the recorded period should be preserved (in
     *     milliseconds).
     * %param:integer startTime Start time of the bookmark (in milliseconds since epoch).
     * %param:integer duration Length of the bookmark (in milliseconds).
     * %param[opt]:string tag Applied tag. Serveral tag parameters could be used to specify
     *     multiple tags.
     * %param[proprietary]:option local If present, the request should not be redirected to another
     *     server.
     * %param[proprietary]:option extraFormatting If present and the requested result format is
     *     non-binary, indentation and spacing will be used to improve readability.
     * %param[default]:enum format
     */
    reg("ec2/bookmarks", new QnMultiserverBookmarksRestHandler(serverModule(), "ec2/bookmarks"));

    reg("api/mergeLdapUsers", new QnMergeLdapUsersRestHandler());

    /**%apidoc GET /ec2/updateInformation
     * Retrieves a currently present or specified via a parameter update information manifest.
     * %param[opt]:string version If present, The Server makes an attempt to retrieve an update
     *      manifest for the specified version id from the dedicated updates server and return it
     *      as a result.
     * %return:object JSON with the update manifest.
     */
    reg("ec2/updateInformation", new QnUpdateInformationRestHandler(serverModule()));

    /**%apidoc POST /ec2/startUpdate
     * Starts an update process.
     * %param:object JSON with the update manifest. This JSON might be requested with the
     *     /ec2/updateInformation?version=versionId request.
     */
    reg("ec2/startUpdate", new QnStartUpdateRestHandler(serverModule()));

    /**%apidoc POST /ec2/finishUpdate
     * Puts a system in the 'Update Finished' state.
     * %param[opt]:option ignorePendingPeers Force an update process completion regardless actual
     *     peers state.
     */
    reg("ec2/finishUpdate", new QnFinishUpdateRestHandler(serverModule()));

    /**%apidoc GET /ec2/updateStatus
     * Retrieves a current update processing system-wide state.
     * %return:object A JSON array with the current update per-server state. Possible values for a
     *     specific server are: idle, downloading, preparing, readyToInstall,
     *     latestUpdateInstalled, offline, error.
     */
    reg("ec2/updateStatus", new QnUpdateStatusRestHandler(serverModule()));

    /**%apidoc POST /api/installUpdate
     * Initiates update package installation.
     */
    reg("api/installUpdate", new QnInstallUpdateRestHandler(serverModule(),
        [this]() { m_installUpdateRequestReceived = true; }));

    /**%apidoc POST /ec2/cancelUpdate
     * Puts a system in the 'Idle' state update-wise. This means that the current update
     * manifest is cleared and all downloads are cancelled.
     */
    reg("ec2/cancelUpdate", new QnCancelUpdateRestHandler(serverModule()));

    /**%apidoc POST /ec2/retryUpdate
     * Retries the latest failed update action. E.g. if one of servers has failed update because
     * there was not enough free space, it will repty to reserve space and start downloading.
     * %return:object Update status after retry. See ec2/updateStatus.
     */
    reg("ec2/retryUpdate", new nx::vms::server::rest::handlers::RetryUpdate(serverModule()));

    /**%apidoc GET /ec2/cameraThumbnail
     * Get the static image from the camera.
     * %param:string cameraId Camera id (can be obtained from "id" field via /ec2/getCamerasEx)
     *     or MAC address (not supported for certain cameras).
     * %param[opt]:string time Timestamp of the requested image (in milliseconds since epoch).<br/>
     *     The special value "now" requires to retrieve the thumbnail only from the live stream.
     *     <br/>The special value "latest", which is the default value, requires to retrieve
     *     thumbnail from the live stream if possible, otherwise the latest one from the archive.
     *     <br/>Note: Extraction from the archive can be quite slow depending on the place where the
     *     frame is stored.
     * %param[opt]:integer rotate Image orientation. Can be 0, 90, 180 or 270 degrees. If the
     *     parameter is absent or equals -1, the image will be rotated as defined in the camera
     *     settings.
     * %param[opt]:integer height Desired image height. Should be not less than 128, or equal to
     *     -1 (the default value) which implies the original frame size, and in this case the width
     *     should also be omitted or set to -1.
     * %param[opt]:integer width Desired image width. Should be not less than 128, or equal to -1
     *     (the default value) which implies auto-sizing: if the height is specified, the width
     *     will be calculated based on the aspect ratio, otherwise, the original frame size will be
     *     used.
     * %param[opt]:enum imageFormat Format of the requested image. Default value is "JpgFormat".
     *     %value png PNG
     *     %value jpg JPEG
     *     %value tif TIFF
     *     %value raw Raw video frame. Makes the request much more lightweight for Edge servers.
     * %param[opt]:enum method Getting a thumbnail at the exact timestamp is costly, so, it
     *     can be rounded to the nearest keyframe, thus, the default value is "after".
     *     %value before Get the thumbnail from the nearest keyframe before the given time.
     *     %value precise Get the thumbnail as near to given time as possible.
     *     %value after Get the thumbnail from the nearest keyframe after the given time.
     *     %// TODO: Rename this param to "rounding", and values to "iFrameBefore", "precise" and
     *         "iFrameAfter", deprecating the old method name and param names.
     * %param[opt]:enum streamSelectionMode Policy for stream selection. Default value is "auto".
     *     %value auto Chooses the most suitable stream automatically.
     *     %value forcedPrimary Primary stream is forced. Secondary stream will be used if the
     *         primary one is not available.
     *     %value forcedSecondary Secondary stream is forced. Primary stream will be used if the
     *         secondary one is not available.
     *     %value sameAsAnalytics Use the same stream as the one used by analytics engine.
     *     %value sameAsMotion Use the same stream as the one used by software motion detection.
     * %param[opt]:enum aspectRatio Allows to avoid scaling the image to the aspect ratio from
     *     camera settings.
     *     %value auto Default value. Use aspect ratio from camera settings (if any).
     *     %value source Use the source frame aspect ratio, despite the value in camera settings.
     * %param[opt]:option ignoreExternalArchive If present and "time" parameter has value
     *     "latest", the image will not be downloaded from archive of the dts-based devices.
     * %param[opt]:string crop Apply cropping to the source image. Parameter defines rect in range [0..1].
     *     Format: 'left,top,widthxheight'. Example: '0.5,0.4,0.25x0.3'.
     * %param[proprietary]:option local If present, the request should not be redirected to another
     *     server.
     * %param[proprietary]:option extraFormatting If present and the requested result format is
     *     non-binary, indentation and spacing will be used to improve readability.
     * %param[default]:enum format
     */
    reg("ec2/cameraThumbnail", new QnMultiserverThumbnailRestHandler(serverModule(), "ec2/cameraThumbnail"));

    reg("ec2/statistics", new QnMultiserverStatisticsRestHandler("ec2/statistics"));

    /**%apidoc GET /ec2/analyticsLookupObjectTracks
     * Search analytics DB for objects that match filter specified.
     * %param[opt]:uuid deviceId Id of Device.
     * %param[opt]:string objectTypeId Analytics Object Type id.
     * %param[opt]:string objectTrackId Analytics Object Track id.
     * %param[opt]:integer startTime Milliseconds since epoch (1970-01-01 00:00, UTC).
     * %param[opt]:integer endTime Milliseconds since epoch (1970-01-01 00:00, UTC).
     * %param[opt]:float x1 Top left "x" coordinate of picture bounding box to search within. In
     *     range [0.0; 1.0].
     * %param[opt]:float y1 Top left "y" coordinate of picture bounding box to search within. In
     *     range [0.0; 1.0].
     * %param[opt]:float x2 Bottom right "x" coordinate of picture bounding box to search within.
     *     In range [0.0; 1.0].
     * %param[opt]:float y2 Bottom right "y" coordinate of picture bounding box to search within.
     *     In range [0.0; 1.0].
     * %param[opt]:string freeText Text to match within Object Track properties.
     * %param[opt]:integer limit Maximum number of Object Tracks to return.
     * %param[opt]:boolean needFullTrack Whether to select track details data. This is a heavy
     *     operation and makes the request much slower. For performance reason this parameter
     *     is ignored in case the parameter 'objectTrackId' is not present in the request.
     * %param[opt]::enum sortOrder Sort order of Object Tracks by a Track start timestamp.
     *     %value asc Ascending order.
     *     %value desc Descending order.
     * %param[opt] isLocal If "false" then request is forwarded to every other online Server and
     *     results are merged. Otherwise, request is processed on receiving Server only.
     * %return JSON data.
     */
    reg("ec2/analyticsLookupObjectTracks", new QnMultiserverAnalyticsLookupObjectTracks(
        commonModule(), serverModule()->analyticsEventsStorage()));

    /**%apidoc GET /api/getAnalyticsActions
     * Get analytics actions from all analytics plugins on the current server which are applicable
     *     to the specified metadata object type.
     * %param objectTypeId Id of an object type to which an action should be applicable.
     * %return:object JSON object with an error code, error string, and the reply on success.
     *     %param:string error Error code, "0" means no error.
     *     %param:string errorString Error message in English, or an empty string.
     *     %param:array reply List of objects corresponding to Analytics Actions.
     *         %param reply[].actions List of JSON objects, each describing a set of actions from a
     *             particular analytics plugin.
     *         %param:stringArray reply[].actions[].actionIds List of action ids.
     *         %param:string reply[].actions[].pluginId Id of an analytics plugin which offers the
     *             actions.
     */
    reg("api/getAnalyticsActions", new QnGetAnalyticsActionsRestHandler());

    /**%apidoc POST /api/executeAnalyticsAction
     * Execute analytics Action from the particular analytics Plugin on this Server. The action is
     * applied to the specified Object Track.
     * %param engineId Id of an Analytics Engine which offers the Action.
     * %param actionId Id of an Action to execute.
     * %param trackId Id of an Object Track to which the Action is applied.
     * %param deviceId Id of a Device from which the Action was triggered.
     * %param timestampUs Timestamp (microseconds) of the video frame from which the Action was
     *     triggered.
     * %param params JSON object with key-value pairs containing values for the Action params
     *     described in the Engine manifest.
     * %return:object JSON object with an error code, error string, and the reply on success.
     *     %param:string error Error code, "0" means no error.
     *     %param:string errorString Error message in English, or an empty string.
     *     %param:object reply Result returned by the executed Action.
     *         %param reply.actionUrl If not empty, provides a URL composed by the Plugin, to be
     *             opened by the Client in an embedded browser.
     *         %param reply.messageToUser If not empty, provides a message composed by the Plugin,
     *             to be shown to the user who triggered the Action.
     */
    reg("api/executeAnalyticsAction", new QnExecuteAnalyticsActionRestHandler(serverModule()));

    /**%apidoc POST /api/executeEventAction
     * Execute event action.
     * %param:enum actionType Type of the action.
     *     %value UndefinedAction
     *     %value CameraOutputAction Change camera output state.
     *     %value BookmarkAction
     *     %value CameraRecordingAction Start camera recording.
     *     %value PanicRecordingAction Activate panic recording mode.
     *     %value SendMailAction Send an email.
     *     %value DiagnosticsAction Write a record to the server's log.
     *     %value ShowPopupAction
     *     %value PlaySoundAction
     *     %value PlaySoundOnceAction
     *     %value SayTextAction
     *     %value ExecutePtzPresetAction Execute given PTZ preset.
     *     %value ShowTextOverlayAction Show text overlay over the given camera(s).
     *     %value ShowOnAlarmLayoutAction Put the given camera(s) to the Alarm Layout.
     *     %value ExecHttpRequestAction Send HTTP request as an action.
     *     %value BuzzerAction Enable an NVR buzzer
     * %param[opt]:enum EventState
     *     %value inactive Event has been finished (for prolonged events).
     *     %value active Event has been started (for prolonged events).
     *     %value undefined Event state is undefined (for instant events).
     * %param[proprietary]:boolean receivedFromRemoteHost
     * %param:stringArray resourceIds List of ids for resources associated with the event.
     *     Each id can be either camera id, camera MAC address or camera External id.
     * %param[opt]:objectJson params Json object with action parameters.
     * %param[opt]:objectJson runtimeParams Json object with event parameters.
     * %param[opt]:integer ruleId Event rule id.
     * %param[opt]:integer aggregationCount How many events were aggregated together for this action.
     */
    reg("api/executeEventAction",
        new nx::vms::server::rest::QnExecuteEventActionRestHandler(serverModule()));

    /**%apidoc GET /api/pluginInfo
     * %return:object JSON object with an error code, error string, and a list with information
     *     about Server plugins on success.
     *     %param:string error Error code, "0" means no error.
     *     %param:string errorString Error message in English, or an empty string.
     *     %param:array reply List of JSON objects with the following structure:
     *         %struct PluginInfo
     */
    reg("api/pluginInfo",
        new nx::vms::server::rest::PluginInfoHandler(serverModule()));

    // TODO: #dmishin register this handler conditionally?
    /**%apidoc GET /api/nvrNetworkBlock
     * %return:object JSON object with an error code, error string, and an object with information
     *     about NVR network block, including each port state and the total power consumption
     *     limit.
     *     %param:string error Error code, "0" means no error.
     *     %param:string errorString Error message in English, or an empty string.
     *     %param:object reply JSON object with the following structure:
     *         %struct NetworkBlockData
     *
     * %apidoc POST /api/nvrNetworkBlock
     * %param:array portPoweringModes List of port powering modes with the following structure:
     *     %struct NetworkPortWithPoweringMode
     * %return:object JSON object with an error code, error string, and an object with information
     *     about NVR network block after powering mode update, including each port state and the
     *     total power consumption limit.
     *     %param:string error Error code, "0" means no error.
     *     %param:string errorString Error message in English, or an empty string.
     *     %param:array reply List of port powering modes after update with the following
     *         structure:
     *         %struct NetworkPortWithPoweringMode
     */
    reg("api/nvrNetworkBlock", new nx::vms::server::rest::NvrNetworkBlockHandler(serverModule()));

    /**%apidoc[proprietary] POST /api/saveCloudSystemCredentials
     * Sets or resets cloud credentials (systemId and authorization key) to be used by system
     * %param[opt]:string cloudSystemId
     * %param[opt]:string cloudAuthenticationKey
     * %param[opt]:string reset
     *     %value true If specified, removes cloud credentials from DB. System will not connect to
     *         cloud anymore
     */
    reg("api/saveCloudSystemCredentials", new QnSaveCloudSystemCredentialsHandler(serverModule(), cloudManagerGroup));

    reg("favicon.ico", new QnFavIconRestHandler());

    /**%apidoc[proprietary] GET /api/debug
     * Intended for debugging and experimenting.
     * <br/>ATTENTION: Works only if enabled by nx_vms_server.ini.
     * %param[opt]:option crash Intentionally crashes the Server.
     * %param[opt]:option fullDump If specified together with "crash", creates full crash dump.
     * %param[opt]:option exit Terminates the Server normally, via "exit(64)".
     * %param[opt]:option throwException Terminates the Server via throwing an exception.
     * %param[opt]:option abort Terminates the Server via "abort()".
     * %param[opt] delayS Sleep for the specified number of seconds, and then reply.
     * %permissions Owner.
     */
    reg("api/debug", new QnDebugHandler(), kAdmin);

    reg("api/startLiteClient", new QnStartLiteClientRestHandler(serverModule()));

    #if defined(_DEBUG)
        reg("api/debugEvent", new QnDebugEventsRestHandler(serverModule()));
    #endif

    reg("ec2/runtimeInfo", new QnRuntimeInfoRestHandler());

    static const char kGetHardwareIdsPath[] = "api/getHardwareIds";
    /**%apidoc GET /api/getHardwareIds
     * Get the list of Hardware Ids of the server.
     * %return:object JSON object with an error code, error string, and the reply on success.
     *     %param:string error Error code, "0" means no error.
     *     %param:string errorString Error message in English, or an empty string.
     *     %param:stringArray reply List of ids.
     */
    reg(kGetHardwareIdsPath, new QnGetHardwareIdsRestHandler());

    /**%apidoc GET /ec2/getHardwareIdsOfServers
     * Return the list of Hardware Ids for each Server in the System which is online at the moment
     * of executing this function.
     * %return:object JSON object with an error code, error string, and the reply on success.
     *     %param:string error Error code, "0" means no error.
     *     %param:string errorString Error message in English, or an empty string.
     *     %param:array reply List of objects representing Servers in the System.
     *         %param:uuid reply[].serverId Id of a server.
     *         %param:stringArray reply[].hardwareIds All Hardware Ids of the server, as a list of
     *             strings.
     */
    reg("ec2/getHardwareIdsOfServers", new QnMultiserverGetHardwareIdsRestHandler(QLatin1String("/") + kGetHardwareIdsPath));

    /**%apidoc GET /api/settingsDocumentation
     * Return settings documentation.
     * %return:array List of setting descriptions.
     *     %param:string name Setting name.
     *     %param:string defaultValue Setting default value.
     *     %param:string description Setting description.
     */
    reg("api/settingsDocumentation", new QnSettingsDocumentationHandler(&serverModule()->settings()));

    /**%apidoc GET /ec2/analyticsEngineSettings
     * Return values of settings of the specified Engine.
     * %param:string analyticsEngineId Id of analytics engine.
     * %return:object JSON object with an error code, error string, and the reply on success.
     *     %param:string error Error code, "0" means no error.
     *     %param:string errorString Error message in English, or an empty string.
     *     %param:object reply Object with Engine settings model and values.
     *         %param:object reply.model Settings model, as in Engine manifest.
     *         %param:object reply.values Name-value map with setting values, using JSON types
     *             according to each setting type.
     *
     * %apidoc POST /ec2/analyticsEngineSettings
     * Applies passed settings values to correspondent Analytics Engine.
     * %param:string engineId Unique id of Analytics Engine.
     * %param:object settings Name-value map with setting values, using JSON types according to
     *     each setting type.
     * %return:object JSON object with an error code, error string, and the reply on success.
     *     %param:string error Error code, "0" means no error.
     *     %param:string errorString Error message in English, or an empty string.
     *     %param:object reply Object with Engine settings model and values that the Engine returns
     *         after the values have been supplied.
     *         %param:object reply.model Settings model, as in Engine manifest.
     *         %param:object reply.values Name-value map with setting values, using JSON types
     *             according to each setting type.
     */
    reg("ec2/analyticsEngineSettings",
        new nx::vms::server::rest::AnalyticsEngineSettingsHandler(serverModule()));

    /**%apidoc GET /ec2/deviceAnalyticsSettings
     * Return settings values of the specified DeviceAgent (which is a device-engine pair).
     * %param:string analyticsEngineId Unique id of an Analytics Engine.
     * %param:string deviceId Id of a device.
     * %return:object JSON object with an error code, error string, and the reply on success.
     *     %param:string error Error code, "0" means no error.
     *     %param:string errorString Error message in English, or an empty string.
     *     %param:object reply Object with DeviceAgent settings model and values.
     *         %param:object reply.model Settings model, as in DeviceAgent manifest.
     *         %param:object reply.values Name-value map with setting values, using JSON types
     *             according to each setting type.
     *
     * %apidoc POST /ec2/deviceAnalyticsSettings
     * Applies passed settings values to the corresponding DeviceAgent (which is a device-engine
     * pair).
     * %param:string engineId Unique id of an Analytics Engine.
     * %param:string deviceId Id of a device.
     * %param:object settings Name-value map with setting values, using JSON types according to
     *     each setting type.
     * %return:object JSON object with an error code, error string, and the reply on success.
     *     %param:string error Error code, "0" means no error.
     *     %param:string errorString Error message in English, or an empty string.
     *     %param:object reply Object with DeviceAgent settings model and values that the
     *         DeviceAgent returns after the values have been supplied.
     *         %param:object reply.model Settings model, as in DeviceAgent manifest.
     *         %param:object reply.values Name-value map with setting values, using JSON types
     *             according to each setting type.
     */
    reg("ec2/deviceAnalyticsSettings",
        new nx::vms::server::rest::DeviceAnalyticsSettingsHandler(serverModule()));

    reg(nx::network::http::Method::options,
        QnRestProcessorPool::kAnyPath,
        new OptionsRequestHandler());

    reg("api/metrics/", new nx::vms::server::metrics::LocalRestHandler(
        m_metricsController.get()));

    /**%apidoc GET /ec2/metrics/manifest
     * %return:object Metrics parameter manifest. See metrics.md for details.
     *
     * %apidoc GET /ec2/metrics/values
     * %return:object Metrics parameter values according to manifest. See metrics.md for details.
     *
     * %apidoc GET /ec2/metrics/alarms
     * %return:object Metrics parameter alarms with parameter links. See metrics.md for details.
     *
     * %apidoc GET /ec2/metrics/rules
     * %return:object Metric rules, which are currently in use in the system. See metrics.md
     * for details.
     */
    reg("ec2/metrics/", new nx::vms::server::metrics::SystemRestHandler(
        m_metricsController.get(), serverModule(), m_ec2ConnectionFactory->serverConnector()));
}

void MediaServerProcess::registerRestHandler(
    const QString& path,
    QnRestRequestHandler* handler,
    GlobalPermission permission)
{
    registerRestHandler(QnRestProcessorPool::kAnyHttpMethod, path, handler, permission);
}

void MediaServerProcess::registerRestHandler(
    const nx::network::http::Method::ValueType& method,
    const QString& path,
    QnRestRequestHandler* handler,
    GlobalPermission permission)
{
    m_universalTcpListener->processorPool()->registerHandler(
        method, path, handler, permission);

    const auto& cameraIdUrlParams = handler->cameraIdUrlParams();
    if (!cameraIdUrlParams.isEmpty())
        m_autoRequestForwarder->addCameraIdUrlParams(path, cameraIdUrlParams);
}

template<class TcpConnectionProcessor, typename... ExtraParams>
void MediaServerProcess::registerTcpHandler(
    const QByteArray& protocol, const QString& path, ExtraParams... extraParams)
{
    m_universalTcpListener->addHandler<TcpConnectionProcessor>(
        protocol, path, extraParams...);

    if (TcpConnectionProcessor::doesPathEndWithCameraId())
        m_autoRequestForwarder->addAllowedProtocolAndPathPart(protocol, path);
}

bool MediaServerProcess::initTcpListener(
    TimeBasedNonceProvider* timeBasedNonceProvider,
    nx::vms::cloud_integration::CloudManagerGroup* const cloudManagerGroup,
    ec2::LocalConnectionFactory* ec2ConnectionFactory)
{
    const auto messageBus = ec2ConnectionFactory->messageBus();
    m_universalTcpListener->setupAuthorizer(timeBasedNonceProvider, *cloudManagerGroup);
    m_universalTcpListener->setCloudConnectionManager(cloudManagerGroup->connectionManager);

    m_autoRequestForwarder = std::make_unique<QnAutoRequestForwarder>(commonModule());
    m_autoRequestForwarder->addPathToIgnore("/ec2/*");

    configureApiRestrictions(m_universalTcpListener->authenticator()->restrictionList());
    connect(
        m_universalTcpListener->authenticator(), &nx::vms::server::Authenticator::emptyDigestDetected,
        this, &MediaServerProcess::at_emptyDigestDetected);

    m_universalTcpListener->httpModManager()->addCustomRequestMod(std::bind(
        &QnAutoRequestForwarder::processRequest,
        m_autoRequestForwarder.get(),
        std::placeholders::_1));

    #if defined(ENABLE_ACTI)
        QnActiResource::setEventPort(serverModule()->settings().port());
        // Used to receive event from an acti camera.
        // TODO: Remove this from api.
        m_universalTcpListener->processorPool()->registerHandler(
            "api/camera_event", new QnActiEventRestHandler());
    #endif

    registerRestHandlers(cloudManagerGroup, m_universalTcpListener.get(), messageBus);

    if (!m_universalTcpListener->bindToLocalAddress())
    {
        NX_ERROR(this) << "Failed to bind to local port; terminating";
        return false;
    }

    m_universalTcpListener->setDefaultPage("/static/index.html");

    // Server returns code 403 (forbidden) instead of 401 if the user isn't authorized for requests
    // starting with "web" path.
    m_universalTcpListener->setPathIgnorePrefix("web/");
    m_universalTcpListener->authenticator()->restrictionList()->deny(
        "/web/.+", nx::network::http::AuthMethod::http);

    nx::network::http::AuthMethod::Values methods = (nx::network::http::AuthMethod::Values) (
        nx::network::http::AuthMethod::cookie |
        nx::network::http::AuthMethod::urlQueryDigest |
        nx::network::http::AuthMethod::temporaryUrlQueryKey);
    QnUniversalRequestProcessor::setUnauthorizedPageBody(
        QnFileConnectionProcessor::readStaticFile("static/login.html"), methods);
    registerTcpHandler<QnRtspConnectionProcessor>("RTSP", "*", serverModule());
    registerTcpHandler<http_audio::AudioRequestProcessor>("HTTP", "api/http_audio", serverModule());
    registerTcpHandler<QnRestConnectionProcessor>("HTTP", "api");
    registerTcpHandler<QnRestConnectionProcessor>("HTTP", "ec2");
    registerTcpHandler<QnRestConnectionProcessor>("HTTP", "favicon.ico");
    registerTcpHandler<QnFileConnectionProcessor>("HTTP", "static");
    registerTcpHandler<QnCrossdomainConnectionProcessor>("HTTP", "crossdomain.xml");
    registerTcpHandler<ProgressiveDownloadingServer>("HTTP", "media", serverModule());
    registerTcpHandler<QnIOMonitorConnectionProcessor>("HTTP", "api/iomonitor");

    hls::HttpLiveStreamingProcessor::setMinPlayListSizeToStartStreaming(
        serverModule()->settings().hlsPlaylistPreFillChunks());
    registerTcpHandler<hls::HttpLiveStreamingProcessor>("HTTP", "hls", serverModule());

    // Our HLS uses implementation uses authKey (generated by target server) to skip authorization,
    // to keep this warning we should not ask for authorization along the way.
    m_universalTcpListener->enableUnauthorizedForwarding("hls");

    //regTcp<QnDefaultTcpConnectionProcessor>("HTTP", "*");

    registerTcpHandler<nx::vms::network::ProxyConnectionProcessor>(
        "*", "proxy", ec2ConnectionFactory->serverConnector());
    registerTcpHandler<QnAudioProxyReceiver>("HTTP", "proxy-2wayaudio", serverModule());

    if( !serverModule()->settings().authenticationEnabled())
        m_universalTcpListener->disableAuth();

    #if defined(ENABLE_DESKTOP_CAMERA)
        registerTcpHandler<QnDesktopCameraRegistrator>("HTTP", "desktop_camera", serverModule());
    #endif

    return true;
}

void MediaServerProcess::initializeCloudConnect()
{
    nx::network::SocketGlobals::cloud().outgoingTunnelPool()
        .assignOwnPeerId("ms", commonModule()->moduleGUID());

    nx::network::SocketGlobals::cloud().addressPublisher().setRetryInterval(
        nx::utils::parseTimerDuration(
            serverModule()->settings().mediatorAddressUpdate(),
            nx::network::cloud::MediatorAddressPublisher::kDefaultRetryInterval));

    connect(
        commonModule()->globalSettings(), &QnGlobalSettings::cloudConnectUdpHolePunchingEnabledChanged,
        [this]()
        {
            nx::network::cloud::TunnelAcceptorFactory::instance().setUdpHolePunchingEnabled(
                commonModule()->globalSettings()->cloudConnectUdpHolePunchingEnabled());
        });

    connect(
        commonModule()->globalSettings(), &QnGlobalSettings::cloudConnectRelayingEnabledChanged,
        [this]()
        {
            nx::network::cloud::TunnelAcceptorFactory::instance().setRelayingEnabled(
                commonModule()->globalSettings()->cloudConnectRelayingEnabled());
        });
}

static void setFdLimit(RootFileSystem* rootFs, int value)
{
    Q_UNUSED(rootFs);
    Q_UNUSED(value);
    #if defined (Q_OS_LINUX)
        int newValue = rootFs->setFdLimit(getpid(), value);
        if (newValue == -1)
        {
            qWarning()
                << "WARNING: Failed to set file descriptor limit and get previous value";

            return;
        }

        if (newValue != value)
        {
            qWarning()
                << "WARNING: Failed to set file descriptor limit. Current value:" << newValue;

            return;
        }

        qInfo() << "INFO: Successfully set file descriptor limit:" << newValue;
    #endif // Q_OS_LINUX
}

void MediaServerProcess::prepareOsResources()
{
    auto rootToolPtr = serverModule()->rootFileSystem();
    if (!rootToolPtr->changeOwner(nx::kit::IniConfig::iniFilesDir()))
        qWarning().noquote() << "Unable to chown" << nx::kit::IniConfig::iniFilesDir();

    setFdLimit(rootToolPtr, 32000);

    // Change owner of all data files, so mediaserver can use them as different user.
    const std::vector<QString> chmodPaths =
    {
        MSSettings::defaultConfigDirectory(),
        serverModule()->roSettings()->fileName(),
        serverModule()->runTimeSettings()->fileName(),
        QnFileConnectionProcessor::externalPackagePath()
    };

    for (const auto& path: chmodPaths)
    {
        if (!rootToolPtr->changeOwner(path)) //< Let the errors reach stdout and stderr.
            qWarning().noquote() << "WARNING: Unable to chown" << path;
    }

    // We don't want to chown recursively directory with archive since it may take a while.
    if (!rootToolPtr->changeOwner(serverModule()->settings().dataDir(), /*isRecursive*/ false))
    {
        qWarning().noquote() << "WARNING: Unable to chown" << serverModule()->settings().dataDir();
        return;
    }

    for (const auto& entry: QDir(serverModule()->settings().dataDir()).entryInfoList(QDir::Files | QDir::Dirs | QDir::NoDotAndDotDot))
    {
        if (entry.isDir() && entry.absoluteFilePath().endsWith("data"))
            continue;

        if (!rootToolPtr->changeOwner(entry.absoluteFilePath()))
            qWarning().noquote() << "WARNING: Unable to chown" << entry.absoluteFilePath();
    }
}

void MediaServerProcess::initializeUpnpPortMapper()
{
    m_upnpPortMapper = std::make_unique<nx::network::upnp::PortMapper>(
        serverModule()->upnpDeviceSearcher(),
        /*isEnabled*/ false,
        nx::network::upnp::PortMapper::kDefaultCheckMappingsInterval,
        QnAppInfo::organizationName());
    auto updateEnabled =
        [this]()
        {
            const auto& settings = commonModule()->globalSettings();
            const auto isCloudSystem = !settings->cloudSystemId().isEmpty();
            m_upnpPortMapper->setIsEnabled(isCloudSystem && settings->isUpnpPortMappingEnabled());
        };

    const auto& settings = commonModule()->globalSettings();
    connect(settings, &QnGlobalSettings::upnpPortMappingEnabledChanged, updateEnabled);
    connect(settings, &QnGlobalSettings::cloudSettingsChanged, updateEnabled);
    updateEnabled();

    m_upnpPortMapper->enableMapping(
        m_mediaServer->getPort(), nx::network::upnp::PortMapper::Protocol::TCP,
        [this](nx::network::SocketAddress address)
        {
            const auto result = QMetaObject::invokeMethod(
                this, "at_portMappingChanged", Qt::AutoConnection,
                Q_ARG(QString, address.toString()));

            NX_ASSERT(result, "Could not call at_portMappingChanged(...)");
        });

}

nx::vms::api::ServerFlags MediaServerProcess::calcServerFlags()
{
    nx::vms::api::ServerFlags serverFlags = nx::vms::api::SF_None; // TODO: #Elric #EC2 type safety has just walked out of the window.

    if (nx::utils::AppInfo::isEdgeServer())
        serverFlags |= nx::vms::api::SF_Edge;

    if (QnAppInfo::isNx1())
    {
        serverFlags |= nx::vms::api::SF_IfListCtrl | nx::vms::api::SF_timeCtrl;
        QnStartLiteClientRestHandler handler(serverModule());
        if (handler.isLiteClientPresent())
            serverFlags |= nx::vms::api::SF_HasLiteClient;
    }

    if (ini().forceLiteClient)
    {
        QnStartLiteClientRestHandler handler(serverModule());
        if (handler.isLiteClientPresent())
            serverFlags |= nx::vms::api::SF_HasLiteClient;
    }

#ifdef __arm__
    serverFlags |= nx::vms::api::SF_ArmServer;

    struct stat st;
    memset(&st, 0, sizeof(st));
    const bool hddPresent =
        ::stat("/dev/sda", &st) == 0 ||
        ::stat("/dev/sdb", &st) == 0 ||
        ::stat("/dev/sdc", &st) == 0 ||
        ::stat("/dev/sdd", &st) == 0;
    if (hddPresent)
        serverFlags |= nx::vms::api::SF_Has_HDD;
#else
    serverFlags |= nx::vms::api::SF_Has_HDD;
#endif

    if (!(serverFlags & (nx::vms::api::SF_ArmServer | nx::vms::api::SF_Edge)))
        serverFlags |= nx::vms::api::SF_SupportsTranscoding;

    const QString appserverHostString = serverModule()->settings().appserverHost();
    bool isLocal = Utils::isLocalAppServer(appserverHostString);
    if (!isLocal)
        serverFlags |= nx::vms::api::SF_RemoteEC;

    initPublicIpDiscovery();
    if (!m_ipDiscovery->publicIP().isNull())
        serverFlags |= nx::vms::api::SF_HasPublicIP;

    if (const nvr::IService* const nvrService = serverModule()->nvrService())
    {
        const nvr::IService::Capabilities capabilities = nvrService->capabilities();
        if (capabilities.testFlag(nvr::IService::Capability::buzzer))
            serverFlags |= nx::vms::api::SF_HasBuzzer;
        if (capabilities.testFlag(nvr::IService::Capability::poeManagement))
            serverFlags |= nx::vms::api::SF_HasPoeManagementCapability;
        if (capabilities.testFlag(nvr::IService::Capability::fanMonitoring))
            serverFlags |= nx::vms::api::SF_HasFanMonitoringCapability;
    }

    return serverFlags;
}

void MediaServerProcess::initPublicIpDiscovery()
{
    m_ipDiscovery = std::make_unique<nx::network::PublicIPDiscovery>(
        serverModule()->settings().publicIPServers().split(";", QString::SkipEmptyParts));

    int publicIPEnabled = serverModule()->settings().publicIPEnabled();
    if (publicIPEnabled == 0) //< Public IP disabled.
        return;

    if (publicIPEnabled > 1) //< Public IP manually set.
    {
        auto staticIp = serverModule()->settings().staticPublicIP();
        at_updatePublicAddress(QHostAddress(staticIp));
        return;
    }

    // Discover public IP.
    m_ipDiscovery->update();
    m_ipDiscovery->waitForFinished(); //< NOTE: Slows down server startup, should be avoided here.
    at_updatePublicAddress(m_ipDiscovery->publicIP());
}

void MediaServerProcess::startPublicIpDiscovery()
{
    // Should start periodic discovery only when public IP auto-discovery is enabled.
    if (serverModule()->settings().publicIPEnabled() != 1)
        return;

    m_updatePiblicIpTimer = std::make_unique<QTimer>();
    connect(m_updatePiblicIpTimer.get(), &QTimer::timeout,
        m_ipDiscovery.get(), &nx::network::PublicIPDiscovery::update);

    connect(m_ipDiscovery.get(), &nx::network::PublicIPDiscovery::found,
        this, &MediaServerProcess::at_updatePublicAddress);

    m_updatePiblicIpTimer->start(kPublicIpUpdateTimeoutMs);
}

void MediaServerProcess::resetSystemState(
    nx::vms::cloud_integration::CloudConnectionManager& cloudConnectionManager)
{
    while (!needToStop())
    {
        if (!cloudConnectionManager.detachSystemFromCloud())
        {
            qWarning() << "Error while clearing cloud information. Trying again...";
            QnSleep::msleep(APP_SERVER_REQUEST_ERROR_TIMEOUT_MS);
            continue;
        }

        if (!nx::vms::utils::resetSystemToStateNew(commonModule()))
        {
            qWarning() << "Error while resetting system to state \"new \". Trying again...";
            QnSleep::msleep(APP_SERVER_REQUEST_ERROR_TIMEOUT_MS);
            continue;
        }

        break;
    }
}

namespace {

static const char* const kOnExitScriptName = "mediaserver_on_exit";

} // namespace

void MediaServerProcess::performActionsOnExit()
{
    // Call the script if it exists.

    QString fileName = serverModule()->settings().dataDir() + "/scripts/" + kOnExitScriptName;
    if (!QFile::exists(fileName))
    {
        NX_VERBOSE(this, "Script '%1' is missing at the server", fileName);
        return;
    }

    // Currently, no args are needed, hence the empty list.
    QStringList args{};

    NX_VERBOSE(this, "Calling the script: %1 %2", fileName, args.join(" "));
    if (!QProcess::startDetached(fileName, args))
    {
        NX_VERBOSE(this,
            "Unable to start script \"%1\" because of a system error", kOnExitScriptName);
    }
}

void MediaServerProcess::moveHandlingCameras()
{
    QSet<QnUuid> servers;
    const auto& resPool = commonModule()->resourcePool();
    for (const auto& server: resPool->getResources<QnMediaServerResource>())
        servers << server->getId();
    nx::vms::api::CameraDataList camerasToUpdate;
    for (const auto& camera: resPool->getAllCameras(/*all*/ QnResourcePtr()))
    {
        if (!servers.contains(camera->getParentId()))
        {
            nx::vms::api::CameraData apiCameraData;
            ec2::fromResourceToApi(camera, apiCameraData);
            apiCameraData.parentId = commonModule()->moduleGUID(); //< move camera
            camerasToUpdate.push_back(apiCameraData);
        }
    }

    auto errCode = commonModule()->ec2Connection()
        ->getCameraManager(Qn::kSystemAccess)
        ->addCamerasSync(camerasToUpdate);

    if (errCode != ec2::ErrorCode::ok)
        qWarning() << "Failed to move handling cameras due to database error. errCode=" << toString(errCode);
}

void MediaServerProcess::updateAllowedInterfaces()
{
    // check registry
    QString ifList = serverModule()->settings().if_();
    // check startup parameter
    if (ifList.isEmpty())
        ifList = m_cmdLineArguments.ifListFilter;

    QList<QHostAddress> allowedInterfaces;
    for (const QString& s : ifList.split(QLatin1Char(';'), QString::SkipEmptyParts))
        allowedInterfaces << QHostAddress(s);

    if (!allowedInterfaces.isEmpty())
        qWarning() << "Using net IF filter:" << allowedInterfaces;
    nx::network::setInterfaceListFilter(allowedInterfaces);
}

QString MediaServerProcess::hardwareIdAsGuid() const
{
    auto hwId = LLUtil::getLatestHardwareId();
    auto hwIdString = QnUuid::fromHardwareId(hwId).toString();
    qWarning() << "Got hwID" << hwIdString;
    return hwIdString;
}

void MediaServerProcess::updateGuidIfNeeded()
{
    QString guidIsHWID = serverModule()->settings().guidIsHWID();
    QString serverGuid = serverModule()->settings().serverGuid();
    QString serverGuid2 = serverModule()->settings().serverGuid2();
    QString pendingSwitchToClusterMode = serverModule()->settings().pendingSwitchToClusterMode();

    QString hwidGuid = hardwareIdAsGuid();

    if (guidIsHWID == YES) {
        serverModule()->mutableSettings()->serverGuid.set(hwidGuid);
        serverModule()->mutableSettings()->serverGuid2.remove();
    }
    else if (guidIsHWID == NO) {
        if (serverGuid.isEmpty()) {
            // serverGuid remove from settings manually?
            serverModule()->mutableSettings()->serverGuid.set(hwidGuid);
            serverModule()->mutableSettings()->guidIsHWID.set(YES);
        }

        serverModule()->mutableSettings()->serverGuid2.remove();
    }
    else if (guidIsHWID.isEmpty()) {
        if (!serverGuid2.isEmpty()) {
            serverModule()->mutableSettings()->serverGuid.set(serverGuid2);
            serverModule()->mutableSettings()->guidIsHWID.set(NO);
            serverModule()->mutableSettings()->serverGuid2.remove();
        }
        else {
            // Don't reset serverGuid if we're in pending switch to cluster mode state.
            // As it's stored in the remote database.
            if (pendingSwitchToClusterMode == YES)
                return;

            serverModule()->mutableSettings()->serverGuid.set(hwidGuid);
            serverModule()->mutableSettings()->guidIsHWID.set(YES);

            if (!serverGuid.isEmpty()) {
                serverModule()->mutableSettings()->obsoleteServerGuid.set(serverGuid);
            }
        }
    }

    connect(commonModule()->globalSettings(), &QnGlobalSettings::localSystemIdChanged,
        [this, serverGuid, hwidGuid]()
        {
            // Stop moving HwId to serverGuid as soon as first setup wizard is done.
            if (!commonModule()->globalSettings()->localSystemId().isNull())
                serverModule()->mutableSettings()->guidIsHWID.set(NO);
        });

    QnUuid obsoleteGuid = QnUuid(serverModule()->settings().obsoleteServerGuid());
    if (!obsoleteGuid.isNull())
        commonModule()->setObsoleteServerGuid(obsoleteGuid);
}

nx::utils::log::Settings MediaServerProcess::makeLogSettings(
    const nx::vms::server::Settings& settings)
{
    nx::utils::log::Settings s;
    s.loggers.resize(1);
    s.loggers.front().maxBackupCount = settings.logArchiveSize();
    s.loggers.front().directory = settings.logDir();
    s.loggers.front().maxFileSize = settings.maxLogFileSize();
    s.updateDirectoryIfEmpty(settings.dataDir() + "/log");

    for (const auto& loggerArg: cmdLineArguments().auxLoggers)
    {
        nx::utils::log::LoggerSettings loggerSettings;
        loggerSettings.parse(loggerArg);
        s.loggers.push_back(std::move(loggerSettings));
    }

    return s;
}

void MediaServerProcess::initializeLogging(MSSettings* serverSettings)
{
    using namespace nx::utils::log;

    auto& settings = serverSettings->settings();
    auto roSettings = serverSettings->roSettings();

    const auto binaryPath = QFile::decodeName(m_argv[0]);

    const QString logConfigFile(
        QDir(nx::kit::IniConfig::iniFilesDir()).absoluteFilePath("nx_vms_server_log.ini"));
    if (cmdLineArguments().logLevel.isEmpty() && QFile::exists(logConfigFile))
    {
        initializeFromConfigFile(
            logConfigFile,
            settings.logDir().isEmpty() ? settings.dataDir() + "/log" : settings.logDir(),
            qApp->applicationName(),
            binaryPath);
    }
    else
    {
        // TODO: Implement "--log-file" option like in client_startup_parameters.cpp.

        auto logSettings = makeLogSettings(settings);
        logSettings.loggers.front().level.parse(cmdLineArguments().logLevel,
            settings.logLevel(), toString(nx::utils::log::kDefaultLevel));
        logSettings.loggers.front().logBaseName = "log_file";
        setMainLogger(
            buildLogger(
                logSettings,
                qApp->applicationName(),
                binaryPath));
    }

    if (auto path = mainLogger()->filePath())
        roSettings->setValue("logFile", path->replace(".log", ""));
    else
        roSettings->remove("logFile");

    auto logSettings = makeLogSettings(settings);
    logSettings.loggers.front().level.parse(cmdLineArguments().httpLogLevel,
        settings.httpLogLevel(), toString(Level::none));
    logSettings.loggers.front().logBaseName = "http_log";
    addLogger(
        buildLogger(
            logSettings, qApp->applicationName(), binaryPath,
            {Filter(QnLog::HTTP_LOG_INDEX)}));

    logSettings = makeLogSettings(settings);
    logSettings.loggers.front().level.parse(cmdLineArguments().systemLogLevel,
        settings.systemLogLevel(), toString(nx::utils::log::Level::info));
    logSettings.loggers.front().logBaseName = "hw_log";
    addLogger(
        buildLogger(
            logSettings,
            qApp->applicationName(),
            binaryPath,
            {
                Filter(QnLog::HWID_LOG),
                Filter(Tag(typeid(nx::vms::server::LicenseWatcher)))
            }),
        /*writeLogHeader*/ false);

    logSettings = makeLogSettings(settings);
    logSettings.loggers.front().level.parse(cmdLineArguments().ec2TranLogLevel,
        settings.tranLogLevel(), toString(Level::none));
    logSettings.loggers.front().logBaseName = "ec2_tran";
    addLogger(
        buildLogger(
            logSettings,
            qApp->applicationName(),
            binaryPath,
            {Filter(QnLog::EC2_TRAN_LOG)}));

    logSettings = makeLogSettings(settings);
    logSettings.loggers.front().level.parse(cmdLineArguments().permissionsLogLevel,
        settings.permissionsLogLevel(), toString(Level::none));
    logSettings.loggers.front().logBaseName = "permissions";
    addLogger(
        buildLogger(
            logSettings,
            qApp->applicationName(),
            binaryPath,
            {Filter(QnLog::PERMISSIONS_LOG)}));

    nx::utils::enableQtMessageAsserts();
}

void MediaServerProcess::initializeHardwareId()
{
    const auto binaryPath = QFile::decodeName(m_argv[0]);

    auto logSettings = makeLogSettings(serverModule()->settings());

    using namespace nx::utils::log;
    logSettings.loggers.front().level.parse(cmdLineArguments().systemLogLevel,
        serverModule()->settings().systemLogLevel(), toString(Level::info));
    logSettings.loggers.front().logBaseName = "hw_log";
    addLogger(
        buildLogger(
            logSettings,
            qApp->applicationName(),
            binaryPath,
            {
                Filter(QnLog::HWID_LOG),
                Filter(Tag(typeid(nx::vms::server::LicenseWatcher)))
            }));

    LLUtil::initHardwareId(serverModule());
    updateGuidIfNeeded();
    m_hardwareIdHlist = LLUtil::getAllHardwareIds().toVector();

    const QnUuid guid(serverModule()->settings().serverGuid());
    if (guid.isNull())
    {
        const char* const kMessage = "Can't save guid. Run once as administrator.";
        std::cerr << kMessage;
        NX_ERROR(this, kMessage);
        qApp->quit();
        return;
    }
}

void MediaServerProcess::connectArchiveIntegrityWatcher()
{
    using namespace nx::vms::server;
    auto serverArchiveIntegrityWatcher = static_cast<ServerArchiveIntegrityWatcher*>(
        serverModule()->archiveIntegrityWatcher());

    if (serverArchiveIntegrityWatcher)
    {
        connect(
            serverArchiveIntegrityWatcher,
            &ServerArchiveIntegrityWatcher::fileIntegrityCheckFailed,
            serverModule()->eventConnector(),
            &event::EventConnector::at_fileIntegrityCheckFailed);
    }
}

class TcpLogReceiverConnection: public QnTCPConnectionProcessor
{
public:
    TcpLogReceiverConnection(
        const QString& dataDir,
        std::unique_ptr<nx::network::AbstractStreamSocket> socket,
        QnTcpListener* owner)
        :
        QnTCPConnectionProcessor(std::move(socket), owner),
        m_socket(std::move(socket)),
        m_file(closeDirPath(dataDir) + "log/external_device.log")
    {
        m_file.open(QFile::WriteOnly);
        socket->setRecvTimeout(1000 * 3);
    }
    virtual ~TcpLogReceiverConnection() override { stop(); }
protected:
    virtual void run() override
    {
        while (true)
        {
            quint8 buffer[1024 * 16];
            int bytesRead = m_socket->recv(buffer, sizeof(buffer));
            if (bytesRead < 1 && SystemError::getLastOSErrorCode() != SystemError::timedOut)
                break; //< Connection closed
            m_file.write((const char*)buffer, bytesRead);
            m_file.flush();
        }
    }
private:
    std::unique_ptr<nx::network::AbstractStreamSocket> m_socket;
    QFile m_file;
};

class TcpLogReceiver : public QnTcpListener
{
public:
    TcpLogReceiver(
        const QString& dataDir,
        QnCommonModule* commonModule,
        const QHostAddress& address,
        int port)
        :
        QnTcpListener(commonModule, address, port),
        m_dataDir(dataDir)
    {
    }
    virtual ~TcpLogReceiver() override { stop(); }

protected:
    virtual QnTCPConnectionProcessor* createRequestProcessor(
        std::unique_ptr<nx::network::AbstractStreamSocket> clientSocket) override
    {
        return new TcpLogReceiverConnection(m_dataDir, std::move(clientSocket), this);
    }
private:
    QString m_dataDir;
};

void MediaServerProcess::initStaticCommonModule()
{
    m_staticCommonModule = std::make_unique<QnStaticCommonModule>(
        nx::vms::api::PeerType::server,
        nx::utils::AppInfo::brand(),
        nx::utils::AppInfo::customizationName());
}

void MediaServerProcess::setSetupModuleCallback(std::function<void(QnMediaServerModule*)> callback)
{
    m_setupModuleCallback = std::move(callback);
}

bool MediaServerProcess::setUpMediaServerResource(
    CloudIntegrationManager* /*cloudIntegrationManager*/,
    QnMediaServerModule* serverModule,
    const ec2::AbstractECConnectionPtr& ec2Connection)
{
    bool foundOwnServerInDb = false;
    const bool sslAllowed = serverModule->settings().allowSslConnections();

    while (m_mediaServer.isNull())
    {
        if (needToStop())
            return false;
        QnMediaServerResourcePtr server = findServer(ec2Connection);
        nx::vms::api::MediaServerData prevServerData;
        if (server)
        {
            ec2::fromResourceToApi(server, prevServerData);
            foundOwnServerInDb = true;
        }
        else
        {
            server = QnMediaServerResourcePtr(new QnMediaServerResource(commonModule()));
            const QnUuid serverGuid(serverModule->settings().serverGuid());
            server->setIdUnsafe(serverGuid);
            server->setMaxCameras(nx::utils::AppInfo::isEdgeServer() ? 1 : 128);

            QString serverName(getDefaultServerName());
            auto beforeRestoreDbData = commonModule()->beforeRestoreDbData();
            if (!beforeRestoreDbData.serverName.isEmpty())
                serverName = QString::fromLocal8Bit(beforeRestoreDbData.serverName);
            server->setName(serverName);
        }

        server->setServerFlags(calcServerFlags());

        QHostAddress appserverHost;
        const QString appserverHostString = serverModule->settings().appserverHost();
        bool isLocal = Utils::isLocalAppServer(appserverHostString);
        if (!isLocal) {
            do
            {
                appserverHost = resolveHost(appserverHostString);
            } while (appserverHost.toIPv4Address() == 0);
        }

        server->setPrimaryAddress(
            nx::network::SocketAddress(defaultLocalAddress(appserverHost), m_universalTcpListener->getPort()));
        server->setSslAllowed(sslAllowed);
        m_cloudIntegrationManager->cloudManagerGroup().connectionManager.setProxyVia(
            nx::network::SocketAddress(nx::network::HostAddress::localhost, m_universalTcpListener->getPort()));

        // used for statistics reported
        server->setOsInfo(nx::utils::OsInfo::current());
        server->setVersion(commonModule()->engineVersion());

        SettingsHelper settingsHelper(this->serverModule());
        QByteArray settingsAuthKey = settingsHelper.getAuthKey();
        QByteArray authKey = settingsAuthKey;
        if (authKey.isEmpty())
            authKey = server->getAuthKey().toLatin1();
        if (authKey.isEmpty())
            authKey = QnUuid::createUuid().toString().toLatin1();
        server->setAuthKey(authKey);

        // Keep server auth key in registry. Server MUST be able pass authorization after deleting database in database restore process
        if (settingsAuthKey != authKey)
            settingsHelper.setAuthKey(authKey);

        nx::vms::api::MediaServerData newServerData;
        ec2::fromResourceToApi(server, newServerData);
        if (prevServerData != newServerData)
        {
            m_mediaServer = registerServer(
                ec2Connection,
                server,
                nx::mserver_aux::isNewServerInstance(
                    commonModule()->beforeRestoreDbData(),
                    foundOwnServerInDb,
                    serverModule->settings().noSetupWizard() > 0));
        }
        else
        {
            m_mediaServer = server;
        }

        if (m_mediaServer.isNull())
            QnSleep::msleep(1000);
    }

    const auto& resPool = commonModule()->resourcePool();
    resPool->addResource(m_mediaServer);

    QString moduleName = qApp->applicationName();
    if (moduleName.startsWith(qApp->organizationName()))
        moduleName = moduleName.mid(qApp->organizationName().length()).trimmed();

    nx::vms::api::ModuleInformation selfInformation = commonModule()->moduleInformation();
    selfInformation.version = commonModule()->engineVersion();
    selfInformation.sslAllowed = serverModule->settings().allowSslConnections();
    selfInformation.serverFlags = m_mediaServer->getServerFlags();
    selfInformation.ecDbReadOnly = ec2Connection->connectionInfo().ecDbReadOnly;

    commonModule()->setModuleInformation(selfInformation);
    commonModule()->bindModuleInformation(m_mediaServer);

    return foundOwnServerInDb;
}

void MediaServerProcess::stopObjects()
{
    auto safeDisconnect =
        [](QObject* src, QObject* dst)
        {
            if (src && dst)
                src->disconnect(dst);
        };

    NX_INFO(this, "Event loop has returned. Destroying objects...");

    quint64 dumpSystemResourceUsageTaskID = 0;
    {
        QnMutexLocker lk(&m_mutex);
        dumpSystemResourceUsageTaskID = m_dumpSystemResourceUsageTaskId;
        m_dumpSystemResourceUsageTaskId = 0;
    }

    if (dumpSystemResourceUsageTaskID)
    {
        NX_DEBUG(this, "Cancelling the dump system resource usage timer");
        commonModule()->timerManager()->joinAndDeleteTimer(dumpSystemResourceUsageTaskID);
    }

    commonModule()->setNeedToStop(true);

    NX_DEBUG(this, "Stopping the universal TCP listener");
    m_universalTcpListener->stop();

    NX_DEBUG(this, "Stopping the server module");
    serverModule()->stop();

    NX_DEBUG(this, "Resetting the check analytics timer");
    m_checkAnalyticsTimer.reset();

    NX_DEBUG(this, "Resetting the general task timer");
    m_generalTaskTimer.reset();

    NX_DEBUG(this, "Resetting the \"server started\" timer");
    m_serverStartedTimer.reset();

    NX_DEBUG(this, "Resetting the UDT traffic timer");
    m_udtInternetTrafficTimer.reset();

    NX_DEBUG(this, "Resetting the DB creation timer");
    m_createDbBackupTimer.reset();

    NX_DEBUG(this, "Disconnecting different media server objects");
    safeDisconnect(commonModule()->globalSettings(), this);
    safeDisconnect(m_universalTcpListener->authenticator(), this);
    safeDisconnect(commonModule()->resourceDiscoveryManager(), this);
    safeDisconnect(serverModule()->normalStorageManager(), this);
    safeDisconnect(serverModule()->backupStorageManager(), this);
    m_raidEventLogReader->unsubscribe();
    safeDisconnect(m_raidEventLogReader.get(), this);

    safeDisconnect(commonModule(), this);
    safeDisconnect(commonModule()->runtimeInfoManager(), this);
    if (m_ec2Connection)
        safeDisconnect(m_ec2Connection->timeNotificationManager().get(), this);
    safeDisconnect(m_ec2Connection.get(), this);
    safeDisconnect(m_updatePiblicIpTimer.get(), this);

    NX_DEBUG(this, "Resetting public IP update timer");
    m_updatePiblicIpTimer.reset();
    safeDisconnect(m_ipDiscovery.get(), this);
    safeDisconnect(commonModule()->moduleDiscoveryManager(), this);

    NX_DEBUG(this, "Waiting until event queue is empty");
    WaitingForQThreadToEmptyEventQueue waitingForObjectsToBeFreed(QThread::currentThread(), 3);
    waitingForObjectsToBeFreed.join();

    NX_DEBUG(this, "Resetting the discovery monitor");
    m_discoveryMonitor.reset();

    NX_DEBUG(this, "Resetting the crash reporter");
    m_crashReporter.reset();

    NX_DEBUG(this, "Resetting the public IP searcher");
    m_ipDiscovery.reset(); // stop it before IO deinitialized

    NX_DEBUG(this, "Resetting the multicast HTTP server");
    m_multicastHttp.reset();

    if (const auto manager = commonModule()->moduleDiscoveryManager())
    {
        NX_DEBUG(this, "Stopping the module discovery manager");
        manager->stop();
    }

    NX_DEBUG(this, "Stopping the resource command processor");
    serverModule()->resourceCommandProcessor()->stop();
    if (m_initStoragesAsyncPromise)
    {
        NX_DEBUG(this, "Waiting on the asynchronous storage initialization promise");
        m_initStoragesAsyncPromise->get_future().wait();
    }

    // todo: #rvasilenko some undeleted resources left in the QnMain event loop. I stopped TimerManager as temporary solution for it.
    NX_DEBUG(this, "Stopping the timer manager");
    commonModule()->timerManager()->stop();

    // Remove all stream recorders.
    NX_DEBUG(this, "Stopping the remote archive synchronizer");
    m_remoteArchiveSynchronizer.reset();

    NX_DEBUG(this, "Stopping the media server resource searcher");
    m_mserverResourceSearcher.reset();

    NX_DEBUG(this, "Stopping the resource discovery manager");
    commonModule()->resourceDiscoveryManager()->stop();

    NX_DEBUG(this, "Stopping the analytics manager");
    serverModule()->analyticsManager()->stop(); //< Stop processing analytics events.

    NX_DEBUG(this, "Stopping the plugin manager");
    serverModule()->pluginManager()->unloadPlugins();

    NX_DEBUG(this, "Stopping the event rule processor");
    serverModule()->eventRuleProcessor()->stop();

    NX_DEBUG(this, "Stopping the P2P downloader");
    serverModule()->p2pDownloader()->stopDownloads();
    if (nx::vms::server::nvr::IService* const nvrService = serverModule()->nvrService())
    {
        NX_DEBUG(this, "Stopping the NVR service");
        nvrService->stop();
    }

    //since mserverResourceDiscoveryManager instance is dead no events can be delivered to serverResourceProcessor: can delete it now
    //TODO refactoring of discoveryManager <-> resourceProcessor interaction is required
    NX_DEBUG(this, "Stopping the server resource processor");
    m_serverResourceProcessor.reset();

    NX_DEBUG(this, "Waiting for resource pool thread pool");
    serverModule()->resourcePool()->threadPool()->waitForDone();

    NX_DEBUG(this, "Shutting down the EC2 connection factory");
    m_ec2ConnectionFactory->shutdown();

    NX_DEBUG(this, "Deleting message processor");
    commonModule()->deleteMessageProcessor(); // stop receiving notifications

    if (m_universalTcpListener)
    {
        NX_DEBUG(this, "Resetting the universal TCP listener");
        m_universalTcpListener.reset();
    }

    NX_DEBUG(this, "Clearing resource pool");
    commonModule()->resourcePool()->clear();

    //disconnecting from EC2
    NX_DEBUG(this, "Disconnecting from EC2 connection");
    QnAppServerConnectionFactory::setEc2Connection(ec2::AbstractECConnectionPtr());

    NX_DEBUG(this, "Resetting the cloud integration manager");
    m_cloudIntegrationManager.reset();

    NX_DEBUG(this, "Resetting the media server status watcher");
    m_mediaServerStatusWatcher.reset();

    NX_DEBUG(this, "Resetting the time based nonce provider");
    m_timeBasedNonceProvider.reset();

    NX_DEBUG(this, "Resetting the EC2 connection");
    m_ec2Connection.reset();

    NX_DEBUG(this, "Resetting the EC2 connection factory");
    m_ec2ConnectionFactory.reset();

    // This method will set flag on message channel to threat next connection close as normal
    //appServerConnection->disconnectSync();
    serverModule()->setLastRunningTime(std::chrono::milliseconds::zero());

    if (m_mediaServer)
        m_mediaServer->beforeDestroy();

    NX_DEBUG(this, "Resetting the media server resource");
    m_mediaServer.clear();

    performActionsOnExit();

    nx::network::SocketGlobals::cloud().outgoingTunnelPool().clearOwnPeerIdIfEqual(
        "ms", commonModule()->moduleGUID());

    NX_DEBUG(this, "Resetting the auto request forwarder");
    m_autoRequestForwarder.reset();

    NX_DEBUG(this, "Resetting the audio streamer pool");
    m_audioStreamerPool.reset();

    NX_DEBUG(this, "Resetting the UPnP port mapper");
    m_upnpPortMapper.reset();

    NX_DEBUG(this, "Resetting the metrics controller");
    m_metricsController.reset();

    stopAsync();
}

ec2::AbstractECConnectionPtr MediaServerProcess::createEc2Connection() const
{
    while (!needToStop())
    {
        ec2::AbstractECConnectionPtr ec2Connection;
        const ec2::ErrorCode errorCode = m_ec2ConnectionFactory->connectSync(
            appServerConnectionUrl(), nx::vms::api::ClientInfoData(), &ec2Connection);
        if (ec2Connection)
        {
            const auto connectInfo = ec2Connection->connectionInfo();
            auto connectionResult = QnConnectionValidator::validateConnection(connectInfo, errorCode);
            if (connectionResult == Qn::SuccessConnectionResult)
            {
                NX_INFO(this, lm("Successfully connected to a local database"));
                return ec2Connection;
            }

            switch (connectionResult)
            {
                case Qn::IncompatibleInternalConnectionResult:
                case Qn::IncompatibleCloudHostConnectionResult:
                case Qn::IncompatibleVersionConnectionResult:
                case Qn::IncompatibleProtocolConnectionResult:
                    NX_ERROR(this, "Incompatible Server version detected! Giving up.");
                    return ec2::AbstractECConnectionPtr();
                default:
                    break;
            }
        }

        NX_ERROR(this, lm("Can't connect to local EC2. %1").arg(ec2::toString(errorCode)));
        QnSleep::msleep(3000);
    }
    return ec2::AbstractECConnectionPtr();
}

bool MediaServerProcess::connectToDatabase()
{
    m_ec2Connection = createEc2Connection();
    QnAppServerConnectionFactory::setEc2Connection(m_ec2Connection);
    if (m_ec2Connection)
    {
        connect(m_ec2Connection.get(), &ec2::AbstractECConnection::databaseDumped,
            this, &MediaServerProcess::at_databaseDumped);
        commonModule()->setRemoteGUID(m_ec2Connection->connectionInfo().serverId());
        serverModule()->syncRoSettings();
        commonModule()->setCloudMode(true);
    }
    return m_ec2Connection != nullptr;
}

void MediaServerProcess::migrateDataFromOldDir()
{
#ifdef Q_OS_WIN32
    nx::misc::ServerDataMigrateHandler migrateHandler(serverModule()->settings().dataDir());
    switch (nx::misc::migrateFilesFromWindowsOldDir(&migrateHandler))
    {
    case nx::misc::MigrateDataResult::WinDirNotFound:
        NX_WARNING(this, "Moving data from the old windows dir. Windows dir not found.");
        break;
    case nx::misc::MigrateDataResult::NoNeedToMigrate:
        NX_VERBOSE(this, "Moving data from the old windows dir. Nothing to move");
        break;
    case nx::misc::MigrateDataResult::MoveDataFailed:
        NX_WARNING(this, "Moving data from the old windows dir. Old data found but move failed.");
        break;
    case nx::misc::MigrateDataResult::Ok:
        NX_INFO(this,
            "Moving data from the old windows dir. Old data found and successfully moved.");
        break;
    }
#endif
}

void MediaServerProcess::initCrashDump()
{
#ifdef _WIN32
    win32_exception::setCreateFullCrashDump(serverModule()->settings().createFullCrashDump());
#endif

#ifdef __linux__
    linux_exception::setSignalHandlingDisabled(serverModule()->settings().createFullCrashDump());
    // This is needed because setting capability (CAP_NET_BIND_SERVICE in our case) on the
    // executable automatically sets PR_SET_DUMPABLE to false which in turn stops core dumps from
    // being created.
    prctl(PR_SET_DUMPABLE, 1, 0, 0, 0, 0);
#endif
    m_crashReporter = std::make_unique<ec2::CrashReporter>(commonModule());
}

void MediaServerProcess::setUpServerRuntimeData()
{
    nx::vms::api::RuntimeData runtimeData;
    runtimeData.peer.id = commonModule()->moduleGUID();
    runtimeData.peer.instanceId = commonModule()->runningInstanceGUID();
    runtimeData.peer.persistentId = commonModule()->dbId();
    runtimeData.peer.peerType = nx::vms::api::PeerType::server;
    runtimeData.box = nx::utils::AppInfo::armBox();
    runtimeData.brand = nx::utils::AppInfo::brand();
    runtimeData.customization = nx::utils::AppInfo::customizationName();
    runtimeData.platform = nx::utils::AppInfo::applicationPlatform();

    if (nx::utils::AppInfo::isNx1())
    {
        runtimeData.nx1mac = Nx1::getMac();
        runtimeData.nx1serial = Nx1::getSerial();
    }

    runtimeData.hardwareIds = m_hardwareIdHlist;
    commonModule()->runtimeInfoManager()->updateLocalItem(runtimeData);    // initializing localInfo
}

void MediaServerProcess::initSsl()
{
    static QnMutex initSslMutex;
    static bool sslInitialized = false;
    QnMutexLocker lock(&initSslMutex);
    if (sslInitialized)
        return;

    const auto allowedSslVersions = serverModule()->settings().allowedSslVersions();
    if (!allowedSslVersions.isEmpty())
        nx::network::ssl::Engine::setAllowedServerVersions(allowedSslVersions.toUtf8());

    const auto allowedSslCiphers = serverModule()->settings().allowedSslCiphers();
    if (!allowedSslCiphers.isEmpty())
        nx::network::ssl::Engine::setAllowedServerCiphers(allowedSslCiphers.toUtf8());

    nx::network::ssl::Engine::useOrCreateCertificate(
        serverModule()->settings().sslCertificatePath(),
        nx::utils::AppInfo::vmsName().toUtf8(),
        "US",
        nx::utils::AppInfo::organizationName().toUtf8());

    sslInitialized = true;
}

void MediaServerProcess::doMigrationFrom_2_4()
{
    const auto& settings = serverModule()->settings();
    if (settings.pendingSwitchToClusterMode() == "yes")
    {
        NX_WARNING(this, QString::fromLatin1("Switching to cluster mode and restarting..."));
        SystemName systemName(serverModule(), m_ec2Connection->connectionInfo().systemName);
        systemName.saveToConfig(); //< migrate system name from foreign database via config
        SettingsHelper(serverModule()).setSysIdTime(0);
        serverModule()->mutableSettings()->appserverHost.remove();
        serverModule()->mutableSettings()->appserverLogin.remove();
        serverModule()->mutableSettings()->appserverPassword.set("");
        serverModule()->mutableSettings()->pendingSwitchToClusterMode.remove();
        serverModule()->syncRoSettings();

        QFile::remove(closeDirPath(settings.dataDir()) + "/ecs.sqlite");

        // kill itself to restart
#ifdef Q_OS_WIN
        HANDLE hProcess = GetCurrentProcess();
        TerminateProcess(hProcess, ERROR_SERVICE_SPECIFIC_ERROR);
        WaitForSingleObject(hProcess, 10 * 1000);
#endif
        abort();
        return;
    }
}

void MediaServerProcess::loadPlugins()
{
    auto storagePlugins = serverModule()->storagePluginFactory();
    auto pluginManager = serverModule()->pluginManager();
    for (nx_spl::StorageFactory* const storagePlugin:
    pluginManager->findNxPlugins<nx_spl::StorageFactory>(nx_spl::IID_StorageFactory))
    {
        storagePlugins->registerStoragePlugin(
            storagePlugin->storageType(),
            [this, storagePlugin](QnCommonModule*, const QString& path)
            {
                auto settings = &serverModule()->settings();
                return QnThirdPartyStorageResource::instance(
                    serverModule(), path, storagePlugin, settings);
            }, /*isDefaultProtocol*/ false);
    }

    storagePlugins->registerStoragePlugin(
        "file",
        [this](QnCommonModule*, const QString& path)
        {
            return QnFileStorageResource::instance(this->serverModule(), path);
        }, /*isDefaultProtocol*/ true);

    storagePlugins->registerStoragePlugin(
        "dbfile",
        QnDbStorageResource::instance, /*isDefaultProtocol*/ false);

    storagePlugins->registerStoragePlugin(
        "smb",
        [this](QnCommonModule*, const QString& path)
        {
            return QnFileStorageResource::instance(this->serverModule(), path);
        }, /*isDefaultProtocol*/ false);
}

void MediaServerProcess::connectStorageSignals(QnStorageManager* storage)
{
    connect(storage, &QnStorageManager::noStoragesAvailable, this,
        &MediaServerProcess::at_storageManager_noStoragesAvailable);
    connect(storage, &QnStorageManager::storagesAvailable, this,
        &MediaServerProcess::at_storageManager_storagesAvailable);
    connect(storage, &QnStorageManager::storageFailure, this,
        &MediaServerProcess::at_storageManager_storageFailure);
    connect(storage, &QnStorageManager::rebuildFinished, this,
        &MediaServerProcess::at_storageManager_rebuildFinished);
    connect(storage, &QnStorageManager::backupFinished, this,
        &MediaServerProcess::at_archiveBackupFinished);
}

void MediaServerProcess::connectSignals()
{
    connect(
        this, &MediaServerProcess::started,
        [this]() { this->serverModule()->updateManager()->connectToSignals(); });

    using namespace nx::vms::common::p2p::downloader;
    connect(this, &MediaServerProcess::started,
        [this]()
        {
            Downloader* downloader = this->serverModule()->findInstance<Downloader>();
            downloader->findExistingDownloads();
            downloader->startDownloads();
        });

    connect(commonModule()->resourceDiscoveryManager(),
        &QnResourceDiscoveryManager::CameraIPConflict, this,
        &MediaServerProcess::at_cameraIPConflict);

    connectStorageSignals(serverModule()->normalStorageManager());
    connectStorageSignals(serverModule()->backupStorageManager());

    connectArchiveIntegrityWatcher();

    connect(commonModule(), &QnCommonModule::systemIdentityTimeChanged, this,
        &MediaServerProcess::at_systemIdentityTimeChanged, Qt::QueuedConnection);

    const auto& runtimeManager = commonModule()->runtimeInfoManager();
    connect(runtimeManager, &QnRuntimeInfoManager::runtimeInfoAdded, this,
        &MediaServerProcess::at_runtimeInfoChanged, Qt::QueuedConnection);
    connect(runtimeManager, &QnRuntimeInfoManager::runtimeInfoChanged, this,
        &MediaServerProcess::at_runtimeInfoChanged, Qt::QueuedConnection);
    connect(commonModule()->moduleDiscoveryManager(), &nx::vms::discovery::Manager::conflict, this,
        &MediaServerProcess::at_serverModuleConflict);

    connect(commonModule()->resourceDiscoveryManager(),
        &QnResourceDiscoveryManager::localInterfacesChanged, this,
        &MediaServerProcess::updateAddressesList);

    m_checkAnalyticsTimer = std::make_unique<QTimer>();
    connect(m_checkAnalyticsTimer.get(), SIGNAL(timeout()), this, SLOT(at_checkAnalyticsUsed()), Qt::DirectConnection);
    m_generalTaskTimer = std::make_unique<QTimer>();
    connect(m_generalTaskTimer.get(), SIGNAL(timeout()), this, SLOT(at_timer()), Qt::DirectConnection);
    m_serverStartedTimer = std::make_unique<QTimer>();
    connect(m_serverStartedTimer.get(), SIGNAL(timeout()), this, SLOT(writeServerStartedEvent()), Qt::DirectConnection);

    m_udtInternetTrafficTimer = std::make_unique<QTimer>();
    connect(m_udtInternetTrafficTimer.get(), &QTimer::timeout,
        [common = commonModule()]()
        {
            namespace Server = ResourcePropertyKey::Server;
            QnResourcePtr server = common->resourcePool()->getResourceById(common->moduleGUID());
            const auto old = server->getProperty(Server::kUdtInternetTraffic_bytes).toULongLong();
            const auto current = nx::network::UdtStatistics::global.internetBytesTransfered.load();
            const auto update = old + (qulonglong)current;
            if (server->setProperty(Server::kUdtInternetTraffic_bytes, QString::number(update))
                && server->saveProperties())
            {
                NX_DEBUG(kLogTag, lm("%1 is updated to %2").args(
                    Server::kUdtInternetTraffic_bytes, update));
                nx::network::UdtStatistics::global.internetBytesTransfered -= current;
            }
        });

    m_createDbBackupTimer.reset(new nx::utils::EventLoopTimer);
    connect(
        m_universalTcpListener.get(),
        &QnTcpListener::portChanged,
        this,
        [this]()
    {
        updateAddressesList();
        m_cloudIntegrationManager->cloudManagerGroup().connectionManager.setProxyVia(
            nx::network::SocketAddress(nx::network::HostAddress::localhost, m_universalTcpListener->getPort()));
    });

    connect(m_raidEventLogReader.get(), &RaidEventLogReader::eventOccurred, this,
        &MediaServerProcess::at_storageManager_raidStorageFailure);
    m_raidEventLogReader->subscribe();

    connect(
        this, &MediaServerProcess::started,
        [this]() { emit MediaServerProcess::startedWithSignalsProcessed(); });
}

void MediaServerProcess::setUpDataFromSettings()
{
    QnMulticodecRtpReader::setDefaultTransport(QnLexical::deserialized(
        serverModule()->settings().rtspTransport(),
        nx::vms::api::RtpTransportType::automatic));

    // If adminPassword is set by installer save it and create admin user with it if not exists yet
    commonModule()->setDefaultAdminPassword(serverModule()->settings().appserverPassword());
    commonModule()->setUseLowPriorityAdminPasswordHack(
        serverModule()->settings().lowPriorityPassword());

    BeforeRestoreDbData beforeRestoreDbData;
    beforeRestoreDbData.loadFromSettings(serverModule()->roSettings());
    commonModule()->setBeforeRestoreData(beforeRestoreDbData);

    commonModule()->setModuleGUID(QnUuid(serverModule()->settings().serverGuid()));

    const QString appserverHostString = serverModule()->settings().appserverHost();

    SettingsHelper settingsHelper(this->serverModule());
    commonModule()->setSystemIdentityTime(settingsHelper.getSysIdTime(), commonModule()->moduleGUID());
    if (serverModule()->settings().disableTranscoding())
        commonModule()->setTranscodeDisabled(true);

    if (!m_cmdLineArguments.engineVersion.isNull())
    {
        qWarning() << "Starting with overridden version: " << m_cmdLineArguments.engineVersion;
        commonModule()->setEngineVersion(nx::utils::SoftwareVersion(m_cmdLineArguments.engineVersion));
    }

    if (!m_cmdLineArguments.allowedDiscoveryPeers.isEmpty())
    {
        QSet<QnUuid> allowedPeers;
        for (const QString &peer : m_cmdLineArguments.allowedDiscoveryPeers.split(";")) {
            QnUuid peerId(peer);
            if (!peerId.isNull())
                allowedPeers << peerId;
        }
        commonModule()->setAllowedPeers(allowedPeers);
    }

    if (!m_cmdLineArguments.enforceSocketType.isEmpty())
        nx::network::SocketFactory::enforceStreamSocketType(m_cmdLineArguments.enforceSocketType);
    auto ipVersion = m_cmdLineArguments.ipVersion;
    if (ipVersion.isEmpty())
        ipVersion = serverModule()->settings().ipVersion();

    nx::network::SocketFactory::setIpVersion(ipVersion);
}

QnUuid MediaServerProcess::selectDefaultStorageForAnalyticsEvents(QnMediaServerResourcePtr server)
{
    QnUuid result;
    qint64 maxTotalSpace = 0;

    for (const auto& storage: server->getStorages())
    {
        if (auto fileStorage = storage.dynamicCast<QnFileStorageResource>())
        {
            if (fileStorage->isLocal()
                && !fileStorage->isSystem()
                && fileStorage->isUsedForWriting()
                && storage->initOrUpdate() == Qn::StorageInit_Ok
                && fileStorage->isWritable()
                && fileStorage->getTotalSpace() > maxTotalSpace)
            {
                maxTotalSpace = fileStorage->getTotalSpace();
                result = fileStorage->getId();
            }
        }
    }

    return result;
}

QString MediaServerProcess::getMetadataDatabaseName() const
{
    return serverModule()->metadataDatabaseDir() + "object_detection.sqlite";
}

bool MediaServerProcess::initializeAnalyticsEvents()
{
    const auto dbFilePath = getMetadataDatabaseName();
    auto settings = this->serverModule()->analyticEventsStorageSettings();
    settings.path = QFileInfo(dbFilePath).absoluteDir().path();
    settings.dbConnectionOptions.dbName = QFileInfo(dbFilePath).fileName();

    if (!this->serverModule()->analyticsEventsStorage()->initialize(settings))
    {
        NX_ERROR(this, "Failed to change analytics events storage, initialization error");
        return false;
    }

    if (!m_oldAnalyticsStoragePath.isEmpty())
    {
        auto policy = commonModule()->globalSettings()->metadataStorageChangePolicy();
        if (policy == nx::vms::api::MetadataStorageChangePolicy::remove)
        {
            if (!QFile::remove(m_oldAnalyticsStoragePath))
                NX_WARNING(this, "Can't remove analytics database [%1]", m_oldAnalyticsStoragePath);
            else
                NX_INFO(this, "Analytics database [%1] removed", m_oldAnalyticsStoragePath);
            QString dirName = QFileInfo(m_oldAnalyticsStoragePath).absolutePath() + "/archive/metadata";
            QDir dir(dirName);
            if (!dir.removeRecursively())
                NX_WARNING(this, "Can't remove analytics binary database [%1]", dirName);
            else
                NX_INFO(this, "Analytics binary database [%1] removed", dirName);
        }
    }

    m_oldAnalyticsStoragePath = closeDirPath(settings.path) + settings.dbConnectionOptions.dbName;
    return true;
}

void MediaServerProcess::setUpTcpLogReceiver()
{
    // Start plain TCP listener and write data to a separate log file.
    const int tcpLogPort = serverModule()->settings().tcpLogPort();
    if (tcpLogPort)
    {
        m_logReceiver = std::make_shared<TcpLogReceiver>(
            serverModule()->settings().dataDir(),
            commonModule(), QHostAddress::Any, tcpLogPort);
        m_logReceiver->start();
    }
}

void MediaServerProcess::initNewSystemStateIfNeeded(
    bool foundOwnServerInDb,
    const nx::mserver_aux::SettingsProxyPtr& settingsProxy)
{
    const auto& globalSettings = commonModule()->globalSettings();
    if (!QnPermissionsHelper::isSafeMode(serverModule()))
    {
        if (nx::mserver_aux::needToResetSystem(
            nx::mserver_aux::isNewServerInstance(
            commonModule()->beforeRestoreDbData(),
            foundOwnServerInDb,
            serverModule()->settings().noSetupWizard() > 0),
            settingsProxy.get()))
        {
            if (settingsProxy->isCloudInstanceChanged())
                qWarning() << "Cloud instance changed from" << globalSettings->cloudHost() <<
                    "to" << nx::network::SocketGlobals::cloud().cloudHost() << ". Server goes to the new state";

            resetSystemState(m_cloudIntegrationManager->cloudManagerGroup().connectionManager);
        }
        if (settingsProxy->isCloudInstanceChanged())
        {
            ec2::ErrorCode errCode;
            do
            {
                const bool kCleanupDbObjects = false;
                const bool kCleanupTransactionLog = true;

                errCode = commonModule()->ec2Connection()
                    ->getMiscManager(Qn::kSystemAccess)
                    ->cleanupDatabaseSync(kCleanupDbObjects, kCleanupTransactionLog);

                if (errCode != ec2::ErrorCode::ok)
                {
                    qWarning() << "Error while rebuild transaction log. Trying again...";
                        msleep(APP_SERVER_REQUEST_ERROR_TIMEOUT_MS);
                }

            } while (errCode != ec2::ErrorCode::ok && !m_needStop);
        }
        globalSettings->setCloudHost(nx::network::SocketGlobals::cloud().cloudHost());
        globalSettings->synchronizeNow();
    }

    if (m_cmdLineArguments.cleanupDb)
    {
        const bool kCleanupDbObjects = true;
        const bool kCleanupTransactionLog = true;
        auto miscManager = m_ec2Connection->getMiscManager(Qn::kSystemAccess);
        miscManager->cleanupDatabaseSync(kCleanupDbObjects, kCleanupTransactionLog);
    }
}

void MediaServerProcess::onBackupDbTimer()
{
    Utils(serverModule()).backupDatabase();
    m_createDbBackupTimer->start(calculateDbBackupTimeout(), [this]() { onBackupDbTimer(); });
}

std::chrono::milliseconds MediaServerProcess::calculateDbBackupTimeout() const
{
    using namespace std::chrono;
    using namespace std::chrono_literals;

    const auto lastBackupTimestamp = Utils(serverModule()).lastDbBackupTimestamp();
    if (!lastBackupTimestamp)
        return 0ms;

    const auto periodFromSettings = serverModule()->settings().dbBackupPeriodMS().count();
    const auto nowMs = qnSyncTime->currentMSecsSinceEpoch();
    if (*lastBackupTimestamp >= nowMs) //< Last backup was performed in the future.
        return milliseconds(*lastBackupTimestamp - nowMs + periodFromSettings);

    return milliseconds(std::max<int64_t>(*lastBackupTimestamp + periodFromSettings - nowMs, 0LL));
}

void MediaServerProcess::startObjects()
{
    QTimer::singleShot(0, this, SLOT(at_appStarted()));

    at_timer();
    m_generalTaskTimer->start(QnVirtualCameraResource::issuesTimeoutMs());
    m_udtInternetTrafficTimer->start(UDT_INTERNET_TRAFIC_TIMER);
    m_createDbBackupTimer->start(calculateDbBackupTimeout(), [this]() { onBackupDbTimer(); });

    const bool isDiscoveryDisabled = serverModule()->settings().noResourceDiscovery();

    serverModule()->resourceCommandProcessor()->start();
    if (m_ec2Connection->connectionInfo().ecUrl.scheme() == "file" && !isDiscoveryDisabled)
        commonModule()->moduleDiscoveryManager()->start();

    if (!m_ec2Connection->connectionInfo().ecDbReadOnly && !isDiscoveryDisabled)
        commonModule()->resourceDiscoveryManager()->start();

    serverModule()->recordingManager()->start();
    if (!isDiscoveryDisabled)
        m_mserverResourceSearcher->start();
    serverModule()->serverConnector()->start();
    serverModule()->backupStorageManager()->scheduleSync()->start();
    serverModule()->unusedWallpapersWatcher()->start();
    if (m_serviceMode)
        serverModule()->licenseWatcher()->start();
    serverModule()->videoWallLicenseWatcher()->start();

    commonModule()->messageProcessor()->init(commonModule()->ec2Connection()); // start receiving notifications
    m_universalTcpListener->start();

    // Write server started event with delay. In case of client has time to reconnect, it could display it on the right panel.
    m_serverStartedTimer->setSingleShot(true);
    m_serverStartedTimer->start(serverModule()->settings().serverStartedEventTimeoutMs());
    m_checkAnalyticsTimer->start(kCheckAnalyticsUsedTimeout);
}

std::map<QString, QVariant> MediaServerProcess::confParamsFromSettings() const
{
    //passing settings
    std::map<QString, QVariant> confParams;
    for (const auto& paramName: serverModule()->roSettings()->allKeys())
    {
        if (paramName.startsWith("ec"))
            confParams.emplace(paramName, serverModule()->roSettings()->value(paramName));
    }
    return confParams;
}

void MediaServerProcess::writeMutableSettingsData()
{
    serverModule()->mutableSettings()->removeDbOnStartup.set(false);
    serverModule()->mutableSettings()->lowPriorityPassword.set(false);

    /* This key means that password should be forcibly changed in the database. */
    serverModule()->mutableSettings()->obsoleteServerGuid.remove();
    serverModule()->mutableSettings()->appserverPassword.set("");
#ifdef _DEBUG
    NX_ASSERT(serverModule()->settings().appserverPassword().isEmpty(),
        "appserverPassword is not emptyu in registry. Restart the server as Administrator");
#endif

    // show our cloud host value in registry in case of installer will check it
    serverModule()->roSettings()->setValue(QnServer::kIsConnectedToCloudKey,
        commonModule()->globalSettings()->cloudSystemId().isEmpty() ? "no" : "yes");
    serverModule()->roSettings()->setValue("cloudHost", nx::network::SocketGlobals::cloud().cloudHost());
    serverModule()->runTimeSettings()->remove("rebuild");

    serverModule()->syncRoSettings();
}

void MediaServerProcess::createTcpListener()
{
    const int maxConnections = serverModule()->settings().maxConnections();
    const bool useTwoSockets = serverModule()->settings().useTwoSockets();
    NX_INFO(this, lm("Max TCP connections from server= %1").arg(maxConnections));

    // Accept SSL connections in all cases as it is always in use by cloud modules and old clients,
    // config value only affects server preference listed in moduleInformation.
    const bool acceptSslConnections = true;

    m_universalTcpListener = std::make_unique<QnUniversalTcpListener>(
        commonModule(),
        QHostAddress::Any,
        serverModule()->settings().port(),
        maxConnections,
        acceptSslConnections,
        useTwoSockets);
}

void MediaServerProcess::loadResourcesFromDatabase()
{
    auto commonModule = serverModule()->commonModule();

    nx::vms::utils::loadResourcesFromEcs(
        commonModule,
        m_ec2Connection,
        commonModule->messageProcessor(),
        m_mediaServer,
        [this]() { return needToStop(); });

    if (m_cmdLineArguments.moveHandlingCameras)
        moveHandlingCameras();
}

static QByteArray loadDataFromFile(const QString& fileName)
{
    QFile file(fileName);
    if (file.open(QIODevice::ReadOnly | QIODevice::Text))
        return file.readAll();
    return QByteArray();
}

static QByteArray loadDataFromUrl(nx::utils::Url url)
{
    auto httpClient = std::make_unique<nx::network::http::HttpClient>();
    httpClient->setResponseReadTimeout(kResourceDataReadingTimeout);
    httpClient->setMessageBodyReadTimeout(kResourceDataReadingTimeout);
    if (httpClient->doGet(url)
        && httpClient->response()->statusLine.statusCode == nx::network::http::StatusCode::ok)
    {
        const auto value = httpClient->fetchEntireMessageBody();
        if (value)
            return *value;
    }
    return QByteArray();
}

void MediaServerProcess::loadResourceParamsData()
{
    const std::array<const char*,2> kUrlsToLoadResourceData =
    {
        "http://resources.vmsproxy.com/resource_data.json",
        "http://beta.vmsproxy.com/beta-builds/daily/resource_data.json"
    };

    auto manager = m_ec2Connection->getResourceManager(Qn::kSystemAccess);

    using namespace nx::vms::api;
    QString source;
    ResourceParamWithRefData param;
    param.name = Qn::kResourceDataParamName;

    nx::utils::SoftwareVersion dataVersion;
    QString oldValue;
    nx::vms::api::ResourceParamWithRefDataList data;
    manager->getKvPairsSync(QnUuid(), &data);
    for (const auto& param: data)
    {
        if (param.name == Qn::kResourceDataParamName)
        {
            oldValue = param.value;
            dataVersion = QnResourceDataPool::getVersion(param.value.toUtf8());
            break;
        }
    }

    static const QString kBuiltinFileName(":/resource_data.json");
    const auto builtinVersion = QnResourceDataPool::getVersion(loadDataFromFile(kBuiltinFileName));
    if (builtinVersion > dataVersion)
    {
        dataVersion = builtinVersion;
        source = kBuiltinFileName;
        param.value = loadDataFromFile(source); //< Default value.
    }

    if (serverModule()->settings().onlineResourceDataEnabled())
    {
        for (const auto& url: kUrlsToLoadResourceData)
        {
            const auto internetValue = loadDataFromUrl(url);
            QString internetVersion;
            if (!internetValue.isEmpty())
            {
                const auto internetVersion = QnResourceDataPool::getVersion(internetValue);
                if (internetVersion > dataVersion)
                {
                    if (serverModule()->commonModule()->resourceDataPool()->validateData(internetValue))
                    {
                        param.value = internetValue;
                        source = url;
                        dataVersion = internetVersion;
                        break;
                    }
                    else
                    {
                        NX_WARNING(this, "Skip invalid resource_data.json from %1", internetValue);
                    }
                }
                else
                {
                    NX_DEBUG(this, "Skip internet resource_data.json. Current version %1, internet %2", dataVersion, internetVersion);
                }
            }
        }
    }

    if (!param.value.isEmpty() && oldValue != param.value)
    {
        NX_INFO(this, "Update system wide resource_data.json from %1", source);

        // Update data in the database if there is no value or get update from the HTTP request.
        ResourceParamWithRefDataList params;
        params.push_back(param);
        manager->saveSync(params);
    }

    const auto externalResourceFileName =
        QCoreApplication::applicationDirPath() + "/resource_data.json";
    auto externalFile = loadDataFromFile(externalResourceFileName);
    if (!externalFile.isEmpty())
    {
        // Update local data only without saving to DB if external static file is defined.
        NX_INFO(this, "Update local resource_data.json from %1", externalResourceFileName);
        param.value = externalFile;
        ResourceParamWithRefDataList params;
        params.push_back(param);
        manager->saveSync(params);
        m_serverMessageProcessor->resetPropertyList(params);
    }
}

void MediaServerProcess::initMetricsController()
{
    m_metricsController = std::make_unique<nx::vms::utils::metrics::SystemController>();

    using namespace nx::vms;
    m_metricsController->add(std::make_unique<server::metrics::SystemResourceController>(serverModule()));
    m_metricsController->add(std::make_unique<server::metrics::ServerController>(serverModule()));
    m_metricsController->add(std::make_unique<server::metrics::CameraController>(serverModule()));
    m_metricsController->add(std::make_unique<server::metrics::StorageController>(serverModule()));
    m_metricsController->add(std::make_unique<server::metrics::NetworkController>(serverModule()));

    QFile rulesFile(":/metrics_rules.json");
    const auto rulesJson = rulesFile.open(QIODevice::ReadOnly) ? rulesFile.readAll() : QByteArray();
    api::metrics::SystemRules rules;
    NX_CRITICAL(QJson::deserialize(rulesJson, &rules), rulesJson);

    m_metricsController->setRules(std::move(rules));
    m_metricsController->manifest(); //< Cause manifest to cache for faster future use.
    m_metricsController->start();
}

void MediaServerProcess::updateRootPassword()
{
    // TODO: Root password for Nx1 should be updated in case of cloud owner.
    if (QnUserResourcePtr adminUser = commonModule()->resourcePool()->getAdministrator())
    {
        serverModule()->hostSystemPasswordSynchronizer()->
            syncLocalHostRootPasswordWithAdminIfNeeded(adminUser);
    }
    serverModule()->syncRoSettings();
}

void MediaServerProcess::createResourceProcessor()
{
    m_serverResourceProcessor = std::make_unique<QnAppserverResourceProcessor>(
        serverModule(), m_ec2ConnectionFactory->distributedMutex(), m_mediaServer->getId());
    m_serverResourceProcessor->moveToThread(commonModule()->resourceDiscoveryManager());
    commonModule()->resourceDiscoveryManager()->setResourceProcessor(m_serverResourceProcessor.get());
}

void MediaServerProcess::run()
{
    // All managers use QnConcurent with blocking tasks, this hack is required to avoid delays.
    if (QThreadPool::globalInstance()->maxThreadCount() < kMinimalGlobalThreadPoolSize)
        QThreadPool::globalInstance()->setMaxThreadCount(kMinimalGlobalThreadPoolSize);

    auto serverSettings = std::make_unique<MSSettings>(
        cmdLineArguments().configFilePath,
        cmdLineArguments().rwConfigFilePath);

    if (m_serviceMode)
        initializeLogging(serverSettings.get());

    // This must be done before QnCommonModule instantiation.
    nx::utils::OsInfo::currentVariantOverride = ini().currentOsVariantOverride;
    nx::utils::OsInfo::currentVariantVersionOverride = ini().currentOsVariantVersionOverride;

    if (m_cmdLineArguments.vmsProtocolVersion > 0)
    {
        nx::vms::api::protocolVersionOverride = m_cmdLineArguments.vmsProtocolVersion;
        NX_WARNING(this, "Starting with overridden protocol version: %1",
            m_cmdLineArguments.vmsProtocolVersion);
    }

    std::shared_ptr<QnMediaServerModule> serverModule(new QnMediaServerModule(
        &m_cmdLineArguments,
        std::move(serverSettings)));

    m_serverModule = serverModule;

    if (m_serviceMode)
        initializeHardwareId();

    prepareOsResources();
    serverModule->initializeP2PDownloader();

    updateAllowedInterfaces();

    setUpTcpLogReceiver();
    migrateDataFromOldDir();
    QnFileStorageResource::removeOldDirs(serverModule.get()); //< Cleanup temp folders.
    initCrashDump();
    initSsl();

    m_serverMessageProcessor =
        commonModule()->createMessageProcessor<QnServerMessageProcessor>(this->serverModule());

    m_remoteArchiveSynchronizer = std::make_unique<
        nx::vms::server::recorder::RemoteArchiveSynchronizer>(serverModule.get());

    setUpDataFromSettings();
    initializeCloudConnect();
    setUpServerRuntimeData();

    createTcpListener();
    connectSignals();

    m_ec2ConnectionFactory = std::make_unique<ec2::LocalConnectionFactory>(
        commonModule(),
        nx::vms::api::PeerType::server,
        serverModule->settings().p2pMode(),
        serverModule->settings().ecDbReadOnly(),
        m_universalTcpListener.get());

    m_timeBasedNonceProvider = std::make_unique<TimeBasedNonceProvider>();
    m_cloudIntegrationManager = std::make_unique<CloudIntegrationManager>(
        this->serverModule(),
        m_ec2ConnectionFactory->messageBus(),
        m_timeBasedNonceProvider.get());

    m_mediaServerStatusWatcher = std::make_unique<MediaServerStatusWatcher>(serverModule.get());

    // If an exception is thrown by Qt event handler from within exec(), we want to do some cleanup
    // anyway.
    auto stopObjectsGuard = nx::utils::makeScopeGuard([this]() { stopObjects(); });

    if (!serverModule->serverDb()->open())
    {
        NX_ERROR(this, "Stopping the Server because can't open the database");
        return;
    }

    const auto nxVersionFromDb =
        ec2::detail::QnDbManager::currentSoftwareVersion(appServerConnectionUrl().toLocalFile());
    const auto nxVersion = nx::utils::SoftwareVersion(nx::utils::AppInfo::applicationVersion());
    NX_ASSERT(!nxVersion.isNull());

    if (!nxVersionFromDb.isNull() && nxVersion != nxVersionFromDb)
        nx::vms::server::Utils(serverModule.get()).backupDatabaseViaCopy(nxVersionFromDb.build());

    if (!connectToDatabase())
        return;

    m_discoveryMonitor = std::make_unique<nx::vms::server::discovery::DiscoveryMonitor>(
        m_ec2ConnectionFactory->messageBus());

    if (needToStop())
        return;

    doMigrationFrom_2_4();

    m_mserverResourceSearcher = std::make_unique<QnMServerResourceSearcher>(this->serverModule());

    loadPlugins();

    initResourceTypes();

    initMetricsController();

    if (needToStop())
        return;

    if (!initTcpListener(
        m_timeBasedNonceProvider.get(),
        &m_cloudIntegrationManager->cloudManagerGroup(),
        m_ec2ConnectionFactory.get()))
    {
        return;
    }

    m_ec2ConnectionFactory->registerRestHandlers(m_universalTcpListener->processorPool());

    m_multicastHttp = std::make_unique<QnMulticast::HttpServer>(
        commonModule()->moduleGUID().toQUuid(), m_universalTcpListener.get());

    m_universalTcpListener->setProxyHandler<nx::vms::network::ProxyConnectionProcessor>(
        &nx::vms::network::ProxyConnectionProcessor::isProxyNeeded,
        m_ec2ConnectionFactory->serverConnector());

    m_ec2ConnectionFactory->registerTransactionListener(m_universalTcpListener.get());

    const bool foundOwnServerInDb = setUpMediaServerResource(
        m_cloudIntegrationManager.get(), serverModule.get(), m_ec2Connection);

    writeMutableSettingsData();

    if (needToStop())
        return;

    if (nx::vms::server::nvr::IService* const nvrService = serverModule->nvrService())
        nvrService->start();

    serverModule->resourcePool()->threadPool()->setMaxThreadCount(
        serverModule->settings().resourceInitThreadsCount());

    createResourceProcessor();

    // Searchers must be initialized before the resources are loaded as resources instances
    // are created by searchers.
    serverModule->resourceSearchers()->initialize();

    m_audioStreamerPool = std::make_unique<QnAudioStreamerPool>(serverModule.get());

    initializeUpnpPortMapper();

    loadResourceParamsData();
    loadResourcesFromDatabase();

    m_serverMessageProcessor->startReceivingLocalNotifications(m_ec2Connection);

    serverModule->sdkObjectFactory()->init();
    serverModule->analyticsManager()->init();
    m_cloudIntegrationManager->init();

    at_runtimeInfoChanged(commonModule()->runtimeInfoManager()->localInfo());

    startPublicIpDiscovery();

    saveServerInfo(m_mediaServer);

    commonModule()->globalSettings()->initialize();

    updateAddressesList();

    auto settingsProxy = nx::mserver_aux::createServerSettingsProxy(this->serverModule());
    auto systemNameProxy = nx::mserver_aux::createServerSystemNameProxy(this->serverModule());

    nx::mserver_aux::setUpSystemIdentity(commonModule()->beforeRestoreDbData(),
        settingsProxy.get(), std::move(systemNameProxy));

    BeforeRestoreDbData::clearSettings(serverModule->roSettings());

    addFakeVideowallUser(commonModule());

    if (!serverModule->settings().noInitStoragesOnStartup())
        initStoragesAsync(commonModule()->messageProcessor());

    initNewSystemStateIfNeeded(foundOwnServerInDb, settingsProxy);

    commonModule()->globalSettings()->takeFromSettings(serverModule->roSettings(), m_mediaServer);

    updateRootPassword();

    if (!nx::utils::AppInfo::isEdgeServer())
    {
        // TODO: #sivanov Rewrite this consistently with other settings.
        updateDisabledVendorsIfNeeded();
        updateAllowCameraChangesIfNeeded();
        commonModule()->globalSettings()->synchronizeNowSync();
    }
    if (m_setupModuleCallback)
        m_setupModuleCallback(serverModule.get());

    commonModule()->resourceDiscoveryManager()->setReady(true);

    m_dumpSystemResourceUsageTaskId = commonModule()->timerManager()->addTimer(
        std::bind(&MediaServerProcess::dumpSystemUsageStats, this), kSystemUsageDumpTimeout);

    nx::mserver_aux::makeFakeData(
        cmdLineArguments().createFakeData, m_ec2Connection, commonModule()->moduleGUID());

    startObjects();

    emit started();
    exec(); //< Start Qt event loop.
}

void MediaServerProcess::at_appStarted()
{
    if (isStopping())
        return;

    m_crashReporter->scanAndReportByTimer(serverModule()->runTimeSettings());

    QString dataLocation = serverModule()->settings().dataDir();
    QDir stateDirectory;
    stateDirectory.mkpath(dataLocation + QLatin1String("/state"));
    serverModule()->fileDeletor()->init(dataLocation + QLatin1String("/state")); // constructor got root folder for temp files

    updateSpecificFeatures();
};

void MediaServerProcess::at_runtimeInfoChanged(const QnPeerRuntimeInfo& runtimeInfo)
{
    if (isStopping())
        return;
    if (runtimeInfo.uuid != commonModule()->moduleGUID())
        return;
    auto connection = commonModule()->ec2Connection();
    if (connection)
    {
        ec2::QnTransaction<nx::vms::api::RuntimeData> tran(
            ec2::ApiCommand::runtimeInfoChanged,
            commonModule()->moduleGUID());
        tran.params = runtimeInfo.data;
        commonModule()->ec2Connection()->messageBus()->sendTransaction(tran);
    }
}

void MediaServerProcess::at_emptyDigestDetected(const QnUserResourcePtr& user, const QString& login, const QString& password)
{
    if (isStopping())
        return;

    // fill authenticate digest here for compatibility with version 2.1 and below.
    const ec2::AbstractECConnectionPtr& appServerConnection = commonModule()->ec2Connection();
    if (user->getDigest().isEmpty() && !m_updateUserRequests.contains(user->getId()))
    {
        user->setName(login);
        user->setPasswordAndGenerateHash(password);

        nx::vms::api::UserData userData;
        ec2::fromResourceToApi(user, userData);

        QnUuid userId = user->getId();
        m_updateUserRequests << userId;
        appServerConnection->getUserManager(Qn::kSystemAccess)->save(userData, password, this,
            [this, userId]( int /*reqID*/, ec2::ErrorCode /*errorCode*/)
            {
                m_updateUserRequests.remove(userId);
            });
    }
}

class QnVideoService : public QtService<QtSingleCoreApplication>
{
public:
    QnVideoService(int argc, char **argv):
        QtService<QtSingleCoreApplication>(argc, argv, SERVICE_NAME),
        m_argc(argc),
        m_argv(argv)
    {
        setServiceDescription(SERVICE_NAME);
    }

protected:
    virtual int executeApplication() override
    {
        m_main.reset(new MediaServerProcess(m_argc, m_argv, true));

        const auto cmdParams = m_main->cmdLineArguments();
        if (cmdParams.showHelp || cmdParams.showVersion)
            return 0;

        int res = application()->exec();
        qnStaticCommon->instance<QnLongRunnablePool>()->stopAll();

        m_main.reset();

#ifdef Q_OS_WIN
        // stop the service unexpectedly to let windows service management system restart it
        if (gRestartFlag)
        {
            HANDLE hProcess = GetCurrentProcess();
            TerminateProcess(hProcess, ERROR_SERVICE_SPECIFIC_ERROR);
        }
#endif
        return res;
    }

    virtual void start() override
    {
        QtSingleCoreApplication *application = this->application();

        QCoreApplication::setOrganizationName(QnAppInfo::organizationName());
        QCoreApplication::setApplicationName(QnServerAppInfo::applicationName());
        if (QCoreApplication::applicationVersion().isEmpty())
            QCoreApplication::setApplicationVersion(QnAppInfo::applicationVersion());

        m_main->initStaticCommonModule();

        if (application->isRunning() &&
            m_main->enableMultipleInstances() == 0)
        {
            qWarning() << "Server already started";
            qApp->quit();
            return;
        }

#ifdef Q_OS_WIN
        SetConsoleCtrlHandler(stopServer_WIN, true);
#endif
        signal(SIGINT, stopServer);
        signal(SIGTERM, stopServer);

        QDir::setCurrent(qApp->applicationDirPath());

    // ------------------------------------------
#ifdef TEST_RTSP_SERVER
        addTestData();
#endif
        m_main->start();
    }

    virtual void stop() override
    {
        if (serviceMainInstance)
            serviceMainInstance->stopSync();
    }

private:
    int m_argc;
    char **m_argv;
    QScopedPointer<MediaServerProcess> m_main;
};

void stopServer(int /*signal*/)
{
    gRestartFlag = false;
    if (serviceMainInstance) {
        //output to console from signal handler can cause deadlock
        //qWarning() << "got signal" << signal << "stop server!";
        serviceMainInstance->stopAsync();
    }
}

void restartServer(int restartTimeout)
{
    gRestartFlag = true;
    if (serviceMainInstance) {
        qWarning() << "restart requested!";
        QTimer::singleShot(restartTimeout, serviceMainInstance, SLOT(stopAsync()));
    }
}

/*
bool changePort(quint16 port)
{
    if (serviceMainInstance)
        return serviceMainInstance->changePort(port);
    else
        return false;
}
*/

#ifdef __linux__
void SIGUSR1_handler(int)
{
    //doing nothing. Need this signal only to interrupt some blocking calls
}
#endif

int MediaServerProcess::main(int argc, char* argv[])
{
    // Set locale to default "C" locale to have no issues with locale dependent standard conversion
    // functions. Using of QnTranslationManager::installTranslation is not enough as QLocale
    // affects only Qt locale dependent functions.
    setlocale(LC_ALL, "C");
    std::locale::global(std::locale("C"));
    nx::kit::OutputRedirector::ensureOutputRedirection();

<<<<<<< HEAD
    static const int kMaxDescriptors = 32000;
    int descriptorsCount = nx::utils::rlimit::setMaxFileDescriptors(kMaxDescriptors);
    if (descriptorsCount == 0)
    {
        NX_WARNING(nx::utils::log::Tag(QString("MediaServerProcess")),
            "failure to setup process descriptors count to %1", kMaxDescriptors);
    }

=======
>>>>>>> 85b86be1
    #if defined(_WIN32)
        win32_exception::installGlobalUnhandledExceptionHandler();
        _tzset();
    #endif

    #if defined(__linux__)
        signal(SIGUSR1, SIGUSR1_handler);

    #endif

    // Festival should be initialized before QnVideoService has started because of a Festival bug.
    auto speechSynthesisDataProviderBackend = QnSpeechSynthesisDataProvider::backendInstance(
        nx::utils::file_system::applicationDirPath(argc, argv));

    QnVideoService service(argc, argv);

    const int res = service.exec();
    return (gRestartFlag && res == 0) ? 1 : 0;
}

const nx::vms::server::CmdLineArguments MediaServerProcess::cmdLineArguments() const
{
    return m_cmdLineArguments;
}

void MediaServerProcess::configureApiRestrictions(nx::network::http::AuthMethodRestrictionList* restrictions)
{
    // For "OPTIONS * RTSP/1.0"
    restrictions->allow("\\*", nx::network::http::AuthMethod::noAuth);

    const auto webPrefix = std::string("(/web)?(/proxy/[^/]*(/[^/]*)?)?");
    restrictions->allow(webPrefix + "/api/ping", nx::network::http::AuthMethod::noAuth);
    restrictions->allow(webPrefix + "/api/camera_event.*", nx::network::http::AuthMethod::noAuth);
    restrictions->allow(webPrefix + "/api/moduleInformation", nx::network::http::AuthMethod::noAuth);
    restrictions->allow(webPrefix + "/api/getTime", nx::network::http::AuthMethod::noAuth);
    restrictions->allow(webPrefix + "/api/gettime", nx::network::http::AuthMethod::noAuth);
    restrictions->allow(
        webPrefix + nx::vms::time_sync::TimeSyncManager::kTimeSyncUrlPath.toStdString(),
        nx::network::http::AuthMethod::noAuth);
    restrictions->allow(webPrefix + "/api/getTimeZones", nx::network::http::AuthMethod::noAuth);
    restrictions->allow(webPrefix + "/api/getNonce", nx::network::http::AuthMethod::noAuth);
    restrictions->allow(webPrefix + "/api/cookieLogin", nx::network::http::AuthMethod::noAuth);
    restrictions->allow(webPrefix + "/api/cookieLogout", nx::network::http::AuthMethod::noAuth);
    restrictions->allow(webPrefix + "/api/getCurrentUser", nx::network::http::AuthMethod::noAuth);
    restrictions->allow(webPrefix + "/static/.*", nx::network::http::AuthMethod::noAuth);
    restrictions->allow("/crossdomain.xml", nx::network::http::AuthMethod::noAuth);
    restrictions->allow("/favicon.ico", nx::network::http::AuthMethod::noAuth);
    restrictions->allow(webPrefix + "/api/startLiteClient", nx::network::http::AuthMethod::noAuth);

    // For open in new browser window.
    restrictions->allow(webPrefix + "/api/showLog.*",
        nx::network::http::AuthMethod::urlQueryDigest | nx::network::http::AuthMethod::allowWithourCsrf);

    // For inserting in HTML <img src="...">.
    restrictions->allow(webPrefix + "/ec2/cameraThumbnail",
        nx::network::http::AuthMethod::allowWithourCsrf);

    nx::network::http::AuthMethodRestrictionList::Filter filter;
    filter.protocol = nx::network::http::http_1_0.protocol.toStdString();
    filter.method = nx::network::http::Method::options.toStdString();
    restrictions->allow(
        filter,
        nx::network::http::AuthMethod::noAuth);
}

void MediaServerProcess::updateSpecificFeatures() const
{
    static const QString kSpecificFeaturesFileName("specific_features.txt");
    QDir directory(QCoreApplication::applicationDirPath());
    for (int level = 0; !directory.exists(kSpecificFeaturesFileName); ++level)
    {
        if (level > 3 || !directory.cdUp())
        {
            NX_WARNING(this, "Unable to find %1", kSpecificFeaturesFileName);
            return;
        }
    }

    QFile file(directory.filePath(kSpecificFeaturesFileName));
    if (!file.open(QIODevice::ReadOnly))
    {
        NX_WARNING(this, "Unable to open %1", file.fileName());
        return;
    }

    std::map<QString, int> values;
    for (const auto& line: file.readAll().split('\n'))
    {
        const auto parts = line.split('=');
        if (parts.size() == 2)
            values[parts[0].trimmed()] = parts[1].trimmed().toInt();
        else
            NX_WARNING(this, "Syntax error in %1 on line: %2", file.fileName(), line);
    }

    if (values.empty())
    {
        NX_WARNING(this, "File %1 does not contain any valid values", file.fileName());
        return;
    }

    NX_INFO(this, "Update %1 to %2", file.fileName(), QJson::serialized(values));
    serverModule()->globalSettings()->setSpecificFeatures(values);
    serverModule()->globalSettings()->synchronizeNow();
}<|MERGE_RESOLUTION|>--- conflicted
+++ resolved
@@ -5186,17 +5186,6 @@
     std::locale::global(std::locale("C"));
     nx::kit::OutputRedirector::ensureOutputRedirection();
 
-<<<<<<< HEAD
-    static const int kMaxDescriptors = 32000;
-    int descriptorsCount = nx::utils::rlimit::setMaxFileDescriptors(kMaxDescriptors);
-    if (descriptorsCount == 0)
-    {
-        NX_WARNING(nx::utils::log::Tag(QString("MediaServerProcess")),
-            "failure to setup process descriptors count to %1", kMaxDescriptors);
-    }
-
-=======
->>>>>>> 85b86be1
     #if defined(_WIN32)
         win32_exception::installGlobalUnhandledExceptionHandler();
         _tzset();
