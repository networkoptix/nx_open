--- conflicted
+++ resolved
@@ -1073,28 +1073,12 @@
 
     const int kStopTimeoutMs = 100 * 1000;
 
-<<<<<<< HEAD
     {
         QnMutexLocker lock( &m_stopMutex );
         if (m_stopping)
             return;
 
         m_stopping = true;
-=======
-    if (serviceMainInstance) {
-        {
-            QnMutexLocker lock(&m_stopMutex);
-            m_stopping = true;
-        }
-        serviceMainInstance->pleaseStop();
-        serviceMainInstance->quit();
-        if (!serviceMainInstance->wait(kStopTimeoutMs))
-        {
-            serviceMainInstance->terminate();
-            serviceMainInstance->wait();
-        }
-        serviceMainInstance = 0;
->>>>>>> bf23df1d
     }
 
     pleaseStop();
