<<<<<<< HEAD
#include "media_server_process.h"

#include <cstdlib>
#include <iostream>
#include <fstream>
#include <functional>
#include <signal.h>
#if defined(__linux__)
    #include <signal.h>
    #include <sys/types.h>
    #include <sys/stat.h>
    #include <sys/prctl.h>
    #include <unistd.h>
#endif

#include <boost/optional.hpp>

#include <qtsinglecoreapplication.h>
#include <qtservice.h>

#include <QtCore/QCoreApplication>
#include <QtCore/QDir>
#include <QtCore/QSettings>
#include <QtCore/QUrl>
#include <QtCore/QThreadPool>
#include <QtConcurrent/QtConcurrent>
#include <nx/utils/uuid.h>
#include <utils/common/ldap.h>
#include <QtCore/QThreadPool>

#include <QtNetwork/QUdpSocket>
#include <QtNetwork/QHostAddress>
#include <QtNetwork/QHostInfo>
#include <QtNetwork/QNetworkInterface>

#include <api/global_settings.h>
#include <analytics/detected_objects_storage/analytics_events_storage.h>

#include <appserver/processor.h>

#include <nx/vms/event/rule.h>
#include <nx/vms/event/events/reasoned_event.h>
#include <nx/vms/utils/vms_utils.h>

#include <core/misc/schedule_task.h>

#include <core/resource_access/resource_access_manager.h>
#include <core/resource_access/providers/resource_access_provider.h>

#include <core/resource_management/camera_driver_restriction_list.h>
#include <core/resource_management/mserver_resource_discovery_manager.h>
#include <core/resource_management/resource_discovery_manager.h>
#include <core/resource_management/resource_pool.h>
#include <core/resource_management/server_additional_addresses_dictionary.h>

#include <core/resource/storage_plugin_factory.h>
#include <core/resource/layout_resource.h>
#include <core/resource/media_server_user_attributes.h>
#include <core/resource/media_server_resource.h>
#include <core/resource/user_resource.h>
#include <core/resource/camera_resource.h>
#include <core/resource/videowall_resource.h>
#include <core/resource/camera_resource.h>

#include <media_server/media_server_app_info.h>
#include <media_server/server_message_processor.h>
#include <media_server/settings.h>
#include <api/app_server_connection.h>
#include <media_server/file_connection_processor.h>
#include <media_server/crossdomain_connection_processor.h>
#include <media_server/media_server_resource_searchers.h>
#include <media_server/media_server_module.h>

#include <nx/vms/auth/time_based_nonce_provider.h>
#include <nx/mediaserver/authenticator.h>
#include <network/connection_validator.h>
#include <network/default_tcp_connection_processor.h>
#include <network/system_helpers.h>

#include <nx_ec/ec_api.h>
#include <nx_ec/ec_proto_version.h>
#include <nx/vms/api/data/user_data.h>
#include <nx_ec/managers/abstract_user_manager.h>
#include <nx_ec/managers/abstract_layout_manager.h>
#include <nx_ec/managers/abstract_videowall_manager.h>
#include <nx_ec/managers/abstract_webpage_manager.h>
#include <nx_ec/managers/abstract_camera_manager.h>
#include <nx_ec/managers/abstract_server_manager.h>
#include <nx_ec/managers/abstract_analytics_manager.h>
#include <nx/network/socket.h>
#include <nx/network/ssl/ssl_engine.h>
#include <nx/network/udt/udt_socket.h>

#include <camera_vendors.h>

#include <plugins/native_sdk/common_plugin_container.h>
#include <plugins/plugin_manager.h>
#include <core/resource/avi/avi_resource.h>

#include <plugins/resource/desktop_camera/desktop_camera_registrator.h>

#include <plugins/storage/file_storage/file_storage_resource.h>
#include <core/storage/file_storage/db_storage_resource.h>
#include <plugins/storage/third_party_storage_resource/third_party_storage_resource.h>

#include <recorder/file_deletor.h>
#include <recorder/storage_manager.h>
#include <recorder/schedule_sync.h>

#include <rest/handlers/acti_event_rest_handler.h>
#include <rest/handlers/event_log_rest_handler.h>
#include <rest/handlers/event_log2_rest_handler.h>
#include <rest/handlers/multiserver_events_rest_handler.h>
#include <rest/handlers/get_system_name_rest_handler.h>
#include <rest/handlers/camera_diagnostics_rest_handler.h>
#include <rest/handlers/camera_settings_rest_handler.h>
#include <rest/handlers/crash_server_handler.h>
#include <rest/handlers/external_event_rest_handler.h>
#include <rest/handlers/favicon_rest_handler.h>
#include <rest/handlers/log_rest_handler.h>
#include <rest/handlers/manual_camera_addition_rest_handler.h>
#include <rest/handlers/ping_rest_handler.h>
#include <rest/handlers/p2p_stats_rest_handler.h>
#include <rest/handlers/audit_log_rest_handler.h>
#include <rest/handlers/recording_stats_rest_handler.h>
#include <rest/handlers/ping_system_rest_handler.h>
#include <rest/handlers/ptz_rest_handler.h>
#include <rest/handlers/can_accept_cameras_rest_handler.h>
#include <rest/handlers/rebuild_archive_rest_handler.h>
#include <rest/handlers/recorded_chunks_rest_handler.h>
#include <rest/handlers/statistics_rest_handler.h>
#include <rest/handlers/storage_space_rest_handler.h>
#include <rest/handlers/storage_status_rest_handler.h>
#include <rest/handlers/time_rest_handler.h>
#include <rest/handlers/timezones_rest_handler.h>
#include <rest/handlers/get_nonce_rest_handler.h>
#include <rest/handlers/cookie_login_rest_handler.h>
#include <rest/handlers/cookie_logout_rest_handler.h>
#include <rest/handlers/activate_license_rest_handler.h>
#include <rest/handlers/test_email_rest_handler.h>
#include <rest/handlers/test_ldap_rest_handler.h>
#include <rest/handlers/update_rest_handler.h>
#include <rest/handlers/update_unauthenticated_rest_handler.h>
#include <rest/handlers/update_information_rest_handler.h>
#include <rest/handlers/start_update_rest_handler.h>
#include <rest/handlers/update_status_rest_handler.h>
#include <rest/handlers/install_update_rest_handler.h>
#include <rest/handlers/cancel_update_rest_handler.h>
#include <rest/handlers/restart_rest_handler.h>
#include <rest/handlers/module_information_rest_handler.h>
#include <rest/handlers/iflist_rest_handler.h>
#include <rest/handlers/json_aggregator_rest_handler.h>
#include <rest/handlers/ifconfig_rest_handler.h>
#include <rest/handlers/settime_rest_handler.h>
#include <rest/handlers/configure_rest_handler.h>
#include <rest/handlers/detach_from_cloud_rest_handler.h>
#include <rest/handlers/detach_from_system_rest_handler.h>
#include <rest/handlers/restore_state_rest_handler.h>
#include <rest/handlers/settings_documentation_handler.h>
#include <rest/handlers/setup_local_rest_handler.h>
#include <rest/handlers/setup_cloud_rest_handler.h>
#include <rest/handlers/merge_systems_rest_handler.h>
#include <rest/handlers/current_user_rest_handler.h>
#include <rest/handlers/backup_db_rest_handler.h>
#include <rest/handlers/discovered_peers_rest_handler.h>
#include <rest/handlers/log_level_rest_handler.h>
#include <rest/handlers/multiserver_chunks_rest_handler.h>
#include <rest/handlers/multiserver_time_rest_handler.h>
#include <rest/handlers/camera_history_rest_handler.h>
#include <rest/handlers/multiserver_bookmarks_rest_handler.h>
#include <rest/handlers/save_cloud_system_credentials.h>
#include <rest/handlers/multiserver_thumbnail_rest_handler.h>
#include <rest/handlers/multiserver_statistics_rest_handler.h>
#include <rest/handlers/multiserver_analytics_lookup_detected_objects.h>
#include <rest/handlers/execute_analytics_action_rest_handler.h>
#include <rest/handlers/get_analytics_actions_rest_handler.h>
#include <rest/server/rest_connection_processor.h>
#include <rest/server/options_request_handler.h>
#include <rest/handlers/get_hardware_info_rest_handler.h>
#include <rest/handlers/system_settings_handler.h>
#include <rest/handlers/audio_transmission_rest_handler.h>
#include <rest/handlers/start_lite_client_rest_handler.h>
#include <rest/handlers/runtime_info_rest_handler.h>
#include <rest/handlers/downloads_rest_handler.h>
#include <rest/handlers/get_hardware_ids_rest_handler.h>
#include <rest/handlers/multiserver_get_hardware_ids_rest_handler.h>
#include <rest/handlers/wearable_camera_rest_handler.h>
#include <rest/handlers/set_primary_time_server_rest_handler.h>
#ifdef _DEBUG
#include <rest/handlers/debug_events_rest_handler.h>
#endif
#include <nx/mediaserver/rest/device_analytics_settings_handler.h>
#include <nx/mediaserver/rest/analytics_engine_settings_handler.h>

#include <rtsp/rtsp_connection.h>

#include <nx/vms/discovery/manager.h>
#include <nx/vms/utils/initial_data_loader.h>
#include <network/multicodec_rtp_reader.h>
#include <network/router.h>

#include <utils/common/command_line_parser.h>
#include <nx/utils/app_info.h>
#include <nx/utils/log/log.h>
#include <nx/utils/log/log_initializer.h>
#include <nx/utils/scope_guard.h>
#include <nx/utils/std/cpp14.h>
#include <nx/utils/rlimit.h>
#include <utils/common/app_info.h>
#include <utils/common/sleep.h>
#include <utils/common/synctime.h>
#include <utils/common/util.h>
#include <nx/network/socket_global.h>
#include <nx/network/cloud/mediator_connector.h>
#include <nx/network/cloud/tunnel/outgoing_tunnel_pool.h>
#include <nx/network/cloud/tunnel/tunnel_acceptor_factory.h>
#include <nx/network/cloud/mediator_address_publisher.h>

#include <utils/common/app_info.h>
#include <transcoding/ffmpeg_video_transcoder.h>

#include <nx/utils/crash_dump/systemexcept.h>

#include "platform/hardware_information.h"
#include "platform/platform_abstraction.h"
#include <nx/mediaserver_core/ptz/server_ptz_controller_pool.h>
#include "plugins/resource/acti/acti_resource.h"
#include "common/common_module.h"
#include <nx/vms/network/reverse_connection_listener.h>
#include <nx/vms/network/proxy_connection.h>
#include <nx/vms/time_sync/server_time_sync_manager.h>
#include "llutil/hardware_id.h"
#include "api/runtime_info_manager.h"
#include "rest/handlers/old_client_connect_rest_handler.h"
#include "nx_ec/data/api_conversion_functions.h"
#include "nx_ec/dummy_handler.h"
#include "ec2_statictics_reporter.h"

#include "core/resource_management/resource_properties.h"
#include "core/resource/network_resource.h"
#include "network/universal_request_processor.h"
#include "core/resource/camera_history.h"
#include <nx/network/nettools.h>
#include "http/iomonitor_tcp_server.h"
#include "rest/handlers/multiserver_chunks_rest_handler.h"
#include "rest/handlers/merge_ldap_users_rest_handler.h"
#include "utils/common/waiting_for_qthread_to_empty_event_queue.h"
#include "crash_reporter.h"
#include "rest/handlers/exec_script_rest_handler.h"
#include "rest/handlers/script_list_rest_handler.h"
#include "cloud/cloud_integration_manager.h"
#include "rest/handlers/backup_control_rest_handler.h"
#include <server/server_globals.h>
#include <nx/mediaserver/unused_wallpapers_watcher.h>
#include <nx/mediaserver/license_watcher.h>
#include <rest/helpers/permissions_helper.h>
#include "misc/migrate_oldwin_dir.h"
#include <common/static_common_module.h>
#include <recorder/storage_db_pool.h>
#include <transaction/message_bus_adapter.h>
#include <rest/helper/p2p_statistics.h>
#include <recorder/archive_integrity_watcher.h>
#include <nx/utils/std/cpp14.h>
#include <nx/mediaserver/analytics/manager.h>
#include <nx/mediaserver/analytics/sdk_object_factory.h>
#include <nx/utils/platform/current_process.h>
#include <rest/handlers/change_camera_password_rest_handler.h>
#include <nx/mediaserver/fs/media_paths/media_paths.h>
#include <nx/mediaserver/fs/media_paths/media_paths_filter_config.h>
#include <nx/vms/common/p2p/downloader/downloader.h>
#include <nx/mediaserver/root_fs.h>
#include <nx/mediaserver/server_update_manager.h>
#include <mediaserver_ini.h>
#include <proxy/2wayaudio/proxy_audio_receiver.h>
#include <local_connection_factory.h>
#include <core/resource/resource_command_processor.h>
#include <rest/handlers/sync_time_rest_handler.h>
#include <rest/handlers/metrics_rest_handler.h>
#include <nx/mediaserver/event/event_connector.h>
#include <nx/network/http/http_client.h>
#include <core/resource_management/resource_data_pool.h>

#if !defined(EDGE_SERVER)
    #include <nx_speech_synthesizer/text_to_wav.h>
    #include <nx/utils/file_system.h>
#endif

#if defined(__arm__)
    #include "nx1/info.h"
#endif

using namespace nx::mediaserver;

// This constant is used while checking for compatibility.
// Do not change it until you know what you're doing.
static const char COMPONENT_NAME[] = "MediaServer";

static QString SERVICE_NAME = QnServerAppInfo::serviceName();
static const int UDT_INTERNET_TRAFIC_TIMER = 24 * 60 * 60 * 1000; //< Once a day;
//static const quint64 DEFAULT_MSG_LOG_ARCHIVE_SIZE = 5;
static const unsigned int APP_SERVER_REQUEST_ERROR_TIMEOUT_MS = 5500;

class MediaServerProcess;
static MediaServerProcess* serviceMainInstance = nullptr;
void stopServer(int signal);
static bool gRestartFlag = false;

namespace {

static const std::chrono::seconds kResourceDataReadingTimeout(5);
const QString YES = lit("yes");
const QString NO = lit("no");
const QString MEDIATOR_ADDRESS_UPDATE = lit("mediatorAddressUpdate");

static const int kPublicIpUpdateTimeoutMs = 60 * 2 * 1000;
static nx::utils::log::Tag kLogTag(typeid(MediaServerProcess));

static const int kMinimalGlobalThreadPoolSize = 4;

void addFakeVideowallUser(QnCommonModule* commonModule)
{
    nx::vms::api::UserData fakeUserData;
    fakeUserData.realm = nx::network::AppInfo::realm();
    fakeUserData.permissions = GlobalPermission::videowallModePermissions;

    auto fakeUser = ec2::fromApiToResource(fakeUserData);
    fakeUser->setId(Qn::kVideowallUserAccess.userId);
    fakeUser->setName(lit("Video wall"));

    commonModule->resourcePool()->addResource(fakeUser);
}

} // namespace

std::unique_ptr<QnStaticCommonModule> MediaServerProcess::m_staticCommonModule;

#ifdef EDGE_SERVER
static const int DEFAULT_MAX_CAMERAS = 1;
#else
static const int DEFAULT_MAX_CAMERAS = 128;
#endif

void decoderLogCallback(void* /*pParam*/, int i, const char* szFmt, va_list args)
{
    //USES_CONVERSION;

    //Ignore debug and info (i == 2 || i == 1) messages
    if(AV_LOG_ERROR != i)
    {
        //return;
    }

    // AVCodecContext* pCtxt = (AVCodecContext*)pParam;

    char szMsg[1024];
    vsprintf(szMsg, szFmt, args);
    //if(szMsg[strlen(szMsg)] == '\n')
    {
        szMsg[strlen(szMsg)-1] = 0;
    }

    NX_ERROR(kLogTag, lit("FFMPEG %1").arg(QString::fromLocal8Bit(szMsg)));
}

QHostAddress resolveHost(const QString& hostString)
{
    QHostAddress host(hostString);
    if (host.toIPv4Address() != 0)
        return host;

    QHostInfo info = QHostInfo::fromName(hostString);

    // Can't resolve
    if (info.error() != QHostInfo::NoError)
    {
        NX_ERROR(kLogTag, lit("Couldn't resolve host %1").arg(hostString));
        return QHostAddress();
    }

    // Initialize to zero
    host = QHostAddress();
    for (const QHostAddress &address: info.addresses())
    {
        if (address.toIPv4Address() != 0)
        {
            host = address;
            break;
        }
    }

    if (host.toIPv4Address() == 0)
        NX_ERROR(kLogTag, lit("No ipv4 address associated with host %1").arg(hostString));

    return host;
}

QString defaultLocalAddress(const QHostAddress& target)
{
    if (!target.isNull())
    {
        QUdpSocket socket;
        socket.connectToHost(target, 53);

        if (socket.localAddress() != QHostAddress::LocalHost)
            return socket.localAddress().toString(); // if app server is on other computer we use same address as used to connect to app server
    }

    {
        // try select default interface
        QUdpSocket socket;
        socket.connectToHost("8.8.8.8", 53);
        QString result = socket.localAddress().toString();

        if (result.length()>0)
            return result;
    }

    {
        // if nothing else works use first enabled hostaddr
        QList<nx::network::QnInterfaceAndAddr> interfaces = nx::network::getAllIPv4Interfaces();

        for (int i = 0; i < interfaces.size();++i)
        {
            QUdpSocket socket;
            if (!socket.bind(interfaces.at(i).address, 0))
                continue;

            QString result = socket.localAddress().toString();

            NX_ASSERT(result.length() > 0 );

            return result;
        }
    }

    return "127.0.0.1";

}

void calculateSpaceLimitOrLoadFromConfig(
    QnCommonModule* commonModule,
    const QnFileStorageResourcePtr& fileStorage)
{
    const BeforeRestoreDbData& beforeRestoreData = commonModule->beforeRestoreDbData();
    if (!beforeRestoreData.isEmpty() && beforeRestoreData.hasInfoForStorage(fileStorage->getUrl()))
    {
        fileStorage->setSpaceLimit(beforeRestoreData.getSpaceLimitForStorage(fileStorage->getUrl()));
        return;
    }

    fileStorage->setSpaceLimit(fileStorage->calcInitialSpaceLimit());
}

#ifdef Q_OS_WIN
static int freeGB(QString drive)
{
    ULARGE_INTEGER freeBytes;

    GetDiskFreeSpaceEx(drive.toStdWString().c_str(), &freeBytes, 0, 0);

    return freeBytes.HighPart * 4 + (freeBytes.LowPart>> 30);
}
#endif

QnStorageResourceList getSmallStorages(const QnStorageResourceList& storages)
{
    QnStorageResourceList result;
    for (const auto& storage: storages)
    {
        qint64 totalSpace = -1;
        auto fileStorage = storage.dynamicCast<QnFileStorageResource>();
        if (fileStorage)
            totalSpace = fileStorage->calculateAndSetTotalSpaceWithoutInit();
        else
        {
            storage->initOrUpdate();
            totalSpace = storage->getTotalSpace();
        }
        if (totalSpace != QnStorageResource::kUnknownSize && totalSpace < storage->getSpaceLimit())
            result << storage; // if storage size isn't known do not delete it

        NX_VERBOSE(kLogTag,
            lm("Small storage %1, isFileStorage=%2, totalSpace=%3, spaceLimit=%4, toDelete").args(
                storage->getUrl(), static_cast<bool>(fileStorage), totalSpace,
                storage->getSpaceLimit()));
    }
    return result;
}

QnStorageResourcePtr MediaServerProcess::createStorage(const QnUuid& serverId, const QString& path)
{
    NX_VERBOSE(kLogTag, lm("Attempting to create storage %1").arg(path));
    QnStorageResourcePtr storage(QnStoragePluginFactory::instance()->createStorage(commonModule(), "ufile"));
    storage->setName("Initial");
    storage->setParentId(serverId);
    storage->setUrl(path);

    const QString storagePath = QnStorageResource::toNativeDirPath(storage->getPath());
    const auto partitions = m_platform->monitor()->totalPartitionSpaceInfo();
    const auto it = std::find_if(partitions.begin(), partitions.end(),
        [&](const QnPlatformMonitor::PartitionSpace& part)
    { return storagePath.startsWith(QnStorageResource::toNativeDirPath(part.path)); });

    const auto storageType = (it != partitions.end())
        ? it->type
        : QnPlatformMonitor::NetworkPartition;
    storage->setStorageType(QnLexical::serialized(storageType));

    if (auto fileStorage = storage.dynamicCast<QnFileStorageResource>())
    {
        const qint64 totalSpace = fileStorage->calculateAndSetTotalSpaceWithoutInit();
        calculateSpaceLimitOrLoadFromConfig(commonModule(), fileStorage);

        if (totalSpace < fileStorage->getSpaceLimit())
        {
            NX_DEBUG(kLogTag, lm(
                "Storage with this path %1 total space is unknown or totalSpace < spaceLimit. "
                "Total space: %2, Space limit: %3").args(path, totalSpace, storage->getSpaceLimit()));
            return QnStorageResourcePtr();
        }
    }
    else
    {
        NX_ASSERT(false, lm("Failed to create to storage: %1").arg(path));
        return QnStorageResourcePtr();
    }

    storage->setUsedForWriting(storage->initOrUpdate() == Qn::StorageInit_Ok && storage->isWritable());
    NX_DEBUG(kLogTag, lm("Storage %1 is operational: %2").args(path, storage->isUsedForWriting()));

    QnResourceTypePtr resType = qnResTypePool->getResourceTypeByName("Storage");
    NX_ASSERT(resType);
    if (resType)
        storage->setTypeId(resType->getId());

    storage->setParentId(QnUuid(serverModule()->settings().serverGuid()));
    return storage;
}

QStringList MediaServerProcess::listRecordFolders(bool includeNonHdd) const
{
    using namespace nx::mediaserver::fs::media_paths;

    auto mediaPathList = get(FilterConfig::createDefault(
        m_platform.get(), includeNonHdd, &serverModule()->settings()));
    NX_VERBOSE(this, lm("Record folders: %1").container(mediaPathList));
    return mediaPathList;
}

QnStorageResourceList MediaServerProcess::createStorages(const QnMediaServerResourcePtr& mServer)
{
    QnStorageResourceList storages;
    QStringList availablePaths;
    //bool isBigStorageExist = false;
    qint64 bigStorageThreshold = 0;

    availablePaths = listRecordFolders();

    NX_DEBUG(kLogTag, lm("Available paths count: %1").arg(availablePaths.size()));
    for(const QString& folderPath: availablePaths)
    {
        NX_DEBUG(kLogTag, lm("Available path: %1").arg(folderPath));
        if (!mServer->getStorageByUrl(folderPath).isNull())
        {
            NX_DEBUG(kLogTag,
                lm("Storage with this path %1 already exists. Won't be added.").arg(folderPath));
            continue;
        }
        // Create new storage because of new partition found that missing in the database
        QnStorageResourcePtr storage = createStorage(mServer->getId(), folderPath);
        if (!storage)
            continue;

        qint64 available = storage->getTotalSpace() - storage->getSpaceLimit();
        bigStorageThreshold = qMax(bigStorageThreshold, available);
        storages.append(storage);
        NX_DEBUG(kLogTag, lm("Creating new storage: %1").arg(folderPath));
    }
    bigStorageThreshold /= QnStorageManager::BIG_STORAGE_THRESHOLD_COEFF;

    for (int i = 0; i < storages.size(); ++i) {
        QnStorageResourcePtr storage = storages[i].dynamicCast<QnStorageResource>();
        qint64 available = storage->getTotalSpace() - storage->getSpaceLimit();
        if (available < bigStorageThreshold)
            storage->setUsedForWriting(false);
    }

    QString logMessage = lit("Storage new candidates:\n");
    for (const auto& storage : storages)
    {
        logMessage.append(
            lit("\t\turl: %1, totalSpace: %2, spaceLimit: %3")
                .arg(storage->getUrl())
                .arg(storage->getTotalSpace())
                .arg(storage->getSpaceLimit()));
    }

    NX_DEBUG(kLogTag, logMessage);
    return storages;
}

QnStorageResourceList MediaServerProcess::updateStorages(QnMediaServerResourcePtr mServer)
{
    const auto partitions = m_platform->monitor()->totalPartitionSpaceInfo();

    QMap<QnUuid, QnStorageResourcePtr> result;
    // I've switched all patches to native separator to fix network patches like \\computer\share
    for(const QnStorageResourcePtr& abstractStorage: mServer->getStorages())
    {
        QnStorageResourcePtr storage = abstractStorage.dynamicCast<QnStorageResource>();
        if (!storage)
            continue;
        bool modified = false;
        if (!storage->getUrl().contains("://")) {
            QString updatedURL = QDir::toNativeSeparators(storage->getUrl());
            if (updatedURL.endsWith(QDir::separator()))
                updatedURL.chop(1);
            if (storage->getUrl() != updatedURL) {
                storage->setUrl(updatedURL);
                modified = true;
            }
        }

        QString storageType = storage->getStorageType();
        if (storageType.isEmpty())
        {
            if (storage->getUrl().contains(lit("://")))
                storageType = QUrl(storage->getUrl()).scheme();
            if (storageType.isEmpty())
            {
                storageType = QnLexical::serialized(QnPlatformMonitor::LocalDiskPartition);
                const auto storagePath = QnStorageResource::toNativeDirPath(storage->getPath());
                const auto it = std::find_if(partitions.begin(), partitions.end(),
                    [&](const QnPlatformMonitor::PartitionSpace& partition)
                { return storagePath.startsWith(QnStorageResource::toNativeDirPath(partition.path)); });
                if (it != partitions.end())
                    storageType = QnLexical::serialized(it->type);
            }
            storage->setStorageType(
                    storageType.isEmpty()
                    ? QnLexical::serialized(QnPlatformMonitor::UnknownPartition)
                    : storageType);
            modified = true;
        }
        if (modified)
            result.insert(storage->getId(), storage);
    }

    QString logMesssage = lit("%1 Modified storages:\n").arg(Q_FUNC_INFO);
    for (const auto& storage : result.values())
    {
        logMesssage.append(
            lit("\t\turl: %1, totalSpace: %2, spaceLimit: %3\n")
                .arg(storage->getUrl())
                .arg(storage->getTotalSpace())
                .arg(storage->getSpaceLimit()));
    }

    NX_DEBUG(kLogTag, logMesssage);
    return result.values();
}

void MediaServerProcess::initStoragesAsync(QnCommonMessageProcessor* messageProcessor)
{
    m_initStoragesAsyncPromise.reset(new nx::utils::promise<void>());
    QtConcurrent::run([messageProcessor, this]
    {
        NX_VERBOSE(this, "Init storages begin");
        const auto setPromiseGuardFunc = nx::utils::makeScopeGuard(
            [&]()
            {
                NX_VERBOSE(this, "Init storages end");
                m_initStoragesAsyncPromise->set_value();
            });

        //read server's storages
        ec2::AbstractECConnectionPtr ec2Connection = messageProcessor->commonModule()->ec2Connection();
        ec2::ErrorCode rez;
        nx::vms::api::StorageDataList storages;

        while ((rez = ec2Connection->getMediaServerManager(Qn::kSystemAccess)->getStoragesSync(
            QnUuid(), &storages)) != ec2::ErrorCode::ok)
        {
            NX_DEBUG(this, lm("Can't get storage list. Reason: %1").arg(rez));
            QnSleep::msleep(APP_SERVER_REQUEST_ERROR_TIMEOUT_MS);
            if (m_needStop)
                return;
        }

        for(const auto& storage: storages)
        {
            NX_DEBUG(this, lm("Existing storage: %1, spaceLimit = %2")
                .args(storage.url, storage.spaceLimit));
            messageProcessor->updateResource(storage, ec2::NotificationSource::Local);
        }

        const auto unmountedStorages =
            nx::mserver_aux::getUnmountedStorages(
                m_platform.get(),
                m_mediaServer->getStorages(),
                &serverModule()->settings());
        for (const auto& storageResource: unmountedStorages)
        {
            auto fileStorageResource = storageResource.dynamicCast<QnFileStorageResource>();
            if (fileStorageResource)
                fileStorageResource->setMounted(false);
        }

        QnStorageResourceList smallStorages = getSmallStorages(m_mediaServer->getStorages());
        QnStorageResourceList storagesToRemove;
        // We won't remove automatically storages which might have been unmounted because of their
        // small size. This small size might be the result of the unmounting itself (just the size
        // of the local drive where mount folder is located). User will be able to remove such
        // storages by themselves.
        for (const auto& smallStorage: smallStorages)
        {
            bool isSmallStorageAmongstUnmounted = false;
            for (const auto& unmountedStorage: unmountedStorages)
            {
                if (unmountedStorage == smallStorage)
                {
                    isSmallStorageAmongstUnmounted = true;
                    break;
                }
            }

            if (!isSmallStorageAmongstUnmounted)
                storagesToRemove.append(smallStorage);
        }

        NX_DEBUG(this, lm("Found %1 storages to remove").arg(storagesToRemove.size()));
        for (const auto& storage: storagesToRemove)
        {
            NX_DEBUG(this, lm("Storage to remove: %2, id: %3").args(
                storage->getUrl(), storage->getId()));
        }

        if (!storagesToRemove.isEmpty())
        {
            nx::vms::api::IdDataList idList;
            for (const auto& value: storagesToRemove)
                idList.push_back(value->getId());
            if (ec2Connection->getMediaServerManager(Qn::kSystemAccess)->removeStoragesSync(idList) != ec2::ErrorCode::ok)
                qWarning() << "Failed to remove deprecated storage on startup. Postpone removing to the next start...";
            commonModule()->resourcePool()->removeResources(storagesToRemove);
        }

        QnStorageResourceList modifiedStorages = createStorages(m_mediaServer);
        modifiedStorages.append(updateStorages(m_mediaServer));
        saveStorages(ec2Connection, modifiedStorages);
        for(const QnStorageResourcePtr &storage: modifiedStorages)
            messageProcessor->updateResource(storage, ec2::NotificationSource::Local);

        serverModule()->normalStorageManager()->initDone();
        serverModule()->backupStorageManager()->initDone();
    });
}

QString getComputerName()
{
#if defined(Q_OS_WIN)
    ushort tmpBuffer[1024];
    DWORD  tmpBufferSize = sizeof(tmpBuffer);
    if (GetComputerName((LPTSTR) tmpBuffer, &tmpBufferSize))
        return QString::fromUtf16(tmpBuffer);
#elif defined(Q_OS_LINUX)
    char tmpBuffer[1024];
    if (gethostname(tmpBuffer, sizeof(tmpBuffer)) == 0)
        return QString::fromUtf8(tmpBuffer);
#endif
    return QString();
}

QString getDefaultServerName()
{
    QString id = getComputerName();
    if (id.isEmpty())
        id = nx::network::getMacFromPrimaryIF();
    return lit("Server %1").arg(id);
}

QnMediaServerResourcePtr MediaServerProcess::findServer(ec2::AbstractECConnectionPtr ec2Connection)
{
    nx::vms::api::MediaServerDataList servers;

    while (servers.empty() && !needToStop())
    {
        ec2::ErrorCode rez = ec2Connection->getMediaServerManager(Qn::kSystemAccess)->getServersSync(&servers);
        if( rez == ec2::ErrorCode::ok )
            break;

        qDebug() << "findServer(): Call to getServers failed. Reason: " << ec2::toString(rez);
        QnSleep::msleep(1000);
    }

    const QnUuid serverGuid(serverModule()->settings().serverGuid());
    for(const auto& server: servers)
    {
        if (server.id == serverGuid)
        {
            QnMediaServerResourcePtr qnServer(new QnMediaServerResource(commonModule()));
            ec2::fromApiToResource(server, qnServer);
            return qnServer;
        }
    }

    return QnMediaServerResourcePtr();
}

QnMediaServerResourcePtr MediaServerProcess::registerServer(
    ec2::AbstractECConnectionPtr ec2Connection,
    const QnMediaServerResourcePtr &server,
    bool isNewServerInstance)
{
    nx::vms::api::MediaServerData apiServer;
    ec2::fromResourceToApi(server, apiServer);

    ec2::ErrorCode rez = ec2Connection->getMediaServerManager(Qn::kSystemAccess)->saveSync(apiServer);
    if (rez != ec2::ErrorCode::ok)
    {
        qWarning() << "registerServer(): Call to registerServer failed. Reason: " << ec2::toString(rez);
        return QnMediaServerResourcePtr();
    }

    if (!isNewServerInstance)
        return server;

    // insert server user attributes if defined
    QString dir = serverModule()->settings().staticDataDir();

    QFile f(closeDirPath(dir) + lit("server_settings.json"));
    if (!f.open(QFile::ReadOnly))
        return server;
    QByteArray data = f.readAll();
    nx::vms::api::MediaServerUserAttributesData userAttrsData;
    if (!QJson::deserialize(data, &userAttrsData))
        return server;
    userAttrsData.serverId = server->getId();

    nx::vms::api::MediaServerUserAttributesDataList attrsList;
    attrsList.push_back(userAttrsData);
    rez = ec2Connection->getMediaServerManager(Qn::kSystemAccess)->saveUserAttributesSync(attrsList);
    if (rez != ec2::ErrorCode::ok)
    {
        qWarning() << "registerServer(): Call to registerServer failed. Reason: " << ec2::toString(rez);
        return QnMediaServerResourcePtr();
    }

    return server;
}

void MediaServerProcess::saveStorages(
    ec2::AbstractECConnectionPtr ec2Connection,
    const QnStorageResourceList& storages)
{
    nx::vms::api::StorageDataList apiStorages;
    ec2::fromResourceListToApi(storages, apiStorages);

    ec2::ErrorCode rez;
    while((rez = ec2Connection->getMediaServerManager(Qn::kSystemAccess)->saveStoragesSync(apiStorages))
        != ec2::ErrorCode::ok && !needToStop())
    {
        NX_WARNING(this) << "Call to change server's storages failed. Reason: " << rez;
        QnSleep::msleep(APP_SERVER_REQUEST_ERROR_TIMEOUT_MS);
    }
}

static const int SYSTEM_USAGE_DUMP_TIMEOUT = 7*60*1000;

void MediaServerProcess::dumpSystemUsageStats()
{
    if (!m_platform->monitor())
        return;

    m_platform->monitor()->totalCpuUsage();
    m_platform->monitor()->totalRamUsage();
    m_platform->monitor()->totalHddLoad();

    // TODO: #mu
    //  - Add some more fields that might be interesting
    //  - Make and use JSON serializable struct rather than just a string
    QStringList networkIfList;
    for (const auto& iface : m_platform->monitor()->totalNetworkLoad())
        if (iface.type != QnPlatformMonitor::LoopbackInterface)
            networkIfList.push_back(lit("%1: %2 bps").arg(iface.interfaceName)
                                                     .arg(iface.bytesPerSecMax));

    const auto networkIfInfo = networkIfList.join(lit(", "));
    if (m_mediaServer->setProperty(
        ResourcePropertyKey::MediaServer::Statistics::kNetworkInterfaces, networkIfInfo))
    {
        m_mediaServer->saveProperties();
    }

    QnMutexLocker lk( &m_mutex );
    if(m_dumpSystemResourceUsageTaskId == 0)  //monitoring cancelled
        return;
    m_dumpSystemResourceUsageTaskId = nx::utils::TimerManager::instance()->addTimer(
        std::bind( &MediaServerProcess::dumpSystemUsageStats, this ),
        std::chrono::milliseconds(SYSTEM_USAGE_DUMP_TIMEOUT) );
}

#ifdef Q_OS_WIN
#include <windows.h>
#include <stdio.h>
BOOL WINAPI stopServer_WIN(DWORD dwCtrlType)
{
    stopServer(dwCtrlType);
    return true;
}
#endif

nx::utils::Url MediaServerProcess::appServerConnectionUrl() const
{
    auto settings = serverModule()->mutableSettings();
    // migrate appserverPort settings from version 2.2 if exist
    if (settings->appserverPort.present())
    {
        settings->port.set(settings->appserverPort());
        settings->appserverPort.remove();
    }

    nx::utils::Url appServerUrl;
    QUrlQuery params;

    // ### remove
    QString host = settings->appserverHost();
    if( QUrl( host ).scheme() == "file" )
    {
        appServerUrl = nx::utils::Url( host ); // it is a completed URL
    }
    else if (host.isEmpty() || host == "localhost")
    {
        appServerUrl = nx::utils::Url::fromLocalFile(closeDirPath(serverModule()->settings().dataDir()) );
    }
    else
    {
        appServerUrl.setScheme(nx::network::http::urlSheme(settings->secureAppserverConnection()));
        appServerUrl.setHost(host);
        appServerUrl.setPort(settings->port());
    }
    if (appServerUrl.scheme() == "file")
    {
        QString staticDBPath = settings->staticDataDir();
        if (!staticDBPath.isEmpty()) {
            params.addQueryItem("staticdb_path", staticDBPath);
        }
        if (settings->removeDbOnStartup())
            params.addQueryItem("cleanupDb", QString());
    }

    // TODO: #rvasilenko Actually appserverPassword is always empty. Remove?
    QString userName = settings->appserverLogin();
    QString password = settings->appserverPassword();
    QByteArray authKey = SettingsHelper(serverModule()).getAuthKey();
    QString appserverHostString = settings->appserverHost();
    if (!authKey.isEmpty() && !Utils::isLocalAppServer(appserverHostString))
    {
        userName = serverModule()->settings().serverGuid();
        password = authKey;
    }

    appServerUrl.setUserName(userName);
    appServerUrl.setPassword(password);
    appServerUrl.setQuery(params);

    NX_INFO(this, lit("Connect to server %1").arg(appServerUrl.toString(QUrl::RemovePassword)));
    return appServerUrl;
}

MediaServerProcess::MediaServerProcess(int argc, char* argv[], bool serviceMode)
    :
    m_argc(argc),
    m_argv(argv),
    m_cmdLineArguments(argc, argv),
    m_serviceMode(serviceMode)
{
    serviceMainInstance = this;

    // TODO: Other platforms?
    #if defined(__linux__)
        if (!m_cmdLineArguments.crashDirectory.isEmpty())
            linux_exception::setCrashDirectory(m_cmdLineArguments.crashDirectory.toStdString());
    #endif

    auto settings = std::make_unique<MSSettings>(
        m_cmdLineArguments.configFilePath,
        m_cmdLineArguments.rwConfigFilePath);

    addCommandLineParametersFromConfig(settings.get());

    const bool isStatisticsDisabled =
        settings->settings().noMonitorStatistics();

    m_platform.reset(new QnPlatformAbstraction());
    m_platform->process(NULL)->setPriority(QnPlatformProcess::HighPriority);
    m_platform->setUpdatePeriodMs(
        isStatisticsDisabled ? 0 : QnGlobalMonitor::kDefaultUpdatePeridMs);
    m_enableMultipleInstances = settings->settings().enableMultipleInstances();
}

void MediaServerProcess::addCommandLineParametersFromConfig(MSSettings* settings)
{
    // move arguments from conf file / registry

    if (m_cmdLineArguments.rebuildArchive.isEmpty())
        m_cmdLineArguments.rebuildArchive = settings->runTimeSettings()->value("rebuild").toString();
}

MediaServerProcess::~MediaServerProcess()
{
    quit();
    stop();
    m_staticCommonModule.reset();
}

void MediaServerProcess::initResourceTypes()
{
    auto manager = m_ec2Connection->getResourceManager(Qn::kSystemAccess);
    while (!needToStop())
    {
        QList<QnResourceTypePtr> resourceTypeList;
        const ec2::ErrorCode errorCode = manager->getResourceTypesSync(&resourceTypeList);
        if (errorCode == ec2::ErrorCode::ok)
        {
            qnResTypePool->replaceResourceTypeList(resourceTypeList);
            break;
        }
        NX_ERROR(this, lm("Failed to load resource types. %1").arg(ec2::toString(errorCode)));
    }
}

bool MediaServerProcess::isStopping() const
{
    QnMutexLocker lock( &m_stopMutex );
    return m_stopping;
}

void MediaServerProcess::at_databaseDumped()
{
    if (isStopping())
        return;

    nx::mserver_aux::savePersistentDataBeforeDbRestore(
                commonModule()->resourcePool()->getAdministrator(),
                m_mediaServer,
                nx::mserver_aux::createServerSettingsProxy(serverModule()).get()
            ).saveToSettings(serverModule()->roSettings());
    NX_INFO(this, "Server restart is scheduled after dump database");
    restartServer(500);
}

void MediaServerProcess::at_systemIdentityTimeChanged(qint64 value, const QnUuid& sender)
{
    if (isStopping())
        return;

    SettingsHelper(serverModule()).setSysIdTime(value);
    if (sender != commonModule()->moduleGUID())
    {
        serverModule()->mutableSettings()->removeDbOnStartup.set(true);
        // If system Id has been changed, reset 'database restore time' variable
        nx::mserver_aux::savePersistentDataBeforeDbRestore(
                    commonModule()->resourcePool()->getAdministrator(),
                    m_mediaServer,
                    nx::mserver_aux::createServerSettingsProxy(serverModule()).get()
                ).saveToSettings(serverModule()->roSettings());
        NX_INFO(this, "Server restart is scheduled because sysId time is changed");
        restartServer(0);
    }
}

void MediaServerProcess::stopSync()
{
    qWarning() << "Stopping server";

    const int kStopTimeoutMs = 100 * 1000;

    if (serviceMainInstance) {
        {
            QnMutexLocker lock( &m_stopMutex );
            m_stopping = true;
        }
        serviceMainInstance->pleaseStop();
        serviceMainInstance->quit();
        if (!serviceMainInstance->wait(kStopTimeoutMs))
        {
            serviceMainInstance->terminate();
            serviceMainInstance->wait();
        }
        serviceMainInstance = 0;
    }
    qApp->quit();
}

void MediaServerProcess::stopAsync()
{
    QTimer::singleShot(0, this, SLOT(stopSync()));
}

int MediaServerProcess::getTcpPort() const
{
    return m_universalTcpListener ? m_universalTcpListener->getPort() : 0;
}

void MediaServerProcess::updateDisabledVendorsIfNeeded()
{
    // migration from old version. move setting from registry to the DB
    static const QString DV_PROPERTY = QLatin1String("disabledVendors");
    QString disabledVendors = serverModule()->roSettings()->value(DV_PROPERTY).toString();
    if (!disabledVendors.isNull())
    {
        qnGlobalSettings->setDisabledVendors(disabledVendors);
        serverModule()->roSettings()->remove(DV_PROPERTY);
    }
}

void MediaServerProcess::updateAllowCameraChangesIfNeeded()
{
    static const QString DV_PROPERTY = QLatin1String("cameraSettingsOptimization");

    QString allowCameraChanges = serverModule()->roSettings()->value(DV_PROPERTY).toString();
    if (!allowCameraChanges.isEmpty())
    {
        qnGlobalSettings->setCameraSettingsOptimizationEnabled(allowCameraChanges.toLower() == lit("yes") || allowCameraChanges.toLower() == lit("true") || allowCameraChanges == lit("1"));
        serverModule()->roSettings()->setValue(DV_PROPERTY, "");
    }
}

template< typename Container>
QString containerToQString( const Container& container )
{
    QStringList list;
    for (const auto& it : container)
        list << it.toString();

    return list.join( lit(", ") );
}

void MediaServerProcess::updateAddressesList()
{
    if (isStopping())
        return;

    nx::vms::api::MediaServerData prevValue;
    ec2::fromResourceToApi(m_mediaServer, prevValue);

    nx::network::AddressFilters addressMask =
        nx::network::AddressFilter::ipV4
        | nx::network::AddressFilter::ipV6
        | nx::network::AddressFilter::noLocal
        | nx::network::AddressFilter::noLoopback;

    QList<nx::network::SocketAddress> serverAddresses;
    const auto port = m_universalTcpListener->getPort();

    for (const auto& host: allLocalAddresses(addressMask))
        serverAddresses << nx::network::SocketAddress(host, port);

    for (const auto& host : m_forwardedAddresses )
        serverAddresses << nx::network::SocketAddress(host.first, host.second);

    if (!m_ipDiscovery->publicIP().isNull())
        serverAddresses << nx::network::SocketAddress(m_ipDiscovery->publicIP().toString(), port);

    m_mediaServer->setNetAddrList(serverAddresses);
    NX_DEBUG(this, lit("Update mediaserver addresses: %1")
            .arg(containerToQString(serverAddresses)));

    const nx::utils::Url defaultUrl(m_mediaServer->getApiUrl());
    const nx::network::SocketAddress defaultAddress(defaultUrl.host(), defaultUrl.port());
    if (std::find(serverAddresses.begin(), serverAddresses.end(),
                  defaultAddress) == serverAddresses.end())
    {
        nx::network::SocketAddress newAddress;
        if (!serverAddresses.isEmpty())
            newAddress = serverAddresses.front();

        m_mediaServer->setPrimaryAddress(newAddress);
    }

    nx::vms::api::MediaServerData server;
    ec2::fromResourceToApi(m_mediaServer, server);
    if (server != prevValue)
    {
        auto mediaServerManager =
            commonModule()->ec2Connection()->getMediaServerManager(Qn::kSystemAccess);
        mediaServerManager->save(server, this, &MediaServerProcess::at_serverSaved);
    }

    nx::network::SocketGlobals::cloud().addressPublisher().updateAddresses(
        std::list<nx::network::SocketAddress>(
            serverAddresses.begin(),
            serverAddresses.end()));
}

void MediaServerProcess::saveServerInfo(const QnMediaServerResourcePtr& server)
{
    namespace Statistics = ResourcePropertyKey::MediaServer::Statistics;
    const auto hwInfo = HardwareInformation::instance();
    server->setProperty(Statistics::kCpuArchitecture, hwInfo.cpuArchitecture);
    server->setProperty(Statistics::kCpuModelName, hwInfo.cpuModelName);
    server->setProperty(Statistics::kPhysicalMemory, QString::number(hwInfo.physicalMemory));
    server->setProperty(Statistics::kProductNameShort, QnAppInfo::productNameShort());
    server->setProperty(Statistics::kFullVersion, nx::utils::AppInfo::applicationFullVersion());
    server->setProperty(Statistics::kBeta, QString::number(QnAppInfo::beta() ? 1 : 0));
    server->setProperty(Statistics::kPublicIp, m_ipDiscovery->publicIP().toString());
    server->setProperty(Statistics::kSystemRuntime, nx::vms::api::SystemInformation::currentSystemRuntime());

    if (m_mediaServer->getPanicMode() == Qn::PM_BusinessEvents)
        server->setPanicMode(Qn::PM_None);

    static const QString kHddListFilename("/tmp/hddlist");

    QFile hddList(kHddListFilename);
    if (hddList.open(QFile::ReadOnly))
    {
        const auto content = QString::fromUtf8(hddList.readAll());
        if (content.size())
        {
            auto hhds = content.split(lit("\n"), QString::SkipEmptyParts);
            for (auto& hdd : hhds)
                hdd = hdd.trimmed();
            server->setProperty(Statistics::kHddList, hhds.join(", "),
                                QnResource::NO_ALLOW_EMPTY);
        }
    }

    server->saveProperties();
    m_mediaServer->setStatus(Qn::Online);

    #ifdef ENABLE_EXTENDED_STATISTICS
        qnServerDb->setBookmarkCountController(
            [server](size_t count)
            {
                server->setProperty(Statistics::kBookmarkCount, QString::number(count));
                server->saveProperties();
            });
    #endif
}

void MediaServerProcess::at_updatePublicAddress(const QHostAddress& publicIp)
{
    if (isStopping())
        return;

    NX_DEBUG(this, "Server %1 has changed publicIp to value %2", commonModule()->moduleGUID(), publicIp);

    QnPeerRuntimeInfo localInfo = commonModule()->runtimeInfoManager()->localInfo();
    localInfo.data.publicIP = publicIp.toString();
    commonModule()->runtimeInfoManager()->updateLocalItem(localInfo);

    const auto& resPool = commonModule()->resourcePool();
    QnMediaServerResourcePtr server = resPool->getResourceById<QnMediaServerResource>(commonModule()->moduleGUID());
    if (server)
    {
        auto serverFlags = server->getServerFlags();
        if (publicIp.isNull())
            serverFlags &= ~nx::vms::api::SF_HasPublicIP;
        else
            serverFlags |= nx::vms::api::SF_HasPublicIP;

        if (serverFlags != server->getServerFlags())
        {
            server->setServerFlags(serverFlags);
            ec2::AbstractECConnectionPtr ec2Connection = commonModule()->ec2Connection();

            nx::vms::api::MediaServerData apiServer;
            ec2::fromResourceToApi(server, apiServer);
            ec2Connection->getMediaServerManager(Qn::kSystemAccess)->save(apiServer, this, [] {});
        }

        if (server->setProperty(ResourcePropertyKey::MediaServer::Statistics::kPublicIp,
            publicIp.toString(), QnResource::NO_ALLOW_EMPTY))
            server->saveProperties();

        updateAddressesList(); //< update interface list to add/remove publicIP
    }
}

void MediaServerProcess::at_portMappingChanged(QString address)
{
    if (isStopping())
        return;

    nx::network::SocketAddress mappedAddress(address);
    if (mappedAddress.port)
    {
        auto it = m_forwardedAddresses.emplace(mappedAddress.address, 0).first;
        if (it->second != mappedAddress.port)
        {
            NX_ALWAYS(this, lit("New external address %1 has been mapped")
                    .arg(address));

            it->second = mappedAddress.port;
            updateAddressesList();
        }
    }
    else
    {
        const auto oldIp = m_forwardedAddresses.find(mappedAddress.address);
        if (oldIp != m_forwardedAddresses.end())
        {
            NX_ALWAYS(this, lit("External address %1:%2 has been unmapped")
                   .arg(oldIp->first.toString()).arg(oldIp->second));

            m_forwardedAddresses.erase(oldIp);
            updateAddressesList();
        }
    }
}

void MediaServerProcess::at_serverSaved(int, ec2::ErrorCode err)
{
    if (isStopping())
        return;

    if (err != ec2::ErrorCode::ok)
        qWarning() << "Error saving server.";
}

void MediaServerProcess::at_connectionOpened()
{
    if (isStopping())
        return;

    const auto& resPool = commonModule()->resourcePool();
    const QnUuid serverGuid(serverModule()->settings().serverGuid());
    qint64 lastRunningTime = serverModule()->lastRunningTime().count();
    if (lastRunningTime)
    {
        serverModule()->eventConnector()->at_serverFailure(
            resPool->getResourceById<QnMediaServerResource>(serverGuid),
            lastRunningTime * 1000,
            nx::vms::api::EventReason::serverStarted,
            QString());
    }

    serverModule()->eventConnector()->at_serverStarted(
        resPool->getResourceById<QnMediaServerResource>(serverGuid),
        qnSyncTime->currentUSecsSinceEpoch());
}

void MediaServerProcess::at_serverModuleConflict(nx::vms::discovery::ModuleEndpoint module)
{
    const auto& resPool = commonModule()->resourcePool();
    serverModule()->eventConnector()->at_serverConflict(
        resPool->getResourceById<QnMediaServerResource>(commonModule()->moduleGUID()),
        qnSyncTime->currentUSecsSinceEpoch(),
        module,
        QUrl(lit("http://%1").arg(module.endpoint.toString())));
}

void MediaServerProcess::at_timer()
{
    if (isStopping())
        return;

    // TODO: #2.4 #GDM This timer make two totally different functions. Split it.
    serverModule()->setLastRunningTime(
        std::chrono::milliseconds(qnSyncTime->currentMSecsSinceEpoch()));

    const auto& resPool = commonModule()->resourcePool();
    QnResourcePtr mServer = resPool->getResourceById(commonModule()->moduleGUID());
    if (!mServer)
        return;

    for(const auto& camera: resPool->getAllCameras(mServer, true))
        camera->cleanCameraIssues();
}

void MediaServerProcess::setRuntimeFlag(nx::vms::api::RuntimeFlag flag, bool isSet)
{
    QnPeerRuntimeInfo localInfo = commonModule()->runtimeInfoManager()->localInfo();
    localInfo.data.flags.setFlag(flag, isSet);
    commonModule()->runtimeInfoManager()->updateLocalItem(localInfo);
}

void MediaServerProcess::at_storageManager_noStoragesAvailable()
{
    if (isStopping())
        return;
    serverModule()->eventConnector()->at_noStorages(m_mediaServer);
    setRuntimeFlag(nx::vms::api::RuntimeFlag::noStorages, true);
}

void MediaServerProcess::at_storageManager_storagesAvailable()
{
    if (isStopping())
        return;
    setRuntimeFlag(nx::vms::api::RuntimeFlag::noStorages, false);
}

void MediaServerProcess::at_storageManager_storageFailure(const QnResourcePtr& storage,
    nx::vms::api::EventReason reason)
{
    if (isStopping())
        return;
    serverModule()->eventConnector()->at_storageFailure(m_mediaServer, qnSyncTime->currentUSecsSinceEpoch(), reason, storage);
}

void MediaServerProcess::at_storageManager_rebuildFinished(QnSystemHealth::MessageType msgType)
{
    if (isStopping())
        return;
    serverModule()->eventConnector()->at_archiveRebuildFinished(m_mediaServer, msgType);
}

void MediaServerProcess::at_archiveBackupFinished(
    qint64                      backedUpToMs,
    nx::vms::api::EventReason code
)
{
    if (isStopping())
        return;

    serverModule()->eventConnector()->at_archiveBackupFinished(
        m_mediaServer,
        qnSyncTime->currentUSecsSinceEpoch(),
        code,
        QString::number(backedUpToMs)
    );
}

void MediaServerProcess::at_cameraIPConflict(const QHostAddress& host, const QStringList& macAddrList)
{
    if (isStopping())
        return;
    serverModule()->eventConnector()->at_cameraIPConflict(
        m_mediaServer,
        host,
        macAddrList,
        qnSyncTime->currentUSecsSinceEpoch());
}

void MediaServerProcess::registerRestHandlers(
    nx::vms::cloud_integration::CloudManagerGroup* cloudManagerGroup,
    QnUniversalTcpListener* tcpListener,
    ec2::TransactionMessageBusAdapter* messageBus)
{
    auto processorPool = tcpListener->processorPool();
    const auto welcomePage = lit("/static/index.html");
    processorPool->registerRedirectRule(lit(""), welcomePage);
    processorPool->registerRedirectRule(lit("/"), welcomePage);
    processorPool->registerRedirectRule(lit("/static"), welcomePage);
    processorPool->registerRedirectRule(lit("/static/"), welcomePage);

    // TODO: When supported by apidoctool, the comment to these constants should be parsed.
    const auto kAdmin = GlobalPermission::admin;
    const auto kViewLogs = GlobalPermission::viewLogs;

    /**%apidoc GET /api/synchronizedTime
     * This method is used for internal purpose to synchronize time between mediaservers and clients.
     * %return:object Information about server synchronized time.
     *     %param:integer utcTimeMs Server synchronized time.
     *     %param:boolean isTakenFromInternet Whether the server has got the time from the internet.
     */
    reg(nx::vms::time_sync::TimeSyncManager::kTimeSyncUrlPath.mid(1),
        new ::rest::handlers::SyncTimeRestHandler());

    /**%apidoc POST /ec2/forcePrimaryTimeServer
     * Set primary time server. Requires json object with optional 'id' field in the message body.
     * If id field is missing, primary time server is turned off.
     * %return:object JSON object with error message and error code (0 means OK).
     */
    reg("ec2/forcePrimaryTimeServer",
        new ::rest::handlers::SetPrimaryTimeServerRestHandler(), kAdmin);

    /**%apidoc GET /api/storageStatus
     * Check if specified folder can be used as a server storage.
     * %param:string path Folder to check.
     * %return:object JSON data. "OK" if specified folder may be used for writing on the server.
     *     Otherwise returns "FAIL"
     */
    reg("api/storageStatus", new QnStorageStatusRestHandler(serverModule()));

    /**%apidoc GET /api/storageSpace
     * Return a list of all server storages.
     * %return:object JSON data with server storages.
     */
    reg("api/storageSpace", new QnStorageSpaceRestHandler(serverModule()));

    /**%apidoc GET /api/statistics
     * Return server info: CPU usage, HDD usage e.t.c.
     * %return:object JSON data with statistics.
     */
    reg("api/statistics", new QnStatisticsRestHandler(serverModule()));

    /**%apidoc GET /api/getCameraParam
     * Read camera parameters. For instance: brightness, contrast e.t.c. Parameters to read should
     * be specified.
     * %param:string cameraId Camera id (can be obtained from "id" field via /ec2/getCamerasEx or
     *     /ec2/getCameras?extraFormatting) or MAC address (not supported for certain cameras).
     * %param[opt]:string <any_name> Parameter name to read. Request can contain one or more
     *     parameters.
     * %return:object Required parameter values in form of paramName=paramValue, each parameter on
     *     a new line.
     */
    reg("api/getCameraParam", new QnCameraSettingsRestHandler(serverModule()->resourceCommandProcessor()));

    /**%apidoc POST /api/setCameraParam
     * Sets values of several camera parameters. These parameters are used on the Advanced tab in
     * camera settings. For instance: brightness, contrast, etc.
     * %param:string cameraId Camera id (can be obtained from "id" field via /ec2/getCamerasEx or
     *     /ec2/getCameras?extraFormatting) or MAC address (not supported for certain cameras).
     * %param[opt]:string <any_name> Parameter for the camera to set. The request can contain one
     *     or more parameters to set.
     * %return:object "OK" if all parameters have been set, otherwise return error 500 (Internal
     *     server error) and the result of setting for every parameter.
     */
    reg("api/setCameraParam", new QnCameraSettingsRestHandler(serverModule()->resourceCommandProcessor()));

    /**%apidoc GET /api/manualCamera/search
     * Start searching for the cameras in manual mode.
     * %param:string start_ip First IP address in the range to scan.
     * %param[opt]:string end_ip Last IP address in the range to scan.
     * %param[opt]:integer port Camera(s) IP port to check. Port is auto-detected if this
     *     parameter is omitted.
     * %param[opt]:string user Camera(s) username.
     * %param[opt]:string password Camera(s) password.
     * %return:object JSON object with the initial status of camera search process, including
     *     processUuid used for other /api/manualCamera calls, and the list of objects describing
     *     cameras found to the moment.
     *
     **%apidoc GET /api/manualCamera/status
     * Get the current status of the process of searching for the cameras.
     * %param:uuid uuid Process unique id, can be obtained from "processUuid" field in the result
     *     of /api/manualCamera/search.
     * %return:object JSON object with the initial status of camera search process, including
     *     processUuid used for other /api/manualCamera calls, and the list of objects describing
     *     cameras found to the moment.
     *
     **%apidoc POST /api/manualCamera/stop
     * Stop manual adding progress.
     * %param:uuid uuid Process unique id, can be obtained from "processUuid" field in the result
     *     of /api/manualCamera/search.
     * %return:object JSON object with error message and error code (0 means OK).
     *
     **%apidoc[proprietary] GET /api/manualCamera/add
     * Manually add camera(s). If several cameras are added, parameters "url" and "manufacturer"
     * must be defined several times with incrementing suffix "0", "1", etc.
     * %param:string url0 Camera url, can be obtained from "reply.cameras[].url" field in the
     *     result of /api/manualCamera/status.
     * %param:string uniqueId0 Camera physical id, can be obtained from "reply.cameras[].uniqueId"
     *     field in the result of /api/manualCamera/status.
     * %param:string manufacturer0 Camera manufacturer, can be obtained from
     *     "reply.cameras[].manufacturer" field in the result of /api/manualCamera/status.
     * %param[opt]:string user Username for the cameras.
     * %param[opt]:string password Password for the cameras.
     * %return:object JSON object with error message and error code (0 means OK).
     *
     **%apidoc POST /api/manualCamera/add
     * Manually add camera(s).
     * <p>
     * Parameters should be passed as a JSON object in POST message body with
     * content type "application/json". Example of such object:
     * <pre><code>
     * {
     *     "user": "some_user",
     *     "password": "some_password",
     *     "cameras":
     *     [
     *         {
     *             "uniqueId": "00-1A-07-00-FF-FF",
     *             "url": "192.168.0.100",
     *             "manufacturer": "3100"
     *         }
     *     ]
     * }
     * </code></pre></p>
     * %param[opt]:string user Username for the cameras.
     * %param[opt]:string password Password for the cameras.
     * %param:array cameras List of objects with fields defined below.
     *     %param:string cameras[].url Camera url, can be obtained from "reply.cameras[].url"
     *         field in the result of /api/manualCamera/status.
     *     %param:string cameras[].uniqueId Camera physical id, can be obtained from
     *         "reply.cameras[].uniqueId" field in the result of /api/manualCamera/status.
     *     %param:string cameras[].manufacturer Camera manufacturer, can be obtained from
     *         "reply.cameras[].manufacturer" field in the result of /api/manualCamera/status.
     * %return:object JSON object with error message and error code (0 means OK).
     */
    reg("api/manualCamera", new QnManualCameraAdditionRestHandler(serverModule()));

    reg("api/wearableCamera", new QnWearableCameraRestHandler(serverModule()));

    /**%apidoc GET /api/ptz
     * Perform reading or writing PTZ operation
     * %param:string cameraId Camera id (can be obtained from "id" field via /ec2/getCamerasEx or
     *     /ec2/getCameras?extraFormatting) or MAC address (not supported for certain cameras).
     * %param:enum command PTZ operation
     *     %value ContinuousMovePtzCommand Start PTZ continues move. Parameters xSpeed, ySpeed and
     *         zSpeed are used in range [-1.0..+1.0]. To stop moving use value 0 for all
     *         parameters.
     *     %value ContinuousFocusPtzCommand Start PTZ focus in or out. Parameter speed defines
     *         speed and focus direction in range [-1.0..+1.0].
     *     %value AbsoluteDeviceMovePtzCommand Move camera to absolute position. Parameters xPos,
     *         yPos and zPos are used in range defined by camera. Parameter speed is used in range
     *         [0..1.0].
     *     %value AbsoluteLogicalMovePtzCommand Move camera to absolute position. Parameters xPos,
     *         yPos range are: [-180..+180]. Parameter zPos range is: [0..180] (field of view in
     *         degree). Parameters speed range is: [0..1.0].
     *     %value GetDevicePositionPtzCommand Read camera current position. Return parameters xPos,
     *         yPos and zPos in range defined by camera.
     *     %value GetLogicalPositionPtzCommand Read camera current position. Return parameters
     *         xPos, yPos in range [-180..+180]. Return parameter zPos in range [0..180] (field of
     *         view in degree).
     *     %value CreatePresetPtzCommand Create PTZ preset. Parameter presetId defines internal
     *         preset name. Parameter presetName defines display preset name.
     *     %value UpdatePresetPtzCommand Update PTZ preset display name. Parameter presetId defines
     *         internal preset name. Parameter presetName defines display preset name.
     *     %value RemovePresetPtzCommand Update PTZ preset display name. Parameter presetId defines
     *         internal preset name
     *     %value ActivatePresetPtzCommand Go to PTZ preset. Parameter presetId defines internal
     *         preset name. Parameter speed defines move speed in range [0..1.0.]
     *     %value GetPresetsPtzCommand Read PTZ presets list.
     *     %value GetPresetsPtzCommand Read PTZ presets list.
     * %return:object JSON object with an error code (0 means OK) and error message.
     */
    reg("api/ptz", new QnPtzRestHandler(serverModule()));

    /**%apidoc GET /api/createEvent
     * Using this method it is possible to trigger a generic event in the system from a 3rd party
     * system. Such event will be handled and logged according to current event rules.
     * Parameters of the generated event, such as "source", "caption" and "description", are
     * intended to be analyzed by these rules.
     * <tt>
     *     <br/>Example:
     *     <pre><![CDATA[
     * http://127.0.0.1:7001/api/createEvent?timestamp=2016-09-16T16:02:41Z&caption=CreditCardUsed&metadata={"cameraRefs":["3A4AD4EA-9269-4B1F-A7AA-2CEC537D0248","3A4AD4EA-9269-4B1F-A7AA-2CEC537D0240"]}
     *     ]]></pre>
     *     This example triggers a generic event informing the system that a
     *     credit card has been used on September 16, 2016 at 16:03:41 UTC in a POS
     *     terminal being watched by the two specified cameras.
     * </tt>
     * %param[opt]:string timestamp Event date and time (as a string containing time in
     *     milliseconds since epoch, or a local time formatted like
     *     <code>"<i>YYYY</i>-<i>MM</i>-<i>DD</i>T<i>HH</i>:<i>mm</i>:<i>ss</i>.<i>zzz</i>"</code>
     *     - the format is auto-detected). If "timestamp" is absent, the current server date and
     *     time is used.
     * %param[opt]:string source Name of the device which has triggered the event. It can be used
     *     in a filter in event rules to assign different actions to different devices. Also, the
     *     user could see this name in the notifications panel. Example: "POS terminal 5".
     * %param[opt]:string caption Short event description. It can be used in a filter in event
     *     rules to assign actions depending on this text.
     * %param[opt]:string description Long event description. It can be used as a filter in event
     *     rules to assign actions depending on this text.
     * %param[opt]:objectJson metadata Additional information associated with the event, in the
     *     form of a JSON object. Currently this object can specify the only field "cameraRefs",
     *     but other fields could be added in the future. <ul> <li>"cameraRefs" specifies the list
     *     of cameras which are linked to the event (e.g. the event will appear on their
     *     timelines), in the form of a list of camera ids (can be obtained from "id" field via
     *     /ec2/getCamerasEx or /ec2/getCameras?extraFormatting). </li> </ul>
     * %param[opt]:enum state Generic events can be used either with "long" actions like
     *     "do recording", or instant actions like "send email". This parameter should be specified
     *     in case "long" actions are going to be used with generic events.
     *     %value Active Generic event is considered a "long" event. It transits to the "active"
     *         state. "Long" actions will continue executing until the generic event transits to
     *         the "inactive" state.
     *     %value Inactive A "long" action associated with this generic event in event rules will
     *         stop.
     * %return:object JSON result with error code.
     */
    reg("api/createEvent", new QnExternalEventRestHandler(serverModule()));

    static const char kGetTimePath[] = "api/gettime";
    /**%apidoc GET /api/gettime
     * Return server time (in milliseconds since epoch), time zone and authentication realm (realm
     * is added for convenience)
     * %return:object JSON data.
     */
    reg(kGetTimePath, new QnTimeRestHandler());

    reg("ec2/getTimeOfServers", new QnMultiserverTimeRestHandler(QLatin1String("/") + kGetTimePath));

    /**%apidoc GET /api/getTimeZones
     * Return the complete list of time zones supported by the server machine.
     * %return:object JSON object with an error code, error message, and the list of JSON objects
     *     in "reply" field:
     *     %param:string comment Time zone description in English.
     *     %param:string displayName Time zone verbose name in English.
     *     %param:boolean hasDaylightTime Whether the time zone has the DST feature.
     *         %value false
     *         %value true
     *     %param:string id Time zone identifier, to be used for e.g. /api/setTime.
     *     %param:boolean isDaylightTime Whether the time zone is on DST right now. To be reported
     *         properly, the server machine should have the correct current time set.
     *         %value false
     *         %value true
     *     %param:integer offsetFromUtc Time zone offset from UTC (in seconds).
     */
    reg("api/getTimeZones", new QnGetTimeZonesRestHandler());

    /**%apidoc GET /api/getNonce
     * Return authentication parameters: "nonce" and "realm".
     * %return:object A JSON object with an error code, error message, and the list of JSON
     *     objects in "reply" field:
     *     %param:string realm A string token used in authentication methods as "realm".
     *     %param:string nonce A session key for the current user. The current server time is used
     *         as a nonce value, and the nonce is valid for about 5 minutes.
     */
    reg("api/getNonce", new QnGetNonceRestHandler());

    reg("api/getRemoteNonce", new QnGetNonceRestHandler(lit("/api/getNonce")));
    reg("api/cookieLogin", new QnCookieLoginRestHandler());
    reg("api/cookieLogout", new QnCookieLogoutRestHandler());
    reg("api/getCurrentUser", new QnCurrentUserRestHandler());

    /**%apidoc POST /api/activateLicense
     * Activate new license and return license JSON data if success. It requires internet to
     * connect to the license server.
     * %param:string licenseKey License serial number.
     * %return:object License JSON data.
     */
    reg("api/activateLicense", new QnActivateLicenseRestHandler());

    reg("api/testEmailSettings", new QnTestEmailSettingsHandler());

    /**%apidoc[proprietary] GET /api/getHardwareInfo
     * Get hardware information
     * %return:object JSON with hardware information.
     */
    reg("api/getHardwareInfo", new QnGetHardwareInfoHandler());

    reg("api/testLdapSettings", new QnTestLdapSettingsHandler());

    /**%apidoc GET /api/ping
     * Ping the server
     * %return:object JSON with error code, error string and module unique id in case of
     *     successful ping.
     */
    reg("api/ping", new QnPingRestHandler());

    /**%apidoc GET /api/metrics
     * %param[opt]:string brief Suppress parameters description and other details in result JSON file.
     *     Keep parameter name and its value only.
     * %return:object JSON with various counters that display server load, amount of DB transactions e.t.c.
     * These counters may be used for server health monitoring e.t.c.
     */
    reg("api/metrics", new QnMetricsRestHandler());

    reg(::rest::helper::P2pStatistics::kUrlPath, new QnP2pStatsRestHandler());
    reg("api/recStats", new QnRecordingStatsRestHandler(serverModule()));

    /**%apidoc GET /api/auditLog
     * Return audit log information in the requested format.
     * %param:string from Start time of a time interval (as a string containing time in
     *     milliseconds since epoch, or a local time formatted like
     *     <code>"<i>YYYY</i>-<i>MM</i>-<i>DD</i>T<i>HH</i>:<i>mm</i>:<i>ss</i>.<i>zzz</i>"</code>
     *     - the format is auto-detected).
     * %param[opt]:string to End time of a time interval(as a string containing time in
     *     milliseconds since epoch, or a local time formatted like
     *     <code>"<i>YYYY</i>-<i>MM</i>-<i>DD</i>T<i>HH</i>:<i>mm</i>:<i>ss</i>.<i>zzz</i>"</code>
     *     - the format is auto-detected).
     * %return:text Tail of the server log file in text format
     */
    reg("api/auditLog", new QnAuditLogRestHandler(serverModule()), kAdmin);

    reg("api/checkDiscovery", new QnCanAcceptCameraRestHandler());

    /**%apidoc GET /api/pingSystem
     * Ping the system.
     * %param:string url System URL to ping.
     * %param:string getKey Authorization key ("auth" param) for the system to ping.
     * %return:object JSON with error code, error string and module information in case of
     *     successful ping. Error string could be empty in case of successful ping, "FAIL" if the
     *     specified system is unreachable or there is no any system, "UNAUTHORIZED" if the
     *     authentication credentials are invalid, and "INCOMPATIBLE" if the found system has
     *     incompatible version or different customization.
     */
    reg("api/pingSystem", new QnPingSystemRestHandler());

    /**%apidoc POST /api/changeCameraPassword
     * Change password for already existing user on a camera.
     * This method is allowed for cameras with 'SetUserPasswordCapability' capability only.
     * Otherwise it returns an error in the JSON result.
     * %permissions Administrator.
     * %param:string cameraId Camera id (can be obtained from "id" field via /ec2/getCamerasEx or
     *     /ec2/getCameras?extraFormatting) or MAC address (not supported for certain cameras).
     * %param:string user User name.
     * %param:string password New password to set.
     * %return:object JSON result with error code
     */
    reg("api/changeCameraPassword", new QnChangeCameraPasswordRestHandler(), kAdmin);

    /**%apidoc GET /api/rebuildArchive
     * Start or stop the server archive rebuilding, also can report this process status.
     * %param[opt]:enum action What to do and what to report about the server archive rebuild.
     *     %value start Start server archive rebuild.
     *     %value stop Stop rebuild.
     *     %value <any_other_value_or_no_parameter> Report server archive rebuild status
     * %param:integer mainPool 1 (for the main storage) or 0 (for the backup storage)
     * %return:object Rebuild progress status or an error code.
     */
    reg("api/rebuildArchive", new QnRebuildArchiveRestHandler(serverModule()));

    /**%apidoc GET /api/backupControl
     * Start or stop the recorded data backup process, also can report this process status.
     * %param[opt]:enum action What to do and what to report about the backup process.
     *     %value start Start backup just now.
     *     %value stop Stop backup.
     *     %value <any_other_value_or_no_parameter> Report the backup process status.
     * %return:object Bakcup process progress status or an error code.
     */
    reg("api/backupControl", new QnBackupControlRestHandler(serverModule()));

    /**%apidoc[proprietary] GET /api/events
     * Return event log in the proprietary binary format.
     * %param:string from Start of time period (in milliseconds since epoch).
     * %param[opt]:string to End of time period (in milliseconds since epoch).
     * %param[opt]:enum event Event type.
     * %param[opt]:enum action Action type.
     * %param[opt]:uuid brule_id Event rule id.
     * %return:binary Server event log in the proprietary binary format.
     */
    reg("api/events", new QnEventLogRestHandler(serverModule()), kViewLogs); //< deprecated, still used in the client

    /**%apidoc GET /api/getEvents
     * Get server event log information.
     * %permissions At least Advanced Viewer.
     * %param:string from Start time of a time interval (as a string containing time in
     *     milliseconds since epoch, or a local time formatted like
     *     <code>"<i>YYYY</i>-<i>MM</i>-<i>DD</i>T<i>HH</i>:<i>mm</i>:<i>ss</i>.<i>zzz</i>"</code>
     *     - the format is auto-detected).
     * %param:string to End time of a time interval (as a string containing time in
     *     milliseconds since epoch, or a local time formatted like
     *     <code>"<i>YYYY</i>-<i>MM</i>-<i>DD</i>T<i>HH</i>:<i>mm</i>:<i>ss</i>.<i>zzz</i>"</code>
     *     - the format is auto-detected).
     * %param[opt]:string cameraId Camera id (can be obtained from "id" field via
     *     /ec2/getCamerasEx or /ec2/getCameras?extraFormatting) or MAC address (not supported for
     *     certain cameras). Used to filter events log by a single camera.
     * %param[opt]:enum event_type Filter events log by specified event type.
     * %param[opt]:enum action_type Filter events log by specified action type.
     * %param[opt]:uuid brule_id Filter events log by specified event rule (keep only records
     *     generated via that event rule). This id could be obtained via /ec2/getEventRules.
     * %return:object JSON with an error code, error message and a list of JSON objects in "reply"
     *     field:
     *     %param:enum actionType Type of the action.
     *         %value UndefinedAction
     *         %value CameraOutputAction Change camera output state.
     *         %value BookmarkAction
     *         %value CameraRecordingAction Start camera recording.
     *         %value PanicRecordingAction Activate panic recording mode.
     *         %value SendMailAction Send an email.
     *         %value DiagnosticsAction Write a record to the server's log.
     *         %value ShowPopupAction
     *         %value PlaySoundAction
     *         %value PlaySoundOnceAction
     *         %value SayTextAction
     *         %value ExecutePtzPresetAction Execute given PTZ preset.
     *         %value ShowTextOverlayAction Show text overlay over the given camera(s).
     *         %value ShowOnAlarmLayoutAction Put the given camera(s) to the Alarm Layout.
     *         %value ExecHttpRequestAction Send HTTP request as an action.
     *     %param:object actionParams JSON object with action parameters. Only fields that are
     *         applicable to the particular action are used.
     *         %param:uuid actionParams.actionResourceId Additional parameter for event log
     *             convenience.
     *         %param:string actionParams.url Play Sound / exec HTTP action.
     *         %param:string actionParams.emailAddress Email.
     *         %param:enum actionParams.userGroup Popups and System Health.
     *             %value EveryOne
     *             %value AdminOnly
     *         %param:integer actionParams.fps Frames per second for recording.
     *         %param:enum actionParams.streamQuality Stream quality for recording.
     *             %value QualityLowest
     *             %value QualityLow
     *             %value QualityNormal
     *             %value QualityHigh
     *             %value QualityHighest
     *             %value QualityPreSet
     *             %value QualityNotDefined
     *         %param:integer actionParams.recordingDuration Duration of the recording, in
     *             seconds.
     *         %param:integer actionParams.recordAfter For Bookmark, extension to the recording
     *             time, in seconds.
     *         %param:string actionParams.relayOutputId Camera Output.
     *         %param:string actionParams.sayText
     *         %param:string actionParams.tags Bookmark.
     *         %param:string actionParams.text Text for Show Text Overlay, or message body for
     *             Exec HTTP Action.
     *         %param:integer actionParams.durationMs Duration in milliseconds for Bookmark and
     *             Show Text Overlay.
     *         %param:arrayJson actionParams.additionalResources JSON list of ids of additional
     *             resources; user ids for Show On Alarm Layout.
     *         %param:boolean actionParams.forced Alarm Layout - if it must be opened immediately.
     *             %value true
     *             %value false
     *         %param:string actionParams.presetId Execute PTZ preset action.
     *         %param:boolean actionParams.useSource Alarm Layout - if the source resource should
     *             also be used.
     *         %param:integer actionParams.recordBeforeMs Bookmark start time is adjusted to the
     *             left by this value in milliseconds.
     *         %param:boolean actionParams.playToClient Text to be pronounced.
     *         %param:string actionParams.contentType HTTP action.
     *     %param:object eventParams JSON object with event parameters.
     *         %param:enum eventParams.eventType Type of the event.
     *             %value UndefinedEvent Event type is not defined. Used in rules.
     *             %value CameraMotionEvent Motion has occurred on a camera.
     *             %value CameraInputEvent Camera input signal is received.
     *             %value CameraDisconnectEvent Camera was disconnected.
     *             %value StorageFailureEvent Storage read error has occurred.
     *             %value NetworkIssueEvent Network issue: packet lost, RTP timeout, etc.
     *             %value CameraIpConflictEvent Found some cameras with same IP address.
     *             %value ServerFailureEvent Connection to server lost.
     *             %value ServerConflictEvent Two or more servers are running.
     *             %value ServerStartEvent Server started.
     *             %value LicenseIssueEvent Not enough licenses.
     *             %value BackupFinishedEvent Archive backup done.
     *             %value SystemHealthEvent System health message.
     *             %value MaxSystemHealthEvent System health message.
     *             %value AnyCameraEvent Event group.
     *             %value AnyServerEvent Event group.
     *             %value AnyBusinessEvent Event group.
     *             %value UserDefinedEvent Base index for the user-defined events.
     *         %param:integer eventParams.eventTimestampUsec When did the event occur, in
     *             microseconds.
     *         %param:uuid eventParams.eventResourceId Event source - camera or server id.
     *         %param:string eventParams.resourceName Name of the resource which caused the event.
     *             Used if no resource is actually registered in the system. Generic event can
     *             provide some resource name which doesn't match any resourceId in the system. In
     *             this case resourceName is filled and resourceId remains empty.
     *         %param:uuid eventParams.sourceServerId Id of a server that generated the event.
     *         %param:enum eventParams.reasonCode Used in Reasoned Events as a reason code.
     *             %value NoReason
     *             %value NetworkNoFrameReason
     *             %value NetworkConnectionClosedReason
     *             %value NetworkRtpPacketLossReason
     *             %value ServerTerminatedReason
     *             %value ServerStartedReason
     *             %value StorageIoErrorReason
     *             %value StorageTooSlowReason
     *             %value StorageFullReason
     *             %value LicenseRemoved
     *             %value BackupFailedNoBackupStorageError
     *             %value BackupFailedSourceStorageError
     *             %value BackupFailedSourceFileError
     *             %value BackupFailedTargetFileError
     *             %value BackupFailedChunkError
     *             %value BackupEndOfPeriod
     *             %value BackupDone
     *             %value BackupCancelled
     *             %value NetworkNoResponseFromDevice
     *         %param:string eventParams.inputPortId Used for Input events only.
     *         %param:string eventParams.caption Short event description. Used for camera/server
     *             conflict as resource name which cause error. Used in generic events as a short
     *             description.
     *         %param:string eventParams.description Long event description. Used for
     *             camera/server conflict as a long description (conflict list). Used in Reasoned
     *             Events as reason description. Used in generic events as a long description.
     *         %param:arrayJson eventParams.metadata Camera list which is associated with the
     *             event. EventResourceId may be a POS terminal, but this is a camera list which
     *             should be shown with this event.
     *     %param:uuid businessRuleId Id of the event rule.
     *     %param:integer aggregationCount Number of identical events groupped into one.
     *     %param[proprietary]:flags flags Combination (via "|") or the following flags:
     *         %value VideoLinkExists
     */
    reg("api/getEvents", new QnEventLog2RestHandler(serverModule()), kViewLogs); //< new version

    // TODO: add API doc tool comments here
    reg("ec2/getEvents", new QnMultiserverEventsRestHandler(serverModule(), lit("ec2/getEvents")), kViewLogs);

    /**%apidoc GET /api/showLog
     * Return tail of the server log file
     * %param[opt]:integer lines Display last N log lines.
     * %param[opt]:integer id Id of log file. By default main log is returned
     *     %value 0 Main server log
     *     %value 2 Http log
     *     %value 3 Transaction log
     * %return:text Tail of the server log file in text format
     */
    reg("api/showLog", new QnLogRestHandler());

    reg("api/getSystemId", new QnGetSystemIdRestHandler());

    /**%apidoc GET /api/doCameraDiagnosticsStep
     * Performs camera diagnostics.
     * %param:string cameraId Camera id (can be obtained from "id" field via /ec2/getCamerasEx or
     *     /ec2/getCameras?extraFormatting) or MAC address (not supported for certain cameras).
     * %param:enum type Diagnostics to perform.
     *     %value mediaServerAvailability Checks server availability
     *     %value cameraAvailability Checks if camera is accessible from the server
     *     %value mediaStreamAvailability Checks if camera media stream can be opened
     *     %value mediaStreamIntegrity Checks additional media stream parameters
     * %return:object JSON object with an error code, error message and diagnostics result.
     */
    reg("api/doCameraDiagnosticsStep", new QnCameraDiagnosticsRestHandler(serverModule()));

    /**%apidoc[proprietary] POST /api/installUpdate
     * Updates server by the package contained in POST body
     * %return:object JSON with error code.
     *     When all is OK errorString will be empty. In case of error errorString will contain:
     *     UP_TO_DATE if the provided version is already installed;
     *     INVALID_FILE if the provided file cannot be opened as a ZIP archive;
     *     INCOMPATIBLE_SYSTEM if the update file is targeted for another system;
     *     EXTRACTION_ERROR if some extraction problems were found (e.g. not enough space);
     *     INSTALLATION_ERROR if the server could not execute installation script.
     */
    reg("api/installUpdate", new QnUpdateRestHandler(serverModule()->serverUpdateTool()));

    reg("api/installUpdateUnauthenticated", new QnUpdateUnauthenticatedRestHandler(serverModule()->serverUpdateTool()));

    /**%apidoc GET /api/restart
     * Restarts the server.
     * %permissions Administrator.
     * %return:object JSON with error code.
     */
    reg("api/restart", new QnRestartRestHandler(), kAdmin);

    reg("api/connect", new QnOldClientConnectRestHandler());

    /**%apidoc GET /api/moduleInformation
     * Get information about the server.
     * %param[opt]:boolean allModules Set it to true to get all modules from the system.
     * %param[opt]:boolean showAddresses Set it to true to show server addresses.
     * %return:object JSON object with module information.
     */
    reg("api/moduleInformation", new QnModuleInformationRestHandler(commonModule()));

    /**%apidoc GET /api/iflist
     * Get network settings (list of interfaces) for the server. Can be called only if server flags
     * include "SF_IfListCtrl" (server flags can be obtained via /ec2/getMediaServersEx in
     * "flags" field).
     * %return:object List of objects with interface parameters.
     *     %param:string  name Interface name.
     *     %param:string ipAddr IP address with dot-separated decimal components.
     *     %param:string netMask Network mask with dot-separated decimal components.
     *     %param:string mac MAC address with colon-separated upper-case hex components.
     *     %param:string gateway IP address of the gateway with dot-separated decimal components.
     *         Can be empty.
     *     %param:boolean dhcp
     *         %value false DHCP is not used, IP address and other parameters should be specified
     *             in the respective JSON fields.
     *         %value true IP address and other parameters assigned via DHCP, the respective JSON
     *             fields can be empty.
     *     %param:object extraParams JSON object with data in the internal format.
     *     %param:string dns_servers Space-separated list of IP addresses with dot-separated
     *         decimal components.
     */
    reg("api/iflist", new QnIfListRestHandler());

    /**%apidoc GET /api/aggregator
     * This function allows to execute several requests with json content type and returns result
     * as a single JSON object
     * %param[opt]:string exec_cmd HTTP url path to execute. This parameter could be repeated
     *     several times to execute several nested methods. All additions parameters after current
     *     "exec_cmd" and before next "exec_cmd" are passed as parameters to the nested method.
     * %return:object Merged JSON data from nested methods.
     */
    reg("api/aggregator", new QnJsonAggregatorRestHandler());

    /**%apidoc POST /api/ifconfig
     * Set new network settings (list of interfaces) for the server. Can be called only if server
     * flags include "SF_IfListCtrl" (server flags can be obtained via /ec2/getMediaServersEx
     * in "flags" field). <p> Parameters should be passed as a JSON array of objects in POST
     * message body with content type "application/json". Example of such object can be seen in
     * the result of GET /api/iflist function. </p>
     * %permissions Administrator.
     * %param:string name Interface name.
     * %param:string ipAddr IP address with dot-separated decimal components.
     * %param:string netMask Network mask with dot-separated decimal components.
     * %param:string  mac MAC address with colon-separated upper-case hex components.
     * %param:string gateway IP address of the gateway with dot-separated decimal components. Can
     *     be empty.
     * %param:boolean dhcp
     *     %value false DHCP is not used, IP address and other parameters should be specified in
     *         the respective JSON fields.
     *     %value true IP address and other parameters assigned via DHCP, the respective JSON
     *         fields can be empty.
     * %param:object extraParams JSON object with data in the internal format.
     * %param:string dns_servers Space-separated list of IP addresses with dot-separated decimal
     *     components.
     */
    reg("api/ifconfig", new QnIfConfigRestHandler(), kAdmin);

    reg("api/downloads/", new QnDownloadsRestHandler(serverModule()));

    /**%apidoc[proprietary] GET /api/settime
     * Set current time on the server machine. Can be called only if server flags include
     * "SF_timeCtrl" (server flags can be obtained via /ec2/getMediaServersEx in "flags"
     * field).
     * %permissions Administrator.
     * %param[opt]:string timezone Time zone identifier, can be obtained via /api/getTimeZones.
     * %param:string datetime System date and time (as a string containing time in milliseconds
     *     since epoch, or a local time formatted like
     *     <code>"<i>YYYY</i>-<i>MM</i>-<i>DD</i>T<i>HH</i>:<i>mm</i>:<i>ss</i>.<i>zzz</i>"</code>
     *     - the format is auto-detected).
     */
    reg("api/settime", new QnSetTimeRestHandler(), kAdmin); //< deprecated

    /**%apidoc POST /api/setTime
     * Set current time on the server machine.
     * Can be called only if server flags include "SF_timeCtrl"
     * (server flags can be obtained via /ec2/getMediaServersEx in "flags" field).
     * <p>
     *     Parameters should be passed as a JSON object in POST message body with
     *     content type "application/json". Example of such object:
     * <pre><code>
     * {
     *     "dateTime": "2015-02-28T16:37:00",
     *     "timeZoneId": "Europe/Moscow"
     * }
     * </code>
     * </pre>
     * </p>
     * %permissions Administrator.
     * %param[opt]:string timeZoneId Time zone identifier, can be obtained via /api/getTimeZones.
     * %param:string dateTime Date and time (as string containing time in milliseconds since
     *     epoch, or a local time formatted like
     *     <code>"<i>YYYY</i>-<i>MM</i>-<i>DD</i>T<i>HH</i>:<i>mm</i>:<i>ss</i>.<i>zzz</i>"</code>
     *     - the format is auto-detected).
     */
    reg("api/setTime", new QnSetTimeRestHandler(), kAdmin); //< new version

    /**%apidoc GET /api/moduleInformationAuthenticated
     * The same as moduleInformation but requires authentication. Useful to test connection.
     * %return:object JSON object with module information.
     */
    reg("api/moduleInformationAuthenticated", new QnModuleInformationRestHandler(commonModule()));

    /**%apidoc POST /api/configure
     * Configure various server parameters.
     * %permissions Administrator.
     * %param[opt]:string systemName System display name. It affects all servers in the system.
     * %param[opt]:integer port Server API port. It affects the current server only.
     * %param[opt]:string password Set new admin password.
     * %param[opt]:string currentPassword Required if new admin password is provided.
     * %return JSON with error code, error string, and flag "restartNeeded" that shows whether the
     *     server must be restarted to apply settings. Error string contains a hint to identify the
     *     problem: "SYSTEM_NAME" or "PORT".
     */
    reg("api/configure", new QnConfigureRestHandler(serverModule()), kAdmin);

    /**%apidoc POST /api/detachFromCloud
     * Detaches the Server from the Cloud. Local admin user is enabled, admin password is changed to
     * new value (if specified), all cloud users are disabled. Cloud link is removed. Function can
     * be called either via GET or POST method. POST data should be a json object.
     * %permissions Administrator.
     * %param[opt]:string password Set new admin password after detach.
     * %param:string currentPassword Current user password.
     * %return JSON result with error code.
     */
    reg("api/detachFromCloud", new QnDetachFromCloudRestHandler(serverModule(), cloudManagerGroup), kAdmin);

    /**%apidoc POST /api/detachFromSystem
     * Detaches the Server from the System and resets its state to the initial one.
     * %permissions Administrator.
     * %param:string currentPassword Current user password.
     * %return JSON result with error code.
     */
    reg("api/detachFromSystem", new QnDetachFromSystemRestHandler(
        serverModule(), &cloudManagerGroup->connectionManager, messageBus), kAdmin);

    /**%apidoc[proprietary] POST /api/restoreState
     * Restore initial server state, i.e. <b>delete server's database</b>.
     * <br/>Server will restart after executing this command.
     * %permissions Administrator.
     * %param:string currentPassword Current admin password
     * %return:object JSON result with an error code and an error string.
     */
    reg("api/restoreState", new QnRestoreStateRestHandler(serverModule()), kAdmin);

    /**%apidoc POST /api/setupLocalSystem
     * Configure server system name and password. This function can be called for server with
     * default system name. Otherwise function returns error. This method requires owner
     * permissions.
     * %permissions Administrator.
     * %param:string password New password for admin user
     * %param:string systemName New system name
     * %return:object JSON result with error code
     */
    reg("api/setupLocalSystem", new QnSetupLocalSystemRestHandler(serverModule()), kAdmin);

    /**%apidoc POST /api/setupCloudSystem
     * Configure server system name and attach it to cloud. This function can be called for server
     * with default system name. Otherwise function returns error. This method requires owner
     * permissions.
     * %permissions Administrator.
     * %param:string systemName New system name
     * %param:string cloudAuthKey could authentication key
     * %param:string cloudSystemID could system id
     * %return:object JSON result with error code
     */
    reg("api/setupCloudSystem", new QnSetupCloudSystemRestHandler(serverModule(), cloudManagerGroup), kAdmin);

    /**%apidoc POST /api/mergeSystems
     * Merge two Systems. <br/> The System that joins another System is called the current System,
     * the joinable System is called the target System. The <b>URL</b> parameter sets the
     * target Server which should be joined with the current System. Other servers, that are
     * merged with the target Server will be joined if parameter <b>mergeOneServer</b> is set
     * to false. <br/> The method uses digest authentication. Two hashes should be previouly
     * calculated: <b>getKey</b> and <b>postKey</b>. Both are mandatory. The calculation
     * algorithm is described in <b>Calculating authentication hash</b> section (in the bootom
     * of the page). While calculating hashes, username and password of the target Server are
     * needed. Digest authentication needs realm and nonce, both can be obtained with <code>GET
     * /api/getNonce call</code> call. The lifetime of a nonce is about a few minutes.
     * %permissions Administrator.
     * %param:string url URL of one Server in the System to join.
     * %param:string getKey Authentication hash of the target Server for GET requests.
     * %param:string postKey Authentication hash of the target Server for POST requests.
     * %param[opt]:boolean takeRemoteSettings Direction of the merge. Default value is false. If
     *     <b>mergeOneServer</b> is true, <b>takeRemoteSettings</b> parameter is ignored and
     *     treated as false.
     *     %value true The current system will get system name and administrator password of the
     *         target system.
     *     %value false The target system will get system name and administrator password of the
     *         current system.
     * %param[opt]:boolean mergeOneServer Whether to merge with servers merged with the target
     *     server. Default value is false. If <b>mergeOneServer</b> is set to true,
     *     <b>takeRemoteSettings</b> is ignored and treated as false.
     *     %value true The current system will merge with target server only. The target server
     *         will be disjoined from another system (if it was joined).
     *     %value false The current system will merge with target server and all servers which are
     *         merged with the target server.
     * %param[opt]:boolean ignoreIncompatible Whether to ignore different version of merged server
     *     protocols. Default value is false.
     *     %value true Merge will start anyway.
     *     %value false If the target server protocol version differs from the current server
     *         protocol version merge aborts.
     * %return:object JSON with error code and error string. Error string could be empty in case
     *     of successful ping, "FAIL" if the specified system is unreachable or there is no system,
     *     "UNAUTHORIZED" if the authentication credentials are invalid, "INCOMPATIBLE" if the
     *     found system has incompatible version or different customization, and "BACKUP_ERROR" if
     *     database backup could not been created.
     */
    reg("api/mergeSystems", new QnMergeSystemsRestHandler(serverModule()), kAdmin);

    /**%apidoc GET /api/backupDatabase
     * Back up server database.
     * %return:object JSON with error code.
     */
    reg("api/backupDatabase", new QnBackupDbRestHandler(serverModule()));

    /**%apidoc GET /api/discoveredPeers
     * Return a list of the discovered peers.
     * %return:object JSON with a list of the discovered peers.
     */
    reg("api/discoveredPeers", new QnDiscoveredPeersRestHandler());

    /**%apidoc GET /api/logLevel
     * Get or set server log level.
     * %param[opt]:integer id Log id
     *     %value 0 Main server log
     *     %value 2 Http log
     *     %value 3 Transaction log
     * %param[opt]:enum value Target value for log level. More detailed level includes all less
     *     detailed levels.
     *     %value None Disable log.
     *     %value Always Log only the most important messages.
     *     %value Error Log errors.
     *     %value Warning Log warnings.
     *     %value Info Log information messages.
     *     %value Debug Log debug messages.
     *     %value Debug2 Log additional debug messages.
     */
    reg("api/logLevel", new QnLogLevelRestHandler());

    /**%apidoc[proprietary] GET /api/execute
     * Execute any script from subfolder "scripts" of media server. Script name provides directly
     * in a URL path like "/api/execute/script1.sh". All URL parameters are passed directly to
     * a script as an parameters.
     * %permissions Administrator.
     * %return:object JSON with error code.
     */
    reg("api/execute", new QnExecScript(serverModule()->settings().dataDir()), kAdmin);

    /**%apidoc[proprietary] GET /api/scriptList
     * Return list of scripts to execute.
     * %permissions Administrator.
     * %return:object JSON object with string list.
     */
    reg("api/scriptList", new QnScriptListRestHandler(serverModule()->settings().dataDir()), kAdmin);

    /**%apidoc GET /api/systemSettings
     * Get or set global system settings. If called with no arguments, just returns list of all
     * system settings with their values
     * %param[opt]:string <param_name> name of system parameter. E.g., ec2AliveUpdateIntervalSec
     * %param[opt]:string <param_value> New value for the specified parameter
     */
    reg("api/systemSettings", new QnSystemSettingsHandler());

    reg("api/transmitAudio", new QnAudioTransmissionRestHandler(serverModule()));

    // TODO: Introduce constants for API methods registered here, also use them in
    // media_server_connection.cpp. Get rid of static/global urlPath passed to some handler ctors,
    // except when it is the path of some other api method.

    reg("api/RecordedTimePeriods", new QnRecordedChunksRestHandler(serverModule())); //< deprecated

    /**%apidoc GET /ec2/recordedTimePeriods
     * Return the recorded chunks info for the specified cameras.
     * %param:string cameraId Camera id (can be obtained from "id" field via /ec2/getCamerasEx or
     *     /ec2/getCameras?extraFormatting) or MAC address (not supported for certain cameras).
     *     This parameter can be used several times to define a list of cameras.
     * %param[opt]:string startTime Start time of the interval (as a string containing time in
     *     milliseconds since epoch, or a local time formatted like
     *     <code>"<i>YYYY</i>-<i>MM</i>-<i>DD</i>T<i>HH</i>:<i>mm</i>:<i>ss</i>.<i>zzz</i>"</code>
     *     - the format is auto-detected).
     * %param[opt]:string endTime End time of the interval (as a string containing time in
     *     milliseconds since epoch, or a local time formatted like
     *     <code>"<i>YYYY</i>-<i>MM</i>-<i>DD</i>T<i>HH</i>:<i>mm</i>:<i>ss</i>.<i>zzz</i>"</code>
     *     - the format is auto-detected).
     * %param[opt]:arrayJson filter This parameter is used for motion search ("periodsType" must
     *     be 1). Match motion on a video by specified rectangle.
     *     <br/>Format: string with a JSON list of <i>sensors</i>,
     *     each <i>sensor</i> is a JSON list of <i>rects</i>, each <i>rect</i> is:
     *     <br/>
     *     <code>
     *         {"x": <i>x</i>, "y": <i>y</i>, "width": <i>width</i>,"height": <i>height</i>}
     *     </code>
     *     <br/>All values are measured in relative portions of a video frame,
     *     <i>x</i> and <i>width</i> in range [0..43], <i>y</i> and <i>height</i> in range [0..31],
     *     zero is the left-top corner.
     *     <br/>Example of a full-frame rectangle for a single-sensor camera:
     *     <code>[[{"x":0,"y":0,"width":43,"height":31}]]</code>
     *     <br/>Example of two rectangles for a single-sensor camera:
     *     <code>[[{"x":0,"y":0,"width":5,"height":7},{"x":12,"y":10,"width":8,"height":6}]]</code>
     * %param[proprietary]:enum format Data format. Default value is "json".
     *     %value ubjson Universal Binary JSON data format.
     *     %value json JSON data format.
     *     %value periods Internal comperssed binary format.
     * %param[opt]:integer detail Chunk detail level, in microseconds. Time periods that are
     *     shorter than the detail level are discarded. You can treat the detail level as the
     *     amount of microseconds per screen pixel.
     * %param[opt]:integer periodsType Chunk type.
     *     %value 0 All records.
     *     %value 1 Only chunks with motion (parameter "filter" is required).
     * %param[opt]:option keepSmallChunks If specified, standalone chunks smaller than the detail
     *     level are not removed from the result.
     * %param[opt]:integer limit Maximum number of chunks to return.
     * %param[opt]:option flat If specified, do not group chunk lists by server. This parameter is deprecated.
     *     Please use parameter groupBy instead.
    * %param[opt]:enum groupBy group type. Default value is "serverId".
     *     %value serverId group data by serverId. Result field 'guid' has server Guid value.
     *     %value cameraId group data by cameraId. Result field 'guid' has camera Guid value.
     *     %value none do not group data. Result is the flat list of data.
     * %param[opt]:option desc Sort data in descending order if provided.
     * %return:object JSON object with an error code, error message and the list of JSON objects
     *     in "reply" field: if no "flat" parameter is specified, "reply" field is the list which
     *     contains for each server its GUID (as "guid" field) and the list of chunks (as "periods"
     *     field); if "flat" parameter is specified, "reply" field is just the list of chunks.
     *     <br/>Each chunk is a pair of <code>(durationMs, startTimeMs)</code>. Chunks are merged
     *     for all requested cameras. Start time and duration are in milliseconds since epoch.
     *     Duration of -1 means the last chunk is being recorded now.
     */
    reg(QnMultiserverChunksRestHandler::kUrlPath, new QnMultiserverChunksRestHandler(serverModule())); //< new version

    reg("ec2/cameraHistory", new QnCameraHistoryRestHandler(serverModule()));

    /**%apidoc GET /ec2/bookmarks
     * Read bookmarks using the specified parameters.
     * %param:string cameraId Camera id (can be obtained from "id" field via /ec2/getCamerasEx or
     *     /ec2/getCameras?extraFormatting) or MAC address (not supported for certain cameras).
     * %param[opt]:string startTime Start time of the interval with bookmarks (in milliseconds
     *     since epoch). Default value is 0. Should be less than endTime.
     * %param[opt]:string endTime End time of the interval with bookmarks (in milliseconds since
     *     epoch). Default value is the current time. Should be greater than startTime.
     * %param[opt]:enum sortBy Field to sort the results by. Default value is "startTime".
     *     %value name Sort bookmarks by name.
     *     %value startTime Sort bookmarks by start time.
     *     %value duration Sort bookmarks by duration.
     *     %value cameraName Sort bookmarks by camera name.
     * %param[opt]:enum sortOrder Sort order. Default order is ascending.
     *     %value asc Ascending sort order.
     *     %value desc Descending sort order.
     * %param[opt]:integer limit Maximum number of bookmarks to return. Unlimited by default.
     * %param[opt]:string filter Text-search filter string.
     * %param[proprietary]:option local If present, the request should not be redirected to another
     *     server.
     * %param[proprietary]:option extraFormatting If present and the requested result format is
     *     non-binary, indentation and spacing will be used to improve readability.
     * %param[default]:enum format
     *
     **%apidoc GET /ec2/bookmarks/add
     * Add a bookmark to the target server.
     * %param:uuid guid Identifier of the bookmark.
     * %param:string cameraId Camera id (can be obtained from "id" field via /ec2/getCamerasEx or
     *     /ec2/getCameras?extraFormatting) or MAC address (not supported for certain cameras).
     * %param:string name Caption of the bookmark.
     * %param[opt]:string description Details of the bookmark.
     * %param[opt]:integer timeout Time during which the recorded period should be preserved (in
     *     milliseconds).
     * %param:integer startTime Start time of the bookmark (in milliseconds since epoch).
     * %param:integer duration Length of the bookmark (in milliseconds).
     * %param[opt] tag Applied tag. Several tag parameters could be used to specify multiple tags.
     * %param[proprietary]:option local If present, the request should not be redirected to another
     *     server.
     * %param[proprietary]:option extraFormatting If present and the requested result format is
     *     non-binary, indentation and spacing will be used to improve readability.
     * %param[default]:enum format
     *
     **%apidoc GET /ec2/bookmarks/delete
     * Remove a bookmark with the specified identifier.
     * %param:uuid guid Identifier of the bookmark.
     * %param[proprietary]:option local If present, the request should not be redirected to another
     *     server.
     * %param[proprietary]:option extraFormatting If present and the requested result format is
     *     non-binary, indentation and spacing will be used to improve readability.
     * %param[default]:enum format
     *
     **%apidoc GET /ec2/bookmarks/tags
     * Return currently used tags.
     * %param[opt]:integer limit Maximum number of tags to return.
     * %param[proprietary]:option local If present, the request should not be redirected to another
     *     server.
     * %param[proprietary]:option extraFormatting If present and the requested result format is
     *     non-binary, indentation and spacing will be used to improve readability.
     * %param[default]:enum format
     *
     **%apidoc GET /ec2/bookmarks/update
     * Update information for a bookmark.
     * %param:uuid guid Identifier of the bookmark.
     * %param:string cameraId Camera id (can be obtained from "id" field via /ec2/getCamerasEx or
     *     /ec2/getCameras?extraFormatting) or MAC address (not supported for certain cameras).
     * %param:string name Caption of the bookmark.
     * %param[opt]:string  description Details of the bookmark.
     * %param[opt]:integer timeout Time during which the recorded period should be preserved (in
     *     milliseconds).
     * %param:integer startTime Start time of the bookmark (in milliseconds since epoch).
     * %param:integer duration Length of the bookmark (in milliseconds).
     * %param[opt]:string tag Applied tag. Serveral tag parameters could be used to specify
     *     multiple tags.
     * %param[proprietary]:option local If present, the request should not be redirected to another
     *     server.
     * %param[proprietary]:option extraFormatting If present and the requested result format is
     *     non-binary, indentation and spacing will be used to improve readability.
     * %param[default]:enum format
     */
    reg("ec2/bookmarks", new QnMultiserverBookmarksRestHandler(serverModule(), "ec2/bookmarks"));

    reg("api/mergeLdapUsers", new QnMergeLdapUsersRestHandler());

    /**%apidoc[proprietary] GET /ec2/updateInformation/freeSpaceForUpdateFiles
     * Get free space available for downloading and extracting update files.
     * %param[proprietary]:option local If present, the request should not be redirected to another
     *     server.
     * %param[proprietary]:option extraFormatting If present and the requested result format is
     *     non-binary, indentation and spacing will be used to improve readability.
     * %param[default]:enum format
     * %return The amount of free space available for update files in bytes for each online server
     *     in the system, in the specified format.
     */
    reg("ec2/updateInformation", new QnUpdateInformationRestHandler(&serverModule()->settings()));
    reg("ec2/startUpdate", new QnStartUpdateRestHandler(serverModule()));
    reg("ec2/updateStatus", new QnUpdateStatusRestHandler(serverModule()));
    reg("api/installUpdate", new QnInstallUpdateRestHandler(serverModule()));
    reg("ec2/cancelUpdate", new QnCancelUpdateRestHandler(serverModule()));

    /**%apidoc GET /ec2/cameraThumbnail
     * Get the static image from the camera.
     * %param:string cameraId Camera id (can be obtained from "id" field via /ec2/getCamerasEx or
     *     /ec2/getCameras?extraFormatting) or MAC address (not supported for certain cameras).
     * %param[opt]:string time Timestamp of the requested image (in milliseconds since epoch).<br/>
     *     The special value "now" requires to retrieve the thumbnail only from the live stream.
     *     <br/>The special value "latest", which is the default value, requires to retrieve
     *     thumbnail from the live stream if possible, otherwise the latest one from the archive.
     *     <br/>Note: Extraction from the archive can be quite slow depending on the place where the
     *     frame is stored.
     * %param[opt]:integer rotate Image orientation. Can be 0, 90, 180 or 270 degrees. If the
     *     parameter is absent or equals -1, the image will be rotated as defined in the camera
     *     settings.
     * %param[opt]:integer height Desired image height. Should be not less than 128, or equal to
     *     -1 (the default value) which implies the original frame size, and in this case the width
     *     should also be omitted or set to -1.
     * %param[opt]:integer width Desired image width. Should be not less than 128, or equal to -1
     *     (the default value) which implies autosizing: if the height is specified, the width will
     *     be calculated based on the aspect ratio, otherwise, the original frame size will be
     *     used.
     * %param[opt]:enum imageFormat Format of the requested image. Default value is "JpgFormat".
     *     %value png PNG
     *     %value jpg JPEG
     *     %value tif TIFF
     *     %value raw Raw video frame. Makes the request much more lightweight for Edge servers.
     * %param[opt]:enum roundMethod Getting a thumbnail at the exact timestamp is costly, so, it
     *     can be rounded to the nearest keyframe, thus, the default value is
     *     "KeyFrameAfterMethod".
     *     %value before Get the thumbnail from the nearest keyframe before the given time.
     *     %value precise Get the thumbnail as near to given time as possible.
     *     %value after Get the thumbnail from the nearest keyframe after the given time.
     * %param[opt]:enum aspectRatio Allows to avoid scaling the image to the aspect ratio from
     *     camera settings.
     *     %value auto Default value. Use aspect ratio from camera settings (if any).
     *     %value source Use the source frame aspect ratio, despite the value in camera settings.
     * %param[opt]:option ignoreExternalArchive If present and "time" parameter has value
     *     "latest", the image will not be downloaded from archive of the dts-based devices.
     * %param[proprietary]:option local If present, the request should not be redirected to another
     *     server.
     * %param[proprietary]:option extraFormatting If present and the requested result format is
     *     non-binary, indentation and spacing will be used to improve readability.
     * %param[default]:enum format
     */
    reg("ec2/cameraThumbnail", new QnMultiserverThumbnailRestHandler(serverModule(), "ec2/cameraThumbnail"));

    reg("ec2/statistics", new QnMultiserverStatisticsRestHandler("ec2/statistics"));

    /**%apidoc GET /ec2/analyticsLookupDetectedObjects
     * Search analytics DB for objects that match filter specified.
     * %param[opt] deviceId Id of camera.
     * %param[opt] objectTypeId Analytics object type id.
     * %param[opt] objectId Analytics object id.
     * %param[opt] startTime Milliseconds since epoch (1970-01-01 00:00, UTC).
     * %param[opt] endTime Milliseconds since epoch (1970-01-01 00:00, UTC).
     * %param[opt] x1 Top left "x" coordinate of picture bounding box to search within. In range
     *     [0.0; 1.0].
     * %param[opt] y1 Top left "y" coordinate of picture bounding box to search within. In range
     *     [0.0; 1.0].
     * %param[opt] x2 Bottom right "x" coordinate of picture bounding box to search within. In
     *     range [0.0; 1.0].
     * %param[opt] y2 Bottom right "y" coordinate of picture bounding box to search within. In
     *     range [0.0; 1.0].
     * %param[opt] freeText Text to match within object's properties.
     * %param[opt] limit Maximum number of objects to return.
     * %param[opt] maxTrackSize Maximum length of elements of object's track.
     * %param[opt] sortOrder Sort order of objects by track start timestamp.
     *     %value asc Ascending order.
     *     %value desc Descending order.
     * %param[opt] isLocal If "false" then request is forwarded to every other online server and
     *     results are merged. Otherwise, request is processed on receiving server only.
     * %return JSON data.
     */
    reg("ec2/analyticsLookupDetectedObjects", new QnMultiserverAnalyticsLookupDetectedObjects(
        commonModule(), serverModule()->analyticsEventsStorage()));

    /**%apidoc GET /api/getAnalyticsActions
     * Get analytics actions from all analytics plugins on the current server which are applicable
     *     to the specified metadata object type.
     * %param objectTypeId Id of an object type to which an action should be applicable.
     * %return JSON with an error code, error message and a JSON object in "reply" field:
     *     %param actions List of JSON objects, each describing a set of actions from a particular
     *         analytics plugin.
     *     %param actions[].actionIds List of action ids (strings).
     *     %param actions[].pluginId Id of a analytics plugin which offers the actions.
     */
    reg("api/getAnalyticsActions", new QnGetAnalyticsActionsRestHandler());

    /**%apidoc POST /api/executeAnalyticsAction
     * Execute analytics action from the particular analytics plugin on this server. The action is
     * applied to the specified metadata object.
     * %param pluginId Id of an analytics plugin which offers the action.
     * %param actionId Id of an action to execute.
     * %param objectId Id of a metadata object to which the action is applied.
     * %param cameraId Id of a camera from which the action was triggered.
     * %param timestampUs Timestamp (microseconds) of the video frame from which the action was
     *     triggered.
     * %param params JSON object with key-value pairs containing values for the action params
     *     described in the plugin manifest.
     * %return JSON with an error code, error message and a JSON object in "reply" field:
     *     %param actionUrl If not empty, provides a URL composed by the plugin, to be opened by
     *         Client in an embedded browser.
     *     %param messageToUser If not empty, provides a message composed by the plugin, to be
     *         shown to the user who triggered the action.
     */
    reg("api/executeAnalyticsAction", new QnExecuteAnalyticsActionRestHandler(serverModule()));

    /**%apidoc POST /api/saveCloudSystemCredentials
     * Sets or resets cloud credentials (systemId and authorization key) to be used by system
     * %param[opt]:string cloudSystemId
     * %param[opt]:string cloudAuthenticationKey
     * %param[opt]:string reset
     *     %value true If specified, removes cloud credentials from DB. System will not connect to
     *         cloud anymore
     */
    reg("api/saveCloudSystemCredentials", new QnSaveCloudSystemCredentialsHandler(serverModule(), cloudManagerGroup));

    reg("favicon.ico", new QnFavIconRestHandler());
    reg("api/dev-mode-key", new QnCrashServerHandler(), kAdmin);

    reg("api/startLiteClient", new QnStartLiteClientRestHandler(serverModule()));

    #if defined(_DEBUG)
        reg("api/debugEvent", new QnDebugEventsRestHandler(serverModule()));
    #endif

    reg("ec2/runtimeInfo", new QnRuntimeInfoRestHandler());

    static const char kGetHardwareIdsPath[] = "api/getHardwareIds";
    /**%apidoc GET /api/getHardwareIds
     * Return the list of Hardware Ids of the server.
     * %return:object JSON with an error code, error message and a list of strings in "reply"
     *     field.
     */
    reg(kGetHardwareIdsPath, new QnGetHardwareIdsRestHandler());

    /**%apidoc GET /ec2/getHardwareIdsOfServers
     * Return the list of Hardware Ids for each server in the system which is online at the moment
     * of executing this function.
     * %return:object JSON with an error code, error message and a list of JSON objects in "reply"
     *     field:
     *     %param:uuid serverId Id of a server.
     *     %param:stringArray hardwareIds All Hardware Ids of the server, as a list of strings.
     */
    reg("ec2/getHardwareIdsOfServers", new QnMultiserverGetHardwareIdsRestHandler(QLatin1String("/") + kGetHardwareIdsPath));

    /**%apidoc GET /api/settingsDocumentation
     * Return settings documentation
     * %return:array List of setting descriptions.
     *     %param:string name Setting name
     *     %param:string defaultValue Setting default value
     *     %param:string description Setiing description
     */
    reg("api/settingsDocumentation", new QnSettingsDocumentationHandler(&serverModule()->settings()));

    /**%apidoc GET /ec2/analyticsEngineSettings
     * Return settings values of the specified engine
     * %return:object JSON object consisting of name-value settings pairs
     *      %param:string engineId Id of analytics engine
     *
     * %apidoc POST /ec2/analyticsEngineSettings
     * Applies passed settings values to correspondent analytics engine
     * %param:string engineId Id of analytics engine
     * %param settings JSON object consisting of name-value settings pairs
     */
    reg(
        "ec2/analyticsEngineSettings",
        new nx::mediaserver::rest::AnalyticsEngineSettingsHandler(serverModule()));

    /**%apidoc GET /ec2/deviceAnalyticsSettings
     * Return settings values of the specified device-engine pair
     * %return:object JSON object consisting of name-value settings pairs
     *      %param:string engineId Id of an analytics engine
     *      %param:string deviceId Id of a device
     *
     * %apidoc POST /ec2/deviceAnalyticsSettings
     * Applies passed settings values to the correspondent device-engine pair
     * %param:string engineId Id of an analytics engine
     * %param:string deviceId Id of a device
     * %param settings JSON object consisting of name-value settings pairs
     */
    reg(
        "ec2/deviceAnalyticsSettings",
        new nx::mediaserver::rest::DeviceAnalyticsSettingsHandler(serverModule()));

    reg(
        nx::network::http::Method::options,
        QnRestProcessorPool::kAnyPath,
        new OptionsRequestHandler());
}

void MediaServerProcess::reg(
    const QString& path,
    QnRestRequestHandler* handler,
    GlobalPermission permission)
{
    reg(QnRestProcessorPool::kAnyHttpMethod, path, handler, permission);
}

void MediaServerProcess::reg(
    const nx::network::http::Method::ValueType& method,
    const QString& path,
    QnRestRequestHandler* handler,
    GlobalPermission permission)
{
    m_universalTcpListener->processorPool()->registerHandler(
        method, path, handler, permission);

    const auto& cameraIdUrlParams = handler->cameraIdUrlParams();
    if (!cameraIdUrlParams.isEmpty())
        m_autoRequestForwarder->addCameraIdUrlParams(path, cameraIdUrlParams);
}

template<class TcpConnectionProcessor, typename... ExtraParam>
void MediaServerProcess::regTcp(
    const QByteArray& protocol, const QString& path, ExtraParam... extraParam)
{
    m_universalTcpListener->addHandler<TcpConnectionProcessor>(
        protocol, path, extraParam...);

    if (TcpConnectionProcessor::doesPathEndWithCameraId())
        m_autoRequestForwarder->addAllowedProtocolAndPathPart(protocol, path);
}

bool MediaServerProcess::initTcpListener(
    TimeBasedNonceProvider* timeBasedNonceProvider,
    nx::vms::cloud_integration::CloudManagerGroup* const cloudManagerGroup,
    ec2::LocalConnectionFactory* ec2ConnectionFactory)
{
    auto messageBus = ec2ConnectionFactory->messageBus();
    m_universalTcpListener->setupAuthorizer(timeBasedNonceProvider, *cloudManagerGroup);
    m_universalTcpListener->setCloudConnectionManager(cloudManagerGroup->connectionManager);

    m_autoRequestForwarder = std::make_unique<QnAutoRequestForwarder>(commonModule());
    m_autoRequestForwarder->addPathToIgnore(lit("/ec2/*"));

    configureApiRestrictions(m_universalTcpListener->authenticator()->restrictionList());
    connect(
        m_universalTcpListener->authenticator(), &nx::mediaserver::Authenticator::emptyDigestDetected,
        this, &MediaServerProcess::at_emptyDigestDetected);

    m_universalTcpListener->httpModManager()->addCustomRequestMod(std::bind(
        &QnAutoRequestForwarder::processRequest,
        m_autoRequestForwarder.get(),
        std::placeholders::_1));

    #if defined(ENABLE_ACTI)
        QnActiResource::setEventPort(serverModule()->settings().port());
        // Used to receive event from an acti camera.
        // TODO: Remove this from api.
        m_universalTcpListener->processorPool()->registerHandler(
            "api/camera_event", new QnActiEventRestHandler());
    #endif

    registerRestHandlers(cloudManagerGroup, m_universalTcpListener.get(), messageBus);

    if (!m_universalTcpListener->bindToLocalAddress())
    {
        NX_ERROR(this) << "Failed to bind to local port; terminating";
        return false;
    }

    m_universalTcpListener->setDefaultPage("/static/index.html");

    // Server returns code 403 (forbidden) instead of 401 if the user isn't authorized for requests
    // starting with "web" path.
    m_universalTcpListener->setPathIgnorePrefix("web/");
    m_universalTcpListener->authenticator()->restrictionList()->deny(
        "/web/.+", nx::network::http::AuthMethod::http);

    nx::network::http::AuthMethod::Values methods = (nx::network::http::AuthMethod::Values) (
        nx::network::http::AuthMethod::cookie |
        nx::network::http::AuthMethod::urlQueryDigest |
        nx::network::http::AuthMethod::temporaryUrlQueryKey);
    QnUniversalRequestProcessor::setUnauthorizedPageBody(
        QnFileConnectionProcessor::readStaticFile("static/login.html"), methods);
    regTcp<QnRtspConnectionProcessor>("RTSP", "*", serverModule());
    regTcp<QnRestConnectionProcessor>("HTTP", "api");
    regTcp<QnRestConnectionProcessor>("HTTP", "ec2");
    regTcp<QnRestConnectionProcessor>("HTTP", "favicon.ico");
    regTcp<QnFileConnectionProcessor>("HTTP", "static");
    regTcp<QnCrossdomainConnectionProcessor>("HTTP", "crossdomain.xml");
    regTcp<QnProgressiveDownloadingConsumer>("HTTP", "media", serverModule());
    regTcp<QnIOMonitorConnectionProcessor>("HTTP", "api/iomonitor");

    nx::mediaserver::hls::HttpLiveStreamingProcessor::setMinPlayListSizeToStartStreaming(
        serverModule()->settings().hlsPlaylistPreFillChunks());
    regTcp<nx::mediaserver::hls::HttpLiveStreamingProcessor>("HTTP", "hls", serverModule());

    // Our HLS uses implementation uses authKey (generated by target server) to skip authorization,
    // to keep this warning we should not ask for authorization along the way.
    m_universalTcpListener->enableUnauthorizedForwarding("hls");

    //regTcp<QnDefaultTcpConnectionProcessor>("HTTP", "*");

    regTcp<nx::vms::network::ProxyConnectionProcessor>("*", "proxy", ec2ConnectionFactory->serverConnector());
    regTcp<QnAudioProxyReceiver>("HTTP", "proxy-2wayaudio", serverModule());

    if( !serverModule()->settings().authenticationEnabled())
        m_universalTcpListener->disableAuth();

    #if defined(ENABLE_DESKTOP_CAMERA)
        regTcp<QnDesktopCameraRegistrator>("HTTP", "desktop_camera", serverModule());
    #endif

    return true;
}

void MediaServerProcess::initializeCloudConnect()
{
    nx::network::SocketGlobals::cloud().outgoingTunnelPool()
        .assignOwnPeerId("ms", commonModule()->moduleGUID());

    nx::network::SocketGlobals::cloud().addressPublisher().setRetryInterval(
        nx::utils::parseTimerDuration(
            serverModule()->settings().mediatorAddressUpdate(),
            nx::network::cloud::MediatorAddressPublisher::kDefaultRetryInterval));

    connect(
        commonModule()->globalSettings(), &QnGlobalSettings::cloudConnectUdpHolePunchingEnabledChanged,
        [this]()
        {
            nx::network::cloud::TunnelAcceptorFactory::instance().setUdpHolePunchingEnabled(
                commonModule()->globalSettings()->cloudConnectUdpHolePunchingEnabled());
        });

    connect(
        commonModule()->globalSettings(), &QnGlobalSettings::cloudConnectRelayingEnabledChanged,
        [this]()
        {
            nx::network::cloud::TunnelAcceptorFactory::instance().setRelayingEnabled(
                commonModule()->globalSettings()->cloudConnectRelayingEnabled());
        });
}

void MediaServerProcess::prepareOsResources()
{
    auto rootToolPtr = serverModule()->rootFileSystem();
    if (!rootToolPtr->changeOwner(nx::kit::IniConfig::iniFilesDir()))
        qWarning().noquote() << "Unable to chown" << nx::kit::IniConfig::iniFilesDir();

    // Change owner of all data files, so mediaserver can use them as different user.
    const std::vector<QString> chmodPaths =
    {
        MSSettings::defaultConfigDirectory(),
        serverModule()->roSettings()->fileName(),
        serverModule()->runTimeSettings()->fileName(),
        QnFileConnectionProcessor::externalPackagePath()
    };

    for (const auto& path: chmodPaths)
    {
        if (!rootToolPtr->changeOwner(path)) //< Let the errors reach stdout and stderr.
            qWarning().noquote() << "WARNING: Unable to chown" << path;
    }

    // We don't want to chown recursively directory with archive since it may take a while.
    if (!rootToolPtr->changeOwner(serverModule()->settings().dataDir(), /*isRecursive*/ false))
    {
        qWarning().noquote() << "WARNING: Unable to chown" << serverModule()->settings().dataDir();
        return;
    }

    for (const auto& entry: QDir(serverModule()->settings().dataDir()).entryInfoList(QDir::Files | QDir::Dirs | QDir::NoDotAndDotDot))
    {
        if (entry.isDir() && entry.absoluteFilePath().endsWith("data"))
            continue;

        if (!rootToolPtr->changeOwner(entry.absoluteFilePath()))
            qWarning().noquote() << "WARNING: Unable to chown" << entry.absoluteFilePath();
    }
}

void MediaServerProcess::initializeUpnpPortMapper()
{
    m_upnpPortMapper = std::make_unique<nx::network::upnp::PortMapper>(
        serverModule()->upnpDeviceSearcher(),
        /*isEnabled*/ false,
        nx::network::upnp::PortMapper::DEFAULT_CHECK_MAPPINGS_INTERVAL,
        QnAppInfo::organizationName());
    auto updateEnabled =
        [this]()
        {
            const auto& settings = commonModule()->globalSettings();
            const auto isCloudSystem = !settings->cloudSystemId().isEmpty();
            m_upnpPortMapper->setIsEnabled(isCloudSystem && settings->isUpnpPortMappingEnabled());
        };

    const auto& settings = commonModule()->globalSettings();
    connect(settings, &QnGlobalSettings::upnpPortMappingEnabledChanged, updateEnabled);
    connect(settings, &QnGlobalSettings::cloudSettingsChanged, updateEnabled);
    updateEnabled();

    m_upnpPortMapper->enableMapping(
        m_mediaServer->getPort(), nx::network::upnp::PortMapper::Protocol::TCP,
        [this](nx::network::SocketAddress address)
        {
            const auto result = QMetaObject::invokeMethod(
                this, "at_portMappingChanged", Qt::AutoConnection,
                Q_ARG(QString, address.toString()));

            NX_ASSERT(result, "Could not call at_portMappingChanged(...)");
        });

}

nx::vms::api::ServerFlags MediaServerProcess::calcServerFlags()
{
    nx::vms::api::ServerFlags serverFlags = nx::vms::api::SF_None; // TODO: #Elric #EC2 type safety has just walked out of the window.

    #if defined(EDGE_SERVER)
        serverFlags |= nx::vms::api::SF_Edge;
    #endif

    if (QnAppInfo::isBpi())
    {
        serverFlags |= nx::vms::api::SF_IfListCtrl | nx::vms::api::SF_timeCtrl;
        QnStartLiteClientRestHandler handler(serverModule());
        if (handler.isLiteClientPresent())
            serverFlags |= nx::vms::api::SF_HasLiteClient;
    }

    if (ini().forceLiteClient)
    {
        QnStartLiteClientRestHandler handler(serverModule());
        if (handler.isLiteClientPresent())
            serverFlags |= nx::vms::api::SF_HasLiteClient;
    }

#ifdef __arm__
    serverFlags |= nx::vms::api::SF_ArmServer;

    struct stat st;
    memset(&st, 0, sizeof(st));
    const bool hddPresent =
        ::stat("/dev/sda", &st) == 0 ||
        ::stat("/dev/sdb", &st) == 0 ||
        ::stat("/dev/sdc", &st) == 0 ||
        ::stat("/dev/sdd", &st) == 0;
    if (hddPresent)
        serverFlags |= nx::vms::api::SF_Has_HDD;
#else
    serverFlags |= nx::vms::api::SF_Has_HDD;
#endif

    if (!(serverFlags & (nx::vms::api::SF_ArmServer | nx::vms::api::SF_Edge)))
        serverFlags |= nx::vms::api::SF_SupportsTranscoding;

    const QString appserverHostString = serverModule()->settings().appserverHost();
    bool isLocal = Utils::isLocalAppServer(appserverHostString);
    if (!isLocal)
        serverFlags |= nx::vms::api::SF_RemoteEC;

    initPublicIpDiscovery();
    if (!m_ipDiscovery->publicIP().isNull())
        serverFlags |= nx::vms::api::SF_HasPublicIP;

    return serverFlags;
}

void MediaServerProcess::initPublicIpDiscovery()
{
    m_ipDiscovery = std::make_unique<nx::network::PublicIPDiscovery>(
        serverModule()->settings().publicIPServers().split(";", QString::SkipEmptyParts));

    int publicIPEnabled = serverModule()->settings().publicIPEnabled();
    if (publicIPEnabled == 0) //< Public IP disabled.
        return;

    if (publicIPEnabled > 1) //< Public IP manually set.
    {
        auto staticIp = serverModule()->settings().staticPublicIP();
        at_updatePublicAddress(QHostAddress(staticIp));
        return;
    }

    // Discover public IP.
    m_ipDiscovery->update();
    m_ipDiscovery->waitForFinished(); //< NOTE: Slows down server startup, should be avoided here.
    at_updatePublicAddress(m_ipDiscovery->publicIP());
}

void MediaServerProcess::startPublicIpDiscovery()
{
    // Should start periodic discovery only when public IP auto-discovery is enabled.
    if (serverModule()->settings().publicIPEnabled() != 1)
        return;

    m_updatePiblicIpTimer = std::make_unique<QTimer>();
    connect(m_updatePiblicIpTimer.get(), &QTimer::timeout,
        m_ipDiscovery.get(), &nx::network::PublicIPDiscovery::update);

    connect(m_ipDiscovery.get(), &nx::network::PublicIPDiscovery::found,
        this, &MediaServerProcess::at_updatePublicAddress);

    m_updatePiblicIpTimer->start(kPublicIpUpdateTimeoutMs);
}

void MediaServerProcess::resetSystemState(
    nx::vms::cloud_integration::CloudConnectionManager& cloudConnectionManager)
{
    for (;;)
    {
        if (!cloudConnectionManager.detachSystemFromCloud())
        {
            qWarning() << "Error while clearing cloud information. Trying again...";
            QnSleep::msleep(APP_SERVER_REQUEST_ERROR_TIMEOUT_MS);
            continue;
        }

        if (!nx::vms::utils::resetSystemToStateNew(commonModule()))
        {
            qWarning() << "Error while resetting system to state \"new \". Trying again...";
            QnSleep::msleep(APP_SERVER_REQUEST_ERROR_TIMEOUT_MS);
            continue;
        }

        break;
    }
}

namespace {

static const char* const kOnExitScriptName = "mediaserver_on_exit";

} // namespace

void MediaServerProcess::performActionsOnExit()
{
    // Call the script if it exists.

    QString fileName = serverModule()->settings().dataDir() + "/scripts/" + kOnExitScriptName;
    if (!QFile::exists(fileName))
    {
        NX_VERBOSE(this, lit("Script '%1' is missing at the server").arg(fileName));
        return;
    }

    // Currently, no args are needed, hence the empty list.
    QStringList args{};

    NX_VERBOSE(this, lit("Calling the script: %1 %2").arg(fileName).arg(args.join(" ")));
    if (!QProcess::startDetached(fileName, args))
    {
        NX_VERBOSE(this, lit("Unable to start script '%1' because of a system error").arg(kOnExitScriptName));
    }
}

void MediaServerProcess::moveHandlingCameras()
{
    QSet<QnUuid> servers;
    const auto& resPool = commonModule()->resourcePool();
    for (const auto& server: resPool->getResources<QnMediaServerResource>())
        servers << server->getId();
    nx::vms::api::CameraDataList camerasToUpdate;
    for (const auto& camera: resPool->getAllCameras(/*all*/ QnResourcePtr()))
    {
        if (!servers.contains(camera->getParentId()))
        {
            nx::vms::api::CameraData apiCameraData;
            ec2::fromResourceToApi(camera, apiCameraData);
            apiCameraData.parentId = commonModule()->moduleGUID(); //< move camera
            camerasToUpdate.push_back(apiCameraData);
        }
    }

    auto errCode = commonModule()->ec2Connection()
        ->getCameraManager(Qn::kSystemAccess)
        ->addCamerasSync(camerasToUpdate);

    if (errCode != ec2::ErrorCode::ok)
        qWarning() << "Failed to move handling cameras due to database error. errCode=" << toString(errCode);
}

void MediaServerProcess::updateAllowedInterfaces()
{
    // check registry
    QString ifList = serverModule()->settings().if_();
    // check startup parameter
    if (ifList.isEmpty())
        ifList = m_cmdLineArguments.ifListFilter;

    QList<QHostAddress> allowedInterfaces;
    for (const QString& s : ifList.split(QLatin1Char(';'), QString::SkipEmptyParts))
        allowedInterfaces << QHostAddress(s);

    if (!allowedInterfaces.isEmpty())
        qWarning() << "Using net IF filter:" << allowedInterfaces;
    nx::network::setInterfaceListFilter(allowedInterfaces);
}

QString MediaServerProcess::hardwareIdAsGuid() const
{
    auto hwId = LLUtil::getLatestHardwareId();
    auto hwIdString = QnUuid::fromHardwareId(hwId).toString();
    std::cout << "Got hwID \"" << hwIdString.toStdString() << "\"" << std::endl;
    return hwIdString;
}

void MediaServerProcess::updateGuidIfNeeded()
{
    QString guidIsHWID = serverModule()->settings().guidIsHWID();
    QString serverGuid = serverModule()->settings().serverGuid();
    QString serverGuid2 = serverModule()->settings().serverGuid2();
    QString pendingSwitchToClusterMode = serverModule()->settings().pendingSwitchToClusterMode();

    QString hwidGuid = hardwareIdAsGuid();

    if (guidIsHWID == YES) {
        serverModule()->mutableSettings()->serverGuid.set(hwidGuid);
        serverModule()->mutableSettings()->serverGuid2.remove();
    }
    else if (guidIsHWID == NO) {
        if (serverGuid.isEmpty()) {
            // serverGuid remove from settings manually?
            serverModule()->mutableSettings()->serverGuid.set(hwidGuid);
            serverModule()->mutableSettings()->guidIsHWID.set(YES);
        }

        serverModule()->mutableSettings()->serverGuid2.remove();
    }
    else if (guidIsHWID.isEmpty()) {
        if (!serverGuid2.isEmpty()) {
            serverModule()->mutableSettings()->serverGuid.set(serverGuid2);
            serverModule()->mutableSettings()->guidIsHWID.set(NO);
            serverModule()->mutableSettings()->serverGuid2.remove();
        }
        else {
            // Don't reset serverGuid if we're in pending switch to cluster mode state.
            // As it's stored in the remote database.
            if (pendingSwitchToClusterMode == YES)
                return;

            serverModule()->mutableSettings()->serverGuid.set(hwidGuid);
            serverModule()->mutableSettings()->guidIsHWID.set(YES);

            if (!serverGuid.isEmpty()) {
                serverModule()->mutableSettings()->obsoleteServerGuid.set(serverGuid);
            }
        }
    }

    connect(commonModule()->globalSettings(), &QnGlobalSettings::localSystemIdChanged,
        [this, serverGuid, hwidGuid]()
        {
            // Stop moving HwId to serverGuid as soon as first setup wizard is done.
            if (!commonModule()->globalSettings()->localSystemId().isNull())
                serverModule()->mutableSettings()->guidIsHWID.set(NO);
        });

    QnUuid obsoleteGuid = QnUuid(serverModule()->settings().obsoleteServerGuid());
    if (!obsoleteGuid.isNull())
        commonModule()->setObsoleteServerGuid(obsoleteGuid);
}

nx::utils::log::Settings MediaServerProcess::makeLogSettings(
    const nx::mediaserver::Settings& settings)
{
    nx::utils::log::Settings s;
    s.loggers.resize(1);
    s.loggers.front().maxBackupCount = settings.logArchiveSize();
    s.loggers.front().directory = settings.logDir();
    s.loggers.front().maxFileSize = settings.maxLogFileSize();
    s.updateDirectoryIfEmpty(settings.dataDir());

    for (const auto& loggerArg: cmdLineArguments().auxLoggers)
    {
        nx::utils::log::LoggerSettings loggerSettings;
        loggerSettings.parse(loggerArg);
        s.loggers.push_back(std::move(loggerSettings));
    }

    return s;
}

void MediaServerProcess::initializeLogging(MSSettings* serverSettings)
{
    auto& settings = serverSettings->settings();
    auto roSettings = serverSettings->roSettings();

    const auto binaryPath = QFile::decodeName(m_argv[0]);

    // TODO: Implement "--log-file" option like in client_startup_parameters.cpp.

    auto logSettings = makeLogSettings(settings);

    logSettings.loggers.front().level.parse(cmdLineArguments().logLevel,
        settings.logLevel(), toString(nx::utils::log::kDefaultLevel));
    logSettings.loggers.front().logBaseName = "log_file";
    nx::utils::log::setMainLogger(
        nx::utils::log::buildLogger(
            logSettings,
            qApp->applicationName(),
            binaryPath));

    if (auto path = nx::utils::log::mainLogger()->filePath())
        roSettings->setValue("logFile", path->replace(lit(".log"), QString()));
    else
        roSettings->remove("logFile");

    logSettings.loggers.front().level.parse(cmdLineArguments().httpLogLevel,
        settings.httpLogLevel(), toString(nx::utils::log::Level::none));
    logSettings.loggers.front().logBaseName = "http_log";
    nx::utils::log::addLogger(
        nx::utils::log::buildLogger(
            logSettings, qApp->applicationName(), binaryPath,
            {QnLog::HTTP_LOG_INDEX}));

    logSettings.loggers.front().level.parse(cmdLineArguments().systemLogLevel,
        settings.systemLogLevel(), toString(nx::utils::log::Level::info));
    logSettings.loggers.front().logBaseName = "hw_log";
    nx::utils::log::addLogger(
        nx::utils::log::buildLogger(
            logSettings,
            qApp->applicationName(),
            binaryPath,
            {
                QnLog::HWID_LOG,
                nx::utils::log::Tag(toString(typeid(nx::mediaserver::LicenseWatcher)))
            }),
        /*writeLogHeader*/ false);

    logSettings.loggers.front().level.parse(cmdLineArguments().ec2TranLogLevel,
        settings.tranLogLevel(), toString(nx::utils::log::Level::none));
    logSettings.loggers.front().logBaseName = "ec2_tran";
    nx::utils::log::addLogger(
        nx::utils::log::buildLogger(
            logSettings,
            qApp->applicationName(),
            binaryPath,
            {QnLog::EC2_TRAN_LOG}));

    logSettings.loggers.front().level.parse(cmdLineArguments().permissionsLogLevel,
        settings.permissionsLogLevel(), toString(nx::utils::log::Level::none));
    logSettings.loggers.front().logBaseName = "permissions";
    nx::utils::log::addLogger(
        nx::utils::log::buildLogger(
            logSettings,
            qApp->applicationName(),
            binaryPath,
            {QnLog::PERMISSIONS_LOG}));

    nx::utils::enableQtMessageAsserts();
}

void MediaServerProcess::initializeHardwareId()
{
    const auto binaryPath = QFile::decodeName(m_argv[0]);

    auto logSettings = makeLogSettings(serverModule()->settings());

    logSettings.loggers.front().level.parse(cmdLineArguments().systemLogLevel,
        serverModule()->settings().systemLogLevel(), toString(nx::utils::log::Level::info));
    logSettings.loggers.front().logBaseName = "hw_log";
    nx::utils::log::addLogger(
        nx::utils::log::buildLogger(
            logSettings,
            qApp->applicationName(),
            binaryPath,
            {
                QnLog::HWID_LOG,
                nx::utils::log::Tag(toString(typeid(nx::mediaserver::LicenseWatcher)))
            }));

    LLUtil::initHardwareId(serverModule());
    updateGuidIfNeeded();
    m_hardwareIdHlist = LLUtil::getAllHardwareIds().toVector();

    const QnUuid guid(serverModule()->settings().serverGuid());
    if (guid.isNull())
    {
        qDebug() << "Can't save guid. Run once as administrator.";
        NX_ERROR(this, "Can't save guid. Run once as administrator.");
        qApp->quit();
        return;
    }
}

void MediaServerProcess::connectArchiveIntegrityWatcher()
{
    using namespace nx::mediaserver;
    auto serverArchiveIntegrityWatcher = static_cast<ServerArchiveIntegrityWatcher*>(
        serverModule()->archiveIntegrityWatcher());

    connect(
        serverArchiveIntegrityWatcher,
        &ServerArchiveIntegrityWatcher::fileIntegrityCheckFailed,
        serverModule()->eventConnector(),
        &event::EventConnector::at_fileIntegrityCheckFailed);
}

class TcpLogReceiverConnection: public QnTCPConnectionProcessor
{
public:
    TcpLogReceiverConnection(
        const QString& dataDir,
        std::unique_ptr<nx::network::AbstractStreamSocket> socket,
        QnTcpListener* owner)
        :
        QnTCPConnectionProcessor(std::move(socket), owner),
        m_socket(std::move(socket)),
        m_file(closeDirPath(dataDir) + lit("log/external_device.log"))
    {
        m_file.open(QFile::WriteOnly);
        socket->setRecvTimeout(1000 * 3);
    }
    virtual ~TcpLogReceiverConnection() override { stop(); }
protected:
    virtual void run() override
    {
        while (true)
        {
            quint8 buffer[1024 * 16];
            int bytesRead = m_socket->recv(buffer, sizeof(buffer));
            if (bytesRead < 1 && SystemError::getLastOSErrorCode() != SystemError::timedOut)
                break; //< Connection closed
            m_file.write((const char*)buffer, bytesRead);
            m_file.flush();
        }
    }
private:
    std::unique_ptr<nx::network::AbstractStreamSocket> m_socket;
    QFile m_file;
};

class TcpLogReceiver : public QnTcpListener
{
public:
    TcpLogReceiver(
        const QString& dataDir,
        QnCommonModule* commonModule,
        const QHostAddress& address,
        int port)
        :
        QnTcpListener(commonModule, address, port),
        m_dataDir(dataDir)
    {
    }
    virtual ~TcpLogReceiver() override { stop(); }

protected:
    virtual QnTCPConnectionProcessor* createRequestProcessor(
        std::unique_ptr<nx::network::AbstractStreamSocket> clientSocket) override
    {
        return new TcpLogReceiverConnection(m_dataDir, std::move(clientSocket), this);
    }
private:
    QString m_dataDir;
};

void MediaServerProcess::initStaticCommonModule()
{
    m_staticCommonModule = std::make_unique<QnStaticCommonModule>(
        nx::vms::api::PeerType::server,
        QnAppInfo::productNameShort(),
        QnAppInfo::customizationName());
}

void MediaServerProcess::setSetupModuleCallback(std::function<void(QnMediaServerModule*)> callback)
{
    m_setupModuleCallback = std::move(callback);
}

bool MediaServerProcess::setUpMediaServerResource(
    CloudIntegrationManager* cloudIntegrationManager,
    QnMediaServerModule* serverModule,
    const ec2::AbstractECConnectionPtr& ec2Connection)
{
    bool foundOwnServerInDb = false;
    const bool sslAllowed = serverModule->settings().allowSslConnections();

    while (m_mediaServer.isNull() && !needToStop())
    {
        QnMediaServerResourcePtr server = findServer(ec2Connection);
        nx::vms::api::MediaServerData prevServerData;
        if (server)
        {
            ec2::fromResourceToApi(server, prevServerData);
            foundOwnServerInDb = true;
        }
        else
        {
            server = QnMediaServerResourcePtr(new QnMediaServerResource(commonModule()));
            const QnUuid serverGuid(serverModule->settings().serverGuid());
            server->setId(serverGuid);
            server->setMaxCameras(DEFAULT_MAX_CAMERAS);

            QString serverName(getDefaultServerName());
            auto beforeRestoreDbData = commonModule()->beforeRestoreDbData();
            if (!beforeRestoreDbData.serverName.isEmpty())
                serverName = QString::fromLocal8Bit(beforeRestoreDbData.serverName);
            server->setName(serverName);
        }

        server->setServerFlags(calcServerFlags());

        QHostAddress appserverHost;
        const QString appserverHostString = serverModule->settings().appserverHost();
        bool isLocal = Utils::isLocalAppServer(appserverHostString);
        if (!isLocal) {
            do
            {
                appserverHost = resolveHost(appserverHostString);
            } while (appserverHost.toIPv4Address() == 0);
        }

        server->setPrimaryAddress(
            nx::network::SocketAddress(defaultLocalAddress(appserverHost), m_universalTcpListener->getPort()));
        server->setSslAllowed(sslAllowed);
        m_cloudIntegrationManager->cloudManagerGroup().connectionManager.setProxyVia(
            nx::network::SocketAddress(nx::network::HostAddress::localhost, m_universalTcpListener->getPort()));

        // used for statistics reported
        server->setSystemInfo(QnAppInfo::currentSystemInformation());
        server->setVersion(qnStaticCommon->engineVersion());

        SettingsHelper settingsHelper(this->serverModule());
        QByteArray settingsAuthKey = settingsHelper.getAuthKey();
        QByteArray authKey = settingsAuthKey;
        if (authKey.isEmpty())
            authKey = server->getAuthKey().toLatin1();
        if (authKey.isEmpty())
            authKey = QnUuid::createUuid().toString().toLatin1();
        server->setAuthKey(authKey);

        // Keep server auth key in registry. Server MUST be able pass authorization after deleting database in database restore process
        if (settingsAuthKey != authKey)
            settingsHelper.setAuthKey(authKey);

        nx::vms::api::MediaServerData newServerData;
        ec2::fromResourceToApi(server, newServerData);
        if (prevServerData != newServerData)
        {
            m_mediaServer = registerServer(
                ec2Connection,
                server,
                nx::mserver_aux::isNewServerInstance(
                    commonModule()->beforeRestoreDbData(),
                    foundOwnServerInDb,
                    serverModule->settings().noSetupWizard() > 0));
        }
        else
        {
            m_mediaServer = server;
        }

        if (m_mediaServer.isNull())
            QnSleep::msleep(1000);
    }

    const auto& resPool = commonModule()->resourcePool();
    resPool->addResource(m_mediaServer);

    QString moduleName = qApp->applicationName();
    if (moduleName.startsWith(qApp->organizationName()))
        moduleName = moduleName.mid(qApp->organizationName().length()).trimmed();

    nx::vms::api::ModuleInformation selfInformation = commonModule()->moduleInformation();
    selfInformation.version = qnStaticCommon->engineVersion();
    selfInformation.sslAllowed = serverModule->settings().allowSslConnections();
    selfInformation.serverFlags = m_mediaServer->getServerFlags();
    selfInformation.ecDbReadOnly = ec2Connection->connectionInfo().ecDbReadOnly;

    commonModule()->setModuleInformation(selfInformation);
    commonModule()->bindModuleInformation(m_mediaServer);

    return foundOwnServerInDb;
}

void MediaServerProcess::stopObjects()
{
    commonModule()->setNeedToStop(true);

    auto safeDisconnect =
        [this](QObject* src, QObject* dst)
        {
            if (src && dst)
                src->disconnect(dst);
        };

    NX_INFO(this, "QnMain event loop has returned. Destroying objects...");
    serverModule()->stop();

    m_generalTaskTimer.reset();
    m_udtInternetTrafficTimer.reset();
    m_createDbBackupTimer.reset();

    safeDisconnect(commonModule()->globalSettings(), this);
    safeDisconnect(m_universalTcpListener->authenticator(), this);
    safeDisconnect(commonModule()->resourceDiscoveryManager(), this);
    safeDisconnect(serverModule()->normalStorageManager(), this);
    safeDisconnect(serverModule()->backupStorageManager(), this);
    safeDisconnect(commonModule(), this);
    safeDisconnect(commonModule()->runtimeInfoManager(), this);
    if (m_ec2Connection)
        safeDisconnect(m_ec2Connection->getTimeNotificationManager().get(), this);
    safeDisconnect(m_ec2Connection.get(), this);
    safeDisconnect(m_updatePiblicIpTimer.get(), this);
    m_updatePiblicIpTimer.reset();
    safeDisconnect(m_ipDiscovery.get(), this);
    safeDisconnect(commonModule()->moduleDiscoveryManager(), this);

    WaitingForQThreadToEmptyEventQueue waitingForObjectsToBeFreed(QThread::currentThread(), 3);
    waitingForObjectsToBeFreed.join();

    m_discoveryMonitor.reset();
    m_crashReporter.reset();

    //cancelling dumping system usage
    quint64 dumpSystemResourceUsageTaskID = 0;
    {
        QnMutexLocker lk(&m_mutex);
        dumpSystemResourceUsageTaskID = m_dumpSystemResourceUsageTaskId;
        m_dumpSystemResourceUsageTaskId = 0;
    }
    if (dumpSystemResourceUsageTaskID)
        nx::utils::TimerManager::instance()->joinAndDeleteTimer(dumpSystemResourceUsageTaskID);

    m_ipDiscovery.reset(); // stop it before IO deinitialized
    m_multicastHttp.reset();

    if (m_universalTcpListener)
        m_universalTcpListener->pleaseStop();

    if (const auto manager = commonModule()->moduleDiscoveryManager())
        manager->stop();

    if (m_universalTcpListener)
    {
        m_universalTcpListener->stop();
        m_universalTcpListener.reset();
    }

    serverModule()->resourceCommandProcessor()->stop();
    if (m_initStoragesAsyncPromise)
        m_initStoragesAsyncPromise->get_future().wait();
    // todo: #rvasilenko some undeleted resources left in the QnMain event loop. I stopped TimerManager as temporary solution for it.
    nx::utils::TimerManager::instance()->stop();

    // Remove all stream recorders.
    m_remoteArchiveSynchronizer.reset();

    m_mserverResourceSearcher.reset();

    commonModule()->resourceDiscoveryManager()->stop();
    serverModule()->analyticsManager()->stop(); //< Stop processing analytics events.

    serverModule()->resourcePool()->threadPool()->waitForDone();
    commonModule()->resourcePool()->clear();

    //since mserverResourceDiscoveryManager instance is dead no events can be delivered to serverResourceProcessor: can delete it now
    //TODO refactoring of discoveryManager <-> resourceProcessor interaction is required
    m_serverResourceProcessor.reset();

    commonModule()->deleteMessageProcessor(); // stop receiving notifications
    m_ec2ConnectionFactory->shutdown();

    //disconnecting from EC2
    QnAppServerConnectionFactory::setEc2Connection(ec2::AbstractECConnectionPtr());

    m_cloudIntegrationManager.reset();
    m_mediaServerStatusWatcher.reset();
    m_timeBasedNonceProvider.reset();
    m_ec2Connection.reset();
    m_ec2ConnectionFactory.reset();

    // This method will set flag on message channel to threat next connection close as normal
    //appServerConnection->disconnectSync();
    serverModule()->setLastRunningTime(std::chrono::milliseconds::zero());

    if (m_mediaServer)
        m_mediaServer->beforeDestroy();
    m_mediaServer.clear();

    performActionsOnExit();

    nx::network::SocketGlobals::cloud().outgoingTunnelPool().clearOwnPeerIdIfEqual(
        "ms", commonModule()->moduleGUID());

    m_autoRequestForwarder.reset();
    m_audioStreamerPool.reset();
    m_upnpPortMapper.reset();

    stopAsync();
}

ec2::AbstractECConnectionPtr MediaServerProcess::createEc2Connection() const
{
    while (!needToStop())
    {
        ec2::AbstractECConnectionPtr ec2Connection;
        const ec2::ErrorCode errorCode = m_ec2ConnectionFactory->connectSync(
            appServerConnectionUrl(), nx::vms::api::ClientInfoData(), &ec2Connection);
        if (ec2Connection)
        {
            const auto connectInfo = ec2Connection->connectionInfo();
            auto connectionResult = QnConnectionValidator::validateConnection(connectInfo, errorCode);
            if (connectionResult == Qn::SuccessConnectionResult)
            {
                NX_INFO(this, lm("Successfully connected to a local database"));
                return ec2Connection;
            }

            switch (connectionResult)
            {
                case Qn::IncompatibleInternalConnectionResult:
                case Qn::IncompatibleCloudHostConnectionResult:
                case Qn::IncompatibleVersionConnectionResult:
                case Qn::IncompatibleProtocolConnectionResult:
                    NX_ERROR(this, lit("Incompatible Server version detected! Giving up."));
                    return ec2::AbstractECConnectionPtr();
                default:
                    break;
            }
        }

        NX_ERROR(this, lm("Can't connect to local EC2. %1").arg(ec2::toString(errorCode)));
        QnSleep::msleep(3000);
    }
    return ec2::AbstractECConnectionPtr();
}

bool MediaServerProcess::connectToDatabase()
{
    m_ec2Connection = createEc2Connection();
    QnAppServerConnectionFactory::setEc2Connection(m_ec2Connection);
    if (m_ec2Connection)
    {
        connect(m_ec2Connection.get(), &ec2::AbstractECConnection::databaseDumped,
            this, &MediaServerProcess::at_databaseDumped);
        commonModule()->setRemoteGUID(m_ec2Connection->connectionInfo().serverId());
        serverModule()->syncRoSettings();
        commonModule()->setCloudMode(true);
    }
    return m_ec2Connection != nullptr;
}

void MediaServerProcess::migrateDataFromOldDir()
{
#ifdef Q_OS_WIN32
    nx::misc::ServerDataMigrateHandler migrateHandler(serverModule()->settings().dataDir());
    switch (nx::misc::migrateFilesFromWindowsOldDir(&migrateHandler))
    {
    case nx::misc::MigrateDataResult::WinDirNotFound:
        NX_WARNING(this, lit("Moving data from the old windows dir. Windows dir not found."));
        break;
    case nx::misc::MigrateDataResult::NoNeedToMigrate:
        NX_VERBOSE(this, lit("Moving data from the old windows dir. Nothing to move"));
        break;
    case nx::misc::MigrateDataResult::MoveDataFailed:
        NX_WARNING(this, lit("Moving data from the old windows dir. Old data found but move failed."));
        break;
    case nx::misc::MigrateDataResult::Ok:
        NX_INFO(this, lit("Moving data from the old windows dir. Old data found and successfully moved."));
        break;
    }
#endif
}

void MediaServerProcess::initCrashDump()
{
#ifdef _WIN32
    win32_exception::setCreateFullCrashDump(serverModule()->settings().createFullCrashDump());
#endif

#ifdef __linux__
    linux_exception::setSignalHandlingDisabled(serverModule()->settings().createFullCrashDump());
    // This is needed because setting capability (CAP_NET_BIND_SERVICE in our case) on the
    // executable automatically sets PR_SET_DUMPABLE to false which in turn stops core dumps from
    // being created.
    prctl(PR_SET_DUMPABLE, 1, 0, 0, 0, 0);
#endif
    m_crashReporter = std::make_unique<ec2::CrashReporter>(commonModule());
}

void MediaServerProcess::setUpServerRuntimeData()
{
    nx::vms::api::RuntimeData runtimeData;
    runtimeData.peer.id = commonModule()->moduleGUID();
    runtimeData.peer.instanceId = commonModule()->runningInstanceGUID();
    runtimeData.peer.persistentId = commonModule()->dbId();
    runtimeData.peer.peerType = nx::vms::api::PeerType::server;
    runtimeData.box = QnAppInfo::armBox();
    runtimeData.brand = QnAppInfo::productNameShort();
    runtimeData.customization = QnAppInfo::customizationName();
    runtimeData.platform = QnAppInfo::applicationPlatform();

#ifdef __arm__
    if (QnAppInfo::isBpi() || QnAppInfo::isNx1())
    {
        runtimeData.nx1mac = Nx1::getMac();
        runtimeData.nx1serial = Nx1::getSerial();
    }
#endif

    runtimeData.hardwareIds = m_hardwareIdHlist;
    commonModule()->runtimeInfoManager()->updateLocalItem(runtimeData);    // initializing localInfo
}

void MediaServerProcess::initSsl()
{
    const auto allowedSslVersions = serverModule()->settings().allowedSslVersions();
    if (!allowedSslVersions.isEmpty())
        nx::network::ssl::Engine::setAllowedServerVersions(allowedSslVersions.toUtf8());

    const auto allowedSslCiphers = serverModule()->settings().allowedSslCiphers();
    if (!allowedSslCiphers.isEmpty())
        nx::network::ssl::Engine::setAllowedServerCiphers(allowedSslCiphers.toUtf8());

    nx::network::ssl::Engine::useOrCreateCertificate(
        serverModule()->settings().sslCertificatePath(),
        nx::utils::AppInfo::productName().toUtf8(), "US",
        nx::utils::AppInfo::organizationName().toUtf8());
}

void MediaServerProcess::doMigrationFrom_2_4()
{
    const auto& settings = serverModule()->settings();
    if (settings.pendingSwitchToClusterMode() == "yes")
    {
        NX_WARNING(this, QString::fromLatin1("Switching to cluster mode and restarting..."));
        SystemName systemName(serverModule(), m_ec2Connection->connectionInfo().systemName);
        systemName.saveToConfig(); //< migrate system name from foreign database via config
        SettingsHelper(serverModule()).setSysIdTime(0);
        serverModule()->mutableSettings()->appserverHost.remove();
        serverModule()->mutableSettings()->appserverLogin.remove();
        serverModule()->mutableSettings()->appserverPassword.set("");
        serverModule()->mutableSettings()->pendingSwitchToClusterMode.remove();
        serverModule()->syncRoSettings();

        QFile::remove(closeDirPath(settings.dataDir()) + "/ecs.sqlite");

        // kill itself to restart
#ifdef Q_OS_WIN
        HANDLE hProcess = GetCurrentProcess();
        TerminateProcess(hProcess, ERROR_SERVICE_SPECIFIC_ERROR);
        WaitForSingleObject(hProcess, 10 * 1000);
#endif
        abort();
        return;
    }
}

void MediaServerProcess::loadPlugins()
{
    auto pluginManager = serverModule()->pluginManager();
    for (nx_spl::StorageFactory* const storagePlugin:
    pluginManager->findNxPlugins<nx_spl::StorageFactory>(nx_spl::IID_StorageFactory))
    {
        auto settings = &serverModule()->settings();
        QnStoragePluginFactory::instance()->registerStoragePlugin(
            storagePlugin->storageType(),
            std::bind(
                &QnThirdPartyStorageResource::instance,
                std::placeholders::_1,
                std::placeholders::_2,
                storagePlugin,
                settings
            ),
            false);
    }

    QnStoragePluginFactory::instance()->registerStoragePlugin(
        "file",
        [this](QnCommonModule*, const QString& path)
        {
            return QnFileStorageResource::instance(this->serverModule(), path);
        }, /*isDefaultProtocol*/ true);

    QnStoragePluginFactory::instance()->registerStoragePlugin(
        "dbfile",
        QnDbStorageResource::instance, /*isDefaultProtocol*/ false);

    QnStoragePluginFactory::instance()->registerStoragePlugin(
        "smb",
        [this](QnCommonModule*, const QString& path)
        {
            return QnFileStorageResource::instance(this->serverModule(), path);
        }, /*isDefaultProtocol*/ false);
}

void MediaServerProcess::connectStorageSignals(QnStorageManager* storage)
{
    connect(storage, &QnStorageManager::noStoragesAvailable, this,
        &MediaServerProcess::at_storageManager_noStoragesAvailable);
    connect(storage, &QnStorageManager::storagesAvailable, this,
        &MediaServerProcess::at_storageManager_storagesAvailable);
    connect(storage, &QnStorageManager::storageFailure, this,
        &MediaServerProcess::at_storageManager_storageFailure);
    connect(storage, &QnStorageManager::rebuildFinished, this,
        &MediaServerProcess::at_storageManager_rebuildFinished);
}

void MediaServerProcess::connectSignals()
{
    connect(
        this, &MediaServerProcess::started,
        [this]() { this->serverModule()->updateManager()->connectToSignals(); });

    using namespace nx::vms::common::p2p::downloader;
    connect(
        this, &MediaServerProcess::started,
        [this]() {this->serverModule()->findInstance<Downloader>()->atServerStart(); });

    connect(commonModule()->resourceDiscoveryManager(),
        &QnResourceDiscoveryManager::CameraIPConflict, this,
        &MediaServerProcess::at_cameraIPConflict);

    connectStorageSignals(serverModule()->normalStorageManager());
    connectStorageSignals(serverModule()->backupStorageManager());

    connectArchiveIntegrityWatcher();

    connect(commonModule(), &QnCommonModule::systemIdentityTimeChanged, this,
        &MediaServerProcess::at_systemIdentityTimeChanged, Qt::QueuedConnection);

    const auto& runtimeManager = commonModule()->runtimeInfoManager();
    connect(runtimeManager, &QnRuntimeInfoManager::runtimeInfoAdded, this,
        &MediaServerProcess::at_runtimeInfoChanged, Qt::QueuedConnection);
    connect(runtimeManager, &QnRuntimeInfoManager::runtimeInfoChanged, this,
        &MediaServerProcess::at_runtimeInfoChanged, Qt::QueuedConnection);
    connect(commonModule()->moduleDiscoveryManager(), &nx::vms::discovery::Manager::conflict, this,
        &MediaServerProcess::at_serverModuleConflict);

    connect(commonModule()->resourceDiscoveryManager(),
        &QnResourceDiscoveryManager::localInterfacesChanged, this,
        &MediaServerProcess::updateAddressesList);

    m_generalTaskTimer = std::make_unique<QTimer>();
    connect(m_generalTaskTimer.get(), SIGNAL(timeout()), this, SLOT(at_timer()), Qt::DirectConnection);

    m_udtInternetTrafficTimer = std::make_unique<QTimer>();
    connect(m_udtInternetTrafficTimer.get(), &QTimer::timeout,
        [common = commonModule()]()
        {
            namespace Statistics = ResourcePropertyKey::MediaServer::Statistics;
            QnResourcePtr server = common->resourcePool()->getResourceById(common->moduleGUID());
            const auto old = server->getProperty(Statistics::kUdtInternetTraffic_bytes).toULongLong();
            const auto current = nx::network::UdtStatistics::global.internetBytesTransfered.load();
            const auto update = old + (qulonglong)current;
            if (server->setProperty(Statistics::kUdtInternetTraffic_bytes, QString::number(update))
                && server->saveProperties())
            {
                NX_DEBUG(kLogTag, lm("%1 is updated to %2").args(
                    Statistics::kUdtInternetTraffic_bytes, update));
                nx::network::UdtStatistics::global.internetBytesTransfered -= current;
            }
        });

    m_createDbBackupTimer = std::make_unique<QTimer>();
    connect(m_createDbBackupTimer.get(), &QTimer::timeout,
        [this]()
        {
            auto utils = nx::mediaserver::Utils(serverModule());
            if (utils.timeToMakeDbBackup())
                utils.backupDatabase();
        });

    connect(
        m_universalTcpListener.get(),
        &QnTcpListener::portChanged,
        this,
        [this]()
    {
        updateAddressesList();
        m_cloudIntegrationManager->cloudManagerGroup().connectionManager.setProxyVia(
            nx::network::SocketAddress(nx::network::HostAddress::localhost, m_universalTcpListener->getPort()));
    });
}

void MediaServerProcess::setUpDataFromSettings()
{
    QnMulticodecRtpReader::setDefaultTransport(serverModule()->settings().rtspTransport());
    // If adminPassword is set by installer save it and create admin user with it if not exists yet
    commonModule()->setDefaultAdminPassword(serverModule()->settings().appserverPassword());
    commonModule()->setUseLowPriorityAdminPasswordHack(
        serverModule()->settings().lowPriorityPassword());

    BeforeRestoreDbData beforeRestoreDbData;
    beforeRestoreDbData.loadFromSettings(serverModule()->roSettings());
    commonModule()->setBeforeRestoreData(beforeRestoreDbData);

    commonModule()->setModuleGUID(QnUuid(serverModule()->settings().serverGuid()));

    const QString appserverHostString = serverModule()->settings().appserverHost();

    SettingsHelper settingsHelper(this->serverModule());
    commonModule()->setSystemIdentityTime(settingsHelper.getSysIdTime(), commonModule()->moduleGUID());
    if (serverModule()->settings().disableTranscoding())
        commonModule()->setTranscodeDisabled(true);

    if (!m_cmdLineArguments.engineVersion.isNull())
    {
        qWarning() << "Starting with overridden version: " << m_cmdLineArguments.engineVersion;
        qnStaticCommon->setEngineVersion(nx::utils::SoftwareVersion(m_cmdLineArguments.engineVersion));
    }

    if (!m_cmdLineArguments.allowedDiscoveryPeers.isEmpty())
    {
        QSet<QnUuid> allowedPeers;
        for (const QString &peer : m_cmdLineArguments.allowedDiscoveryPeers.split(";")) {
            QnUuid peerId(peer);
            if (!peerId.isNull())
                allowedPeers << peerId;
        }
        commonModule()->setAllowedPeers(allowedPeers);
    }

    if (!m_cmdLineArguments.enforceSocketType.isEmpty())
        nx::network::SocketFactory::enforceStreamSocketType(m_cmdLineArguments.enforceSocketType);
    auto ipVersion = m_cmdLineArguments.ipVersion;
    if (ipVersion.isEmpty())
        ipVersion = serverModule()->settings().ipVersion();

    nx::network::SocketFactory::setIpVersion(ipVersion);
}

void MediaServerProcess::initializeAnalyticsEvents()
{
    while (!needToStop())
    {
        if (serverModule()->analyticsEventsStorage()->initialize())
            break;

        NX_WARNING(this, lm("Failed to initialize analytics events storage. Retrying..."));
        QnSleep::msleep(1000);
    }
}

void MediaServerProcess::setUpTcpLogReceiver()
{
    // Start plain TCP listener and write data to a separate log file.
    const int tcpLogPort = serverModule()->settings().tcpLogPort();
    if (tcpLogPort)
    {
        m_logReceiver = std::make_shared<TcpLogReceiver>(
            serverModule()->settings().dataDir(),
            commonModule(), QHostAddress::Any, tcpLogPort);
        m_logReceiver->start();
    }
}

void MediaServerProcess::initNewSystemStateIfNeeded(
    bool foundOwnServerInDb,
    const nx::mserver_aux::SettingsProxyPtr& settingsProxy)
{
    const auto& globalSettings = commonModule()->globalSettings();
    if (!QnPermissionsHelper::isSafeMode(serverModule()))
    {
        if (nx::mserver_aux::needToResetSystem(
            nx::mserver_aux::isNewServerInstance(
            commonModule()->beforeRestoreDbData(),
            foundOwnServerInDb,
            serverModule()->settings().noSetupWizard() > 0),
            settingsProxy.get()))
        {
            if (settingsProxy->isCloudInstanceChanged())
                qWarning() << "Cloud instance changed from" << globalSettings->cloudHost() <<
                    "to" << nx::network::SocketGlobals::cloud().cloudHost() << ". Server goes to the new state";

            resetSystemState(m_cloudIntegrationManager->cloudManagerGroup().connectionManager);
        }
        if (settingsProxy->isCloudInstanceChanged())
        {
            ec2::ErrorCode errCode;
            do
            {
                const bool kCleanupDbObjects = false;
                const bool kCleanupTransactionLog = true;

                errCode = commonModule()->ec2Connection()
                    ->getMiscManager(Qn::kSystemAccess)
                    ->cleanupDatabaseSync(kCleanupDbObjects, kCleanupTransactionLog);

                if (errCode != ec2::ErrorCode::ok)
                {
                    qWarning() << "Error while rebuild transaction log. Trying again...";
                        msleep(APP_SERVER_REQUEST_ERROR_TIMEOUT_MS);
                }

            } while (errCode != ec2::ErrorCode::ok && !m_needStop);
        }
        globalSettings->setCloudHost(nx::network::SocketGlobals::cloud().cloudHost());
        globalSettings->synchronizeNow();
    }

    if (m_cmdLineArguments.cleanupDb)
    {
        const bool kCleanupDbObjects = true;
        const bool kCleanupTransactionLog = true;
        auto miscManager = m_ec2Connection->getMiscManager(Qn::kSystemAccess);
        miscManager->cleanupDatabaseSync(kCleanupDbObjects, kCleanupTransactionLog);
    }
}

void MediaServerProcess::startObjects()
{
    QTimer::singleShot(3000, this, SLOT(at_connectionOpened()));
    QTimer::singleShot(0, this, SLOT(at_appStarted()));

    at_timer();
    m_generalTaskTimer->start(QnVirtualCameraResource::issuesTimeoutMs());
    m_udtInternetTrafficTimer->start(UDT_INTERNET_TRAFIC_TIMER);
    m_createDbBackupTimer->start(serverModule()->settings().dbBackupPeriodMS().count());

    const bool isDiscoveryDisabled = serverModule()->settings().noResourceDiscovery();

    serverModule()->resourceCommandProcessor()->start();
    if (m_ec2Connection->connectionInfo().ecUrl.scheme() == "file" && !isDiscoveryDisabled)
        commonModule()->moduleDiscoveryManager()->start();

    if (!m_ec2Connection->connectionInfo().ecDbReadOnly && !isDiscoveryDisabled)
        commonModule()->resourceDiscoveryManager()->start();

    serverModule()->recordingManager()->start();
    if (!isDiscoveryDisabled)
        m_mserverResourceSearcher->start();
    m_universalTcpListener->start();
    serverModule()->serverConnector()->start();
    serverModule()->backupStorageManager()->scheduleSync()->start();
    serverModule()->unusedWallpapersWatcher()->start();
    if (m_serviceMode)
        serverModule()->licenseWatcher()->start();
}

std::map<QString, QVariant> MediaServerProcess::confParamsFromSettings() const
{
    //passing settings
    std::map<QString, QVariant> confParams;
    for (const auto& paramName: serverModule()->roSettings()->allKeys())
    {
        if (paramName.startsWith(lit("ec")))
            confParams.emplace(paramName, serverModule()->roSettings()->value(paramName));
    }
    return confParams;
}

void MediaServerProcess::writeMutableSettingsData()
{
    serverModule()->mutableSettings()->removeDbOnStartup.set(false);
    serverModule()->mutableSettings()->lowPriorityPassword.set(false);

    /* This key means that password should be forcibly changed in the database. */
    serverModule()->mutableSettings()->obsoleteServerGuid.remove();
    serverModule()->mutableSettings()->appserverPassword.set("");
#ifdef _DEBUG
    NX_ASSERT(serverModule()->settings().appserverPassword().isEmpty(), Q_FUNC_INFO,
        "appserverPassword is not emptyu in registry. Restart the server as Administrator");
#endif

    // show our cloud host value in registry in case of installer will check it
    serverModule()->roSettings()->setValue(QnServer::kIsConnectedToCloudKey,
        commonModule()->globalSettings()->cloudSystemId().isEmpty() ? "no" : "yes");
    serverModule()->roSettings()->setValue("cloudHost", nx::network::SocketGlobals::cloud().cloudHost());
    serverModule()->runTimeSettings()->remove("rebuild");

    serverModule()->syncRoSettings();
}

void MediaServerProcess::createTcpListener()
{
    const int maxConnections = serverModule()->settings().maxConnections();
    NX_INFO(this, lit("Max TCP connections fomr server= %1").arg(maxConnections));

    // Accept SSL connections in all cases as it is always in use by cloud modules and old clients,
    // config value only affects server preference listed in moduleInformation.
    const bool acceptSslConnections = true;

    m_universalTcpListener = std::make_unique<QnUniversalTcpListener>(
        commonModule(),
        QHostAddress::Any,
        serverModule()->settings().port(),
        maxConnections,
        acceptSslConnections);
}

void MediaServerProcess::loadResourcesFromDatabase()
{
    auto commonModule = serverModule()->commonModule();

    nx::vms::utils::loadResourcesFromEcs(
        commonModule,
        m_ec2Connection,
        commonModule->messageProcessor(),
        m_mediaServer,
        [this]() { return needToStop(); });

    if (m_cmdLineArguments.moveHandlingCameras)
        moveHandlingCameras();
}

static QByteArray loadDataFromFile(const QString& fileName)
{
    QFile file(fileName);
    if (file.open(QIODevice::ReadOnly | QIODevice::Text))
        return file.readAll();
    return QByteArray();
}

static QByteArray loadDataFromUrl(nx::utils::Url url)
{
    auto httpClient = std::make_unique<nx::network::http::HttpClient>();
    httpClient->setResponseReadTimeout(kResourceDataReadingTimeout);
    if (httpClient->doGet(url)
        && httpClient->response()->statusLine.statusCode == nx::network::http::StatusCode::ok)
    {
        const auto value = httpClient->fetchEntireMessageBody();
        if (value)
            return *value;
    }
    return QByteArray();
}

void MediaServerProcess::loadResourceParamsData()
{
    const std::array<const char*,2> kUrlsToLoadResourceData =
    {
        "http://resources.vmsproxy.com/resource_data.json",
        "http://beta.vmsproxy.com/beta-builds/daily/resource_data.json"
    };

    auto manager = m_ec2Connection->getResourceManager(Qn::kSystemAccess);

    using namespace nx::vms::api;
    QString source;
    ResourceParamWithRefData param;
    param.name = Qn::kResourceDataParamName;

    QString oldValue;
    nx::vms::api::ResourceParamWithRefDataList data;
    manager->getKvPairsSync(QnUuid(), &data);
    for (const auto& param: data)
    {
        if (param.name == Qn::kResourceDataParamName)
        {
            oldValue = param.value;
            break;
        }
    }
    if (oldValue.isEmpty())
    {
        source = ":/resource_data.json";
        param.value = loadDataFromFile(source); //< Default value.
    }

    for (const auto& url: kUrlsToLoadResourceData)
    {
        const auto internetValue = loadDataFromUrl(url);
        if (!internetValue.isEmpty())
        {
            if (serverModule()->commonModule()->dataPool()->validateData(internetValue))
            {
                param.value = internetValue;
                source = url;
                break;
            }
            else
            {
                NX_WARNING(this, "Skip invalid resource_data.json from %1", internetValue);
            }
        }
    }

    if (!param.value.isEmpty() && oldValue != param.value)
    {
        NX_INFO(this, "Update system wide resource_data.json from %1", source);

        // Update data in the database if there is no value or get update from the HTTP request.
        ResourceParamWithRefDataList params;
        params.push_back(param);
        manager->saveSync(params);
    }

    const auto externalResourceFileName =
        QCoreApplication::applicationDirPath() + lit("/resource_data.json");
    auto externalFile = loadDataFromFile(externalResourceFileName);
    if (!externalFile.isEmpty())
    {
        // Update local data only without saving to DB if external static file is defined.
        NX_INFO(this, "Update local resource_data.json from %1", externalResourceFileName);
        param.value = externalFile;
        ResourceParamWithRefDataList params;
        params.push_back(param);
        manager->saveSync(params);
        m_serverMessageProcessor->resetPropertyList(params);
    }
}

void MediaServerProcess::updateRootPassword()
{
    // TODO: Root password for Nx1 should be updated in case of cloud owner.
    if (QnUserResourcePtr adminUser = commonModule()->resourcePool()->getAdministrator())
    {
        serverModule()->hostSystemPasswordSynchronizer()->
            syncLocalHostRootPasswordWithAdminIfNeeded(adminUser);
    }
    serverModule()->syncRoSettings();
}

void MediaServerProcess::createResourceProcessor()
{
    m_serverResourceProcessor = std::make_unique<QnAppserverResourceProcessor>(
        serverModule(), m_ec2ConnectionFactory->distributedMutex(), m_mediaServer->getId());
    m_serverResourceProcessor->moveToThread(commonModule()->resourceDiscoveryManager());
    commonModule()->resourceDiscoveryManager()->setResourceProcessor(m_serverResourceProcessor.get());
}

void MediaServerProcess::run()
{
    // All managers use QnConcurent with blocking tasks, this hack is required to avoid delays.
    if (QThreadPool::globalInstance()->maxThreadCount() < kMinimalGlobalThreadPoolSize)
        QThreadPool::globalInstance()->setMaxThreadCount(kMinimalGlobalThreadPoolSize);

    auto serverSettings = std::make_unique<MSSettings>(
        cmdLineArguments().configFilePath,
        cmdLineArguments().rwConfigFilePath);

    if (m_serviceMode)
        initializeLogging(serverSettings.get());

    std::shared_ptr<QnMediaServerModule> serverModule(new QnMediaServerModule(
        &m_cmdLineArguments, std::move(serverSettings)));
    m_serverModule = serverModule;

    m_platform->setServerModule(serverModule.get());
    serverModule->setPlatform(m_platform.get());
    if (m_serviceMode)
        initializeHardwareId();

    prepareOsResources();

    updateAllowedInterfaces();

    setUpTcpLogReceiver();
    migrateDataFromOldDir();
    QnFileStorageResource::removeOldDirs(serverModule.get()); //< Cleanup temp folders.
    initCrashDump();
    initSsl();

    m_serverMessageProcessor =
        commonModule()->createMessageProcessor<QnServerMessageProcessor>(this->serverModule());

    m_remoteArchiveSynchronizer = std::make_unique<
        nx::mediaserver_core::recorder::RemoteArchiveSynchronizer>(serverModule.get());

    setUpDataFromSettings();
    initializeCloudConnect();
    setUpServerRuntimeData();

    createTcpListener();
    connectSignals();

    m_ec2ConnectionFactory = std::make_unique<ec2::LocalConnectionFactory>(
        commonModule(),
        nx::vms::api::PeerType::server,
        serverModule->settings().p2pMode(),
        m_universalTcpListener.get());

    m_timeBasedNonceProvider = std::make_unique<TimeBasedNonceProvider>();
    m_cloudIntegrationManager = std::make_unique<CloudIntegrationManager>(
        this->serverModule(),
        m_ec2ConnectionFactory->messageBus(),
        m_timeBasedNonceProvider.get());

    m_mediaServerStatusWatcher = std::make_unique<MediaServerStatusWatcher>(serverModule.get());

    m_ec2ConnectionFactory->setConfParams(confParamsFromSettings());

    // If an exception is thrown by Qt event handler from within exec(), we want to do some cleanup
    // anyway.
    auto stopObjectsGuard = nx::utils::makeScopeGuard([this]() { stopObjects(); });

    if (!serverModule->serverDb()->open())
        return;

    auto utils = nx::mediaserver::Utils(serverModule.get());
    if (utils.timeToMakeDbBackup())
    {
        utils.backupDatabase(ec2::detail::QnDbManager::ecsDbFileName(
            serverModule->settings().dataDir()),
            ec2::detail::QnDbManager::currentBuildNumber(appServerConnectionUrl().toLocalFile()));
    }

    if (!connectToDatabase())
        return;

    m_discoveryMonitor = std::make_unique<nx::mediaserver::discovery::DiscoveryMonitor>(
        m_ec2ConnectionFactory->messageBus());

    initializeAnalyticsEvents();

    if (needToStop())
        return;

    doMigrationFrom_2_4();

    m_mserverResourceSearcher = std::make_unique<QnMServerResourceSearcher>(this->serverModule());

    loadPlugins();

    initResourceTypes();

    if (needToStop())
        return;

    if (!initTcpListener(
        m_timeBasedNonceProvider.get(),
        &m_cloudIntegrationManager->cloudManagerGroup(),
        m_ec2ConnectionFactory.get()))
    {
        return;
    }

    m_ec2ConnectionFactory->registerRestHandlers(m_universalTcpListener->processorPool());

    m_multicastHttp = std::make_unique<QnMulticast::HttpServer>(
        commonModule()->moduleGUID().toQUuid(), m_universalTcpListener.get());

    m_universalTcpListener->setProxyHandler<nx::vms::network::ProxyConnectionProcessor>(
        &nx::vms::network::ProxyConnectionProcessor::isProxyNeeded,
        m_ec2ConnectionFactory->serverConnector());

    m_ec2ConnectionFactory->registerTransactionListener(m_universalTcpListener.get());

    const bool foundOwnServerInDb = setUpMediaServerResource(
        m_cloudIntegrationManager.get(), serverModule.get(), m_ec2Connection);

    writeMutableSettingsData();

    if (needToStop())
        return;

    serverModule->serverUpdateTool()->removeUpdateFiles(m_mediaServer->getVersion().toString());

    serverModule->resourcePool()->threadPool()->setMaxThreadCount(
        serverModule->settings().resourceInitThreadsCount());

    createResourceProcessor();

    // Searchers must be initialized before the resources are loaded as resources instances
    // are created by searchers.
    serverModule->resourceSearchers()->start();

    m_audioStreamerPool = std::make_unique<QnAudioStreamerPool>(serverModule.get());

    initializeUpnpPortMapper();

    loadResourceParamsData();
    loadResourcesFromDatabase();

    m_serverMessageProcessor->startReceivingLocalNotifications(m_ec2Connection);

    serverModule->sdkObjectFactory()->init();
    serverModule->analyticsManager()->init();

    at_runtimeInfoChanged(commonModule()->runtimeInfoManager()->localInfo());

    startPublicIpDiscovery();

    saveServerInfo(m_mediaServer);

    commonModule()->globalSettings()->initialize();

    updateAddressesList();

    auto settingsProxy = nx::mserver_aux::createServerSettingsProxy(this->serverModule());
    auto systemNameProxy = nx::mserver_aux::createServerSystemNameProxy(this->serverModule());

    nx::mserver_aux::setUpSystemIdentity(commonModule()->beforeRestoreDbData(),
        settingsProxy.get(), std::move(systemNameProxy));

    BeforeRestoreDbData::clearSettings(serverModule->roSettings());

    addFakeVideowallUser(commonModule());

    if (!serverModule->settings().noInitStoragesOnStartup())
        initStoragesAsync(commonModule()->messageProcessor());

    initNewSystemStateIfNeeded(foundOwnServerInDb, settingsProxy);

    commonModule()->globalSettings()->takeFromSettings(serverModule->roSettings(), m_mediaServer);

    updateRootPassword();

    #if !defined(EDGE_SERVER)
        // TODO: #sivanov Make this the common way with other settings.
        updateDisabledVendorsIfNeeded();
        updateAllowCameraChangesIfNeeded();
        commonModule()->globalSettings()->synchronizeNowSync();
    #endif
    if (m_setupModuleCallback)
        m_setupModuleCallback(serverModule.get());

    commonModule()->resourceDiscoveryManager()->setReady(true);

    m_dumpSystemResourceUsageTaskId = nx::utils::TimerManager::instance()->addTimer(
        std::bind(&MediaServerProcess::dumpSystemUsageStats, this),
        std::chrono::milliseconds(SYSTEM_USAGE_DUMP_TIMEOUT));

    nx::mserver_aux::makeFakeData(
        cmdLineArguments().createFakeData, m_ec2Connection, commonModule()->moduleGUID());

    startObjects();

    emit started();
    exec(); //< Start Qt event loop.
}

void MediaServerProcess::at_appStarted()
{
    if (isStopping())
        return;

    commonModule()->messageProcessor()->init(commonModule()->ec2Connection()); // start receiving notifications
    m_crashReporter->scanAndReportByTimer(serverModule()->runTimeSettings());

    QString dataLocation = serverModule()->settings().dataDir();
    QDir stateDirectory;
    stateDirectory.mkpath(dataLocation + QLatin1String("/state"));
    serverModule()->fileDeletor()->init(dataLocation + QLatin1String("/state")); // constructor got root folder for temp files
};

void MediaServerProcess::at_runtimeInfoChanged(const QnPeerRuntimeInfo& runtimeInfo)
{
    if (isStopping())
        return;
    if (runtimeInfo.uuid != commonModule()->moduleGUID())
        return;
    auto connection = commonModule()->ec2Connection();
    if (connection)
    {
        ec2::QnTransaction<nx::vms::api::RuntimeData> tran(
            ec2::ApiCommand::runtimeInfoChanged,
            commonModule()->moduleGUID());
        tran.params = runtimeInfo.data;
        commonModule()->ec2Connection()->messageBus()->sendTransaction(tran);
    }
}

void MediaServerProcess::at_emptyDigestDetected(const QnUserResourcePtr& user, const QString& login, const QString& password)
{
    if (isStopping())
        return;

    // fill authenticate digest here for compatibility with version 2.1 and below.
    const ec2::AbstractECConnectionPtr& appServerConnection = commonModule()->ec2Connection();
    if (user->getDigest().isEmpty() && !m_updateUserRequests.contains(user->getId()))
    {
        user->setName(login);
        user->setPasswordAndGenerateHash(password);

        nx::vms::api::UserData userData;
        ec2::fromResourceToApi(user, userData);

        QnUuid userId = user->getId();
        m_updateUserRequests << userId;
        appServerConnection->getUserManager(Qn::kSystemAccess)->save(userData, password, this,
            [this, userId]( int /*reqID*/, ec2::ErrorCode /*errorCode*/ )
            {
                m_updateUserRequests.remove(userId);
            });
    }
}

class QnVideoService : public QtService<QtSingleCoreApplication>
{
public:
    QnVideoService(int argc, char **argv):
        QtService<QtSingleCoreApplication>(argc, argv, SERVICE_NAME),
        m_argc(argc),
        m_argv(argv)
    {
        setServiceDescription(SERVICE_NAME);
    }

protected:
    virtual int executeApplication() override
    {
        m_main.reset(new MediaServerProcess(m_argc, m_argv, true));

        const auto cmdParams = m_main->cmdLineArguments();
        if (cmdParams.showHelp || cmdParams.showVersion)
            return 0;

        int res = application()->exec();

        m_main.reset();

#ifdef Q_OS_WIN
        // stop the service unexpectedly to let windows service management system restart it
        if (gRestartFlag)
        {
            HANDLE hProcess = GetCurrentProcess();
            TerminateProcess(hProcess, ERROR_SERVICE_SPECIFIC_ERROR);
        }
#endif
        return res;
    }

    virtual void start() override
    {
        QtSingleCoreApplication *application = this->application();

        QCoreApplication::setOrganizationName(QnAppInfo::organizationName());
        QCoreApplication::setApplicationName(QnServerAppInfo::applicationName());
        if (QCoreApplication::applicationVersion().isEmpty())
            QCoreApplication::setApplicationVersion(QnAppInfo::applicationVersion());

        m_main->initStaticCommonModule();

        if (application->isRunning() &&
            m_main->enableMultipleInstances() == 0)
        {
            qWarning() << "Server already started";
            qApp->quit();
            return;
        }

#ifdef Q_OS_WIN
        SetConsoleCtrlHandler(stopServer_WIN, true);
#endif
        signal(SIGINT, stopServer);
        signal(SIGTERM, stopServer);

        QDir::setCurrent(qApp->applicationDirPath());

    // ------------------------------------------
#ifdef TEST_RTSP_SERVER
        addTestData();
#endif
        m_main->start();
    }

    virtual void stop() override
    {
        if (serviceMainInstance)
            serviceMainInstance->stopSync();
    }

private:
    int m_argc;
    char **m_argv;
    QScopedPointer<MediaServerProcess> m_main;
};

void stopServer(int /*signal*/)
{
    gRestartFlag = false;
    if (serviceMainInstance) {
        //output to console from signal handler can cause deadlock
        //qWarning() << "got signal" << signal << "stop server!";
        serviceMainInstance->stopAsync();
    }
}

void restartServer(int restartTimeout)
{
    gRestartFlag = true;
    if (serviceMainInstance) {
        qWarning() << "restart requested!";
        QTimer::singleShot(restartTimeout, serviceMainInstance, SLOT(stopAsync()));
    }
}

/*
bool changePort(quint16 port)
{
    if (serviceMainInstance)
        return serviceMainInstance->changePort(port);
    else
        return false;
}
*/

#ifdef __linux__
void SIGUSR1_handler(int)
{
    //doing nothing. Need this signal only to interrupt some blocking calls
}
#endif

static void redirectOutput(FILE* stream, const char* streamName, const std::string& filename)
{
    if (freopen(filename.c_str(), "w", stream))
        fprintf(stream, "%s of mediaserver is redirected to this file\n", streamName);
    // Ignore possible errors because it is not clear where to print an error message.
}

static bool fileExists(const std::string& filename)
{
    return static_cast<bool>(std::ifstream(filename.c_str()));
}

static void redirectStdoutAndStderrIfNeeded(int argc, char* argv[])
{
    static const std::string kFilePrefix = nx::kit::IniConfig::iniFilesDir();
    static const std::string kStdoutFilename = "mediaserver_stdout.log";
    static const std::string kStderrFilename = "mediaserver_stderr.log";

    if (fileExists(kFilePrefix + kStdoutFilename))
        redirectOutput(stdout, "stdout", kFilePrefix + kStdoutFilename);

    if (fileExists(kFilePrefix + kStderrFilename))
        redirectOutput(stderr, "stderr", kFilePrefix + kStderrFilename);
}

int MediaServerProcess::main(int argc, char* argv[])
{
    redirectStdoutAndStderrIfNeeded(argc, argv);

    nx::utils::rlimit::setMaxFileDescriptors(32000);

    #if defined(_WIN32)
        win32_exception::installGlobalUnhandledExceptionHandler();
        _tzset();
    #endif

    #if defined(__linux__)
        signal( SIGUSR1, SIGUSR1_handler );
    #endif

    #if !defined(EDGE_SERVER)
        // Festival should be initialized before QnVideoService has started because of a bug in
        // festival.
        std::unique_ptr<TextToWaveServer> textToWaveServer = std::make_unique<TextToWaveServer>(
            nx::utils::file_system::applicationDirPath(argc, argv));
        textToWaveServer->start();
        textToWaveServer->waitForStarted();
    #endif

    QnVideoService service(argc, argv);

    const int res = service.exec();
    return (gRestartFlag && res == 0) ? 1 : 0;
}

const nx::mediaserver::CmdLineArguments MediaServerProcess::cmdLineArguments() const
{
    return m_cmdLineArguments;
}

void MediaServerProcess::configureApiRestrictions(nx::network::http::AuthMethodRestrictionList* restrictions)
{
    // For "OPTIONS * RTSP/1.0"
    restrictions->allow("\\*", nx::network::http::AuthMethod::noAuth);

    const auto webPrefix = std::string("(/web)?(/proxy/[^/]*(/[^/]*)?)?");
    restrictions->allow(webPrefix + "/api/ping", nx::network::http::AuthMethod::noAuth);
    restrictions->allow(webPrefix + "/api/camera_event.*", nx::network::http::AuthMethod::noAuth);
    restrictions->allow(webPrefix + "/api/moduleInformation", nx::network::http::AuthMethod::noAuth);
    restrictions->allow(webPrefix + "/api/gettime", nx::network::http::AuthMethod::noAuth);
    restrictions->allow(
        webPrefix + nx::vms::time_sync::TimeSyncManager::kTimeSyncUrlPath.toStdString(),
        nx::network::http::AuthMethod::noAuth);
    restrictions->allow(webPrefix + "/api/getTimeZones", nx::network::http::AuthMethod::noAuth);
    restrictions->allow(webPrefix + "/api/getNonce", nx::network::http::AuthMethod::noAuth);
    restrictions->allow(webPrefix + "/api/cookieLogin", nx::network::http::AuthMethod::noAuth);
    restrictions->allow(webPrefix + "/api/cookieLogout", nx::network::http::AuthMethod::noAuth);
    restrictions->allow(webPrefix + "/api/getCurrentUser", nx::network::http::AuthMethod::noAuth);
    restrictions->allow(webPrefix + "/static/.*", nx::network::http::AuthMethod::noAuth);
    restrictions->allow("/crossdomain.xml", nx::network::http::AuthMethod::noAuth);
    restrictions->allow("/favicon.ico", nx::network::http::AuthMethod::noAuth);
    restrictions->allow(webPrefix + "/api/startLiteClient", nx::network::http::AuthMethod::noAuth);

    // For open in new browser window.
    restrictions->allow(webPrefix + "/api/showLog.*",
        nx::network::http::AuthMethod::urlQueryDigest | nx::network::http::AuthMethod::allowWithourCsrf);

    // For inserting in HTML <img src="...">.
    restrictions->allow(webPrefix + "/ec2/cameraThumbnail",
        nx::network::http::AuthMethod::allowWithourCsrf);

    // TODO: #3.1 Remove this method and use /api/installUpdate in client when offline cloud
    // authentication is implemented.
    // WARNING: This is severe vulnerability introduced in 3.0.
    restrictions->allow(webPrefix + "/api/installUpdateUnauthenticated",
        nx::network::http::AuthMethod::noAuth);

    nx::network::http::AuthMethodRestrictionList::Filter filter;
    filter.protocol = nx::network::http::http_1_0.protocol.toStdString();
    filter.method = nx::network::http::Method::options.toStdString();
    restrictions->allow(
        filter,
        nx::network::http::AuthMethod::noAuth);
}
=======
#include "media_server_process.h"

#include <cstdlib>
#include <iostream>
#include <fstream>
#include <functional>
#include <signal.h>
#if defined(__linux__)
    #include <signal.h>
    #include <sys/types.h>
    #include <sys/stat.h>
    #include <sys/prctl.h>
    #include <unistd.h>
#endif

#include <boost/optional.hpp>

#include <qtsinglecoreapplication.h>
#include <qtservice.h>

#include <QtCore/QStringLiteral>
#include <QtCore/QCoreApplication>
#include <QtCore/QDir>
#include <QtCore/QSettings>
#include <QtCore/QUrl>
#include <QtCore/QThreadPool>
#include <QtConcurrent/QtConcurrent>
#include <nx/utils/uuid.h>
#include <utils/common/ldap.h>
#include <QtCore/QThreadPool>

#include <QtNetwork/QUdpSocket>
#include <QtNetwork/QHostAddress>
#include <QtNetwork/QHostInfo>
#include <QtNetwork/QNetworkInterface>

#include <api/global_settings.h>
#include <analytics/detected_objects_storage/analytics_events_storage.h>

#include <appserver/processor.h>

#include <nx/vms/event/rule.h>
#include <nx/vms/event/events/reasoned_event.h>
#include <nx/vms/utils/vms_utils.h>

#include <core/misc/schedule_task.h>

#include <core/resource_access/resource_access_manager.h>
#include <core/resource_access/providers/resource_access_provider.h>

#include <core/resource_management/camera_driver_restriction_list.h>
#include <core/resource_management/mserver_resource_discovery_manager.h>
#include <core/resource_management/resource_discovery_manager.h>
#include <core/resource_management/resource_pool.h>
#include <core/resource_management/server_additional_addresses_dictionary.h>

#include <core/resource/storage_plugin_factory.h>
#include <core/resource/layout_resource.h>
#include <core/resource/media_server_user_attributes.h>
#include <core/resource/media_server_resource.h>
#include <core/resource/user_resource.h>
#include <core/resource/camera_resource.h>
#include <core/resource/videowall_resource.h>
#include <core/resource/camera_resource.h>

#include <media_server/media_server_app_info.h>
#include <media_server/server_message_processor.h>
#include <media_server/settings.h>
#include <api/app_server_connection.h>
#include <media_server/file_connection_processor.h>
#include <media_server/crossdomain_connection_processor.h>
#include <media_server/media_server_resource_searchers.h>
#include <media_server/media_server_module.h>

#include <nx/vms/auth/time_based_nonce_provider.h>
#include <nx/mediaserver/authenticator.h>
#include <network/connection_validator.h>
#include <network/default_tcp_connection_processor.h>
#include <network/system_helpers.h>

#include <nx_ec/ec_api.h>
#include <nx_ec/ec_proto_version.h>
#include <nx/vms/api/data/user_data.h>
#include <nx_ec/managers/abstract_user_manager.h>
#include <nx_ec/managers/abstract_layout_manager.h>
#include <nx_ec/managers/abstract_videowall_manager.h>
#include <nx_ec/managers/abstract_webpage_manager.h>
#include <nx_ec/managers/abstract_camera_manager.h>
#include <nx_ec/managers/abstract_server_manager.h>
#include <nx_ec/managers/abstract_analytics_manager.h>
#include <nx/network/socket.h>
#include <nx/network/ssl/ssl_engine.h>
#include <nx/network/udt/udt_socket.h>

#include <camera_vendors.h>

#include <plugins/native_sdk/common_plugin_container.h>
#include <plugins/plugin_manager.h>
#include <core/resource/avi/avi_resource.h>

#include <plugins/resource/desktop_camera/desktop_camera_registrator.h>

#include <plugins/storage/file_storage/file_storage_resource.h>
#include <core/storage/file_storage/db_storage_resource.h>
#include <plugins/storage/third_party_storage_resource/third_party_storage_resource.h>

#include <recorder/file_deletor.h>
#include <recorder/storage_manager.h>
#include <recorder/schedule_sync.h>

#include <rest/handlers/acti_event_rest_handler.h>
#include <rest/handlers/event_log_rest_handler.h>
#include <rest/handlers/event_log2_rest_handler.h>
#include <rest/handlers/multiserver_events_rest_handler.h>
#include <rest/handlers/get_system_name_rest_handler.h>
#include <rest/handlers/camera_diagnostics_rest_handler.h>
#include <rest/handlers/camera_settings_rest_handler.h>
#include <rest/handlers/crash_server_handler.h>
#include <rest/handlers/external_event_rest_handler.h>
#include <rest/handlers/favicon_rest_handler.h>
#include <rest/handlers/log_rest_handler.h>
#include <rest/handlers/manual_camera_addition_rest_handler.h>
#include <rest/handlers/ping_rest_handler.h>
#include <rest/handlers/p2p_stats_rest_handler.h>
#include <rest/handlers/audit_log_rest_handler.h>
#include <rest/handlers/recording_stats_rest_handler.h>
#include <rest/handlers/ping_system_rest_handler.h>
#include <rest/handlers/ptz_rest_handler.h>
#include <rest/handlers/can_accept_cameras_rest_handler.h>
#include <rest/handlers/rebuild_archive_rest_handler.h>
#include <rest/handlers/recorded_chunks_rest_handler.h>
#include <rest/handlers/statistics_rest_handler.h>
#include <rest/handlers/storage_space_rest_handler.h>
#include <rest/handlers/storage_status_rest_handler.h>
#include <rest/handlers/time_rest_handler.h>
#include <rest/handlers/timezones_rest_handler.h>
#include <rest/handlers/get_nonce_rest_handler.h>
#include <rest/handlers/cookie_login_rest_handler.h>
#include <rest/handlers/cookie_logout_rest_handler.h>
#include <rest/handlers/activate_license_rest_handler.h>
#include <rest/handlers/test_email_rest_handler.h>
#include <rest/handlers/test_ldap_rest_handler.h>
#include <rest/handlers/update_rest_handler.h>
#include <rest/handlers/update_unauthenticated_rest_handler.h>
#include <rest/handlers/update_information_rest_handler.h>
#include <rest/handlers/start_update_rest_handler.h>
#include <rest/handlers/update_status_rest_handler.h>
#include <rest/handlers/install_update_rest_handler.h>
#include <rest/handlers/cancel_update_rest_handler.h>
#include <rest/handlers/restart_rest_handler.h>
#include <rest/handlers/module_information_rest_handler.h>
#include <rest/handlers/iflist_rest_handler.h>
#include <rest/handlers/json_aggregator_rest_handler.h>
#include <rest/handlers/ifconfig_rest_handler.h>
#include <rest/handlers/settime_rest_handler.h>
#include <rest/handlers/configure_rest_handler.h>
#include <rest/handlers/detach_from_cloud_rest_handler.h>
#include <rest/handlers/detach_from_system_rest_handler.h>
#include <rest/handlers/restore_state_rest_handler.h>
#include <rest/handlers/settings_documentation_handler.h>
#include <rest/handlers/setup_local_rest_handler.h>
#include <rest/handlers/setup_cloud_rest_handler.h>
#include <rest/handlers/merge_systems_rest_handler.h>
#include <rest/handlers/current_user_rest_handler.h>
#include <rest/handlers/backup_db_rest_handler.h>
#include <rest/handlers/discovered_peers_rest_handler.h>
#include <rest/handlers/log_level_rest_handler.h>
#include <rest/handlers/multiserver_chunks_rest_handler.h>
#include <rest/handlers/multiserver_time_rest_handler.h>
#include <rest/handlers/camera_history_rest_handler.h>
#include <rest/handlers/multiserver_bookmarks_rest_handler.h>
#include <rest/handlers/save_cloud_system_credentials.h>
#include <rest/handlers/multiserver_thumbnail_rest_handler.h>
#include <rest/handlers/multiserver_statistics_rest_handler.h>
#include <rest/handlers/multiserver_analytics_lookup_detected_objects.h>
#include <rest/handlers/execute_analytics_action_rest_handler.h>
#include <rest/handlers/get_analytics_actions_rest_handler.h>
#include <rest/server/rest_connection_processor.h>
#include <rest/server/options_request_handler.h>
#include <rest/handlers/get_hardware_info_rest_handler.h>
#include <rest/handlers/system_settings_handler.h>
#include <rest/handlers/audio_transmission_rest_handler.h>
#include <rest/handlers/start_lite_client_rest_handler.h>
#include <rest/handlers/runtime_info_rest_handler.h>
#include <rest/handlers/downloads_rest_handler.h>
#include <rest/handlers/get_hardware_ids_rest_handler.h>
#include <rest/handlers/multiserver_get_hardware_ids_rest_handler.h>
#include <rest/handlers/wearable_camera_rest_handler.h>
#include <rest/handlers/set_primary_time_server_rest_handler.h>
#ifdef _DEBUG
#include <rest/handlers/debug_events_rest_handler.h>
#endif
#include <nx/mediaserver/rest/device_analytics_settings_handler.h>
#include <nx/mediaserver/rest/analytics_engine_settings_handler.h>

#include <rtsp/rtsp_connection.h>

#include <nx/vms/discovery/manager.h>
#include <nx/vms/utils/initial_data_loader.h>
#include <network/multicodec_rtp_reader.h>
#include <network/router.h>

#include <utils/common/command_line_parser.h>
#include <nx/utils/app_info.h>
#include <nx/utils/log/log.h>
#include <nx/utils/log/log_initializer.h>
#include <nx/utils/scope_guard.h>
#include <nx/utils/std/cpp14.h>
#include <nx/utils/rlimit.h>
#include <utils/common/app_info.h>
#include <utils/common/sleep.h>
#include <utils/common/synctime.h>
#include <utils/common/util.h>
#include <nx/network/socket_global.h>
#include <nx/network/cloud/mediator_connector.h>
#include <nx/network/cloud/tunnel/outgoing_tunnel_pool.h>
#include <nx/network/cloud/tunnel/tunnel_acceptor_factory.h>
#include <nx/network/cloud/mediator_address_publisher.h>

#include <utils/common/app_info.h>
#include <transcoding/ffmpeg_video_transcoder.h>

#include <nx/utils/crash_dump/systemexcept.h>

#include "platform/hardware_information.h"
#include "platform/platform_abstraction.h"
#include <nx/mediaserver_core/ptz/server_ptz_controller_pool.h>
#include "plugins/resource/acti/acti_resource.h"
#include "common/common_module.h"
#include <nx/vms/network/reverse_connection_listener.h>
#include <nx/vms/network/proxy_connection.h>
#include <nx/vms/time_sync/server_time_sync_manager.h>
#include "llutil/hardware_id.h"
#include "api/runtime_info_manager.h"
#include "rest/handlers/old_client_connect_rest_handler.h"
#include "nx_ec/data/api_conversion_functions.h"
#include "nx_ec/dummy_handler.h"
#include "ec2_statictics_reporter.h"

#include "core/resource_management/resource_properties.h"
#include "core/resource/network_resource.h"
#include "network/universal_request_processor.h"
#include "core/resource/camera_history.h"
#include <nx/network/nettools.h>
#include "http/iomonitor_tcp_server.h"
#include "rest/handlers/multiserver_chunks_rest_handler.h"
#include "rest/handlers/merge_ldap_users_rest_handler.h"
#include "utils/common/waiting_for_qthread_to_empty_event_queue.h"
#include "crash_reporter.h"
#include "rest/handlers/exec_script_rest_handler.h"
#include "rest/handlers/script_list_rest_handler.h"
#include "cloud/cloud_integration_manager.h"
#include "rest/handlers/backup_control_rest_handler.h"
#include <server/server_globals.h>
#include <nx/mediaserver/unused_wallpapers_watcher.h>
#include <nx/mediaserver/license_watcher.h>
#include <rest/helpers/permissions_helper.h>
#include "misc/migrate_oldwin_dir.h"
#include <common/static_common_module.h>
#include <recorder/storage_db_pool.h>
#include <transaction/message_bus_adapter.h>
#include <rest/helper/p2p_statistics.h>
#include <recorder/archive_integrity_watcher.h>
#include <nx/utils/std/cpp14.h>
#include <nx/mediaserver/analytics/manager.h>
#include <nx/mediaserver/analytics/sdk_object_factory.h>
#include <nx/utils/platform/current_process.h>
#include <rest/handlers/change_camera_password_rest_handler.h>
#include <nx/mediaserver/fs/media_paths/media_paths.h>
#include <nx/mediaserver/fs/media_paths/media_paths_filter_config.h>
#include <nx/vms/common/p2p/downloader/downloader.h>
#include <nx/mediaserver/root_fs.h>
#include <nx/mediaserver/server_update_manager.h>
#include <mediaserver_ini.h>
#include <proxy/2wayaudio/proxy_audio_receiver.h>
#include <local_connection_factory.h>
#include <core/resource/resource_command_processor.h>
#include <rest/handlers/sync_time_rest_handler.h>
#include <rest/handlers/metrics_rest_handler.h>
#include <nx/mediaserver/event/event_connector.h>
#include <nx/network/http/http_client.h>
#include <core/resource_management/resource_data_pool.h>

#if !defined(EDGE_SERVER)
    #include <nx_speech_synthesizer/text_to_wav.h>
    #include <nx/utils/file_system.h>
#endif

#if defined(__arm__)
    #include "nx1/info.h"
#endif

using namespace nx::mediaserver;

// This constant is used while checking for compatibility.
// Do not change it until you know what you're doing.
static const char COMPONENT_NAME[] = "MediaServer";

static QString SERVICE_NAME = QnServerAppInfo::serviceName();
static const int UDT_INTERNET_TRAFIC_TIMER = 24 * 60 * 60 * 1000; //< Once a day;
//static const quint64 DEFAULT_MSG_LOG_ARCHIVE_SIZE = 5;
static const unsigned int APP_SERVER_REQUEST_ERROR_TIMEOUT_MS = 5500;

class MediaServerProcess;
static MediaServerProcess* serviceMainInstance = nullptr;
void stopServer(int signal);
static bool gRestartFlag = false;

namespace {

static const std::chrono::seconds kResourceDataReadingTimeout(5);
const QString YES = "yes";
const QString NO = "no";
const QString MEDIATOR_ADDRESS_UPDATE = "mediatorAddressUpdate";

static const int kPublicIpUpdateTimeoutMs = 60 * 2 * 1000;
static nx::utils::log::Tag kLogTag(typeid(MediaServerProcess));

static const int kMinimalGlobalThreadPoolSize = 4;

void addFakeVideowallUser(QnCommonModule* commonModule)
{
    nx::vms::api::UserData fakeUserData;
    fakeUserData.realm = nx::network::AppInfo::realm();
    fakeUserData.permissions = GlobalPermission::videowallModePermissions;

    auto fakeUser = ec2::fromApiToResource(fakeUserData);
    fakeUser->setId(Qn::kVideowallUserAccess.userId);
    fakeUser->setName("Video wall");

    commonModule->resourcePool()->addResource(fakeUser);
}

} // namespace

std::unique_ptr<QnStaticCommonModule> MediaServerProcess::m_staticCommonModule;

#ifdef EDGE_SERVER
static const int DEFAULT_MAX_CAMERAS = 1;
#else
static const int DEFAULT_MAX_CAMERAS = 128;
#endif

void decoderLogCallback(void* /*pParam*/, int i, const char* szFmt, va_list args)
{
    //USES_CONVERSION;

    //Ignore debug and info (i == 2 || i == 1) messages
    if(AV_LOG_ERROR != i)
    {
        //return;
    }

    // AVCodecContext* pCtxt = (AVCodecContext*)pParam;

    char szMsg[1024];
    vsprintf(szMsg, szFmt, args);
    //if(szMsg[strlen(szMsg)] == '\n')
    {
        szMsg[strlen(szMsg)-1] = 0;
    }

    NX_ERROR(kLogTag, "FFMPEG %1", QString::fromLocal8Bit(szMsg));
}

QHostAddress resolveHost(const QString& hostString)
{
    QHostAddress host(hostString);
    if (host.toIPv4Address() != 0)
        return host;

    QHostInfo info = QHostInfo::fromName(hostString);

    // Can't resolve
    if (info.error() != QHostInfo::NoError)
    {
        NX_ERROR(kLogTag, "Couldn't resolve host %1", hostString);
        return QHostAddress();
    }

    // Initialize to zero
    host = QHostAddress();
    for (const QHostAddress &address: info.addresses())
    {
        if (address.toIPv4Address() != 0)
        {
            host = address;
            break;
        }
    }

    if (host.toIPv4Address() == 0)
        NX_ERROR(kLogTag, "No ipv4 address associated with host %1", hostString);

    return host;
}

QString defaultLocalAddress(const QHostAddress& target)
{
    if (!target.isNull())
    {
        QUdpSocket socket;
        socket.connectToHost(target, 53);

        if (socket.localAddress() != QHostAddress::LocalHost)
            return socket.localAddress().toString(); // if app server is on other computer we use same address as used to connect to app server
    }

    {
        // try select default interface
        QUdpSocket socket;
        socket.connectToHost("8.8.8.8", 53);
        QString result = socket.localAddress().toString();

        if (result.length()>0)
            return result;
    }

    {
        // if nothing else works use first enabled hostaddr
        QList<nx::network::QnInterfaceAndAddr> interfaces = nx::network::getAllIPv4Interfaces();

        for (int i = 0; i < interfaces.size();++i)
        {
            QUdpSocket socket;
            if (!socket.bind(interfaces.at(i).address, 0))
                continue;

            QString result = socket.localAddress().toString();

            NX_ASSERT(result.length() > 0 );

            return result;
        }
    }

    return "127.0.0.1";

}

void calculateSpaceLimitOrLoadFromConfig(
    QnCommonModule* commonModule,
    const QnFileStorageResourcePtr& fileStorage)
{
    const BeforeRestoreDbData& beforeRestoreData = commonModule->beforeRestoreDbData();
    if (!beforeRestoreData.isEmpty() && beforeRestoreData.hasInfoForStorage(fileStorage->getUrl()))
    {
        fileStorage->setSpaceLimit(beforeRestoreData.getSpaceLimitForStorage(fileStorage->getUrl()));
        return;
    }

    fileStorage->setSpaceLimit(fileStorage->calcInitialSpaceLimit());
}

#ifdef Q_OS_WIN
static int freeGB(QString drive)
{
    ULARGE_INTEGER freeBytes;

    GetDiskFreeSpaceEx(drive.toStdWString().c_str(), &freeBytes, 0, 0);

    return freeBytes.HighPart * 4 + (freeBytes.LowPart>> 30);
}
#endif

QnStorageResourceList getSmallStorages(const QnStorageResourceList& storages)
{
    QnStorageResourceList result;
    for (const auto& storage: storages)
    {
        qint64 totalSpace = -1;
        auto fileStorage = storage.dynamicCast<QnFileStorageResource>();
        if (fileStorage)
            totalSpace = fileStorage->calculateAndSetTotalSpaceWithoutInit();
        else
        {
            storage->initOrUpdate();
            totalSpace = storage->getTotalSpace();
        }
        if (totalSpace != QnStorageResource::kUnknownSize && totalSpace < storage->getSpaceLimit())
            result << storage; // if storage size isn't known do not delete it

        NX_VERBOSE(kLogTag,
            lm("Small storage %1, isFileStorage=%2, totalSpace=%3, spaceLimit=%4, toDelete").args(
                storage->getUrl(), static_cast<bool>(fileStorage), totalSpace,
                storage->getSpaceLimit()));
    }
    return result;
}

QnStorageResourcePtr MediaServerProcess::createStorage(const QnUuid& serverId, const QString& path)
{
    NX_VERBOSE(kLogTag, lm("Attempting to create storage %1").arg(path));
    QnStorageResourcePtr storage(QnStoragePluginFactory::instance()->createStorage(commonModule(), "ufile"));
    storage->setName("Initial");
    storage->setParentId(serverId);
    storage->setUrl(path);

    const QString storagePath = QnStorageResource::toNativeDirPath(storage->getPath());
    const auto partitions = m_platform->monitor()->totalPartitionSpaceInfo();
    const auto it = std::find_if(partitions.begin(), partitions.end(),
        [&](const QnPlatformMonitor::PartitionSpace& part)
    { return storagePath.startsWith(QnStorageResource::toNativeDirPath(part.path)); });

    const auto storageType = (it != partitions.end())
        ? it->type
        : QnPlatformMonitor::NetworkPartition;
    storage->setStorageType(QnLexical::serialized(storageType));

    if (auto fileStorage = storage.dynamicCast<QnFileStorageResource>())
    {
        const qint64 totalSpace = fileStorage->calculateAndSetTotalSpaceWithoutInit();
        calculateSpaceLimitOrLoadFromConfig(commonModule(), fileStorage);

        if (totalSpace < fileStorage->getSpaceLimit())
        {
            NX_DEBUG(kLogTag, lm(
                "Storage with this path %1 total space is unknown or totalSpace < spaceLimit. "
                "Total space: %2, Space limit: %3").args(path, totalSpace, storage->getSpaceLimit()));
            return QnStorageResourcePtr();
        }
    }
    else
    {
        NX_ASSERT(false, lm("Failed to create to storage: %1").arg(path));
        return QnStorageResourcePtr();
    }

    storage->setUsedForWriting(storage->initOrUpdate() == Qn::StorageInit_Ok && storage->isWritable());
    NX_DEBUG(kLogTag, lm("Storage %1 is operational: %2").args(path, storage->isUsedForWriting()));

    QnResourceTypePtr resType = qnResTypePool->getResourceTypeByName("Storage");
    NX_ASSERT(resType);
    if (resType)
        storage->setTypeId(resType->getId());

    storage->setParentId(QnUuid(serverModule()->settings().serverGuid()));
    return storage;
}

QStringList MediaServerProcess::listRecordFolders(bool includeNonHdd) const
{
    using namespace nx::mediaserver::fs::media_paths;

    auto mediaPathList = get(FilterConfig::createDefault(
        m_platform.get(), includeNonHdd, &serverModule()->settings()));
    NX_VERBOSE(this, lm("Record folders: %1").container(mediaPathList));
    return mediaPathList;
}

QnStorageResourceList MediaServerProcess::createStorages(const QnMediaServerResourcePtr& mServer)
{
    QnStorageResourceList storages;
    QStringList availablePaths;
    //bool isBigStorageExist = false;
    qint64 bigStorageThreshold = 0;

    availablePaths = listRecordFolders();

    NX_DEBUG(kLogTag, lm("Available paths count: %1").arg(availablePaths.size()));
    for(const QString& folderPath: availablePaths)
    {
        NX_DEBUG(kLogTag, lm("Available path: %1").arg(folderPath));
        if (!mServer->getStorageByUrl(folderPath).isNull())
        {
            NX_DEBUG(kLogTag,
                lm("Storage with this path %1 already exists. Won't be added.").arg(folderPath));
            continue;
        }
        // Create new storage because of new partition found that missing in the database
        QnStorageResourcePtr storage = createStorage(mServer->getId(), folderPath);
        if (!storage)
            continue;

        qint64 available = storage->getTotalSpace() - storage->getSpaceLimit();
        bigStorageThreshold = qMax(bigStorageThreshold, available);
        storages.append(storage);
        NX_DEBUG(kLogTag, lm("Creating new storage: %1").arg(folderPath));
    }
    bigStorageThreshold /= QnStorageManager::BIG_STORAGE_THRESHOLD_COEFF;

    for (int i = 0; i < storages.size(); ++i) {
        QnStorageResourcePtr storage = storages[i].dynamicCast<QnStorageResource>();
        qint64 available = storage->getTotalSpace() - storage->getSpaceLimit();
        if (available < bigStorageThreshold)
            storage->setUsedForWriting(false);
    }

    QString logMessage = "Storage new candidates:\n";
    for (const auto& storage : storages)
    {
        logMessage.append(
            lm("\t\turl: %1, totalSpace: %2, spaceLimit: %3")
                .args(storage->getUrl(), storage->getTotalSpace(), storage->getSpaceLimit()));
    }

    NX_DEBUG(kLogTag, logMessage);
    return storages;
}

QnStorageResourceList MediaServerProcess::updateStorages(QnMediaServerResourcePtr mServer)
{
    const auto partitions = m_platform->monitor()->totalPartitionSpaceInfo();

    QMap<QnUuid, QnStorageResourcePtr> result;
    // I've switched all patches to native separator to fix network patches like \\computer\share
    for(const QnStorageResourcePtr& abstractStorage: mServer->getStorages())
    {
        QnStorageResourcePtr storage = abstractStorage.dynamicCast<QnStorageResource>();
        if (!storage)
            continue;
        bool modified = false;
        if (!storage->getUrl().contains("://")) {
            QString updatedURL = QDir::toNativeSeparators(storage->getUrl());
            if (updatedURL.endsWith(QDir::separator()))
                updatedURL.chop(1);
            if (storage->getUrl() != updatedURL) {
                storage->setUrl(updatedURL);
                modified = true;
            }
        }

        QString storageType = storage->getStorageType();
        if (storageType.isEmpty())
        {
            if (storage->getUrl().contains("://"))
                storageType = QUrl(storage->getUrl()).scheme();
            if (storageType.isEmpty())
            {
                storageType = QnLexical::serialized(QnPlatformMonitor::LocalDiskPartition);
                const auto storagePath = QnStorageResource::toNativeDirPath(storage->getPath());
                const auto it = std::find_if(partitions.begin(), partitions.end(),
                    [&](const QnPlatformMonitor::PartitionSpace& partition)
                { return storagePath.startsWith(QnStorageResource::toNativeDirPath(partition.path)); });
                if (it != partitions.end())
                    storageType = QnLexical::serialized(it->type);
            }
            storage->setStorageType(
                    storageType.isEmpty()
                    ? QnLexical::serialized(QnPlatformMonitor::UnknownPartition)
                    : storageType);
            modified = true;
        }
        if (modified)
            result.insert(storage->getId(), storage);
    }

    QString logMesssage = lm("%1 Modified storages:\n").arg(Q_FUNC_INFO);
    for (const auto& storage : result.values())
    {
        logMesssage.append(
            lm("\t\turl: %1, totalSpace: %2, spaceLimit: %3\n")
                .args(storage->getUrl(), storage->getTotalSpace(), storage->getSpaceLimit()));
    }

    NX_DEBUG(kLogTag, logMesssage);
    return result.values();
}

void MediaServerProcess::initStoragesAsync(QnCommonMessageProcessor* messageProcessor)
{
    m_initStoragesAsyncPromise.reset(new nx::utils::promise<void>());
    QtConcurrent::run([messageProcessor, this]
    {
        NX_VERBOSE(this, "Init storages begin");
        const auto setPromiseGuardFunc = nx::utils::makeScopeGuard(
            [&]()
            {
                NX_VERBOSE(this, "Init storages end");
                m_initStoragesAsyncPromise->set_value();
            });

        //read server's storages
        ec2::AbstractECConnectionPtr ec2Connection = messageProcessor->commonModule()->ec2Connection();
        ec2::ErrorCode rez;
        nx::vms::api::StorageDataList storages;

        while ((rez = ec2Connection->getMediaServerManager(Qn::kSystemAccess)->getStoragesSync(
            QnUuid(), &storages)) != ec2::ErrorCode::ok)
        {
            NX_DEBUG(this, lm("Can't get storage list. Reason: %1").arg(rez));
            QnSleep::msleep(APP_SERVER_REQUEST_ERROR_TIMEOUT_MS);
            if (m_needStop)
                return;
        }

        for(const auto& storage: storages)
        {
            NX_DEBUG(this, lm("Existing storage: %1, spaceLimit = %2")
                .args(storage.url, storage.spaceLimit));
            messageProcessor->updateResource(storage, ec2::NotificationSource::Local);
        }

        const auto unmountedStorages =
            nx::mserver_aux::getUnmountedStorages(
                m_platform.get(),
                m_mediaServer->getStorages(),
                &serverModule()->settings());
        for (const auto& storageResource: unmountedStorages)
        {
            auto fileStorageResource = storageResource.dynamicCast<QnFileStorageResource>();
            if (fileStorageResource)
                fileStorageResource->setMounted(false);
        }

        QnStorageResourceList smallStorages = getSmallStorages(m_mediaServer->getStorages());
        QnStorageResourceList storagesToRemove;
        // We won't remove automatically storages which might have been unmounted because of their
        // small size. This small size might be the result of the unmounting itself (just the size
        // of the local drive where mount folder is located). User will be able to remove such
        // storages by themselves.
        for (const auto& smallStorage: smallStorages)
        {
            bool isSmallStorageAmongstUnmounted = false;
            for (const auto& unmountedStorage: unmountedStorages)
            {
                if (unmountedStorage == smallStorage)
                {
                    isSmallStorageAmongstUnmounted = true;
                    break;
                }
            }

            if (!isSmallStorageAmongstUnmounted)
                storagesToRemove.append(smallStorage);
        }

        NX_DEBUG(this, lm("Found %1 storages to remove").arg(storagesToRemove.size()));
        for (const auto& storage: storagesToRemove)
        {
            NX_DEBUG(this, lm("Storage to remove: %2, id: %3").args(
                storage->getUrl(), storage->getId()));
        }

        if (!storagesToRemove.isEmpty())
        {
            nx::vms::api::IdDataList idList;
            for (const auto& value: storagesToRemove)
                idList.push_back(value->getId());
            if (ec2Connection->getMediaServerManager(Qn::kSystemAccess)->removeStoragesSync(idList) != ec2::ErrorCode::ok)
                qWarning() << "Failed to remove deprecated storage on startup. Postpone removing to the next start...";
            commonModule()->resourcePool()->removeResources(storagesToRemove);
        }

        QnStorageResourceList modifiedStorages = createStorages(m_mediaServer);
        modifiedStorages.append(updateStorages(m_mediaServer));
        saveStorages(ec2Connection, modifiedStorages);
        for(const QnStorageResourcePtr &storage: modifiedStorages)
            messageProcessor->updateResource(storage, ec2::NotificationSource::Local);

        serverModule()->normalStorageManager()->initDone();
        serverModule()->backupStorageManager()->initDone();
    });
}

QString getComputerName()
{
#if defined(Q_OS_WIN)
    ushort tmpBuffer[1024];
    DWORD  tmpBufferSize = sizeof(tmpBuffer);
    if (GetComputerName((LPTSTR) tmpBuffer, &tmpBufferSize))
        return QString::fromUtf16(tmpBuffer);
#elif defined(Q_OS_LINUX)
    char tmpBuffer[1024];
    if (gethostname(tmpBuffer, sizeof(tmpBuffer)) == 0)
        return QString::fromUtf8(tmpBuffer);
#endif
    return QString();
}

QString getDefaultServerName()
{
    QString id = getComputerName();
    if (id.isEmpty())
        id = nx::network::getMacFromPrimaryIF();
    return lm("Server %1").arg(id);
}

QnMediaServerResourcePtr MediaServerProcess::findServer(ec2::AbstractECConnectionPtr ec2Connection)
{
    nx::vms::api::MediaServerDataList servers;

    while (servers.empty() && !needToStop())
    {
        ec2::ErrorCode rez = ec2Connection->getMediaServerManager(Qn::kSystemAccess)->getServersSync(&servers);
        if( rez == ec2::ErrorCode::ok )
            break;

        qDebug() << "findServer(): Call to getServers failed. Reason: " << ec2::toString(rez);
        QnSleep::msleep(1000);
    }

    const QnUuid serverGuid(serverModule()->settings().serverGuid());
    for(const auto& server: servers)
    {
        if (server.id == serverGuid)
        {
            QnMediaServerResourcePtr qnServer(new QnMediaServerResource(commonModule()));
            ec2::fromApiToResource(server, qnServer);
            return qnServer;
        }
    }

    return QnMediaServerResourcePtr();
}

QnMediaServerResourcePtr MediaServerProcess::registerServer(
    ec2::AbstractECConnectionPtr ec2Connection,
    const QnMediaServerResourcePtr &server,
    bool isNewServerInstance)
{
    nx::vms::api::MediaServerData apiServer;
    ec2::fromResourceToApi(server, apiServer);

    ec2::ErrorCode rez = ec2Connection->getMediaServerManager(Qn::kSystemAccess)->saveSync(apiServer);
    if (rez != ec2::ErrorCode::ok)
    {
        qWarning() << "registerServer(): Call to registerServer failed. Reason: " << ec2::toString(rez);
        return QnMediaServerResourcePtr();
    }

    if (!isNewServerInstance)
        return server;

    // insert server user attributes if defined
    QString dir = serverModule()->settings().staticDataDir();

    QFile f(closeDirPath(dir) + "server_settings.json");
    if (!f.open(QFile::ReadOnly))
        return server;
    QByteArray data = f.readAll();
    nx::vms::api::MediaServerUserAttributesData userAttrsData;
    if (!QJson::deserialize(data, &userAttrsData))
        return server;
    userAttrsData.serverId = server->getId();

    nx::vms::api::MediaServerUserAttributesDataList attrsList;
    attrsList.push_back(userAttrsData);
    rez = ec2Connection->getMediaServerManager(Qn::kSystemAccess)->saveUserAttributesSync(attrsList);
    if (rez != ec2::ErrorCode::ok)
    {
        qWarning() << "registerServer(): Call to registerServer failed. Reason: " << ec2::toString(rez);
        return QnMediaServerResourcePtr();
    }

    return server;
}

void MediaServerProcess::saveStorages(
    ec2::AbstractECConnectionPtr ec2Connection,
    const QnStorageResourceList& storages)
{
    nx::vms::api::StorageDataList apiStorages;
    ec2::fromResourceListToApi(storages, apiStorages);

    ec2::ErrorCode rez;
    while((rez = ec2Connection->getMediaServerManager(Qn::kSystemAccess)->saveStoragesSync(apiStorages))
        != ec2::ErrorCode::ok && !needToStop())
    {
        NX_WARNING(this) << "Call to change server's storages failed. Reason: " << rez;
        QnSleep::msleep(APP_SERVER_REQUEST_ERROR_TIMEOUT_MS);
    }
}

static const int SYSTEM_USAGE_DUMP_TIMEOUT = 7*60*1000;

void MediaServerProcess::dumpSystemUsageStats()
{
    if (!m_platform->monitor())
        return;

    m_platform->monitor()->totalCpuUsage();
    m_platform->monitor()->totalRamUsage();
    m_platform->monitor()->totalHddLoad();

    // TODO: #muskov
    //  - Add some more fields that might be interesting.
    //  - Make and use JSON serializable struct rather than just a string.
    QStringList networkIfList;
    for (const auto& iface: m_platform->monitor()->totalNetworkLoad())
    {
        if (iface.type != QnPlatformMonitor::LoopbackInterface)
        {
            networkIfList.push_back(
                lm("%1: %2 bps").args(iface.interfaceName, iface.bytesPerSecMax));
        }
    }
    const auto networkIfInfo = networkIfList.join(", ");
    if (m_mediaServer->setProperty(Qn::NETWORK_INTERFACES, networkIfInfo))
        m_mediaServer->saveProperties();

    QnMutexLocker lk( &m_mutex );
    if(m_dumpSystemResourceUsageTaskId == 0)  //monitoring cancelled
        return;
    m_dumpSystemResourceUsageTaskId = nx::utils::TimerManager::instance()->addTimer(
        std::bind( &MediaServerProcess::dumpSystemUsageStats, this ),
        std::chrono::milliseconds(SYSTEM_USAGE_DUMP_TIMEOUT) );
}

#ifdef Q_OS_WIN
#include <windows.h>
#include <stdio.h>
BOOL WINAPI stopServer_WIN(DWORD dwCtrlType)
{
    stopServer(dwCtrlType);
    return true;
}
#endif

nx::utils::Url MediaServerProcess::appServerConnectionUrl() const
{
    auto settings = serverModule()->mutableSettings();
    // migrate appserverPort settings from version 2.2 if exist
    if (settings->appserverPort.present())
    {
        settings->port.set(settings->appserverPort());
        settings->appserverPort.remove();
    }

    nx::utils::Url appServerUrl;
    QUrlQuery params;

    // ### remove
    QString host = settings->appserverHost();
    if( QUrl( host ).scheme() == "file" )
    {
        appServerUrl = nx::utils::Url( host ); // it is a completed URL
    }
    else if (host.isEmpty() || host == "localhost")
    {
        appServerUrl = nx::utils::Url::fromLocalFile(closeDirPath(serverModule()->settings().dataDir()) );
    }
    else
    {
        appServerUrl.setScheme(nx::network::http::urlSheme(settings->secureAppserverConnection()));
        appServerUrl.setHost(host);
        appServerUrl.setPort(settings->port());
    }
    if (appServerUrl.scheme() == "file")
    {
        QString staticDBPath = settings->staticDataDir();
        if (!staticDBPath.isEmpty()) {
            params.addQueryItem("staticdb_path", staticDBPath);
        }
        if (settings->removeDbOnStartup())
            params.addQueryItem("cleanupDb", QString());
    }

    // TODO: #rvasilenko Actually appserverPassword is always empty. Remove?
    QString userName = settings->appserverLogin();
    QString password = settings->appserverPassword();
    QByteArray authKey = SettingsHelper(serverModule()).getAuthKey();
    QString appserverHostString = settings->appserverHost();
    if (!authKey.isEmpty() && !Utils::isLocalAppServer(appserverHostString))
    {
        userName = serverModule()->settings().serverGuid();
        password = authKey;
    }

    appServerUrl.setUserName(userName);
    appServerUrl.setPassword(password);
    appServerUrl.setQuery(params);

    NX_INFO(this, "Connect to server %1", appServerUrl.toString(QUrl::RemovePassword));
    return appServerUrl;
}

MediaServerProcess::MediaServerProcess(int argc, char* argv[], bool serviceMode)
    :
    m_argc(argc),
    m_argv(argv),
    m_cmdLineArguments(argc, argv),
    m_serviceMode(serviceMode)
{
    serviceMainInstance = this;

    // TODO: Other platforms?
    #if defined(__linux__)
        if (!m_cmdLineArguments.crashDirectory.isEmpty())
            linux_exception::setCrashDirectory(m_cmdLineArguments.crashDirectory.toStdString());
    #endif

    auto settings = std::make_unique<MSSettings>(
        m_cmdLineArguments.configFilePath,
        m_cmdLineArguments.rwConfigFilePath);

    addCommandLineParametersFromConfig(settings.get());

    const bool isStatisticsDisabled =
        settings->settings().noMonitorStatistics();

    m_platform.reset(new QnPlatformAbstraction());
    m_platform->process(NULL)->setPriority(QnPlatformProcess::HighPriority);
    m_platform->setUpdatePeriodMs(
        isStatisticsDisabled ? 0 : QnGlobalMonitor::kDefaultUpdatePeridMs);
    m_enableMultipleInstances = settings->settings().enableMultipleInstances();
}

void MediaServerProcess::addCommandLineParametersFromConfig(MSSettings* settings)
{
    // move arguments from conf file / registry

    if (m_cmdLineArguments.rebuildArchive.isEmpty())
        m_cmdLineArguments.rebuildArchive = settings->runTimeSettings()->value("rebuild").toString();
}

MediaServerProcess::~MediaServerProcess()
{
    quit();
    stop();
    m_staticCommonModule.reset();
}

void MediaServerProcess::initResourceTypes()
{
    auto manager = m_ec2Connection->getResourceManager(Qn::kSystemAccess);
    while (!needToStop())
    {
        QList<QnResourceTypePtr> resourceTypeList;
        const ec2::ErrorCode errorCode = manager->getResourceTypesSync(&resourceTypeList);
        if (errorCode == ec2::ErrorCode::ok)
        {
            qnResTypePool->replaceResourceTypeList(resourceTypeList);
            break;
        }
        NX_ERROR(this, lm("Failed to load resource types. %1").arg(ec2::toString(errorCode)));
    }
}

bool MediaServerProcess::isStopping() const
{
    QnMutexLocker lock( &m_stopMutex );
    return m_stopping;
}

void MediaServerProcess::at_databaseDumped()
{
    if (isStopping())
        return;

    nx::mserver_aux::savePersistentDataBeforeDbRestore(
                commonModule()->resourcePool()->getAdministrator(),
                m_mediaServer,
                nx::mserver_aux::createServerSettingsProxy(serverModule()).get()
            ).saveToSettings(serverModule()->roSettings());
    NX_INFO(this, "Server restart is scheduled after dump database");
    restartServer(500);
}

void MediaServerProcess::at_systemIdentityTimeChanged(qint64 value, const QnUuid& sender)
{
    if (isStopping())
        return;

    SettingsHelper(serverModule()).setSysIdTime(value);
    if (sender != commonModule()->moduleGUID())
    {
        serverModule()->mutableSettings()->removeDbOnStartup.set(true);
        // If system Id has been changed, reset 'database restore time' variable
        nx::mserver_aux::savePersistentDataBeforeDbRestore(
                    commonModule()->resourcePool()->getAdministrator(),
                    m_mediaServer,
                    nx::mserver_aux::createServerSettingsProxy(serverModule()).get()
                ).saveToSettings(serverModule()->roSettings());
        NX_INFO(this, "Server restart is scheduled because sysId time is changed");
        restartServer(0);
    }
}

void MediaServerProcess::stopSync()
{
    qWarning() << "Stopping server";

    const int kStopTimeoutMs = 100 * 1000;

    if (serviceMainInstance) {
        {
            QnMutexLocker lock( &m_stopMutex );
            m_stopping = true;
        }
        serviceMainInstance->pleaseStop();
        serviceMainInstance->quit();
        if (!serviceMainInstance->wait(kStopTimeoutMs))
        {
            serviceMainInstance->terminate();
            serviceMainInstance->wait();
        }
        serviceMainInstance = 0;
    }
    qApp->quit();
}

void MediaServerProcess::stopAsync()
{
    QTimer::singleShot(0, this, SLOT(stopSync()));
}

int MediaServerProcess::getTcpPort() const
{
    return m_universalTcpListener ? m_universalTcpListener->getPort() : 0;
}

void MediaServerProcess::updateDisabledVendorsIfNeeded()
{
    // migration from old version. move setting from registry to the DB
    static const QString DV_PROPERTY = QLatin1String("disabledVendors");
    QString disabledVendors = serverModule()->roSettings()->value(DV_PROPERTY).toString();
    if (!disabledVendors.isNull())
    {
        qnGlobalSettings->setDisabledVendors(disabledVendors);
        serverModule()->roSettings()->remove(DV_PROPERTY);
    }
}

void MediaServerProcess::updateAllowCameraChangesIfNeeded()
{
    static const QString DV_PROPERTY = QLatin1String("cameraSettingsOptimization");

    QString allowCameraChanges = serverModule()->roSettings()->value(DV_PROPERTY).toString();
    if (!allowCameraChanges.isEmpty())
    {
        qnGlobalSettings->setCameraSettingsOptimizationEnabled(
            allowCameraChanges.toLower() == "yes"
            || allowCameraChanges.toLower() == "true"
            || allowCameraChanges == "1");
        serverModule()->roSettings()->setValue(DV_PROPERTY, "");
    }
}

template<typename Container>
QString containerToQString(const Container& container)
{
    QStringList list;
    for (const auto& it : container)
        list << it.toString();

    return list.join(", ");
}

void MediaServerProcess::updateAddressesList()
{
    if (isStopping())
        return;

    nx::vms::api::MediaServerData prevValue;
    ec2::fromResourceToApi(m_mediaServer, prevValue);

    nx::network::AddressFilters addressMask =
        nx::network::AddressFilter::ipV4
        | nx::network::AddressFilter::ipV6
        | nx::network::AddressFilter::noLocal
        | nx::network::AddressFilter::noLoopback;

    QList<nx::network::SocketAddress> serverAddresses;
    const auto port = m_universalTcpListener->getPort();

    for (const auto& host: allLocalAddresses(addressMask))
        serverAddresses << nx::network::SocketAddress(host, port);

    for (const auto& host : m_forwardedAddresses )
        serverAddresses << nx::network::SocketAddress(host.first, host.second);

    if (!m_ipDiscovery->publicIP().isNull())
        serverAddresses << nx::network::SocketAddress(m_ipDiscovery->publicIP().toString(), port);

    m_mediaServer->setNetAddrList(serverAddresses);
    NX_DEBUG(this, "Update mediaserver addresses: %1", containerToQString(serverAddresses));

    const nx::utils::Url defaultUrl(m_mediaServer->getApiUrl());
    const nx::network::SocketAddress defaultAddress(defaultUrl.host(), defaultUrl.port());
    if (std::find(serverAddresses.begin(), serverAddresses.end(),
                  defaultAddress) == serverAddresses.end())
    {
        nx::network::SocketAddress newAddress;
        if (!serverAddresses.isEmpty())
            newAddress = serverAddresses.front();

        m_mediaServer->setPrimaryAddress(newAddress);
    }

    nx::vms::api::MediaServerData server;
    ec2::fromResourceToApi(m_mediaServer, server);
    if (server != prevValue)
    {
        auto mediaServerManager =
            commonModule()->ec2Connection()->getMediaServerManager(Qn::kSystemAccess);
        mediaServerManager->save(server, this, &MediaServerProcess::at_serverSaved);
    }

    nx::network::SocketGlobals::cloud().addressPublisher().updateAddresses(
        std::list<nx::network::SocketAddress>(
            serverAddresses.begin(),
            serverAddresses.end()));
}

void MediaServerProcess::saveServerInfo(const QnMediaServerResourcePtr& server)
{
    const auto hwInfo = HardwareInformation::instance();
    server->setProperty(Qn::CPU_ARCHITECTURE, hwInfo.cpuArchitecture);
    server->setProperty(Qn::CPU_MODEL_NAME, hwInfo.cpuModelName);
    server->setProperty(Qn::PHYSICAL_MEMORY, QString::number(hwInfo.physicalMemory));

    server->setProperty(Qn::PRODUCT_NAME_SHORT, QnAppInfo::productNameShort());
    server->setProperty(Qn::FULL_VERSION, nx::utils::AppInfo::applicationFullVersion());
    server->setProperty(Qn::BETA, QString::number(QnAppInfo::beta() ? 1 : 0));
    server->setProperty(Qn::PUBLIC_IP, m_ipDiscovery->publicIP().toString());
    server->setProperty(Qn::SYSTEM_RUNTIME, nx::vms::api::SystemInformation::currentSystemRuntime());

    if (m_mediaServer->getPanicMode() == Qn::PM_BusinessEvents)
        server->setPanicMode(Qn::PM_None);

    QFile hddList(Qn::HDD_LIST_FILE);
    if (hddList.open(QFile::ReadOnly))
    {
        const auto content = QString::fromUtf8(hddList.readAll());
        if (content.size())
        {
            auto hhds = content.split("\n", QString::SkipEmptyParts);
            for (auto& hdd : hhds) hdd = hdd.trimmed();
            server->setProperty(Qn::HDD_LIST, hhds.join(", "),
                                QnResource::NO_ALLOW_EMPTY);
        }
    }

    server->saveProperties();
    m_mediaServer->setStatus(Qn::Online);

    #ifdef ENABLE_EXTENDED_STATISTICS
        qnServerDb->setBookmarkCountController(
            [server](size_t count)
            {
                server->setProperty(Qn::BOOKMARK_COUNT, QString::number(count));
                server->saveProperties();
            });
    #endif
}

void MediaServerProcess::at_updatePublicAddress(const QHostAddress& publicIp)
{
    if (isStopping())
        return;

    NX_DEBUG(this, "Server %1 has changed publicIp to value %2", commonModule()->moduleGUID(), publicIp);

    QnPeerRuntimeInfo localInfo = commonModule()->runtimeInfoManager()->localInfo();
    localInfo.data.publicIP = publicIp.toString();
    commonModule()->runtimeInfoManager()->updateLocalItem(localInfo);

    const auto& resPool = commonModule()->resourcePool();
    QnMediaServerResourcePtr server = resPool->getResourceById<QnMediaServerResource>(commonModule()->moduleGUID());
    if (server)
    {
        auto serverFlags = server->getServerFlags();
        if (publicIp.isNull())
            serverFlags &= ~nx::vms::api::SF_HasPublicIP;
        else
            serverFlags |= nx::vms::api::SF_HasPublicIP;

        if (serverFlags != server->getServerFlags())
        {
            server->setServerFlags(serverFlags);
            ec2::AbstractECConnectionPtr ec2Connection = commonModule()->ec2Connection();

            nx::vms::api::MediaServerData apiServer;
            ec2::fromResourceToApi(server, apiServer);
            ec2Connection->getMediaServerManager(Qn::kSystemAccess)->save(apiServer, this, [] {});
        }

        if (server->setProperty(Qn::PUBLIC_IP, publicIp.toString(), QnResource::NO_ALLOW_EMPTY))
            server->saveProperties();

        updateAddressesList(); //< update interface list to add/remove publicIP
    }
}

void MediaServerProcess::at_portMappingChanged(QString address)
{
    if (isStopping())
        return;

    nx::network::SocketAddress mappedAddress(address);
    if (mappedAddress.port)
    {
        auto it = m_forwardedAddresses.emplace(mappedAddress.address, 0).first;
        if (it->second != mappedAddress.port)
        {
            NX_ALWAYS(this, "New external address %1 has been mapped", address);

            it->second = mappedAddress.port;
            updateAddressesList();
        }
    }
    else
    {
        const auto oldIp = m_forwardedAddresses.find(mappedAddress.address);
        if (oldIp != m_forwardedAddresses.end())
        {
            NX_ALWAYS(this, "External address %1:%2 has been unmapped",
                oldIp->first.toString(), oldIp->second);

            m_forwardedAddresses.erase(oldIp);
            updateAddressesList();
        }
    }
}

void MediaServerProcess::at_serverSaved(int, ec2::ErrorCode err)
{
    if (isStopping())
        return;

    if (err != ec2::ErrorCode::ok)
        qWarning() << "Error saving server.";
}

void MediaServerProcess::at_connectionOpened()
{
    if (isStopping())
        return;

    const auto& resPool = commonModule()->resourcePool();
    const QnUuid serverGuid(serverModule()->settings().serverGuid());
    qint64 lastRunningTime = serverModule()->lastRunningTime().count();
    if (lastRunningTime)
    {
        serverModule()->eventConnector()->at_serverFailure(
            resPool->getResourceById<QnMediaServerResource>(serverGuid),
            lastRunningTime * 1000,
            nx::vms::api::EventReason::serverStarted,
            QString());
    }

    serverModule()->eventConnector()->at_serverStarted(
        resPool->getResourceById<QnMediaServerResource>(serverGuid),
        qnSyncTime->currentUSecsSinceEpoch());
}

void MediaServerProcess::at_serverModuleConflict(nx::vms::discovery::ModuleEndpoint module)
{
    const auto& resPool = commonModule()->resourcePool();
    serverModule()->eventConnector()->at_serverConflict(
        resPool->getResourceById<QnMediaServerResource>(commonModule()->moduleGUID()),
        qnSyncTime->currentUSecsSinceEpoch(),
        module,
        QUrl(lm("http://%1").arg(module.endpoint.toString())));
}

void MediaServerProcess::at_timer()
{
    if (isStopping())
        return;

    // TODO: #2.4 #GDM This timer make two totally different functions. Split it.
    serverModule()->setLastRunningTime(
        std::chrono::milliseconds(qnSyncTime->currentMSecsSinceEpoch()));

    const auto& resPool = commonModule()->resourcePool();
    QnResourcePtr mServer = resPool->getResourceById(commonModule()->moduleGUID());
    if (!mServer)
        return;

    for(const auto& camera: resPool->getAllCameras(mServer, true))
        camera->cleanCameraIssues();
}

void MediaServerProcess::setRuntimeFlag(nx::vms::api::RuntimeFlag flag, bool isSet)
{
    QnPeerRuntimeInfo localInfo = commonModule()->runtimeInfoManager()->localInfo();
    localInfo.data.flags.setFlag(flag, isSet);
    commonModule()->runtimeInfoManager()->updateLocalItem(localInfo);
}

void MediaServerProcess::at_storageManager_noStoragesAvailable()
{
    if (isStopping())
        return;
    serverModule()->eventConnector()->at_noStorages(m_mediaServer);
    setRuntimeFlag(nx::vms::api::RuntimeFlag::noStorages, true);
}

void MediaServerProcess::at_storageManager_storagesAvailable()
{
    if (isStopping())
        return;
    setRuntimeFlag(nx::vms::api::RuntimeFlag::noStorages, false);
}

void MediaServerProcess::at_storageManager_storageFailure(const QnResourcePtr& storage,
    nx::vms::api::EventReason reason)
{
    if (isStopping())
        return;
    serverModule()->eventConnector()->at_storageFailure(m_mediaServer, qnSyncTime->currentUSecsSinceEpoch(), reason, storage);
}

void MediaServerProcess::at_storageManager_rebuildFinished(QnSystemHealth::MessageType msgType)
{
    if (isStopping())
        return;
    serverModule()->eventConnector()->at_archiveRebuildFinished(m_mediaServer, msgType);
}

void MediaServerProcess::at_archiveBackupFinished(
    qint64                      backedUpToMs,
    nx::vms::api::EventReason code
)
{
    if (isStopping())
        return;

    serverModule()->eventConnector()->at_archiveBackupFinished(
        m_mediaServer,
        qnSyncTime->currentUSecsSinceEpoch(),
        code,
        QString::number(backedUpToMs)
    );
}

void MediaServerProcess::at_cameraIPConflict(const QHostAddress& host, const QStringList& macAddrList)
{
    if (isStopping())
        return;
    serverModule()->eventConnector()->at_cameraIPConflict(
        m_mediaServer,
        host,
        macAddrList,
        qnSyncTime->currentUSecsSinceEpoch());
}

void MediaServerProcess::registerRestHandlers(
    nx::vms::cloud_integration::CloudManagerGroup* cloudManagerGroup,
    QnUniversalTcpListener* tcpListener,
    ec2::TransactionMessageBusAdapter* messageBus)
{
    auto processorPool = tcpListener->processorPool();
    const auto welcomePage = "/static/index.html";
    processorPool->registerRedirectRule("", welcomePage);
    processorPool->registerRedirectRule("/", welcomePage);
    processorPool->registerRedirectRule("/static", welcomePage);
    processorPool->registerRedirectRule("/static/", welcomePage);

    // TODO: When supported by apidoctool, the comment to these constants should be parsed.
    const auto kAdmin = GlobalPermission::admin;
    const auto kViewLogs = GlobalPermission::viewLogs;

    /**%apidoc GET /api/synchronizedTime
     * This method is used for internal purpose to synchronize time between mediaservers and clients.
     * %return:object Information about server synchronized time.
     *     %param:integer utcTimeMs Server synchronized time.
     *     %param:boolean isTakenFromInternet Whether the server has got the time from the internet.
     */
    reg(nx::vms::time_sync::TimeSyncManager::kTimeSyncUrlPath.mid(1),
        new ::rest::handlers::SyncTimeRestHandler());

    /**%apidoc POST /ec2/forcePrimaryTimeServer
     * Set primary time server. Requires json object with optional 'id' field in the message body.
     * If id field is missing, primary time server is turned off.
     * %return:object JSON object with error message and error code (0 means OK).
     */
    reg("ec2/forcePrimaryTimeServer",
        new ::rest::handlers::SetPrimaryTimeServerRestHandler(), kAdmin);

    /**%apidoc GET /api/storageStatus
     * Check if specified folder can be used as a server storage.
     * %param:string path Folder to check.
     * %return:object JSON data. "OK" if specified folder may be used for writing on the server.
     *     Otherwise returns "FAIL"
     */
    reg("api/storageStatus", new QnStorageStatusRestHandler(serverModule()));

    /**%apidoc GET /api/storageSpace
     * Return a list of all server storages.
     * %return:object JSON data with server storages.
     */
    reg("api/storageSpace", new QnStorageSpaceRestHandler(serverModule()));

    /**%apidoc GET /api/statistics
     * Return server info: CPU usage, HDD usage e.t.c.
     * %return:object JSON data with statistics.
     */
    reg("api/statistics", new QnStatisticsRestHandler(serverModule()));

    /**%apidoc GET /api/getCameraParam
     * Read camera parameters. For instance: brightness, contrast e.t.c. Parameters to read should
     * be specified.
     * %param:string cameraId Camera id (can be obtained from "id" field via /ec2/getCamerasEx or
     *     /ec2/getCameras?extraFormatting) or MAC address (not supported for certain cameras).
     * %param[opt]:string <any_name> Parameter name to read. Request can contain one or more
     *     parameters.
     * %return:object Required parameter values in form of paramName=paramValue, each parameter on
     *     a new line.
     */
    reg("api/getCameraParam", new QnCameraSettingsRestHandler(serverModule()->resourceCommandProcessor()));

    /**%apidoc POST /api/setCameraParam
     * Sets values of several camera parameters. These parameters are used on the Advanced tab in
     * camera settings. For instance: brightness, contrast, etc.
     * %param:string cameraId Camera id (can be obtained from "id" field via /ec2/getCamerasEx or
     *     /ec2/getCameras?extraFormatting) or MAC address (not supported for certain cameras).
     * %param[opt]:string <any_name> Parameter for the camera to set. The request can contain one
     *     or more parameters to set.
     * %return:object "OK" if all parameters have been set, otherwise return error 500 (Internal
     *     server error) and the result of setting for every parameter.
     */
    reg("api/setCameraParam", new QnCameraSettingsRestHandler(serverModule()->resourceCommandProcessor()));

    /**%apidoc GET /api/manualCamera/search
     * Start searching for the cameras in manual mode.
     * %param:string start_ip First IP address in the range to scan.
     * %param[opt]:string end_ip Last IP address in the range to scan.
     * %param[opt]:integer port Camera(s) IP port to check. Port is auto-detected if this
     *     parameter is omitted.
     * %param[opt]:string user Camera(s) username.
     * %param[opt]:string password Camera(s) password.
     * %return:object JSON object with the initial status of camera search process, including
     *     processUuid used for other /api/manualCamera calls, and the list of objects describing
     *     cameras found to the moment.
     *
     **%apidoc GET /api/manualCamera/status
     * Get the current status of the process of searching for the cameras.
     * %param:uuid uuid Process unique id, can be obtained from "processUuid" field in the result
     *     of /api/manualCamera/search.
     * %return:object JSON object with the initial status of camera search process, including
     *     processUuid used for other /api/manualCamera calls, and the list of objects describing
     *     cameras found to the moment.
     *
     **%apidoc POST /api/manualCamera/stop
     * Stop manual adding progress.
     * %param:uuid uuid Process unique id, can be obtained from "processUuid" field in the result
     *     of /api/manualCamera/search.
     * %return:object JSON object with error message and error code (0 means OK).
     *
     **%apidoc[proprietary] GET /api/manualCamera/add
     * Manually add camera(s). If several cameras are added, parameters "url" and "manufacturer"
     * must be defined several times with incrementing suffix "0", "1", etc.
     * %param:string url0 Camera url, can be obtained from "reply.cameras[].url" field in the
     *     result of /api/manualCamera/status.
     * %param:string uniqueId0 Camera physical id, can be obtained from "reply.cameras[].uniqueId"
     *     field in the result of /api/manualCamera/status.
     * %param:string manufacturer0 Camera manufacturer, can be obtained from
     *     "reply.cameras[].manufacturer" field in the result of /api/manualCamera/status.
     * %param[opt]:string user Username for the cameras.
     * %param[opt]:string password Password for the cameras.
     * %return:object JSON object with error message and error code (0 means OK).
     *
     **%apidoc POST /api/manualCamera/add
     * Manually add camera(s).
     * <p>
     * Parameters should be passed as a JSON object in POST message body with
     * content type "application/json". Example of such object:
     * <pre><code>
     * {
     *     "user": "some_user",
     *     "password": "some_password",
     *     "cameras":
     *     [
     *         {
     *             "uniqueId": "00-1A-07-00-FF-FF",
     *             "url": "192.168.0.100",
     *             "manufacturer": "3100"
     *         }
     *     ]
     * }
     * </code></pre></p>
     * %param[opt]:string user Username for the cameras.
     * %param[opt]:string password Password for the cameras.
     * %param:array cameras List of objects with fields defined below.
     *     %param:string cameras[].url Camera url, can be obtained from "reply.cameras[].url"
     *         field in the result of /api/manualCamera/status.
     *     %param:string cameras[].uniqueId Camera physical id, can be obtained from
     *         "reply.cameras[].uniqueId" field in the result of /api/manualCamera/status.
     *     %param:string cameras[].manufacturer Camera manufacturer, can be obtained from
     *         "reply.cameras[].manufacturer" field in the result of /api/manualCamera/status.
     * %return:object JSON object with error message and error code (0 means OK).
     */
    reg("api/manualCamera", new QnManualCameraAdditionRestHandler(serverModule()));

    reg("api/wearableCamera", new QnWearableCameraRestHandler(serverModule()));

    /**%apidoc GET /api/ptz
     * Perform reading or writing PTZ operation
     * %param:string cameraId Camera id (can be obtained from "id" field via /ec2/getCamerasEx or
     *     /ec2/getCameras?extraFormatting) or MAC address (not supported for certain cameras).
     * %param:enum command PTZ operation
     *     %value ContinuousMovePtzCommand Start PTZ continues move. Parameters xSpeed, ySpeed and
     *         zSpeed are used in range [-1.0..+1.0]. To stop moving use value 0 for all
     *         parameters.
     *     %value ContinuousFocusPtzCommand Start PTZ focus in or out. Parameter speed defines
     *         speed and focus direction in range [-1.0..+1.0].
     *     %value AbsoluteDeviceMovePtzCommand Move camera to absolute position. Parameters xPos,
     *         yPos and zPos are used in range defined by camera. Parameter speed is used in range
     *         [0..1.0].
     *     %value AbsoluteLogicalMovePtzCommand Move camera to absolute position. Parameters xPos,
     *         yPos range are: [-180..+180]. Parameter zPos range is: [0..180] (field of view in
     *         degree). Parameters speed range is: [0..1.0].
     *     %value GetDevicePositionPtzCommand Read camera current position. Return parameters xPos,
     *         yPos and zPos in range defined by camera.
     *     %value GetLogicalPositionPtzCommand Read camera current position. Return parameters
     *         xPos, yPos in range [-180..+180]. Return parameter zPos in range [0..180] (field of
     *         view in degree).
     *     %value CreatePresetPtzCommand Create PTZ preset. Parameter presetId defines internal
     *         preset name. Parameter presetName defines display preset name.
     *     %value UpdatePresetPtzCommand Update PTZ preset display name. Parameter presetId defines
     *         internal preset name. Parameter presetName defines display preset name.
     *     %value RemovePresetPtzCommand Update PTZ preset display name. Parameter presetId defines
     *         internal preset name
     *     %value ActivatePresetPtzCommand Go to PTZ preset. Parameter presetId defines internal
     *         preset name. Parameter speed defines move speed in range [0..1.0.]
     *     %value GetPresetsPtzCommand Read PTZ presets list.
     *     %value GetPresetsPtzCommand Read PTZ presets list.
     * %return:object JSON object with an error code (0 means OK) and error message.
     */
    reg("api/ptz", new QnPtzRestHandler(serverModule()));

    /**%apidoc GET /api/createEvent
     * Using this method it is possible to trigger a generic event in the system from a 3rd party
     * system. Such event will be handled and logged according to current event rules.
     * Parameters of the generated event, such as "source", "caption" and "description", are
     * intended to be analyzed by these rules.
     * <tt>
     *     <br/>Example:
     *     <pre><![CDATA[
     * http://127.0.0.1:7001/api/createEvent?timestamp=2016-09-16T16:02:41Z&caption=CreditCardUsed&metadata={"cameraRefs":["3A4AD4EA-9269-4B1F-A7AA-2CEC537D0248","3A4AD4EA-9269-4B1F-A7AA-2CEC537D0240"]}
     *     ]]></pre>
     *     This example triggers a generic event informing the system that a
     *     credit card has been used on September 16, 2016 at 16:03:41 UTC in a POS
     *     terminal being watched by the two specified cameras.
     * </tt>
     * %param[opt]:string timestamp Event date and time (as a string containing time in
     *     milliseconds since epoch, or a local time formatted like
     *     <code>"<i>YYYY</i>-<i>MM</i>-<i>DD</i>T<i>HH</i>:<i>mm</i>:<i>ss</i>.<i>zzz</i>"</code>
     *     - the format is auto-detected). If "timestamp" is absent, the current server date and
     *     time is used.
     * %param[opt]:string source Name of the device which has triggered the event. It can be used
     *     in a filter in event rules to assign different actions to different devices. Also, the
     *     user could see this name in the notifications panel. Example: "POS terminal 5".
     * %param[opt]:string caption Short event description. It can be used in a filter in event
     *     rules to assign actions depending on this text.
     * %param[opt]:string description Long event description. It can be used as a filter in event
     *     rules to assign actions depending on this text.
     * %param[opt]:objectJson metadata Additional information associated with the event, in the
     *     form of a JSON object. Currently this object can specify the only field "cameraRefs",
     *     but other fields could be added in the future.
     *     <ul>
     *         <li>"cameraRefs" specifies the list of cameras which are linked to the event (e.g.
     *         the event will appear on their timelines), in the form of a list of camera ids (can
     *         be obtained from "id" field via /ec2/getCamerasEx or
     *         /ec2/getCameras?extraFormatting).</li>
     *     </ul>
     * %param[opt]:enum state Generic events can be used either with "long" actions like
     *     "do recording", or instant actions like "send email". This parameter should be specified
     *     in case "long" actions are going to be used with generic events.
     *     %value Active Generic event is considered a "long" event. It transits to the "active"
     *         state. "Long" actions will continue executing until the generic event transits to
     *         the "inactive" state.
     *     %value Inactive A "long" action associated with this generic event in event rules will
     *         stop.
     * %return:object JSON result with error code.
     */
    reg("api/createEvent", new QnExternalEventRestHandler(serverModule()));

    static const char kGetTimePath[] = "api/gettime";
    /**%apidoc GET /api/gettime
     * Return server time (in milliseconds since epoch), time zone and authentication realm (realm
     * is added for convenience)
     * %return:object JSON data.
     */
    reg(kGetTimePath, new QnTimeRestHandler());

    reg("ec2/getTimeOfServers", new QnMultiserverTimeRestHandler(QLatin1String("/") + kGetTimePath));

    /**%apidoc GET /api/getTimeZones
     * Return the complete list of time zones supported by the server machine.
     * %return:object JSON object with an error code, error message, and the list of JSON objects
     *     in "reply" field:
     *     %param:string comment Time zone description in English.
     *     %param:string displayName Time zone verbose name in English.
     *     %param:boolean hasDaylightTime Whether the time zone has the DST feature.
     *         %value false
     *         %value true
     *     %param:string id Time zone identifier, to be used for e.g. /api/setTime.
     *     %param:boolean isDaylightTime Whether the time zone is on DST right now. To be reported
     *         properly, the server machine should have the correct current time set.
     *         %value false
     *         %value true
     *     %param:integer offsetFromUtc Time zone offset from UTC (in seconds).
     */
    reg("api/getTimeZones", new QnGetTimeZonesRestHandler());

    /**%apidoc GET /api/getNonce
     * Return authentication parameters: "nonce" and "realm".
     * %return:object A JSON object with an error code, error message, and the list of JSON
     *     objects in "reply" field:
     *     %param:string realm A string token used in authentication methods as "realm".
     *     %param:string nonce A session key for the current user. The current server time is used
     *         as a nonce value, and the nonce is valid for about 5 minutes.
     */
    reg("api/getNonce", new QnGetNonceRestHandler());

    reg("api/getRemoteNonce", new QnGetNonceRestHandler("/api/getNonce"));
    reg("api/cookieLogin", new QnCookieLoginRestHandler());
    reg("api/cookieLogout", new QnCookieLogoutRestHandler());
    reg("api/getCurrentUser", new QnCurrentUserRestHandler());

    /**%apidoc POST /api/activateLicense
     * Activate new license and return license JSON data if success. It requires internet to
     * connect to the license server.
     * %param:string licenseKey License serial number.
     * %return:object License JSON data.
     */
    reg("api/activateLicense", new QnActivateLicenseRestHandler());

    reg("api/testEmailSettings", new QnTestEmailSettingsHandler());

    /**%apidoc[proprietary] GET /api/getHardwareInfo
     * Get hardware information
     * %return:object JSON with hardware information.
     */
    reg("api/getHardwareInfo", new QnGetHardwareInfoHandler());

    reg("api/testLdapSettings", new QnTestLdapSettingsHandler());

    /**%apidoc GET /api/ping
     * Ping the server
     * %return:object JSON with error code, error string and module unique id in case of
     *     successful ping.
     */
    reg("api/ping", new QnPingRestHandler());

    /**%apidoc GET /api/metrics
     * %param[opt]:string brief Suppress parameters description and other details in result JSON file.
     *     Keep parameter name and its value only.
     * %return:object JSON with various counters that display server load, amount of DB transactions e.t.c.
     * These counters may be used for server health monitoring e.t.c.
     */
    reg("api/metrics", new QnMetricsRestHandler());

    reg(::rest::helper::P2pStatistics::kUrlPath, new QnP2pStatsRestHandler());
    reg("api/recStats", new QnRecordingStatsRestHandler(serverModule()));

    /**%apidoc GET /api/auditLog
     * Return audit log information in the requested format.
     * %param:string from Start time of a time interval (as a string containing time in
     *     milliseconds since epoch, or a local time formatted like
     *     <code>"<i>YYYY</i>-<i>MM</i>-<i>DD</i>T<i>HH</i>:<i>mm</i>:<i>ss</i>.<i>zzz</i>"</code>
     *     - the format is auto-detected).
     * %param[opt]:string to End time of a time interval(as a string containing time in
     *     milliseconds since epoch, or a local time formatted like
     *     <code>"<i>YYYY</i>-<i>MM</i>-<i>DD</i>T<i>HH</i>:<i>mm</i>:<i>ss</i>.<i>zzz</i>"</code>
     *     - the format is auto-detected).
     * %return:text Tail of the server log file in text format
     */
    reg("api/auditLog", new QnAuditLogRestHandler(serverModule()), kAdmin);

    reg("api/checkDiscovery", new QnCanAcceptCameraRestHandler());

    /**%apidoc GET /api/pingSystem
     * Ping the system.
     * %param:string url System URL to ping.
     * %param:string getKey Authorization key ("auth" param) for the system to ping.
     * %return:object JSON with error code, error string and module information in case of
     *     successful ping. Error string could be empty in case of successful ping, "FAIL" if the
     *     specified system is unreachable or there is no any system, "UNAUTHORIZED" if the
     *     authentication credentials are invalid, and "INCOMPATIBLE" if the found system has
     *     incompatible version or different customization.
     */
    reg("api/pingSystem", new QnPingSystemRestHandler());

    /**%apidoc POST /api/changeCameraPassword
     * Change password for already existing user on a camera.
     * This method is allowed for cameras with 'SetUserPasswordCapability' capability only.
     * Otherwise it returns an error in the JSON result.
     * %permissions Administrator.
     * %param:string cameraId Camera id (can be obtained from "id" field via /ec2/getCamerasEx or
     *     /ec2/getCameras?extraFormatting) or MAC address (not supported for certain cameras).
     * %param:string user User name.
     * %param:string password New password to set.
     * %return:object JSON result with error code
     */
    reg("api/changeCameraPassword", new QnChangeCameraPasswordRestHandler(), kAdmin);

    /**%apidoc GET /api/rebuildArchive
     * Start or stop the server archive rebuilding, also can report this process status.
     * %param[opt]:enum action What to do and what to report about the server archive rebuild.
     *     %value start Start server archive rebuild.
     *     %value stop Stop rebuild.
     *     %value <any_other_value_or_no_parameter> Report server archive rebuild status
     * %param:integer mainPool 1 (for the main storage) or 0 (for the backup storage)
     * %return:object Rebuild progress status or an error code.
     */
    reg("api/rebuildArchive", new QnRebuildArchiveRestHandler(serverModule()));

    /**%apidoc GET /api/backupControl
     * Start or stop the recorded data backup process, also can report this process status.
     * %param[opt]:enum action What to do and what to report about the backup process.
     *     %value start Start backup just now.
     *     %value stop Stop backup.
     *     %value <any_other_value_or_no_parameter> Report the backup process status.
     * %return:object Bakcup process progress status or an error code.
     */
    reg("api/backupControl", new QnBackupControlRestHandler(serverModule()));

    /**%apidoc[proprietary] GET /api/events
     * Return event log in the proprietary binary format.
     * %param:string from Start of time period (in milliseconds since epoch).
     * %param[opt]:string to End of time period (in milliseconds since epoch).
     * %param[opt]:enum event Event type.
     * %param[opt]:enum action Action type.
     * %param[opt]:uuid brule_id Event rule id.
     * %return:binary Server event log in the proprietary binary format.
     */
    reg("api/events", new QnEventLogRestHandler(serverModule()), kViewLogs); //< deprecated, still used in the client

    /**%apidoc GET /api/getEvents
     * Get server event log information.
     * %permissions At least Advanced Viewer.
     * %param:string from Start time of a time interval (as a string containing time in
     *     milliseconds since epoch, or a local time formatted like
     *     <code>"<i>YYYY</i>-<i>MM</i>-<i>DD</i>T<i>HH</i>:<i>mm</i>:<i>ss</i>.<i>zzz</i>"</code>
     *     - the format is auto-detected).
     * %param:string to End time of a time interval (as a string containing time in
     *     milliseconds since epoch, or a local time formatted like
     *     <code>"<i>YYYY</i>-<i>MM</i>-<i>DD</i>T<i>HH</i>:<i>mm</i>:<i>ss</i>.<i>zzz</i>"</code>
     *     - the format is auto-detected).
     * %param[opt]:string cameraId Camera id (can be obtained from "id" field via
     *     /ec2/getCamerasEx or /ec2/getCameras?extraFormatting) or MAC address (not supported for
     *     certain cameras). Used to filter events log by a single camera.
     * %param[opt]:enum event_type Filter events log by specified event type.
     * %param[opt]:enum action_type Filter events log by specified action type.
     * %param[opt]:uuid brule_id Filter events log by specified event rule (keep only records
     *     generated via that event rule). This id could be obtained via /ec2/getEventRules.
     * %return:object JSON with an error code, error message and a list of JSON objects in "reply"
     *     field:
     *     %param:enum actionType Type of the action.
     *         %value UndefinedAction
     *         %value CameraOutputAction Change camera output state.
     *         %value BookmarkAction
     *         %value CameraRecordingAction Start camera recording.
     *         %value PanicRecordingAction Activate panic recording mode.
     *         %value SendMailAction Send an email.
     *         %value DiagnosticsAction Write a record to the server's log.
     *         %value ShowPopupAction
     *         %value PlaySoundAction
     *         %value PlaySoundOnceAction
     *         %value SayTextAction
     *         %value ExecutePtzPresetAction Execute given PTZ preset.
     *         %value ShowTextOverlayAction Show text overlay over the given camera(s).
     *         %value ShowOnAlarmLayoutAction Put the given camera(s) to the Alarm Layout.
     *         %value ExecHttpRequestAction Send HTTP request as an action.
     *     %param:object actionParams JSON object with action parameters. Only fields that are
     *         applicable to the particular action are used.
     *         %param:uuid actionParams.actionResourceId Additional parameter for event log
     *             convenience.
     *         %param:string actionParams.url Play Sound / exec HTTP action.
     *         %param:string actionParams.emailAddress Email.
     *         %param:enum actionParams.userGroup Popups and System Health.
     *             %value EveryOne
     *             %value AdminOnly
     *         %param:integer actionParams.fps Frames per second for recording.
     *         %param:enum actionParams.streamQuality Stream quality for recording.
     *             %value QualityLowest
     *             %value QualityLow
     *             %value QualityNormal
     *             %value QualityHigh
     *             %value QualityHighest
     *             %value QualityPreSet
     *             %value QualityNotDefined
     *         %param:integer actionParams.recordingDuration Duration of the recording, in
     *             seconds.
     *         %param:integer actionParams.recordAfter For Bookmark, extension to the recording
     *             time, in seconds.
     *         %param:string actionParams.relayOutputId Camera Output.
     *         %param:string actionParams.sayText
     *         %param:string actionParams.tags Bookmark.
     *         %param:string actionParams.text Text for Show Text Overlay, or message body for
     *             Exec HTTP Action.
     *         %param:integer actionParams.durationMs Duration in milliseconds for Bookmark and
     *             Show Text Overlay.
     *         %param:arrayJson actionParams.additionalResources JSON list of ids of additional
     *             resources; user ids for Show On Alarm Layout.
     *         %param:boolean actionParams.forced Alarm Layout - if it must be opened immediately.
     *             %value true
     *             %value false
     *         %param:string actionParams.presetId Execute PTZ preset action.
     *         %param:boolean actionParams.useSource Alarm Layout - if the source resource should
     *             also be used.
     *         %param:integer actionParams.recordBeforeMs Bookmark start time is adjusted to the
     *             left by this value in milliseconds.
     *         %param:boolean actionParams.playToClient Text to be pronounced.
     *         %param:string actionParams.contentType HTTP action.
     *     %param:object eventParams JSON object with event parameters.
     *         %param:enum eventParams.eventType Type of the event.
     *             %value UndefinedEvent Event type is not defined. Used in rules.
     *             %value CameraMotionEvent Motion has occurred on a camera.
     *             %value CameraInputEvent Camera input signal is received.
     *             %value CameraDisconnectEvent Camera was disconnected.
     *             %value StorageFailureEvent Storage read error has occurred.
     *             %value NetworkIssueEvent Network issue: packet lost, RTP timeout, etc.
     *             %value CameraIpConflictEvent Found some cameras with same IP address.
     *             %value ServerFailureEvent Connection to server lost.
     *             %value ServerConflictEvent Two or more servers are running.
     *             %value ServerStartEvent Server started.
     *             %value LicenseIssueEvent Not enough licenses.
     *             %value BackupFinishedEvent Archive backup done.
     *             %value SystemHealthEvent System health message.
     *             %value MaxSystemHealthEvent System health message.
     *             %value AnyCameraEvent Event group.
     *             %value AnyServerEvent Event group.
     *             %value AnyBusinessEvent Event group.
     *             %value UserDefinedEvent Base index for the user-defined events.
     *         %param:integer eventParams.eventTimestampUsec When did the event occur, in
     *             microseconds.
     *         %param:uuid eventParams.eventResourceId Event source - camera or server id.
     *         %param:string eventParams.resourceName Name of the resource which caused the event.
     *             Used if no resource is actually registered in the system. Generic event can
     *             provide some resource name which doesn't match any resourceId in the system. In
     *             this case resourceName is filled and resourceId remains empty.
     *         %param:uuid eventParams.sourceServerId Id of a server that generated the event.
     *         %param:enum eventParams.reasonCode Used in Reasoned Events as a reason code.
     *             %value NoReason
     *             %value NetworkNoFrameReason
     *             %value NetworkConnectionClosedReason
     *             %value NetworkRtpPacketLossReason
     *             %value ServerTerminatedReason
     *             %value ServerStartedReason
     *             %value StorageIoErrorReason
     *             %value StorageTooSlowReason
     *             %value StorageFullReason
     *             %value LicenseRemoved
     *             %value BackupFailedNoBackupStorageError
     *             %value BackupFailedSourceStorageError
     *             %value BackupFailedSourceFileError
     *             %value BackupFailedTargetFileError
     *             %value BackupFailedChunkError
     *             %value BackupEndOfPeriod
     *             %value BackupDone
     *             %value BackupCancelled
     *             %value NetworkNoResponseFromDevice
     *         %param:string eventParams.inputPortId Used for Input events only.
     *         %param:string eventParams.caption Short event description. Used for camera/server
     *             conflict as resource name which cause error. Used in generic events as a short
     *             description.
     *         %param:string eventParams.description Long event description. Used for
     *             camera/server conflict as a long description (conflict list). Used in Reasoned
     *             Events as reason description. Used in generic events as a long description.
     *         %param:arrayJson eventParams.metadata Camera list which is associated with the
     *             event. EventResourceId may be a POS terminal, but this is a camera list which
     *             should be shown with this event.
     *     %param:uuid businessRuleId Id of the event rule.
     *     %param:integer aggregationCount Number of identical events groupped into one.
     *     %param[proprietary]:flags flags Combination (via "|") or the following flags:
     *         %value VideoLinkExists
     */
    reg("api/getEvents", new QnEventLog2RestHandler(serverModule()), kViewLogs); //< new version

    // TODO: Add apidoc comment.
    reg("ec2/getEvents", new QnMultiserverEventsRestHandler(serverModule(), "ec2/getEvents"), kViewLogs);

    /**%apidoc GET /api/showLog
     * Return tail of the server log file
     * %param[opt]:integer lines Display last N log lines.
     * %param[opt]:integer id Id of log file. By default main log is returned
     *     %value 0 Main server log
     *     %value 2 Http log
     *     %value 3 Transaction log
     * %return:text Tail of the server log file in text format
     */
    reg("api/showLog", new QnLogRestHandler());

    reg("api/getSystemId", new QnGetSystemIdRestHandler());

    /**%apidoc GET /api/doCameraDiagnosticsStep
     * Performs camera diagnostics.
     * %param:string cameraId Camera id (can be obtained from "id" field via /ec2/getCamerasEx or
     *     /ec2/getCameras?extraFormatting) or MAC address (not supported for certain cameras).
     * %param:enum type Diagnostics to perform.
     *     %value mediaServerAvailability Checks server availability
     *     %value cameraAvailability Checks if camera is accessible from the server
     *     %value mediaStreamAvailability Checks if camera media stream can be opened
     *     %value mediaStreamIntegrity Checks additional media stream parameters
     * %return:object JSON object with an error code, error message and diagnostics result.
     */
    reg("api/doCameraDiagnosticsStep", new QnCameraDiagnosticsRestHandler(serverModule()));

    /**%apidoc[proprietary] POST /api/installUpdate
     * Updates server by the package contained in POST body
     * %return:object JSON with error code.
     *     When all is OK errorString will be empty. In case of error errorString will contain:
     *     UP_TO_DATE if the provided version is already installed;
     *     INVALID_FILE if the provided file cannot be opened as a ZIP archive;
     *     INCOMPATIBLE_SYSTEM if the update file is targeted for another system;
     *     EXTRACTION_ERROR if some extraction problems were found (e.g. not enough space);
     *     INSTALLATION_ERROR if the server could not execute installation script.
     */
    reg("api/installUpdate", new QnUpdateRestHandler(serverModule()->serverUpdateTool()));

    reg("api/installUpdateUnauthenticated", new QnUpdateUnauthenticatedRestHandler(serverModule()->serverUpdateTool()));

    /**%apidoc GET /api/restart
     * Restarts the server.
     * %permissions Administrator.
     * %return:object JSON with error code.
     */
    reg("api/restart", new QnRestartRestHandler(), kAdmin);

    reg("api/connect", new QnOldClientConnectRestHandler());

    /**%apidoc GET /api/moduleInformation
     * Get information about the server.
     * %param[opt]:boolean allModules Set it to true to get all modules from the system.
     * %param[opt]:boolean showAddresses Set it to true to show server addresses.
     * %return:object JSON object with module information.
     */
    reg("api/moduleInformation", new QnModuleInformationRestHandler(commonModule()));

    /**%apidoc GET /api/iflist
     * Get network settings (list of interfaces) for the server. Can be called only if server flags
     * include "SF_IfListCtrl" (server flags can be obtained via /ec2/getMediaServersEx in
     * "flags" field).
     * %return:object List of objects with interface parameters.
     *     %param:string  name Interface name.
     *     %param:string ipAddr IP address with dot-separated decimal components.
     *     %param:string netMask Network mask with dot-separated decimal components.
     *     %param:string mac MAC address with colon-separated upper-case hex components.
     *     %param:string gateway IP address of the gateway with dot-separated decimal components.
     *         Can be empty.
     *     %param:boolean dhcp
     *         %value false DHCP is not used, IP address and other parameters should be specified
     *             in the respective JSON fields.
     *         %value true IP address and other parameters assigned via DHCP, the respective JSON
     *             fields can be empty.
     *     %param:object extraParams JSON object with data in the internal format.
     *     %param:string dns_servers Space-separated list of IP addresses with dot-separated
     *         decimal components.
     */
    reg("api/iflist", new QnIfListRestHandler());

    /**%apidoc GET /api/aggregator
     * This function allows to execute several requests with json content type and returns result
     * as a single JSON object
     * %param[opt]:string exec_cmd HTTP url path to execute. This parameter could be repeated
     *     several times to execute several nested methods. All additions parameters after current
     *     "exec_cmd" and before next "exec_cmd" are passed as parameters to the nested method.
     * %return:object Merged JSON data from nested methods.
     */
    reg("api/aggregator", new QnJsonAggregatorRestHandler());

    /**%apidoc POST /api/ifconfig
     * Set new network settings (list of interfaces) for the server. Can be called only if server
     * flags include "SF_IfListCtrl" (server flags can be obtained via /ec2/getMediaServersEx
     * in "flags" field). <p> Parameters should be passed as a JSON array of objects in POST
     * message body with content type "application/json". Example of such object can be seen in
     * the result of GET /api/iflist function. </p>
     * %permissions Administrator.
     * %param:string name Interface name.
     * %param:string ipAddr IP address with dot-separated decimal components.
     * %param:string netMask Network mask with dot-separated decimal components.
     * %param:string  mac MAC address with colon-separated upper-case hex components.
     * %param:string gateway IP address of the gateway with dot-separated decimal components. Can
     *     be empty.
     * %param:boolean dhcp
     *     %value false DHCP is not used, IP address and other parameters should be specified in
     *         the respective JSON fields.
     *     %value true IP address and other parameters assigned via DHCP, the respective JSON
     *         fields can be empty.
     * %param:object extraParams JSON object with data in the internal format.
     * %param:string dns_servers Space-separated list of IP addresses with dot-separated decimal
     *     components.
     */
    reg("api/ifconfig", new QnIfConfigRestHandler(), kAdmin);

    reg("api/downloads/", new QnDownloadsRestHandler(serverModule()));

    /**%apidoc[proprietary] GET /api/settime
     * Set current time on the server machine. Can be called only if server flags include
     * "SF_timeCtrl" (server flags can be obtained via /ec2/getMediaServersEx in "flags"
     * field).
     * %permissions Administrator.
     * %param[opt]:string timezone Time zone identifier, can be obtained via /api/getTimeZones.
     * %param:string datetime System date and time (as a string containing time in milliseconds
     *     since epoch, or a local time formatted like
     *     <code>"<i>YYYY</i>-<i>MM</i>-<i>DD</i>T<i>HH</i>:<i>mm</i>:<i>ss</i>.<i>zzz</i>"</code>
     *     - the format is auto-detected).
     */
    reg("api/settime", new QnSetTimeRestHandler(), kAdmin); //< deprecated

    /**%apidoc POST /api/setTime
     * Set current time on the server machine.
     * Can be called only if server flags include "SF_timeCtrl"
     * (server flags can be obtained via /ec2/getMediaServersEx in "flags" field).
     * <p>
     *     Parameters should be passed as a JSON object in POST message body with
     *     content type "application/json". Example of such object:
     * <pre><code>
     * {
     *     "dateTime": "2015-02-28T16:37:00",
     *     "timeZoneId": "Europe/Moscow"
     * }
     * </code>
     * </pre>
     * </p>
     * %permissions Administrator.
     * %param[opt]:string timeZoneId Time zone identifier, can be obtained via /api/getTimeZones.
     * %param:string dateTime Date and time (as string containing time in milliseconds since
     *     epoch, or a local time formatted like
     *     <code>"<i>YYYY</i>-<i>MM</i>-<i>DD</i>T<i>HH</i>:<i>mm</i>:<i>ss</i>.<i>zzz</i>"</code>
     *     - the format is auto-detected).
     */
    reg("api/setTime", new QnSetTimeRestHandler(), kAdmin); //< new version

    /**%apidoc GET /api/moduleInformationAuthenticated
     * The same as moduleInformation but requires authentication. Useful to test connection.
     * %return:object JSON object with module information.
     */
    reg("api/moduleInformationAuthenticated", new QnModuleInformationRestHandler(commonModule()));

    /**%apidoc POST /api/configure
     * Configure various server parameters.
     * %permissions Administrator.
     * %param[opt]:string systemName System display name. It affects all servers in the system.
     * %param[opt]:integer port Server API port. It affects the current server only.
     * %param[opt]:string password Set new admin password.
     * %param[opt]:string currentPassword Required if new admin password is provided.
     * %return JSON with error code, error string, and flag "restartNeeded" that shows whether the
     *     server must be restarted to apply settings. Error string contains a hint to identify the
     *     problem: "SYSTEM_NAME" or "PORT".
     */
    reg("api/configure", new QnConfigureRestHandler(serverModule()), kAdmin);

    /**%apidoc POST /api/detachFromCloud
     * Detaches the Server from the Cloud. Local admin user is enabled, admin password is changed to
     * new value (if specified), all cloud users are disabled. Cloud link is removed. Function can
     * be called either via GET or POST method. POST data should be a json object.
     * %permissions Administrator.
     * %param[opt]:string password Set new admin password after detach.
     * %param:string currentPassword Current user password.
     * %return JSON result with error code.
     */
    reg("api/detachFromCloud", new QnDetachFromCloudRestHandler(serverModule(), cloudManagerGroup), kAdmin);

    /**%apidoc POST /api/detachFromSystem
     * Detaches the Server from the System and resets its state to the initial one.
     * %permissions Administrator.
     * %param:string currentPassword Current user password.
     * %return JSON result with error code.
     */
    reg("api/detachFromSystem", new QnDetachFromSystemRestHandler(
        serverModule(), &cloudManagerGroup->connectionManager, messageBus), kAdmin);

    /**%apidoc[proprietary] POST /api/restoreState
     * Restore initial server state, i.e. <b>delete server's database</b>.
     * <br/>Server will restart after executing this command.
     * %permissions Administrator.
     * %param:string currentPassword Current admin password
     * %return:object JSON result with an error code and an error string.
     */
    reg("api/restoreState", new QnRestoreStateRestHandler(serverModule()), kAdmin);

    /**%apidoc POST /api/setupLocalSystem
     * Configure server system name and password. This function can be called for server with
     * default system name. Otherwise function returns error. This method requires owner
     * permissions.
     * %permissions Administrator.
     * %param:string password New password for admin user
     * %param:string systemName New system name
     * %return:object JSON result with error code
     */
    reg("api/setupLocalSystem", new QnSetupLocalSystemRestHandler(serverModule()), kAdmin);

    /**%apidoc POST /api/setupCloudSystem
     * Configure server system name and attach it to cloud. This function can be called for server
     * with default system name. Otherwise function returns error. This method requires owner
     * permissions.
     * %permissions Administrator.
     * %param:string systemName New system name
     * %param:string cloudAuthKey could authentication key
     * %param:string cloudSystemID could system id
     * %return:object JSON result with error code
     */
    reg("api/setupCloudSystem", new QnSetupCloudSystemRestHandler(serverModule(), cloudManagerGroup), kAdmin);

    /**%apidoc POST /api/mergeSystems
     * Merge two Systems. <br/> The System that joins another System is called the current System,
     * the joinable System is called the target System. The <b>URL</b> parameter sets the
     * target Server which should be joined with the current System. Other servers, that are
     * merged with the target Server will be joined if parameter <b>mergeOneServer</b> is set
     * to false. <br/> The method uses digest authentication. Two hashes should be previouly
     * calculated: <b>getKey</b> and <b>postKey</b>. Both are mandatory. The calculation
     * algorithm is described in <b>Calculating authentication hash</b> section (in the bootom
     * of the page). While calculating hashes, username and password of the target Server are
     * needed. Digest authentication needs realm and nonce, both can be obtained with <code>GET
     * /api/getNonce call</code> call. The lifetime of a nonce is about a few minutes.
     * %permissions Administrator.
     * %param:string url URL of one Server in the System to join.
     * %param:string getKey Authentication hash of the target Server for GET requests.
     * %param:string postKey Authentication hash of the target Server for POST requests.
     * %param[opt]:boolean takeRemoteSettings Direction of the merge. Default value is false. If
     *     <b>mergeOneServer</b> is true, <b>takeRemoteSettings</b> parameter is ignored and
     *     treated as false.
     *     %value true The current system will get system name and administrator password of the
     *         target system.
     *     %value false The target system will get system name and administrator password of the
     *         current system.
     * %param[opt]:boolean mergeOneServer Whether to merge with servers merged with the target
     *     server. Default value is false. If <b>mergeOneServer</b> is set to true,
     *     <b>takeRemoteSettings</b> is ignored and treated as false.
     *     %value true The current system will merge with target server only. The target server
     *         will be disjoined from another system (if it was joined).
     *     %value false The current system will merge with target server and all servers which are
     *         merged with the target server.
     * %param[opt]:boolean ignoreIncompatible Whether to ignore different version of merged server
     *     protocols. Default value is false.
     *     %value true Merge will start anyway.
     *     %value false If the target server protocol version differs from the current server
     *         protocol version merge aborts.
     * %return:object JSON with error code and error string. Error string could be empty in case
     *     of successful ping, "FAIL" if the specified system is unreachable or there is no system,
     *     "UNAUTHORIZED" if the authentication credentials are invalid, "INCOMPATIBLE" if the
     *     found system has incompatible version or different customization, and "BACKUP_ERROR" if
     *     database backup could not been created.
     */
    reg("api/mergeSystems", new QnMergeSystemsRestHandler(serverModule()), kAdmin);

    /**%apidoc GET /api/backupDatabase
     * Back up server database.
     * %return:object JSON with error code.
     */
    reg("api/backupDatabase", new QnBackupDbRestHandler(serverModule()));

    /**%apidoc GET /api/discoveredPeers
     * Return a list of the discovered peers.
     * %return:object JSON with a list of the discovered peers.
     */
    reg("api/discoveredPeers", new QnDiscoveredPeersRestHandler());

    /**%apidoc GET /api/logLevel
     * Get or set server log level.
     * %param[opt]:integer id Log id
     *     %value 0 Main server log
     *     %value 2 Http log
     *     %value 3 Transaction log
     * %param[opt]:enum value Target value for log level. More detailed level includes all less
     *     detailed levels.
     *     %value None Disable log.
     *     %value Always Log only the most important messages.
     *     %value Error Log errors.
     *     %value Warning Log warnings.
     *     %value Info Log information messages.
     *     %value Debug Log debug messages.
     *     %value Debug2 Log additional debug messages.
     */
    reg("api/logLevel", new QnLogLevelRestHandler());

    /**%apidoc[proprietary] GET /api/execute
     * Execute any script from subfolder "scripts" of media server. Script name provides directly
     * in a URL path like "/api/execute/script1.sh". All URL parameters are passed directly to
     * a script as an parameters.
     * %permissions Administrator.
     * %return:object JSON with error code.
     */
    reg("api/execute", new QnExecScript(serverModule()->settings().dataDir()), kAdmin);

    /**%apidoc[proprietary] GET /api/scriptList
     * Return list of scripts to execute.
     * %permissions Administrator.
     * %return:object JSON object with string list.
     */
    reg("api/scriptList", new QnScriptListRestHandler(serverModule()->settings().dataDir()), kAdmin);

    /**%apidoc GET /api/systemSettings
     * Get or set global system settings. If called with no arguments, just returns list of all
     * system settings with their values
     * %param[opt]:string <param_name> name of system parameter. E.g., ec2AliveUpdateIntervalSec
     * %param[opt]:string <param_value> New value for the specified parameter
     */
    reg("api/systemSettings", new QnSystemSettingsHandler());

    reg("api/transmitAudio", new QnAudioTransmissionRestHandler(serverModule()));

    // TODO: Introduce constants for API methods registered here, also use them in
    // media_server_connection.cpp. Get rid of static/global urlPath passed to some handler ctors,
    // except when it is the path of some other api method.

    reg("api/RecordedTimePeriods", new QnRecordedChunksRestHandler(serverModule())); //< deprecated

    /**%apidoc GET /ec2/recordedTimePeriods
     * Return the recorded chunks info for the specified cameras.
     * %param:string cameraId Camera id (can be obtained from "id" field via /ec2/getCamerasEx or
     *     /ec2/getCameras?extraFormatting) or MAC address (not supported for certain cameras).
     *     This parameter can be used several times to define a list of cameras.
     * %param[opt]:string startTime Start time of the interval (as a string containing time in
     *     milliseconds since epoch, or a local time formatted like
     *     <code>"<i>YYYY</i>-<i>MM</i>-<i>DD</i>T<i>HH</i>:<i>mm</i>:<i>ss</i>.<i>zzz</i>"</code>
     *     - the format is auto-detected).
     * %param[opt]:string endTime End time of the interval (as a string containing time in
     *     milliseconds since epoch, or a local time formatted like
     *     <code>"<i>YYYY</i>-<i>MM</i>-<i>DD</i>T<i>HH</i>:<i>mm</i>:<i>ss</i>.<i>zzz</i>"</code>
     *     - the format is auto-detected).
     * %param[opt]:arrayJson filter This parameter is used for motion search ("periodsType" must
     *     be 1). Match motion on a video by specified rectangle.
     *     <br/>Format: string with a JSON list of <i>sensors</i>,
     *     each <i>sensor</i> is a JSON list of <i>rects</i>, each <i>rect</i> is:
     *     <br/>
     *     <code>
     *         {"x": <i>x</i>, "y": <i>y</i>, "width": <i>width</i>,"height": <i>height</i>}
     *     </code>
     *     <br/>All values are measured in relative portions of a video frame,
     *     <i>x</i> and <i>width</i> in range [0..43], <i>y</i> and <i>height</i> in range [0..31],
     *     zero is the left-top corner.
     *     <br/>Example of a full-frame rectangle for a single-sensor camera:
     *     <code>[[{"x":0,"y":0,"width":43,"height":31}]]</code>
     *     <br/>Example of two rectangles for a single-sensor camera:
     *     <code>[[{"x":0,"y":0,"width":5,"height":7},{"x":12,"y":10,"width":8,"height":6}]]</code>
     * %param[proprietary]:enum format Data format. Default value is "json".
     *     %value ubjson Universal Binary JSON data format.
     *     %value json JSON data format.
     *     %value periods Internal comperssed binary format.
     * %param[opt]:integer detail Chunk detail level, in microseconds. Time periods that are
     *     shorter than the detail level are discarded. You can treat the detail level as the
     *     amount of microseconds per screen pixel.
     * %param[opt]:integer periodsType Chunk type.
     *     %value 0 All records.
     *     %value 1 Only chunks with motion (parameter "filter" is required).
     * %param[opt]:option keepSmallChunks If specified, standalone chunks smaller than the detail
     *     level are not removed from the result.
     * %param[opt]:integer limit Maximum number of chunks to return.
     * %param[opt]:option flat If specified, do not group chunk lists by server. This parameter is deprecated.
     *     Please use parameter groupBy instead.
    * %param[opt]:enum groupBy group type. Default value is "serverId".
     *     %value serverId group data by serverId. Result field 'guid' has server Guid value.
     *     %value cameraId group data by cameraId. Result field 'guid' has camera Guid value.
     *     %value none do not group data. Result is the flat list of data.
     * %param[opt]:option desc Sort data in descending order if provided.
     * %return:object JSON object with an error code, error message and the list of JSON objects
     *     in "reply" field: if no "flat" parameter is specified, "reply" field is the list which
     *     contains for each server its GUID (as "guid" field) and the list of chunks (as "periods"
     *     field); if "flat" parameter is specified, "reply" field is just the list of chunks.
     *     <br/>Each chunk is a pair of <code>(durationMs, startTimeMs)</code>. Chunks are merged
     *     for all requested cameras. Start time and duration are in milliseconds since epoch.
     *     Duration of -1 means the last chunk is being recorded now.
     */
    reg(QnMultiserverChunksRestHandler::kUrlPath, new QnMultiserverChunksRestHandler(serverModule())); //< new version

    reg("ec2/cameraHistory", new QnCameraHistoryRestHandler(serverModule()));

    /**%apidoc GET /ec2/bookmarks
     * Read bookmarks using the specified parameters.
     * %param:string cameraId Camera id (can be obtained from "id" field via /ec2/getCamerasEx or
     *     /ec2/getCameras?extraFormatting) or MAC address (not supported for certain cameras).
     * %param[opt]:string startTime Start time of the interval with bookmarks (in milliseconds
     *     since epoch). Default value is 0. Should be less than endTime.
     * %param[opt]:string endTime End time of the interval with bookmarks (in milliseconds since
     *     epoch). Default value is the current time. Should be greater than startTime.
     * %param[opt]:enum sortBy Field to sort the results by. Default value is "startTime".
     *     %value name Sort bookmarks by name.
     *     %value startTime Sort bookmarks by start time.
     *     %value duration Sort bookmarks by duration.
     *     %value cameraName Sort bookmarks by camera name.
     * %param[opt]:enum sortOrder Sort order. Default order is ascending.
     *     %value asc Ascending sort order.
     *     %value desc Descending sort order.
     * %param[opt]:integer limit Maximum number of bookmarks to return. Unlimited by default.
     * %param[opt]:string filter Text-search filter string.
     * %param[proprietary]:option local If present, the request should not be redirected to another
     *     server.
     * %param[proprietary]:option extraFormatting If present and the requested result format is
     *     non-binary, indentation and spacing will be used to improve readability.
     * %param[default]:enum format
     *
     **%apidoc GET /ec2/bookmarks/add
     * Add a bookmark to the target server.
     * %param:uuid guid Identifier of the bookmark.
     * %param:string cameraId Camera id (can be obtained from "id" field via /ec2/getCamerasEx or
     *     /ec2/getCameras?extraFormatting) or MAC address (not supported for certain cameras).
     * %param:string name Caption of the bookmark.
     * %param[opt]:string description Details of the bookmark.
     * %param[opt]:integer timeout Time during which the recorded period should be preserved (in
     *     milliseconds).
     * %param:integer startTime Start time of the bookmark (in milliseconds since epoch).
     * %param:integer duration Length of the bookmark (in milliseconds).
     * %param[opt] tag Applied tag. Several tag parameters could be used to specify multiple tags.
     * %param[proprietary]:option local If present, the request should not be redirected to another
     *     server.
     * %param[proprietary]:option extraFormatting If present and the requested result format is
     *     non-binary, indentation and spacing will be used to improve readability.
     * %param[default]:enum format
     *
     **%apidoc GET /ec2/bookmarks/delete
     * Remove a bookmark with the specified identifier.
     * %param:uuid guid Identifier of the bookmark.
     * %param[proprietary]:option local If present, the request should not be redirected to another
     *     server.
     * %param[proprietary]:option extraFormatting If present and the requested result format is
     *     non-binary, indentation and spacing will be used to improve readability.
     * %param[default]:enum format
     *
     **%apidoc GET /ec2/bookmarks/tags
     * Return currently used tags.
     * %param[opt]:integer limit Maximum number of tags to return.
     * %param[proprietary]:option local If present, the request should not be redirected to another
     *     server.
     * %param[proprietary]:option extraFormatting If present and the requested result format is
     *     non-binary, indentation and spacing will be used to improve readability.
     * %param[default]:enum format
     *
     **%apidoc GET /ec2/bookmarks/update
     * Update information for a bookmark.
     * %param:uuid guid Identifier of the bookmark.
     * %param:string cameraId Camera id (can be obtained from "id" field via /ec2/getCamerasEx or
     *     /ec2/getCameras?extraFormatting) or MAC address (not supported for certain cameras).
     * %param:string name Caption of the bookmark.
     * %param[opt]:string  description Details of the bookmark.
     * %param[opt]:integer timeout Time during which the recorded period should be preserved (in
     *     milliseconds).
     * %param:integer startTime Start time of the bookmark (in milliseconds since epoch).
     * %param:integer duration Length of the bookmark (in milliseconds).
     * %param[opt]:string tag Applied tag. Serveral tag parameters could be used to specify
     *     multiple tags.
     * %param[proprietary]:option local If present, the request should not be redirected to another
     *     server.
     * %param[proprietary]:option extraFormatting If present and the requested result format is
     *     non-binary, indentation and spacing will be used to improve readability.
     * %param[default]:enum format
     */
    reg("ec2/bookmarks", new QnMultiserverBookmarksRestHandler(serverModule(), "ec2/bookmarks"));

    reg("api/mergeLdapUsers", new QnMergeLdapUsersRestHandler());

    /**%apidoc[proprietary] GET /ec2/updateInformation/freeSpaceForUpdateFiles
     * Get free space available for downloading and extracting update files.
     * %param[proprietary]:option local If present, the request should not be redirected to another
     *     server.
     * %param[proprietary]:option extraFormatting If present and the requested result format is
     *     non-binary, indentation and spacing will be used to improve readability.
     * %param[default]:enum format
     * %return The amount of free space available for update files in bytes for each online server
     *     in the system, in the specified format.
     */
    reg("ec2/updateInformation", new QnUpdateInformationRestHandler(&serverModule()->settings()));
    reg("ec2/startUpdate", new QnStartUpdateRestHandler(serverModule()));
    reg("ec2/updateStatus", new QnUpdateStatusRestHandler(serverModule()));
    reg("api/installUpdate", new QnInstallUpdateRestHandler(serverModule()));
    reg("ec2/cancelUpdate", new QnCancelUpdateRestHandler(serverModule()));

    /**%apidoc GET /ec2/cameraThumbnail
     * Get the static image from the camera.
     * %param:string cameraId Camera id (can be obtained from "id" field via /ec2/getCamerasEx or
     *     /ec2/getCameras?extraFormatting) or MAC address (not supported for certain cameras).
     * %param[opt]:string time Timestamp of the requested image (in milliseconds since epoch).<br/>
     *     The special value "now" requires to retrieve the thumbnail only from the live stream.
     *     <br/>The special value "latest", which is the default value, requires to retrieve
     *     thumbnail from the live stream if possible, otherwise the latest one from the archive.
     *     <br/>Note: Extraction from the archive can be quite slow depending on the place where the
     *     frame is stored.
     * %param[opt]:integer rotate Image orientation. Can be 0, 90, 180 or 270 degrees. If the
     *     parameter is absent or equals -1, the image will be rotated as defined in the camera
     *     settings.
     * %param[opt]:integer height Desired image height. Should be not less than 128, or equal to
     *     -1 (the default value) which implies the original frame size, and in this case the width
     *     should also be omitted or set to -1.
     * %param[opt]:integer width Desired image width. Should be not less than 128, or equal to -1
     *     (the default value) which implies autosizing: if the height is specified, the width will
     *     be calculated based on the aspect ratio, otherwise, the original frame size will be
     *     used.
     * %param[opt]:enum imageFormat Format of the requested image. Default value is "JpgFormat".
     *     %value png PNG
     *     %value jpg JPEG
     *     %value tif TIFF
     *     %value raw Raw video frame. Makes the request much more lightweight for Edge servers.
     * %param[opt]:enum roundMethod Getting a thumbnail at the exact timestamp is costly, so, it
     *     can be rounded to the nearest keyframe, thus, the default value is
     *     "KeyFrameAfterMethod".
     *     %value before Get the thumbnail from the nearest keyframe before the given time.
     *     %value precise Get the thumbnail as near to given time as possible.
     *     %value after Get the thumbnail from the nearest keyframe after the given time.
     * %param[opt]:enum aspectRatio Allows to avoid scaling the image to the aspect ratio from
     *     camera settings.
     *     %value auto Default value. Use aspect ratio from camera settings (if any).
     *     %value source Use the source frame aspect ratio, despite the value in camera settings.
     * %param[opt]:option ignoreExternalArchive If present and "time" parameter has value
     *     "latest", the image will not be downloaded from archive of the dts-based devices.
     * %param[proprietary]:option local If present, the request should not be redirected to another
     *     server.
     * %param[proprietary]:option extraFormatting If present and the requested result format is
     *     non-binary, indentation and spacing will be used to improve readability.
     * %param[default]:enum format
     */
    reg("ec2/cameraThumbnail", new QnMultiserverThumbnailRestHandler(serverModule(), "ec2/cameraThumbnail"));

    reg("ec2/statistics", new QnMultiserverStatisticsRestHandler("ec2/statistics"));

    /**%apidoc GET /ec2/analyticsLookupDetectedObjects
     * Search analytics DB for objects that match filter specified.
     * %param[opt] deviceId Id of camera.
     * %param[opt] objectTypeId Analytics object type id.
     * %param[opt] objectId Analytics object id.
     * %param[opt] startTime Milliseconds since epoch (1970-01-01 00:00, UTC).
     * %param[opt] endTime Milliseconds since epoch (1970-01-01 00:00, UTC).
     * %param[opt] x1 Top left "x" coordinate of picture bounding box to search within. In range
     *     [0.0; 1.0].
     * %param[opt] y1 Top left "y" coordinate of picture bounding box to search within. In range
     *     [0.0; 1.0].
     * %param[opt] x2 Bottom right "x" coordinate of picture bounding box to search within. In
     *     range [0.0; 1.0].
     * %param[opt] y2 Bottom right "y" coordinate of picture bounding box to search within. In
     *     range [0.0; 1.0].
     * %param[opt] freeText Text to match within object's properties.
     * %param[opt] limit Maximum number of objects to return.
     * %param[opt] maxTrackSize Maximum length of elements of object's track.
     * %param[opt] sortOrder Sort order of objects by track start timestamp.
     *     %value asc Ascending order.
     *     %value desc Descending order.
     * %param[opt] isLocal If "false" then request is forwarded to every other online server and
     *     results are merged. Otherwise, request is processed on receiving server only.
     * %return JSON data.
     */
    reg("ec2/analyticsLookupDetectedObjects", new QnMultiserverAnalyticsLookupDetectedObjects(
        commonModule(), serverModule()->analyticsEventsStorage()));

    /**%apidoc GET /api/getAnalyticsActions
     * Get analytics actions from all analytics plugins on the current server which are applicable
     *     to the specified metadata object type.
     * %param objectTypeId Id of an object type to which an action should be applicable.
     * %return JSON with an error code, error message and a JSON object in "reply" field:
     *     %param actions List of JSON objects, each describing a set of actions from a particular
     *         analytics plugin.
     *     %param actions[].actionIds List of action ids (strings).
     *     %param actions[].pluginId Id of a analytics plugin which offers the actions.
     */
    reg("api/getAnalyticsActions", new QnGetAnalyticsActionsRestHandler());

    /**%apidoc POST /api/executeAnalyticsAction
     * Execute analytics action from the particular analytics plugin on this server. The action is
     * applied to the specified metadata object.
     * %param pluginId Id of an analytics plugin which offers the action.
     * %param actionId Id of an action to execute.
     * %param objectId Id of a metadata object to which the action is applied.
     * %param cameraId Id of a camera from which the action was triggered.
     * %param timestampUs Timestamp (microseconds) of the video frame from which the action was
     *     triggered.
     * %param params JSON object with key-value pairs containing values for the action params
     *     described in the plugin manifest.
     * %return JSON with an error code, error message and a JSON object in "reply" field:
     *     %param actionUrl If not empty, provides a URL composed by the plugin, to be opened by
     *         Client in an embedded browser.
     *     %param messageToUser If not empty, provides a message composed by the plugin, to be
     *         shown to the user who triggered the action.
     */
    reg("api/executeAnalyticsAction", new QnExecuteAnalyticsActionRestHandler(serverModule()));

    /**%apidoc POST /api/saveCloudSystemCredentials
     * Sets or resets cloud credentials (systemId and authorization key) to be used by system
     * %param[opt]:string cloudSystemId
     * %param[opt]:string cloudAuthenticationKey
     * %param[opt]:string reset
     *     %value true If specified, removes cloud credentials from DB. System will not connect to
     *         cloud anymore
     */
    reg("api/saveCloudSystemCredentials", new QnSaveCloudSystemCredentialsHandler(serverModule(), cloudManagerGroup));

    reg("favicon.ico", new QnFavIconRestHandler());
    reg("api/dev-mode-key", new QnCrashServerHandler(), kAdmin);

    reg("api/startLiteClient", new QnStartLiteClientRestHandler(serverModule()));

    #if defined(_DEBUG)
        reg("api/debugEvent", new QnDebugEventsRestHandler(serverModule()));
    #endif

    reg("ec2/runtimeInfo", new QnRuntimeInfoRestHandler());

    static const char kGetHardwareIdsPath[] = "api/getHardwareIds";
    /**%apidoc GET /api/getHardwareIds
     * Return the list of Hardware Ids of the server.
     * %return:object JSON with an error code, error message and a list of strings in "reply"
     *     field.
     */
    reg(kGetHardwareIdsPath, new QnGetHardwareIdsRestHandler());

    /**%apidoc GET /ec2/getHardwareIdsOfServers
     * Return the list of Hardware Ids for each server in the system which is online at the moment
     * of executing this function.
     * %return:object JSON with an error code, error message and a list of JSON objects in "reply"
     *     field:
     *     %param:uuid serverId Id of a server.
     *     %param:stringArray hardwareIds All Hardware Ids of the server, as a list of strings.
     */
    reg("ec2/getHardwareIdsOfServers", new QnMultiserverGetHardwareIdsRestHandler(QLatin1String("/") + kGetHardwareIdsPath));

    /**%apidoc GET /api/settingsDocumentation
     * Return settings documentation.
     * %return:array List of setting descriptions.
     *     %param:string name Setting name.
     *     %param:string defaultValue Setting default value.
     *     %param:string description Setiing description.
     */
    reg("api/settingsDocumentation", new QnSettingsDocumentationHandler(&serverModule()->settings()));

    /**%apidoc GET /ec2/analyticsEngineSettings
     * Return settings values of the specified engine.
     * %return:object JSON object consisting of name-value settings pairs.
     *      %param:string engineId Id of analytics engine.
     *
     * %apidoc POST /ec2/analyticsEngineSettings
     * Applies passed settings values to correspondent analytics engine.
     * %param:string engineId Unique Id of analytics engine.
     * %param settings JSON object consisting of name-value settings pairs.
     */
    reg("ec2/analyticsEngineSettings",
        new nx::mediaserver::rest::AnalyticsEngineSettingsHandler(serverModule()));

    /**%apidoc GET /ec2/deviceAnalyticsSettings
     * Return settings values of the specified device-engine pair.
     * %return:object JSON object consisting of name-value settings pairs.
     *      %param:string engineId Unique Id of an analytics engine.
     *      %param:string deviceId Id of a device.
     *
     * %apidoc POST /ec2/deviceAnalyticsSettings
     * Applies passed settings values to the correspondent device-engine pair.
     * %param:string engineId Unique Id of an analytics engine.
     * %param:string deviceId Id of a device.
     * %param settings JSON object consisting of name-value settings pairs.
     */
    reg("ec2/deviceAnalyticsSettings",
        new nx::mediaserver::rest::DeviceAnalyticsSettingsHandler(serverModule()));

    reg(
        nx::network::http::Method::options,
        QnRestProcessorPool::kAnyPath,
        new OptionsRequestHandler());
}

void MediaServerProcess::reg(
    const QString& path,
    QnRestRequestHandler* handler,
    GlobalPermission permission)
{
    reg(QnRestProcessorPool::kAnyHttpMethod, path, handler, permission);
}

void MediaServerProcess::reg(
    const nx::network::http::Method::ValueType& method,
    const QString& path,
    QnRestRequestHandler* handler,
    GlobalPermission permission)
{
    m_universalTcpListener->processorPool()->registerHandler(
        method, path, handler, permission);

    const auto& cameraIdUrlParams = handler->cameraIdUrlParams();
    if (!cameraIdUrlParams.isEmpty())
        m_autoRequestForwarder->addCameraIdUrlParams(path, cameraIdUrlParams);
}

template<class TcpConnectionProcessor, typename... ExtraParam>
void MediaServerProcess::regTcp(
    const QByteArray& protocol, const QString& path, ExtraParam... extraParam)
{
    m_universalTcpListener->addHandler<TcpConnectionProcessor>(
        protocol, path, extraParam...);

    if (TcpConnectionProcessor::doesPathEndWithCameraId())
        m_autoRequestForwarder->addAllowedProtocolAndPathPart(protocol, path);
}

bool MediaServerProcess::initTcpListener(
    TimeBasedNonceProvider* timeBasedNonceProvider,
    nx::vms::cloud_integration::CloudManagerGroup* const cloudManagerGroup,
    ec2::LocalConnectionFactory* ec2ConnectionFactory)
{
    auto messageBus = ec2ConnectionFactory->messageBus();
    m_universalTcpListener->setupAuthorizer(timeBasedNonceProvider, *cloudManagerGroup);
    m_universalTcpListener->setCloudConnectionManager(cloudManagerGroup->connectionManager);

    m_autoRequestForwarder = std::make_unique<QnAutoRequestForwarder>(commonModule());
    m_autoRequestForwarder->addPathToIgnore("/ec2/*");

    configureApiRestrictions(m_universalTcpListener->authenticator()->restrictionList());
    connect(
        m_universalTcpListener->authenticator(), &nx::mediaserver::Authenticator::emptyDigestDetected,
        this, &MediaServerProcess::at_emptyDigestDetected);

    m_universalTcpListener->httpModManager()->addCustomRequestMod(std::bind(
        &QnAutoRequestForwarder::processRequest,
        m_autoRequestForwarder.get(),
        std::placeholders::_1));

    #if defined(ENABLE_ACTI)
        QnActiResource::setEventPort(serverModule()->settings().port());
        // Used to receive event from an acti camera.
        // TODO: Remove this from api.
        m_universalTcpListener->processorPool()->registerHandler(
            "api/camera_event", new QnActiEventRestHandler());
    #endif

    registerRestHandlers(cloudManagerGroup, m_universalTcpListener.get(), messageBus);

    if (!m_universalTcpListener->bindToLocalAddress())
    {
        NX_ERROR(this) << "Failed to bind to local port; terminating";
        return false;
    }

    m_universalTcpListener->setDefaultPage("/static/index.html");

    // Server returns code 403 (forbidden) instead of 401 if the user isn't authorized for requests
    // starting with "web" path.
    m_universalTcpListener->setPathIgnorePrefix("web/");
    m_universalTcpListener->authenticator()->restrictionList()->deny(
        "/web/.+", nx::network::http::AuthMethod::http);

    nx::network::http::AuthMethod::Values methods = (nx::network::http::AuthMethod::Values) (
        nx::network::http::AuthMethod::cookie |
        nx::network::http::AuthMethod::urlQueryDigest |
        nx::network::http::AuthMethod::temporaryUrlQueryKey);
    QnUniversalRequestProcessor::setUnauthorizedPageBody(
        QnFileConnectionProcessor::readStaticFile("static/login.html"), methods);
    regTcp<QnRtspConnectionProcessor>("RTSP", "*", serverModule());
    regTcp<QnRestConnectionProcessor>("HTTP", "api");
    regTcp<QnRestConnectionProcessor>("HTTP", "ec2");
    regTcp<QnRestConnectionProcessor>("HTTP", "favicon.ico");
    regTcp<QnFileConnectionProcessor>("HTTP", "static");
    regTcp<QnCrossdomainConnectionProcessor>("HTTP", "crossdomain.xml");
    regTcp<QnProgressiveDownloadingConsumer>("HTTP", "media", serverModule());
    regTcp<QnIOMonitorConnectionProcessor>("HTTP", "api/iomonitor");

    nx::mediaserver::hls::HttpLiveStreamingProcessor::setMinPlayListSizeToStartStreaming(
        serverModule()->settings().hlsPlaylistPreFillChunks());
    regTcp<nx::mediaserver::hls::HttpLiveStreamingProcessor>("HTTP", "hls", serverModule());

    // Our HLS uses implementation uses authKey (generated by target server) to skip authorization,
    // to keep this warning we should not ask for authorization along the way.
    m_universalTcpListener->enableUnauthorizedForwarding("hls");

    //regTcp<QnDefaultTcpConnectionProcessor>("HTTP", "*");

    regTcp<nx::vms::network::ProxyConnectionProcessor>("*", "proxy", ec2ConnectionFactory->serverConnector());
    regTcp<QnAudioProxyReceiver>("HTTP", "proxy-2wayaudio", serverModule());

    if( !serverModule()->settings().authenticationEnabled())
        m_universalTcpListener->disableAuth();

    #if defined(ENABLE_DESKTOP_CAMERA)
        regTcp<QnDesktopCameraRegistrator>("HTTP", "desktop_camera", serverModule());
    #endif

    return true;
}

void MediaServerProcess::initializeCloudConnect()
{
    nx::network::SocketGlobals::cloud().outgoingTunnelPool()
        .assignOwnPeerId("ms", commonModule()->moduleGUID());

    nx::network::SocketGlobals::cloud().addressPublisher().setRetryInterval(
        nx::utils::parseTimerDuration(
            serverModule()->settings().mediatorAddressUpdate(),
            nx::network::cloud::MediatorAddressPublisher::kDefaultRetryInterval));

    connect(
        commonModule()->globalSettings(), &QnGlobalSettings::cloudConnectUdpHolePunchingEnabledChanged,
        [this]()
        {
            nx::network::cloud::TunnelAcceptorFactory::instance().setUdpHolePunchingEnabled(
                commonModule()->globalSettings()->cloudConnectUdpHolePunchingEnabled());
        });

    connect(
        commonModule()->globalSettings(), &QnGlobalSettings::cloudConnectRelayingEnabledChanged,
        [this]()
        {
            nx::network::cloud::TunnelAcceptorFactory::instance().setRelayingEnabled(
                commonModule()->globalSettings()->cloudConnectRelayingEnabled());
        });
}

void MediaServerProcess::prepareOsResources()
{
    auto rootToolPtr = serverModule()->rootFileSystem();
    if (!rootToolPtr->changeOwner(nx::kit::IniConfig::iniFilesDir()))
        qWarning().noquote() << "Unable to chown" << nx::kit::IniConfig::iniFilesDir();

    // Change owner of all data files, so mediaserver can use them as different user.
    const std::vector<QString> chmodPaths =
    {
        MSSettings::defaultConfigDirectory(),
        serverModule()->roSettings()->fileName(),
        serverModule()->runTimeSettings()->fileName(),
        QnFileConnectionProcessor::externalPackagePath()
    };

    for (const auto& path: chmodPaths)
    {
        if (!rootToolPtr->changeOwner(path)) //< Let the errors reach stdout and stderr.
            qWarning().noquote() << "WARNING: Unable to chown" << path;
    }

    // We don't want to chown recursively directory with archive since it may take a while.
    if (!rootToolPtr->changeOwner(serverModule()->settings().dataDir(), /*isRecursive*/ false))
    {
        qWarning().noquote() << "WARNING: Unable to chown" << serverModule()->settings().dataDir();
        return;
    }

    for (const auto& entry: QDir(serverModule()->settings().dataDir()).entryInfoList(QDir::Files | QDir::Dirs | QDir::NoDotAndDotDot))
    {
        if (entry.isDir() && entry.absoluteFilePath().endsWith("data"))
            continue;

        if (!rootToolPtr->changeOwner(entry.absoluteFilePath()))
            qWarning().noquote() << "WARNING: Unable to chown" << entry.absoluteFilePath();
    }
}

void MediaServerProcess::initializeUpnpPortMapper()
{
    m_upnpPortMapper = std::make_unique<nx::network::upnp::PortMapper>(
        serverModule()->upnpDeviceSearcher(),
        /*isEnabled*/ false,
        nx::network::upnp::PortMapper::DEFAULT_CHECK_MAPPINGS_INTERVAL,
        QnAppInfo::organizationName());
    auto updateEnabled =
        [this]()
        {
            const auto& settings = commonModule()->globalSettings();
            const auto isCloudSystem = !settings->cloudSystemId().isEmpty();
            m_upnpPortMapper->setIsEnabled(isCloudSystem && settings->isUpnpPortMappingEnabled());
        };

    const auto& settings = commonModule()->globalSettings();
    connect(settings, &QnGlobalSettings::upnpPortMappingEnabledChanged, updateEnabled);
    connect(settings, &QnGlobalSettings::cloudSettingsChanged, updateEnabled);
    updateEnabled();

    m_upnpPortMapper->enableMapping(
        m_mediaServer->getPort(), nx::network::upnp::PortMapper::Protocol::TCP,
        [this](nx::network::SocketAddress address)
        {
            const auto result = QMetaObject::invokeMethod(
                this, "at_portMappingChanged", Qt::AutoConnection,
                Q_ARG(QString, address.toString()));

            NX_ASSERT(result, "Could not call at_portMappingChanged(...)");
        });

}

nx::vms::api::ServerFlags MediaServerProcess::calcServerFlags()
{
    nx::vms::api::ServerFlags serverFlags = nx::vms::api::SF_None; // TODO: #Elric #EC2 type safety has just walked out of the window.

    #if defined(EDGE_SERVER)
        serverFlags |= nx::vms::api::SF_Edge;
    #endif

    if (QnAppInfo::isBpi())
    {
        serverFlags |= nx::vms::api::SF_IfListCtrl | nx::vms::api::SF_timeCtrl;
        QnStartLiteClientRestHandler handler(serverModule());
        if (handler.isLiteClientPresent())
            serverFlags |= nx::vms::api::SF_HasLiteClient;
    }

    if (ini().forceLiteClient)
    {
        QnStartLiteClientRestHandler handler(serverModule());
        if (handler.isLiteClientPresent())
            serverFlags |= nx::vms::api::SF_HasLiteClient;
    }

#ifdef __arm__
    serverFlags |= nx::vms::api::SF_ArmServer;

    struct stat st;
    memset(&st, 0, sizeof(st));
    const bool hddPresent =
        ::stat("/dev/sda", &st) == 0 ||
        ::stat("/dev/sdb", &st) == 0 ||
        ::stat("/dev/sdc", &st) == 0 ||
        ::stat("/dev/sdd", &st) == 0;
    if (hddPresent)
        serverFlags |= nx::vms::api::SF_Has_HDD;
#else
    serverFlags |= nx::vms::api::SF_Has_HDD;
#endif

    if (!(serverFlags & (nx::vms::api::SF_ArmServer | nx::vms::api::SF_Edge)))
        serverFlags |= nx::vms::api::SF_SupportsTranscoding;

    const QString appserverHostString = serverModule()->settings().appserverHost();
    bool isLocal = Utils::isLocalAppServer(appserverHostString);
    if (!isLocal)
        serverFlags |= nx::vms::api::SF_RemoteEC;

    initPublicIpDiscovery();
    if (!m_ipDiscovery->publicIP().isNull())
        serverFlags |= nx::vms::api::SF_HasPublicIP;

    return serverFlags;
}

void MediaServerProcess::initPublicIpDiscovery()
{
    m_ipDiscovery = std::make_unique<nx::network::PublicIPDiscovery>(
        serverModule()->settings().publicIPServers().split(";", QString::SkipEmptyParts));

    int publicIPEnabled = serverModule()->settings().publicIPEnabled();
    if (publicIPEnabled == 0) //< Public IP disabled.
        return;

    if (publicIPEnabled > 1) //< Public IP manually set.
    {
        auto staticIp = serverModule()->settings().staticPublicIP();
        at_updatePublicAddress(QHostAddress(staticIp));
        return;
    }

    // Discover public IP.
    m_ipDiscovery->update();
    m_ipDiscovery->waitForFinished(); //< NOTE: Slows down server startup, should be avoided here.
    at_updatePublicAddress(m_ipDiscovery->publicIP());
}

void MediaServerProcess::startPublicIpDiscovery()
{
    // Should start periodic discovery only when public IP auto-discovery is enabled.
    if (serverModule()->settings().publicIPEnabled() != 1)
        return;

    m_updatePiblicIpTimer = std::make_unique<QTimer>();
    connect(m_updatePiblicIpTimer.get(), &QTimer::timeout,
        m_ipDiscovery.get(), &nx::network::PublicIPDiscovery::update);

    connect(m_ipDiscovery.get(), &nx::network::PublicIPDiscovery::found,
        this, &MediaServerProcess::at_updatePublicAddress);

    m_updatePiblicIpTimer->start(kPublicIpUpdateTimeoutMs);
}

void MediaServerProcess::resetSystemState(
    nx::vms::cloud_integration::CloudConnectionManager& cloudConnectionManager)
{
    for (;;)
    {
        if (!cloudConnectionManager.detachSystemFromCloud())
        {
            qWarning() << "Error while clearing cloud information. Trying again...";
            QnSleep::msleep(APP_SERVER_REQUEST_ERROR_TIMEOUT_MS);
            continue;
        }

        if (!nx::vms::utils::resetSystemToStateNew(commonModule()))
        {
            qWarning() << "Error while resetting system to state \"new \". Trying again...";
            QnSleep::msleep(APP_SERVER_REQUEST_ERROR_TIMEOUT_MS);
            continue;
        }

        break;
    }
}

namespace {

static const char* const kOnExitScriptName = "mediaserver_on_exit";

} // namespace

void MediaServerProcess::performActionsOnExit()
{
    // Call the script if it exists.

    QString fileName = serverModule()->settings().dataDir() + "/scripts/" + kOnExitScriptName;
    if (!QFile::exists(fileName))
    {
        NX_VERBOSE(this, "Script '%1' is missing at the server", fileName);
        return;
    }

    // Currently, no args are needed, hence the empty list.
    QStringList args{};

    NX_VERBOSE(this, "Calling the script: %1 %2", fileName, args.join(" "));
    if (!QProcess::startDetached(fileName, args))
    {
        NX_VERBOSE(this,
            "Unable to start script \"%1\" because of a system error", kOnExitScriptName);
    }
}

void MediaServerProcess::moveHandlingCameras()
{
    QSet<QnUuid> servers;
    const auto& resPool = commonModule()->resourcePool();
    for (const auto& server: resPool->getResources<QnMediaServerResource>())
        servers << server->getId();
    nx::vms::api::CameraDataList camerasToUpdate;
    for (const auto& camera: resPool->getAllCameras(/*all*/ QnResourcePtr()))
    {
        if (!servers.contains(camera->getParentId()))
        {
            nx::vms::api::CameraData apiCameraData;
            ec2::fromResourceToApi(camera, apiCameraData);
            apiCameraData.parentId = commonModule()->moduleGUID(); //< move camera
            camerasToUpdate.push_back(apiCameraData);
        }
    }

    auto errCode = commonModule()->ec2Connection()
        ->getCameraManager(Qn::kSystemAccess)
        ->addCamerasSync(camerasToUpdate);

    if (errCode != ec2::ErrorCode::ok)
        qWarning() << "Failed to move handling cameras due to database error. errCode=" << toString(errCode);
}

void MediaServerProcess::updateAllowedInterfaces()
{
    // check registry
    QString ifList = serverModule()->settings().if_();
    // check startup parameter
    if (ifList.isEmpty())
        ifList = m_cmdLineArguments.ifListFilter;

    QList<QHostAddress> allowedInterfaces;
    for (const QString& s : ifList.split(QLatin1Char(';'), QString::SkipEmptyParts))
        allowedInterfaces << QHostAddress(s);

    if (!allowedInterfaces.isEmpty())
        qWarning() << "Using net IF filter:" << allowedInterfaces;
    nx::network::setInterfaceListFilter(allowedInterfaces);
}

QString MediaServerProcess::hardwareIdAsGuid() const
{
    auto hwId = LLUtil::getLatestHardwareId();
    auto hwIdString = QnUuid::fromHardwareId(hwId).toString();
    std::cout << "Got hwID \"" << hwIdString.toStdString() << "\"" << std::endl;
    return hwIdString;
}

void MediaServerProcess::updateGuidIfNeeded()
{
    QString guidIsHWID = serverModule()->settings().guidIsHWID();
    QString serverGuid = serverModule()->settings().serverGuid();
    QString serverGuid2 = serverModule()->settings().serverGuid2();
    QString pendingSwitchToClusterMode = serverModule()->settings().pendingSwitchToClusterMode();

    QString hwidGuid = hardwareIdAsGuid();

    if (guidIsHWID == YES) {
        serverModule()->mutableSettings()->serverGuid.set(hwidGuid);
        serverModule()->mutableSettings()->serverGuid2.remove();
    }
    else if (guidIsHWID == NO) {
        if (serverGuid.isEmpty()) {
            // serverGuid remove from settings manually?
            serverModule()->mutableSettings()->serverGuid.set(hwidGuid);
            serverModule()->mutableSettings()->guidIsHWID.set(YES);
        }

        serverModule()->mutableSettings()->serverGuid2.remove();
    }
    else if (guidIsHWID.isEmpty()) {
        if (!serverGuid2.isEmpty()) {
            serverModule()->mutableSettings()->serverGuid.set(serverGuid2);
            serverModule()->mutableSettings()->guidIsHWID.set(NO);
            serverModule()->mutableSettings()->serverGuid2.remove();
        }
        else {
            // Don't reset serverGuid if we're in pending switch to cluster mode state.
            // As it's stored in the remote database.
            if (pendingSwitchToClusterMode == YES)
                return;

            serverModule()->mutableSettings()->serverGuid.set(hwidGuid);
            serverModule()->mutableSettings()->guidIsHWID.set(YES);

            if (!serverGuid.isEmpty()) {
                serverModule()->mutableSettings()->obsoleteServerGuid.set(serverGuid);
            }
        }
    }

    connect(commonModule()->globalSettings(), &QnGlobalSettings::localSystemIdChanged,
        [this, serverGuid, hwidGuid]()
        {
            // Stop moving HwId to serverGuid as soon as first setup wizard is done.
            if (!commonModule()->globalSettings()->localSystemId().isNull())
                serverModule()->mutableSettings()->guidIsHWID.set(NO);
        });

    QnUuid obsoleteGuid = QnUuid(serverModule()->settings().obsoleteServerGuid());
    if (!obsoleteGuid.isNull())
        commonModule()->setObsoleteServerGuid(obsoleteGuid);
}

nx::utils::log::Settings MediaServerProcess::makeLogSettings(
    const nx::mediaserver::Settings& settings)
{
    nx::utils::log::Settings s;
    s.loggers.resize(1);
    s.loggers.front().maxBackupCount = settings.logArchiveSize();
    s.loggers.front().directory = settings.logDir();
    s.loggers.front().maxFileSize = settings.maxLogFileSize();
    s.updateDirectoryIfEmpty(settings.dataDir());

    for (const auto& loggerArg: cmdLineArguments().auxLoggers)
    {
        nx::utils::log::LoggerSettings loggerSettings;
        loggerSettings.parse(loggerArg);
        s.loggers.push_back(std::move(loggerSettings));
    }

    return s;
}

void MediaServerProcess::initializeLogging(MSSettings* serverSettings)
{
    auto& settings = serverSettings->settings();
    auto roSettings = serverSettings->roSettings();

    const auto binaryPath = QFile::decodeName(m_argv[0]);

    // TODO: Implement "--log-file" option like in client_startup_parameters.cpp.

    auto logSettings = makeLogSettings(settings);

    logSettings.loggers.front().level.parse(cmdLineArguments().logLevel,
        settings.logLevel(), toString(nx::utils::log::kDefaultLevel));
    logSettings.loggers.front().logBaseName = "log_file";
    nx::utils::log::setMainLogger(
        nx::utils::log::buildLogger(
            logSettings,
            qApp->applicationName(),
            binaryPath));

    if (auto path = nx::utils::log::mainLogger()->filePath())
        roSettings->setValue("logFile", path->replace(".log", ""));
    else
        roSettings->remove("logFile");

    logSettings.loggers.front().level.parse(cmdLineArguments().httpLogLevel,
        settings.httpLogLevel(), toString(nx::utils::log::Level::none));
    logSettings.loggers.front().logBaseName = "http_log";
    nx::utils::log::addLogger(
        nx::utils::log::buildLogger(
            logSettings, qApp->applicationName(), binaryPath,
            {QnLog::HTTP_LOG_INDEX}));

    logSettings.loggers.front().level.parse(cmdLineArguments().systemLogLevel,
        settings.systemLogLevel(), toString(nx::utils::log::Level::info));
    logSettings.loggers.front().logBaseName = "hw_log";
    nx::utils::log::addLogger(
        nx::utils::log::buildLogger(
            logSettings,
            qApp->applicationName(),
            binaryPath,
            {
                QnLog::HWID_LOG,
                nx::utils::log::Tag(typeid(nx::mediaserver::LicenseWatcher))
            }),
        /*writeLogHeader*/ false);

    logSettings.loggers.front().level.parse(cmdLineArguments().ec2TranLogLevel,
        settings.tranLogLevel(), toString(nx::utils::log::Level::none));
    logSettings.loggers.front().logBaseName = "ec2_tran";
    nx::utils::log::addLogger(
        nx::utils::log::buildLogger(
            logSettings,
            qApp->applicationName(),
            binaryPath,
            {QnLog::EC2_TRAN_LOG}));

    logSettings.loggers.front().level.parse(cmdLineArguments().permissionsLogLevel,
        settings.permissionsLogLevel(), toString(nx::utils::log::Level::none));
    logSettings.loggers.front().logBaseName = "permissions";
    nx::utils::log::addLogger(
        nx::utils::log::buildLogger(
            logSettings,
            qApp->applicationName(),
            binaryPath,
            {QnLog::PERMISSIONS_LOG}));

    nx::utils::enableQtMessageAsserts();
}

void MediaServerProcess::initializeHardwareId()
{
    const auto binaryPath = QFile::decodeName(m_argv[0]);

    auto logSettings = makeLogSettings(serverModule()->settings());

    logSettings.loggers.front().level.parse(cmdLineArguments().systemLogLevel,
        serverModule()->settings().systemLogLevel(), toString(nx::utils::log::Level::info));
    logSettings.loggers.front().logBaseName = "hw_log";
    nx::utils::log::addLogger(
        nx::utils::log::buildLogger(
            logSettings,
            qApp->applicationName(),
            binaryPath,
            {
                QnLog::HWID_LOG,
                nx::utils::log::Tag(toString(typeid(nx::mediaserver::LicenseWatcher)))
            }));

    LLUtil::initHardwareId(serverModule());
    updateGuidIfNeeded();
    m_hardwareIdHlist = LLUtil::getAllHardwareIds().toVector();

    const QnUuid guid(serverModule()->settings().serverGuid());
    if (guid.isNull())
    {
        qDebug() << "Can't save guid. Run once as administrator.";
        NX_ERROR(this, "Can't save guid. Run once as administrator.");
        qApp->quit();
        return;
    }
}

void MediaServerProcess::connectArchiveIntegrityWatcher()
{
    using namespace nx::mediaserver;
    auto serverArchiveIntegrityWatcher = static_cast<ServerArchiveIntegrityWatcher*>(
        serverModule()->archiveIntegrityWatcher());

    connect(
        serverArchiveIntegrityWatcher,
        &ServerArchiveIntegrityWatcher::fileIntegrityCheckFailed,
        serverModule()->eventConnector(),
        &event::EventConnector::at_fileIntegrityCheckFailed);
}

class TcpLogReceiverConnection: public QnTCPConnectionProcessor
{
public:
    TcpLogReceiverConnection(
        const QString& dataDir,
        std::unique_ptr<nx::network::AbstractStreamSocket> socket,
        QnTcpListener* owner)
        :
        QnTCPConnectionProcessor(std::move(socket), owner),
        m_socket(std::move(socket)),
        m_file(closeDirPath(dataDir) + "log/external_device.log")
    {
        m_file.open(QFile::WriteOnly);
        socket->setRecvTimeout(1000 * 3);
    }
    virtual ~TcpLogReceiverConnection() override { stop(); }
protected:
    virtual void run() override
    {
        while (true)
        {
            quint8 buffer[1024 * 16];
            int bytesRead = m_socket->recv(buffer, sizeof(buffer));
            if (bytesRead < 1 && SystemError::getLastOSErrorCode() != SystemError::timedOut)
                break; //< Connection closed
            m_file.write((const char*)buffer, bytesRead);
            m_file.flush();
        }
    }
private:
    std::unique_ptr<nx::network::AbstractStreamSocket> m_socket;
    QFile m_file;
};

class TcpLogReceiver : public QnTcpListener
{
public:
    TcpLogReceiver(
        const QString& dataDir,
        QnCommonModule* commonModule,
        const QHostAddress& address,
        int port)
        :
        QnTcpListener(commonModule, address, port),
        m_dataDir(dataDir)
    {
    }
    virtual ~TcpLogReceiver() override { stop(); }

protected:
    virtual QnTCPConnectionProcessor* createRequestProcessor(
        std::unique_ptr<nx::network::AbstractStreamSocket> clientSocket) override
    {
        return new TcpLogReceiverConnection(m_dataDir, std::move(clientSocket), this);
    }
private:
    QString m_dataDir;
};

void MediaServerProcess::initStaticCommonModule()
{
    m_staticCommonModule = std::make_unique<QnStaticCommonModule>(
        nx::vms::api::PeerType::server,
        QnAppInfo::productNameShort(),
        QnAppInfo::customizationName());
}

void MediaServerProcess::setSetupModuleCallback(std::function<void(QnMediaServerModule*)> callback)
{
    m_setupModuleCallback = std::move(callback);
}

bool MediaServerProcess::setUpMediaServerResource(
    CloudIntegrationManager* cloudIntegrationManager,
    QnMediaServerModule* serverModule,
    const ec2::AbstractECConnectionPtr& ec2Connection)
{
    bool foundOwnServerInDb = false;
    const bool sslAllowed = serverModule->settings().allowSslConnections();

    while (m_mediaServer.isNull() && !needToStop())
    {
        QnMediaServerResourcePtr server = findServer(ec2Connection);
        nx::vms::api::MediaServerData prevServerData;
        if (server)
        {
            ec2::fromResourceToApi(server, prevServerData);
            foundOwnServerInDb = true;
        }
        else
        {
            server = QnMediaServerResourcePtr(new QnMediaServerResource(commonModule()));
            const QnUuid serverGuid(serverModule->settings().serverGuid());
            server->setId(serverGuid);
            server->setMaxCameras(DEFAULT_MAX_CAMERAS);

            QString serverName(getDefaultServerName());
            auto beforeRestoreDbData = commonModule()->beforeRestoreDbData();
            if (!beforeRestoreDbData.serverName.isEmpty())
                serverName = QString::fromLocal8Bit(beforeRestoreDbData.serverName);
            server->setName(serverName);
        }

        server->setServerFlags(calcServerFlags());

        QHostAddress appserverHost;
        const QString appserverHostString = serverModule->settings().appserverHost();
        bool isLocal = Utils::isLocalAppServer(appserverHostString);
        if (!isLocal) {
            do
            {
                appserverHost = resolveHost(appserverHostString);
            } while (appserverHost.toIPv4Address() == 0);
        }

        server->setPrimaryAddress(
            nx::network::SocketAddress(defaultLocalAddress(appserverHost), m_universalTcpListener->getPort()));
        server->setSslAllowed(sslAllowed);
        m_cloudIntegrationManager->cloudManagerGroup().connectionManager.setProxyVia(
            nx::network::SocketAddress(nx::network::HostAddress::localhost, m_universalTcpListener->getPort()));

        // used for statistics reported
        server->setSystemInfo(QnAppInfo::currentSystemInformation());
        server->setVersion(qnStaticCommon->engineVersion());

        SettingsHelper settingsHelper(this->serverModule());
        QByteArray settingsAuthKey = settingsHelper.getAuthKey();
        QByteArray authKey = settingsAuthKey;
        if (authKey.isEmpty())
            authKey = server->getAuthKey().toLatin1();
        if (authKey.isEmpty())
            authKey = QnUuid::createUuid().toString().toLatin1();
        server->setAuthKey(authKey);

        // Keep server auth key in registry. Server MUST be able pass authorization after deleting database in database restore process
        if (settingsAuthKey != authKey)
            settingsHelper.setAuthKey(authKey);

        nx::vms::api::MediaServerData newServerData;
        ec2::fromResourceToApi(server, newServerData);
        if (prevServerData != newServerData)
        {
            m_mediaServer = registerServer(
                ec2Connection,
                server,
                nx::mserver_aux::isNewServerInstance(
                    commonModule()->beforeRestoreDbData(),
                    foundOwnServerInDb,
                    serverModule->settings().noSetupWizard() > 0));
        }
        else
        {
            m_mediaServer = server;
        }

        if (m_mediaServer.isNull())
            QnSleep::msleep(1000);
    }

    const auto& resPool = commonModule()->resourcePool();
    resPool->addResource(m_mediaServer);

    QString moduleName = qApp->applicationName();
    if (moduleName.startsWith(qApp->organizationName()))
        moduleName = moduleName.mid(qApp->organizationName().length()).trimmed();

    nx::vms::api::ModuleInformation selfInformation = commonModule()->moduleInformation();
    selfInformation.version = qnStaticCommon->engineVersion();
    selfInformation.sslAllowed = serverModule->settings().allowSslConnections();
    selfInformation.serverFlags = m_mediaServer->getServerFlags();
    selfInformation.ecDbReadOnly = ec2Connection->connectionInfo().ecDbReadOnly;

    commonModule()->setModuleInformation(selfInformation);
    commonModule()->bindModuleInformation(m_mediaServer);

    return foundOwnServerInDb;
}

void MediaServerProcess::stopObjects()
{
    commonModule()->setNeedToStop(true);

    auto safeDisconnect =
        [this](QObject* src, QObject* dst)
        {
            if (src && dst)
                src->disconnect(dst);
        };

    NX_INFO(this, "QnMain event loop has returned. Destroying objects...");
    serverModule()->stop();

    m_generalTaskTimer.reset();
    m_udtInternetTrafficTimer.reset();
    m_createDbBackupTimer.reset();

    safeDisconnect(commonModule()->globalSettings(), this);
    safeDisconnect(m_universalTcpListener->authenticator(), this);
    safeDisconnect(commonModule()->resourceDiscoveryManager(), this);
    safeDisconnect(serverModule()->normalStorageManager(), this);
    safeDisconnect(serverModule()->backupStorageManager(), this);
    safeDisconnect(commonModule(), this);
    safeDisconnect(commonModule()->runtimeInfoManager(), this);
    if (m_ec2Connection)
        safeDisconnect(m_ec2Connection->getTimeNotificationManager().get(), this);
    safeDisconnect(m_ec2Connection.get(), this);
    safeDisconnect(m_updatePiblicIpTimer.get(), this);
    m_updatePiblicIpTimer.reset();
    safeDisconnect(m_ipDiscovery.get(), this);
    safeDisconnect(commonModule()->moduleDiscoveryManager(), this);

    WaitingForQThreadToEmptyEventQueue waitingForObjectsToBeFreed(QThread::currentThread(), 3);
    waitingForObjectsToBeFreed.join();

    m_discoveryMonitor.reset();
    m_crashReporter.reset();

    //cancelling dumping system usage
    quint64 dumpSystemResourceUsageTaskID = 0;
    {
        QnMutexLocker lk(&m_mutex);
        dumpSystemResourceUsageTaskID = m_dumpSystemResourceUsageTaskId;
        m_dumpSystemResourceUsageTaskId = 0;
    }
    if (dumpSystemResourceUsageTaskID)
        nx::utils::TimerManager::instance()->joinAndDeleteTimer(dumpSystemResourceUsageTaskID);

    m_ipDiscovery.reset(); // stop it before IO deinitialized
    m_multicastHttp.reset();

    if (m_universalTcpListener)
        m_universalTcpListener->pleaseStop();

    if (const auto manager = commonModule()->moduleDiscoveryManager())
        manager->stop();

    if (m_universalTcpListener)
    {
        m_universalTcpListener->stop();
        m_universalTcpListener.reset();
    }

    serverModule()->resourceCommandProcessor()->stop();
    if (m_initStoragesAsyncPromise)
        m_initStoragesAsyncPromise->get_future().wait();
    // todo: #rvasilenko some undeleted resources left in the QnMain event loop. I stopped TimerManager as temporary solution for it.
    nx::utils::TimerManager::instance()->stop();

    // Remove all stream recorders.
    m_remoteArchiveSynchronizer.reset();

    m_mserverResourceSearcher.reset();

    commonModule()->resourceDiscoveryManager()->stop();
    serverModule()->analyticsManager()->stop(); //< Stop processing analytics events.

    serverModule()->resourcePool()->threadPool()->waitForDone();
    commonModule()->resourcePool()->clear();

    //since mserverResourceDiscoveryManager instance is dead no events can be delivered to serverResourceProcessor: can delete it now
    //TODO refactoring of discoveryManager <-> resourceProcessor interaction is required
    m_serverResourceProcessor.reset();

    commonModule()->deleteMessageProcessor(); // stop receiving notifications
    m_ec2ConnectionFactory->shutdown();

    //disconnecting from EC2
    QnAppServerConnectionFactory::setEc2Connection(ec2::AbstractECConnectionPtr());

    m_cloudIntegrationManager.reset();
    m_mediaServerStatusWatcher.reset();
    m_timeBasedNonceProvider.reset();
    m_ec2Connection.reset();
    m_ec2ConnectionFactory.reset();

    // This method will set flag on message channel to threat next connection close as normal
    //appServerConnection->disconnectSync();
    serverModule()->setLastRunningTime(std::chrono::milliseconds::zero());

    if (m_mediaServer)
        m_mediaServer->beforeDestroy();
    m_mediaServer.clear();

    performActionsOnExit();

    nx::network::SocketGlobals::cloud().outgoingTunnelPool().clearOwnPeerIdIfEqual(
        "ms", commonModule()->moduleGUID());

    m_autoRequestForwarder.reset();
    m_audioStreamerPool.reset();
    m_upnpPortMapper.reset();

    stopAsync();
}

ec2::AbstractECConnectionPtr MediaServerProcess::createEc2Connection() const
{
    while (!needToStop())
    {
        ec2::AbstractECConnectionPtr ec2Connection;
        const ec2::ErrorCode errorCode = m_ec2ConnectionFactory->connectSync(
            appServerConnectionUrl(), nx::vms::api::ClientInfoData(), &ec2Connection);
        if (ec2Connection)
        {
            const auto connectInfo = ec2Connection->connectionInfo();
            auto connectionResult = QnConnectionValidator::validateConnection(connectInfo, errorCode);
            if (connectionResult == Qn::SuccessConnectionResult)
            {
                NX_INFO(this, lm("Successfully connected to a local database"));
                return ec2Connection;
            }

            switch (connectionResult)
            {
                case Qn::IncompatibleInternalConnectionResult:
                case Qn::IncompatibleCloudHostConnectionResult:
                case Qn::IncompatibleVersionConnectionResult:
                case Qn::IncompatibleProtocolConnectionResult:
                    NX_ERROR(this, "Incompatible Server version detected! Giving up.");
                    return ec2::AbstractECConnectionPtr();
                default:
                    break;
            }
        }

        NX_ERROR(this, lm("Can't connect to local EC2. %1").arg(ec2::toString(errorCode)));
        QnSleep::msleep(3000);
    }
    return ec2::AbstractECConnectionPtr();
}

bool MediaServerProcess::connectToDatabase()
{
    m_ec2Connection = createEc2Connection();
    QnAppServerConnectionFactory::setEc2Connection(m_ec2Connection);
    if (m_ec2Connection)
    {
        connect(m_ec2Connection.get(), &ec2::AbstractECConnection::databaseDumped,
            this, &MediaServerProcess::at_databaseDumped);
        commonModule()->setRemoteGUID(m_ec2Connection->connectionInfo().serverId());
        serverModule()->syncRoSettings();
        commonModule()->setCloudMode(true);
    }
    return m_ec2Connection != nullptr;
}

void MediaServerProcess::migrateDataFromOldDir()
{
#ifdef Q_OS_WIN32
    nx::misc::ServerDataMigrateHandler migrateHandler(serverModule()->settings().dataDir());
    switch (nx::misc::migrateFilesFromWindowsOldDir(&migrateHandler))
    {
    case nx::misc::MigrateDataResult::WinDirNotFound:
        NX_WARNING(this, "Moving data from the old windows dir. Windows dir not found.");
        break;
    case nx::misc::MigrateDataResult::NoNeedToMigrate:
        NX_VERBOSE(this, "Moving data from the old windows dir. Nothing to move");
        break;
    case nx::misc::MigrateDataResult::MoveDataFailed:
        NX_WARNING(this, "Moving data from the old windows dir. Old data found but move failed.");
        break;
    case nx::misc::MigrateDataResult::Ok:
        NX_INFO(this,
            "Moving data from the old windows dir. Old data found and successfully moved.");
        break;
    }
#endif
}

void MediaServerProcess::initCrashDump()
{
#ifdef _WIN32
    win32_exception::setCreateFullCrashDump(serverModule()->settings().createFullCrashDump());
#endif

#ifdef __linux__
    linux_exception::setSignalHandlingDisabled(serverModule()->settings().createFullCrashDump());
    // This is needed because setting capability (CAP_NET_BIND_SERVICE in our case) on the
    // executable automatically sets PR_SET_DUMPABLE to false which in turn stops core dumps from
    // being created.
    prctl(PR_SET_DUMPABLE, 1, 0, 0, 0, 0);
#endif
    m_crashReporter = std::make_unique<ec2::CrashReporter>(commonModule());
}

void MediaServerProcess::setUpServerRuntimeData()
{
    nx::vms::api::RuntimeData runtimeData;
    runtimeData.peer.id = commonModule()->moduleGUID();
    runtimeData.peer.instanceId = commonModule()->runningInstanceGUID();
    runtimeData.peer.persistentId = commonModule()->dbId();
    runtimeData.peer.peerType = nx::vms::api::PeerType::server;
    runtimeData.box = QnAppInfo::armBox();
    runtimeData.brand = QnAppInfo::productNameShort();
    runtimeData.customization = QnAppInfo::customizationName();
    runtimeData.platform = QnAppInfo::applicationPlatform();

#ifdef __arm__
    if (QnAppInfo::isBpi() || QnAppInfo::isNx1())
    {
        runtimeData.nx1mac = Nx1::getMac();
        runtimeData.nx1serial = Nx1::getSerial();
    }
#endif

    runtimeData.hardwareIds = m_hardwareIdHlist;
    commonModule()->runtimeInfoManager()->updateLocalItem(runtimeData);    // initializing localInfo
}

void MediaServerProcess::initSsl()
{
    const auto allowedSslVersions = serverModule()->settings().allowedSslVersions();
    if (!allowedSslVersions.isEmpty())
        nx::network::ssl::Engine::setAllowedServerVersions(allowedSslVersions.toUtf8());

    const auto allowedSslCiphers = serverModule()->settings().allowedSslCiphers();
    if (!allowedSslCiphers.isEmpty())
        nx::network::ssl::Engine::setAllowedServerCiphers(allowedSslCiphers.toUtf8());

    nx::network::ssl::Engine::useOrCreateCertificate(
        serverModule()->settings().sslCertificatePath(),
        nx::utils::AppInfo::productName().toUtf8(), "US",
        nx::utils::AppInfo::organizationName().toUtf8());
}

void MediaServerProcess::doMigrationFrom_2_4()
{
    const auto& settings = serverModule()->settings();
    if (settings.pendingSwitchToClusterMode() == "yes")
    {
        NX_WARNING(this, QString::fromLatin1("Switching to cluster mode and restarting..."));
        SystemName systemName(serverModule(), m_ec2Connection->connectionInfo().systemName);
        systemName.saveToConfig(); //< migrate system name from foreign database via config
        SettingsHelper(serverModule()).setSysIdTime(0);
        serverModule()->mutableSettings()->appserverHost.remove();
        serverModule()->mutableSettings()->appserverLogin.remove();
        serverModule()->mutableSettings()->appserverPassword.set("");
        serverModule()->mutableSettings()->pendingSwitchToClusterMode.remove();
        serverModule()->syncRoSettings();

        QFile::remove(closeDirPath(settings.dataDir()) + "/ecs.sqlite");

        // kill itself to restart
#ifdef Q_OS_WIN
        HANDLE hProcess = GetCurrentProcess();
        TerminateProcess(hProcess, ERROR_SERVICE_SPECIFIC_ERROR);
        WaitForSingleObject(hProcess, 10 * 1000);
#endif
        abort();
        return;
    }
}

void MediaServerProcess::loadPlugins()
{
    auto pluginManager = serverModule()->pluginManager();
    for (nx_spl::StorageFactory* const storagePlugin:
    pluginManager->findNxPlugins<nx_spl::StorageFactory>(nx_spl::IID_StorageFactory))
    {
        auto settings = &serverModule()->settings();
        QnStoragePluginFactory::instance()->registerStoragePlugin(
            storagePlugin->storageType(),
            std::bind(
                &QnThirdPartyStorageResource::instance,
                std::placeholders::_1,
                std::placeholders::_2,
                storagePlugin,
                settings
            ),
            false);
    }

    QnStoragePluginFactory::instance()->registerStoragePlugin(
        "file",
        [this](QnCommonModule*, const QString& path)
        {
            return QnFileStorageResource::instance(this->serverModule(), path);
        }, /*isDefaultProtocol*/ true);

    QnStoragePluginFactory::instance()->registerStoragePlugin(
        "dbfile",
        QnDbStorageResource::instance, /*isDefaultProtocol*/ false);

    QnStoragePluginFactory::instance()->registerStoragePlugin(
        "smb",
        [this](QnCommonModule*, const QString& path)
        {
            return QnFileStorageResource::instance(this->serverModule(), path);
        }, /*isDefaultProtocol*/ false);
}

void MediaServerProcess::connectStorageSignals(QnStorageManager* storage)
{
    connect(storage, &QnStorageManager::noStoragesAvailable, this,
        &MediaServerProcess::at_storageManager_noStoragesAvailable);
    connect(storage, &QnStorageManager::storagesAvailable, this,
        &MediaServerProcess::at_storageManager_storagesAvailable);
    connect(storage, &QnStorageManager::storageFailure, this,
        &MediaServerProcess::at_storageManager_storageFailure);
    connect(storage, &QnStorageManager::rebuildFinished, this,
        &MediaServerProcess::at_storageManager_rebuildFinished);
}

void MediaServerProcess::connectSignals()
{
    connect(
        this, &MediaServerProcess::started,
        [this]() { this->serverModule()->updateManager()->connectToSignals(); });

    using namespace nx::vms::common::p2p::downloader;
    connect(
        this, &MediaServerProcess::started,
        [this]() {this->serverModule()->findInstance<Downloader>()->startFoundDownloads(); });

    connect(commonModule()->resourceDiscoveryManager(),
        &QnResourceDiscoveryManager::CameraIPConflict, this,
        &MediaServerProcess::at_cameraIPConflict);

    connectStorageSignals(serverModule()->normalStorageManager());
    connectStorageSignals(serverModule()->backupStorageManager());

    connectArchiveIntegrityWatcher();

    connect(commonModule(), &QnCommonModule::systemIdentityTimeChanged, this,
        &MediaServerProcess::at_systemIdentityTimeChanged, Qt::QueuedConnection);

    const auto& runtimeManager = commonModule()->runtimeInfoManager();
    connect(runtimeManager, &QnRuntimeInfoManager::runtimeInfoAdded, this,
        &MediaServerProcess::at_runtimeInfoChanged, Qt::QueuedConnection);
    connect(runtimeManager, &QnRuntimeInfoManager::runtimeInfoChanged, this,
        &MediaServerProcess::at_runtimeInfoChanged, Qt::QueuedConnection);
    connect(commonModule()->moduleDiscoveryManager(), &nx::vms::discovery::Manager::conflict, this,
        &MediaServerProcess::at_serverModuleConflict);

    connect(commonModule()->resourceDiscoveryManager(),
        &QnResourceDiscoveryManager::localInterfacesChanged, this,
        &MediaServerProcess::updateAddressesList);

    m_generalTaskTimer = std::make_unique<QTimer>();
    connect(m_generalTaskTimer.get(), SIGNAL(timeout()), this, SLOT(at_timer()), Qt::DirectConnection);

    m_udtInternetTrafficTimer = std::make_unique<QTimer>();
    connect(m_udtInternetTrafficTimer.get(), &QTimer::timeout,
        [common = commonModule()]()
        {
            QnResourcePtr server = common->resourcePool()->getResourceById(common->moduleGUID());
            const auto old = server->getProperty(Qn::UDT_INTERNET_TRFFIC).toULongLong();
            const auto current = nx::network::UdtStatistics::global.internetBytesTransfered.load();
            const auto update = old + (qulonglong)current;
            if (server->setProperty(Qn::UDT_INTERNET_TRFFIC, QString::number(update))
                && server->saveProperties())
            {
                NX_DEBUG(kLogTag, lm("%1 is updated to %2").args(Qn::UDT_INTERNET_TRFFIC, update));
                nx::network::UdtStatistics::global.internetBytesTransfered -= current;
            }
        });

    m_createDbBackupTimer = std::make_unique<QTimer>();
    connect(m_createDbBackupTimer.get(), &QTimer::timeout,
        [this]()
        {
            auto utils = nx::mediaserver::Utils(serverModule());
            if (utils.timeToMakeDbBackup())
                utils.backupDatabase();
        });

    connect(
        m_universalTcpListener.get(),
        &QnTcpListener::portChanged,
        this,
        [this]()
    {
        updateAddressesList();
        m_cloudIntegrationManager->cloudManagerGroup().connectionManager.setProxyVia(
            nx::network::SocketAddress(nx::network::HostAddress::localhost, m_universalTcpListener->getPort()));
    });
}

void MediaServerProcess::setUpDataFromSettings()
{
    QnMulticodecRtpReader::setDefaultTransport(serverModule()->settings().rtspTransport());
    // If adminPassword is set by installer save it and create admin user with it if not exists yet
    commonModule()->setDefaultAdminPassword(serverModule()->settings().appserverPassword());
    commonModule()->setUseLowPriorityAdminPasswordHack(
        serverModule()->settings().lowPriorityPassword());

    BeforeRestoreDbData beforeRestoreDbData;
    beforeRestoreDbData.loadFromSettings(serverModule()->roSettings());
    commonModule()->setBeforeRestoreData(beforeRestoreDbData);

    commonModule()->setModuleGUID(QnUuid(serverModule()->settings().serverGuid()));

    const QString appserverHostString = serverModule()->settings().appserverHost();

    SettingsHelper settingsHelper(this->serverModule());
    commonModule()->setSystemIdentityTime(settingsHelper.getSysIdTime(), commonModule()->moduleGUID());
    if (serverModule()->settings().disableTranscoding())
        commonModule()->setTranscodeDisabled(true);

    if (!m_cmdLineArguments.engineVersion.isNull())
    {
        qWarning() << "Starting with overridden version: " << m_cmdLineArguments.engineVersion;
        qnStaticCommon->setEngineVersion(nx::utils::SoftwareVersion(m_cmdLineArguments.engineVersion));
    }

    if (!m_cmdLineArguments.allowedDiscoveryPeers.isEmpty())
    {
        QSet<QnUuid> allowedPeers;
        for (const QString &peer : m_cmdLineArguments.allowedDiscoveryPeers.split(";")) {
            QnUuid peerId(peer);
            if (!peerId.isNull())
                allowedPeers << peerId;
        }
        commonModule()->setAllowedPeers(allowedPeers);
    }

    if (!m_cmdLineArguments.enforceSocketType.isEmpty())
        nx::network::SocketFactory::enforceStreamSocketType(m_cmdLineArguments.enforceSocketType);
    auto ipVersion = m_cmdLineArguments.ipVersion;
    if (ipVersion.isEmpty())
        ipVersion = serverModule()->settings().ipVersion();

    nx::network::SocketFactory::setIpVersion(ipVersion);
}

void MediaServerProcess::initializeAnalyticsEvents()
{
    while (!needToStop())
    {
        if (serverModule()->analyticsEventsStorage()->initialize())
            break;

        NX_WARNING(this, lm("Failed to initialize analytics events storage. Retrying..."));
        QnSleep::msleep(1000);
    }
}

void MediaServerProcess::setUpTcpLogReceiver()
{
    // Start plain TCP listener and write data to a separate log file.
    const int tcpLogPort = serverModule()->settings().tcpLogPort();
    if (tcpLogPort)
    {
        m_logReceiver = std::make_shared<TcpLogReceiver>(
            serverModule()->settings().dataDir(),
            commonModule(), QHostAddress::Any, tcpLogPort);
        m_logReceiver->start();
    }
}

void MediaServerProcess::initNewSystemStateIfNeeded(
    bool foundOwnServerInDb,
    const nx::mserver_aux::SettingsProxyPtr& settingsProxy)
{
    const auto& globalSettings = commonModule()->globalSettings();
    if (!QnPermissionsHelper::isSafeMode(serverModule()))
    {
        if (nx::mserver_aux::needToResetSystem(
            nx::mserver_aux::isNewServerInstance(
            commonModule()->beforeRestoreDbData(),
            foundOwnServerInDb,
            serverModule()->settings().noSetupWizard() > 0),
            settingsProxy.get()))
        {
            if (settingsProxy->isCloudInstanceChanged())
                qWarning() << "Cloud instance changed from" << globalSettings->cloudHost() <<
                    "to" << nx::network::SocketGlobals::cloud().cloudHost() << ". Server goes to the new state";

            resetSystemState(m_cloudIntegrationManager->cloudManagerGroup().connectionManager);
        }
        if (settingsProxy->isCloudInstanceChanged())
        {
            ec2::ErrorCode errCode;
            do
            {
                const bool kCleanupDbObjects = false;
                const bool kCleanupTransactionLog = true;

                errCode = commonModule()->ec2Connection()
                    ->getMiscManager(Qn::kSystemAccess)
                    ->cleanupDatabaseSync(kCleanupDbObjects, kCleanupTransactionLog);

                if (errCode != ec2::ErrorCode::ok)
                {
                    qWarning() << "Error while rebuild transaction log. Trying again...";
                        msleep(APP_SERVER_REQUEST_ERROR_TIMEOUT_MS);
                }

            } while (errCode != ec2::ErrorCode::ok && !m_needStop);
        }
        globalSettings->setCloudHost(nx::network::SocketGlobals::cloud().cloudHost());
        globalSettings->synchronizeNow();
    }

    if (m_cmdLineArguments.cleanupDb)
    {
        const bool kCleanupDbObjects = true;
        const bool kCleanupTransactionLog = true;
        auto miscManager = m_ec2Connection->getMiscManager(Qn::kSystemAccess);
        miscManager->cleanupDatabaseSync(kCleanupDbObjects, kCleanupTransactionLog);
    }
}

void MediaServerProcess::startObjects()
{
    QTimer::singleShot(3000, this, SLOT(at_connectionOpened()));
    QTimer::singleShot(0, this, SLOT(at_appStarted()));

    at_timer();
    m_generalTaskTimer->start(QnVirtualCameraResource::issuesTimeoutMs());
    m_udtInternetTrafficTimer->start(UDT_INTERNET_TRAFIC_TIMER);
    m_createDbBackupTimer->start(serverModule()->settings().dbBackupPeriodMS().count());

    const bool isDiscoveryDisabled = serverModule()->settings().noResourceDiscovery();

    serverModule()->resourceCommandProcessor()->start();
    if (m_ec2Connection->connectionInfo().ecUrl.scheme() == "file" && !isDiscoveryDisabled)
        commonModule()->moduleDiscoveryManager()->start();

    if (!m_ec2Connection->connectionInfo().ecDbReadOnly && !isDiscoveryDisabled)
        commonModule()->resourceDiscoveryManager()->start();

    serverModule()->recordingManager()->start();
    if (!isDiscoveryDisabled)
        m_mserverResourceSearcher->start();
    m_universalTcpListener->start();
    serverModule()->serverConnector()->start();
    serverModule()->backupStorageManager()->scheduleSync()->start();
    serverModule()->unusedWallpapersWatcher()->start();
    if (m_serviceMode)
        serverModule()->licenseWatcher()->start();
}

std::map<QString, QVariant> MediaServerProcess::confParamsFromSettings() const
{
    //passing settings
    std::map<QString, QVariant> confParams;
    for (const auto& paramName: serverModule()->roSettings()->allKeys())
    {
        if (paramName.startsWith("ec"))
            confParams.emplace(paramName, serverModule()->roSettings()->value(paramName));
    }
    return confParams;
}

void MediaServerProcess::writeMutableSettingsData()
{
    serverModule()->mutableSettings()->removeDbOnStartup.set(false);
    serverModule()->mutableSettings()->lowPriorityPassword.set(false);

    /* This key means that password should be forcibly changed in the database. */
    serverModule()->mutableSettings()->obsoleteServerGuid.remove();
    serverModule()->mutableSettings()->appserverPassword.set("");
#ifdef _DEBUG
    NX_ASSERT(serverModule()->settings().appserverPassword().isEmpty(), Q_FUNC_INFO,
        "appserverPassword is not emptyu in registry. Restart the server as Administrator");
#endif

    // show our cloud host value in registry in case of installer will check it
    serverModule()->roSettings()->setValue(QnServer::kIsConnectedToCloudKey,
        commonModule()->globalSettings()->cloudSystemId().isEmpty() ? "no" : "yes");
    serverModule()->roSettings()->setValue("cloudHost", nx::network::SocketGlobals::cloud().cloudHost());
    serverModule()->runTimeSettings()->remove("rebuild");

    serverModule()->syncRoSettings();
}

void MediaServerProcess::createTcpListener()
{
    const int maxConnections = serverModule()->settings().maxConnections();
    NX_INFO(this, lm("Max TCP connections fomr server= %1").arg(maxConnections));

    // Accept SSL connections in all cases as it is always in use by cloud modules and old clients,
    // config value only affects server preference listed in moduleInformation.
    const bool acceptSslConnections = true;

    m_universalTcpListener = std::make_unique<QnUniversalTcpListener>(
        commonModule(),
        QHostAddress::Any,
        serverModule()->settings().port(),
        maxConnections,
        acceptSslConnections);
}

void MediaServerProcess::loadResourcesFromDatabase()
{
    auto commonModule = serverModule()->commonModule();

    nx::vms::utils::loadResourcesFromEcs(
        commonModule,
        m_ec2Connection,
        commonModule->messageProcessor(),
        m_mediaServer,
        [this]() { return needToStop(); });

    if (m_cmdLineArguments.moveHandlingCameras)
        moveHandlingCameras();
}

static QByteArray loadDataFromFile(const QString& fileName)
{
    QFile file(fileName);
    if (file.open(QIODevice::ReadOnly | QIODevice::Text))
        return file.readAll();
    return QByteArray();
}

static QByteArray loadDataFromUrl(nx::utils::Url url)
{
    auto httpClient = std::make_unique<nx::network::http::HttpClient>();
    httpClient->setResponseReadTimeout(kResourceDataReadingTimeout);
    if (httpClient->doGet(url)
        && httpClient->response()->statusLine.statusCode == nx::network::http::StatusCode::ok)
    {
        const auto value = httpClient->fetchEntireMessageBody();
        if (value)
            return *value;
    }
    return QByteArray();
}

void MediaServerProcess::loadResourceParamsData()
{
    const std::array<const char*,2> kUrlsToLoadResourceData =
    {
        "http://resources.vmsproxy.com/resource_data.json",
        "http://beta.vmsproxy.com/beta-builds/daily/resource_data.json"
    };

    auto manager = m_ec2Connection->getResourceManager(Qn::kSystemAccess);

    using namespace nx::vms::api;
    QString source;
    ResourceParamWithRefData param;
    param.name = Qn::kResourceDataParamName;

    QString oldValue;
    nx::vms::api::ResourceParamWithRefDataList data;
    manager->getKvPairsSync(QnUuid(), &data);
    for (const auto& param: data)
    {
        if (param.name == Qn::kResourceDataParamName)
        {
            oldValue = param.value;
            break;
        }
    }
    if (oldValue.isEmpty())
    {
        source = ":/resource_data.json";
        param.value = loadDataFromFile(source); //< Default value.
    }

    for (const auto& url: kUrlsToLoadResourceData)
    {
        const auto internetValue = loadDataFromUrl(url);
        if (!internetValue.isEmpty())
        {
            if (serverModule()->commonModule()->dataPool()->validateData(internetValue))
            {
                param.value = internetValue;
                source = url;
                break;
            }
            else
            {
                NX_WARNING(this, "Skip invalid resource_data.json from %1", internetValue);
            }
        }
    }

    if (!param.value.isEmpty() && oldValue != param.value)
    {
        NX_INFO(this, "Update system wide resource_data.json from %1", source);

        // Update data in the database if there is no value or get update from the HTTP request.
        ResourceParamWithRefDataList params;
        params.push_back(param);
        manager->saveSync(params);
    }

    const auto externalResourceFileName =
        QCoreApplication::applicationDirPath() + "/resource_data.json";
    auto externalFile = loadDataFromFile(externalResourceFileName);
    if (!externalFile.isEmpty())
    {
        // Update local data only without saving to DB if external static file is defined.
        NX_INFO(this, "Update local resource_data.json from %1", externalResourceFileName);
        param.value = externalFile;
        ResourceParamWithRefDataList params;
        params.push_back(param);
        manager->saveSync(params);
        m_serverMessageProcessor->resetPropertyList(params);
    }
}

void MediaServerProcess::updateRootPassword()
{
    // TODO: Root password for Nx1 should be updated in case of cloud owner.
    if (QnUserResourcePtr adminUser = commonModule()->resourcePool()->getAdministrator())
    {
        serverModule()->hostSystemPasswordSynchronizer()->
            syncLocalHostRootPasswordWithAdminIfNeeded(adminUser);
    }
    serverModule()->syncRoSettings();
}

void MediaServerProcess::createResourceProcessor()
{
    m_serverResourceProcessor = std::make_unique<QnAppserverResourceProcessor>(
        serverModule(), m_ec2ConnectionFactory->distributedMutex(), m_mediaServer->getId());
    m_serverResourceProcessor->moveToThread(commonModule()->resourceDiscoveryManager());
    commonModule()->resourceDiscoveryManager()->setResourceProcessor(m_serverResourceProcessor.get());
}

void MediaServerProcess::run()
{
    // All managers use QnConcurent with blocking tasks, this hack is required to avoid delays.
    if (QThreadPool::globalInstance()->maxThreadCount() < kMinimalGlobalThreadPoolSize)
        QThreadPool::globalInstance()->setMaxThreadCount(kMinimalGlobalThreadPoolSize);

    auto serverSettings = std::make_unique<MSSettings>(
        cmdLineArguments().configFilePath,
        cmdLineArguments().rwConfigFilePath);

    if (m_serviceMode)
        initializeLogging(serverSettings.get());

    std::shared_ptr<QnMediaServerModule> serverModule(new QnMediaServerModule(
        &m_cmdLineArguments, std::move(serverSettings)));
    m_serverModule = serverModule;

    m_platform->setServerModule(serverModule.get());
    serverModule->setPlatform(m_platform.get());
    if (m_serviceMode)
        initializeHardwareId();

    prepareOsResources();

    updateAllowedInterfaces();

    setUpTcpLogReceiver();
    migrateDataFromOldDir();
    QnFileStorageResource::removeOldDirs(serverModule.get()); //< Cleanup temp folders.
    initCrashDump();
    initSsl();

    m_serverMessageProcessor =
        commonModule()->createMessageProcessor<QnServerMessageProcessor>(this->serverModule());

    m_remoteArchiveSynchronizer = std::make_unique<
        nx::mediaserver_core::recorder::RemoteArchiveSynchronizer>(serverModule.get());

    setUpDataFromSettings();
    initializeCloudConnect();
    setUpServerRuntimeData();

    createTcpListener();
    connectSignals();

    m_ec2ConnectionFactory = std::make_unique<ec2::LocalConnectionFactory>(
        commonModule(),
        nx::vms::api::PeerType::server,
        serverModule->settings().p2pMode(),
        m_universalTcpListener.get());

    m_timeBasedNonceProvider = std::make_unique<TimeBasedNonceProvider>();
    m_cloudIntegrationManager = std::make_unique<CloudIntegrationManager>(
        this->serverModule(),
        m_ec2ConnectionFactory->messageBus(),
        m_timeBasedNonceProvider.get());

    m_mediaServerStatusWatcher = std::make_unique<MediaServerStatusWatcher>(serverModule.get());

    m_ec2ConnectionFactory->setConfParams(confParamsFromSettings());

    // If an exception is thrown by Qt event handler from within exec(), we want to do some cleanup
    // anyway.
    auto stopObjectsGuard = nx::utils::makeScopeGuard([this]() { stopObjects(); });

    if (!serverModule->serverDb()->open())
        return;

    auto utils = nx::mediaserver::Utils(serverModule.get());
    if (utils.timeToMakeDbBackup())
    {
        utils.backupDatabase(ec2::detail::QnDbManager::ecsDbFileName(
            serverModule->settings().dataDir()),
            ec2::detail::QnDbManager::currentBuildNumber(appServerConnectionUrl().toLocalFile()));
    }

    if (!connectToDatabase())
        return;

    m_discoveryMonitor = std::make_unique<nx::mediaserver::discovery::DiscoveryMonitor>(
        m_ec2ConnectionFactory->messageBus());

    initializeAnalyticsEvents();

    if (needToStop())
        return;

    doMigrationFrom_2_4();

    m_mserverResourceSearcher = std::make_unique<QnMServerResourceSearcher>(this->serverModule());

    loadPlugins();

    initResourceTypes();

    if (needToStop())
        return;

    if (!initTcpListener(
        m_timeBasedNonceProvider.get(),
        &m_cloudIntegrationManager->cloudManagerGroup(),
        m_ec2ConnectionFactory.get()))
    {
        return;
    }

    m_ec2ConnectionFactory->registerRestHandlers(m_universalTcpListener->processorPool());

    m_multicastHttp = std::make_unique<QnMulticast::HttpServer>(
        commonModule()->moduleGUID().toQUuid(), m_universalTcpListener.get());

    m_universalTcpListener->setProxyHandler<nx::vms::network::ProxyConnectionProcessor>(
        &nx::vms::network::ProxyConnectionProcessor::isProxyNeeded,
        m_ec2ConnectionFactory->serverConnector());

    m_ec2ConnectionFactory->registerTransactionListener(m_universalTcpListener.get());

    const bool foundOwnServerInDb = setUpMediaServerResource(
        m_cloudIntegrationManager.get(), serverModule.get(), m_ec2Connection);

    writeMutableSettingsData();

    if (needToStop())
        return;

    serverModule->serverUpdateTool()->removeUpdateFiles(m_mediaServer->getVersion().toString());

    serverModule->resourcePool()->threadPool()->setMaxThreadCount(
        serverModule->settings().resourceInitThreadsCount());

    createResourceProcessor();

    // Searchers must be initialized before the resources are loaded as resources instances
    // are created by searchers.
    serverModule->resourceSearchers()->start();

    m_audioStreamerPool = std::make_unique<QnAudioStreamerPool>(serverModule.get());

    initializeUpnpPortMapper();

    loadResourceParamsData();
    loadResourcesFromDatabase();

    m_serverMessageProcessor->startReceivingLocalNotifications(m_ec2Connection);

    serverModule->sdkObjectFactory()->init();
    serverModule->analyticsManager()->init();

    at_runtimeInfoChanged(commonModule()->runtimeInfoManager()->localInfo());

    startPublicIpDiscovery();

    saveServerInfo(m_mediaServer);

    commonModule()->globalSettings()->initialize();

    updateAddressesList();

    auto settingsProxy = nx::mserver_aux::createServerSettingsProxy(this->serverModule());
    auto systemNameProxy = nx::mserver_aux::createServerSystemNameProxy(this->serverModule());

    nx::mserver_aux::setUpSystemIdentity(commonModule()->beforeRestoreDbData(),
        settingsProxy.get(), std::move(systemNameProxy));

    BeforeRestoreDbData::clearSettings(serverModule->roSettings());

    addFakeVideowallUser(commonModule());

    if (!serverModule->settings().noInitStoragesOnStartup())
        initStoragesAsync(commonModule()->messageProcessor());

    initNewSystemStateIfNeeded(foundOwnServerInDb, settingsProxy);

    commonModule()->globalSettings()->takeFromSettings(serverModule->roSettings(), m_mediaServer);

    updateRootPassword();

    #if !defined(EDGE_SERVER)
        // TODO: #sivanov Make this the common way with other settings.
        updateDisabledVendorsIfNeeded();
        updateAllowCameraChangesIfNeeded();
        commonModule()->globalSettings()->synchronizeNowSync();
    #endif
    if (m_setupModuleCallback)
        m_setupModuleCallback(serverModule.get());

    commonModule()->resourceDiscoveryManager()->setReady(true);

    m_dumpSystemResourceUsageTaskId = nx::utils::TimerManager::instance()->addTimer(
        std::bind(&MediaServerProcess::dumpSystemUsageStats, this),
        std::chrono::milliseconds(SYSTEM_USAGE_DUMP_TIMEOUT));

    nx::mserver_aux::makeFakeData(
        cmdLineArguments().createFakeData, m_ec2Connection, commonModule()->moduleGUID());

    startObjects();

    emit started();
    exec(); //< Start Qt event loop.
}

void MediaServerProcess::at_appStarted()
{
    if (isStopping())
        return;

    commonModule()->messageProcessor()->init(commonModule()->ec2Connection()); // start receiving notifications
    m_crashReporter->scanAndReportByTimer(serverModule()->runTimeSettings());

    QString dataLocation = serverModule()->settings().dataDir();
    QDir stateDirectory;
    stateDirectory.mkpath(dataLocation + QLatin1String("/state"));
    serverModule()->fileDeletor()->init(dataLocation + QLatin1String("/state")); // constructor got root folder for temp files
};

void MediaServerProcess::at_runtimeInfoChanged(const QnPeerRuntimeInfo& runtimeInfo)
{
    if (isStopping())
        return;
    if (runtimeInfo.uuid != commonModule()->moduleGUID())
        return;
    auto connection = commonModule()->ec2Connection();
    if (connection)
    {
        ec2::QnTransaction<nx::vms::api::RuntimeData> tran(
            ec2::ApiCommand::runtimeInfoChanged,
            commonModule()->moduleGUID());
        tran.params = runtimeInfo.data;
        commonModule()->ec2Connection()->messageBus()->sendTransaction(tran);
    }
}

void MediaServerProcess::at_emptyDigestDetected(const QnUserResourcePtr& user, const QString& login, const QString& password)
{
    if (isStopping())
        return;

    // fill authenticate digest here for compatibility with version 2.1 and below.
    const ec2::AbstractECConnectionPtr& appServerConnection = commonModule()->ec2Connection();
    if (user->getDigest().isEmpty() && !m_updateUserRequests.contains(user->getId()))
    {
        user->setName(login);
        user->setPasswordAndGenerateHash(password);

        nx::vms::api::UserData userData;
        ec2::fromResourceToApi(user, userData);

        QnUuid userId = user->getId();
        m_updateUserRequests << userId;
        appServerConnection->getUserManager(Qn::kSystemAccess)->save(userData, password, this,
            [this, userId]( int /*reqID*/, ec2::ErrorCode /*errorCode*/ )
            {
                m_updateUserRequests.remove(userId);
            });
    }
}

class QnVideoService : public QtService<QtSingleCoreApplication>
{
public:
    QnVideoService(int argc, char **argv):
        QtService<QtSingleCoreApplication>(argc, argv, SERVICE_NAME),
        m_argc(argc),
        m_argv(argv)
    {
        setServiceDescription(SERVICE_NAME);
    }

protected:
    virtual int executeApplication() override
    {
        m_main.reset(new MediaServerProcess(m_argc, m_argv, true));

        const auto cmdParams = m_main->cmdLineArguments();
        if (cmdParams.showHelp || cmdParams.showVersion)
            return 0;

        int res = application()->exec();

        m_main.reset();

#ifdef Q_OS_WIN
        // stop the service unexpectedly to let windows service management system restart it
        if (gRestartFlag)
        {
            HANDLE hProcess = GetCurrentProcess();
            TerminateProcess(hProcess, ERROR_SERVICE_SPECIFIC_ERROR);
        }
#endif
        return res;
    }

    virtual void start() override
    {
        QtSingleCoreApplication *application = this->application();

        QCoreApplication::setOrganizationName(QnAppInfo::organizationName());
        QCoreApplication::setApplicationName(QnServerAppInfo::applicationName());
        if (QCoreApplication::applicationVersion().isEmpty())
            QCoreApplication::setApplicationVersion(QnAppInfo::applicationVersion());

        m_main->initStaticCommonModule();

        if (application->isRunning() &&
            m_main->enableMultipleInstances() == 0)
        {
            qWarning() << "Server already started";
            qApp->quit();
            return;
        }

#ifdef Q_OS_WIN
        SetConsoleCtrlHandler(stopServer_WIN, true);
#endif
        signal(SIGINT, stopServer);
        signal(SIGTERM, stopServer);

        QDir::setCurrent(qApp->applicationDirPath());

    // ------------------------------------------
#ifdef TEST_RTSP_SERVER
        addTestData();
#endif
        m_main->start();
    }

    virtual void stop() override
    {
        if (serviceMainInstance)
            serviceMainInstance->stopSync();
    }

private:
    int m_argc;
    char **m_argv;
    QScopedPointer<MediaServerProcess> m_main;
};

void stopServer(int /*signal*/)
{
    gRestartFlag = false;
    if (serviceMainInstance) {
        //output to console from signal handler can cause deadlock
        //qWarning() << "got signal" << signal << "stop server!";
        serviceMainInstance->stopAsync();
    }
}

void restartServer(int restartTimeout)
{
    gRestartFlag = true;
    if (serviceMainInstance) {
        qWarning() << "restart requested!";
        QTimer::singleShot(restartTimeout, serviceMainInstance, SLOT(stopAsync()));
    }
}

/*
bool changePort(quint16 port)
{
    if (serviceMainInstance)
        return serviceMainInstance->changePort(port);
    else
        return false;
}
*/

#ifdef __linux__
void SIGUSR1_handler(int)
{
    //doing nothing. Need this signal only to interrupt some blocking calls
}
#endif

static void redirectOutput(FILE* stream, const char* streamName, const std::string& filename)
{
    if (freopen(filename.c_str(), "w", stream))
        fprintf(stream, "%s of mediaserver is redirected to this file\n", streamName);
    // Ignore possible errors because it is not clear where to print an error message.
}

static bool fileExists(const std::string& filename)
{
    return static_cast<bool>(std::ifstream(filename.c_str()));
}

static void redirectStdoutAndStderrIfNeeded(int argc, char* argv[])
{
    static const std::string kFilePrefix = nx::kit::IniConfig::iniFilesDir();
    static const std::string kStdoutFilename = "mediaserver_stdout.log";
    static const std::string kStderrFilename = "mediaserver_stderr.log";

    if (fileExists(kFilePrefix + kStdoutFilename))
        redirectOutput(stdout, "stdout", kFilePrefix + kStdoutFilename);

    if (fileExists(kFilePrefix + kStderrFilename))
        redirectOutput(stderr, "stderr", kFilePrefix + kStderrFilename);
}

int MediaServerProcess::main(int argc, char* argv[])
{
    redirectStdoutAndStderrIfNeeded(argc, argv);

    nx::utils::rlimit::setMaxFileDescriptors(32000);

    #if defined(_WIN32)
        win32_exception::installGlobalUnhandledExceptionHandler();
        _tzset();
    #endif

    #if defined(__linux__)
        signal( SIGUSR1, SIGUSR1_handler );
    #endif

    #if !defined(EDGE_SERVER)
        // Festival should be initialized before QnVideoService has started because of a bug in
        // festival.
        std::unique_ptr<TextToWaveServer> textToWaveServer = std::make_unique<TextToWaveServer>(
            nx::utils::file_system::applicationDirPath(argc, argv));
        textToWaveServer->start();
        textToWaveServer->waitForStarted();
    #endif

    QnVideoService service(argc, argv);

    const int res = service.exec();
    return (gRestartFlag && res == 0) ? 1 : 0;
}

const nx::mediaserver::CmdLineArguments MediaServerProcess::cmdLineArguments() const
{
    return m_cmdLineArguments;
}

void MediaServerProcess::configureApiRestrictions(nx::network::http::AuthMethodRestrictionList* restrictions)
{
    // For "OPTIONS * RTSP/1.0"
    restrictions->allow("\\*", nx::network::http::AuthMethod::noAuth);

    const auto webPrefix = std::string("(/web)?(/proxy/[^/]*(/[^/]*)?)?");
    restrictions->allow(webPrefix + "/api/ping", nx::network::http::AuthMethod::noAuth);
    restrictions->allow(webPrefix + "/api/camera_event.*", nx::network::http::AuthMethod::noAuth);
    restrictions->allow(webPrefix + "/api/moduleInformation", nx::network::http::AuthMethod::noAuth);
    restrictions->allow(webPrefix + "/api/gettime", nx::network::http::AuthMethod::noAuth);
    restrictions->allow(
        webPrefix + nx::vms::time_sync::TimeSyncManager::kTimeSyncUrlPath.toStdString(),
        nx::network::http::AuthMethod::noAuth);
    restrictions->allow(webPrefix + "/api/getTimeZones", nx::network::http::AuthMethod::noAuth);
    restrictions->allow(webPrefix + "/api/getNonce", nx::network::http::AuthMethod::noAuth);
    restrictions->allow(webPrefix + "/api/cookieLogin", nx::network::http::AuthMethod::noAuth);
    restrictions->allow(webPrefix + "/api/cookieLogout", nx::network::http::AuthMethod::noAuth);
    restrictions->allow(webPrefix + "/api/getCurrentUser", nx::network::http::AuthMethod::noAuth);
    restrictions->allow(webPrefix + "/static/.*", nx::network::http::AuthMethod::noAuth);
    restrictions->allow("/crossdomain.xml", nx::network::http::AuthMethod::noAuth);
    restrictions->allow("/favicon.ico", nx::network::http::AuthMethod::noAuth);
    restrictions->allow(webPrefix + "/api/startLiteClient", nx::network::http::AuthMethod::noAuth);

    // For open in new browser window.
    restrictions->allow(webPrefix + "/api/showLog.*",
        nx::network::http::AuthMethod::urlQueryDigest | nx::network::http::AuthMethod::allowWithourCsrf);

    // For inserting in HTML <img src="...">.
    restrictions->allow(webPrefix + "/ec2/cameraThumbnail",
        nx::network::http::AuthMethod::allowWithourCsrf);

    // TODO: #3.1 Remove this method and use /api/installUpdate in client when offline cloud
    // authentication is implemented.
    // WARNING: This is severe vulnerability introduced in 3.0.
    restrictions->allow(webPrefix + "/api/installUpdateUnauthenticated",
        nx::network::http::AuthMethod::noAuth);

    nx::network::http::AuthMethodRestrictionList::Filter filter;
    filter.protocol = nx::network::http::http_1_0.protocol.toStdString();
    filter.method = nx::network::http::Method::options.toStdString();
    restrictions->allow(
        filter,
        nx::network::http::AuthMethod::noAuth);
}
>>>>>>> 4b092388
<|MERGE_RESOLUTION|>--- conflicted
+++ resolved
@@ -1,4 +1,3 @@
-<<<<<<< HEAD
 #include "media_server_process.h"
 
 #include <cstdlib>
@@ -19,6 +18,7 @@
 #include <qtsinglecoreapplication.h>
 #include <qtservice.h>
 
+#include <QtCore/QStringLiteral>
 #include <QtCore/QCoreApplication>
 #include <QtCore/QDir>
 #include <QtCore/QSettings>
@@ -309,9 +309,9 @@
 namespace {
 
 static const std::chrono::seconds kResourceDataReadingTimeout(5);
-const QString YES = lit("yes");
-const QString NO = lit("no");
-const QString MEDIATOR_ADDRESS_UPDATE = lit("mediatorAddressUpdate");
+const QString YES = "yes";
+const QString NO = "no";
+const QString MEDIATOR_ADDRESS_UPDATE = "mediatorAddressUpdate";
 
 static const int kPublicIpUpdateTimeoutMs = 60 * 2 * 1000;
 static nx::utils::log::Tag kLogTag(typeid(MediaServerProcess));
@@ -326,7 +326,7 @@
 
     auto fakeUser = ec2::fromApiToResource(fakeUserData);
     fakeUser->setId(Qn::kVideowallUserAccess.userId);
-    fakeUser->setName(lit("Video wall"));
+    fakeUser->setName("Video wall");
 
     commonModule->resourcePool()->addResource(fakeUser);
 }
@@ -360,7 +360,7 @@
         szMsg[strlen(szMsg)-1] = 0;
     }
 
-    NX_ERROR(kLogTag, lit("FFMPEG %1").arg(QString::fromLocal8Bit(szMsg)));
+    NX_ERROR(kLogTag, "FFMPEG %1", QString::fromLocal8Bit(szMsg));
 }
 
 QHostAddress resolveHost(const QString& hostString)
@@ -374,7 +374,7 @@
     // Can't resolve
     if (info.error() != QHostInfo::NoError)
     {
-        NX_ERROR(kLogTag, lit("Couldn't resolve host %1").arg(hostString));
+        NX_ERROR(kLogTag, "Couldn't resolve host %1", hostString);
         return QHostAddress();
     }
 
@@ -390,7 +390,7 @@
     }
 
     if (host.toIPv4Address() == 0)
-        NX_ERROR(kLogTag, lit("No ipv4 address associated with host %1").arg(hostString));
+        NX_ERROR(kLogTag, "No ipv4 address associated with host %1", hostString);
 
     return host;
 }
@@ -586,14 +586,12 @@
             storage->setUsedForWriting(false);
     }
 
-    QString logMessage = lit("Storage new candidates:\n");
+    QString logMessage = "Storage new candidates:\n";
     for (const auto& storage : storages)
     {
         logMessage.append(
-            lit("\t\turl: %1, totalSpace: %2, spaceLimit: %3")
-                .arg(storage->getUrl())
-                .arg(storage->getTotalSpace())
-                .arg(storage->getSpaceLimit()));
+            lm("\t\turl: %1, totalSpace: %2, spaceLimit: %3")
+                .args(storage->getUrl(), storage->getTotalSpace(), storage->getSpaceLimit()));
     }
 
     NX_DEBUG(kLogTag, logMessage);
@@ -625,7 +623,7 @@
         QString storageType = storage->getStorageType();
         if (storageType.isEmpty())
         {
-            if (storage->getUrl().contains(lit("://")))
+            if (storage->getUrl().contains("://"))
                 storageType = QUrl(storage->getUrl()).scheme();
             if (storageType.isEmpty())
             {
@@ -647,14 +645,12 @@
             result.insert(storage->getId(), storage);
     }
 
-    QString logMesssage = lit("%1 Modified storages:\n").arg(Q_FUNC_INFO);
+    QString logMesssage = lm("%1 Modified storages:\n").arg(Q_FUNC_INFO);
     for (const auto& storage : result.values())
     {
         logMesssage.append(
-            lit("\t\turl: %1, totalSpace: %2, spaceLimit: %3\n")
-                .arg(storage->getUrl())
-                .arg(storage->getTotalSpace())
-                .arg(storage->getSpaceLimit()));
+            lm("\t\turl: %1, totalSpace: %2, spaceLimit: %3\n")
+                .args(storage->getUrl(), storage->getTotalSpace(), storage->getSpaceLimit()));
     }
 
     NX_DEBUG(kLogTag, logMesssage);
@@ -777,7 +773,7 @@
     QString id = getComputerName();
     if (id.isEmpty())
         id = nx::network::getMacFromPrimaryIF();
-    return lit("Server %1").arg(id);
+    return lm("Server %1").arg(id);
 }
 
 QnMediaServerResourcePtr MediaServerProcess::findServer(ec2::AbstractECConnectionPtr ec2Connection)
@@ -829,7 +825,7 @@
     // insert server user attributes if defined
     QString dir = serverModule()->settings().staticDataDir();
 
-    QFile f(closeDirPath(dir) + lit("server_settings.json"));
+    QFile f(closeDirPath(dir) + "server_settings.json");
     if (!f.open(QFile::ReadOnly))
         return server;
     QByteArray data = f.readAll();
@@ -877,16 +873,19 @@
     m_platform->monitor()->totalRamUsage();
     m_platform->monitor()->totalHddLoad();
 
-    // TODO: #mu
-    //  - Add some more fields that might be interesting
-    //  - Make and use JSON serializable struct rather than just a string
+    // TODO: #muskov
+    //  - Add some more fields that might be interesting.
+    //  - Make and use JSON serializable struct rather than just a string.
     QStringList networkIfList;
-    for (const auto& iface : m_platform->monitor()->totalNetworkLoad())
+    for (const auto& iface: m_platform->monitor()->totalNetworkLoad())
+    {
         if (iface.type != QnPlatformMonitor::LoopbackInterface)
-            networkIfList.push_back(lit("%1: %2 bps").arg(iface.interfaceName)
-                                                     .arg(iface.bytesPerSecMax));
-
-    const auto networkIfInfo = networkIfList.join(lit(", "));
+        {
+            networkIfList.push_back(
+                lm("%1: %2 bps").args(iface.interfaceName, iface.bytesPerSecMax));
+        }
+    }
+    const auto networkIfInfo = networkIfList.join(", ");
     if (m_mediaServer->setProperty(
         ResourcePropertyKey::MediaServer::Statistics::kNetworkInterfaces, networkIfInfo))
     {
@@ -965,7 +964,7 @@
     appServerUrl.setPassword(password);
     appServerUrl.setQuery(params);
 
-    NX_INFO(this, lit("Connect to server %1").arg(appServerUrl.toString(QUrl::RemovePassword)));
+    NX_INFO(this, "Connect to server %1", appServerUrl.toString(QUrl::RemovePassword));
     return appServerUrl;
 }
 
@@ -1123,19 +1122,22 @@
     QString allowCameraChanges = serverModule()->roSettings()->value(DV_PROPERTY).toString();
     if (!allowCameraChanges.isEmpty())
     {
-        qnGlobalSettings->setCameraSettingsOptimizationEnabled(allowCameraChanges.toLower() == lit("yes") || allowCameraChanges.toLower() == lit("true") || allowCameraChanges == lit("1"));
+        qnGlobalSettings->setCameraSettingsOptimizationEnabled(
+            allowCameraChanges.toLower() == "yes"
+            || allowCameraChanges.toLower() == "true"
+            || allowCameraChanges == "1");
         serverModule()->roSettings()->setValue(DV_PROPERTY, "");
     }
 }
 
-template< typename Container>
-QString containerToQString( const Container& container )
+template<typename Container>
+QString containerToQString(const Container& container)
 {
     QStringList list;
     for (const auto& it : container)
         list << it.toString();
 
-    return list.join( lit(", ") );
+    return list.join(", ");
 }
 
 void MediaServerProcess::updateAddressesList()
@@ -1165,8 +1167,7 @@
         serverAddresses << nx::network::SocketAddress(m_ipDiscovery->publicIP().toString(), port);
 
     m_mediaServer->setNetAddrList(serverAddresses);
-    NX_DEBUG(this, lit("Update mediaserver addresses: %1")
-            .arg(containerToQString(serverAddresses)));
+    NX_DEBUG(this, "Update mediaserver addresses: %1", containerToQString(serverAddresses));
 
     const nx::utils::Url defaultUrl(m_mediaServer->getApiUrl());
     const nx::network::SocketAddress defaultAddress(defaultUrl.host(), defaultUrl.port());
@@ -1219,7 +1220,7 @@
         const auto content = QString::fromUtf8(hddList.readAll());
         if (content.size())
         {
-            auto hhds = content.split(lit("\n"), QString::SkipEmptyParts);
+            auto hhds = content.split("\n", QString::SkipEmptyParts);
             for (auto& hdd : hhds)
                 hdd = hdd.trimmed();
             server->setProperty(Statistics::kHddList, hhds.join(", "),
@@ -1290,8 +1291,7 @@
         auto it = m_forwardedAddresses.emplace(mappedAddress.address, 0).first;
         if (it->second != mappedAddress.port)
         {
-            NX_ALWAYS(this, lit("New external address %1 has been mapped")
-                    .arg(address));
+            NX_ALWAYS(this, "New external address %1 has been mapped", address);
 
             it->second = mappedAddress.port;
             updateAddressesList();
@@ -1302,8 +1302,8 @@
         const auto oldIp = m_forwardedAddresses.find(mappedAddress.address);
         if (oldIp != m_forwardedAddresses.end())
         {
-            NX_ALWAYS(this, lit("External address %1:%2 has been unmapped")
-                   .arg(oldIp->first.toString()).arg(oldIp->second));
+            NX_ALWAYS(this, "External address %1:%2 has been unmapped",
+                oldIp->first.toString(), oldIp->second);
 
             m_forwardedAddresses.erase(oldIp);
             updateAddressesList();
@@ -1349,7 +1349,7 @@
         resPool->getResourceById<QnMediaServerResource>(commonModule()->moduleGUID()),
         qnSyncTime->currentUSecsSinceEpoch(),
         module,
-        QUrl(lit("http://%1").arg(module.endpoint.toString())));
+        QUrl(lm("http://%1").arg(module.endpoint.toString())));
 }
 
 void MediaServerProcess::at_timer()
@@ -1440,11 +1440,11 @@
     ec2::TransactionMessageBusAdapter* messageBus)
 {
     auto processorPool = tcpListener->processorPool();
-    const auto welcomePage = lit("/static/index.html");
-    processorPool->registerRedirectRule(lit(""), welcomePage);
-    processorPool->registerRedirectRule(lit("/"), welcomePage);
-    processorPool->registerRedirectRule(lit("/static"), welcomePage);
-    processorPool->registerRedirectRule(lit("/static/"), welcomePage);
+    const auto welcomePage = "/static/index.html";
+    processorPool->registerRedirectRule("", welcomePage);
+    processorPool->registerRedirectRule("/", welcomePage);
+    processorPool->registerRedirectRule("/static", welcomePage);
+    processorPool->registerRedirectRule("/static/", welcomePage);
 
     // TODO: When supported by apidoctool, the comment to these constants should be parsed.
     const auto kAdmin = GlobalPermission::admin;
@@ -1647,10 +1647,13 @@
      *     rules to assign actions depending on this text.
      * %param[opt]:objectJson metadata Additional information associated with the event, in the
      *     form of a JSON object. Currently this object can specify the only field "cameraRefs",
-     *     but other fields could be added in the future. <ul> <li>"cameraRefs" specifies the list
-     *     of cameras which are linked to the event (e.g. the event will appear on their
-     *     timelines), in the form of a list of camera ids (can be obtained from "id" field via
-     *     /ec2/getCamerasEx or /ec2/getCameras?extraFormatting). </li> </ul>
+     *     but other fields could be added in the future.
+     *     <ul>
+     *         <li>"cameraRefs" specifies the list of cameras which are linked to the event (e.g.
+     *         the event will appear on their timelines), in the form of a list of camera ids (can
+     *         be obtained from "id" field via /ec2/getCamerasEx or
+     *         /ec2/getCameras?extraFormatting).</li>
+     *     </ul>
      * %param[opt]:enum state Generic events can be used either with "long" actions like
      *     "do recording", or instant actions like "send email". This parameter should be specified
      *     in case "long" actions are going to be used with generic events.
@@ -1701,7 +1704,7 @@
      */
     reg("api/getNonce", new QnGetNonceRestHandler());
 
-    reg("api/getRemoteNonce", new QnGetNonceRestHandler(lit("/api/getNonce")));
+    reg("api/getRemoteNonce", new QnGetNonceRestHandler("/api/getNonce"));
     reg("api/cookieLogin", new QnCookieLoginRestHandler());
     reg("api/cookieLogout", new QnCookieLogoutRestHandler());
     reg("api/getCurrentUser", new QnCurrentUserRestHandler());
@@ -1957,8 +1960,8 @@
      */
     reg("api/getEvents", new QnEventLog2RestHandler(serverModule()), kViewLogs); //< new version
 
-    // TODO: add API doc tool comments here
-    reg("ec2/getEvents", new QnMultiserverEventsRestHandler(serverModule(), lit("ec2/getEvents")), kViewLogs);
+    // TODO: Add apidoc comment.
+    reg("ec2/getEvents", new QnMultiserverEventsRestHandler(serverModule(), "ec2/getEvents"), kViewLogs);
 
     /**%apidoc GET /api/showLog
      * Return tail of the server log file
@@ -2592,42 +2595,40 @@
     reg("ec2/getHardwareIdsOfServers", new QnMultiserverGetHardwareIdsRestHandler(QLatin1String("/") + kGetHardwareIdsPath));
 
     /**%apidoc GET /api/settingsDocumentation
-     * Return settings documentation
+     * Return settings documentation.
      * %return:array List of setting descriptions.
-     *     %param:string name Setting name
-     *     %param:string defaultValue Setting default value
-     *     %param:string description Setiing description
+     *     %param:string name Setting name.
+     *     %param:string defaultValue Setting default value.
+     *     %param:string description Setiing description.
      */
     reg("api/settingsDocumentation", new QnSettingsDocumentationHandler(&serverModule()->settings()));
 
     /**%apidoc GET /ec2/analyticsEngineSettings
-     * Return settings values of the specified engine
-     * %return:object JSON object consisting of name-value settings pairs
-     *      %param:string engineId Id of analytics engine
+     * Return settings values of the specified engine.
+     * %return:object JSON object consisting of name-value settings pairs.
+     *      %param:string engineId Id of analytics engine.
      *
      * %apidoc POST /ec2/analyticsEngineSettings
-     * Applies passed settings values to correspondent analytics engine
-     * %param:string engineId Id of analytics engine
-     * %param settings JSON object consisting of name-value settings pairs
-     */
-    reg(
-        "ec2/analyticsEngineSettings",
+     * Applies passed settings values to correspondent analytics engine.
+     * %param:string engineId Unique Id of analytics engine.
+     * %param settings JSON object consisting of name-value settings pairs.
+     */
+    reg("ec2/analyticsEngineSettings",
         new nx::mediaserver::rest::AnalyticsEngineSettingsHandler(serverModule()));
 
     /**%apidoc GET /ec2/deviceAnalyticsSettings
-     * Return settings values of the specified device-engine pair
-     * %return:object JSON object consisting of name-value settings pairs
-     *      %param:string engineId Id of an analytics engine
-     *      %param:string deviceId Id of a device
+     * Return settings values of the specified device-engine pair.
+     * %return:object JSON object consisting of name-value settings pairs.
+     *      %param:string engineId Unique Id of an analytics engine.
+     *      %param:string deviceId Id of a device.
      *
      * %apidoc POST /ec2/deviceAnalyticsSettings
-     * Applies passed settings values to the correspondent device-engine pair
-     * %param:string engineId Id of an analytics engine
-     * %param:string deviceId Id of a device
-     * %param settings JSON object consisting of name-value settings pairs
-     */
-    reg(
-        "ec2/deviceAnalyticsSettings",
+     * Applies passed settings values to the correspondent device-engine pair.
+     * %param:string engineId Unique Id of an analytics engine.
+     * %param:string deviceId Id of a device.
+     * %param settings JSON object consisting of name-value settings pairs.
+     */
+    reg("ec2/deviceAnalyticsSettings",
         new nx::mediaserver::rest::DeviceAnalyticsSettingsHandler(serverModule()));
 
     reg(
@@ -2679,7 +2680,7 @@
     m_universalTcpListener->setCloudConnectionManager(cloudManagerGroup->connectionManager);
 
     m_autoRequestForwarder = std::make_unique<QnAutoRequestForwarder>(commonModule());
-    m_autoRequestForwarder->addPathToIgnore(lit("/ec2/*"));
+    m_autoRequestForwarder->addPathToIgnore("/ec2/*");
 
     configureApiRestrictions(m_universalTcpListener->authenticator()->restrictionList());
     connect(
@@ -2979,17 +2980,18 @@
     QString fileName = serverModule()->settings().dataDir() + "/scripts/" + kOnExitScriptName;
     if (!QFile::exists(fileName))
     {
-        NX_VERBOSE(this, lit("Script '%1' is missing at the server").arg(fileName));
+        NX_VERBOSE(this, "Script '%1' is missing at the server", fileName);
         return;
     }
 
     // Currently, no args are needed, hence the empty list.
     QStringList args{};
 
-    NX_VERBOSE(this, lit("Calling the script: %1 %2").arg(fileName).arg(args.join(" ")));
+    NX_VERBOSE(this, "Calling the script: %1 %2", fileName, args.join(" "));
     if (!QProcess::startDetached(fileName, args))
     {
-        NX_VERBOSE(this, lit("Unable to start script '%1' because of a system error").arg(kOnExitScriptName));
+        NX_VERBOSE(this,
+            "Unable to start script \"%1\" because of a system error", kOnExitScriptName);
     }
 }
 
@@ -3141,7 +3143,7 @@
             binaryPath));
 
     if (auto path = nx::utils::log::mainLogger()->filePath())
-        roSettings->setValue("logFile", path->replace(lit(".log"), QString()));
+        roSettings->setValue("logFile", path->replace(".log", ""));
     else
         roSettings->remove("logFile");
 
@@ -3163,7 +3165,7 @@
             binaryPath,
             {
                 QnLog::HWID_LOG,
-                nx::utils::log::Tag(toString(typeid(nx::mediaserver::LicenseWatcher)))
+                nx::utils::log::Tag(typeid(nx::mediaserver::LicenseWatcher))
             }),
         /*writeLogHeader*/ false);
 
@@ -3246,7 +3248,7 @@
         :
         QnTCPConnectionProcessor(std::move(socket), owner),
         m_socket(std::move(socket)),
-        m_file(closeDirPath(dataDir) + lit("log/external_device.log"))
+        m_file(closeDirPath(dataDir) + "log/external_device.log")
     {
         m_file.open(QFile::WriteOnly);
         socket->setRecvTimeout(1000 * 3);
@@ -3554,7 +3556,7 @@
                 case Qn::IncompatibleCloudHostConnectionResult:
                 case Qn::IncompatibleVersionConnectionResult:
                 case Qn::IncompatibleProtocolConnectionResult:
-                    NX_ERROR(this, lit("Incompatible Server version detected! Giving up."));
+                    NX_ERROR(this, "Incompatible Server version detected! Giving up.");
                     return ec2::AbstractECConnectionPtr();
                 default:
                     break;
@@ -3589,16 +3591,17 @@
     switch (nx::misc::migrateFilesFromWindowsOldDir(&migrateHandler))
     {
     case nx::misc::MigrateDataResult::WinDirNotFound:
-        NX_WARNING(this, lit("Moving data from the old windows dir. Windows dir not found."));
+        NX_WARNING(this, "Moving data from the old windows dir. Windows dir not found.");
         break;
     case nx::misc::MigrateDataResult::NoNeedToMigrate:
-        NX_VERBOSE(this, lit("Moving data from the old windows dir. Nothing to move"));
+        NX_VERBOSE(this, "Moving data from the old windows dir. Nothing to move");
         break;
     case nx::misc::MigrateDataResult::MoveDataFailed:
-        NX_WARNING(this, lit("Moving data from the old windows dir. Old data found but move failed."));
+        NX_WARNING(this, "Moving data from the old windows dir. Old data found but move failed.");
         break;
     case nx::misc::MigrateDataResult::Ok:
-        NX_INFO(this, lit("Moving data from the old windows dir. Old data found and successfully moved."));
+        NX_INFO(this,
+            "Moving data from the old windows dir. Old data found and successfully moved.");
         break;
     }
 #endif
@@ -3747,7 +3750,7 @@
     using namespace nx::vms::common::p2p::downloader;
     connect(
         this, &MediaServerProcess::started,
-        [this]() {this->serverModule()->findInstance<Downloader>()->atServerStart(); });
+        [this]() {this->serverModule()->findInstance<Downloader>()->startFoundDownloads(); });
 
     connect(commonModule()->resourceDiscoveryManager(),
         &QnResourceDiscoveryManager::CameraIPConflict, this,
@@ -3976,7 +3979,7 @@
     std::map<QString, QVariant> confParams;
     for (const auto& paramName: serverModule()->roSettings()->allKeys())
     {
-        if (paramName.startsWith(lit("ec")))
+        if (paramName.startsWith("ec"))
             confParams.emplace(paramName, serverModule()->roSettings()->value(paramName));
     }
     return confParams;
@@ -4007,7 +4010,7 @@
 void MediaServerProcess::createTcpListener()
 {
     const int maxConnections = serverModule()->settings().maxConnections();
-    NX_INFO(this, lit("Max TCP connections fomr server= %1").arg(maxConnections));
+    NX_INFO(this, lm("Max TCP connections fomr server= %1").arg(maxConnections));
 
     // Accept SSL connections in all cases as it is always in use by cloud modules and old clients,
     // config value only affects server preference listed in moduleInformation.
@@ -4119,7 +4122,7 @@
     }
 
     const auto externalResourceFileName =
-        QCoreApplication::applicationDirPath() + lit("/resource_data.json");
+        QCoreApplication::applicationDirPath() + "/resource_data.json";
     auto externalFile = loadDataFromFile(externalResourceFileName);
     if (!externalFile.isEmpty())
     {
@@ -4629,4632 +4632,4 @@
     restrictions->allow(
         filter,
         nx::network::http::AuthMethod::noAuth);
-}
-=======
-#include "media_server_process.h"
-
-#include <cstdlib>
-#include <iostream>
-#include <fstream>
-#include <functional>
-#include <signal.h>
-#if defined(__linux__)
-    #include <signal.h>
-    #include <sys/types.h>
-    #include <sys/stat.h>
-    #include <sys/prctl.h>
-    #include <unistd.h>
-#endif
-
-#include <boost/optional.hpp>
-
-#include <qtsinglecoreapplication.h>
-#include <qtservice.h>
-
-#include <QtCore/QStringLiteral>
-#include <QtCore/QCoreApplication>
-#include <QtCore/QDir>
-#include <QtCore/QSettings>
-#include <QtCore/QUrl>
-#include <QtCore/QThreadPool>
-#include <QtConcurrent/QtConcurrent>
-#include <nx/utils/uuid.h>
-#include <utils/common/ldap.h>
-#include <QtCore/QThreadPool>
-
-#include <QtNetwork/QUdpSocket>
-#include <QtNetwork/QHostAddress>
-#include <QtNetwork/QHostInfo>
-#include <QtNetwork/QNetworkInterface>
-
-#include <api/global_settings.h>
-#include <analytics/detected_objects_storage/analytics_events_storage.h>
-
-#include <appserver/processor.h>
-
-#include <nx/vms/event/rule.h>
-#include <nx/vms/event/events/reasoned_event.h>
-#include <nx/vms/utils/vms_utils.h>
-
-#include <core/misc/schedule_task.h>
-
-#include <core/resource_access/resource_access_manager.h>
-#include <core/resource_access/providers/resource_access_provider.h>
-
-#include <core/resource_management/camera_driver_restriction_list.h>
-#include <core/resource_management/mserver_resource_discovery_manager.h>
-#include <core/resource_management/resource_discovery_manager.h>
-#include <core/resource_management/resource_pool.h>
-#include <core/resource_management/server_additional_addresses_dictionary.h>
-
-#include <core/resource/storage_plugin_factory.h>
-#include <core/resource/layout_resource.h>
-#include <core/resource/media_server_user_attributes.h>
-#include <core/resource/media_server_resource.h>
-#include <core/resource/user_resource.h>
-#include <core/resource/camera_resource.h>
-#include <core/resource/videowall_resource.h>
-#include <core/resource/camera_resource.h>
-
-#include <media_server/media_server_app_info.h>
-#include <media_server/server_message_processor.h>
-#include <media_server/settings.h>
-#include <api/app_server_connection.h>
-#include <media_server/file_connection_processor.h>
-#include <media_server/crossdomain_connection_processor.h>
-#include <media_server/media_server_resource_searchers.h>
-#include <media_server/media_server_module.h>
-
-#include <nx/vms/auth/time_based_nonce_provider.h>
-#include <nx/mediaserver/authenticator.h>
-#include <network/connection_validator.h>
-#include <network/default_tcp_connection_processor.h>
-#include <network/system_helpers.h>
-
-#include <nx_ec/ec_api.h>
-#include <nx_ec/ec_proto_version.h>
-#include <nx/vms/api/data/user_data.h>
-#include <nx_ec/managers/abstract_user_manager.h>
-#include <nx_ec/managers/abstract_layout_manager.h>
-#include <nx_ec/managers/abstract_videowall_manager.h>
-#include <nx_ec/managers/abstract_webpage_manager.h>
-#include <nx_ec/managers/abstract_camera_manager.h>
-#include <nx_ec/managers/abstract_server_manager.h>
-#include <nx_ec/managers/abstract_analytics_manager.h>
-#include <nx/network/socket.h>
-#include <nx/network/ssl/ssl_engine.h>
-#include <nx/network/udt/udt_socket.h>
-
-#include <camera_vendors.h>
-
-#include <plugins/native_sdk/common_plugin_container.h>
-#include <plugins/plugin_manager.h>
-#include <core/resource/avi/avi_resource.h>
-
-#include <plugins/resource/desktop_camera/desktop_camera_registrator.h>
-
-#include <plugins/storage/file_storage/file_storage_resource.h>
-#include <core/storage/file_storage/db_storage_resource.h>
-#include <plugins/storage/third_party_storage_resource/third_party_storage_resource.h>
-
-#include <recorder/file_deletor.h>
-#include <recorder/storage_manager.h>
-#include <recorder/schedule_sync.h>
-
-#include <rest/handlers/acti_event_rest_handler.h>
-#include <rest/handlers/event_log_rest_handler.h>
-#include <rest/handlers/event_log2_rest_handler.h>
-#include <rest/handlers/multiserver_events_rest_handler.h>
-#include <rest/handlers/get_system_name_rest_handler.h>
-#include <rest/handlers/camera_diagnostics_rest_handler.h>
-#include <rest/handlers/camera_settings_rest_handler.h>
-#include <rest/handlers/crash_server_handler.h>
-#include <rest/handlers/external_event_rest_handler.h>
-#include <rest/handlers/favicon_rest_handler.h>
-#include <rest/handlers/log_rest_handler.h>
-#include <rest/handlers/manual_camera_addition_rest_handler.h>
-#include <rest/handlers/ping_rest_handler.h>
-#include <rest/handlers/p2p_stats_rest_handler.h>
-#include <rest/handlers/audit_log_rest_handler.h>
-#include <rest/handlers/recording_stats_rest_handler.h>
-#include <rest/handlers/ping_system_rest_handler.h>
-#include <rest/handlers/ptz_rest_handler.h>
-#include <rest/handlers/can_accept_cameras_rest_handler.h>
-#include <rest/handlers/rebuild_archive_rest_handler.h>
-#include <rest/handlers/recorded_chunks_rest_handler.h>
-#include <rest/handlers/statistics_rest_handler.h>
-#include <rest/handlers/storage_space_rest_handler.h>
-#include <rest/handlers/storage_status_rest_handler.h>
-#include <rest/handlers/time_rest_handler.h>
-#include <rest/handlers/timezones_rest_handler.h>
-#include <rest/handlers/get_nonce_rest_handler.h>
-#include <rest/handlers/cookie_login_rest_handler.h>
-#include <rest/handlers/cookie_logout_rest_handler.h>
-#include <rest/handlers/activate_license_rest_handler.h>
-#include <rest/handlers/test_email_rest_handler.h>
-#include <rest/handlers/test_ldap_rest_handler.h>
-#include <rest/handlers/update_rest_handler.h>
-#include <rest/handlers/update_unauthenticated_rest_handler.h>
-#include <rest/handlers/update_information_rest_handler.h>
-#include <rest/handlers/start_update_rest_handler.h>
-#include <rest/handlers/update_status_rest_handler.h>
-#include <rest/handlers/install_update_rest_handler.h>
-#include <rest/handlers/cancel_update_rest_handler.h>
-#include <rest/handlers/restart_rest_handler.h>
-#include <rest/handlers/module_information_rest_handler.h>
-#include <rest/handlers/iflist_rest_handler.h>
-#include <rest/handlers/json_aggregator_rest_handler.h>
-#include <rest/handlers/ifconfig_rest_handler.h>
-#include <rest/handlers/settime_rest_handler.h>
-#include <rest/handlers/configure_rest_handler.h>
-#include <rest/handlers/detach_from_cloud_rest_handler.h>
-#include <rest/handlers/detach_from_system_rest_handler.h>
-#include <rest/handlers/restore_state_rest_handler.h>
-#include <rest/handlers/settings_documentation_handler.h>
-#include <rest/handlers/setup_local_rest_handler.h>
-#include <rest/handlers/setup_cloud_rest_handler.h>
-#include <rest/handlers/merge_systems_rest_handler.h>
-#include <rest/handlers/current_user_rest_handler.h>
-#include <rest/handlers/backup_db_rest_handler.h>
-#include <rest/handlers/discovered_peers_rest_handler.h>
-#include <rest/handlers/log_level_rest_handler.h>
-#include <rest/handlers/multiserver_chunks_rest_handler.h>
-#include <rest/handlers/multiserver_time_rest_handler.h>
-#include <rest/handlers/camera_history_rest_handler.h>
-#include <rest/handlers/multiserver_bookmarks_rest_handler.h>
-#include <rest/handlers/save_cloud_system_credentials.h>
-#include <rest/handlers/multiserver_thumbnail_rest_handler.h>
-#include <rest/handlers/multiserver_statistics_rest_handler.h>
-#include <rest/handlers/multiserver_analytics_lookup_detected_objects.h>
-#include <rest/handlers/execute_analytics_action_rest_handler.h>
-#include <rest/handlers/get_analytics_actions_rest_handler.h>
-#include <rest/server/rest_connection_processor.h>
-#include <rest/server/options_request_handler.h>
-#include <rest/handlers/get_hardware_info_rest_handler.h>
-#include <rest/handlers/system_settings_handler.h>
-#include <rest/handlers/audio_transmission_rest_handler.h>
-#include <rest/handlers/start_lite_client_rest_handler.h>
-#include <rest/handlers/runtime_info_rest_handler.h>
-#include <rest/handlers/downloads_rest_handler.h>
-#include <rest/handlers/get_hardware_ids_rest_handler.h>
-#include <rest/handlers/multiserver_get_hardware_ids_rest_handler.h>
-#include <rest/handlers/wearable_camera_rest_handler.h>
-#include <rest/handlers/set_primary_time_server_rest_handler.h>
-#ifdef _DEBUG
-#include <rest/handlers/debug_events_rest_handler.h>
-#endif
-#include <nx/mediaserver/rest/device_analytics_settings_handler.h>
-#include <nx/mediaserver/rest/analytics_engine_settings_handler.h>
-
-#include <rtsp/rtsp_connection.h>
-
-#include <nx/vms/discovery/manager.h>
-#include <nx/vms/utils/initial_data_loader.h>
-#include <network/multicodec_rtp_reader.h>
-#include <network/router.h>
-
-#include <utils/common/command_line_parser.h>
-#include <nx/utils/app_info.h>
-#include <nx/utils/log/log.h>
-#include <nx/utils/log/log_initializer.h>
-#include <nx/utils/scope_guard.h>
-#include <nx/utils/std/cpp14.h>
-#include <nx/utils/rlimit.h>
-#include <utils/common/app_info.h>
-#include <utils/common/sleep.h>
-#include <utils/common/synctime.h>
-#include <utils/common/util.h>
-#include <nx/network/socket_global.h>
-#include <nx/network/cloud/mediator_connector.h>
-#include <nx/network/cloud/tunnel/outgoing_tunnel_pool.h>
-#include <nx/network/cloud/tunnel/tunnel_acceptor_factory.h>
-#include <nx/network/cloud/mediator_address_publisher.h>
-
-#include <utils/common/app_info.h>
-#include <transcoding/ffmpeg_video_transcoder.h>
-
-#include <nx/utils/crash_dump/systemexcept.h>
-
-#include "platform/hardware_information.h"
-#include "platform/platform_abstraction.h"
-#include <nx/mediaserver_core/ptz/server_ptz_controller_pool.h>
-#include "plugins/resource/acti/acti_resource.h"
-#include "common/common_module.h"
-#include <nx/vms/network/reverse_connection_listener.h>
-#include <nx/vms/network/proxy_connection.h>
-#include <nx/vms/time_sync/server_time_sync_manager.h>
-#include "llutil/hardware_id.h"
-#include "api/runtime_info_manager.h"
-#include "rest/handlers/old_client_connect_rest_handler.h"
-#include "nx_ec/data/api_conversion_functions.h"
-#include "nx_ec/dummy_handler.h"
-#include "ec2_statictics_reporter.h"
-
-#include "core/resource_management/resource_properties.h"
-#include "core/resource/network_resource.h"
-#include "network/universal_request_processor.h"
-#include "core/resource/camera_history.h"
-#include <nx/network/nettools.h>
-#include "http/iomonitor_tcp_server.h"
-#include "rest/handlers/multiserver_chunks_rest_handler.h"
-#include "rest/handlers/merge_ldap_users_rest_handler.h"
-#include "utils/common/waiting_for_qthread_to_empty_event_queue.h"
-#include "crash_reporter.h"
-#include "rest/handlers/exec_script_rest_handler.h"
-#include "rest/handlers/script_list_rest_handler.h"
-#include "cloud/cloud_integration_manager.h"
-#include "rest/handlers/backup_control_rest_handler.h"
-#include <server/server_globals.h>
-#include <nx/mediaserver/unused_wallpapers_watcher.h>
-#include <nx/mediaserver/license_watcher.h>
-#include <rest/helpers/permissions_helper.h>
-#include "misc/migrate_oldwin_dir.h"
-#include <common/static_common_module.h>
-#include <recorder/storage_db_pool.h>
-#include <transaction/message_bus_adapter.h>
-#include <rest/helper/p2p_statistics.h>
-#include <recorder/archive_integrity_watcher.h>
-#include <nx/utils/std/cpp14.h>
-#include <nx/mediaserver/analytics/manager.h>
-#include <nx/mediaserver/analytics/sdk_object_factory.h>
-#include <nx/utils/platform/current_process.h>
-#include <rest/handlers/change_camera_password_rest_handler.h>
-#include <nx/mediaserver/fs/media_paths/media_paths.h>
-#include <nx/mediaserver/fs/media_paths/media_paths_filter_config.h>
-#include <nx/vms/common/p2p/downloader/downloader.h>
-#include <nx/mediaserver/root_fs.h>
-#include <nx/mediaserver/server_update_manager.h>
-#include <mediaserver_ini.h>
-#include <proxy/2wayaudio/proxy_audio_receiver.h>
-#include <local_connection_factory.h>
-#include <core/resource/resource_command_processor.h>
-#include <rest/handlers/sync_time_rest_handler.h>
-#include <rest/handlers/metrics_rest_handler.h>
-#include <nx/mediaserver/event/event_connector.h>
-#include <nx/network/http/http_client.h>
-#include <core/resource_management/resource_data_pool.h>
-
-#if !defined(EDGE_SERVER)
-    #include <nx_speech_synthesizer/text_to_wav.h>
-    #include <nx/utils/file_system.h>
-#endif
-
-#if defined(__arm__)
-    #include "nx1/info.h"
-#endif
-
-using namespace nx::mediaserver;
-
-// This constant is used while checking for compatibility.
-// Do not change it until you know what you're doing.
-static const char COMPONENT_NAME[] = "MediaServer";
-
-static QString SERVICE_NAME = QnServerAppInfo::serviceName();
-static const int UDT_INTERNET_TRAFIC_TIMER = 24 * 60 * 60 * 1000; //< Once a day;
-//static const quint64 DEFAULT_MSG_LOG_ARCHIVE_SIZE = 5;
-static const unsigned int APP_SERVER_REQUEST_ERROR_TIMEOUT_MS = 5500;
-
-class MediaServerProcess;
-static MediaServerProcess* serviceMainInstance = nullptr;
-void stopServer(int signal);
-static bool gRestartFlag = false;
-
-namespace {
-
-static const std::chrono::seconds kResourceDataReadingTimeout(5);
-const QString YES = "yes";
-const QString NO = "no";
-const QString MEDIATOR_ADDRESS_UPDATE = "mediatorAddressUpdate";
-
-static const int kPublicIpUpdateTimeoutMs = 60 * 2 * 1000;
-static nx::utils::log::Tag kLogTag(typeid(MediaServerProcess));
-
-static const int kMinimalGlobalThreadPoolSize = 4;
-
-void addFakeVideowallUser(QnCommonModule* commonModule)
-{
-    nx::vms::api::UserData fakeUserData;
-    fakeUserData.realm = nx::network::AppInfo::realm();
-    fakeUserData.permissions = GlobalPermission::videowallModePermissions;
-
-    auto fakeUser = ec2::fromApiToResource(fakeUserData);
-    fakeUser->setId(Qn::kVideowallUserAccess.userId);
-    fakeUser->setName("Video wall");
-
-    commonModule->resourcePool()->addResource(fakeUser);
-}
-
-} // namespace
-
-std::unique_ptr<QnStaticCommonModule> MediaServerProcess::m_staticCommonModule;
-
-#ifdef EDGE_SERVER
-static const int DEFAULT_MAX_CAMERAS = 1;
-#else
-static const int DEFAULT_MAX_CAMERAS = 128;
-#endif
-
-void decoderLogCallback(void* /*pParam*/, int i, const char* szFmt, va_list args)
-{
-    //USES_CONVERSION;
-
-    //Ignore debug and info (i == 2 || i == 1) messages
-    if(AV_LOG_ERROR != i)
-    {
-        //return;
-    }
-
-    // AVCodecContext* pCtxt = (AVCodecContext*)pParam;
-
-    char szMsg[1024];
-    vsprintf(szMsg, szFmt, args);
-    //if(szMsg[strlen(szMsg)] == '\n')
-    {
-        szMsg[strlen(szMsg)-1] = 0;
-    }
-
-    NX_ERROR(kLogTag, "FFMPEG %1", QString::fromLocal8Bit(szMsg));
-}
-
-QHostAddress resolveHost(const QString& hostString)
-{
-    QHostAddress host(hostString);
-    if (host.toIPv4Address() != 0)
-        return host;
-
-    QHostInfo info = QHostInfo::fromName(hostString);
-
-    // Can't resolve
-    if (info.error() != QHostInfo::NoError)
-    {
-        NX_ERROR(kLogTag, "Couldn't resolve host %1", hostString);
-        return QHostAddress();
-    }
-
-    // Initialize to zero
-    host = QHostAddress();
-    for (const QHostAddress &address: info.addresses())
-    {
-        if (address.toIPv4Address() != 0)
-        {
-            host = address;
-            break;
-        }
-    }
-
-    if (host.toIPv4Address() == 0)
-        NX_ERROR(kLogTag, "No ipv4 address associated with host %1", hostString);
-
-    return host;
-}
-
-QString defaultLocalAddress(const QHostAddress& target)
-{
-    if (!target.isNull())
-    {
-        QUdpSocket socket;
-        socket.connectToHost(target, 53);
-
-        if (socket.localAddress() != QHostAddress::LocalHost)
-            return socket.localAddress().toString(); // if app server is on other computer we use same address as used to connect to app server
-    }
-
-    {
-        // try select default interface
-        QUdpSocket socket;
-        socket.connectToHost("8.8.8.8", 53);
-        QString result = socket.localAddress().toString();
-
-        if (result.length()>0)
-            return result;
-    }
-
-    {
-        // if nothing else works use first enabled hostaddr
-        QList<nx::network::QnInterfaceAndAddr> interfaces = nx::network::getAllIPv4Interfaces();
-
-        for (int i = 0; i < interfaces.size();++i)
-        {
-            QUdpSocket socket;
-            if (!socket.bind(interfaces.at(i).address, 0))
-                continue;
-
-            QString result = socket.localAddress().toString();
-
-            NX_ASSERT(result.length() > 0 );
-
-            return result;
-        }
-    }
-
-    return "127.0.0.1";
-
-}
-
-void calculateSpaceLimitOrLoadFromConfig(
-    QnCommonModule* commonModule,
-    const QnFileStorageResourcePtr& fileStorage)
-{
-    const BeforeRestoreDbData& beforeRestoreData = commonModule->beforeRestoreDbData();
-    if (!beforeRestoreData.isEmpty() && beforeRestoreData.hasInfoForStorage(fileStorage->getUrl()))
-    {
-        fileStorage->setSpaceLimit(beforeRestoreData.getSpaceLimitForStorage(fileStorage->getUrl()));
-        return;
-    }
-
-    fileStorage->setSpaceLimit(fileStorage->calcInitialSpaceLimit());
-}
-
-#ifdef Q_OS_WIN
-static int freeGB(QString drive)
-{
-    ULARGE_INTEGER freeBytes;
-
-    GetDiskFreeSpaceEx(drive.toStdWString().c_str(), &freeBytes, 0, 0);
-
-    return freeBytes.HighPart * 4 + (freeBytes.LowPart>> 30);
-}
-#endif
-
-QnStorageResourceList getSmallStorages(const QnStorageResourceList& storages)
-{
-    QnStorageResourceList result;
-    for (const auto& storage: storages)
-    {
-        qint64 totalSpace = -1;
-        auto fileStorage = storage.dynamicCast<QnFileStorageResource>();
-        if (fileStorage)
-            totalSpace = fileStorage->calculateAndSetTotalSpaceWithoutInit();
-        else
-        {
-            storage->initOrUpdate();
-            totalSpace = storage->getTotalSpace();
-        }
-        if (totalSpace != QnStorageResource::kUnknownSize && totalSpace < storage->getSpaceLimit())
-            result << storage; // if storage size isn't known do not delete it
-
-        NX_VERBOSE(kLogTag,
-            lm("Small storage %1, isFileStorage=%2, totalSpace=%3, spaceLimit=%4, toDelete").args(
-                storage->getUrl(), static_cast<bool>(fileStorage), totalSpace,
-                storage->getSpaceLimit()));
-    }
-    return result;
-}
-
-QnStorageResourcePtr MediaServerProcess::createStorage(const QnUuid& serverId, const QString& path)
-{
-    NX_VERBOSE(kLogTag, lm("Attempting to create storage %1").arg(path));
-    QnStorageResourcePtr storage(QnStoragePluginFactory::instance()->createStorage(commonModule(), "ufile"));
-    storage->setName("Initial");
-    storage->setParentId(serverId);
-    storage->setUrl(path);
-
-    const QString storagePath = QnStorageResource::toNativeDirPath(storage->getPath());
-    const auto partitions = m_platform->monitor()->totalPartitionSpaceInfo();
-    const auto it = std::find_if(partitions.begin(), partitions.end(),
-        [&](const QnPlatformMonitor::PartitionSpace& part)
-    { return storagePath.startsWith(QnStorageResource::toNativeDirPath(part.path)); });
-
-    const auto storageType = (it != partitions.end())
-        ? it->type
-        : QnPlatformMonitor::NetworkPartition;
-    storage->setStorageType(QnLexical::serialized(storageType));
-
-    if (auto fileStorage = storage.dynamicCast<QnFileStorageResource>())
-    {
-        const qint64 totalSpace = fileStorage->calculateAndSetTotalSpaceWithoutInit();
-        calculateSpaceLimitOrLoadFromConfig(commonModule(), fileStorage);
-
-        if (totalSpace < fileStorage->getSpaceLimit())
-        {
-            NX_DEBUG(kLogTag, lm(
-                "Storage with this path %1 total space is unknown or totalSpace < spaceLimit. "
-                "Total space: %2, Space limit: %3").args(path, totalSpace, storage->getSpaceLimit()));
-            return QnStorageResourcePtr();
-        }
-    }
-    else
-    {
-        NX_ASSERT(false, lm("Failed to create to storage: %1").arg(path));
-        return QnStorageResourcePtr();
-    }
-
-    storage->setUsedForWriting(storage->initOrUpdate() == Qn::StorageInit_Ok && storage->isWritable());
-    NX_DEBUG(kLogTag, lm("Storage %1 is operational: %2").args(path, storage->isUsedForWriting()));
-
-    QnResourceTypePtr resType = qnResTypePool->getResourceTypeByName("Storage");
-    NX_ASSERT(resType);
-    if (resType)
-        storage->setTypeId(resType->getId());
-
-    storage->setParentId(QnUuid(serverModule()->settings().serverGuid()));
-    return storage;
-}
-
-QStringList MediaServerProcess::listRecordFolders(bool includeNonHdd) const
-{
-    using namespace nx::mediaserver::fs::media_paths;
-
-    auto mediaPathList = get(FilterConfig::createDefault(
-        m_platform.get(), includeNonHdd, &serverModule()->settings()));
-    NX_VERBOSE(this, lm("Record folders: %1").container(mediaPathList));
-    return mediaPathList;
-}
-
-QnStorageResourceList MediaServerProcess::createStorages(const QnMediaServerResourcePtr& mServer)
-{
-    QnStorageResourceList storages;
-    QStringList availablePaths;
-    //bool isBigStorageExist = false;
-    qint64 bigStorageThreshold = 0;
-
-    availablePaths = listRecordFolders();
-
-    NX_DEBUG(kLogTag, lm("Available paths count: %1").arg(availablePaths.size()));
-    for(const QString& folderPath: availablePaths)
-    {
-        NX_DEBUG(kLogTag, lm("Available path: %1").arg(folderPath));
-        if (!mServer->getStorageByUrl(folderPath).isNull())
-        {
-            NX_DEBUG(kLogTag,
-                lm("Storage with this path %1 already exists. Won't be added.").arg(folderPath));
-            continue;
-        }
-        // Create new storage because of new partition found that missing in the database
-        QnStorageResourcePtr storage = createStorage(mServer->getId(), folderPath);
-        if (!storage)
-            continue;
-
-        qint64 available = storage->getTotalSpace() - storage->getSpaceLimit();
-        bigStorageThreshold = qMax(bigStorageThreshold, available);
-        storages.append(storage);
-        NX_DEBUG(kLogTag, lm("Creating new storage: %1").arg(folderPath));
-    }
-    bigStorageThreshold /= QnStorageManager::BIG_STORAGE_THRESHOLD_COEFF;
-
-    for (int i = 0; i < storages.size(); ++i) {
-        QnStorageResourcePtr storage = storages[i].dynamicCast<QnStorageResource>();
-        qint64 available = storage->getTotalSpace() - storage->getSpaceLimit();
-        if (available < bigStorageThreshold)
-            storage->setUsedForWriting(false);
-    }
-
-    QString logMessage = "Storage new candidates:\n";
-    for (const auto& storage : storages)
-    {
-        logMessage.append(
-            lm("\t\turl: %1, totalSpace: %2, spaceLimit: %3")
-                .args(storage->getUrl(), storage->getTotalSpace(), storage->getSpaceLimit()));
-    }
-
-    NX_DEBUG(kLogTag, logMessage);
-    return storages;
-}
-
-QnStorageResourceList MediaServerProcess::updateStorages(QnMediaServerResourcePtr mServer)
-{
-    const auto partitions = m_platform->monitor()->totalPartitionSpaceInfo();
-
-    QMap<QnUuid, QnStorageResourcePtr> result;
-    // I've switched all patches to native separator to fix network patches like \\computer\share
-    for(const QnStorageResourcePtr& abstractStorage: mServer->getStorages())
-    {
-        QnStorageResourcePtr storage = abstractStorage.dynamicCast<QnStorageResource>();
-        if (!storage)
-            continue;
-        bool modified = false;
-        if (!storage->getUrl().contains("://")) {
-            QString updatedURL = QDir::toNativeSeparators(storage->getUrl());
-            if (updatedURL.endsWith(QDir::separator()))
-                updatedURL.chop(1);
-            if (storage->getUrl() != updatedURL) {
-                storage->setUrl(updatedURL);
-                modified = true;
-            }
-        }
-
-        QString storageType = storage->getStorageType();
-        if (storageType.isEmpty())
-        {
-            if (storage->getUrl().contains("://"))
-                storageType = QUrl(storage->getUrl()).scheme();
-            if (storageType.isEmpty())
-            {
-                storageType = QnLexical::serialized(QnPlatformMonitor::LocalDiskPartition);
-                const auto storagePath = QnStorageResource::toNativeDirPath(storage->getPath());
-                const auto it = std::find_if(partitions.begin(), partitions.end(),
-                    [&](const QnPlatformMonitor::PartitionSpace& partition)
-                { return storagePath.startsWith(QnStorageResource::toNativeDirPath(partition.path)); });
-                if (it != partitions.end())
-                    storageType = QnLexical::serialized(it->type);
-            }
-            storage->setStorageType(
-                    storageType.isEmpty()
-                    ? QnLexical::serialized(QnPlatformMonitor::UnknownPartition)
-                    : storageType);
-            modified = true;
-        }
-        if (modified)
-            result.insert(storage->getId(), storage);
-    }
-
-    QString logMesssage = lm("%1 Modified storages:\n").arg(Q_FUNC_INFO);
-    for (const auto& storage : result.values())
-    {
-        logMesssage.append(
-            lm("\t\turl: %1, totalSpace: %2, spaceLimit: %3\n")
-                .args(storage->getUrl(), storage->getTotalSpace(), storage->getSpaceLimit()));
-    }
-
-    NX_DEBUG(kLogTag, logMesssage);
-    return result.values();
-}
-
-void MediaServerProcess::initStoragesAsync(QnCommonMessageProcessor* messageProcessor)
-{
-    m_initStoragesAsyncPromise.reset(new nx::utils::promise<void>());
-    QtConcurrent::run([messageProcessor, this]
-    {
-        NX_VERBOSE(this, "Init storages begin");
-        const auto setPromiseGuardFunc = nx::utils::makeScopeGuard(
-            [&]()
-            {
-                NX_VERBOSE(this, "Init storages end");
-                m_initStoragesAsyncPromise->set_value();
-            });
-
-        //read server's storages
-        ec2::AbstractECConnectionPtr ec2Connection = messageProcessor->commonModule()->ec2Connection();
-        ec2::ErrorCode rez;
-        nx::vms::api::StorageDataList storages;
-
-        while ((rez = ec2Connection->getMediaServerManager(Qn::kSystemAccess)->getStoragesSync(
-            QnUuid(), &storages)) != ec2::ErrorCode::ok)
-        {
-            NX_DEBUG(this, lm("Can't get storage list. Reason: %1").arg(rez));
-            QnSleep::msleep(APP_SERVER_REQUEST_ERROR_TIMEOUT_MS);
-            if (m_needStop)
-                return;
-        }
-
-        for(const auto& storage: storages)
-        {
-            NX_DEBUG(this, lm("Existing storage: %1, spaceLimit = %2")
-                .args(storage.url, storage.spaceLimit));
-            messageProcessor->updateResource(storage, ec2::NotificationSource::Local);
-        }
-
-        const auto unmountedStorages =
-            nx::mserver_aux::getUnmountedStorages(
-                m_platform.get(),
-                m_mediaServer->getStorages(),
-                &serverModule()->settings());
-        for (const auto& storageResource: unmountedStorages)
-        {
-            auto fileStorageResource = storageResource.dynamicCast<QnFileStorageResource>();
-            if (fileStorageResource)
-                fileStorageResource->setMounted(false);
-        }
-
-        QnStorageResourceList smallStorages = getSmallStorages(m_mediaServer->getStorages());
-        QnStorageResourceList storagesToRemove;
-        // We won't remove automatically storages which might have been unmounted because of their
-        // small size. This small size might be the result of the unmounting itself (just the size
-        // of the local drive where mount folder is located). User will be able to remove such
-        // storages by themselves.
-        for (const auto& smallStorage: smallStorages)
-        {
-            bool isSmallStorageAmongstUnmounted = false;
-            for (const auto& unmountedStorage: unmountedStorages)
-            {
-                if (unmountedStorage == smallStorage)
-                {
-                    isSmallStorageAmongstUnmounted = true;
-                    break;
-                }
-            }
-
-            if (!isSmallStorageAmongstUnmounted)
-                storagesToRemove.append(smallStorage);
-        }
-
-        NX_DEBUG(this, lm("Found %1 storages to remove").arg(storagesToRemove.size()));
-        for (const auto& storage: storagesToRemove)
-        {
-            NX_DEBUG(this, lm("Storage to remove: %2, id: %3").args(
-                storage->getUrl(), storage->getId()));
-        }
-
-        if (!storagesToRemove.isEmpty())
-        {
-            nx::vms::api::IdDataList idList;
-            for (const auto& value: storagesToRemove)
-                idList.push_back(value->getId());
-            if (ec2Connection->getMediaServerManager(Qn::kSystemAccess)->removeStoragesSync(idList) != ec2::ErrorCode::ok)
-                qWarning() << "Failed to remove deprecated storage on startup. Postpone removing to the next start...";
-            commonModule()->resourcePool()->removeResources(storagesToRemove);
-        }
-
-        QnStorageResourceList modifiedStorages = createStorages(m_mediaServer);
-        modifiedStorages.append(updateStorages(m_mediaServer));
-        saveStorages(ec2Connection, modifiedStorages);
-        for(const QnStorageResourcePtr &storage: modifiedStorages)
-            messageProcessor->updateResource(storage, ec2::NotificationSource::Local);
-
-        serverModule()->normalStorageManager()->initDone();
-        serverModule()->backupStorageManager()->initDone();
-    });
-}
-
-QString getComputerName()
-{
-#if defined(Q_OS_WIN)
-    ushort tmpBuffer[1024];
-    DWORD  tmpBufferSize = sizeof(tmpBuffer);
-    if (GetComputerName((LPTSTR) tmpBuffer, &tmpBufferSize))
-        return QString::fromUtf16(tmpBuffer);
-#elif defined(Q_OS_LINUX)
-    char tmpBuffer[1024];
-    if (gethostname(tmpBuffer, sizeof(tmpBuffer)) == 0)
-        return QString::fromUtf8(tmpBuffer);
-#endif
-    return QString();
-}
-
-QString getDefaultServerName()
-{
-    QString id = getComputerName();
-    if (id.isEmpty())
-        id = nx::network::getMacFromPrimaryIF();
-    return lm("Server %1").arg(id);
-}
-
-QnMediaServerResourcePtr MediaServerProcess::findServer(ec2::AbstractECConnectionPtr ec2Connection)
-{
-    nx::vms::api::MediaServerDataList servers;
-
-    while (servers.empty() && !needToStop())
-    {
-        ec2::ErrorCode rez = ec2Connection->getMediaServerManager(Qn::kSystemAccess)->getServersSync(&servers);
-        if( rez == ec2::ErrorCode::ok )
-            break;
-
-        qDebug() << "findServer(): Call to getServers failed. Reason: " << ec2::toString(rez);
-        QnSleep::msleep(1000);
-    }
-
-    const QnUuid serverGuid(serverModule()->settings().serverGuid());
-    for(const auto& server: servers)
-    {
-        if (server.id == serverGuid)
-        {
-            QnMediaServerResourcePtr qnServer(new QnMediaServerResource(commonModule()));
-            ec2::fromApiToResource(server, qnServer);
-            return qnServer;
-        }
-    }
-
-    return QnMediaServerResourcePtr();
-}
-
-QnMediaServerResourcePtr MediaServerProcess::registerServer(
-    ec2::AbstractECConnectionPtr ec2Connection,
-    const QnMediaServerResourcePtr &server,
-    bool isNewServerInstance)
-{
-    nx::vms::api::MediaServerData apiServer;
-    ec2::fromResourceToApi(server, apiServer);
-
-    ec2::ErrorCode rez = ec2Connection->getMediaServerManager(Qn::kSystemAccess)->saveSync(apiServer);
-    if (rez != ec2::ErrorCode::ok)
-    {
-        qWarning() << "registerServer(): Call to registerServer failed. Reason: " << ec2::toString(rez);
-        return QnMediaServerResourcePtr();
-    }
-
-    if (!isNewServerInstance)
-        return server;
-
-    // insert server user attributes if defined
-    QString dir = serverModule()->settings().staticDataDir();
-
-    QFile f(closeDirPath(dir) + "server_settings.json");
-    if (!f.open(QFile::ReadOnly))
-        return server;
-    QByteArray data = f.readAll();
-    nx::vms::api::MediaServerUserAttributesData userAttrsData;
-    if (!QJson::deserialize(data, &userAttrsData))
-        return server;
-    userAttrsData.serverId = server->getId();
-
-    nx::vms::api::MediaServerUserAttributesDataList attrsList;
-    attrsList.push_back(userAttrsData);
-    rez = ec2Connection->getMediaServerManager(Qn::kSystemAccess)->saveUserAttributesSync(attrsList);
-    if (rez != ec2::ErrorCode::ok)
-    {
-        qWarning() << "registerServer(): Call to registerServer failed. Reason: " << ec2::toString(rez);
-        return QnMediaServerResourcePtr();
-    }
-
-    return server;
-}
-
-void MediaServerProcess::saveStorages(
-    ec2::AbstractECConnectionPtr ec2Connection,
-    const QnStorageResourceList& storages)
-{
-    nx::vms::api::StorageDataList apiStorages;
-    ec2::fromResourceListToApi(storages, apiStorages);
-
-    ec2::ErrorCode rez;
-    while((rez = ec2Connection->getMediaServerManager(Qn::kSystemAccess)->saveStoragesSync(apiStorages))
-        != ec2::ErrorCode::ok && !needToStop())
-    {
-        NX_WARNING(this) << "Call to change server's storages failed. Reason: " << rez;
-        QnSleep::msleep(APP_SERVER_REQUEST_ERROR_TIMEOUT_MS);
-    }
-}
-
-static const int SYSTEM_USAGE_DUMP_TIMEOUT = 7*60*1000;
-
-void MediaServerProcess::dumpSystemUsageStats()
-{
-    if (!m_platform->monitor())
-        return;
-
-    m_platform->monitor()->totalCpuUsage();
-    m_platform->monitor()->totalRamUsage();
-    m_platform->monitor()->totalHddLoad();
-
-    // TODO: #muskov
-    //  - Add some more fields that might be interesting.
-    //  - Make and use JSON serializable struct rather than just a string.
-    QStringList networkIfList;
-    for (const auto& iface: m_platform->monitor()->totalNetworkLoad())
-    {
-        if (iface.type != QnPlatformMonitor::LoopbackInterface)
-        {
-            networkIfList.push_back(
-                lm("%1: %2 bps").args(iface.interfaceName, iface.bytesPerSecMax));
-        }
-    }
-    const auto networkIfInfo = networkIfList.join(", ");
-    if (m_mediaServer->setProperty(Qn::NETWORK_INTERFACES, networkIfInfo))
-        m_mediaServer->saveProperties();
-
-    QnMutexLocker lk( &m_mutex );
-    if(m_dumpSystemResourceUsageTaskId == 0)  //monitoring cancelled
-        return;
-    m_dumpSystemResourceUsageTaskId = nx::utils::TimerManager::instance()->addTimer(
-        std::bind( &MediaServerProcess::dumpSystemUsageStats, this ),
-        std::chrono::milliseconds(SYSTEM_USAGE_DUMP_TIMEOUT) );
-}
-
-#ifdef Q_OS_WIN
-#include <windows.h>
-#include <stdio.h>
-BOOL WINAPI stopServer_WIN(DWORD dwCtrlType)
-{
-    stopServer(dwCtrlType);
-    return true;
-}
-#endif
-
-nx::utils::Url MediaServerProcess::appServerConnectionUrl() const
-{
-    auto settings = serverModule()->mutableSettings();
-    // migrate appserverPort settings from version 2.2 if exist
-    if (settings->appserverPort.present())
-    {
-        settings->port.set(settings->appserverPort());
-        settings->appserverPort.remove();
-    }
-
-    nx::utils::Url appServerUrl;
-    QUrlQuery params;
-
-    // ### remove
-    QString host = settings->appserverHost();
-    if( QUrl( host ).scheme() == "file" )
-    {
-        appServerUrl = nx::utils::Url( host ); // it is a completed URL
-    }
-    else if (host.isEmpty() || host == "localhost")
-    {
-        appServerUrl = nx::utils::Url::fromLocalFile(closeDirPath(serverModule()->settings().dataDir()) );
-    }
-    else
-    {
-        appServerUrl.setScheme(nx::network::http::urlSheme(settings->secureAppserverConnection()));
-        appServerUrl.setHost(host);
-        appServerUrl.setPort(settings->port());
-    }
-    if (appServerUrl.scheme() == "file")
-    {
-        QString staticDBPath = settings->staticDataDir();
-        if (!staticDBPath.isEmpty()) {
-            params.addQueryItem("staticdb_path", staticDBPath);
-        }
-        if (settings->removeDbOnStartup())
-            params.addQueryItem("cleanupDb", QString());
-    }
-
-    // TODO: #rvasilenko Actually appserverPassword is always empty. Remove?
-    QString userName = settings->appserverLogin();
-    QString password = settings->appserverPassword();
-    QByteArray authKey = SettingsHelper(serverModule()).getAuthKey();
-    QString appserverHostString = settings->appserverHost();
-    if (!authKey.isEmpty() && !Utils::isLocalAppServer(appserverHostString))
-    {
-        userName = serverModule()->settings().serverGuid();
-        password = authKey;
-    }
-
-    appServerUrl.setUserName(userName);
-    appServerUrl.setPassword(password);
-    appServerUrl.setQuery(params);
-
-    NX_INFO(this, "Connect to server %1", appServerUrl.toString(QUrl::RemovePassword));
-    return appServerUrl;
-}
-
-MediaServerProcess::MediaServerProcess(int argc, char* argv[], bool serviceMode)
-    :
-    m_argc(argc),
-    m_argv(argv),
-    m_cmdLineArguments(argc, argv),
-    m_serviceMode(serviceMode)
-{
-    serviceMainInstance = this;
-
-    // TODO: Other platforms?
-    #if defined(__linux__)
-        if (!m_cmdLineArguments.crashDirectory.isEmpty())
-            linux_exception::setCrashDirectory(m_cmdLineArguments.crashDirectory.toStdString());
-    #endif
-
-    auto settings = std::make_unique<MSSettings>(
-        m_cmdLineArguments.configFilePath,
-        m_cmdLineArguments.rwConfigFilePath);
-
-    addCommandLineParametersFromConfig(settings.get());
-
-    const bool isStatisticsDisabled =
-        settings->settings().noMonitorStatistics();
-
-    m_platform.reset(new QnPlatformAbstraction());
-    m_platform->process(NULL)->setPriority(QnPlatformProcess::HighPriority);
-    m_platform->setUpdatePeriodMs(
-        isStatisticsDisabled ? 0 : QnGlobalMonitor::kDefaultUpdatePeridMs);
-    m_enableMultipleInstances = settings->settings().enableMultipleInstances();
-}
-
-void MediaServerProcess::addCommandLineParametersFromConfig(MSSettings* settings)
-{
-    // move arguments from conf file / registry
-
-    if (m_cmdLineArguments.rebuildArchive.isEmpty())
-        m_cmdLineArguments.rebuildArchive = settings->runTimeSettings()->value("rebuild").toString();
-}
-
-MediaServerProcess::~MediaServerProcess()
-{
-    quit();
-    stop();
-    m_staticCommonModule.reset();
-}
-
-void MediaServerProcess::initResourceTypes()
-{
-    auto manager = m_ec2Connection->getResourceManager(Qn::kSystemAccess);
-    while (!needToStop())
-    {
-        QList<QnResourceTypePtr> resourceTypeList;
-        const ec2::ErrorCode errorCode = manager->getResourceTypesSync(&resourceTypeList);
-        if (errorCode == ec2::ErrorCode::ok)
-        {
-            qnResTypePool->replaceResourceTypeList(resourceTypeList);
-            break;
-        }
-        NX_ERROR(this, lm("Failed to load resource types. %1").arg(ec2::toString(errorCode)));
-    }
-}
-
-bool MediaServerProcess::isStopping() const
-{
-    QnMutexLocker lock( &m_stopMutex );
-    return m_stopping;
-}
-
-void MediaServerProcess::at_databaseDumped()
-{
-    if (isStopping())
-        return;
-
-    nx::mserver_aux::savePersistentDataBeforeDbRestore(
-                commonModule()->resourcePool()->getAdministrator(),
-                m_mediaServer,
-                nx::mserver_aux::createServerSettingsProxy(serverModule()).get()
-            ).saveToSettings(serverModule()->roSettings());
-    NX_INFO(this, "Server restart is scheduled after dump database");
-    restartServer(500);
-}
-
-void MediaServerProcess::at_systemIdentityTimeChanged(qint64 value, const QnUuid& sender)
-{
-    if (isStopping())
-        return;
-
-    SettingsHelper(serverModule()).setSysIdTime(value);
-    if (sender != commonModule()->moduleGUID())
-    {
-        serverModule()->mutableSettings()->removeDbOnStartup.set(true);
-        // If system Id has been changed, reset 'database restore time' variable
-        nx::mserver_aux::savePersistentDataBeforeDbRestore(
-                    commonModule()->resourcePool()->getAdministrator(),
-                    m_mediaServer,
-                    nx::mserver_aux::createServerSettingsProxy(serverModule()).get()
-                ).saveToSettings(serverModule()->roSettings());
-        NX_INFO(this, "Server restart is scheduled because sysId time is changed");
-        restartServer(0);
-    }
-}
-
-void MediaServerProcess::stopSync()
-{
-    qWarning() << "Stopping server";
-
-    const int kStopTimeoutMs = 100 * 1000;
-
-    if (serviceMainInstance) {
-        {
-            QnMutexLocker lock( &m_stopMutex );
-            m_stopping = true;
-        }
-        serviceMainInstance->pleaseStop();
-        serviceMainInstance->quit();
-        if (!serviceMainInstance->wait(kStopTimeoutMs))
-        {
-            serviceMainInstance->terminate();
-            serviceMainInstance->wait();
-        }
-        serviceMainInstance = 0;
-    }
-    qApp->quit();
-}
-
-void MediaServerProcess::stopAsync()
-{
-    QTimer::singleShot(0, this, SLOT(stopSync()));
-}
-
-int MediaServerProcess::getTcpPort() const
-{
-    return m_universalTcpListener ? m_universalTcpListener->getPort() : 0;
-}
-
-void MediaServerProcess::updateDisabledVendorsIfNeeded()
-{
-    // migration from old version. move setting from registry to the DB
-    static const QString DV_PROPERTY = QLatin1String("disabledVendors");
-    QString disabledVendors = serverModule()->roSettings()->value(DV_PROPERTY).toString();
-    if (!disabledVendors.isNull())
-    {
-        qnGlobalSettings->setDisabledVendors(disabledVendors);
-        serverModule()->roSettings()->remove(DV_PROPERTY);
-    }
-}
-
-void MediaServerProcess::updateAllowCameraChangesIfNeeded()
-{
-    static const QString DV_PROPERTY = QLatin1String("cameraSettingsOptimization");
-
-    QString allowCameraChanges = serverModule()->roSettings()->value(DV_PROPERTY).toString();
-    if (!allowCameraChanges.isEmpty())
-    {
-        qnGlobalSettings->setCameraSettingsOptimizationEnabled(
-            allowCameraChanges.toLower() == "yes"
-            || allowCameraChanges.toLower() == "true"
-            || allowCameraChanges == "1");
-        serverModule()->roSettings()->setValue(DV_PROPERTY, "");
-    }
-}
-
-template<typename Container>
-QString containerToQString(const Container& container)
-{
-    QStringList list;
-    for (const auto& it : container)
-        list << it.toString();
-
-    return list.join(", ");
-}
-
-void MediaServerProcess::updateAddressesList()
-{
-    if (isStopping())
-        return;
-
-    nx::vms::api::MediaServerData prevValue;
-    ec2::fromResourceToApi(m_mediaServer, prevValue);
-
-    nx::network::AddressFilters addressMask =
-        nx::network::AddressFilter::ipV4
-        | nx::network::AddressFilter::ipV6
-        | nx::network::AddressFilter::noLocal
-        | nx::network::AddressFilter::noLoopback;
-
-    QList<nx::network::SocketAddress> serverAddresses;
-    const auto port = m_universalTcpListener->getPort();
-
-    for (const auto& host: allLocalAddresses(addressMask))
-        serverAddresses << nx::network::SocketAddress(host, port);
-
-    for (const auto& host : m_forwardedAddresses )
-        serverAddresses << nx::network::SocketAddress(host.first, host.second);
-
-    if (!m_ipDiscovery->publicIP().isNull())
-        serverAddresses << nx::network::SocketAddress(m_ipDiscovery->publicIP().toString(), port);
-
-    m_mediaServer->setNetAddrList(serverAddresses);
-    NX_DEBUG(this, "Update mediaserver addresses: %1", containerToQString(serverAddresses));
-
-    const nx::utils::Url defaultUrl(m_mediaServer->getApiUrl());
-    const nx::network::SocketAddress defaultAddress(defaultUrl.host(), defaultUrl.port());
-    if (std::find(serverAddresses.begin(), serverAddresses.end(),
-                  defaultAddress) == serverAddresses.end())
-    {
-        nx::network::SocketAddress newAddress;
-        if (!serverAddresses.isEmpty())
-            newAddress = serverAddresses.front();
-
-        m_mediaServer->setPrimaryAddress(newAddress);
-    }
-
-    nx::vms::api::MediaServerData server;
-    ec2::fromResourceToApi(m_mediaServer, server);
-    if (server != prevValue)
-    {
-        auto mediaServerManager =
-            commonModule()->ec2Connection()->getMediaServerManager(Qn::kSystemAccess);
-        mediaServerManager->save(server, this, &MediaServerProcess::at_serverSaved);
-    }
-
-    nx::network::SocketGlobals::cloud().addressPublisher().updateAddresses(
-        std::list<nx::network::SocketAddress>(
-            serverAddresses.begin(),
-            serverAddresses.end()));
-}
-
-void MediaServerProcess::saveServerInfo(const QnMediaServerResourcePtr& server)
-{
-    const auto hwInfo = HardwareInformation::instance();
-    server->setProperty(Qn::CPU_ARCHITECTURE, hwInfo.cpuArchitecture);
-    server->setProperty(Qn::CPU_MODEL_NAME, hwInfo.cpuModelName);
-    server->setProperty(Qn::PHYSICAL_MEMORY, QString::number(hwInfo.physicalMemory));
-
-    server->setProperty(Qn::PRODUCT_NAME_SHORT, QnAppInfo::productNameShort());
-    server->setProperty(Qn::FULL_VERSION, nx::utils::AppInfo::applicationFullVersion());
-    server->setProperty(Qn::BETA, QString::number(QnAppInfo::beta() ? 1 : 0));
-    server->setProperty(Qn::PUBLIC_IP, m_ipDiscovery->publicIP().toString());
-    server->setProperty(Qn::SYSTEM_RUNTIME, nx::vms::api::SystemInformation::currentSystemRuntime());
-
-    if (m_mediaServer->getPanicMode() == Qn::PM_BusinessEvents)
-        server->setPanicMode(Qn::PM_None);
-
-    QFile hddList(Qn::HDD_LIST_FILE);
-    if (hddList.open(QFile::ReadOnly))
-    {
-        const auto content = QString::fromUtf8(hddList.readAll());
-        if (content.size())
-        {
-            auto hhds = content.split("\n", QString::SkipEmptyParts);
-            for (auto& hdd : hhds) hdd = hdd.trimmed();
-            server->setProperty(Qn::HDD_LIST, hhds.join(", "),
-                                QnResource::NO_ALLOW_EMPTY);
-        }
-    }
-
-    server->saveProperties();
-    m_mediaServer->setStatus(Qn::Online);
-
-    #ifdef ENABLE_EXTENDED_STATISTICS
-        qnServerDb->setBookmarkCountController(
-            [server](size_t count)
-            {
-                server->setProperty(Qn::BOOKMARK_COUNT, QString::number(count));
-                server->saveProperties();
-            });
-    #endif
-}
-
-void MediaServerProcess::at_updatePublicAddress(const QHostAddress& publicIp)
-{
-    if (isStopping())
-        return;
-
-    NX_DEBUG(this, "Server %1 has changed publicIp to value %2", commonModule()->moduleGUID(), publicIp);
-
-    QnPeerRuntimeInfo localInfo = commonModule()->runtimeInfoManager()->localInfo();
-    localInfo.data.publicIP = publicIp.toString();
-    commonModule()->runtimeInfoManager()->updateLocalItem(localInfo);
-
-    const auto& resPool = commonModule()->resourcePool();
-    QnMediaServerResourcePtr server = resPool->getResourceById<QnMediaServerResource>(commonModule()->moduleGUID());
-    if (server)
-    {
-        auto serverFlags = server->getServerFlags();
-        if (publicIp.isNull())
-            serverFlags &= ~nx::vms::api::SF_HasPublicIP;
-        else
-            serverFlags |= nx::vms::api::SF_HasPublicIP;
-
-        if (serverFlags != server->getServerFlags())
-        {
-            server->setServerFlags(serverFlags);
-            ec2::AbstractECConnectionPtr ec2Connection = commonModule()->ec2Connection();
-
-            nx::vms::api::MediaServerData apiServer;
-            ec2::fromResourceToApi(server, apiServer);
-            ec2Connection->getMediaServerManager(Qn::kSystemAccess)->save(apiServer, this, [] {});
-        }
-
-        if (server->setProperty(Qn::PUBLIC_IP, publicIp.toString(), QnResource::NO_ALLOW_EMPTY))
-            server->saveProperties();
-
-        updateAddressesList(); //< update interface list to add/remove publicIP
-    }
-}
-
-void MediaServerProcess::at_portMappingChanged(QString address)
-{
-    if (isStopping())
-        return;
-
-    nx::network::SocketAddress mappedAddress(address);
-    if (mappedAddress.port)
-    {
-        auto it = m_forwardedAddresses.emplace(mappedAddress.address, 0).first;
-        if (it->second != mappedAddress.port)
-        {
-            NX_ALWAYS(this, "New external address %1 has been mapped", address);
-
-            it->second = mappedAddress.port;
-            updateAddressesList();
-        }
-    }
-    else
-    {
-        const auto oldIp = m_forwardedAddresses.find(mappedAddress.address);
-        if (oldIp != m_forwardedAddresses.end())
-        {
-            NX_ALWAYS(this, "External address %1:%2 has been unmapped",
-                oldIp->first.toString(), oldIp->second);
-
-            m_forwardedAddresses.erase(oldIp);
-            updateAddressesList();
-        }
-    }
-}
-
-void MediaServerProcess::at_serverSaved(int, ec2::ErrorCode err)
-{
-    if (isStopping())
-        return;
-
-    if (err != ec2::ErrorCode::ok)
-        qWarning() << "Error saving server.";
-}
-
-void MediaServerProcess::at_connectionOpened()
-{
-    if (isStopping())
-        return;
-
-    const auto& resPool = commonModule()->resourcePool();
-    const QnUuid serverGuid(serverModule()->settings().serverGuid());
-    qint64 lastRunningTime = serverModule()->lastRunningTime().count();
-    if (lastRunningTime)
-    {
-        serverModule()->eventConnector()->at_serverFailure(
-            resPool->getResourceById<QnMediaServerResource>(serverGuid),
-            lastRunningTime * 1000,
-            nx::vms::api::EventReason::serverStarted,
-            QString());
-    }
-
-    serverModule()->eventConnector()->at_serverStarted(
-        resPool->getResourceById<QnMediaServerResource>(serverGuid),
-        qnSyncTime->currentUSecsSinceEpoch());
-}
-
-void MediaServerProcess::at_serverModuleConflict(nx::vms::discovery::ModuleEndpoint module)
-{
-    const auto& resPool = commonModule()->resourcePool();
-    serverModule()->eventConnector()->at_serverConflict(
-        resPool->getResourceById<QnMediaServerResource>(commonModule()->moduleGUID()),
-        qnSyncTime->currentUSecsSinceEpoch(),
-        module,
-        QUrl(lm("http://%1").arg(module.endpoint.toString())));
-}
-
-void MediaServerProcess::at_timer()
-{
-    if (isStopping())
-        return;
-
-    // TODO: #2.4 #GDM This timer make two totally different functions. Split it.
-    serverModule()->setLastRunningTime(
-        std::chrono::milliseconds(qnSyncTime->currentMSecsSinceEpoch()));
-
-    const auto& resPool = commonModule()->resourcePool();
-    QnResourcePtr mServer = resPool->getResourceById(commonModule()->moduleGUID());
-    if (!mServer)
-        return;
-
-    for(const auto& camera: resPool->getAllCameras(mServer, true))
-        camera->cleanCameraIssues();
-}
-
-void MediaServerProcess::setRuntimeFlag(nx::vms::api::RuntimeFlag flag, bool isSet)
-{
-    QnPeerRuntimeInfo localInfo = commonModule()->runtimeInfoManager()->localInfo();
-    localInfo.data.flags.setFlag(flag, isSet);
-    commonModule()->runtimeInfoManager()->updateLocalItem(localInfo);
-}
-
-void MediaServerProcess::at_storageManager_noStoragesAvailable()
-{
-    if (isStopping())
-        return;
-    serverModule()->eventConnector()->at_noStorages(m_mediaServer);
-    setRuntimeFlag(nx::vms::api::RuntimeFlag::noStorages, true);
-}
-
-void MediaServerProcess::at_storageManager_storagesAvailable()
-{
-    if (isStopping())
-        return;
-    setRuntimeFlag(nx::vms::api::RuntimeFlag::noStorages, false);
-}
-
-void MediaServerProcess::at_storageManager_storageFailure(const QnResourcePtr& storage,
-    nx::vms::api::EventReason reason)
-{
-    if (isStopping())
-        return;
-    serverModule()->eventConnector()->at_storageFailure(m_mediaServer, qnSyncTime->currentUSecsSinceEpoch(), reason, storage);
-}
-
-void MediaServerProcess::at_storageManager_rebuildFinished(QnSystemHealth::MessageType msgType)
-{
-    if (isStopping())
-        return;
-    serverModule()->eventConnector()->at_archiveRebuildFinished(m_mediaServer, msgType);
-}
-
-void MediaServerProcess::at_archiveBackupFinished(
-    qint64                      backedUpToMs,
-    nx::vms::api::EventReason code
-)
-{
-    if (isStopping())
-        return;
-
-    serverModule()->eventConnector()->at_archiveBackupFinished(
-        m_mediaServer,
-        qnSyncTime->currentUSecsSinceEpoch(),
-        code,
-        QString::number(backedUpToMs)
-    );
-}
-
-void MediaServerProcess::at_cameraIPConflict(const QHostAddress& host, const QStringList& macAddrList)
-{
-    if (isStopping())
-        return;
-    serverModule()->eventConnector()->at_cameraIPConflict(
-        m_mediaServer,
-        host,
-        macAddrList,
-        qnSyncTime->currentUSecsSinceEpoch());
-}
-
-void MediaServerProcess::registerRestHandlers(
-    nx::vms::cloud_integration::CloudManagerGroup* cloudManagerGroup,
-    QnUniversalTcpListener* tcpListener,
-    ec2::TransactionMessageBusAdapter* messageBus)
-{
-    auto processorPool = tcpListener->processorPool();
-    const auto welcomePage = "/static/index.html";
-    processorPool->registerRedirectRule("", welcomePage);
-    processorPool->registerRedirectRule("/", welcomePage);
-    processorPool->registerRedirectRule("/static", welcomePage);
-    processorPool->registerRedirectRule("/static/", welcomePage);
-
-    // TODO: When supported by apidoctool, the comment to these constants should be parsed.
-    const auto kAdmin = GlobalPermission::admin;
-    const auto kViewLogs = GlobalPermission::viewLogs;
-
-    /**%apidoc GET /api/synchronizedTime
-     * This method is used for internal purpose to synchronize time between mediaservers and clients.
-     * %return:object Information about server synchronized time.
-     *     %param:integer utcTimeMs Server synchronized time.
-     *     %param:boolean isTakenFromInternet Whether the server has got the time from the internet.
-     */
-    reg(nx::vms::time_sync::TimeSyncManager::kTimeSyncUrlPath.mid(1),
-        new ::rest::handlers::SyncTimeRestHandler());
-
-    /**%apidoc POST /ec2/forcePrimaryTimeServer
-     * Set primary time server. Requires json object with optional 'id' field in the message body.
-     * If id field is missing, primary time server is turned off.
-     * %return:object JSON object with error message and error code (0 means OK).
-     */
-    reg("ec2/forcePrimaryTimeServer",
-        new ::rest::handlers::SetPrimaryTimeServerRestHandler(), kAdmin);
-
-    /**%apidoc GET /api/storageStatus
-     * Check if specified folder can be used as a server storage.
-     * %param:string path Folder to check.
-     * %return:object JSON data. "OK" if specified folder may be used for writing on the server.
-     *     Otherwise returns "FAIL"
-     */
-    reg("api/storageStatus", new QnStorageStatusRestHandler(serverModule()));
-
-    /**%apidoc GET /api/storageSpace
-     * Return a list of all server storages.
-     * %return:object JSON data with server storages.
-     */
-    reg("api/storageSpace", new QnStorageSpaceRestHandler(serverModule()));
-
-    /**%apidoc GET /api/statistics
-     * Return server info: CPU usage, HDD usage e.t.c.
-     * %return:object JSON data with statistics.
-     */
-    reg("api/statistics", new QnStatisticsRestHandler(serverModule()));
-
-    /**%apidoc GET /api/getCameraParam
-     * Read camera parameters. For instance: brightness, contrast e.t.c. Parameters to read should
-     * be specified.
-     * %param:string cameraId Camera id (can be obtained from "id" field via /ec2/getCamerasEx or
-     *     /ec2/getCameras?extraFormatting) or MAC address (not supported for certain cameras).
-     * %param[opt]:string <any_name> Parameter name to read. Request can contain one or more
-     *     parameters.
-     * %return:object Required parameter values in form of paramName=paramValue, each parameter on
-     *     a new line.
-     */
-    reg("api/getCameraParam", new QnCameraSettingsRestHandler(serverModule()->resourceCommandProcessor()));
-
-    /**%apidoc POST /api/setCameraParam
-     * Sets values of several camera parameters. These parameters are used on the Advanced tab in
-     * camera settings. For instance: brightness, contrast, etc.
-     * %param:string cameraId Camera id (can be obtained from "id" field via /ec2/getCamerasEx or
-     *     /ec2/getCameras?extraFormatting) or MAC address (not supported for certain cameras).
-     * %param[opt]:string <any_name> Parameter for the camera to set. The request can contain one
-     *     or more parameters to set.
-     * %return:object "OK" if all parameters have been set, otherwise return error 500 (Internal
-     *     server error) and the result of setting for every parameter.
-     */
-    reg("api/setCameraParam", new QnCameraSettingsRestHandler(serverModule()->resourceCommandProcessor()));
-
-    /**%apidoc GET /api/manualCamera/search
-     * Start searching for the cameras in manual mode.
-     * %param:string start_ip First IP address in the range to scan.
-     * %param[opt]:string end_ip Last IP address in the range to scan.
-     * %param[opt]:integer port Camera(s) IP port to check. Port is auto-detected if this
-     *     parameter is omitted.
-     * %param[opt]:string user Camera(s) username.
-     * %param[opt]:string password Camera(s) password.
-     * %return:object JSON object with the initial status of camera search process, including
-     *     processUuid used for other /api/manualCamera calls, and the list of objects describing
-     *     cameras found to the moment.
-     *
-     **%apidoc GET /api/manualCamera/status
-     * Get the current status of the process of searching for the cameras.
-     * %param:uuid uuid Process unique id, can be obtained from "processUuid" field in the result
-     *     of /api/manualCamera/search.
-     * %return:object JSON object with the initial status of camera search process, including
-     *     processUuid used for other /api/manualCamera calls, and the list of objects describing
-     *     cameras found to the moment.
-     *
-     **%apidoc POST /api/manualCamera/stop
-     * Stop manual adding progress.
-     * %param:uuid uuid Process unique id, can be obtained from "processUuid" field in the result
-     *     of /api/manualCamera/search.
-     * %return:object JSON object with error message and error code (0 means OK).
-     *
-     **%apidoc[proprietary] GET /api/manualCamera/add
-     * Manually add camera(s). If several cameras are added, parameters "url" and "manufacturer"
-     * must be defined several times with incrementing suffix "0", "1", etc.
-     * %param:string url0 Camera url, can be obtained from "reply.cameras[].url" field in the
-     *     result of /api/manualCamera/status.
-     * %param:string uniqueId0 Camera physical id, can be obtained from "reply.cameras[].uniqueId"
-     *     field in the result of /api/manualCamera/status.
-     * %param:string manufacturer0 Camera manufacturer, can be obtained from
-     *     "reply.cameras[].manufacturer" field in the result of /api/manualCamera/status.
-     * %param[opt]:string user Username for the cameras.
-     * %param[opt]:string password Password for the cameras.
-     * %return:object JSON object with error message and error code (0 means OK).
-     *
-     **%apidoc POST /api/manualCamera/add
-     * Manually add camera(s).
-     * <p>
-     * Parameters should be passed as a JSON object in POST message body with
-     * content type "application/json". Example of such object:
-     * <pre><code>
-     * {
-     *     "user": "some_user",
-     *     "password": "some_password",
-     *     "cameras":
-     *     [
-     *         {
-     *             "uniqueId": "00-1A-07-00-FF-FF",
-     *             "url": "192.168.0.100",
-     *             "manufacturer": "3100"
-     *         }
-     *     ]
-     * }
-     * </code></pre></p>
-     * %param[opt]:string user Username for the cameras.
-     * %param[opt]:string password Password for the cameras.
-     * %param:array cameras List of objects with fields defined below.
-     *     %param:string cameras[].url Camera url, can be obtained from "reply.cameras[].url"
-     *         field in the result of /api/manualCamera/status.
-     *     %param:string cameras[].uniqueId Camera physical id, can be obtained from
-     *         "reply.cameras[].uniqueId" field in the result of /api/manualCamera/status.
-     *     %param:string cameras[].manufacturer Camera manufacturer, can be obtained from
-     *         "reply.cameras[].manufacturer" field in the result of /api/manualCamera/status.
-     * %return:object JSON object with error message and error code (0 means OK).
-     */
-    reg("api/manualCamera", new QnManualCameraAdditionRestHandler(serverModule()));
-
-    reg("api/wearableCamera", new QnWearableCameraRestHandler(serverModule()));
-
-    /**%apidoc GET /api/ptz
-     * Perform reading or writing PTZ operation
-     * %param:string cameraId Camera id (can be obtained from "id" field via /ec2/getCamerasEx or
-     *     /ec2/getCameras?extraFormatting) or MAC address (not supported for certain cameras).
-     * %param:enum command PTZ operation
-     *     %value ContinuousMovePtzCommand Start PTZ continues move. Parameters xSpeed, ySpeed and
-     *         zSpeed are used in range [-1.0..+1.0]. To stop moving use value 0 for all
-     *         parameters.
-     *     %value ContinuousFocusPtzCommand Start PTZ focus in or out. Parameter speed defines
-     *         speed and focus direction in range [-1.0..+1.0].
-     *     %value AbsoluteDeviceMovePtzCommand Move camera to absolute position. Parameters xPos,
-     *         yPos and zPos are used in range defined by camera. Parameter speed is used in range
-     *         [0..1.0].
-     *     %value AbsoluteLogicalMovePtzCommand Move camera to absolute position. Parameters xPos,
-     *         yPos range are: [-180..+180]. Parameter zPos range is: [0..180] (field of view in
-     *         degree). Parameters speed range is: [0..1.0].
-     *     %value GetDevicePositionPtzCommand Read camera current position. Return parameters xPos,
-     *         yPos and zPos in range defined by camera.
-     *     %value GetLogicalPositionPtzCommand Read camera current position. Return parameters
-     *         xPos, yPos in range [-180..+180]. Return parameter zPos in range [0..180] (field of
-     *         view in degree).
-     *     %value CreatePresetPtzCommand Create PTZ preset. Parameter presetId defines internal
-     *         preset name. Parameter presetName defines display preset name.
-     *     %value UpdatePresetPtzCommand Update PTZ preset display name. Parameter presetId defines
-     *         internal preset name. Parameter presetName defines display preset name.
-     *     %value RemovePresetPtzCommand Update PTZ preset display name. Parameter presetId defines
-     *         internal preset name
-     *     %value ActivatePresetPtzCommand Go to PTZ preset. Parameter presetId defines internal
-     *         preset name. Parameter speed defines move speed in range [0..1.0.]
-     *     %value GetPresetsPtzCommand Read PTZ presets list.
-     *     %value GetPresetsPtzCommand Read PTZ presets list.
-     * %return:object JSON object with an error code (0 means OK) and error message.
-     */
-    reg("api/ptz", new QnPtzRestHandler(serverModule()));
-
-    /**%apidoc GET /api/createEvent
-     * Using this method it is possible to trigger a generic event in the system from a 3rd party
-     * system. Such event will be handled and logged according to current event rules.
-     * Parameters of the generated event, such as "source", "caption" and "description", are
-     * intended to be analyzed by these rules.
-     * <tt>
-     *     <br/>Example:
-     *     <pre><![CDATA[
-     * http://127.0.0.1:7001/api/createEvent?timestamp=2016-09-16T16:02:41Z&caption=CreditCardUsed&metadata={"cameraRefs":["3A4AD4EA-9269-4B1F-A7AA-2CEC537D0248","3A4AD4EA-9269-4B1F-A7AA-2CEC537D0240"]}
-     *     ]]></pre>
-     *     This example triggers a generic event informing the system that a
-     *     credit card has been used on September 16, 2016 at 16:03:41 UTC in a POS
-     *     terminal being watched by the two specified cameras.
-     * </tt>
-     * %param[opt]:string timestamp Event date and time (as a string containing time in
-     *     milliseconds since epoch, or a local time formatted like
-     *     <code>"<i>YYYY</i>-<i>MM</i>-<i>DD</i>T<i>HH</i>:<i>mm</i>:<i>ss</i>.<i>zzz</i>"</code>
-     *     - the format is auto-detected). If "timestamp" is absent, the current server date and
-     *     time is used.
-     * %param[opt]:string source Name of the device which has triggered the event. It can be used
-     *     in a filter in event rules to assign different actions to different devices. Also, the
-     *     user could see this name in the notifications panel. Example: "POS terminal 5".
-     * %param[opt]:string caption Short event description. It can be used in a filter in event
-     *     rules to assign actions depending on this text.
-     * %param[opt]:string description Long event description. It can be used as a filter in event
-     *     rules to assign actions depending on this text.
-     * %param[opt]:objectJson metadata Additional information associated with the event, in the
-     *     form of a JSON object. Currently this object can specify the only field "cameraRefs",
-     *     but other fields could be added in the future.
-     *     <ul>
-     *         <li>"cameraRefs" specifies the list of cameras which are linked to the event (e.g.
-     *         the event will appear on their timelines), in the form of a list of camera ids (can
-     *         be obtained from "id" field via /ec2/getCamerasEx or
-     *         /ec2/getCameras?extraFormatting).</li>
-     *     </ul>
-     * %param[opt]:enum state Generic events can be used either with "long" actions like
-     *     "do recording", or instant actions like "send email". This parameter should be specified
-     *     in case "long" actions are going to be used with generic events.
-     *     %value Active Generic event is considered a "long" event. It transits to the "active"
-     *         state. "Long" actions will continue executing until the generic event transits to
-     *         the "inactive" state.
-     *     %value Inactive A "long" action associated with this generic event in event rules will
-     *         stop.
-     * %return:object JSON result with error code.
-     */
-    reg("api/createEvent", new QnExternalEventRestHandler(serverModule()));
-
-    static const char kGetTimePath[] = "api/gettime";
-    /**%apidoc GET /api/gettime
-     * Return server time (in milliseconds since epoch), time zone and authentication realm (realm
-     * is added for convenience)
-     * %return:object JSON data.
-     */
-    reg(kGetTimePath, new QnTimeRestHandler());
-
-    reg("ec2/getTimeOfServers", new QnMultiserverTimeRestHandler(QLatin1String("/") + kGetTimePath));
-
-    /**%apidoc GET /api/getTimeZones
-     * Return the complete list of time zones supported by the server machine.
-     * %return:object JSON object with an error code, error message, and the list of JSON objects
-     *     in "reply" field:
-     *     %param:string comment Time zone description in English.
-     *     %param:string displayName Time zone verbose name in English.
-     *     %param:boolean hasDaylightTime Whether the time zone has the DST feature.
-     *         %value false
-     *         %value true
-     *     %param:string id Time zone identifier, to be used for e.g. /api/setTime.
-     *     %param:boolean isDaylightTime Whether the time zone is on DST right now. To be reported
-     *         properly, the server machine should have the correct current time set.
-     *         %value false
-     *         %value true
-     *     %param:integer offsetFromUtc Time zone offset from UTC (in seconds).
-     */
-    reg("api/getTimeZones", new QnGetTimeZonesRestHandler());
-
-    /**%apidoc GET /api/getNonce
-     * Return authentication parameters: "nonce" and "realm".
-     * %return:object A JSON object with an error code, error message, and the list of JSON
-     *     objects in "reply" field:
-     *     %param:string realm A string token used in authentication methods as "realm".
-     *     %param:string nonce A session key for the current user. The current server time is used
-     *         as a nonce value, and the nonce is valid for about 5 minutes.
-     */
-    reg("api/getNonce", new QnGetNonceRestHandler());
-
-    reg("api/getRemoteNonce", new QnGetNonceRestHandler("/api/getNonce"));
-    reg("api/cookieLogin", new QnCookieLoginRestHandler());
-    reg("api/cookieLogout", new QnCookieLogoutRestHandler());
-    reg("api/getCurrentUser", new QnCurrentUserRestHandler());
-
-    /**%apidoc POST /api/activateLicense
-     * Activate new license and return license JSON data if success. It requires internet to
-     * connect to the license server.
-     * %param:string licenseKey License serial number.
-     * %return:object License JSON data.
-     */
-    reg("api/activateLicense", new QnActivateLicenseRestHandler());
-
-    reg("api/testEmailSettings", new QnTestEmailSettingsHandler());
-
-    /**%apidoc[proprietary] GET /api/getHardwareInfo
-     * Get hardware information
-     * %return:object JSON with hardware information.
-     */
-    reg("api/getHardwareInfo", new QnGetHardwareInfoHandler());
-
-    reg("api/testLdapSettings", new QnTestLdapSettingsHandler());
-
-    /**%apidoc GET /api/ping
-     * Ping the server
-     * %return:object JSON with error code, error string and module unique id in case of
-     *     successful ping.
-     */
-    reg("api/ping", new QnPingRestHandler());
-
-    /**%apidoc GET /api/metrics
-     * %param[opt]:string brief Suppress parameters description and other details in result JSON file.
-     *     Keep parameter name and its value only.
-     * %return:object JSON with various counters that display server load, amount of DB transactions e.t.c.
-     * These counters may be used for server health monitoring e.t.c.
-     */
-    reg("api/metrics", new QnMetricsRestHandler());
-
-    reg(::rest::helper::P2pStatistics::kUrlPath, new QnP2pStatsRestHandler());
-    reg("api/recStats", new QnRecordingStatsRestHandler(serverModule()));
-
-    /**%apidoc GET /api/auditLog
-     * Return audit log information in the requested format.
-     * %param:string from Start time of a time interval (as a string containing time in
-     *     milliseconds since epoch, or a local time formatted like
-     *     <code>"<i>YYYY</i>-<i>MM</i>-<i>DD</i>T<i>HH</i>:<i>mm</i>:<i>ss</i>.<i>zzz</i>"</code>
-     *     - the format is auto-detected).
-     * %param[opt]:string to End time of a time interval(as a string containing time in
-     *     milliseconds since epoch, or a local time formatted like
-     *     <code>"<i>YYYY</i>-<i>MM</i>-<i>DD</i>T<i>HH</i>:<i>mm</i>:<i>ss</i>.<i>zzz</i>"</code>
-     *     - the format is auto-detected).
-     * %return:text Tail of the server log file in text format
-     */
-    reg("api/auditLog", new QnAuditLogRestHandler(serverModule()), kAdmin);
-
-    reg("api/checkDiscovery", new QnCanAcceptCameraRestHandler());
-
-    /**%apidoc GET /api/pingSystem
-     * Ping the system.
-     * %param:string url System URL to ping.
-     * %param:string getKey Authorization key ("auth" param) for the system to ping.
-     * %return:object JSON with error code, error string and module information in case of
-     *     successful ping. Error string could be empty in case of successful ping, "FAIL" if the
-     *     specified system is unreachable or there is no any system, "UNAUTHORIZED" if the
-     *     authentication credentials are invalid, and "INCOMPATIBLE" if the found system has
-     *     incompatible version or different customization.
-     */
-    reg("api/pingSystem", new QnPingSystemRestHandler());
-
-    /**%apidoc POST /api/changeCameraPassword
-     * Change password for already existing user on a camera.
-     * This method is allowed for cameras with 'SetUserPasswordCapability' capability only.
-     * Otherwise it returns an error in the JSON result.
-     * %permissions Administrator.
-     * %param:string cameraId Camera id (can be obtained from "id" field via /ec2/getCamerasEx or
-     *     /ec2/getCameras?extraFormatting) or MAC address (not supported for certain cameras).
-     * %param:string user User name.
-     * %param:string password New password to set.
-     * %return:object JSON result with error code
-     */
-    reg("api/changeCameraPassword", new QnChangeCameraPasswordRestHandler(), kAdmin);
-
-    /**%apidoc GET /api/rebuildArchive
-     * Start or stop the server archive rebuilding, also can report this process status.
-     * %param[opt]:enum action What to do and what to report about the server archive rebuild.
-     *     %value start Start server archive rebuild.
-     *     %value stop Stop rebuild.
-     *     %value <any_other_value_or_no_parameter> Report server archive rebuild status
-     * %param:integer mainPool 1 (for the main storage) or 0 (for the backup storage)
-     * %return:object Rebuild progress status or an error code.
-     */
-    reg("api/rebuildArchive", new QnRebuildArchiveRestHandler(serverModule()));
-
-    /**%apidoc GET /api/backupControl
-     * Start or stop the recorded data backup process, also can report this process status.
-     * %param[opt]:enum action What to do and what to report about the backup process.
-     *     %value start Start backup just now.
-     *     %value stop Stop backup.
-     *     %value <any_other_value_or_no_parameter> Report the backup process status.
-     * %return:object Bakcup process progress status or an error code.
-     */
-    reg("api/backupControl", new QnBackupControlRestHandler(serverModule()));
-
-    /**%apidoc[proprietary] GET /api/events
-     * Return event log in the proprietary binary format.
-     * %param:string from Start of time period (in milliseconds since epoch).
-     * %param[opt]:string to End of time period (in milliseconds since epoch).
-     * %param[opt]:enum event Event type.
-     * %param[opt]:enum action Action type.
-     * %param[opt]:uuid brule_id Event rule id.
-     * %return:binary Server event log in the proprietary binary format.
-     */
-    reg("api/events", new QnEventLogRestHandler(serverModule()), kViewLogs); //< deprecated, still used in the client
-
-    /**%apidoc GET /api/getEvents
-     * Get server event log information.
-     * %permissions At least Advanced Viewer.
-     * %param:string from Start time of a time interval (as a string containing time in
-     *     milliseconds since epoch, or a local time formatted like
-     *     <code>"<i>YYYY</i>-<i>MM</i>-<i>DD</i>T<i>HH</i>:<i>mm</i>:<i>ss</i>.<i>zzz</i>"</code>
-     *     - the format is auto-detected).
-     * %param:string to End time of a time interval (as a string containing time in
-     *     milliseconds since epoch, or a local time formatted like
-     *     <code>"<i>YYYY</i>-<i>MM</i>-<i>DD</i>T<i>HH</i>:<i>mm</i>:<i>ss</i>.<i>zzz</i>"</code>
-     *     - the format is auto-detected).
-     * %param[opt]:string cameraId Camera id (can be obtained from "id" field via
-     *     /ec2/getCamerasEx or /ec2/getCameras?extraFormatting) or MAC address (not supported for
-     *     certain cameras). Used to filter events log by a single camera.
-     * %param[opt]:enum event_type Filter events log by specified event type.
-     * %param[opt]:enum action_type Filter events log by specified action type.
-     * %param[opt]:uuid brule_id Filter events log by specified event rule (keep only records
-     *     generated via that event rule). This id could be obtained via /ec2/getEventRules.
-     * %return:object JSON with an error code, error message and a list of JSON objects in "reply"
-     *     field:
-     *     %param:enum actionType Type of the action.
-     *         %value UndefinedAction
-     *         %value CameraOutputAction Change camera output state.
-     *         %value BookmarkAction
-     *         %value CameraRecordingAction Start camera recording.
-     *         %value PanicRecordingAction Activate panic recording mode.
-     *         %value SendMailAction Send an email.
-     *         %value DiagnosticsAction Write a record to the server's log.
-     *         %value ShowPopupAction
-     *         %value PlaySoundAction
-     *         %value PlaySoundOnceAction
-     *         %value SayTextAction
-     *         %value ExecutePtzPresetAction Execute given PTZ preset.
-     *         %value ShowTextOverlayAction Show text overlay over the given camera(s).
-     *         %value ShowOnAlarmLayoutAction Put the given camera(s) to the Alarm Layout.
-     *         %value ExecHttpRequestAction Send HTTP request as an action.
-     *     %param:object actionParams JSON object with action parameters. Only fields that are
-     *         applicable to the particular action are used.
-     *         %param:uuid actionParams.actionResourceId Additional parameter for event log
-     *             convenience.
-     *         %param:string actionParams.url Play Sound / exec HTTP action.
-     *         %param:string actionParams.emailAddress Email.
-     *         %param:enum actionParams.userGroup Popups and System Health.
-     *             %value EveryOne
-     *             %value AdminOnly
-     *         %param:integer actionParams.fps Frames per second for recording.
-     *         %param:enum actionParams.streamQuality Stream quality for recording.
-     *             %value QualityLowest
-     *             %value QualityLow
-     *             %value QualityNormal
-     *             %value QualityHigh
-     *             %value QualityHighest
-     *             %value QualityPreSet
-     *             %value QualityNotDefined
-     *         %param:integer actionParams.recordingDuration Duration of the recording, in
-     *             seconds.
-     *         %param:integer actionParams.recordAfter For Bookmark, extension to the recording
-     *             time, in seconds.
-     *         %param:string actionParams.relayOutputId Camera Output.
-     *         %param:string actionParams.sayText
-     *         %param:string actionParams.tags Bookmark.
-     *         %param:string actionParams.text Text for Show Text Overlay, or message body for
-     *             Exec HTTP Action.
-     *         %param:integer actionParams.durationMs Duration in milliseconds for Bookmark and
-     *             Show Text Overlay.
-     *         %param:arrayJson actionParams.additionalResources JSON list of ids of additional
-     *             resources; user ids for Show On Alarm Layout.
-     *         %param:boolean actionParams.forced Alarm Layout - if it must be opened immediately.
-     *             %value true
-     *             %value false
-     *         %param:string actionParams.presetId Execute PTZ preset action.
-     *         %param:boolean actionParams.useSource Alarm Layout - if the source resource should
-     *             also be used.
-     *         %param:integer actionParams.recordBeforeMs Bookmark start time is adjusted to the
-     *             left by this value in milliseconds.
-     *         %param:boolean actionParams.playToClient Text to be pronounced.
-     *         %param:string actionParams.contentType HTTP action.
-     *     %param:object eventParams JSON object with event parameters.
-     *         %param:enum eventParams.eventType Type of the event.
-     *             %value UndefinedEvent Event type is not defined. Used in rules.
-     *             %value CameraMotionEvent Motion has occurred on a camera.
-     *             %value CameraInputEvent Camera input signal is received.
-     *             %value CameraDisconnectEvent Camera was disconnected.
-     *             %value StorageFailureEvent Storage read error has occurred.
-     *             %value NetworkIssueEvent Network issue: packet lost, RTP timeout, etc.
-     *             %value CameraIpConflictEvent Found some cameras with same IP address.
-     *             %value ServerFailureEvent Connection to server lost.
-     *             %value ServerConflictEvent Two or more servers are running.
-     *             %value ServerStartEvent Server started.
-     *             %value LicenseIssueEvent Not enough licenses.
-     *             %value BackupFinishedEvent Archive backup done.
-     *             %value SystemHealthEvent System health message.
-     *             %value MaxSystemHealthEvent System health message.
-     *             %value AnyCameraEvent Event group.
-     *             %value AnyServerEvent Event group.
-     *             %value AnyBusinessEvent Event group.
-     *             %value UserDefinedEvent Base index for the user-defined events.
-     *         %param:integer eventParams.eventTimestampUsec When did the event occur, in
-     *             microseconds.
-     *         %param:uuid eventParams.eventResourceId Event source - camera or server id.
-     *         %param:string eventParams.resourceName Name of the resource which caused the event.
-     *             Used if no resource is actually registered in the system. Generic event can
-     *             provide some resource name which doesn't match any resourceId in the system. In
-     *             this case resourceName is filled and resourceId remains empty.
-     *         %param:uuid eventParams.sourceServerId Id of a server that generated the event.
-     *         %param:enum eventParams.reasonCode Used in Reasoned Events as a reason code.
-     *             %value NoReason
-     *             %value NetworkNoFrameReason
-     *             %value NetworkConnectionClosedReason
-     *             %value NetworkRtpPacketLossReason
-     *             %value ServerTerminatedReason
-     *             %value ServerStartedReason
-     *             %value StorageIoErrorReason
-     *             %value StorageTooSlowReason
-     *             %value StorageFullReason
-     *             %value LicenseRemoved
-     *             %value BackupFailedNoBackupStorageError
-     *             %value BackupFailedSourceStorageError
-     *             %value BackupFailedSourceFileError
-     *             %value BackupFailedTargetFileError
-     *             %value BackupFailedChunkError
-     *             %value BackupEndOfPeriod
-     *             %value BackupDone
-     *             %value BackupCancelled
-     *             %value NetworkNoResponseFromDevice
-     *         %param:string eventParams.inputPortId Used for Input events only.
-     *         %param:string eventParams.caption Short event description. Used for camera/server
-     *             conflict as resource name which cause error. Used in generic events as a short
-     *             description.
-     *         %param:string eventParams.description Long event description. Used for
-     *             camera/server conflict as a long description (conflict list). Used in Reasoned
-     *             Events as reason description. Used in generic events as a long description.
-     *         %param:arrayJson eventParams.metadata Camera list which is associated with the
-     *             event. EventResourceId may be a POS terminal, but this is a camera list which
-     *             should be shown with this event.
-     *     %param:uuid businessRuleId Id of the event rule.
-     *     %param:integer aggregationCount Number of identical events groupped into one.
-     *     %param[proprietary]:flags flags Combination (via "|") or the following flags:
-     *         %value VideoLinkExists
-     */
-    reg("api/getEvents", new QnEventLog2RestHandler(serverModule()), kViewLogs); //< new version
-
-    // TODO: Add apidoc comment.
-    reg("ec2/getEvents", new QnMultiserverEventsRestHandler(serverModule(), "ec2/getEvents"), kViewLogs);
-
-    /**%apidoc GET /api/showLog
-     * Return tail of the server log file
-     * %param[opt]:integer lines Display last N log lines.
-     * %param[opt]:integer id Id of log file. By default main log is returned
-     *     %value 0 Main server log
-     *     %value 2 Http log
-     *     %value 3 Transaction log
-     * %return:text Tail of the server log file in text format
-     */
-    reg("api/showLog", new QnLogRestHandler());
-
-    reg("api/getSystemId", new QnGetSystemIdRestHandler());
-
-    /**%apidoc GET /api/doCameraDiagnosticsStep
-     * Performs camera diagnostics.
-     * %param:string cameraId Camera id (can be obtained from "id" field via /ec2/getCamerasEx or
-     *     /ec2/getCameras?extraFormatting) or MAC address (not supported for certain cameras).
-     * %param:enum type Diagnostics to perform.
-     *     %value mediaServerAvailability Checks server availability
-     *     %value cameraAvailability Checks if camera is accessible from the server
-     *     %value mediaStreamAvailability Checks if camera media stream can be opened
-     *     %value mediaStreamIntegrity Checks additional media stream parameters
-     * %return:object JSON object with an error code, error message and diagnostics result.
-     */
-    reg("api/doCameraDiagnosticsStep", new QnCameraDiagnosticsRestHandler(serverModule()));
-
-    /**%apidoc[proprietary] POST /api/installUpdate
-     * Updates server by the package contained in POST body
-     * %return:object JSON with error code.
-     *     When all is OK errorString will be empty. In case of error errorString will contain:
-     *     UP_TO_DATE if the provided version is already installed;
-     *     INVALID_FILE if the provided file cannot be opened as a ZIP archive;
-     *     INCOMPATIBLE_SYSTEM if the update file is targeted for another system;
-     *     EXTRACTION_ERROR if some extraction problems were found (e.g. not enough space);
-     *     INSTALLATION_ERROR if the server could not execute installation script.
-     */
-    reg("api/installUpdate", new QnUpdateRestHandler(serverModule()->serverUpdateTool()));
-
-    reg("api/installUpdateUnauthenticated", new QnUpdateUnauthenticatedRestHandler(serverModule()->serverUpdateTool()));
-
-    /**%apidoc GET /api/restart
-     * Restarts the server.
-     * %permissions Administrator.
-     * %return:object JSON with error code.
-     */
-    reg("api/restart", new QnRestartRestHandler(), kAdmin);
-
-    reg("api/connect", new QnOldClientConnectRestHandler());
-
-    /**%apidoc GET /api/moduleInformation
-     * Get information about the server.
-     * %param[opt]:boolean allModules Set it to true to get all modules from the system.
-     * %param[opt]:boolean showAddresses Set it to true to show server addresses.
-     * %return:object JSON object with module information.
-     */
-    reg("api/moduleInformation", new QnModuleInformationRestHandler(commonModule()));
-
-    /**%apidoc GET /api/iflist
-     * Get network settings (list of interfaces) for the server. Can be called only if server flags
-     * include "SF_IfListCtrl" (server flags can be obtained via /ec2/getMediaServersEx in
-     * "flags" field).
-     * %return:object List of objects with interface parameters.
-     *     %param:string  name Interface name.
-     *     %param:string ipAddr IP address with dot-separated decimal components.
-     *     %param:string netMask Network mask with dot-separated decimal components.
-     *     %param:string mac MAC address with colon-separated upper-case hex components.
-     *     %param:string gateway IP address of the gateway with dot-separated decimal components.
-     *         Can be empty.
-     *     %param:boolean dhcp
-     *         %value false DHCP is not used, IP address and other parameters should be specified
-     *             in the respective JSON fields.
-     *         %value true IP address and other parameters assigned via DHCP, the respective JSON
-     *             fields can be empty.
-     *     %param:object extraParams JSON object with data in the internal format.
-     *     %param:string dns_servers Space-separated list of IP addresses with dot-separated
-     *         decimal components.
-     */
-    reg("api/iflist", new QnIfListRestHandler());
-
-    /**%apidoc GET /api/aggregator
-     * This function allows to execute several requests with json content type and returns result
-     * as a single JSON object
-     * %param[opt]:string exec_cmd HTTP url path to execute. This parameter could be repeated
-     *     several times to execute several nested methods. All additions parameters after current
-     *     "exec_cmd" and before next "exec_cmd" are passed as parameters to the nested method.
-     * %return:object Merged JSON data from nested methods.
-     */
-    reg("api/aggregator", new QnJsonAggregatorRestHandler());
-
-    /**%apidoc POST /api/ifconfig
-     * Set new network settings (list of interfaces) for the server. Can be called only if server
-     * flags include "SF_IfListCtrl" (server flags can be obtained via /ec2/getMediaServersEx
-     * in "flags" field). <p> Parameters should be passed as a JSON array of objects in POST
-     * message body with content type "application/json". Example of such object can be seen in
-     * the result of GET /api/iflist function. </p>
-     * %permissions Administrator.
-     * %param:string name Interface name.
-     * %param:string ipAddr IP address with dot-separated decimal components.
-     * %param:string netMask Network mask with dot-separated decimal components.
-     * %param:string  mac MAC address with colon-separated upper-case hex components.
-     * %param:string gateway IP address of the gateway with dot-separated decimal components. Can
-     *     be empty.
-     * %param:boolean dhcp
-     *     %value false DHCP is not used, IP address and other parameters should be specified in
-     *         the respective JSON fields.
-     *     %value true IP address and other parameters assigned via DHCP, the respective JSON
-     *         fields can be empty.
-     * %param:object extraParams JSON object with data in the internal format.
-     * %param:string dns_servers Space-separated list of IP addresses with dot-separated decimal
-     *     components.
-     */
-    reg("api/ifconfig", new QnIfConfigRestHandler(), kAdmin);
-
-    reg("api/downloads/", new QnDownloadsRestHandler(serverModule()));
-
-    /**%apidoc[proprietary] GET /api/settime
-     * Set current time on the server machine. Can be called only if server flags include
-     * "SF_timeCtrl" (server flags can be obtained via /ec2/getMediaServersEx in "flags"
-     * field).
-     * %permissions Administrator.
-     * %param[opt]:string timezone Time zone identifier, can be obtained via /api/getTimeZones.
-     * %param:string datetime System date and time (as a string containing time in milliseconds
-     *     since epoch, or a local time formatted like
-     *     <code>"<i>YYYY</i>-<i>MM</i>-<i>DD</i>T<i>HH</i>:<i>mm</i>:<i>ss</i>.<i>zzz</i>"</code>
-     *     - the format is auto-detected).
-     */
-    reg("api/settime", new QnSetTimeRestHandler(), kAdmin); //< deprecated
-
-    /**%apidoc POST /api/setTime
-     * Set current time on the server machine.
-     * Can be called only if server flags include "SF_timeCtrl"
-     * (server flags can be obtained via /ec2/getMediaServersEx in "flags" field).
-     * <p>
-     *     Parameters should be passed as a JSON object in POST message body with
-     *     content type "application/json". Example of such object:
-     * <pre><code>
-     * {
-     *     "dateTime": "2015-02-28T16:37:00",
-     *     "timeZoneId": "Europe/Moscow"
-     * }
-     * </code>
-     * </pre>
-     * </p>
-     * %permissions Administrator.
-     * %param[opt]:string timeZoneId Time zone identifier, can be obtained via /api/getTimeZones.
-     * %param:string dateTime Date and time (as string containing time in milliseconds since
-     *     epoch, or a local time formatted like
-     *     <code>"<i>YYYY</i>-<i>MM</i>-<i>DD</i>T<i>HH</i>:<i>mm</i>:<i>ss</i>.<i>zzz</i>"</code>
-     *     - the format is auto-detected).
-     */
-    reg("api/setTime", new QnSetTimeRestHandler(), kAdmin); //< new version
-
-    /**%apidoc GET /api/moduleInformationAuthenticated
-     * The same as moduleInformation but requires authentication. Useful to test connection.
-     * %return:object JSON object with module information.
-     */
-    reg("api/moduleInformationAuthenticated", new QnModuleInformationRestHandler(commonModule()));
-
-    /**%apidoc POST /api/configure
-     * Configure various server parameters.
-     * %permissions Administrator.
-     * %param[opt]:string systemName System display name. It affects all servers in the system.
-     * %param[opt]:integer port Server API port. It affects the current server only.
-     * %param[opt]:string password Set new admin password.
-     * %param[opt]:string currentPassword Required if new admin password is provided.
-     * %return JSON with error code, error string, and flag "restartNeeded" that shows whether the
-     *     server must be restarted to apply settings. Error string contains a hint to identify the
-     *     problem: "SYSTEM_NAME" or "PORT".
-     */
-    reg("api/configure", new QnConfigureRestHandler(serverModule()), kAdmin);
-
-    /**%apidoc POST /api/detachFromCloud
-     * Detaches the Server from the Cloud. Local admin user is enabled, admin password is changed to
-     * new value (if specified), all cloud users are disabled. Cloud link is removed. Function can
-     * be called either via GET or POST method. POST data should be a json object.
-     * %permissions Administrator.
-     * %param[opt]:string password Set new admin password after detach.
-     * %param:string currentPassword Current user password.
-     * %return JSON result with error code.
-     */
-    reg("api/detachFromCloud", new QnDetachFromCloudRestHandler(serverModule(), cloudManagerGroup), kAdmin);
-
-    /**%apidoc POST /api/detachFromSystem
-     * Detaches the Server from the System and resets its state to the initial one.
-     * %permissions Administrator.
-     * %param:string currentPassword Current user password.
-     * %return JSON result with error code.
-     */
-    reg("api/detachFromSystem", new QnDetachFromSystemRestHandler(
-        serverModule(), &cloudManagerGroup->connectionManager, messageBus), kAdmin);
-
-    /**%apidoc[proprietary] POST /api/restoreState
-     * Restore initial server state, i.e. <b>delete server's database</b>.
-     * <br/>Server will restart after executing this command.
-     * %permissions Administrator.
-     * %param:string currentPassword Current admin password
-     * %return:object JSON result with an error code and an error string.
-     */
-    reg("api/restoreState", new QnRestoreStateRestHandler(serverModule()), kAdmin);
-
-    /**%apidoc POST /api/setupLocalSystem
-     * Configure server system name and password. This function can be called for server with
-     * default system name. Otherwise function returns error. This method requires owner
-     * permissions.
-     * %permissions Administrator.
-     * %param:string password New password for admin user
-     * %param:string systemName New system name
-     * %return:object JSON result with error code
-     */
-    reg("api/setupLocalSystem", new QnSetupLocalSystemRestHandler(serverModule()), kAdmin);
-
-    /**%apidoc POST /api/setupCloudSystem
-     * Configure server system name and attach it to cloud. This function can be called for server
-     * with default system name. Otherwise function returns error. This method requires owner
-     * permissions.
-     * %permissions Administrator.
-     * %param:string systemName New system name
-     * %param:string cloudAuthKey could authentication key
-     * %param:string cloudSystemID could system id
-     * %return:object JSON result with error code
-     */
-    reg("api/setupCloudSystem", new QnSetupCloudSystemRestHandler(serverModule(), cloudManagerGroup), kAdmin);
-
-    /**%apidoc POST /api/mergeSystems
-     * Merge two Systems. <br/> The System that joins another System is called the current System,
-     * the joinable System is called the target System. The <b>URL</b> parameter sets the
-     * target Server which should be joined with the current System. Other servers, that are
-     * merged with the target Server will be joined if parameter <b>mergeOneServer</b> is set
-     * to false. <br/> The method uses digest authentication. Two hashes should be previouly
-     * calculated: <b>getKey</b> and <b>postKey</b>. Both are mandatory. The calculation
-     * algorithm is described in <b>Calculating authentication hash</b> section (in the bootom
-     * of the page). While calculating hashes, username and password of the target Server are
-     * needed. Digest authentication needs realm and nonce, both can be obtained with <code>GET
-     * /api/getNonce call</code> call. The lifetime of a nonce is about a few minutes.
-     * %permissions Administrator.
-     * %param:string url URL of one Server in the System to join.
-     * %param:string getKey Authentication hash of the target Server for GET requests.
-     * %param:string postKey Authentication hash of the target Server for POST requests.
-     * %param[opt]:boolean takeRemoteSettings Direction of the merge. Default value is false. If
-     *     <b>mergeOneServer</b> is true, <b>takeRemoteSettings</b> parameter is ignored and
-     *     treated as false.
-     *     %value true The current system will get system name and administrator password of the
-     *         target system.
-     *     %value false The target system will get system name and administrator password of the
-     *         current system.
-     * %param[opt]:boolean mergeOneServer Whether to merge with servers merged with the target
-     *     server. Default value is false. If <b>mergeOneServer</b> is set to true,
-     *     <b>takeRemoteSettings</b> is ignored and treated as false.
-     *     %value true The current system will merge with target server only. The target server
-     *         will be disjoined from another system (if it was joined).
-     *     %value false The current system will merge with target server and all servers which are
-     *         merged with the target server.
-     * %param[opt]:boolean ignoreIncompatible Whether to ignore different version of merged server
-     *     protocols. Default value is false.
-     *     %value true Merge will start anyway.
-     *     %value false If the target server protocol version differs from the current server
-     *         protocol version merge aborts.
-     * %return:object JSON with error code and error string. Error string could be empty in case
-     *     of successful ping, "FAIL" if the specified system is unreachable or there is no system,
-     *     "UNAUTHORIZED" if the authentication credentials are invalid, "INCOMPATIBLE" if the
-     *     found system has incompatible version or different customization, and "BACKUP_ERROR" if
-     *     database backup could not been created.
-     */
-    reg("api/mergeSystems", new QnMergeSystemsRestHandler(serverModule()), kAdmin);
-
-    /**%apidoc GET /api/backupDatabase
-     * Back up server database.
-     * %return:object JSON with error code.
-     */
-    reg("api/backupDatabase", new QnBackupDbRestHandler(serverModule()));
-
-    /**%apidoc GET /api/discoveredPeers
-     * Return a list of the discovered peers.
-     * %return:object JSON with a list of the discovered peers.
-     */
-    reg("api/discoveredPeers", new QnDiscoveredPeersRestHandler());
-
-    /**%apidoc GET /api/logLevel
-     * Get or set server log level.
-     * %param[opt]:integer id Log id
-     *     %value 0 Main server log
-     *     %value 2 Http log
-     *     %value 3 Transaction log
-     * %param[opt]:enum value Target value for log level. More detailed level includes all less
-     *     detailed levels.
-     *     %value None Disable log.
-     *     %value Always Log only the most important messages.
-     *     %value Error Log errors.
-     *     %value Warning Log warnings.
-     *     %value Info Log information messages.
-     *     %value Debug Log debug messages.
-     *     %value Debug2 Log additional debug messages.
-     */
-    reg("api/logLevel", new QnLogLevelRestHandler());
-
-    /**%apidoc[proprietary] GET /api/execute
-     * Execute any script from subfolder "scripts" of media server. Script name provides directly
-     * in a URL path like "/api/execute/script1.sh". All URL parameters are passed directly to
-     * a script as an parameters.
-     * %permissions Administrator.
-     * %return:object JSON with error code.
-     */
-    reg("api/execute", new QnExecScript(serverModule()->settings().dataDir()), kAdmin);
-
-    /**%apidoc[proprietary] GET /api/scriptList
-     * Return list of scripts to execute.
-     * %permissions Administrator.
-     * %return:object JSON object with string list.
-     */
-    reg("api/scriptList", new QnScriptListRestHandler(serverModule()->settings().dataDir()), kAdmin);
-
-    /**%apidoc GET /api/systemSettings
-     * Get or set global system settings. If called with no arguments, just returns list of all
-     * system settings with their values
-     * %param[opt]:string <param_name> name of system parameter. E.g., ec2AliveUpdateIntervalSec
-     * %param[opt]:string <param_value> New value for the specified parameter
-     */
-    reg("api/systemSettings", new QnSystemSettingsHandler());
-
-    reg("api/transmitAudio", new QnAudioTransmissionRestHandler(serverModule()));
-
-    // TODO: Introduce constants for API methods registered here, also use them in
-    // media_server_connection.cpp. Get rid of static/global urlPath passed to some handler ctors,
-    // except when it is the path of some other api method.
-
-    reg("api/RecordedTimePeriods", new QnRecordedChunksRestHandler(serverModule())); //< deprecated
-
-    /**%apidoc GET /ec2/recordedTimePeriods
-     * Return the recorded chunks info for the specified cameras.
-     * %param:string cameraId Camera id (can be obtained from "id" field via /ec2/getCamerasEx or
-     *     /ec2/getCameras?extraFormatting) or MAC address (not supported for certain cameras).
-     *     This parameter can be used several times to define a list of cameras.
-     * %param[opt]:string startTime Start time of the interval (as a string containing time in
-     *     milliseconds since epoch, or a local time formatted like
-     *     <code>"<i>YYYY</i>-<i>MM</i>-<i>DD</i>T<i>HH</i>:<i>mm</i>:<i>ss</i>.<i>zzz</i>"</code>
-     *     - the format is auto-detected).
-     * %param[opt]:string endTime End time of the interval (as a string containing time in
-     *     milliseconds since epoch, or a local time formatted like
-     *     <code>"<i>YYYY</i>-<i>MM</i>-<i>DD</i>T<i>HH</i>:<i>mm</i>:<i>ss</i>.<i>zzz</i>"</code>
-     *     - the format is auto-detected).
-     * %param[opt]:arrayJson filter This parameter is used for motion search ("periodsType" must
-     *     be 1). Match motion on a video by specified rectangle.
-     *     <br/>Format: string with a JSON list of <i>sensors</i>,
-     *     each <i>sensor</i> is a JSON list of <i>rects</i>, each <i>rect</i> is:
-     *     <br/>
-     *     <code>
-     *         {"x": <i>x</i>, "y": <i>y</i>, "width": <i>width</i>,"height": <i>height</i>}
-     *     </code>
-     *     <br/>All values are measured in relative portions of a video frame,
-     *     <i>x</i> and <i>width</i> in range [0..43], <i>y</i> and <i>height</i> in range [0..31],
-     *     zero is the left-top corner.
-     *     <br/>Example of a full-frame rectangle for a single-sensor camera:
-     *     <code>[[{"x":0,"y":0,"width":43,"height":31}]]</code>
-     *     <br/>Example of two rectangles for a single-sensor camera:
-     *     <code>[[{"x":0,"y":0,"width":5,"height":7},{"x":12,"y":10,"width":8,"height":6}]]</code>
-     * %param[proprietary]:enum format Data format. Default value is "json".
-     *     %value ubjson Universal Binary JSON data format.
-     *     %value json JSON data format.
-     *     %value periods Internal comperssed binary format.
-     * %param[opt]:integer detail Chunk detail level, in microseconds. Time periods that are
-     *     shorter than the detail level are discarded. You can treat the detail level as the
-     *     amount of microseconds per screen pixel.
-     * %param[opt]:integer periodsType Chunk type.
-     *     %value 0 All records.
-     *     %value 1 Only chunks with motion (parameter "filter" is required).
-     * %param[opt]:option keepSmallChunks If specified, standalone chunks smaller than the detail
-     *     level are not removed from the result.
-     * %param[opt]:integer limit Maximum number of chunks to return.
-     * %param[opt]:option flat If specified, do not group chunk lists by server. This parameter is deprecated.
-     *     Please use parameter groupBy instead.
-    * %param[opt]:enum groupBy group type. Default value is "serverId".
-     *     %value serverId group data by serverId. Result field 'guid' has server Guid value.
-     *     %value cameraId group data by cameraId. Result field 'guid' has camera Guid value.
-     *     %value none do not group data. Result is the flat list of data.
-     * %param[opt]:option desc Sort data in descending order if provided.
-     * %return:object JSON object with an error code, error message and the list of JSON objects
-     *     in "reply" field: if no "flat" parameter is specified, "reply" field is the list which
-     *     contains for each server its GUID (as "guid" field) and the list of chunks (as "periods"
-     *     field); if "flat" parameter is specified, "reply" field is just the list of chunks.
-     *     <br/>Each chunk is a pair of <code>(durationMs, startTimeMs)</code>. Chunks are merged
-     *     for all requested cameras. Start time and duration are in milliseconds since epoch.
-     *     Duration of -1 means the last chunk is being recorded now.
-     */
-    reg(QnMultiserverChunksRestHandler::kUrlPath, new QnMultiserverChunksRestHandler(serverModule())); //< new version
-
-    reg("ec2/cameraHistory", new QnCameraHistoryRestHandler(serverModule()));
-
-    /**%apidoc GET /ec2/bookmarks
-     * Read bookmarks using the specified parameters.
-     * %param:string cameraId Camera id (can be obtained from "id" field via /ec2/getCamerasEx or
-     *     /ec2/getCameras?extraFormatting) or MAC address (not supported for certain cameras).
-     * %param[opt]:string startTime Start time of the interval with bookmarks (in milliseconds
-     *     since epoch). Default value is 0. Should be less than endTime.
-     * %param[opt]:string endTime End time of the interval with bookmarks (in milliseconds since
-     *     epoch). Default value is the current time. Should be greater than startTime.
-     * %param[opt]:enum sortBy Field to sort the results by. Default value is "startTime".
-     *     %value name Sort bookmarks by name.
-     *     %value startTime Sort bookmarks by start time.
-     *     %value duration Sort bookmarks by duration.
-     *     %value cameraName Sort bookmarks by camera name.
-     * %param[opt]:enum sortOrder Sort order. Default order is ascending.
-     *     %value asc Ascending sort order.
-     *     %value desc Descending sort order.
-     * %param[opt]:integer limit Maximum number of bookmarks to return. Unlimited by default.
-     * %param[opt]:string filter Text-search filter string.
-     * %param[proprietary]:option local If present, the request should not be redirected to another
-     *     server.
-     * %param[proprietary]:option extraFormatting If present and the requested result format is
-     *     non-binary, indentation and spacing will be used to improve readability.
-     * %param[default]:enum format
-     *
-     **%apidoc GET /ec2/bookmarks/add
-     * Add a bookmark to the target server.
-     * %param:uuid guid Identifier of the bookmark.
-     * %param:string cameraId Camera id (can be obtained from "id" field via /ec2/getCamerasEx or
-     *     /ec2/getCameras?extraFormatting) or MAC address (not supported for certain cameras).
-     * %param:string name Caption of the bookmark.
-     * %param[opt]:string description Details of the bookmark.
-     * %param[opt]:integer timeout Time during which the recorded period should be preserved (in
-     *     milliseconds).
-     * %param:integer startTime Start time of the bookmark (in milliseconds since epoch).
-     * %param:integer duration Length of the bookmark (in milliseconds).
-     * %param[opt] tag Applied tag. Several tag parameters could be used to specify multiple tags.
-     * %param[proprietary]:option local If present, the request should not be redirected to another
-     *     server.
-     * %param[proprietary]:option extraFormatting If present and the requested result format is
-     *     non-binary, indentation and spacing will be used to improve readability.
-     * %param[default]:enum format
-     *
-     **%apidoc GET /ec2/bookmarks/delete
-     * Remove a bookmark with the specified identifier.
-     * %param:uuid guid Identifier of the bookmark.
-     * %param[proprietary]:option local If present, the request should not be redirected to another
-     *     server.
-     * %param[proprietary]:option extraFormatting If present and the requested result format is
-     *     non-binary, indentation and spacing will be used to improve readability.
-     * %param[default]:enum format
-     *
-     **%apidoc GET /ec2/bookmarks/tags
-     * Return currently used tags.
-     * %param[opt]:integer limit Maximum number of tags to return.
-     * %param[proprietary]:option local If present, the request should not be redirected to another
-     *     server.
-     * %param[proprietary]:option extraFormatting If present and the requested result format is
-     *     non-binary, indentation and spacing will be used to improve readability.
-     * %param[default]:enum format
-     *
-     **%apidoc GET /ec2/bookmarks/update
-     * Update information for a bookmark.
-     * %param:uuid guid Identifier of the bookmark.
-     * %param:string cameraId Camera id (can be obtained from "id" field via /ec2/getCamerasEx or
-     *     /ec2/getCameras?extraFormatting) or MAC address (not supported for certain cameras).
-     * %param:string name Caption of the bookmark.
-     * %param[opt]:string  description Details of the bookmark.
-     * %param[opt]:integer timeout Time during which the recorded period should be preserved (in
-     *     milliseconds).
-     * %param:integer startTime Start time of the bookmark (in milliseconds since epoch).
-     * %param:integer duration Length of the bookmark (in milliseconds).
-     * %param[opt]:string tag Applied tag. Serveral tag parameters could be used to specify
-     *     multiple tags.
-     * %param[proprietary]:option local If present, the request should not be redirected to another
-     *     server.
-     * %param[proprietary]:option extraFormatting If present and the requested result format is
-     *     non-binary, indentation and spacing will be used to improve readability.
-     * %param[default]:enum format
-     */
-    reg("ec2/bookmarks", new QnMultiserverBookmarksRestHandler(serverModule(), "ec2/bookmarks"));
-
-    reg("api/mergeLdapUsers", new QnMergeLdapUsersRestHandler());
-
-    /**%apidoc[proprietary] GET /ec2/updateInformation/freeSpaceForUpdateFiles
-     * Get free space available for downloading and extracting update files.
-     * %param[proprietary]:option local If present, the request should not be redirected to another
-     *     server.
-     * %param[proprietary]:option extraFormatting If present and the requested result format is
-     *     non-binary, indentation and spacing will be used to improve readability.
-     * %param[default]:enum format
-     * %return The amount of free space available for update files in bytes for each online server
-     *     in the system, in the specified format.
-     */
-    reg("ec2/updateInformation", new QnUpdateInformationRestHandler(&serverModule()->settings()));
-    reg("ec2/startUpdate", new QnStartUpdateRestHandler(serverModule()));
-    reg("ec2/updateStatus", new QnUpdateStatusRestHandler(serverModule()));
-    reg("api/installUpdate", new QnInstallUpdateRestHandler(serverModule()));
-    reg("ec2/cancelUpdate", new QnCancelUpdateRestHandler(serverModule()));
-
-    /**%apidoc GET /ec2/cameraThumbnail
-     * Get the static image from the camera.
-     * %param:string cameraId Camera id (can be obtained from "id" field via /ec2/getCamerasEx or
-     *     /ec2/getCameras?extraFormatting) or MAC address (not supported for certain cameras).
-     * %param[opt]:string time Timestamp of the requested image (in milliseconds since epoch).<br/>
-     *     The special value "now" requires to retrieve the thumbnail only from the live stream.
-     *     <br/>The special value "latest", which is the default value, requires to retrieve
-     *     thumbnail from the live stream if possible, otherwise the latest one from the archive.
-     *     <br/>Note: Extraction from the archive can be quite slow depending on the place where the
-     *     frame is stored.
-     * %param[opt]:integer rotate Image orientation. Can be 0, 90, 180 or 270 degrees. If the
-     *     parameter is absent or equals -1, the image will be rotated as defined in the camera
-     *     settings.
-     * %param[opt]:integer height Desired image height. Should be not less than 128, or equal to
-     *     -1 (the default value) which implies the original frame size, and in this case the width
-     *     should also be omitted or set to -1.
-     * %param[opt]:integer width Desired image width. Should be not less than 128, or equal to -1
-     *     (the default value) which implies autosizing: if the height is specified, the width will
-     *     be calculated based on the aspect ratio, otherwise, the original frame size will be
-     *     used.
-     * %param[opt]:enum imageFormat Format of the requested image. Default value is "JpgFormat".
-     *     %value png PNG
-     *     %value jpg JPEG
-     *     %value tif TIFF
-     *     %value raw Raw video frame. Makes the request much more lightweight for Edge servers.
-     * %param[opt]:enum roundMethod Getting a thumbnail at the exact timestamp is costly, so, it
-     *     can be rounded to the nearest keyframe, thus, the default value is
-     *     "KeyFrameAfterMethod".
-     *     %value before Get the thumbnail from the nearest keyframe before the given time.
-     *     %value precise Get the thumbnail as near to given time as possible.
-     *     %value after Get the thumbnail from the nearest keyframe after the given time.
-     * %param[opt]:enum aspectRatio Allows to avoid scaling the image to the aspect ratio from
-     *     camera settings.
-     *     %value auto Default value. Use aspect ratio from camera settings (if any).
-     *     %value source Use the source frame aspect ratio, despite the value in camera settings.
-     * %param[opt]:option ignoreExternalArchive If present and "time" parameter has value
-     *     "latest", the image will not be downloaded from archive of the dts-based devices.
-     * %param[proprietary]:option local If present, the request should not be redirected to another
-     *     server.
-     * %param[proprietary]:option extraFormatting If present and the requested result format is
-     *     non-binary, indentation and spacing will be used to improve readability.
-     * %param[default]:enum format
-     */
-    reg("ec2/cameraThumbnail", new QnMultiserverThumbnailRestHandler(serverModule(), "ec2/cameraThumbnail"));
-
-    reg("ec2/statistics", new QnMultiserverStatisticsRestHandler("ec2/statistics"));
-
-    /**%apidoc GET /ec2/analyticsLookupDetectedObjects
-     * Search analytics DB for objects that match filter specified.
-     * %param[opt] deviceId Id of camera.
-     * %param[opt] objectTypeId Analytics object type id.
-     * %param[opt] objectId Analytics object id.
-     * %param[opt] startTime Milliseconds since epoch (1970-01-01 00:00, UTC).
-     * %param[opt] endTime Milliseconds since epoch (1970-01-01 00:00, UTC).
-     * %param[opt] x1 Top left "x" coordinate of picture bounding box to search within. In range
-     *     [0.0; 1.0].
-     * %param[opt] y1 Top left "y" coordinate of picture bounding box to search within. In range
-     *     [0.0; 1.0].
-     * %param[opt] x2 Bottom right "x" coordinate of picture bounding box to search within. In
-     *     range [0.0; 1.0].
-     * %param[opt] y2 Bottom right "y" coordinate of picture bounding box to search within. In
-     *     range [0.0; 1.0].
-     * %param[opt] freeText Text to match within object's properties.
-     * %param[opt] limit Maximum number of objects to return.
-     * %param[opt] maxTrackSize Maximum length of elements of object's track.
-     * %param[opt] sortOrder Sort order of objects by track start timestamp.
-     *     %value asc Ascending order.
-     *     %value desc Descending order.
-     * %param[opt] isLocal If "false" then request is forwarded to every other online server and
-     *     results are merged. Otherwise, request is processed on receiving server only.
-     * %return JSON data.
-     */
-    reg("ec2/analyticsLookupDetectedObjects", new QnMultiserverAnalyticsLookupDetectedObjects(
-        commonModule(), serverModule()->analyticsEventsStorage()));
-
-    /**%apidoc GET /api/getAnalyticsActions
-     * Get analytics actions from all analytics plugins on the current server which are applicable
-     *     to the specified metadata object type.
-     * %param objectTypeId Id of an object type to which an action should be applicable.
-     * %return JSON with an error code, error message and a JSON object in "reply" field:
-     *     %param actions List of JSON objects, each describing a set of actions from a particular
-     *         analytics plugin.
-     *     %param actions[].actionIds List of action ids (strings).
-     *     %param actions[].pluginId Id of a analytics plugin which offers the actions.
-     */
-    reg("api/getAnalyticsActions", new QnGetAnalyticsActionsRestHandler());
-
-    /**%apidoc POST /api/executeAnalyticsAction
-     * Execute analytics action from the particular analytics plugin on this server. The action is
-     * applied to the specified metadata object.
-     * %param pluginId Id of an analytics plugin which offers the action.
-     * %param actionId Id of an action to execute.
-     * %param objectId Id of a metadata object to which the action is applied.
-     * %param cameraId Id of a camera from which the action was triggered.
-     * %param timestampUs Timestamp (microseconds) of the video frame from which the action was
-     *     triggered.
-     * %param params JSON object with key-value pairs containing values for the action params
-     *     described in the plugin manifest.
-     * %return JSON with an error code, error message and a JSON object in "reply" field:
-     *     %param actionUrl If not empty, provides a URL composed by the plugin, to be opened by
-     *         Client in an embedded browser.
-     *     %param messageToUser If not empty, provides a message composed by the plugin, to be
-     *         shown to the user who triggered the action.
-     */
-    reg("api/executeAnalyticsAction", new QnExecuteAnalyticsActionRestHandler(serverModule()));
-
-    /**%apidoc POST /api/saveCloudSystemCredentials
-     * Sets or resets cloud credentials (systemId and authorization key) to be used by system
-     * %param[opt]:string cloudSystemId
-     * %param[opt]:string cloudAuthenticationKey
-     * %param[opt]:string reset
-     *     %value true If specified, removes cloud credentials from DB. System will not connect to
-     *         cloud anymore
-     */
-    reg("api/saveCloudSystemCredentials", new QnSaveCloudSystemCredentialsHandler(serverModule(), cloudManagerGroup));
-
-    reg("favicon.ico", new QnFavIconRestHandler());
-    reg("api/dev-mode-key", new QnCrashServerHandler(), kAdmin);
-
-    reg("api/startLiteClient", new QnStartLiteClientRestHandler(serverModule()));
-
-    #if defined(_DEBUG)
-        reg("api/debugEvent", new QnDebugEventsRestHandler(serverModule()));
-    #endif
-
-    reg("ec2/runtimeInfo", new QnRuntimeInfoRestHandler());
-
-    static const char kGetHardwareIdsPath[] = "api/getHardwareIds";
-    /**%apidoc GET /api/getHardwareIds
-     * Return the list of Hardware Ids of the server.
-     * %return:object JSON with an error code, error message and a list of strings in "reply"
-     *     field.
-     */
-    reg(kGetHardwareIdsPath, new QnGetHardwareIdsRestHandler());
-
-    /**%apidoc GET /ec2/getHardwareIdsOfServers
-     * Return the list of Hardware Ids for each server in the system which is online at the moment
-     * of executing this function.
-     * %return:object JSON with an error code, error message and a list of JSON objects in "reply"
-     *     field:
-     *     %param:uuid serverId Id of a server.
-     *     %param:stringArray hardwareIds All Hardware Ids of the server, as a list of strings.
-     */
-    reg("ec2/getHardwareIdsOfServers", new QnMultiserverGetHardwareIdsRestHandler(QLatin1String("/") + kGetHardwareIdsPath));
-
-    /**%apidoc GET /api/settingsDocumentation
-     * Return settings documentation.
-     * %return:array List of setting descriptions.
-     *     %param:string name Setting name.
-     *     %param:string defaultValue Setting default value.
-     *     %param:string description Setiing description.
-     */
-    reg("api/settingsDocumentation", new QnSettingsDocumentationHandler(&serverModule()->settings()));
-
-    /**%apidoc GET /ec2/analyticsEngineSettings
-     * Return settings values of the specified engine.
-     * %return:object JSON object consisting of name-value settings pairs.
-     *      %param:string engineId Id of analytics engine.
-     *
-     * %apidoc POST /ec2/analyticsEngineSettings
-     * Applies passed settings values to correspondent analytics engine.
-     * %param:string engineId Unique Id of analytics engine.
-     * %param settings JSON object consisting of name-value settings pairs.
-     */
-    reg("ec2/analyticsEngineSettings",
-        new nx::mediaserver::rest::AnalyticsEngineSettingsHandler(serverModule()));
-
-    /**%apidoc GET /ec2/deviceAnalyticsSettings
-     * Return settings values of the specified device-engine pair.
-     * %return:object JSON object consisting of name-value settings pairs.
-     *      %param:string engineId Unique Id of an analytics engine.
-     *      %param:string deviceId Id of a device.
-     *
-     * %apidoc POST /ec2/deviceAnalyticsSettings
-     * Applies passed settings values to the correspondent device-engine pair.
-     * %param:string engineId Unique Id of an analytics engine.
-     * %param:string deviceId Id of a device.
-     * %param settings JSON object consisting of name-value settings pairs.
-     */
-    reg("ec2/deviceAnalyticsSettings",
-        new nx::mediaserver::rest::DeviceAnalyticsSettingsHandler(serverModule()));
-
-    reg(
-        nx::network::http::Method::options,
-        QnRestProcessorPool::kAnyPath,
-        new OptionsRequestHandler());
-}
-
-void MediaServerProcess::reg(
-    const QString& path,
-    QnRestRequestHandler* handler,
-    GlobalPermission permission)
-{
-    reg(QnRestProcessorPool::kAnyHttpMethod, path, handler, permission);
-}
-
-void MediaServerProcess::reg(
-    const nx::network::http::Method::ValueType& method,
-    const QString& path,
-    QnRestRequestHandler* handler,
-    GlobalPermission permission)
-{
-    m_universalTcpListener->processorPool()->registerHandler(
-        method, path, handler, permission);
-
-    const auto& cameraIdUrlParams = handler->cameraIdUrlParams();
-    if (!cameraIdUrlParams.isEmpty())
-        m_autoRequestForwarder->addCameraIdUrlParams(path, cameraIdUrlParams);
-}
-
-template<class TcpConnectionProcessor, typename... ExtraParam>
-void MediaServerProcess::regTcp(
-    const QByteArray& protocol, const QString& path, ExtraParam... extraParam)
-{
-    m_universalTcpListener->addHandler<TcpConnectionProcessor>(
-        protocol, path, extraParam...);
-
-    if (TcpConnectionProcessor::doesPathEndWithCameraId())
-        m_autoRequestForwarder->addAllowedProtocolAndPathPart(protocol, path);
-}
-
-bool MediaServerProcess::initTcpListener(
-    TimeBasedNonceProvider* timeBasedNonceProvider,
-    nx::vms::cloud_integration::CloudManagerGroup* const cloudManagerGroup,
-    ec2::LocalConnectionFactory* ec2ConnectionFactory)
-{
-    auto messageBus = ec2ConnectionFactory->messageBus();
-    m_universalTcpListener->setupAuthorizer(timeBasedNonceProvider, *cloudManagerGroup);
-    m_universalTcpListener->setCloudConnectionManager(cloudManagerGroup->connectionManager);
-
-    m_autoRequestForwarder = std::make_unique<QnAutoRequestForwarder>(commonModule());
-    m_autoRequestForwarder->addPathToIgnore("/ec2/*");
-
-    configureApiRestrictions(m_universalTcpListener->authenticator()->restrictionList());
-    connect(
-        m_universalTcpListener->authenticator(), &nx::mediaserver::Authenticator::emptyDigestDetected,
-        this, &MediaServerProcess::at_emptyDigestDetected);
-
-    m_universalTcpListener->httpModManager()->addCustomRequestMod(std::bind(
-        &QnAutoRequestForwarder::processRequest,
-        m_autoRequestForwarder.get(),
-        std::placeholders::_1));
-
-    #if defined(ENABLE_ACTI)
-        QnActiResource::setEventPort(serverModule()->settings().port());
-        // Used to receive event from an acti camera.
-        // TODO: Remove this from api.
-        m_universalTcpListener->processorPool()->registerHandler(
-            "api/camera_event", new QnActiEventRestHandler());
-    #endif
-
-    registerRestHandlers(cloudManagerGroup, m_universalTcpListener.get(), messageBus);
-
-    if (!m_universalTcpListener->bindToLocalAddress())
-    {
-        NX_ERROR(this) << "Failed to bind to local port; terminating";
-        return false;
-    }
-
-    m_universalTcpListener->setDefaultPage("/static/index.html");
-
-    // Server returns code 403 (forbidden) instead of 401 if the user isn't authorized for requests
-    // starting with "web" path.
-    m_universalTcpListener->setPathIgnorePrefix("web/");
-    m_universalTcpListener->authenticator()->restrictionList()->deny(
-        "/web/.+", nx::network::http::AuthMethod::http);
-
-    nx::network::http::AuthMethod::Values methods = (nx::network::http::AuthMethod::Values) (
-        nx::network::http::AuthMethod::cookie |
-        nx::network::http::AuthMethod::urlQueryDigest |
-        nx::network::http::AuthMethod::temporaryUrlQueryKey);
-    QnUniversalRequestProcessor::setUnauthorizedPageBody(
-        QnFileConnectionProcessor::readStaticFile("static/login.html"), methods);
-    regTcp<QnRtspConnectionProcessor>("RTSP", "*", serverModule());
-    regTcp<QnRestConnectionProcessor>("HTTP", "api");
-    regTcp<QnRestConnectionProcessor>("HTTP", "ec2");
-    regTcp<QnRestConnectionProcessor>("HTTP", "favicon.ico");
-    regTcp<QnFileConnectionProcessor>("HTTP", "static");
-    regTcp<QnCrossdomainConnectionProcessor>("HTTP", "crossdomain.xml");
-    regTcp<QnProgressiveDownloadingConsumer>("HTTP", "media", serverModule());
-    regTcp<QnIOMonitorConnectionProcessor>("HTTP", "api/iomonitor");
-
-    nx::mediaserver::hls::HttpLiveStreamingProcessor::setMinPlayListSizeToStartStreaming(
-        serverModule()->settings().hlsPlaylistPreFillChunks());
-    regTcp<nx::mediaserver::hls::HttpLiveStreamingProcessor>("HTTP", "hls", serverModule());
-
-    // Our HLS uses implementation uses authKey (generated by target server) to skip authorization,
-    // to keep this warning we should not ask for authorization along the way.
-    m_universalTcpListener->enableUnauthorizedForwarding("hls");
-
-    //regTcp<QnDefaultTcpConnectionProcessor>("HTTP", "*");
-
-    regTcp<nx::vms::network::ProxyConnectionProcessor>("*", "proxy", ec2ConnectionFactory->serverConnector());
-    regTcp<QnAudioProxyReceiver>("HTTP", "proxy-2wayaudio", serverModule());
-
-    if( !serverModule()->settings().authenticationEnabled())
-        m_universalTcpListener->disableAuth();
-
-    #if defined(ENABLE_DESKTOP_CAMERA)
-        regTcp<QnDesktopCameraRegistrator>("HTTP", "desktop_camera", serverModule());
-    #endif
-
-    return true;
-}
-
-void MediaServerProcess::initializeCloudConnect()
-{
-    nx::network::SocketGlobals::cloud().outgoingTunnelPool()
-        .assignOwnPeerId("ms", commonModule()->moduleGUID());
-
-    nx::network::SocketGlobals::cloud().addressPublisher().setRetryInterval(
-        nx::utils::parseTimerDuration(
-            serverModule()->settings().mediatorAddressUpdate(),
-            nx::network::cloud::MediatorAddressPublisher::kDefaultRetryInterval));
-
-    connect(
-        commonModule()->globalSettings(), &QnGlobalSettings::cloudConnectUdpHolePunchingEnabledChanged,
-        [this]()
-        {
-            nx::network::cloud::TunnelAcceptorFactory::instance().setUdpHolePunchingEnabled(
-                commonModule()->globalSettings()->cloudConnectUdpHolePunchingEnabled());
-        });
-
-    connect(
-        commonModule()->globalSettings(), &QnGlobalSettings::cloudConnectRelayingEnabledChanged,
-        [this]()
-        {
-            nx::network::cloud::TunnelAcceptorFactory::instance().setRelayingEnabled(
-                commonModule()->globalSettings()->cloudConnectRelayingEnabled());
-        });
-}
-
-void MediaServerProcess::prepareOsResources()
-{
-    auto rootToolPtr = serverModule()->rootFileSystem();
-    if (!rootToolPtr->changeOwner(nx::kit::IniConfig::iniFilesDir()))
-        qWarning().noquote() << "Unable to chown" << nx::kit::IniConfig::iniFilesDir();
-
-    // Change owner of all data files, so mediaserver can use them as different user.
-    const std::vector<QString> chmodPaths =
-    {
-        MSSettings::defaultConfigDirectory(),
-        serverModule()->roSettings()->fileName(),
-        serverModule()->runTimeSettings()->fileName(),
-        QnFileConnectionProcessor::externalPackagePath()
-    };
-
-    for (const auto& path: chmodPaths)
-    {
-        if (!rootToolPtr->changeOwner(path)) //< Let the errors reach stdout and stderr.
-            qWarning().noquote() << "WARNING: Unable to chown" << path;
-    }
-
-    // We don't want to chown recursively directory with archive since it may take a while.
-    if (!rootToolPtr->changeOwner(serverModule()->settings().dataDir(), /*isRecursive*/ false))
-    {
-        qWarning().noquote() << "WARNING: Unable to chown" << serverModule()->settings().dataDir();
-        return;
-    }
-
-    for (const auto& entry: QDir(serverModule()->settings().dataDir()).entryInfoList(QDir::Files | QDir::Dirs | QDir::NoDotAndDotDot))
-    {
-        if (entry.isDir() && entry.absoluteFilePath().endsWith("data"))
-            continue;
-
-        if (!rootToolPtr->changeOwner(entry.absoluteFilePath()))
-            qWarning().noquote() << "WARNING: Unable to chown" << entry.absoluteFilePath();
-    }
-}
-
-void MediaServerProcess::initializeUpnpPortMapper()
-{
-    m_upnpPortMapper = std::make_unique<nx::network::upnp::PortMapper>(
-        serverModule()->upnpDeviceSearcher(),
-        /*isEnabled*/ false,
-        nx::network::upnp::PortMapper::DEFAULT_CHECK_MAPPINGS_INTERVAL,
-        QnAppInfo::organizationName());
-    auto updateEnabled =
-        [this]()
-        {
-            const auto& settings = commonModule()->globalSettings();
-            const auto isCloudSystem = !settings->cloudSystemId().isEmpty();
-            m_upnpPortMapper->setIsEnabled(isCloudSystem && settings->isUpnpPortMappingEnabled());
-        };
-
-    const auto& settings = commonModule()->globalSettings();
-    connect(settings, &QnGlobalSettings::upnpPortMappingEnabledChanged, updateEnabled);
-    connect(settings, &QnGlobalSettings::cloudSettingsChanged, updateEnabled);
-    updateEnabled();
-
-    m_upnpPortMapper->enableMapping(
-        m_mediaServer->getPort(), nx::network::upnp::PortMapper::Protocol::TCP,
-        [this](nx::network::SocketAddress address)
-        {
-            const auto result = QMetaObject::invokeMethod(
-                this, "at_portMappingChanged", Qt::AutoConnection,
-                Q_ARG(QString, address.toString()));
-
-            NX_ASSERT(result, "Could not call at_portMappingChanged(...)");
-        });
-
-}
-
-nx::vms::api::ServerFlags MediaServerProcess::calcServerFlags()
-{
-    nx::vms::api::ServerFlags serverFlags = nx::vms::api::SF_None; // TODO: #Elric #EC2 type safety has just walked out of the window.
-
-    #if defined(EDGE_SERVER)
-        serverFlags |= nx::vms::api::SF_Edge;
-    #endif
-
-    if (QnAppInfo::isBpi())
-    {
-        serverFlags |= nx::vms::api::SF_IfListCtrl | nx::vms::api::SF_timeCtrl;
-        QnStartLiteClientRestHandler handler(serverModule());
-        if (handler.isLiteClientPresent())
-            serverFlags |= nx::vms::api::SF_HasLiteClient;
-    }
-
-    if (ini().forceLiteClient)
-    {
-        QnStartLiteClientRestHandler handler(serverModule());
-        if (handler.isLiteClientPresent())
-            serverFlags |= nx::vms::api::SF_HasLiteClient;
-    }
-
-#ifdef __arm__
-    serverFlags |= nx::vms::api::SF_ArmServer;
-
-    struct stat st;
-    memset(&st, 0, sizeof(st));
-    const bool hddPresent =
-        ::stat("/dev/sda", &st) == 0 ||
-        ::stat("/dev/sdb", &st) == 0 ||
-        ::stat("/dev/sdc", &st) == 0 ||
-        ::stat("/dev/sdd", &st) == 0;
-    if (hddPresent)
-        serverFlags |= nx::vms::api::SF_Has_HDD;
-#else
-    serverFlags |= nx::vms::api::SF_Has_HDD;
-#endif
-
-    if (!(serverFlags & (nx::vms::api::SF_ArmServer | nx::vms::api::SF_Edge)))
-        serverFlags |= nx::vms::api::SF_SupportsTranscoding;
-
-    const QString appserverHostString = serverModule()->settings().appserverHost();
-    bool isLocal = Utils::isLocalAppServer(appserverHostString);
-    if (!isLocal)
-        serverFlags |= nx::vms::api::SF_RemoteEC;
-
-    initPublicIpDiscovery();
-    if (!m_ipDiscovery->publicIP().isNull())
-        serverFlags |= nx::vms::api::SF_HasPublicIP;
-
-    return serverFlags;
-}
-
-void MediaServerProcess::initPublicIpDiscovery()
-{
-    m_ipDiscovery = std::make_unique<nx::network::PublicIPDiscovery>(
-        serverModule()->settings().publicIPServers().split(";", QString::SkipEmptyParts));
-
-    int publicIPEnabled = serverModule()->settings().publicIPEnabled();
-    if (publicIPEnabled == 0) //< Public IP disabled.
-        return;
-
-    if (publicIPEnabled > 1) //< Public IP manually set.
-    {
-        auto staticIp = serverModule()->settings().staticPublicIP();
-        at_updatePublicAddress(QHostAddress(staticIp));
-        return;
-    }
-
-    // Discover public IP.
-    m_ipDiscovery->update();
-    m_ipDiscovery->waitForFinished(); //< NOTE: Slows down server startup, should be avoided here.
-    at_updatePublicAddress(m_ipDiscovery->publicIP());
-}
-
-void MediaServerProcess::startPublicIpDiscovery()
-{
-    // Should start periodic discovery only when public IP auto-discovery is enabled.
-    if (serverModule()->settings().publicIPEnabled() != 1)
-        return;
-
-    m_updatePiblicIpTimer = std::make_unique<QTimer>();
-    connect(m_updatePiblicIpTimer.get(), &QTimer::timeout,
-        m_ipDiscovery.get(), &nx::network::PublicIPDiscovery::update);
-
-    connect(m_ipDiscovery.get(), &nx::network::PublicIPDiscovery::found,
-        this, &MediaServerProcess::at_updatePublicAddress);
-
-    m_updatePiblicIpTimer->start(kPublicIpUpdateTimeoutMs);
-}
-
-void MediaServerProcess::resetSystemState(
-    nx::vms::cloud_integration::CloudConnectionManager& cloudConnectionManager)
-{
-    for (;;)
-    {
-        if (!cloudConnectionManager.detachSystemFromCloud())
-        {
-            qWarning() << "Error while clearing cloud information. Trying again...";
-            QnSleep::msleep(APP_SERVER_REQUEST_ERROR_TIMEOUT_MS);
-            continue;
-        }
-
-        if (!nx::vms::utils::resetSystemToStateNew(commonModule()))
-        {
-            qWarning() << "Error while resetting system to state \"new \". Trying again...";
-            QnSleep::msleep(APP_SERVER_REQUEST_ERROR_TIMEOUT_MS);
-            continue;
-        }
-
-        break;
-    }
-}
-
-namespace {
-
-static const char* const kOnExitScriptName = "mediaserver_on_exit";
-
-} // namespace
-
-void MediaServerProcess::performActionsOnExit()
-{
-    // Call the script if it exists.
-
-    QString fileName = serverModule()->settings().dataDir() + "/scripts/" + kOnExitScriptName;
-    if (!QFile::exists(fileName))
-    {
-        NX_VERBOSE(this, "Script '%1' is missing at the server", fileName);
-        return;
-    }
-
-    // Currently, no args are needed, hence the empty list.
-    QStringList args{};
-
-    NX_VERBOSE(this, "Calling the script: %1 %2", fileName, args.join(" "));
-    if (!QProcess::startDetached(fileName, args))
-    {
-        NX_VERBOSE(this,
-            "Unable to start script \"%1\" because of a system error", kOnExitScriptName);
-    }
-}
-
-void MediaServerProcess::moveHandlingCameras()
-{
-    QSet<QnUuid> servers;
-    const auto& resPool = commonModule()->resourcePool();
-    for (const auto& server: resPool->getResources<QnMediaServerResource>())
-        servers << server->getId();
-    nx::vms::api::CameraDataList camerasToUpdate;
-    for (const auto& camera: resPool->getAllCameras(/*all*/ QnResourcePtr()))
-    {
-        if (!servers.contains(camera->getParentId()))
-        {
-            nx::vms::api::CameraData apiCameraData;
-            ec2::fromResourceToApi(camera, apiCameraData);
-            apiCameraData.parentId = commonModule()->moduleGUID(); //< move camera
-            camerasToUpdate.push_back(apiCameraData);
-        }
-    }
-
-    auto errCode = commonModule()->ec2Connection()
-        ->getCameraManager(Qn::kSystemAccess)
-        ->addCamerasSync(camerasToUpdate);
-
-    if (errCode != ec2::ErrorCode::ok)
-        qWarning() << "Failed to move handling cameras due to database error. errCode=" << toString(errCode);
-}
-
-void MediaServerProcess::updateAllowedInterfaces()
-{
-    // check registry
-    QString ifList = serverModule()->settings().if_();
-    // check startup parameter
-    if (ifList.isEmpty())
-        ifList = m_cmdLineArguments.ifListFilter;
-
-    QList<QHostAddress> allowedInterfaces;
-    for (const QString& s : ifList.split(QLatin1Char(';'), QString::SkipEmptyParts))
-        allowedInterfaces << QHostAddress(s);
-
-    if (!allowedInterfaces.isEmpty())
-        qWarning() << "Using net IF filter:" << allowedInterfaces;
-    nx::network::setInterfaceListFilter(allowedInterfaces);
-}
-
-QString MediaServerProcess::hardwareIdAsGuid() const
-{
-    auto hwId = LLUtil::getLatestHardwareId();
-    auto hwIdString = QnUuid::fromHardwareId(hwId).toString();
-    std::cout << "Got hwID \"" << hwIdString.toStdString() << "\"" << std::endl;
-    return hwIdString;
-}
-
-void MediaServerProcess::updateGuidIfNeeded()
-{
-    QString guidIsHWID = serverModule()->settings().guidIsHWID();
-    QString serverGuid = serverModule()->settings().serverGuid();
-    QString serverGuid2 = serverModule()->settings().serverGuid2();
-    QString pendingSwitchToClusterMode = serverModule()->settings().pendingSwitchToClusterMode();
-
-    QString hwidGuid = hardwareIdAsGuid();
-
-    if (guidIsHWID == YES) {
-        serverModule()->mutableSettings()->serverGuid.set(hwidGuid);
-        serverModule()->mutableSettings()->serverGuid2.remove();
-    }
-    else if (guidIsHWID == NO) {
-        if (serverGuid.isEmpty()) {
-            // serverGuid remove from settings manually?
-            serverModule()->mutableSettings()->serverGuid.set(hwidGuid);
-            serverModule()->mutableSettings()->guidIsHWID.set(YES);
-        }
-
-        serverModule()->mutableSettings()->serverGuid2.remove();
-    }
-    else if (guidIsHWID.isEmpty()) {
-        if (!serverGuid2.isEmpty()) {
-            serverModule()->mutableSettings()->serverGuid.set(serverGuid2);
-            serverModule()->mutableSettings()->guidIsHWID.set(NO);
-            serverModule()->mutableSettings()->serverGuid2.remove();
-        }
-        else {
-            // Don't reset serverGuid if we're in pending switch to cluster mode state.
-            // As it's stored in the remote database.
-            if (pendingSwitchToClusterMode == YES)
-                return;
-
-            serverModule()->mutableSettings()->serverGuid.set(hwidGuid);
-            serverModule()->mutableSettings()->guidIsHWID.set(YES);
-
-            if (!serverGuid.isEmpty()) {
-                serverModule()->mutableSettings()->obsoleteServerGuid.set(serverGuid);
-            }
-        }
-    }
-
-    connect(commonModule()->globalSettings(), &QnGlobalSettings::localSystemIdChanged,
-        [this, serverGuid, hwidGuid]()
-        {
-            // Stop moving HwId to serverGuid as soon as first setup wizard is done.
-            if (!commonModule()->globalSettings()->localSystemId().isNull())
-                serverModule()->mutableSettings()->guidIsHWID.set(NO);
-        });
-
-    QnUuid obsoleteGuid = QnUuid(serverModule()->settings().obsoleteServerGuid());
-    if (!obsoleteGuid.isNull())
-        commonModule()->setObsoleteServerGuid(obsoleteGuid);
-}
-
-nx::utils::log::Settings MediaServerProcess::makeLogSettings(
-    const nx::mediaserver::Settings& settings)
-{
-    nx::utils::log::Settings s;
-    s.loggers.resize(1);
-    s.loggers.front().maxBackupCount = settings.logArchiveSize();
-    s.loggers.front().directory = settings.logDir();
-    s.loggers.front().maxFileSize = settings.maxLogFileSize();
-    s.updateDirectoryIfEmpty(settings.dataDir());
-
-    for (const auto& loggerArg: cmdLineArguments().auxLoggers)
-    {
-        nx::utils::log::LoggerSettings loggerSettings;
-        loggerSettings.parse(loggerArg);
-        s.loggers.push_back(std::move(loggerSettings));
-    }
-
-    return s;
-}
-
-void MediaServerProcess::initializeLogging(MSSettings* serverSettings)
-{
-    auto& settings = serverSettings->settings();
-    auto roSettings = serverSettings->roSettings();
-
-    const auto binaryPath = QFile::decodeName(m_argv[0]);
-
-    // TODO: Implement "--log-file" option like in client_startup_parameters.cpp.
-
-    auto logSettings = makeLogSettings(settings);
-
-    logSettings.loggers.front().level.parse(cmdLineArguments().logLevel,
-        settings.logLevel(), toString(nx::utils::log::kDefaultLevel));
-    logSettings.loggers.front().logBaseName = "log_file";
-    nx::utils::log::setMainLogger(
-        nx::utils::log::buildLogger(
-            logSettings,
-            qApp->applicationName(),
-            binaryPath));
-
-    if (auto path = nx::utils::log::mainLogger()->filePath())
-        roSettings->setValue("logFile", path->replace(".log", ""));
-    else
-        roSettings->remove("logFile");
-
-    logSettings.loggers.front().level.parse(cmdLineArguments().httpLogLevel,
-        settings.httpLogLevel(), toString(nx::utils::log::Level::none));
-    logSettings.loggers.front().logBaseName = "http_log";
-    nx::utils::log::addLogger(
-        nx::utils::log::buildLogger(
-            logSettings, qApp->applicationName(), binaryPath,
-            {QnLog::HTTP_LOG_INDEX}));
-
-    logSettings.loggers.front().level.parse(cmdLineArguments().systemLogLevel,
-        settings.systemLogLevel(), toString(nx::utils::log::Level::info));
-    logSettings.loggers.front().logBaseName = "hw_log";
-    nx::utils::log::addLogger(
-        nx::utils::log::buildLogger(
-            logSettings,
-            qApp->applicationName(),
-            binaryPath,
-            {
-                QnLog::HWID_LOG,
-                nx::utils::log::Tag(typeid(nx::mediaserver::LicenseWatcher))
-            }),
-        /*writeLogHeader*/ false);
-
-    logSettings.loggers.front().level.parse(cmdLineArguments().ec2TranLogLevel,
-        settings.tranLogLevel(), toString(nx::utils::log::Level::none));
-    logSettings.loggers.front().logBaseName = "ec2_tran";
-    nx::utils::log::addLogger(
-        nx::utils::log::buildLogger(
-            logSettings,
-            qApp->applicationName(),
-            binaryPath,
-            {QnLog::EC2_TRAN_LOG}));
-
-    logSettings.loggers.front().level.parse(cmdLineArguments().permissionsLogLevel,
-        settings.permissionsLogLevel(), toString(nx::utils::log::Level::none));
-    logSettings.loggers.front().logBaseName = "permissions";
-    nx::utils::log::addLogger(
-        nx::utils::log::buildLogger(
-            logSettings,
-            qApp->applicationName(),
-            binaryPath,
-            {QnLog::PERMISSIONS_LOG}));
-
-    nx::utils::enableQtMessageAsserts();
-}
-
-void MediaServerProcess::initializeHardwareId()
-{
-    const auto binaryPath = QFile::decodeName(m_argv[0]);
-
-    auto logSettings = makeLogSettings(serverModule()->settings());
-
-    logSettings.loggers.front().level.parse(cmdLineArguments().systemLogLevel,
-        serverModule()->settings().systemLogLevel(), toString(nx::utils::log::Level::info));
-    logSettings.loggers.front().logBaseName = "hw_log";
-    nx::utils::log::addLogger(
-        nx::utils::log::buildLogger(
-            logSettings,
-            qApp->applicationName(),
-            binaryPath,
-            {
-                QnLog::HWID_LOG,
-                nx::utils::log::Tag(toString(typeid(nx::mediaserver::LicenseWatcher)))
-            }));
-
-    LLUtil::initHardwareId(serverModule());
-    updateGuidIfNeeded();
-    m_hardwareIdHlist = LLUtil::getAllHardwareIds().toVector();
-
-    const QnUuid guid(serverModule()->settings().serverGuid());
-    if (guid.isNull())
-    {
-        qDebug() << "Can't save guid. Run once as administrator.";
-        NX_ERROR(this, "Can't save guid. Run once as administrator.");
-        qApp->quit();
-        return;
-    }
-}
-
-void MediaServerProcess::connectArchiveIntegrityWatcher()
-{
-    using namespace nx::mediaserver;
-    auto serverArchiveIntegrityWatcher = static_cast<ServerArchiveIntegrityWatcher*>(
-        serverModule()->archiveIntegrityWatcher());
-
-    connect(
-        serverArchiveIntegrityWatcher,
-        &ServerArchiveIntegrityWatcher::fileIntegrityCheckFailed,
-        serverModule()->eventConnector(),
-        &event::EventConnector::at_fileIntegrityCheckFailed);
-}
-
-class TcpLogReceiverConnection: public QnTCPConnectionProcessor
-{
-public:
-    TcpLogReceiverConnection(
-        const QString& dataDir,
-        std::unique_ptr<nx::network::AbstractStreamSocket> socket,
-        QnTcpListener* owner)
-        :
-        QnTCPConnectionProcessor(std::move(socket), owner),
-        m_socket(std::move(socket)),
-        m_file(closeDirPath(dataDir) + "log/external_device.log")
-    {
-        m_file.open(QFile::WriteOnly);
-        socket->setRecvTimeout(1000 * 3);
-    }
-    virtual ~TcpLogReceiverConnection() override { stop(); }
-protected:
-    virtual void run() override
-    {
-        while (true)
-        {
-            quint8 buffer[1024 * 16];
-            int bytesRead = m_socket->recv(buffer, sizeof(buffer));
-            if (bytesRead < 1 && SystemError::getLastOSErrorCode() != SystemError::timedOut)
-                break; //< Connection closed
-            m_file.write((const char*)buffer, bytesRead);
-            m_file.flush();
-        }
-    }
-private:
-    std::unique_ptr<nx::network::AbstractStreamSocket> m_socket;
-    QFile m_file;
-};
-
-class TcpLogReceiver : public QnTcpListener
-{
-public:
-    TcpLogReceiver(
-        const QString& dataDir,
-        QnCommonModule* commonModule,
-        const QHostAddress& address,
-        int port)
-        :
-        QnTcpListener(commonModule, address, port),
-        m_dataDir(dataDir)
-    {
-    }
-    virtual ~TcpLogReceiver() override { stop(); }
-
-protected:
-    virtual QnTCPConnectionProcessor* createRequestProcessor(
-        std::unique_ptr<nx::network::AbstractStreamSocket> clientSocket) override
-    {
-        return new TcpLogReceiverConnection(m_dataDir, std::move(clientSocket), this);
-    }
-private:
-    QString m_dataDir;
-};
-
-void MediaServerProcess::initStaticCommonModule()
-{
-    m_staticCommonModule = std::make_unique<QnStaticCommonModule>(
-        nx::vms::api::PeerType::server,
-        QnAppInfo::productNameShort(),
-        QnAppInfo::customizationName());
-}
-
-void MediaServerProcess::setSetupModuleCallback(std::function<void(QnMediaServerModule*)> callback)
-{
-    m_setupModuleCallback = std::move(callback);
-}
-
-bool MediaServerProcess::setUpMediaServerResource(
-    CloudIntegrationManager* cloudIntegrationManager,
-    QnMediaServerModule* serverModule,
-    const ec2::AbstractECConnectionPtr& ec2Connection)
-{
-    bool foundOwnServerInDb = false;
-    const bool sslAllowed = serverModule->settings().allowSslConnections();
-
-    while (m_mediaServer.isNull() && !needToStop())
-    {
-        QnMediaServerResourcePtr server = findServer(ec2Connection);
-        nx::vms::api::MediaServerData prevServerData;
-        if (server)
-        {
-            ec2::fromResourceToApi(server, prevServerData);
-            foundOwnServerInDb = true;
-        }
-        else
-        {
-            server = QnMediaServerResourcePtr(new QnMediaServerResource(commonModule()));
-            const QnUuid serverGuid(serverModule->settings().serverGuid());
-            server->setId(serverGuid);
-            server->setMaxCameras(DEFAULT_MAX_CAMERAS);
-
-            QString serverName(getDefaultServerName());
-            auto beforeRestoreDbData = commonModule()->beforeRestoreDbData();
-            if (!beforeRestoreDbData.serverName.isEmpty())
-                serverName = QString::fromLocal8Bit(beforeRestoreDbData.serverName);
-            server->setName(serverName);
-        }
-
-        server->setServerFlags(calcServerFlags());
-
-        QHostAddress appserverHost;
-        const QString appserverHostString = serverModule->settings().appserverHost();
-        bool isLocal = Utils::isLocalAppServer(appserverHostString);
-        if (!isLocal) {
-            do
-            {
-                appserverHost = resolveHost(appserverHostString);
-            } while (appserverHost.toIPv4Address() == 0);
-        }
-
-        server->setPrimaryAddress(
-            nx::network::SocketAddress(defaultLocalAddress(appserverHost), m_universalTcpListener->getPort()));
-        server->setSslAllowed(sslAllowed);
-        m_cloudIntegrationManager->cloudManagerGroup().connectionManager.setProxyVia(
-            nx::network::SocketAddress(nx::network::HostAddress::localhost, m_universalTcpListener->getPort()));
-
-        // used for statistics reported
-        server->setSystemInfo(QnAppInfo::currentSystemInformation());
-        server->setVersion(qnStaticCommon->engineVersion());
-
-        SettingsHelper settingsHelper(this->serverModule());
-        QByteArray settingsAuthKey = settingsHelper.getAuthKey();
-        QByteArray authKey = settingsAuthKey;
-        if (authKey.isEmpty())
-            authKey = server->getAuthKey().toLatin1();
-        if (authKey.isEmpty())
-            authKey = QnUuid::createUuid().toString().toLatin1();
-        server->setAuthKey(authKey);
-
-        // Keep server auth key in registry. Server MUST be able pass authorization after deleting database in database restore process
-        if (settingsAuthKey != authKey)
-            settingsHelper.setAuthKey(authKey);
-
-        nx::vms::api::MediaServerData newServerData;
-        ec2::fromResourceToApi(server, newServerData);
-        if (prevServerData != newServerData)
-        {
-            m_mediaServer = registerServer(
-                ec2Connection,
-                server,
-                nx::mserver_aux::isNewServerInstance(
-                    commonModule()->beforeRestoreDbData(),
-                    foundOwnServerInDb,
-                    serverModule->settings().noSetupWizard() > 0));
-        }
-        else
-        {
-            m_mediaServer = server;
-        }
-
-        if (m_mediaServer.isNull())
-            QnSleep::msleep(1000);
-    }
-
-    const auto& resPool = commonModule()->resourcePool();
-    resPool->addResource(m_mediaServer);
-
-    QString moduleName = qApp->applicationName();
-    if (moduleName.startsWith(qApp->organizationName()))
-        moduleName = moduleName.mid(qApp->organizationName().length()).trimmed();
-
-    nx::vms::api::ModuleInformation selfInformation = commonModule()->moduleInformation();
-    selfInformation.version = qnStaticCommon->engineVersion();
-    selfInformation.sslAllowed = serverModule->settings().allowSslConnections();
-    selfInformation.serverFlags = m_mediaServer->getServerFlags();
-    selfInformation.ecDbReadOnly = ec2Connection->connectionInfo().ecDbReadOnly;
-
-    commonModule()->setModuleInformation(selfInformation);
-    commonModule()->bindModuleInformation(m_mediaServer);
-
-    return foundOwnServerInDb;
-}
-
-void MediaServerProcess::stopObjects()
-{
-    commonModule()->setNeedToStop(true);
-
-    auto safeDisconnect =
-        [this](QObject* src, QObject* dst)
-        {
-            if (src && dst)
-                src->disconnect(dst);
-        };
-
-    NX_INFO(this, "QnMain event loop has returned. Destroying objects...");
-    serverModule()->stop();
-
-    m_generalTaskTimer.reset();
-    m_udtInternetTrafficTimer.reset();
-    m_createDbBackupTimer.reset();
-
-    safeDisconnect(commonModule()->globalSettings(), this);
-    safeDisconnect(m_universalTcpListener->authenticator(), this);
-    safeDisconnect(commonModule()->resourceDiscoveryManager(), this);
-    safeDisconnect(serverModule()->normalStorageManager(), this);
-    safeDisconnect(serverModule()->backupStorageManager(), this);
-    safeDisconnect(commonModule(), this);
-    safeDisconnect(commonModule()->runtimeInfoManager(), this);
-    if (m_ec2Connection)
-        safeDisconnect(m_ec2Connection->getTimeNotificationManager().get(), this);
-    safeDisconnect(m_ec2Connection.get(), this);
-    safeDisconnect(m_updatePiblicIpTimer.get(), this);
-    m_updatePiblicIpTimer.reset();
-    safeDisconnect(m_ipDiscovery.get(), this);
-    safeDisconnect(commonModule()->moduleDiscoveryManager(), this);
-
-    WaitingForQThreadToEmptyEventQueue waitingForObjectsToBeFreed(QThread::currentThread(), 3);
-    waitingForObjectsToBeFreed.join();
-
-    m_discoveryMonitor.reset();
-    m_crashReporter.reset();
-
-    //cancelling dumping system usage
-    quint64 dumpSystemResourceUsageTaskID = 0;
-    {
-        QnMutexLocker lk(&m_mutex);
-        dumpSystemResourceUsageTaskID = m_dumpSystemResourceUsageTaskId;
-        m_dumpSystemResourceUsageTaskId = 0;
-    }
-    if (dumpSystemResourceUsageTaskID)
-        nx::utils::TimerManager::instance()->joinAndDeleteTimer(dumpSystemResourceUsageTaskID);
-
-    m_ipDiscovery.reset(); // stop it before IO deinitialized
-    m_multicastHttp.reset();
-
-    if (m_universalTcpListener)
-        m_universalTcpListener->pleaseStop();
-
-    if (const auto manager = commonModule()->moduleDiscoveryManager())
-        manager->stop();
-
-    if (m_universalTcpListener)
-    {
-        m_universalTcpListener->stop();
-        m_universalTcpListener.reset();
-    }
-
-    serverModule()->resourceCommandProcessor()->stop();
-    if (m_initStoragesAsyncPromise)
-        m_initStoragesAsyncPromise->get_future().wait();
-    // todo: #rvasilenko some undeleted resources left in the QnMain event loop. I stopped TimerManager as temporary solution for it.
-    nx::utils::TimerManager::instance()->stop();
-
-    // Remove all stream recorders.
-    m_remoteArchiveSynchronizer.reset();
-
-    m_mserverResourceSearcher.reset();
-
-    commonModule()->resourceDiscoveryManager()->stop();
-    serverModule()->analyticsManager()->stop(); //< Stop processing analytics events.
-
-    serverModule()->resourcePool()->threadPool()->waitForDone();
-    commonModule()->resourcePool()->clear();
-
-    //since mserverResourceDiscoveryManager instance is dead no events can be delivered to serverResourceProcessor: can delete it now
-    //TODO refactoring of discoveryManager <-> resourceProcessor interaction is required
-    m_serverResourceProcessor.reset();
-
-    commonModule()->deleteMessageProcessor(); // stop receiving notifications
-    m_ec2ConnectionFactory->shutdown();
-
-    //disconnecting from EC2
-    QnAppServerConnectionFactory::setEc2Connection(ec2::AbstractECConnectionPtr());
-
-    m_cloudIntegrationManager.reset();
-    m_mediaServerStatusWatcher.reset();
-    m_timeBasedNonceProvider.reset();
-    m_ec2Connection.reset();
-    m_ec2ConnectionFactory.reset();
-
-    // This method will set flag on message channel to threat next connection close as normal
-    //appServerConnection->disconnectSync();
-    serverModule()->setLastRunningTime(std::chrono::milliseconds::zero());
-
-    if (m_mediaServer)
-        m_mediaServer->beforeDestroy();
-    m_mediaServer.clear();
-
-    performActionsOnExit();
-
-    nx::network::SocketGlobals::cloud().outgoingTunnelPool().clearOwnPeerIdIfEqual(
-        "ms", commonModule()->moduleGUID());
-
-    m_autoRequestForwarder.reset();
-    m_audioStreamerPool.reset();
-    m_upnpPortMapper.reset();
-
-    stopAsync();
-}
-
-ec2::AbstractECConnectionPtr MediaServerProcess::createEc2Connection() const
-{
-    while (!needToStop())
-    {
-        ec2::AbstractECConnectionPtr ec2Connection;
-        const ec2::ErrorCode errorCode = m_ec2ConnectionFactory->connectSync(
-            appServerConnectionUrl(), nx::vms::api::ClientInfoData(), &ec2Connection);
-        if (ec2Connection)
-        {
-            const auto connectInfo = ec2Connection->connectionInfo();
-            auto connectionResult = QnConnectionValidator::validateConnection(connectInfo, errorCode);
-            if (connectionResult == Qn::SuccessConnectionResult)
-            {
-                NX_INFO(this, lm("Successfully connected to a local database"));
-                return ec2Connection;
-            }
-
-            switch (connectionResult)
-            {
-                case Qn::IncompatibleInternalConnectionResult:
-                case Qn::IncompatibleCloudHostConnectionResult:
-                case Qn::IncompatibleVersionConnectionResult:
-                case Qn::IncompatibleProtocolConnectionResult:
-                    NX_ERROR(this, "Incompatible Server version detected! Giving up.");
-                    return ec2::AbstractECConnectionPtr();
-                default:
-                    break;
-            }
-        }
-
-        NX_ERROR(this, lm("Can't connect to local EC2. %1").arg(ec2::toString(errorCode)));
-        QnSleep::msleep(3000);
-    }
-    return ec2::AbstractECConnectionPtr();
-}
-
-bool MediaServerProcess::connectToDatabase()
-{
-    m_ec2Connection = createEc2Connection();
-    QnAppServerConnectionFactory::setEc2Connection(m_ec2Connection);
-    if (m_ec2Connection)
-    {
-        connect(m_ec2Connection.get(), &ec2::AbstractECConnection::databaseDumped,
-            this, &MediaServerProcess::at_databaseDumped);
-        commonModule()->setRemoteGUID(m_ec2Connection->connectionInfo().serverId());
-        serverModule()->syncRoSettings();
-        commonModule()->setCloudMode(true);
-    }
-    return m_ec2Connection != nullptr;
-}
-
-void MediaServerProcess::migrateDataFromOldDir()
-{
-#ifdef Q_OS_WIN32
-    nx::misc::ServerDataMigrateHandler migrateHandler(serverModule()->settings().dataDir());
-    switch (nx::misc::migrateFilesFromWindowsOldDir(&migrateHandler))
-    {
-    case nx::misc::MigrateDataResult::WinDirNotFound:
-        NX_WARNING(this, "Moving data from the old windows dir. Windows dir not found.");
-        break;
-    case nx::misc::MigrateDataResult::NoNeedToMigrate:
-        NX_VERBOSE(this, "Moving data from the old windows dir. Nothing to move");
-        break;
-    case nx::misc::MigrateDataResult::MoveDataFailed:
-        NX_WARNING(this, "Moving data from the old windows dir. Old data found but move failed.");
-        break;
-    case nx::misc::MigrateDataResult::Ok:
-        NX_INFO(this,
-            "Moving data from the old windows dir. Old data found and successfully moved.");
-        break;
-    }
-#endif
-}
-
-void MediaServerProcess::initCrashDump()
-{
-#ifdef _WIN32
-    win32_exception::setCreateFullCrashDump(serverModule()->settings().createFullCrashDump());
-#endif
-
-#ifdef __linux__
-    linux_exception::setSignalHandlingDisabled(serverModule()->settings().createFullCrashDump());
-    // This is needed because setting capability (CAP_NET_BIND_SERVICE in our case) on the
-    // executable automatically sets PR_SET_DUMPABLE to false which in turn stops core dumps from
-    // being created.
-    prctl(PR_SET_DUMPABLE, 1, 0, 0, 0, 0);
-#endif
-    m_crashReporter = std::make_unique<ec2::CrashReporter>(commonModule());
-}
-
-void MediaServerProcess::setUpServerRuntimeData()
-{
-    nx::vms::api::RuntimeData runtimeData;
-    runtimeData.peer.id = commonModule()->moduleGUID();
-    runtimeData.peer.instanceId = commonModule()->runningInstanceGUID();
-    runtimeData.peer.persistentId = commonModule()->dbId();
-    runtimeData.peer.peerType = nx::vms::api::PeerType::server;
-    runtimeData.box = QnAppInfo::armBox();
-    runtimeData.brand = QnAppInfo::productNameShort();
-    runtimeData.customization = QnAppInfo::customizationName();
-    runtimeData.platform = QnAppInfo::applicationPlatform();
-
-#ifdef __arm__
-    if (QnAppInfo::isBpi() || QnAppInfo::isNx1())
-    {
-        runtimeData.nx1mac = Nx1::getMac();
-        runtimeData.nx1serial = Nx1::getSerial();
-    }
-#endif
-
-    runtimeData.hardwareIds = m_hardwareIdHlist;
-    commonModule()->runtimeInfoManager()->updateLocalItem(runtimeData);    // initializing localInfo
-}
-
-void MediaServerProcess::initSsl()
-{
-    const auto allowedSslVersions = serverModule()->settings().allowedSslVersions();
-    if (!allowedSslVersions.isEmpty())
-        nx::network::ssl::Engine::setAllowedServerVersions(allowedSslVersions.toUtf8());
-
-    const auto allowedSslCiphers = serverModule()->settings().allowedSslCiphers();
-    if (!allowedSslCiphers.isEmpty())
-        nx::network::ssl::Engine::setAllowedServerCiphers(allowedSslCiphers.toUtf8());
-
-    nx::network::ssl::Engine::useOrCreateCertificate(
-        serverModule()->settings().sslCertificatePath(),
-        nx::utils::AppInfo::productName().toUtf8(), "US",
-        nx::utils::AppInfo::organizationName().toUtf8());
-}
-
-void MediaServerProcess::doMigrationFrom_2_4()
-{
-    const auto& settings = serverModule()->settings();
-    if (settings.pendingSwitchToClusterMode() == "yes")
-    {
-        NX_WARNING(this, QString::fromLatin1("Switching to cluster mode and restarting..."));
-        SystemName systemName(serverModule(), m_ec2Connection->connectionInfo().systemName);
-        systemName.saveToConfig(); //< migrate system name from foreign database via config
-        SettingsHelper(serverModule()).setSysIdTime(0);
-        serverModule()->mutableSettings()->appserverHost.remove();
-        serverModule()->mutableSettings()->appserverLogin.remove();
-        serverModule()->mutableSettings()->appserverPassword.set("");
-        serverModule()->mutableSettings()->pendingSwitchToClusterMode.remove();
-        serverModule()->syncRoSettings();
-
-        QFile::remove(closeDirPath(settings.dataDir()) + "/ecs.sqlite");
-
-        // kill itself to restart
-#ifdef Q_OS_WIN
-        HANDLE hProcess = GetCurrentProcess();
-        TerminateProcess(hProcess, ERROR_SERVICE_SPECIFIC_ERROR);
-        WaitForSingleObject(hProcess, 10 * 1000);
-#endif
-        abort();
-        return;
-    }
-}
-
-void MediaServerProcess::loadPlugins()
-{
-    auto pluginManager = serverModule()->pluginManager();
-    for (nx_spl::StorageFactory* const storagePlugin:
-    pluginManager->findNxPlugins<nx_spl::StorageFactory>(nx_spl::IID_StorageFactory))
-    {
-        auto settings = &serverModule()->settings();
-        QnStoragePluginFactory::instance()->registerStoragePlugin(
-            storagePlugin->storageType(),
-            std::bind(
-                &QnThirdPartyStorageResource::instance,
-                std::placeholders::_1,
-                std::placeholders::_2,
-                storagePlugin,
-                settings
-            ),
-            false);
-    }
-
-    QnStoragePluginFactory::instance()->registerStoragePlugin(
-        "file",
-        [this](QnCommonModule*, const QString& path)
-        {
-            return QnFileStorageResource::instance(this->serverModule(), path);
-        }, /*isDefaultProtocol*/ true);
-
-    QnStoragePluginFactory::instance()->registerStoragePlugin(
-        "dbfile",
-        QnDbStorageResource::instance, /*isDefaultProtocol*/ false);
-
-    QnStoragePluginFactory::instance()->registerStoragePlugin(
-        "smb",
-        [this](QnCommonModule*, const QString& path)
-        {
-            return QnFileStorageResource::instance(this->serverModule(), path);
-        }, /*isDefaultProtocol*/ false);
-}
-
-void MediaServerProcess::connectStorageSignals(QnStorageManager* storage)
-{
-    connect(storage, &QnStorageManager::noStoragesAvailable, this,
-        &MediaServerProcess::at_storageManager_noStoragesAvailable);
-    connect(storage, &QnStorageManager::storagesAvailable, this,
-        &MediaServerProcess::at_storageManager_storagesAvailable);
-    connect(storage, &QnStorageManager::storageFailure, this,
-        &MediaServerProcess::at_storageManager_storageFailure);
-    connect(storage, &QnStorageManager::rebuildFinished, this,
-        &MediaServerProcess::at_storageManager_rebuildFinished);
-}
-
-void MediaServerProcess::connectSignals()
-{
-    connect(
-        this, &MediaServerProcess::started,
-        [this]() { this->serverModule()->updateManager()->connectToSignals(); });
-
-    using namespace nx::vms::common::p2p::downloader;
-    connect(
-        this, &MediaServerProcess::started,
-        [this]() {this->serverModule()->findInstance<Downloader>()->startFoundDownloads(); });
-
-    connect(commonModule()->resourceDiscoveryManager(),
-        &QnResourceDiscoveryManager::CameraIPConflict, this,
-        &MediaServerProcess::at_cameraIPConflict);
-
-    connectStorageSignals(serverModule()->normalStorageManager());
-    connectStorageSignals(serverModule()->backupStorageManager());
-
-    connectArchiveIntegrityWatcher();
-
-    connect(commonModule(), &QnCommonModule::systemIdentityTimeChanged, this,
-        &MediaServerProcess::at_systemIdentityTimeChanged, Qt::QueuedConnection);
-
-    const auto& runtimeManager = commonModule()->runtimeInfoManager();
-    connect(runtimeManager, &QnRuntimeInfoManager::runtimeInfoAdded, this,
-        &MediaServerProcess::at_runtimeInfoChanged, Qt::QueuedConnection);
-    connect(runtimeManager, &QnRuntimeInfoManager::runtimeInfoChanged, this,
-        &MediaServerProcess::at_runtimeInfoChanged, Qt::QueuedConnection);
-    connect(commonModule()->moduleDiscoveryManager(), &nx::vms::discovery::Manager::conflict, this,
-        &MediaServerProcess::at_serverModuleConflict);
-
-    connect(commonModule()->resourceDiscoveryManager(),
-        &QnResourceDiscoveryManager::localInterfacesChanged, this,
-        &MediaServerProcess::updateAddressesList);
-
-    m_generalTaskTimer = std::make_unique<QTimer>();
-    connect(m_generalTaskTimer.get(), SIGNAL(timeout()), this, SLOT(at_timer()), Qt::DirectConnection);
-
-    m_udtInternetTrafficTimer = std::make_unique<QTimer>();
-    connect(m_udtInternetTrafficTimer.get(), &QTimer::timeout,
-        [common = commonModule()]()
-        {
-            QnResourcePtr server = common->resourcePool()->getResourceById(common->moduleGUID());
-            const auto old = server->getProperty(Qn::UDT_INTERNET_TRFFIC).toULongLong();
-            const auto current = nx::network::UdtStatistics::global.internetBytesTransfered.load();
-            const auto update = old + (qulonglong)current;
-            if (server->setProperty(Qn::UDT_INTERNET_TRFFIC, QString::number(update))
-                && server->saveProperties())
-            {
-                NX_DEBUG(kLogTag, lm("%1 is updated to %2").args(Qn::UDT_INTERNET_TRFFIC, update));
-                nx::network::UdtStatistics::global.internetBytesTransfered -= current;
-            }
-        });
-
-    m_createDbBackupTimer = std::make_unique<QTimer>();
-    connect(m_createDbBackupTimer.get(), &QTimer::timeout,
-        [this]()
-        {
-            auto utils = nx::mediaserver::Utils(serverModule());
-            if (utils.timeToMakeDbBackup())
-                utils.backupDatabase();
-        });
-
-    connect(
-        m_universalTcpListener.get(),
-        &QnTcpListener::portChanged,
-        this,
-        [this]()
-    {
-        updateAddressesList();
-        m_cloudIntegrationManager->cloudManagerGroup().connectionManager.setProxyVia(
-            nx::network::SocketAddress(nx::network::HostAddress::localhost, m_universalTcpListener->getPort()));
-    });
-}
-
-void MediaServerProcess::setUpDataFromSettings()
-{
-    QnMulticodecRtpReader::setDefaultTransport(serverModule()->settings().rtspTransport());
-    // If adminPassword is set by installer save it and create admin user with it if not exists yet
-    commonModule()->setDefaultAdminPassword(serverModule()->settings().appserverPassword());
-    commonModule()->setUseLowPriorityAdminPasswordHack(
-        serverModule()->settings().lowPriorityPassword());
-
-    BeforeRestoreDbData beforeRestoreDbData;
-    beforeRestoreDbData.loadFromSettings(serverModule()->roSettings());
-    commonModule()->setBeforeRestoreData(beforeRestoreDbData);
-
-    commonModule()->setModuleGUID(QnUuid(serverModule()->settings().serverGuid()));
-
-    const QString appserverHostString = serverModule()->settings().appserverHost();
-
-    SettingsHelper settingsHelper(this->serverModule());
-    commonModule()->setSystemIdentityTime(settingsHelper.getSysIdTime(), commonModule()->moduleGUID());
-    if (serverModule()->settings().disableTranscoding())
-        commonModule()->setTranscodeDisabled(true);
-
-    if (!m_cmdLineArguments.engineVersion.isNull())
-    {
-        qWarning() << "Starting with overridden version: " << m_cmdLineArguments.engineVersion;
-        qnStaticCommon->setEngineVersion(nx::utils::SoftwareVersion(m_cmdLineArguments.engineVersion));
-    }
-
-    if (!m_cmdLineArguments.allowedDiscoveryPeers.isEmpty())
-    {
-        QSet<QnUuid> allowedPeers;
-        for (const QString &peer : m_cmdLineArguments.allowedDiscoveryPeers.split(";")) {
-            QnUuid peerId(peer);
-            if (!peerId.isNull())
-                allowedPeers << peerId;
-        }
-        commonModule()->setAllowedPeers(allowedPeers);
-    }
-
-    if (!m_cmdLineArguments.enforceSocketType.isEmpty())
-        nx::network::SocketFactory::enforceStreamSocketType(m_cmdLineArguments.enforceSocketType);
-    auto ipVersion = m_cmdLineArguments.ipVersion;
-    if (ipVersion.isEmpty())
-        ipVersion = serverModule()->settings().ipVersion();
-
-    nx::network::SocketFactory::setIpVersion(ipVersion);
-}
-
-void MediaServerProcess::initializeAnalyticsEvents()
-{
-    while (!needToStop())
-    {
-        if (serverModule()->analyticsEventsStorage()->initialize())
-            break;
-
-        NX_WARNING(this, lm("Failed to initialize analytics events storage. Retrying..."));
-        QnSleep::msleep(1000);
-    }
-}
-
-void MediaServerProcess::setUpTcpLogReceiver()
-{
-    // Start plain TCP listener and write data to a separate log file.
-    const int tcpLogPort = serverModule()->settings().tcpLogPort();
-    if (tcpLogPort)
-    {
-        m_logReceiver = std::make_shared<TcpLogReceiver>(
-            serverModule()->settings().dataDir(),
-            commonModule(), QHostAddress::Any, tcpLogPort);
-        m_logReceiver->start();
-    }
-}
-
-void MediaServerProcess::initNewSystemStateIfNeeded(
-    bool foundOwnServerInDb,
-    const nx::mserver_aux::SettingsProxyPtr& settingsProxy)
-{
-    const auto& globalSettings = commonModule()->globalSettings();
-    if (!QnPermissionsHelper::isSafeMode(serverModule()))
-    {
-        if (nx::mserver_aux::needToResetSystem(
-            nx::mserver_aux::isNewServerInstance(
-            commonModule()->beforeRestoreDbData(),
-            foundOwnServerInDb,
-            serverModule()->settings().noSetupWizard() > 0),
-            settingsProxy.get()))
-        {
-            if (settingsProxy->isCloudInstanceChanged())
-                qWarning() << "Cloud instance changed from" << globalSettings->cloudHost() <<
-                    "to" << nx::network::SocketGlobals::cloud().cloudHost() << ". Server goes to the new state";
-
-            resetSystemState(m_cloudIntegrationManager->cloudManagerGroup().connectionManager);
-        }
-        if (settingsProxy->isCloudInstanceChanged())
-        {
-            ec2::ErrorCode errCode;
-            do
-            {
-                const bool kCleanupDbObjects = false;
-                const bool kCleanupTransactionLog = true;
-
-                errCode = commonModule()->ec2Connection()
-                    ->getMiscManager(Qn::kSystemAccess)
-                    ->cleanupDatabaseSync(kCleanupDbObjects, kCleanupTransactionLog);
-
-                if (errCode != ec2::ErrorCode::ok)
-                {
-                    qWarning() << "Error while rebuild transaction log. Trying again...";
-                        msleep(APP_SERVER_REQUEST_ERROR_TIMEOUT_MS);
-                }
-
-            } while (errCode != ec2::ErrorCode::ok && !m_needStop);
-        }
-        globalSettings->setCloudHost(nx::network::SocketGlobals::cloud().cloudHost());
-        globalSettings->synchronizeNow();
-    }
-
-    if (m_cmdLineArguments.cleanupDb)
-    {
-        const bool kCleanupDbObjects = true;
-        const bool kCleanupTransactionLog = true;
-        auto miscManager = m_ec2Connection->getMiscManager(Qn::kSystemAccess);
-        miscManager->cleanupDatabaseSync(kCleanupDbObjects, kCleanupTransactionLog);
-    }
-}
-
-void MediaServerProcess::startObjects()
-{
-    QTimer::singleShot(3000, this, SLOT(at_connectionOpened()));
-    QTimer::singleShot(0, this, SLOT(at_appStarted()));
-
-    at_timer();
-    m_generalTaskTimer->start(QnVirtualCameraResource::issuesTimeoutMs());
-    m_udtInternetTrafficTimer->start(UDT_INTERNET_TRAFIC_TIMER);
-    m_createDbBackupTimer->start(serverModule()->settings().dbBackupPeriodMS().count());
-
-    const bool isDiscoveryDisabled = serverModule()->settings().noResourceDiscovery();
-
-    serverModule()->resourceCommandProcessor()->start();
-    if (m_ec2Connection->connectionInfo().ecUrl.scheme() == "file" && !isDiscoveryDisabled)
-        commonModule()->moduleDiscoveryManager()->start();
-
-    if (!m_ec2Connection->connectionInfo().ecDbReadOnly && !isDiscoveryDisabled)
-        commonModule()->resourceDiscoveryManager()->start();
-
-    serverModule()->recordingManager()->start();
-    if (!isDiscoveryDisabled)
-        m_mserverResourceSearcher->start();
-    m_universalTcpListener->start();
-    serverModule()->serverConnector()->start();
-    serverModule()->backupStorageManager()->scheduleSync()->start();
-    serverModule()->unusedWallpapersWatcher()->start();
-    if (m_serviceMode)
-        serverModule()->licenseWatcher()->start();
-}
-
-std::map<QString, QVariant> MediaServerProcess::confParamsFromSettings() const
-{
-    //passing settings
-    std::map<QString, QVariant> confParams;
-    for (const auto& paramName: serverModule()->roSettings()->allKeys())
-    {
-        if (paramName.startsWith("ec"))
-            confParams.emplace(paramName, serverModule()->roSettings()->value(paramName));
-    }
-    return confParams;
-}
-
-void MediaServerProcess::writeMutableSettingsData()
-{
-    serverModule()->mutableSettings()->removeDbOnStartup.set(false);
-    serverModule()->mutableSettings()->lowPriorityPassword.set(false);
-
-    /* This key means that password should be forcibly changed in the database. */
-    serverModule()->mutableSettings()->obsoleteServerGuid.remove();
-    serverModule()->mutableSettings()->appserverPassword.set("");
-#ifdef _DEBUG
-    NX_ASSERT(serverModule()->settings().appserverPassword().isEmpty(), Q_FUNC_INFO,
-        "appserverPassword is not emptyu in registry. Restart the server as Administrator");
-#endif
-
-    // show our cloud host value in registry in case of installer will check it
-    serverModule()->roSettings()->setValue(QnServer::kIsConnectedToCloudKey,
-        commonModule()->globalSettings()->cloudSystemId().isEmpty() ? "no" : "yes");
-    serverModule()->roSettings()->setValue("cloudHost", nx::network::SocketGlobals::cloud().cloudHost());
-    serverModule()->runTimeSettings()->remove("rebuild");
-
-    serverModule()->syncRoSettings();
-}
-
-void MediaServerProcess::createTcpListener()
-{
-    const int maxConnections = serverModule()->settings().maxConnections();
-    NX_INFO(this, lm("Max TCP connections fomr server= %1").arg(maxConnections));
-
-    // Accept SSL connections in all cases as it is always in use by cloud modules and old clients,
-    // config value only affects server preference listed in moduleInformation.
-    const bool acceptSslConnections = true;
-
-    m_universalTcpListener = std::make_unique<QnUniversalTcpListener>(
-        commonModule(),
-        QHostAddress::Any,
-        serverModule()->settings().port(),
-        maxConnections,
-        acceptSslConnections);
-}
-
-void MediaServerProcess::loadResourcesFromDatabase()
-{
-    auto commonModule = serverModule()->commonModule();
-
-    nx::vms::utils::loadResourcesFromEcs(
-        commonModule,
-        m_ec2Connection,
-        commonModule->messageProcessor(),
-        m_mediaServer,
-        [this]() { return needToStop(); });
-
-    if (m_cmdLineArguments.moveHandlingCameras)
-        moveHandlingCameras();
-}
-
-static QByteArray loadDataFromFile(const QString& fileName)
-{
-    QFile file(fileName);
-    if (file.open(QIODevice::ReadOnly | QIODevice::Text))
-        return file.readAll();
-    return QByteArray();
-}
-
-static QByteArray loadDataFromUrl(nx::utils::Url url)
-{
-    auto httpClient = std::make_unique<nx::network::http::HttpClient>();
-    httpClient->setResponseReadTimeout(kResourceDataReadingTimeout);
-    if (httpClient->doGet(url)
-        && httpClient->response()->statusLine.statusCode == nx::network::http::StatusCode::ok)
-    {
-        const auto value = httpClient->fetchEntireMessageBody();
-        if (value)
-            return *value;
-    }
-    return QByteArray();
-}
-
-void MediaServerProcess::loadResourceParamsData()
-{
-    const std::array<const char*,2> kUrlsToLoadResourceData =
-    {
-        "http://resources.vmsproxy.com/resource_data.json",
-        "http://beta.vmsproxy.com/beta-builds/daily/resource_data.json"
-    };
-
-    auto manager = m_ec2Connection->getResourceManager(Qn::kSystemAccess);
-
-    using namespace nx::vms::api;
-    QString source;
-    ResourceParamWithRefData param;
-    param.name = Qn::kResourceDataParamName;
-
-    QString oldValue;
-    nx::vms::api::ResourceParamWithRefDataList data;
-    manager->getKvPairsSync(QnUuid(), &data);
-    for (const auto& param: data)
-    {
-        if (param.name == Qn::kResourceDataParamName)
-        {
-            oldValue = param.value;
-            break;
-        }
-    }
-    if (oldValue.isEmpty())
-    {
-        source = ":/resource_data.json";
-        param.value = loadDataFromFile(source); //< Default value.
-    }
-
-    for (const auto& url: kUrlsToLoadResourceData)
-    {
-        const auto internetValue = loadDataFromUrl(url);
-        if (!internetValue.isEmpty())
-        {
-            if (serverModule()->commonModule()->dataPool()->validateData(internetValue))
-            {
-                param.value = internetValue;
-                source = url;
-                break;
-            }
-            else
-            {
-                NX_WARNING(this, "Skip invalid resource_data.json from %1", internetValue);
-            }
-        }
-    }
-
-    if (!param.value.isEmpty() && oldValue != param.value)
-    {
-        NX_INFO(this, "Update system wide resource_data.json from %1", source);
-
-        // Update data in the database if there is no value or get update from the HTTP request.
-        ResourceParamWithRefDataList params;
-        params.push_back(param);
-        manager->saveSync(params);
-    }
-
-    const auto externalResourceFileName =
-        QCoreApplication::applicationDirPath() + "/resource_data.json";
-    auto externalFile = loadDataFromFile(externalResourceFileName);
-    if (!externalFile.isEmpty())
-    {
-        // Update local data only without saving to DB if external static file is defined.
-        NX_INFO(this, "Update local resource_data.json from %1", externalResourceFileName);
-        param.value = externalFile;
-        ResourceParamWithRefDataList params;
-        params.push_back(param);
-        manager->saveSync(params);
-        m_serverMessageProcessor->resetPropertyList(params);
-    }
-}
-
-void MediaServerProcess::updateRootPassword()
-{
-    // TODO: Root password for Nx1 should be updated in case of cloud owner.
-    if (QnUserResourcePtr adminUser = commonModule()->resourcePool()->getAdministrator())
-    {
-        serverModule()->hostSystemPasswordSynchronizer()->
-            syncLocalHostRootPasswordWithAdminIfNeeded(adminUser);
-    }
-    serverModule()->syncRoSettings();
-}
-
-void MediaServerProcess::createResourceProcessor()
-{
-    m_serverResourceProcessor = std::make_unique<QnAppserverResourceProcessor>(
-        serverModule(), m_ec2ConnectionFactory->distributedMutex(), m_mediaServer->getId());
-    m_serverResourceProcessor->moveToThread(commonModule()->resourceDiscoveryManager());
-    commonModule()->resourceDiscoveryManager()->setResourceProcessor(m_serverResourceProcessor.get());
-}
-
-void MediaServerProcess::run()
-{
-    // All managers use QnConcurent with blocking tasks, this hack is required to avoid delays.
-    if (QThreadPool::globalInstance()->maxThreadCount() < kMinimalGlobalThreadPoolSize)
-        QThreadPool::globalInstance()->setMaxThreadCount(kMinimalGlobalThreadPoolSize);
-
-    auto serverSettings = std::make_unique<MSSettings>(
-        cmdLineArguments().configFilePath,
-        cmdLineArguments().rwConfigFilePath);
-
-    if (m_serviceMode)
-        initializeLogging(serverSettings.get());
-
-    std::shared_ptr<QnMediaServerModule> serverModule(new QnMediaServerModule(
-        &m_cmdLineArguments, std::move(serverSettings)));
-    m_serverModule = serverModule;
-
-    m_platform->setServerModule(serverModule.get());
-    serverModule->setPlatform(m_platform.get());
-    if (m_serviceMode)
-        initializeHardwareId();
-
-    prepareOsResources();
-
-    updateAllowedInterfaces();
-
-    setUpTcpLogReceiver();
-    migrateDataFromOldDir();
-    QnFileStorageResource::removeOldDirs(serverModule.get()); //< Cleanup temp folders.
-    initCrashDump();
-    initSsl();
-
-    m_serverMessageProcessor =
-        commonModule()->createMessageProcessor<QnServerMessageProcessor>(this->serverModule());
-
-    m_remoteArchiveSynchronizer = std::make_unique<
-        nx::mediaserver_core::recorder::RemoteArchiveSynchronizer>(serverModule.get());
-
-    setUpDataFromSettings();
-    initializeCloudConnect();
-    setUpServerRuntimeData();
-
-    createTcpListener();
-    connectSignals();
-
-    m_ec2ConnectionFactory = std::make_unique<ec2::LocalConnectionFactory>(
-        commonModule(),
-        nx::vms::api::PeerType::server,
-        serverModule->settings().p2pMode(),
-        m_universalTcpListener.get());
-
-    m_timeBasedNonceProvider = std::make_unique<TimeBasedNonceProvider>();
-    m_cloudIntegrationManager = std::make_unique<CloudIntegrationManager>(
-        this->serverModule(),
-        m_ec2ConnectionFactory->messageBus(),
-        m_timeBasedNonceProvider.get());
-
-    m_mediaServerStatusWatcher = std::make_unique<MediaServerStatusWatcher>(serverModule.get());
-
-    m_ec2ConnectionFactory->setConfParams(confParamsFromSettings());
-
-    // If an exception is thrown by Qt event handler from within exec(), we want to do some cleanup
-    // anyway.
-    auto stopObjectsGuard = nx::utils::makeScopeGuard([this]() { stopObjects(); });
-
-    if (!serverModule->serverDb()->open())
-        return;
-
-    auto utils = nx::mediaserver::Utils(serverModule.get());
-    if (utils.timeToMakeDbBackup())
-    {
-        utils.backupDatabase(ec2::detail::QnDbManager::ecsDbFileName(
-            serverModule->settings().dataDir()),
-            ec2::detail::QnDbManager::currentBuildNumber(appServerConnectionUrl().toLocalFile()));
-    }
-
-    if (!connectToDatabase())
-        return;
-
-    m_discoveryMonitor = std::make_unique<nx::mediaserver::discovery::DiscoveryMonitor>(
-        m_ec2ConnectionFactory->messageBus());
-
-    initializeAnalyticsEvents();
-
-    if (needToStop())
-        return;
-
-    doMigrationFrom_2_4();
-
-    m_mserverResourceSearcher = std::make_unique<QnMServerResourceSearcher>(this->serverModule());
-
-    loadPlugins();
-
-    initResourceTypes();
-
-    if (needToStop())
-        return;
-
-    if (!initTcpListener(
-        m_timeBasedNonceProvider.get(),
-        &m_cloudIntegrationManager->cloudManagerGroup(),
-        m_ec2ConnectionFactory.get()))
-    {
-        return;
-    }
-
-    m_ec2ConnectionFactory->registerRestHandlers(m_universalTcpListener->processorPool());
-
-    m_multicastHttp = std::make_unique<QnMulticast::HttpServer>(
-        commonModule()->moduleGUID().toQUuid(), m_universalTcpListener.get());
-
-    m_universalTcpListener->setProxyHandler<nx::vms::network::ProxyConnectionProcessor>(
-        &nx::vms::network::ProxyConnectionProcessor::isProxyNeeded,
-        m_ec2ConnectionFactory->serverConnector());
-
-    m_ec2ConnectionFactory->registerTransactionListener(m_universalTcpListener.get());
-
-    const bool foundOwnServerInDb = setUpMediaServerResource(
-        m_cloudIntegrationManager.get(), serverModule.get(), m_ec2Connection);
-
-    writeMutableSettingsData();
-
-    if (needToStop())
-        return;
-
-    serverModule->serverUpdateTool()->removeUpdateFiles(m_mediaServer->getVersion().toString());
-
-    serverModule->resourcePool()->threadPool()->setMaxThreadCount(
-        serverModule->settings().resourceInitThreadsCount());
-
-    createResourceProcessor();
-
-    // Searchers must be initialized before the resources are loaded as resources instances
-    // are created by searchers.
-    serverModule->resourceSearchers()->start();
-
-    m_audioStreamerPool = std::make_unique<QnAudioStreamerPool>(serverModule.get());
-
-    initializeUpnpPortMapper();
-
-    loadResourceParamsData();
-    loadResourcesFromDatabase();
-
-    m_serverMessageProcessor->startReceivingLocalNotifications(m_ec2Connection);
-
-    serverModule->sdkObjectFactory()->init();
-    serverModule->analyticsManager()->init();
-
-    at_runtimeInfoChanged(commonModule()->runtimeInfoManager()->localInfo());
-
-    startPublicIpDiscovery();
-
-    saveServerInfo(m_mediaServer);
-
-    commonModule()->globalSettings()->initialize();
-
-    updateAddressesList();
-
-    auto settingsProxy = nx::mserver_aux::createServerSettingsProxy(this->serverModule());
-    auto systemNameProxy = nx::mserver_aux::createServerSystemNameProxy(this->serverModule());
-
-    nx::mserver_aux::setUpSystemIdentity(commonModule()->beforeRestoreDbData(),
-        settingsProxy.get(), std::move(systemNameProxy));
-
-    BeforeRestoreDbData::clearSettings(serverModule->roSettings());
-
-    addFakeVideowallUser(commonModule());
-
-    if (!serverModule->settings().noInitStoragesOnStartup())
-        initStoragesAsync(commonModule()->messageProcessor());
-
-    initNewSystemStateIfNeeded(foundOwnServerInDb, settingsProxy);
-
-    commonModule()->globalSettings()->takeFromSettings(serverModule->roSettings(), m_mediaServer);
-
-    updateRootPassword();
-
-    #if !defined(EDGE_SERVER)
-        // TODO: #sivanov Make this the common way with other settings.
-        updateDisabledVendorsIfNeeded();
-        updateAllowCameraChangesIfNeeded();
-        commonModule()->globalSettings()->synchronizeNowSync();
-    #endif
-    if (m_setupModuleCallback)
-        m_setupModuleCallback(serverModule.get());
-
-    commonModule()->resourceDiscoveryManager()->setReady(true);
-
-    m_dumpSystemResourceUsageTaskId = nx::utils::TimerManager::instance()->addTimer(
-        std::bind(&MediaServerProcess::dumpSystemUsageStats, this),
-        std::chrono::milliseconds(SYSTEM_USAGE_DUMP_TIMEOUT));
-
-    nx::mserver_aux::makeFakeData(
-        cmdLineArguments().createFakeData, m_ec2Connection, commonModule()->moduleGUID());
-
-    startObjects();
-
-    emit started();
-    exec(); //< Start Qt event loop.
-}
-
-void MediaServerProcess::at_appStarted()
-{
-    if (isStopping())
-        return;
-
-    commonModule()->messageProcessor()->init(commonModule()->ec2Connection()); // start receiving notifications
-    m_crashReporter->scanAndReportByTimer(serverModule()->runTimeSettings());
-
-    QString dataLocation = serverModule()->settings().dataDir();
-    QDir stateDirectory;
-    stateDirectory.mkpath(dataLocation + QLatin1String("/state"));
-    serverModule()->fileDeletor()->init(dataLocation + QLatin1String("/state")); // constructor got root folder for temp files
-};
-
-void MediaServerProcess::at_runtimeInfoChanged(const QnPeerRuntimeInfo& runtimeInfo)
-{
-    if (isStopping())
-        return;
-    if (runtimeInfo.uuid != commonModule()->moduleGUID())
-        return;
-    auto connection = commonModule()->ec2Connection();
-    if (connection)
-    {
-        ec2::QnTransaction<nx::vms::api::RuntimeData> tran(
-            ec2::ApiCommand::runtimeInfoChanged,
-            commonModule()->moduleGUID());
-        tran.params = runtimeInfo.data;
-        commonModule()->ec2Connection()->messageBus()->sendTransaction(tran);
-    }
-}
-
-void MediaServerProcess::at_emptyDigestDetected(const QnUserResourcePtr& user, const QString& login, const QString& password)
-{
-    if (isStopping())
-        return;
-
-    // fill authenticate digest here for compatibility with version 2.1 and below.
-    const ec2::AbstractECConnectionPtr& appServerConnection = commonModule()->ec2Connection();
-    if (user->getDigest().isEmpty() && !m_updateUserRequests.contains(user->getId()))
-    {
-        user->setName(login);
-        user->setPasswordAndGenerateHash(password);
-
-        nx::vms::api::UserData userData;
-        ec2::fromResourceToApi(user, userData);
-
-        QnUuid userId = user->getId();
-        m_updateUserRequests << userId;
-        appServerConnection->getUserManager(Qn::kSystemAccess)->save(userData, password, this,
-            [this, userId]( int /*reqID*/, ec2::ErrorCode /*errorCode*/ )
-            {
-                m_updateUserRequests.remove(userId);
-            });
-    }
-}
-
-class QnVideoService : public QtService<QtSingleCoreApplication>
-{
-public:
-    QnVideoService(int argc, char **argv):
-        QtService<QtSingleCoreApplication>(argc, argv, SERVICE_NAME),
-        m_argc(argc),
-        m_argv(argv)
-    {
-        setServiceDescription(SERVICE_NAME);
-    }
-
-protected:
-    virtual int executeApplication() override
-    {
-        m_main.reset(new MediaServerProcess(m_argc, m_argv, true));
-
-        const auto cmdParams = m_main->cmdLineArguments();
-        if (cmdParams.showHelp || cmdParams.showVersion)
-            return 0;
-
-        int res = application()->exec();
-
-        m_main.reset();
-
-#ifdef Q_OS_WIN
-        // stop the service unexpectedly to let windows service management system restart it
-        if (gRestartFlag)
-        {
-            HANDLE hProcess = GetCurrentProcess();
-            TerminateProcess(hProcess, ERROR_SERVICE_SPECIFIC_ERROR);
-        }
-#endif
-        return res;
-    }
-
-    virtual void start() override
-    {
-        QtSingleCoreApplication *application = this->application();
-
-        QCoreApplication::setOrganizationName(QnAppInfo::organizationName());
-        QCoreApplication::setApplicationName(QnServerAppInfo::applicationName());
-        if (QCoreApplication::applicationVersion().isEmpty())
-            QCoreApplication::setApplicationVersion(QnAppInfo::applicationVersion());
-
-        m_main->initStaticCommonModule();
-
-        if (application->isRunning() &&
-            m_main->enableMultipleInstances() == 0)
-        {
-            qWarning() << "Server already started";
-            qApp->quit();
-            return;
-        }
-
-#ifdef Q_OS_WIN
-        SetConsoleCtrlHandler(stopServer_WIN, true);
-#endif
-        signal(SIGINT, stopServer);
-        signal(SIGTERM, stopServer);
-
-        QDir::setCurrent(qApp->applicationDirPath());
-
-    // ------------------------------------------
-#ifdef TEST_RTSP_SERVER
-        addTestData();
-#endif
-        m_main->start();
-    }
-
-    virtual void stop() override
-    {
-        if (serviceMainInstance)
-            serviceMainInstance->stopSync();
-    }
-
-private:
-    int m_argc;
-    char **m_argv;
-    QScopedPointer<MediaServerProcess> m_main;
-};
-
-void stopServer(int /*signal*/)
-{
-    gRestartFlag = false;
-    if (serviceMainInstance) {
-        //output to console from signal handler can cause deadlock
-        //qWarning() << "got signal" << signal << "stop server!";
-        serviceMainInstance->stopAsync();
-    }
-}
-
-void restartServer(int restartTimeout)
-{
-    gRestartFlag = true;
-    if (serviceMainInstance) {
-        qWarning() << "restart requested!";
-        QTimer::singleShot(restartTimeout, serviceMainInstance, SLOT(stopAsync()));
-    }
-}
-
-/*
-bool changePort(quint16 port)
-{
-    if (serviceMainInstance)
-        return serviceMainInstance->changePort(port);
-    else
-        return false;
-}
-*/
-
-#ifdef __linux__
-void SIGUSR1_handler(int)
-{
-    //doing nothing. Need this signal only to interrupt some blocking calls
-}
-#endif
-
-static void redirectOutput(FILE* stream, const char* streamName, const std::string& filename)
-{
-    if (freopen(filename.c_str(), "w", stream))
-        fprintf(stream, "%s of mediaserver is redirected to this file\n", streamName);
-    // Ignore possible errors because it is not clear where to print an error message.
-}
-
-static bool fileExists(const std::string& filename)
-{
-    return static_cast<bool>(std::ifstream(filename.c_str()));
-}
-
-static void redirectStdoutAndStderrIfNeeded(int argc, char* argv[])
-{
-    static const std::string kFilePrefix = nx::kit::IniConfig::iniFilesDir();
-    static const std::string kStdoutFilename = "mediaserver_stdout.log";
-    static const std::string kStderrFilename = "mediaserver_stderr.log";
-
-    if (fileExists(kFilePrefix + kStdoutFilename))
-        redirectOutput(stdout, "stdout", kFilePrefix + kStdoutFilename);
-
-    if (fileExists(kFilePrefix + kStderrFilename))
-        redirectOutput(stderr, "stderr", kFilePrefix + kStderrFilename);
-}
-
-int MediaServerProcess::main(int argc, char* argv[])
-{
-    redirectStdoutAndStderrIfNeeded(argc, argv);
-
-    nx::utils::rlimit::setMaxFileDescriptors(32000);
-
-    #if defined(_WIN32)
-        win32_exception::installGlobalUnhandledExceptionHandler();
-        _tzset();
-    #endif
-
-    #if defined(__linux__)
-        signal( SIGUSR1, SIGUSR1_handler );
-    #endif
-
-    #if !defined(EDGE_SERVER)
-        // Festival should be initialized before QnVideoService has started because of a bug in
-        // festival.
-        std::unique_ptr<TextToWaveServer> textToWaveServer = std::make_unique<TextToWaveServer>(
-            nx::utils::file_system::applicationDirPath(argc, argv));
-        textToWaveServer->start();
-        textToWaveServer->waitForStarted();
-    #endif
-
-    QnVideoService service(argc, argv);
-
-    const int res = service.exec();
-    return (gRestartFlag && res == 0) ? 1 : 0;
-}
-
-const nx::mediaserver::CmdLineArguments MediaServerProcess::cmdLineArguments() const
-{
-    return m_cmdLineArguments;
-}
-
-void MediaServerProcess::configureApiRestrictions(nx::network::http::AuthMethodRestrictionList* restrictions)
-{
-    // For "OPTIONS * RTSP/1.0"
-    restrictions->allow("\\*", nx::network::http::AuthMethod::noAuth);
-
-    const auto webPrefix = std::string("(/web)?(/proxy/[^/]*(/[^/]*)?)?");
-    restrictions->allow(webPrefix + "/api/ping", nx::network::http::AuthMethod::noAuth);
-    restrictions->allow(webPrefix + "/api/camera_event.*", nx::network::http::AuthMethod::noAuth);
-    restrictions->allow(webPrefix + "/api/moduleInformation", nx::network::http::AuthMethod::noAuth);
-    restrictions->allow(webPrefix + "/api/gettime", nx::network::http::AuthMethod::noAuth);
-    restrictions->allow(
-        webPrefix + nx::vms::time_sync::TimeSyncManager::kTimeSyncUrlPath.toStdString(),
-        nx::network::http::AuthMethod::noAuth);
-    restrictions->allow(webPrefix + "/api/getTimeZones", nx::network::http::AuthMethod::noAuth);
-    restrictions->allow(webPrefix + "/api/getNonce", nx::network::http::AuthMethod::noAuth);
-    restrictions->allow(webPrefix + "/api/cookieLogin", nx::network::http::AuthMethod::noAuth);
-    restrictions->allow(webPrefix + "/api/cookieLogout", nx::network::http::AuthMethod::noAuth);
-    restrictions->allow(webPrefix + "/api/getCurrentUser", nx::network::http::AuthMethod::noAuth);
-    restrictions->allow(webPrefix + "/static/.*", nx::network::http::AuthMethod::noAuth);
-    restrictions->allow("/crossdomain.xml", nx::network::http::AuthMethod::noAuth);
-    restrictions->allow("/favicon.ico", nx::network::http::AuthMethod::noAuth);
-    restrictions->allow(webPrefix + "/api/startLiteClient", nx::network::http::AuthMethod::noAuth);
-
-    // For open in new browser window.
-    restrictions->allow(webPrefix + "/api/showLog.*",
-        nx::network::http::AuthMethod::urlQueryDigest | nx::network::http::AuthMethod::allowWithourCsrf);
-
-    // For inserting in HTML <img src="...">.
-    restrictions->allow(webPrefix + "/ec2/cameraThumbnail",
-        nx::network::http::AuthMethod::allowWithourCsrf);
-
-    // TODO: #3.1 Remove this method and use /api/installUpdate in client when offline cloud
-    // authentication is implemented.
-    // WARNING: This is severe vulnerability introduced in 3.0.
-    restrictions->allow(webPrefix + "/api/installUpdateUnauthenticated",
-        nx::network::http::AuthMethod::noAuth);
-
-    nx::network::http::AuthMethodRestrictionList::Filter filter;
-    filter.protocol = nx::network::http::http_1_0.protocol.toStdString();
-    filter.method = nx::network::http::Method::options.toStdString();
-    restrictions->allow(
-        filter,
-        nx::network::http::AuthMethod::noAuth);
-}
->>>>>>> 4b092388
+}