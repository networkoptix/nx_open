#include "rtsp_perf.h"

#include <random>

#include <nx/streaming/rtsp_client.h>
#include <nx/network/socket_global.h>
#include <nx/network/http/custom_headers.h>
#include <nx/utils/log/log.h>
#include <nx/utils/datetime.h>
#include <nx/network/http/http_client.h>
#include <nx/fusion/model_functions.h>
#include <nx/vms/api/data/camera_data_ex.h>
#include <nx/utils/random_qt_device.h>
#include <nx/streaming/rtp/rtp.h>
#include <nx/streaming/video_data_packet.h>

std::chrono::milliseconds kMinStartInterval{100};
std::chrono::milliseconds kMaxStartInterval{10000};

struct BitrateCounter
{
    BitrateCounter() : m_prevCheckTime(std::chrono::system_clock::now()) {}

    float update(int64_t totalBytesRead)
    {
        auto time = std::chrono::system_clock::now();
        float bitrate = float(totalBytesRead - m_prevBytesRead) * 8 /
            std::chrono::duration<float>(time - m_prevCheckTime).count() / 1000000;
        m_prevBytesRead = totalBytesRead;
        m_prevCheckTime = time;
        return bitrate;
    }

private:
    std::chrono::time_point<std::chrono::system_clock> m_prevCheckTime;
    int64_t m_prevBytesRead = 0;
};

bool RtspPerf::getCamerasUrls(const QString& server, std::vector<QString>& urls)
{
    std::vector<QString> result;
    nx::network::http::HttpClient httpClient;
    httpClient.setUserName(m_config.user);
    httpClient.setUserPassword(m_config.password);
<<<<<<< HEAD
    QString request = "http://" + server + "/ec2/getCamerasEx";
=======

    const QString request = "http://" + server + "/ec2/getCamerasEx";
>>>>>>> 7206b9c6
    NX_INFO(this, "Obtain camera list using request: %1", request);
    if (!httpClient.doGet(request))
    {
        NX_ERROR(this, "Failed to get camera list");
        return false;
    }
    if (!httpClient.response() ||
        !nx::network::http::StatusCode::isSuccessCode(httpClient.response()->statusLine.statusCode))
    {
        NX_ERROR(this, "Bad response from server: %1", httpClient.response()->statusLine.toString());
        return false;
    }
    auto responseBody = httpClient.fetchEntireMessageBody();
    if (!responseBody.has_value())
    {
        NX_ERROR(this, "Failed to read response from server: %1", httpClient.lastSysErrorCode());
        return false;
    }

    nx::vms::api::CameraDataExList cameras =
        QJson::deserialized<nx::vms::api::CameraDataExList>(responseBody.value());

    if (cameras.empty())
    {
        NX_ERROR(this, "No camera found in response from server");
        return false;
    }

    for(const auto& camera: cameras)
    {
        urls.emplace_back(
            QString(m_config.useSsl ? "rtsps://" : "rtsp://") + server + "/" + camera.id.toString());
    }
    return true;
}

void RtspPerf::startSessionsThread(const std::vector<QString>& urls)
{
    while (true)
    {
        for (int i = 0; i < (int)m_sessions.size(); ++i)
        {
            if (m_sessions[i].failed)
            {
                bool live = i < m_config.count * m_config.livePercent / 100;
                QString url = urls[i % urls.size()];
                m_sessions[i].failed = false;
                if (m_sessions[i].worker.joinable())
                    m_sessions[i].worker.join();
                m_sessions[i].worker = std::thread([url, live, this, i]() {
                    m_sessions[i].run(url, m_config, live);
                });
                ++m_totalFailed;

                if (m_totalFailed > 0 && m_config.startInterval == std::chrono::milliseconds::zero())
                    m_currentStartInterval = std::min(m_currentStartInterval * 2, kMaxStartInterval);

                std::this_thread::sleep_for(m_currentStartInterval);
            }
        }
        std::this_thread::sleep_for(m_currentStartInterval);
    }
}

void RtspPerf::run()
{
    static const std::chrono::seconds kStatisticPrintInterval(1);
    nx::network::SocketGlobals::InitGuard socketInitializationGuard;
    std::vector<Session> sessions(m_config.count);
    std::vector<QString> urls;

    if (m_config.urls.isEmpty())
    {
        if (!getCamerasUrls(m_config.server, urls))
            return;
    }
    else
    {
        for(const auto& url: m_config.urls)
            urls.push_back(url);
    }

    m_totalFailed = -m_config.count;
    m_currentStartInterval = m_config.startInterval != std::chrono::milliseconds::zero() ?
        m_config.startInterval : kMinStartInterval;
    BitrateCounter bitrateCounter;
    auto startSessionThread = std::thread([urls, this]() { startSessionsThread(urls); });
    while (true)
    {
        std::this_thread::sleep_for(kStatisticPrintInterval);
        int64_t totalBytesRead = 0;
        int64_t successSessions = 0;
        for (const auto& session: m_sessions)
        {
            totalBytesRead += session.totalBytesRead;
            if (!session.failed)
                ++successSessions;
        }
        float bitrate = bitrateCounter.update(totalBytesRead);
        NX_INFO(this, "Total bitrate %1 MBit/s, working sessions %2, failed %3, bytes read %4",
            QString::number(bitrate, 'f', 3), successSessions, std::max<int64_t>(m_totalFailed, 0), totalBytesRead);
    }
}

void RtspPerf::Session::run(const QString& url, const Config& config, bool live)
{
    static const int kInterleavedRtpOverTcpPrefixLength = 4;
    int64_t position = DATETIME_NOW;
    if (!live)
    {
        nx::utils::random::QtDevice rd;
        std::mt19937 gen(rd());
        std::uniform_int_distribution<> dis(60, 3600);
        position = QDateTime::currentMSecsSinceEpoch() * 1000 - dis(gen) * 1000000;
    }
    NX_INFO(this, "Start test rtps session: %1 %2",
        url,
        live ? "live" : "archive, from position: " + QString::number(position / 1000000));

    const QString cameraId = url.endsWith('/') ?
        url.mid(url.left(url.size() - 1).lastIndexOf('/') + 1) : url.mid(url.lastIndexOf('/') + 1);
    if (cameraId.isEmpty())
        NX_ERROR(this, "Failed to parse camera id from url: %1", url);

    QAuthenticator auth;
    auth.setUser(config.user);
    auth.setPassword(config.password);
    QnRtspClient::Config rtspConfig;
    QnRtspClient rtspClient(rtspConfig);
    rtspClient.setTCPTimeout(config.timeout);
    rtspClient.setAuth(auth, nx::network::http::header::AuthScheme::basic);
    rtspClient.setTransport(nx::vms::api::RtpTransportType::tcp);
    rtspClient.setAdditionAttribute(Qn::EC2_INTERNAL_RTP_FORMAT, "1");
    CameraDiagnostics::Result result = rtspClient.open(url);
    if (result.errorCode != 0)
    {
        NX_ERROR(this, "Failed to open rtsp stream: %1", result.toString(nullptr));
        failed = true;
        return;
    }
    rtspClient.play(position, AV_NOPTS_VALUE, 1.0);
    int rtpChannelNum = -1;
    std::vector<QnByteArray*> dataArrays;
    while (true)
    {
        int bytesRead = rtspClient.readBinaryResponse(dataArrays, rtpChannelNum);
        if (rtpChannelNum >= 0 && (int)dataArrays.size() > rtpChannelNum && dataArrays[rtpChannelNum])
        {
            if (bytesRead > 0 && config.printTimestamps)
            {
                parsePacketTimestamp(
                    (uint8_t*)dataArrays[rtpChannelNum]->data() + kInterleavedRtpOverTcpPrefixLength,
                    dataArrays[rtpChannelNum]->size() - kInterleavedRtpOverTcpPrefixLength,
                    cameraId);
            }
            dataArrays[rtpChannelNum]->clear();
        }
        if (bytesRead <= 0)
        {
            NX_ERROR(this, "Failed to read data");
            failed = true;
            break;
        }
        totalBytesRead += bytesRead;
    }
    for (auto& data: dataArrays)
        delete data;
}

void RtspPerf::Session::parsePacketTimestamp(
    const uint8_t* data, int64_t size, const QString& cameraId)
{
    using namespace nx::streaming::rtp;

    static const int RTSP_FFMPEG_GENERIC_HEADER_SIZE = 8;

    const RtpHeader* rtpHeader = (RtpHeader*) data;
    if (rtpHeader->CSRCCount != 0 || rtpHeader->version != 2)
    {
        NX_WARNING(this, "Got malformed RTP packet header. Ignored.");
        return;
    }

    const quint8* payload = data + RtpHeader::kSize;
    size -= RtpHeader::kSize;
    // Odd numbers - codec context, even numbers - data. Ignore context
    if ((qFromBigEndian(rtpHeader->ssrc) & 0x01) != 0)
        return;

    if (rtpHeader->padding)
        size -= qFromBigEndian(rtpHeader->padding);

    if (newPacket)
    {
        if (size < RTSP_FFMPEG_GENERIC_HEADER_SIZE)
            return;

        const QnAbstractMediaData::DataType dataType = (QnAbstractMediaData::DataType)*(payload++);
        const quint32 timestampHigh = qFromBigEndian(*(quint32*) payload);
        const int64_t timestamp = qFromBigEndian(rtpHeader->timestamp) + (qint64(timestampHigh) << 32);
        if (dataType == QnAbstractMediaData::VIDEO)
        {
            printf("Camera %s timestamp %lld us\n", cameraId.toUtf8().data(),
                (long long int) timestamp);
        }
    }
    newPacket = rtpHeader->marker;
}<|MERGE_RESOLUTION|>--- conflicted
+++ resolved
@@ -42,12 +42,8 @@
     nx::network::http::HttpClient httpClient;
     httpClient.setUserName(m_config.user);
     httpClient.setUserPassword(m_config.password);
-<<<<<<< HEAD
-    QString request = "http://" + server + "/ec2/getCamerasEx";
-=======
 
     const QString request = "http://" + server + "/ec2/getCamerasEx";
->>>>>>> 7206b9c6
     NX_INFO(this, "Obtain camera list using request: %1", request);
     if (!httpClient.doGet(request))
     {
