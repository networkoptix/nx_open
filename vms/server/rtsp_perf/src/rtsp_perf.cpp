#include "rtsp_perf.h"

#include <nx/network/socket_global.h>
#include <nx/utils/log/log.h>
#include <nx/network/http/http_client.h>
#include <nx/fusion/model_functions.h>
#include <nx/vms/api/data/camera_data_ex.h>

std::chrono::milliseconds kMinStartInterval{100};
std::chrono::milliseconds kMaxStartInterval{10000};

struct BitrateCounter
{
    BitrateCounter() : m_prevCheckTime(std::chrono::system_clock::now()) {}

    float update(int64_t totalBytesRead)
    {
        auto time = std::chrono::system_clock::now();
        float bitrate = float(totalBytesRead - m_prevBytesRead) * 8 /
            std::chrono::duration<float>(time - m_prevCheckTime).count() / 1000000;
        m_prevBytesRead = totalBytesRead;
        m_prevCheckTime = time;
        return bitrate;
    }

private:
    std::chrono::time_point<std::chrono::system_clock> m_prevCheckTime;
    int64_t m_prevBytesRead = 0;
};

RtspPerf::RtspPerf(const Config& config):
    m_sessions(config.count),
    m_config(config)
{
}

bool RtspPerf::getCamerasUrls(const QString& server, std::vector<QString>& urls)
{
    std::vector<QString> result;
    nx::network::http::HttpClient httpClient;
    httpClient.setUserName(m_config.sessionConfig.user);
    httpClient.setUserPassword(m_config.sessionConfig.password);

    const QString request = "http://" + server + "/ec2/getCamerasEx";
    NX_INFO(this, "Obtain camera list using request: %1", request);
    if (!httpClient.doGet(request))
    {
        NX_ERROR(this, "Failed to get camera list");
        return false;
    }
    if (!httpClient.response() ||
        !nx::network::http::StatusCode::isSuccessCode(httpClient.response()->statusLine.statusCode))
    {
        NX_ERROR(this, "Bad response from server: %1", httpClient.response()->statusLine.toString());
        return false;
    }
    auto responseBody = httpClient.fetchEntireMessageBody();
    if (!responseBody.has_value())
    {
        NX_ERROR(this, "Failed to read response from server: %1", httpClient.lastSysErrorCode());
        return false;
    }

    nx::vms::api::CameraDataExList cameras =
        QJson::deserialized<nx::vms::api::CameraDataExList>(responseBody.value());

    if (cameras.empty())
    {
        NX_ERROR(this, "No camera found in response from server");
        return false;
    }

    for(const auto& camera: cameras)
    {
        urls.emplace_back(
            QString(m_config.useSsl ? "rtsps://" : "rtsp://") + server + "/" + camera.id.toString());
    }
    return true;
}

void RtspPerf::startSessionsThread(const std::vector<QString>& urls)
{
    while (true)
    {
        for (int i = 0; i < (int)m_sessions.size(); ++i)
        {
            if (!m_sessions[i].failed)
                continue;

            bool live = i < m_config.count * m_config.livePercent / 100;
            QString url = urls[i % urls.size()];
            m_sessions[i].failed = false;
            if (m_sessions[i].worker.joinable())
                m_sessions[i].worker.join();
            m_sessions[i].worker = std::thread([url, live, this, i]()
            {
                m_sessions[i].run(url, m_config.sessionConfig, live);
            });

            if (m_sessions[i].failedCount > 0 && m_config.startInterval == std::chrono::milliseconds::zero())
                m_currentStartInterval = std::min(m_currentStartInterval * 2, kMaxStartInterval);

            std::this_thread::sleep_for(m_currentStartInterval);
        }
        if (m_config.disableRestart)
            return;
        std::this_thread::sleep_for(m_currentStartInterval);
    }
}

void RtspPerf::run()
{
    static const std::chrono::seconds kStatisticPrintInterval(1);
    nx::network::SocketGlobals::InitGuard socketInitializationGuard;
    std::vector<Session> sessions(m_config.count);
    std::vector<QString> urls;

    if (m_config.urls.isEmpty())
    {
        if (!getCamerasUrls(m_config.server, urls))
            return;
    }
    else
    {
        for(const auto& url: m_config.urls)
            urls.push_back(url);
    }

    m_currentStartInterval = m_config.startInterval != std::chrono::milliseconds::zero() ?
        m_config.startInterval : kMinStartInterval;
    BitrateCounter bitrateCounter;
    auto startSessionThread = std::thread([urls, this]() { startSessionsThread(urls); });
    while (true)
    {
        std::this_thread::sleep_for(kStatisticPrintInterval);
        int64_t totalBytesRead = 0;
        int64_t successSessions = 0;
        int64_t failedSessions = 0;
        for (const auto& session: m_sessions)
        {
            totalBytesRead += session.totalBytesRead;
            if (!session.failed)
                ++successSessions;
            failedSessions += session.failedCount;
        }
        float bitrate = bitrateCounter.update(totalBytesRead);
        NX_INFO(this, "Total bitrate %1 MBit/s, working sessions %2, failed %3, bytes read %4",
<<<<<<< HEAD
            QString::number(bitrate, 'f', 3), successSessions, std::max<int64_t>(m_totalFailed, 0), totalBytesRead);
    }
}

void RtspPerf::Session::run(const QString& url, const Config& config, bool live)
{
    static const int kInterleavedRtpOverTcpPrefixLength = 4;
    int64_t position = DATETIME_NOW;
    if (!live)
    {
        nx::utils::random::QtDevice rd;
        std::mt19937 gen(rd());
        std::uniform_int_distribution<> dis(60, 3600);
        position = QDateTime::currentMSecsSinceEpoch() * 1000 - dis(gen) * 1000000;
    }
    NX_INFO(this, "Start test rtps session: %1 %2",
        url,
        live ? "live" : "archive, from position: " + QString::number(position / 1000000));

    const QString cameraId = url.endsWith('/') ?
        url.mid(url.left(url.size() - 1).lastIndexOf('/') + 1) : url.mid(url.lastIndexOf('/') + 1);
    if (cameraId.isEmpty())
        NX_ERROR(this, "Failed to parse camera id from url: %1", url);

    QAuthenticator auth;
    auth.setUser(config.user);
    auth.setPassword(config.password);
    QnRtspClient::Config rtspConfig;
    QnRtspClient rtspClient(rtspConfig);
    rtspClient.setTCPTimeout(config.timeout);
    rtspClient.setAuth(auth, nx::network::http::header::AuthScheme::basic);
    rtspClient.setTransport(nx::vms::api::RtpTransportType::tcp);
    rtspClient.setAdditionAttribute(Qn::EC2_INTERNAL_RTP_FORMAT, "1");
    CameraDiagnostics::Result result = rtspClient.open(url);
    if (result.errorCode != 0)
    {
        NX_ERROR(this, "Failed to open rtsp stream: %1", result.toString(nullptr));
        failed = true;
        return;
    }
    rtspClient.play(position, AV_NOPTS_VALUE, 1.0);
    int rtpChannelNum = -1;
    std::vector<QnByteArray*> dataArrays;
    m_lastFrameTime = std::chrono::system_clock::now();
    while (true)
    {
        int bytesRead = rtspClient.readBinaryResponse(dataArrays, rtpChannelNum);
        if (rtpChannelNum >= 0 && (int)dataArrays.size() > rtpChannelNum && dataArrays[rtpChannelNum])
        {
            if (bytesRead > 0 && config.printTimestamps)
            {
                parsePacketTimestamp(
                    (uint8_t*)dataArrays[rtpChannelNum]->data() + kInterleavedRtpOverTcpPrefixLength,
                    dataArrays[rtpChannelNum]->size() - kInterleavedRtpOverTcpPrefixLength,
                    cameraId,
                    config.timeout);
            }
            dataArrays[rtpChannelNum]->clear();
        }
        if (bytesRead <= 0)
        {
            NX_ERROR(this, "Failed to read data");
            failed = true;
            break;
        }
        totalBytesRead += bytesRead;
    }
    for (auto& data: dataArrays)
        delete data;
}

void RtspPerf::Session::parsePacketTimestamp(
    const uint8_t* data, int64_t size, const QString& cameraId, std::chrono::milliseconds timeout)
{
    using namespace nx::streaming::rtp;

    static const int RTSP_FFMPEG_GENERIC_HEADER_SIZE = 8;

    const RtpHeader* rtpHeader = (RtpHeader*) data;
    if (rtpHeader->CSRCCount != 0 || rtpHeader->version != 2)
    {
        NX_WARNING(this, "Got malformed RTP packet header. Ignored.");
        return;
    }

    const quint8* payload = data + RtpHeader::kSize;
    size -= RtpHeader::kSize;
    // Odd numbers - codec context, even numbers - data. Ignore context
    if ((qFromBigEndian(rtpHeader->ssrc) & 0x01) != 0)
        return;

    if (rtpHeader->padding)
        size -= qFromBigEndian(rtpHeader->padding);

    auto nowTime = std::chrono::system_clock::now();
    if (newPacket)
    {
        if (size < RTSP_FFMPEG_GENERIC_HEADER_SIZE)
            return;

        const QnAbstractMediaData::DataType dataType = (QnAbstractMediaData::DataType)*(payload++);
        const quint32 timestampHigh = qFromBigEndian(*(quint32*) payload);
        const int64_t timestamp = qFromBigEndian(rtpHeader->timestamp) + (qint64(timestampHigh) << 32);
        if (dataType == QnAbstractMediaData::VIDEO)
        {
            printf("Camera %s timestamp %lld us\n", cameraId.toUtf8().data(),
                (long long int) timestamp);
            m_lastFrameTime = nowTime;
        }
    }

    std::chrono::duration<double> timeFromLastFrame = nowTime - m_lastFrameTime;
    if (timeFromLastFrame > timeout)
    {
        printf("WARNNIG: camera %s, video frame was not received for %lfsec\n",
            cameraId.toUtf8().data(), timeFromLastFrame.count());
        m_lastFrameTime = nowTime;
=======
            QString::number(bitrate, 'f', 3), successSessions, failedSessions, totalBytesRead);
>>>>>>> 5bc7c892
    }
}<|MERGE_RESOLUTION|>--- conflicted
+++ resolved
@@ -145,126 +145,6 @@
         }
         float bitrate = bitrateCounter.update(totalBytesRead);
         NX_INFO(this, "Total bitrate %1 MBit/s, working sessions %2, failed %3, bytes read %4",
-<<<<<<< HEAD
-            QString::number(bitrate, 'f', 3), successSessions, std::max<int64_t>(m_totalFailed, 0), totalBytesRead);
-    }
-}
-
-void RtspPerf::Session::run(const QString& url, const Config& config, bool live)
-{
-    static const int kInterleavedRtpOverTcpPrefixLength = 4;
-    int64_t position = DATETIME_NOW;
-    if (!live)
-    {
-        nx::utils::random::QtDevice rd;
-        std::mt19937 gen(rd());
-        std::uniform_int_distribution<> dis(60, 3600);
-        position = QDateTime::currentMSecsSinceEpoch() * 1000 - dis(gen) * 1000000;
-    }
-    NX_INFO(this, "Start test rtps session: %1 %2",
-        url,
-        live ? "live" : "archive, from position: " + QString::number(position / 1000000));
-
-    const QString cameraId = url.endsWith('/') ?
-        url.mid(url.left(url.size() - 1).lastIndexOf('/') + 1) : url.mid(url.lastIndexOf('/') + 1);
-    if (cameraId.isEmpty())
-        NX_ERROR(this, "Failed to parse camera id from url: %1", url);
-
-    QAuthenticator auth;
-    auth.setUser(config.user);
-    auth.setPassword(config.password);
-    QnRtspClient::Config rtspConfig;
-    QnRtspClient rtspClient(rtspConfig);
-    rtspClient.setTCPTimeout(config.timeout);
-    rtspClient.setAuth(auth, nx::network::http::header::AuthScheme::basic);
-    rtspClient.setTransport(nx::vms::api::RtpTransportType::tcp);
-    rtspClient.setAdditionAttribute(Qn::EC2_INTERNAL_RTP_FORMAT, "1");
-    CameraDiagnostics::Result result = rtspClient.open(url);
-    if (result.errorCode != 0)
-    {
-        NX_ERROR(this, "Failed to open rtsp stream: %1", result.toString(nullptr));
-        failed = true;
-        return;
-    }
-    rtspClient.play(position, AV_NOPTS_VALUE, 1.0);
-    int rtpChannelNum = -1;
-    std::vector<QnByteArray*> dataArrays;
-    m_lastFrameTime = std::chrono::system_clock::now();
-    while (true)
-    {
-        int bytesRead = rtspClient.readBinaryResponse(dataArrays, rtpChannelNum);
-        if (rtpChannelNum >= 0 && (int)dataArrays.size() > rtpChannelNum && dataArrays[rtpChannelNum])
-        {
-            if (bytesRead > 0 && config.printTimestamps)
-            {
-                parsePacketTimestamp(
-                    (uint8_t*)dataArrays[rtpChannelNum]->data() + kInterleavedRtpOverTcpPrefixLength,
-                    dataArrays[rtpChannelNum]->size() - kInterleavedRtpOverTcpPrefixLength,
-                    cameraId,
-                    config.timeout);
-            }
-            dataArrays[rtpChannelNum]->clear();
-        }
-        if (bytesRead <= 0)
-        {
-            NX_ERROR(this, "Failed to read data");
-            failed = true;
-            break;
-        }
-        totalBytesRead += bytesRead;
-    }
-    for (auto& data: dataArrays)
-        delete data;
-}
-
-void RtspPerf::Session::parsePacketTimestamp(
-    const uint8_t* data, int64_t size, const QString& cameraId, std::chrono::milliseconds timeout)
-{
-    using namespace nx::streaming::rtp;
-
-    static const int RTSP_FFMPEG_GENERIC_HEADER_SIZE = 8;
-
-    const RtpHeader* rtpHeader = (RtpHeader*) data;
-    if (rtpHeader->CSRCCount != 0 || rtpHeader->version != 2)
-    {
-        NX_WARNING(this, "Got malformed RTP packet header. Ignored.");
-        return;
-    }
-
-    const quint8* payload = data + RtpHeader::kSize;
-    size -= RtpHeader::kSize;
-    // Odd numbers - codec context, even numbers - data. Ignore context
-    if ((qFromBigEndian(rtpHeader->ssrc) & 0x01) != 0)
-        return;
-
-    if (rtpHeader->padding)
-        size -= qFromBigEndian(rtpHeader->padding);
-
-    auto nowTime = std::chrono::system_clock::now();
-    if (newPacket)
-    {
-        if (size < RTSP_FFMPEG_GENERIC_HEADER_SIZE)
-            return;
-
-        const QnAbstractMediaData::DataType dataType = (QnAbstractMediaData::DataType)*(payload++);
-        const quint32 timestampHigh = qFromBigEndian(*(quint32*) payload);
-        const int64_t timestamp = qFromBigEndian(rtpHeader->timestamp) + (qint64(timestampHigh) << 32);
-        if (dataType == QnAbstractMediaData::VIDEO)
-        {
-            printf("Camera %s timestamp %lld us\n", cameraId.toUtf8().data(),
-                (long long int) timestamp);
-            m_lastFrameTime = nowTime;
-        }
-    }
-
-    std::chrono::duration<double> timeFromLastFrame = nowTime - m_lastFrameTime;
-    if (timeFromLastFrame > timeout)
-    {
-        printf("WARNNIG: camera %s, video frame was not received for %lfsec\n",
-            cameraId.toUtf8().data(), timeFromLastFrame.count());
-        m_lastFrameTime = nowTime;
-=======
             QString::number(bitrate, 'f', 3), successSessions, failedSessions, totalBytesRead);
->>>>>>> 5bc7c892
     }
 }