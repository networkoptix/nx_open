--- conflicted
+++ resolved
@@ -75,12 +75,6 @@
 {
     std::lock_guard<std::mutex> lock(m_mutex);
 
-<<<<<<< HEAD
-    if (!m_camera)
-        m_camera = std::make_shared<Camera>(this, m_timeProvider);
-
-=======
->>>>>>> 85f9a1be
     if (!m_camera->isInitialized() && !m_camera->initialize())
         return nxcip::NX_IO_ERROR;
     
@@ -199,13 +193,5 @@
     return &m_refManager;
 }
 
-<<<<<<< HEAD
-std::string CameraManager::ffmpegUrl() const
-{
-    return m_discoveryManager->getFfmpegUrl(m_info.uid);
-}
-
-=======
->>>>>>> 85f9a1be
 } // namespace nx
 } // namespace usb_cam