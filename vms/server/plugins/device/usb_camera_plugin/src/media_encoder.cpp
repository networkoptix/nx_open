#include "media_encoder.h"

#include <nx/utils/app_info.h>
#include <nx/utils/log/assert.h>
#include <nx/utils/log/log.h>
#include <nx/utils/url.h>

#include "camera/default_audio_encoder.h"
#include "camera_manager.h"
#include "device/video/utils.h"
#include "ffmpeg/codec.h"
#include "ffmpeg/utils.h"
#include "stream_reader.h"

namespace nx {
namespace usb_cam {

namespace {

static constexpr int kBytesInOneKilobyte = 1000;

}

MediaEncoder::MediaEncoder(nxpt::CommonRefManager* const parentRefManager,
    int encoderIndex,
    const std::shared_ptr<Camera>& camera)
    :
    m_refManager(parentRefManager),
    m_encoderIndex(encoderIndex),
    m_camera(camera),
    m_codecParams(camera->defaultVideoParameters())
{
}

void* MediaEncoder::queryInterface(const nxpl::NX_GUID& interfaceID)
{
    if (memcmp(
        &interfaceID,
        &nxcip::IID_CameraMediaEncoder2,
            sizeof(nxcip::IID_CameraMediaEncoder2)) == 0)
    {
        addRef();
        return static_cast<nxcip::CameraMediaEncoder2*>(this);
    }
    if (memcmp(&interfaceID, &nxcip::IID_CameraMediaEncoder,
            sizeof(nxcip::IID_CameraMediaEncoder)) == 0)
    {
        addRef();
        return static_cast<nxcip::CameraMediaEncoder*>(this);
    }
    if (memcmp(&interfaceID, &nxpl::IID_PluginInterface, sizeof(nxpl::IID_PluginInterface)) == 0)
    {
        addRef();
        return static_cast<nxpl::PluginInterface*>(this);
    }
    return NULL;
}

int MediaEncoder::addRef() const
{
    return m_refManager.addRef();
}

int MediaEncoder::releaseRef() const
{
    return m_refManager.releaseRef();
}

int MediaEncoder::getMediaUrl(char* urlBuf) const
{
    urlBuf[0] = '\0'; //< the plugin does not broadcast it's own stream, the mediaserver does it.
    return nxcip::NX_NO_DATA;
}

int MediaEncoder::getMaxBitrate(int* maxBitrate) const
{
    if(!m_camera->videoStream()->pluggedIn())
        return nxcip::NX_IO_ERROR;

<<<<<<< HEAD
    *maxBitrate = device::video::getMaxBitrate(
        m_camera->url(),
        m_camera->compressionTypeDescriptor()) / kBytesInOneKilobyte;
=======
    int bitrate = 
        device::video::getMaxBitrate(m_camera->ffmpegUrl(), m_camera->compressionTypeDescriptor());
        
    *maxBitrate = bitrate / kBytesInOneKilobyte;

>>>>>>> d900d6d0
    return nxcip::NX_NO_ERROR;
}

int MediaEncoder::setResolution(const nxcip::Resolution& resolution)
{
    if (!m_camera->videoStream()->pluggedIn())
        return nxcip::NX_IO_ERROR;

    m_codecParams.resolution = resolution;
    if (m_streamReader)
        m_streamReader->setResolution(resolution);
    return nxcip::NX_NO_ERROR;
}

int MediaEncoder::setFps(const float& fps, float* selectedFps)
{
    if (!m_camera->videoStream()->pluggedIn())
        return nxcip::NX_IO_ERROR;

    auto resolutionList = m_camera->resolutionList();
    if (resolutionList.empty())
        return nxcip::NX_OTHER_ERROR;

    std::sort(resolutionList.begin(), resolutionList.end(),
        [&](const device::video::ResolutionData& a, const device::video::ResolutionData& b) {
            return a.fps < b.fps;
        });

    float actualFps = 0;
    for (const auto& resolutionData : resolutionList)
    {
        if (resolutionData.fps >= fps)
        {
            actualFps = resolutionData.fps;
            break;
        }
    }

    NX_ASSERT(actualFps != 0);
    if (!actualFps)
        actualFps = 30;

    *selectedFps = actualFps;
    m_codecParams.fps = actualFps;
    if (m_streamReader)
        m_streamReader->setFps(actualFps);

    return nxcip::NX_NO_ERROR;
}

int MediaEncoder::setBitrate(int bitrateKbps, int* selectedBitrateKbps)
{
    if (!m_camera->videoStream()->pluggedIn())
        return nxcip::NX_IO_ERROR;

    // the plugin uses bits per second internally, so convert to that first
    int bitrate = bitrateKbps * 1000;
    m_codecParams.bitrate = bitrate;
    if (m_streamReader)
        m_streamReader->setBitrate(bitrate);
    *selectedBitrateKbps = bitrateKbps;
    return nxcip::NX_NO_ERROR;
}
int MediaEncoder::getAudioFormat(nxcip::AudioFormat* audioFormat) const
{
    if (!m_camera->videoStream()->pluggedIn())
        return nxcip::NX_IO_ERROR;

    int ffmpegError = 0;
    std::unique_ptr<ffmpeg::Codec> encoder = getDefaultAudioEncoder(&ffmpegError);
    if (ffmpegError < 0)
        return nxcip::NX_UNSUPPORTED_CODEC;

    AVCodecContext* context = encoder->codecContext();

    auto nxSampleType =
        ffmpeg::utils::toNxSampleType(context->sample_fmt);
    if (!nxSampleType.has_value())
        return nxcip::NX_UNSUPPORTED_CODEC;

    audioFormat->compressionType = ffmpeg::utils::toNxCompressionType(context->codec_id);
    audioFormat->sampleRate = context->sample_rate;
    audioFormat->bitrate = context->bit_rate;
#ifdef _WIN32
    audioFormat->byteOrder = nxcip::AudioFormat::boLittleEndian;
#else
    audioFormat->byteOrder = __BYTE_ORDER == BIG_ENDIAN
        ? nxcip::AudioFormat::boBigEndian
        : nxcip::AudioFormat::boLittleEndian;
#endif
    audioFormat->channels = context->channels;
    audioFormat->sampleFmt = nxSampleType.value();
    audioFormat->channelLayout = context->channel_layout;
    audioFormat->blockAlign = context->block_align;
    audioFormat->bitsPerCodedSample = context->bits_per_coded_sample;

    return nxcip::NX_NO_ERROR;
}

void MediaEncoder::fillResolutionList(
    const std::vector<device::video::ResolutionData>& list,
    nxcip::ResolutionInfo* outInfoList,
    int* outInfoListCount) const
{
    const auto getMaxFps = [](
        const std::vector<device::video::ResolutionData>& list,
        int startIndex,
        int width, int height) -> int {
        int maxFps = 0;
        for (int i = startIndex; i < list.size(); ++i)
        {
            const device::video::ResolutionData& resolution = list[i];
            if (resolution.width * resolution.height == width * height)
            {
                if (maxFps < resolution.fps)
                    maxFps = resolution.fps;
            }
        }
        return maxFps;
    };

    int j = 0;
    device::video::ResolutionData previous(0, 0, 0);
    for (int i = 0; i < list.size() && j < nxcip::MAX_RESOLUTION_LIST_SIZE; ++i)
    {
        if (previous.width * previous.height == list[i].width * list[i].height)
            continue;

        outInfoList[j].resolution = { list[i].width, list[i].height };
        outInfoList[j].maxFps = getMaxFps(list, i, list[i].width, list[i].height);
        previous = list[i];
        ++j;
    }
    *outInfoListCount = j;
}

} // namespace nx
} // namespace usb_cam<|MERGE_RESOLUTION|>--- conflicted
+++ resolved
@@ -77,17 +77,11 @@
     if(!m_camera->videoStream()->pluggedIn())
         return nxcip::NX_IO_ERROR;
 
-<<<<<<< HEAD
-    *maxBitrate = device::video::getMaxBitrate(
-        m_camera->url(),
-        m_camera->compressionTypeDescriptor()) / kBytesInOneKilobyte;
-=======
-    int bitrate = 
+    int bitrate =
         device::video::getMaxBitrate(m_camera->ffmpegUrl(), m_camera->compressionTypeDescriptor());
-        
+
     *maxBitrate = bitrate / kBytesInOneKilobyte;
 
->>>>>>> d900d6d0
     return nxcip::NX_NO_ERROR;
 }
 
