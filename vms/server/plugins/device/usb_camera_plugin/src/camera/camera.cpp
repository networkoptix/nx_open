--- conflicted
+++ resolved
@@ -4,11 +4,7 @@
 
 #include <nx/utils/log/log.h>
 
-<<<<<<< HEAD
-#include "camera_manager.h"
-=======
 #include "discovery_manager.h"
->>>>>>> 85f9a1be
 #include "device/video/utils.h"
 
 namespace nx {
@@ -61,20 +57,12 @@
     DiscoveryManager * discoveryManager,
     const nxcip::CameraInfo& cameraInfo,
     nxpl::TimeProvider* const timeProvider):
-<<<<<<< HEAD
-    m_cameraManager(cameraManager),
-=======
     m_discoveryManager(discoveryManager),
     m_cameraInfo(cameraInfo),
->>>>>>> 85f9a1be
     m_timeProvider(timeProvider)
 {
 }
 
-<<<<<<< HEAD
-bool Camera::initialize()
-{
-=======
 void Camera::setCredentials(const char * username, const char * password)
 {
     strncpy( m_cameraInfo.defaultLogin, username, sizeof(m_cameraInfo.defaultLogin)-1 );
@@ -83,7 +71,6 @@
 
 bool Camera::initialize()
 {
->>>>>>> 85f9a1be
     if (isInitialized())
         return true;
 
@@ -135,14 +122,11 @@
 std::vector<device::video::ResolutionData> Camera::resolutionList() const
 {
     return device::video::getResolutionList(ffmpegUrl(), m_compressionTypeDescriptor);
-<<<<<<< HEAD
-=======
 }
 
 bool Camera::hasAudio() const
 {
     return strlen(m_cameraInfo.auxiliaryData) != 0;
->>>>>>> 85f9a1be
 }
 
 void Camera::setAudioEnabled(bool value)
@@ -195,12 +179,8 @@
 
 std::string Camera::ffmpegUrl() const
 {
-<<<<<<< HEAD
-    return m_cameraManager->ffmpegUrl();
-=======
     //return m_cameraManager->ffmpegUrl();
     return m_discoveryManager->getFfmpegUrl(m_cameraInfo.uid);
->>>>>>> 85f9a1be
 }
 
 std::vector<AVCodecID> Camera::ffmpegCodecPriorityList()
@@ -212,15 +192,12 @@
 }
 
 const nxcip::CameraInfo& Camera::info() const
-<<<<<<< HEAD
-=======
 {
     //return m_cameraManager->info();
     return m_cameraInfo;
 }
 
 std::string Camera::toString() const
->>>>>>> 85f9a1be
 {
     static const std::string prefix = "{ ";
     static const std::string suffix = " }";
@@ -232,12 +209,6 @@
         + ", video:" + ffmpegUrl()
         + ", audio: " + m_cameraInfo.auxiliaryData 
         + suffix;
-}
-
-std::string Camera::toString() const
-{
-    const nxcip::CameraInfo& cameraInfo = info();
-    return std::string("{ name: ") + cameraInfo.modelName + ", uid: " + cameraInfo.uid + "}";
 }
 
 CodecParameters Camera::getDefaultVideoParameters()
