--- conflicted
+++ resolved
@@ -27,11 +27,8 @@
         nxpl::TimeProvider * const timeProvider);
     virtual ~Camera() = default;
 
-<<<<<<< HEAD
-=======
     virtual void setCredentials( const char* username, const char* password );
 
->>>>>>> 56fa7fb3
     bool initialize();
     bool isInitialized() const;
 
