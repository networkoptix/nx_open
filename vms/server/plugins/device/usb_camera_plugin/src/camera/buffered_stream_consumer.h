--- conflicted
+++ resolved
@@ -5,13 +5,6 @@
 #include <condition_variable>
 #include <mutex>
 #include <atomic>
-<<<<<<< HEAD
-#include <chrono>
-#include <vector>
-#include <map>
-=======
-#include <deque>
->>>>>>> 9c3cecff
 
 namespace nx::usb_cam {
 
