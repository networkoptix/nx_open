#include "audio_stream.h"

#include <algorithm>

extern "C" {
#include <libswresample/swresample.h>
} // extern "C"

#include <plugins/plugin_container_api.h>

#include "camera.h"
#include "default_audio_encoder.h"
#include "ffmpeg/utils.h"
#include "device/audio/utils.h"

namespace nx {
namespace usb_cam {

namespace {

static constexpr int kMsecInSec = 1000;
static constexpr int kResyncThresholdMsec = 1000;

static const char * ffmpegDeviceTypePlatformDependent()
{
#ifdef _WIN32
    return "dshow";
#elif __linux__
    return "alsa";
#endif
}

} // namespace


//-------------------------------------------------------------------------------------------------
// AudioStreamPrivate

AudioStream::AudioStreamPrivate::AudioStreamPrivate(
    const std::string& url,
    const std::weak_ptr<Camera>& camera,
    const std::shared_ptr<PacketConsumerManager>& packetConsumerManager)
    :
    m_url(url),
    m_camera(camera),
    m_timeProvider(camera.lock()->timeProvider()),
    m_packetConsumerManager(packetConsumerManager),
    m_packetCount(std::make_shared<std::atomic_int>())
{
    if (!m_packetConsumerManager->empty())
        tryStart();
}

AudioStream::AudioStreamPrivate::~AudioStreamPrivate()
{
    stop();
    m_timeProvider->releaseRef();
}

bool AudioStream::AudioStreamPrivate::pluggedIn() const
{
    return device::audio::pluggedIn(m_url);
}

bool AudioStream::AudioStreamPrivate::ioError() const
{
    return m_ioError;
}

void AudioStream::AudioStreamPrivate::addPacketConsumer(
    const std::weak_ptr<AbstractPacketConsumer>& consumer)
{
    {
        std::lock_guard<std::mutex> lock(m_mutex);
        m_packetConsumerManager->addConsumer(consumer);
    }
    m_wait.notify_all();

    tryStart();
}

void AudioStream::AudioStreamPrivate::removePacketConsumer(
    const std::weak_ptr<AbstractPacketConsumer>& consumer)
{
    std::lock_guard<std::mutex> lock(m_mutex);
    m_packetConsumerManager->removeConsumer(consumer);
}

std::string AudioStream::AudioStreamPrivate::ffmpegUrlPlatformDependent() const
{
#ifdef _WIN32
    static const std::string kWindowsAudioPrefix = "audio=";
    
    // ffmpeg replaces all ":" with "_" in the audio devices alternative name.
    // It expects the modified alternative name or it will not open.
    static constexpr const char kWindowsAudioDelimitter = ':';
    static constexpr const char kFfmpegAudioDelimitter = '_';

    std::string url = m_url;
    std::replace(url.begin(), url.end(), kWindowsAudioDelimitter, kFfmpegAudioDelimitter);

    return kWindowsAudioPrefix + url;
#else
    return m_url;
#endif
}

bool AudioStream::AudioStreamPrivate::waitForConsumers()
{
    bool wait;
    {
        std::lock_guard<std::mutex> lockGuard(m_mutex);
        wait = m_packetConsumerManager->empty();
    }
    if (wait)
        uninitialize(); // < Don't stream the camera if there are no consumers
    
    // Check again if there are no consumers because they could have been added during unitialize.
    std::unique_lock<std::mutex> lock(m_mutex);
    if(m_packetConsumerManager->empty())
    {
        m_wait.wait(lock, [&]() { return m_terminated || !m_packetConsumerManager->empty(); });
        return !m_terminated;
    }

    return true;
}

int AudioStream::AudioStreamPrivate::initialize()
{
    m_initCode = initializeInputFormat();
    if (m_initCode < 0) 
        return m_initCode;

    m_initCode = initializeDecoder();
    if (m_initCode < 0)
        return m_initCode;

    m_initCode = initializeEncoder();
    if (m_initCode < 0)
        return m_initCode;

    m_initCode = initializeResampledFrame();
    if (m_initCode < 0)
        return m_initCode;

    m_initCode = m_adtsInjector.initialize(m_encoder.get());
    if (m_initCode < 0)
        return m_initCode;

    m_decodedFrame = std::make_unique<ffmpeg::Frame>();
    m_initialized = true;

    return 0;
}

void AudioStream::AudioStreamPrivate::uninitialize()
{
<<<<<<< HEAD
    {
        std::lock_guard<std::mutex> lock(m_mutex);
        m_packetConsumerManager->flush();
    }

    m_packetMergeBuffer.clear();

    while (*m_packetCount > 0)
=======
    m_packetConsumerManager->flush();
    while(*m_packetCount > 0)
>>>>>>> 4b092388
    {
        static constexpr std::chrono::milliseconds kSleep(30);
        std::this_thread::sleep_for(kSleep);
    }

    if (m_decoder)
        m_decoder->flush();
    m_decoder.reset(nullptr);

    if (m_resampleContext)
        swr_free(&m_resampleContext);

    if (m_encoder)
        m_encoder->flush();
    m_encoder.reset(nullptr);

    m_adtsInjector.uninitialize();

    m_inputFormat.reset(nullptr);

    m_initialized = false;
}

bool AudioStream::AudioStreamPrivate::ensureInitialized()
{
    if(!m_initialized)
    {
        m_initCode = initialize();
        checkIoError(m_initCode);
        if(m_initCode < 0)
        {
            setLastError(m_initCode);
            if (m_ioError)
                terminate();
        }
    }
    return m_initialized;
}

int AudioStream::AudioStreamPrivate::initializeInputFormat()
{
    auto inputFormat = std::make_unique<ffmpeg::InputFormat>();
    int result = inputFormat->initialize(ffmpegDeviceTypePlatformDependent());
    if (result < 0)
        return result;
<<<<<<< HEAD
    
#ifdef _WIN32
    // Decrease audio latency by reducing audio buffer size.
    static constexpr char kAudioBufferSizeKey[] = "audio_buffer_size";
    static constexpr int64_t kAudioBufferSizeValue = 80; // < milliseconds
    inputFormat->setEntry(kAudioBufferSizeKey, kAudioBufferSizeValue);

    // Dshow audio input format does not recognize io errors, so we set this flag to treat a
    // long timeout as an io error.
    inputFormat->formatContext()->flags |= AVFMT_FLAG_NONBLOCK;
=======

#ifdef WIN32
    // Decrease audio latency by reducing audio buffer size
    inputFormat->setEntry("audio_buffer_size", (int64_t)80); //< 80 milliseconds
>>>>>>> 4b092388
#endif

    result = inputFormat->open(ffmpegUrlPlatformDependent().c_str());
    if (result < 0)
        return result;

    m_inputFormat = std::move(inputFormat);
    return 0;
}

int AudioStream::AudioStreamPrivate::initializeDecoder()
{
    auto decoder = std::make_unique<ffmpeg::Codec>();
    AVStream * stream = m_inputFormat->findStream(AVMEDIA_TYPE_AUDIO);
    if (!stream)
        return AVERROR_DECODER_NOT_FOUND;

    int result = decoder->initializeDecoder(stream->codecpar);
    if (result < 0)
        return result;

    auto context = decoder->codecContext();
    context->request_channel_layout = ffmpeg::utils::suggestChannelLayout(decoder->codec());
    context->channel_layout = context->request_channel_layout;

    result = decoder->open();
    if (result < 0)
        return result;

    m_decoder = std::move(decoder);
    return 0;
}

int AudioStream::AudioStreamPrivate::initializeEncoder()
{
    int result = 0;
    auto encoder = getDefaultAudioEncoder(&result);
    if (result < 0)
        return result;

    result = encoder->open();
    if (result < 0)
        return result;

    m_encoder = std::move(encoder);

    return 0;
}

int AudioStream::AudioStreamPrivate::initializeResampledFrame()
{
    auto resampledFrame = std::make_unique<ffmpeg::Frame>();
    auto context = m_encoder->codecContext();

    static constexpr int kDefaultFrameSize = 2000;

    int nbSamples = context->frame_size ? context->frame_size : kDefaultFrameSize;

    static constexpr int kDefaultAlignment =  32;

    int result = resampledFrame->getBuffer(
        context->sample_fmt,
        nbSamples,
        context->channel_layout,
        kDefaultAlignment);
    if (result < 0)
        return result;

    resampledFrame->frame()->sample_rate = context->sample_rate;

    m_resampledFrame = std::move(resampledFrame);

    return result;
}

int AudioStream::AudioStreamPrivate::initalizeResampleContext(const ffmpeg::Frame * frame)
{
    AVCodecContext * encoder = m_encoder->codecContext();

    m_resampleContext = swr_alloc_set_opts(
        nullptr,
        encoder->channel_layout,
        encoder->sample_fmt,
        encoder->sample_rate,
        frame->channelLayout(),
        (AVSampleFormat)frame->sampleFormat(),
        frame->sampleRate(),
        0,
        nullptr);

    if (!m_resampleContext)
        return AVERROR(ENOMEM);

    int result = swr_init(m_resampleContext);
    if (result < 0)
        swr_free(&m_resampleContext);

    return result;
}

int AudioStream::AudioStreamPrivate::decodeNextFrame(ffmpeg::Frame * outFrame)
{
    for(;;)
    {
        ffmpeg::Packet packet(m_inputFormat->audioCodecID(), AVMEDIA_TYPE_AUDIO);
        int result = m_inputFormat->readFrame(packet.packet());

#ifdef _WIN32 //< Corresponds to setting AVFMT_FLAG_NONBLOCK.
        uint64_t start = m_timeProvider->millisSinceEpoch();
        while (result == AVERROR(EAGAIN) && m_timeProvider->millisSinceEpoch() - start < kMsecInSec)
        {
            static constexpr std::chrono::milliseconds kSleep(1);
            std::this_thread::sleep_for(kSleep);
            result = m_inputFormat->readFrame(packet.packet());
        }
        // Assume if there was a timeout that there was an io error.
        if (result == AVERROR(EAGAIN))
            result = AVERROR(EIO);
#endif
        if (result < 0)
            return result;

        result = m_decoder->sendPacket(packet.packet());
        if (result < 0 && result != AVERROR(EAGAIN))
            return result;

        result = m_decoder->receiveFrame(outFrame->frame());
        if (result == 0)
            return result;
        else if (result < 0 && result != AVERROR(EAGAIN))
            return result;
    }
}

int AudioStream::AudioStreamPrivate::resample(
    const ffmpeg::Frame * frame,
    ffmpeg::Frame * outFrame)
{
    if(!m_resampleContext)
    {
        m_initCode = initalizeResampleContext(frame);
        if(m_initCode < 0)
        {
            terminate();
            setLastError(m_initCode);
            return m_initCode;
        }
    }

    if(!m_resampleContext)
        return m_initCode;

    return swr_convert_frame(
        m_resampleContext,
        outFrame->frame(),
        frame ? frame->frame() : nullptr);
}

std::chrono::milliseconds AudioStream::AudioStreamPrivate::resampleDelay() const
{
    return m_resampleContext 
        ? std::chrono::milliseconds(swr_get_delay(m_resampleContext, kMsecInSec))
        : std::chrono::milliseconds(0);
}

int AudioStream::AudioStreamPrivate::encode(const ffmpeg::Frame* frame, ffmpeg::Packet * outPacket)
{
    int result = m_encoder->sendFrame(frame->frame());
    if (result < 0 && result != AVERROR(EAGAIN))
        return result;

    return m_encoder->receivePacket(outPacket->packet());
}

std::shared_ptr<ffmpeg::Packet> AudioStream::AudioStreamPrivate::nextPacket(int * outFfmpegError)
{
    auto packet = std::make_shared<ffmpeg::Packet>(
        m_encoder->codecId(),
        AVMEDIA_TYPE_AUDIO,
        m_packetCount);

    for(;;)
    {
        // need to drain the the resampler periodically to avoid increasing audio delay
        if(m_resampleContext && resampleDelay() > timePerVideoFrame())
        {
            *outFfmpegError = resample(nullptr, m_resampledFrame.get());
            if (*outFfmpegError < 0)
                continue;
        }
        else
        {
            *outFfmpegError = decodeNextFrame(m_decodedFrame.get());
            if (*outFfmpegError < 0)
                return nullptr;

            *outFfmpegError = resample(m_decodedFrame.get(), m_resampledFrame.get());
            if(*outFfmpegError < 0)
                return nullptr;
        }

        *outFfmpegError = encode(m_resampledFrame.get(), packet.get());
        if (*outFfmpegError == 0)
            break;
    }

    //TODO: use AACPermanently in default_audio_encoder.cpp after archiving issues are fixed.
    if(packet->codecId() == AV_CODEC_ID_AAC)
    {
        int64_t duration = packet->packet()->duration;
        // Inject ADTS header into each packet becuase AAC encoder does not do it.
        if (m_adtsInjector.inject(packet.get()) < 0)
            return nullptr;

<<<<<<< HEAD
        // AAC audio encoder puts out many small packets, causing choppy audio on the client side.
        // Merging multiple smaller packets into one larger one fixes the issue.
        if (auto pkt = mergePackets(packet, outFfmpegError))
            return pkt;

        return nullptr; //< Only mergePackets should return if audio codec is AAC
=======
        const AVRational sourceRate = {1, m_encoder->sampleRate()};
        const AVRational targetRate = {1, 1000};
        int64_t offsetMsec = av_rescale_q(m_offsetTicks, sourceRate, targetRate);
        if (labs(m_timeProvider->millisSinceEpoch() - m_baseTimestamp - offsetMsec) > kResyncThresholdMsec)
        {
            m_offsetTicks = 0;
            offsetMsec = 0;
            m_baseTimestamp = m_timeProvider->millisSinceEpoch();
        }
        packet->setTimestamp(m_baseTimestamp + offsetMsec);
        m_offsetTicks += duration;
>>>>>>> 4b092388
    }
    return packet;
}

<<<<<<< HEAD
void AudioStream::AudioStreamPrivate::terminate()
{
    m_terminated = true;
}

std::shared_ptr<ffmpeg::Packet> AudioStream::AudioStreamPrivate::mergePackets(
    const std::shared_ptr<ffmpeg::Packet>& packet,
    int * outFfmpegError)
{
    *outFfmpegError = 0;

    packet->setTimestamp(m_timeProvider->millisSinceEpoch());

    // Only merge if the timestamp difference is >= the amount of time it takes to produce a 
    // video frame.
    m_packetMergeBuffer.push_back(packet);
    if (packet->timestamp() - m_packetMergeBuffer[0]->timestamp() < timePerVideoFrame().count())
        return nullptr;

    // Do the merge now
    int size = 0;
    for (const auto& pkt : m_packetMergeBuffer)
        size += pkt->size();

    auto newPacket = std::make_shared<ffmpeg::Packet>(
        packet->codecId(),
        packet->mediaType());

    *outFfmpegError = newPacket->newPacket(size);
    if (*outFfmpegError < 0)
        return nullptr;
       
    uint8_t * data = newPacket->data();
    for (const auto & pkt : m_packetMergeBuffer)
    {
        memcpy(data, pkt->data(), pkt->size());
        data += pkt->size();
    }
    
    newPacket->setTimestamp(packet->timestamp());
    m_packetMergeBuffer.clear();

    return newPacket;
}

=======
>>>>>>> 4b092388
std::chrono::milliseconds AudioStream::AudioStreamPrivate::timePerVideoFrame() const
{
    if(auto cam = m_camera.lock())
        return cam->videoStream()->actualTimePerFrame();
    return std::chrono::milliseconds(0); //< Should never happen
}

bool AudioStream::AudioStreamPrivate::checkIoError(int ffmpegError)
{
    m_ioError = ffmpegError == AVERROR(EIO) //< Windows and Linux.
        || ffmpegError == AVERROR(ENODEV) //< Catch all.
        || ffmpegError == AVERROR(EBUSY); //< Device is busy during initialization.
    return m_ioError;
}

void AudioStream::AudioStreamPrivate::setLastError(int ffmpegError)
{
    if (auto cam = m_camera.lock())
        cam->setLastError(ffmpegError);
}

void AudioStream::AudioStreamPrivate::tryStart()
{
    if (m_terminated)
    {
        if (pluggedIn())
            start();
    }
}

void AudioStream::AudioStreamPrivate::start()
{
    if (m_terminated)
    {
        if (m_runThread.joinable())
            m_runThread.join();

        m_terminated = false;
        m_runThread = std::thread(&AudioStream::AudioStreamPrivate::run, this);
    }
}

void AudioStream::AudioStreamPrivate::stop()
{
    if (!m_terminated)
    {
        terminate();
        if (m_runThread.joinable())
            m_runThread.join();
    }
}

void AudioStream::AudioStreamPrivate::run()
{
    while (!m_terminated)
    {
        if (!waitForConsumers())
            continue;

        if (!ensureInitialized())
            continue;

        int result = 0;
        auto packet = nextPacket(&result);
        checkIoError(result); // < Always check if it was an io error to reset m_ioError to false
        if (result < 0)
        {
            setLastError(result);
            if (m_ioError)
                terminate();
            continue;
        }

        // If the encoder is AAC, some packets are buffered and copied before delivering.
        // In that case, packet is nullptr.
        if (packet)
        {
            std::lock_guard<std::mutex> lock(m_mutex);
            m_packetConsumerManager->givePacket(packet);
        }
    }

    uninitialize();
}

//-------------------------------------------------------------------------------------------------
// AudioStream

AudioStream::AudioStream(
    const std::string url,
    const std::weak_ptr<Camera>& camera,
    bool enabled) 
    :
    m_url(url),
    m_camera(camera),
    m_packetConsumerManager(new PacketConsumerManager())
{
    setEnabled(enabled);
}

std::string AudioStream::url() const
{
    return m_url;
}

void AudioStream::setEnabled(bool enabled)
{
    if (enabled)
    {
        if(!m_streamReader)
        {
            m_streamReader = std::make_unique<AudioStreamPrivate>(
                m_url,
                m_camera,
                m_packetConsumerManager);
        }
    }
    else
    {
        m_streamReader.reset(nullptr);
    }
}

bool AudioStream::enabled() const
{
    return m_streamReader != nullptr;
}

bool AudioStream::ioError() const
{
    return m_streamReader ? m_streamReader->ioError() : false;
}

void AudioStream::addPacketConsumer(const std::weak_ptr<AbstractPacketConsumer>& consumer)
{
    if (m_streamReader)
        m_streamReader->addPacketConsumer(consumer);
    else
        m_packetConsumerManager->addConsumer(consumer);
}

void AudioStream::removePacketConsumer(const std::weak_ptr<AbstractPacketConsumer>& consumer)
{
    if (m_streamReader)
        m_streamReader->removePacketConsumer(consumer);
    else
        m_packetConsumerManager->removeConsumer(consumer);
}

} //namespace usb_cam
} //namespace nx <|MERGE_RESOLUTION|>--- conflicted
+++ resolved
@@ -156,19 +156,12 @@
 
 void AudioStream::AudioStreamPrivate::uninitialize()
 {
-<<<<<<< HEAD
     {
         std::lock_guard<std::mutex> lock(m_mutex);
         m_packetConsumerManager->flush();
     }
 
-    m_packetMergeBuffer.clear();
-
     while (*m_packetCount > 0)
-=======
-    m_packetConsumerManager->flush();
-    while(*m_packetCount > 0)
->>>>>>> 4b092388
     {
         static constexpr std::chrono::milliseconds kSleep(30);
         std::this_thread::sleep_for(kSleep);
@@ -214,8 +207,7 @@
     int result = inputFormat->initialize(ffmpegDeviceTypePlatformDependent());
     if (result < 0)
         return result;
-<<<<<<< HEAD
-    
+
 #ifdef _WIN32
     // Decrease audio latency by reducing audio buffer size.
     static constexpr char kAudioBufferSizeKey[] = "audio_buffer_size";
@@ -225,12 +217,6 @@
     // Dshow audio input format does not recognize io errors, so we set this flag to treat a
     // long timeout as an io error.
     inputFormat->formatContext()->flags |= AVFMT_FLAG_NONBLOCK;
-=======
-
-#ifdef WIN32
-    // Decrease audio latency by reducing audio buffer size
-    inputFormat->setEntry("audio_buffer_size", (int64_t)80); //< 80 milliseconds
->>>>>>> 4b092388
 #endif
 
     result = inputFormat->open(ffmpegUrlPlatformDependent().c_str());
@@ -445,14 +431,6 @@
         if (m_adtsInjector.inject(packet.get()) < 0)
             return nullptr;
 
-<<<<<<< HEAD
-        // AAC audio encoder puts out many small packets, causing choppy audio on the client side.
-        // Merging multiple smaller packets into one larger one fixes the issue.
-        if (auto pkt = mergePackets(packet, outFfmpegError))
-            return pkt;
-
-        return nullptr; //< Only mergePackets should return if audio codec is AAC
-=======
         const AVRational sourceRate = {1, m_encoder->sampleRate()};
         const AVRational targetRate = {1, 1000};
         int64_t offsetMsec = av_rescale_q(m_offsetTicks, sourceRate, targetRate);
@@ -464,59 +442,10 @@
         }
         packet->setTimestamp(m_baseTimestamp + offsetMsec);
         m_offsetTicks += duration;
->>>>>>> 4b092388
     }
     return packet;
 }
 
-<<<<<<< HEAD
-void AudioStream::AudioStreamPrivate::terminate()
-{
-    m_terminated = true;
-}
-
-std::shared_ptr<ffmpeg::Packet> AudioStream::AudioStreamPrivate::mergePackets(
-    const std::shared_ptr<ffmpeg::Packet>& packet,
-    int * outFfmpegError)
-{
-    *outFfmpegError = 0;
-
-    packet->setTimestamp(m_timeProvider->millisSinceEpoch());
-
-    // Only merge if the timestamp difference is >= the amount of time it takes to produce a 
-    // video frame.
-    m_packetMergeBuffer.push_back(packet);
-    if (packet->timestamp() - m_packetMergeBuffer[0]->timestamp() < timePerVideoFrame().count())
-        return nullptr;
-
-    // Do the merge now
-    int size = 0;
-    for (const auto& pkt : m_packetMergeBuffer)
-        size += pkt->size();
-
-    auto newPacket = std::make_shared<ffmpeg::Packet>(
-        packet->codecId(),
-        packet->mediaType());
-
-    *outFfmpegError = newPacket->newPacket(size);
-    if (*outFfmpegError < 0)
-        return nullptr;
-       
-    uint8_t * data = newPacket->data();
-    for (const auto & pkt : m_packetMergeBuffer)
-    {
-        memcpy(data, pkt->data(), pkt->size());
-        data += pkt->size();
-    }
-    
-    newPacket->setTimestamp(packet->timestamp());
-    m_packetMergeBuffer.clear();
-
-    return newPacket;
-}
-
-=======
->>>>>>> 4b092388
 std::chrono::milliseconds AudioStream::AudioStreamPrivate::timePerVideoFrame() const
 {
     if(auto cam = m_camera.lock())
