#include "discovery_manager.h"

#include <QCryptographicHash>

#include <nx/utils/log/log.h>

#include "plugin.h"
#include "camera_manager.h"
#include "camera/camera.h"
#include "device/video/utils.h"
#include "device/audio/utils.h"

namespace nx::usb_cam {

namespace {

static constexpr const char kVendorName[] = "usb_cam";

}

DiscoveryManager::DiscoveryManager(
    nxpt::CommonRefManager* const refManager,
    nxpl::TimeProvider* const timeProvider)
    :
    m_refManager(refManager),
    m_timeProvider(timeProvider)
{
    findCamerasInternal();
}

void* DiscoveryManager::queryInterface(const nxpl::NX_GUID& interfaceID)
{
    if (memcmp(
        &interfaceID,
        &nxcip::IID_CameraDiscoveryManager,
        sizeof(nxcip::IID_CameraDiscoveryManager)) == 0)
    {
        addRef();
        return this;
    }
    if (memcmp(&interfaceID, &nxpl::IID_PluginInterface, sizeof(nxpl::IID_PluginInterface)) == 0)
    {
        addRef();
        return static_cast<nxpl::PluginInterface*>(this);
    }
    return NULL;
}

int DiscoveryManager::addRef() const
{
    return m_refManager.addRef();
}

int DiscoveryManager::releaseRef() const
{
    return m_refManager.releaseRef();
}

void DiscoveryManager::getVendorName(char* buf) const
{
    strncpy(buf, kVendorName, nxcip::MAX_TEXT_LEN - 1);
}

int DiscoveryManager::findCameras(nxcip::CameraInfo* cameras, const char* localInterfaceIPAddr)
{
    std::vector<DeviceDataWithNxId> devices = findCamerasInternal();

    int i;
    for (i = 0; i < (int)devices.size() && i < nxcip::CAMERA_INFO_ARRAY_SIZE; ++i)
    {
        strncpy(
            cameras[i].modelName,
            devices[i].device.name.c_str(),
            sizeof(cameras[i].modelName) - 1);
        strncpy(cameras[i].url, localInterfaceIPAddr, sizeof(cameras[i].url) - 1);
        strncpy(cameras[i].uid, devices[i].nxId.c_str(), sizeof(cameras[i].uid) - 1);
    }

    device::audio::fillCameraAuxiliaryData(cameras, i);

    return i;
}

int DiscoveryManager::checkHostAddress(
    nxcip::CameraInfo* /*cameras*/,
    const char* /*address*/,
    const char* /*login*/,
    const char* /*password*/)
{
    //host address doesn't mean anything for a local web cam
    return 0;
}

int DiscoveryManager::fromMDNSData(
    const char* /*discoveredAddress*/,
    const unsigned char* /*mdnsResponsePacket*/,
    int /*mdnsResponsePacketSize*/,
    nxcip::CameraInfo* /*cameraInfo*/)
{
    return nxcip::NX_NO_ERROR;
}

int DiscoveryManager::fromUpnpData(
    const char* /*upnpXMLData*/,
    int /*upnpXMLDataSize*/,
    nxcip::CameraInfo* /*cameraInfo*/)
{
    return nxcip::NX_NO_ERROR;
}

nxcip::BaseCameraManager* DiscoveryManager::createCameraManager(const nxcip::CameraInfo& info)
{
    CameraAndDeviceDataWithNxId* cameraData = getCameraAndDeviceData(info.uid);

    if (!cameraData)
        return nullptr;

    if (!cameraData->camera)
        cameraData->camera = std::make_shared<Camera>(this, info, m_timeProvider);

    return new CameraManager(cameraData->camera);
}

int DiscoveryManager::getReservedModelList(char** /*modelList*/, int* count)
{
    *count = 0;
    return nxcip::NX_NO_ERROR;
}

void DiscoveryManager::addOrUpdateCamera(const DeviceDataWithNxId& device)
{
    std::lock_guard<std::mutex> lock(m_mutex);
    auto it = m_cameras.find(device.nxId);
<<<<<<< HEAD
    NX_DEBUG(this, "addOrUpdateCamera attempting to add device: %1", device.toString());
    if(it == m_cameras.end())
=======
    NX_DEBUG(this, "addOrUpdateCamera");
    if (it == m_cameras.end())
>>>>>>> 9c3cecff
    {
        NX_DEBUG(this, "Found new device: %1", device.toString());
        m_cameras.emplace(device.nxId, CameraAndDeviceDataWithNxId(device));
    }
    else
    {
        if (it->second.deviceData != device)
        {
            NX_DEBUG(
                this,
                "Device with nxId already found but device changed: old: %1, new: %2",
                it->second.deviceData.toString(),
                device.toString());

            it->second.deviceData = device;
        }
        else
        {
            NX_DEBUG(
                this,
                "Device already found");
        }
    }
}

std::string DiscoveryManager::getFfmpegUrl(const std::string& nxId) const
{
    std::lock_guard<std::mutex> lock(m_mutex);
    auto it = m_cameras.find(nxId);
    return it != m_cameras.end() ? it->second.deviceData.device.path : std::string();
}

std::vector<DiscoveryManager::DeviceDataWithNxId> DiscoveryManager::findCamerasInternal()
{
    std::vector<device::DeviceData> devices = device::video::getDeviceList();
    std::vector<DeviceDataWithNxId> nxDevices;

    for (auto & device: devices)
    {
        std::string nxId = device.uniqueId;

        // If nxId is still empty, fall back to volatile device path.
        if (nxId.empty())
            nxId = device.path;

        // Convert the id to one guaranteed to work with the media server - no special characters.
        nxId = QCryptographicHash::hash(
            nxId.c_str(),
            QCryptographicHash::Md5).toHex().constData();

        DeviceDataWithNxId nxDevice(device, nxId);
        nxDevices.push_back(nxDevice);
        addOrUpdateCamera(nxDevice);
    }

    return nxDevices;
}

DiscoveryManager::CameraAndDeviceDataWithNxId* DiscoveryManager::getCameraAndDeviceData(
    const std::string& nxId)
{
    std::lock_guard<std::mutex> lock(m_mutex);
    auto it = m_cameras.find(nxId);
    return it != m_cameras.end() ? &it->second : nullptr;
}

} // namespace nx::usb_cam<|MERGE_RESOLUTION|>--- conflicted
+++ resolved
@@ -131,13 +131,8 @@
 {
     std::lock_guard<std::mutex> lock(m_mutex);
     auto it = m_cameras.find(device.nxId);
-<<<<<<< HEAD
     NX_DEBUG(this, "addOrUpdateCamera attempting to add device: %1", device.toString());
-    if(it == m_cameras.end())
-=======
-    NX_DEBUG(this, "addOrUpdateCamera");
     if (it == m_cameras.end())
->>>>>>> 9c3cecff
     {
         NX_DEBUG(this, "Found new device: %1", device.toString());
         m_cameras.emplace(device.nxId, CameraAndDeviceDataWithNxId(device));
