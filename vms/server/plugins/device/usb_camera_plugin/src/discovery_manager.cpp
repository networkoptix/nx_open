--- conflicted
+++ resolved
@@ -17,11 +17,6 @@
 namespace {
 
 static constexpr const char kVendorName[] = "usb_cam";
-<<<<<<< HEAD
-=======
-static constexpr const char kQtMacAddressDelimiter[] = ":";
-static constexpr const char kNxMacAddressDelimiter[] = "-";
->>>>>>> 56fa7fb3
 
 }
 
@@ -151,11 +146,7 @@
             NX_DEBUG(
                 this,
                 "Device with nxId already found but device changed: old: %1, new: %2",
-<<<<<<< HEAD
-                it->second.toString(),
-=======
                 it->second.deviceData.toString(),
->>>>>>> 56fa7fb3
                 device.toString());
 
             it->second.deviceData = device;
