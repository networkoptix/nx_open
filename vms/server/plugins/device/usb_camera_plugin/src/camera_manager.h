--- conflicted
+++ resolved
@@ -50,11 +50,6 @@
 
     nxpt::CommonRefManager* refManager();
 
-<<<<<<< HEAD
-    std::string ffmpegUrl() const;
-
-=======
->>>>>>> 85f9a1be
 protected:
     std::shared_ptr<Camera> m_camera;
 
