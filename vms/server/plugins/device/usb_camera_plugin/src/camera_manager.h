#pragma once

#include <camera/camera_plugin.h>
#include <plugins/plugin_tools.h>

#include <vector>
#include <mutex>

#include "plugin.h"
#include "camera/camera.h"
#include "camera/codec_parameters.h"
#include "device/video/utils.h"
#include "device/abstract_compression_type_descriptor.h"

namespace nx {
namespace usb_cam {

class DiscoveryManager;
class MediaEncoder;

class CameraManager: public nxcip::BaseCameraManager2
{
public:
    CameraManager(const std::shared_ptr<Camera> camera);
    virtual ~CameraManager() = default;

    virtual void* queryInterface( const nxpl::NX_GUID& interfaceID ) override;
    virtual unsigned int addRef() override;
    virtual unsigned int releaseRef() override;

    virtual int getEncoderCount( int* encoderCount ) const override;
    virtual int getEncoder( int encoderIndex, nxcip::CameraMediaEncoder** encoderPtr ) override;
    virtual int getCameraInfo( nxcip::CameraInfo* info ) const override;
    virtual int getCameraCapabilities( unsigned int* capabilitiesMask ) const override;
    virtual void setCredentials( const char* username, const char* password ) override;
    virtual int setAudioEnabled( int audioEnabled ) override;
    virtual nxcip::CameraPtzManager* getPtzManager() const override;
    virtual nxcip::CameraMotionDataProvider* getCameraMotionDataProvider() const override;
    virtual nxcip::CameraRelayIOManager* getCameraRelayIOManager() const override;
    virtual void getLastErrorString( char* errorString ) const override;

    virtual int createDtsArchiveReader(
        nxcip::DtsArchiveReader** dtsArchiveReader) const override;

    virtual int find(
        nxcip::ArchiveSearchOptions* searchOptions,
        nxcip::TimePeriods** timePeriods) const override;

    virtual int setMotionMask( nxcip::Picture* motionMask ) override;

    nxpt::CommonRefManager* refManager();

<<<<<<< HEAD
    std::string ffmpegUrl() const;

=======
>>>>>>> 56fa7fb3
protected:
    std::shared_ptr<Camera> m_camera;

    nxpt::CommonRefManager m_refManager;
    nxpt::ScopedRef<Plugin> m_pluginRef;
    unsigned int m_capabilities;
    static int constexpr kEncoderCount = 2;
    std::unique_ptr<MediaEncoder> m_encoders[kEncoderCount];

    std::mutex m_mutex;
};

} // namespace usb_cam
} // namespace nx <|MERGE_RESOLUTION|>--- conflicted
+++ resolved
@@ -50,11 +50,6 @@
 
     nxpt::CommonRefManager* refManager();
 
-<<<<<<< HEAD
-    std::string ffmpegUrl() const;
-
-=======
->>>>>>> 56fa7fb3
 protected:
     std::shared_ptr<Camera> m_camera;
 
