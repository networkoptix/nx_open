--- conflicted
+++ resolved
@@ -58,11 +58,7 @@
 
 private:
     bool isCameraOnline() const;
-<<<<<<< HEAD
-
-=======
     MediaEncoder* getEncoderIfExist(int index);
->>>>>>> 476f7c1a
 private:
     nxpt::CommonRefManager m_refManager;
     /*!
