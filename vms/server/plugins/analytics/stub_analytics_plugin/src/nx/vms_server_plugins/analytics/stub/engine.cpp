// Copyright 2018-present Network Optix, Inc. Licensed under MPL 2.0: www.mozilla.org/MPL/2.0/

#include "engine.h"

#define NX_PRINT_PREFIX (this->logUtils.printPrefix)
#include <nx/kit/debug.h>

#include <nx/sdk/i_device_info.h>
#include <nx/sdk/helpers/uuid_helper.h>
#include <nx/sdk/helpers/string.h>
#include <nx/sdk/helpers/error.h>

#include "utils.h"
#include "device_agent.h"
#include "settings_model.h"
#include "stub_analytics_plugin_ini.h"
#include "objects/vehicles.h"
#include "objects/human_face.h"
#include "objects/stone.h"

namespace nx {
namespace vms_server_plugins {
namespace analytics {
namespace stub {

using namespace nx::sdk;
using namespace nx::sdk::analytics;

using namespace std::chrono;
using namespace std::literals::chrono_literals;

Engine::Engine(Plugin* plugin):
    nx::sdk::analytics::Engine(NX_DEBUG_ENABLE_OUTPUT),
    m_plugin(plugin)
{
    obtainPluginHomeDir();
    initCapabilities();

    m_pluginDiagnosticEventThread =
        std::make_unique<std::thread>([this]() { generatePluginDiagnosticEvents(); });
}

Engine::~Engine()
{
    {
        std::unique_lock<std::mutex> lock(m_pluginDiagnosticEventGenerationLoopMutex);
        m_terminated = true;
        m_pluginDiagnosticEventGenerationLoopCondition.notify_all();
    }
    if (m_pluginDiagnosticEventThread)
        m_pluginDiagnosticEventThread->join();
}

std::string Engine::capabilities() const
{
    std::string result;

    if (m_disableStreamSelection)
        result += "|disableStreamSelection";

    if (m_usePluginAsSettingsOriginForDeviceAgents)
        result += "|usePluginAsSettingsOrigin";

    if (result.size() > 1)
        result = result.substr(1, result.size() - 1);

    return result;
}

void Engine::generatePluginDiagnosticEvents()
{
    while (!m_terminated)
    {
        if (m_needToThrowPluginDiagnosticEvents)
        {
            pushPluginDiagnosticEvent(
                IPluginDiagnosticEvent::Level::info,
                "Info message from Engine",
                "Info message description");

            pushPluginDiagnosticEvent(
                IPluginDiagnosticEvent::Level::warning,
                "Warning message from Engine",
                "Warning message description");

            pushPluginDiagnosticEvent(
                IPluginDiagnosticEvent::Level::error,
                "Error message from Engine",
                "Error message description");
        }
        // Sleep until the next event pack needs to be generated, or the thread is ordered to
        // terminate (hence condition variable instead of sleep()). Return value (whether the
        // timeout has occurred) and spurious wake-ups are ignored.
        {
            std::unique_lock<std::mutex> lock(m_pluginDiagnosticEventGenerationLoopMutex);
            if (m_terminated)
                break;

            static const seconds kEventGenerationPeriod{7};
            m_pluginDiagnosticEventGenerationLoopCondition.wait_for(lock, kEventGenerationPeriod);
        }
    }
}

void Engine::doObtainDeviceAgent(Result<IDeviceAgent*>* outResult, const IDeviceInfo* deviceInfo)
{
    *outResult = new DeviceAgent(this, deviceInfo);
}

void Engine::obtainPluginHomeDir()
{
    const auto utilityProvider = m_plugin->utilityProvider();
    NX_KIT_ASSERT(utilityProvider);

    m_pluginHomeDir = utilityProvider->homeDir();

    if (m_pluginHomeDir.empty())
        NX_PRINT << "Plugin home dir: absent";
    else
        NX_PRINT << "Plugin home dir: " << nx::kit::utils::toString(m_pluginHomeDir);
}

void Engine::initCapabilities()
{
    if (ini().deviceDependent)
        m_capabilities += "|deviceDependent";

    if (ini().keepObjectBoundingBoxRotation)
        m_capabilities += "|keepObjectBoundingBoxRotation";

    if (ini().usePluginAsSettingsOrigin)
        m_capabilities += "|usePluginAsSettingsOrigin";

    m_streamTypeFilter = "motion|compressedVideo";

    const std::string pixelFormatString = ini().needUncompressedVideoFrames;
    if (!pixelFormatString.empty())
    {
        if (!pixelFormatFromStdString(pixelFormatString, &m_pixelFormat))
        {
            NX_PRINT << "ERROR: Invalid value of needUncompressedVideoFrames in "
                << ini().iniFile() << ": [" << pixelFormatString << "].";
        }
        else
        {
            m_needUncompressedVideoFrames = true;
            m_capabilities += std::string("|needUncompressedVideoFrames_") + pixelFormatString;
            m_streamTypeFilter = "motion|uncompressedVideo";
        }
    }

    if (ini().needMetadata)
        m_streamTypeFilter += "|metadata";

    // Delete first '|', if any.
    if (!m_capabilities.empty() && m_capabilities.at(0) == '|')
        m_capabilities.erase(0, 1);
}

std::string Engine::manifestString() const
{
    return /*suppress newline*/ 1 + (const char*) R"json(
{
    "eventTypes": [
        {
            "id": ")json" + kLineCrossingEventType + R"json(",
            "name": "Line crossing"
        },
        {
            "id": ")json" + kObjectInTheAreaEventType + R"json(",
            "name": "Object in the area",
            "flags": "stateDependent|regionDependent"
        },
        {
            "id": ")json" + kSuspiciousNoiseEventType + R"json(",
            "name": "Suspicious noise",
            "groupId": ")json" + kSoundRelatedEventGroup + R"json("
        }
    ],
    "objectTypes": [
        {
            "id": ")json" + kCarObjectType + R"json(",
            "name": "Car"
        },
        {
            "id": ")json" + kHumanFaceObjectType + R"json(",
            "name": "Human face"
        },
        {
            "id": ")json" + kMotionVisualizationObjectType + R"json(",
            "name": "Motion visualization object"
        },
        {
            "id": ")json" + kStoneObjectType + R"json(",
            "name": "Stone"
        },
        {
            "id": ")json" + kFixedObjectType + R"json(",
            "name": "Fixed object"
        }
    ],
    "groups": [
        {
            "id": ")json" + kSoundRelatedEventGroup + R"json(",
            "name": "Sound related events"
        }
    ],
    "capabilities": ")json" + m_capabilities + R"json(",
    "streamTypeFilter": ")json" + m_streamTypeFilter + R"json(",
    "preferredStream": ")json" + ini().preferredStream + R"json(",
    "objectActions": [
        {
            "id": "nx.stub.addToList",
            "name": "Add to list",
            "supportedObjectTypeIds": [
                ")json" + kCarObjectType + R"json("
            ],
            "requirements": {
                "capabilities": "needBestShotVideoFrame|needBestShotObjectMetadata|needFullTrack",
                "bestShotVideoFramePixelFormat": "yuv420"
            },
            "parametersModel": {
                "type": "Settings",
                "items": [
                    {
                        "type": "TextField",
                        "name": "testTextField",
                        "caption": "Text Field Parameter",
                        "description": "A text field",
                        "defaultValue": "a text"
                    },
                    {
                        "type": "GroupBox",
                        "caption": "Parameter Group",
                        "items": [
                            {
                                "type": "SpinBox",
                                "caption": "SpinBox Parameter",
                                "name": "testSpinBox",
                                "defaultValue": 42,
                                "minValue": 0,
                                "maxValue": 100
                            },
                            {
                                "type": "DoubleSpinBox",
                                "caption": "DoubleSpinBox Parameter",
                                "name": "testDoubleSpinBox",
                                "defaultValue": 3.1415,
                                "minValue": 0.0,
                                "maxValue": 100.0
                            },
                            {
                                "type": "ComboBox",
                                "name": "testComboBox",
                                "caption": "ComboBox Parameter",
                                "defaultValue": "value2",
                                "range": ["value1", "value2", "value3"]
                            },
                            {
                                "type": "CheckBox",
                                "caption": "CheckBox Parameter",
                                "name": "testCheckBox",
                                "defaultValue": true
                            }
                        ]
                    }
                ]
            }
        },
        {
            "id": "nx.stub.addPerson",
            "name": "Add person (URL-based)",
            "supportedObjectTypeIds": [
                ")json" + kCarObjectType + R"json("
            ]
        }
    ],
    "deviceAgentSettingsModel": )json"
        + kRegularSettingsModelPart1
<<<<<<< HEAD
        + kEnglishLanguagePart
=======
        + kEnglishCitiesPart
>>>>>>> 2f4f293d
        + kRegularSettingsModelPart2 + R"json(
}
)json";
}

Result<const ISettingsResponse*> Engine::settingsReceived()
{
    m_disableStreamSelection = toBool(settingValue(kDisableStreamSelectionSetting));

    m_usePluginAsSettingsOriginForDeviceAgents =
        toBool(settingValue(kUsePluginAsSettingsOriginForDeviceAgents));

    m_needToThrowPluginDiagnosticEvents = toBool(
        settingValue(kThrowPluginDiagnosticEventsFromEngineSetting));

    if (m_needToThrowPluginDiagnosticEvents && !m_pluginDiagnosticEventThread)
    {
        NX_PRINT << __func__ << "(): Starting Plugin Diagnostic Event generation";
        m_needToThrowPluginDiagnosticEvents = true;
    }
    else if (!m_needToThrowPluginDiagnosticEvents && m_pluginDiagnosticEventThread)
    {
        NX_PRINT << __func__ << "(): Stopping Plugin Diagnostic Event generation";
        m_needToThrowPluginDiagnosticEvents = false;
        m_pluginDiagnosticEventGenerationLoopCondition.notify_all();
    }

    return nullptr;
}

static std::string timestampedObjectMetadataToString(
    Ptr<const ITimestampedObjectMetadata> metadata)
{
    if (!metadata)
        return "null";

    std::string attributeString;
    if (metadata->attributeCount() > 0)
    {
        attributeString += "\n    Attributes:\n";
        for (int i = 0; i < metadata->attributeCount(); ++i)
        {
            const Ptr<const IAttribute> attribute = metadata->attribute(i);
            if (!attribute)
            {
                attributeString += "null";
            }
            else
            {
                attributeString += "        "
                    + nx::kit::utils::toString(attribute->name())
                    + ": "
                    + nx::kit::utils::toString(attribute->value());
            }

            if (i < metadata->attributeCount() - 1)
                attributeString += "\n";
        }
    }

    return nx::kit::utils::format("timestamp: %lld, id: %s",
        metadata->timestampUs(), UuidHelper::toStdString(metadata->trackId()).c_str())
        + attributeString;
}

static std::string uncompressedVideoFrameToString(Ptr<const IUncompressedVideoFrame> frame)
{
    if (!frame)
        return "null";

    return nx::kit::utils::format("%dx%d %s",
        frame->width(), frame->height(), pixelFormatToStdString(frame->pixelFormat()).c_str());
}

Result<IAction::Result> Engine::executeAction(
    const std::string& actionId,
    Uuid trackId,
    Uuid /*deviceId*/,
    int64_t /*timestampUs*/,
    nx::sdk::Ptr<IObjectTrackInfo> objectTrackInfo,
    const std::map<std::string, std::string>& params)
{
    std::string messageToUser;
    std::string actionUrl;

    if (actionId == "nx.stub.addToList")
    {
        messageToUser = std::string("Track id: ") + UuidHelper::toStdString(trackId) + "\n\n";

        if (!objectTrackInfo)
        {
            messageToUser += "No object track info provided.\n\n";
        }
        else
        {
            messageToUser += std::string("Object track info:\n")
                + "    Best shot frame: "
                    + uncompressedVideoFrameToString(objectTrackInfo->bestShotVideoFrame()) + "\n"
                + "    Best shot metadata: "
                    + timestampedObjectMetadataToString(objectTrackInfo->bestShotObjectMetadata())
                + "\n\n";
        }

        if (!params.empty())
        {
            messageToUser += std::string("Your param values are:\n");
            bool first = true;
            for (const auto& entry: params)
            {
                const auto& parameterName = entry.first;
                const auto& parameterValue = entry.second;

                if (!first)
                    messageToUser += ",\n";
                else
                    first = false;
                messageToUser += parameterName + ": [" + parameterValue + "]";
            }
        }
        else
        {
            messageToUser += "No param values provided.";
        }

        NX_PRINT << __func__ << "(): Returning a message: "
            << nx::kit::utils::toString(messageToUser);
    }
    else if (actionId == "nx.stub.addPerson")
    {
        actionUrl = ini().addPersonActionUrlPrefix + UuidHelper::toStdString(trackId);
        NX_PRINT << __func__ << "(): Returning URL: " << nx::kit::utils::toString(actionUrl);
    }
    else
    {
        NX_PRINT << __func__ << "(): ERROR: Unsupported actionId.";
        return error(ErrorCode::invalidParams, "Unsupported actionId");
    }

    return IAction::Result{makePtr<String>(actionUrl), makePtr<String>(messageToUser)};
}

} // namespace stub
} // namespace analytics
} // namespace vms_server_plugins
} // namespace nx<|MERGE_RESOLUTION|>--- conflicted
+++ resolved
@@ -277,11 +277,7 @@
     ],
     "deviceAgentSettingsModel": )json"
         + kRegularSettingsModelPart1
-<<<<<<< HEAD
-        + kEnglishLanguagePart
-=======
         + kEnglishCitiesPart
->>>>>>> 2f4f293d
         + kRegularSettingsModelPart2 + R"json(
 }
 )json";
