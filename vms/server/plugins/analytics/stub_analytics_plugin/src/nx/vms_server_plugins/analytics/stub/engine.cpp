// Copyright 2018-present Network Optix, Inc. Licensed under MPL 2.0: www.mozilla.org/MPL/2.0/

#include "engine.h"

#define NX_PRINT_PREFIX (this->logUtils.printPrefix)
#include <nx/kit/debug.h>

#include <nx/sdk/i_device_info.h>
#include <nx/sdk/helpers/uuid_helper.h>
#include <nx/sdk/helpers/string.h>
#include <nx/sdk/helpers/error.h>

#include "utils.h"
#include "device_agent.h"
#include "stub_analytics_plugin_ini.h"
#include "objects/vehicles.h"
#include "objects/human_face.h"

namespace nx {
namespace vms_server_plugins {
namespace analytics {
namespace stub {

using namespace nx::sdk;
using namespace nx::sdk::analytics;

using namespace std::chrono;
using namespace std::literals::chrono_literals;

Engine::Engine(Plugin* plugin):
    nx::sdk::analytics::Engine(NX_DEBUG_ENABLE_OUTPUT),
    m_plugin(plugin)
{
    obtainPluginHomeDir();
    initCapabilities();

    m_pluginDiagnosticEventThread =
        std::make_unique<std::thread>([this]() { generatePluginDiagnosticEvents(); });
}

Engine::~Engine()
{
    {
        std::unique_lock<std::mutex> lock(m_pluginDiagnosticEventGenerationLoopMutex);
        m_terminated = true;
        m_pluginDiagnosticEventGenerationLoopCondition.notify_all();
    }
    if (m_pluginDiagnosticEventThread)
        m_pluginDiagnosticEventThread->join();
}

void Engine::generatePluginDiagnosticEvents()
{
    while (!m_terminated)
    {
        if (m_needToThrowPluginDiagnosticEvents)
        {
            pushPluginDiagnosticEvent(
                IPluginDiagnosticEvent::Level::info,
                "Info message from Engine",
                "Info message description");

            pushPluginDiagnosticEvent(
                IPluginDiagnosticEvent::Level::warning,
                "Warning message from Engine",
                "Warning message description");

            pushPluginDiagnosticEvent(
                IPluginDiagnosticEvent::Level::error,
                "Error message from Engine",
                "Error message description");
        }
        // Sleep until the next event pack needs to be generated, or the thread is ordered to
        // terminate (hence condition variable instead of sleep()). Return value (whether the
        // timeout has occurred) and spurious wake-ups are ignored.
        {
            std::unique_lock<std::mutex> lock(m_pluginDiagnosticEventGenerationLoopMutex);
            if (m_terminated)
                break;

            static const seconds kEventGenerationPeriod{7};
            m_pluginDiagnosticEventGenerationLoopCondition.wait_for(lock, kEventGenerationPeriod);
        }
    }
}

void Engine::doObtainDeviceAgent(Result<IDeviceAgent*>* outResult, const IDeviceInfo* deviceInfo)
{
    *outResult = new DeviceAgent(this, deviceInfo);
}

void Engine::obtainPluginHomeDir()
{
    const auto utilityProvider = m_plugin->utilityProvider();
    NX_KIT_ASSERT(utilityProvider);

    m_pluginHomeDir = utilityProvider->homeDir();

    if (m_pluginHomeDir.empty())
        NX_PRINT << "Plugin home dir: absent";
    else
        NX_PRINT << "Plugin home dir: " << nx::kit::utils::toString(m_pluginHomeDir);
}

void Engine::initCapabilities()
{
    if (ini().deviceDependent)
        m_capabilities += "|deviceDependent";

    m_streamTypeFilter = "compressedVideo";

    const std::string pixelFormatString = ini().needUncompressedVideoFrames;
    if (!pixelFormatString.empty())
    {
        if (!pixelFormatFromStdString(pixelFormatString, &m_pixelFormat))
        {
            NX_PRINT << "ERROR: Invalid value of needUncompressedVideoFrames in "
                << ini().iniFile() << ": [" << pixelFormatString << "].";
        }
        else
        {
            m_needUncompressedVideoFrames = true;
            m_capabilities += std::string("|needUncompressedVideoFrames_") + pixelFormatString;
            m_streamTypeFilter = "uncompressedVideo";
        }
    }

    if (ini().needMetadata)
        m_streamTypeFilter += "|metadata";

    // Delete first '|', if any.
    if (!m_capabilities.empty() && m_capabilities.at(0) == '|')
        m_capabilities.erase(0, 1);
}

std::string Engine::manifestString() const
{
    return /*suppress newline*/1 + R"json(
{
    "eventTypes": [
        {
            "id": ")json" + kLineCrossingEventType + R"json(",
            "name": "Line crossing"
        },
        {
            "id": ")json" + kObjectInTheAreaEventType + R"json(",
            "name": "Object in the area",
            "flags": "stateDependent|regionDependent"
        },
        {
            "id": ")json" + kSuspiciousNoiseEventType + R"json(",
            "name": "Suspicious noise",
            "groupId": ")json" + kSoundRelatedEventGroup + R"json("
        }
    ],
    "objectTypes": [
        {
            "id": ")json" + kCarObjectType + R"json(",
            "name": "Car"
        },
        {
            "id": ")json" + kHumanFaceObjectType + R"json(",
            "name": "Human face"
        }
    ],
    "groups": [
        {
            "id": ")json" + kSoundRelatedEventGroup + R"json(",
            "name": "Sound related events"
        }
    ],
    "capabilities": ")json" + m_capabilities + R"json(",
    "streamTypeFilter": ")json" + m_streamTypeFilter + R"json(",
    "objectActions": [
        {
            "id": "nx.stub.addToList",
            "name": "Add to list",
            "supportedObjectTypeIds": [
                ")json" + kCarObjectType + R"json("
            ],
            "requirements": {
                "capabilities": "needBestShotVideoFrame|needBestShotObjectMetadata|needFullTrack",
                "bestShotVideoFramePixelFormat": "yuv420"
            },
            "parametersModel": {
                "type": "Settings",
                "items": [
                    {
                        "type": "TextField",
                        "name": "testTextField",
                        "caption": "Text Field Parameter",
                        "description": "A text field",
                        "defaultValue": "a text"
                    },
                    {
                        "type": "GroupBox",
                        "caption": "Parameter Group",
                        "items": [
                            {
                                "type": "SpinBox",
                                "caption": "SpinBox Parameter",
                                "name": "testSpinBox",
                                "defaultValue": 42,
                                "minValue": 0,
                                "maxValue": 100
                            },
                            {
                                "type": "DoubleSpinBox",
                                "caption": "DoubleSpinBox Parameter",
                                "name": "testDoubleSpinBox",
                                "defaultValue": 3.1415,
                                "minValue": 0.0,
                                "maxValue": 100.0
                            },
                            {
                                "type": "ComboBox",
                                "name": "testComboBox",
                                "caption": "ComboBox Parameter",
                                "defaultValue": "value2",
                                "range": ["value1", "value2", "value3"]
                            },
                            {
                                "type": "CheckBox",
                                "caption": "CheckBox Parameter",
                                "name": "testCheckBox",
                                "defaultValue": true
                            }
                        ]
                    }
                ]
            }
        },
        {
            "id": "nx.stub.addPerson",
            "name": "Add person (URL-based)",
            "supportedObjectTypeIds": [
                ")json" + kCarObjectType + R"json("
            ]
        }
    ],
    "deviceAgentSettingsModel": {
        "type": "Settings",
        "items": [
            {
                "type": "GroupBox",
                "caption": "Real Stub DeviceAgent settings",
                "items": [
                    {
                        "type": "GroupBox",
                        "caption": "Object generation settings",
                        "items": [
                            {
                                "type": "CheckBox",
                                "name": ")json" + kGenerateCarsSetting + R"json(",
                                "caption": "Generate cars",
                                "defaultValue": true
                            },
                            {
                                "type": "CheckBox",
                                "name": ")json" + kGenerateTrucksSetting + R"json(",
                                "caption": "Generate trucks",
                                "defaultValue": true
                            },
                            {
                                "type": "CheckBox",
                                "name": ")json" + kGeneratePedestriansSetting + R"json(",
                                "caption": "Generate pedestrians",
                                "defaultValue": true
                            },
                            {
                                "type": "CheckBox",
                                "name": ")json" + kGenerateHumanFacesSetting + R"json(",
                                "caption": "Generate human faces",
                                "defaultValue": true
                            },
                            {
                                "type": "CheckBox",
                                "name": ")json" + kGenerateBicyclesSetting + R"json(",
                                "caption": "Generate bicycles",
                                "defaultValue": true
                            },
                            {
                                "type": "SpinBox",
                                "name": ")json" + kBlinkingObjectPeriodMsSetting + R"json(",
                                "caption": "Generate 1-frame BlinkingObject every N ms (if not 0)",
                                "defaultValue": 0,
                                "minValue": 0,
                                "maxValue": 100000
                            },
                            {
                                "type": "CheckBox",
                                "name": ")json" + kBlinkingObjectInDedicatedPacketSetting + R"json(",
                                "caption": "Put BlinkingObject into a dedicated MetadataPacket",
                                "defaultValue": false
                            },
                            {
                                "type": "SpinBox",
                                "name": ")json" + kNumberOfObjectsToGenerateSetting + R"json(",
                                "caption": "Number of objects to generate",
                                "defaultValue": 1,
                                "minValue": 1,
                                "maxValue": 100000
                            },
                            {
                                "type": "SpinBox",
                                "name": ")json" + kGenerateObjectsEveryNFramesSetting + R"json(",
                                "caption": "Generate objects every N frames",
                                "defaultValue": 1,
                                "minValue": 1,
                                "maxValue": 100000
                            },
                            {
                                "type": "CheckBox",
                                "name": ")json" + kGeneratePreviewPacketSetting + R"json(",
                                "caption": "Generate preview packet",
                                "defaultValue": true
                            },
                            {
                                "type": "SpinBox",
                                "name": ")json" + kGeneratePreviewAfterNFramesSetting + R"json(",
                                "caption": "Generate preview after N frames",
                                "defaultValue": 30,
                                "minValue": 1,
                                "maxValue": 100000
                            },
                            {
                                "type": "SpinBox",
                                "name": ")json" + kOverallMetadataDelayMsSetting + R"json(",
                                "caption": "Overall metadata delay, ms",
                                "defaultValue": 0,
                                "minValue": 0,
                                "maxValue": 1000000000
                            }
                        ]
                    },
                    {
                        "type": "CheckBox",
                        "name": ")json" + kGenerateEventsSetting + R"json(",
                        "caption": "Generate events",
                        "defaultValue": true
                    },
                    {
                        "type": "CheckBox",
                        "name": ")json"
                        + kThrowPluginDiagnosticEventsFromDeviceAgentSetting + R"json(",
                        "caption": "Throw plugin events from the DeviceAgent",
                        "defaultValue": false
                    },
                    {
                        "type": "CheckBox",
                        "name": ")json" + kLeakFramesSetting + R"json(",
                        "caption": "Force a memory leak when processing a video frame",
                        "defaultValue": false
                    },
                    {
                        "type": "SpinBox",
                        "name": ")json" + kAdditionalFrameProcessingDelayMsSetting + R"json(",
                        "caption": "Additional frame processing delay, ms",
                        "defaultValue": 0,
                        "minValue": 0,
                        "maxValue": 1000000000
                    }
                ]
            },
            {
                "type": "GroupBox",
                "caption": "Example Stub DeviceAgent settings",
                "collapsible": false,
                "items": [
                    {
                        "type": "TextField",
                        "name": "testTextField",
                        "caption": "Device Agent Text Field",
                        "description": "A text field",
                        "defaultValue": "a text"
                    },
                    {
                        "type": "SpinBox",
                        "caption": "Device Agent SpinBox (plugin side)",
                        "name": "pluginSideTestSpinBox",
                        "defaultValue": 42,
                        "minValue": 0,
                        "maxValue": 100
                    },
                    {
                        "type": "DoubleSpinBox",
                        "caption": "Device Agent DoubleSpinBox",
                        "name": "testDoubleSpinBox",
                        "defaultValue": 3.1415,
                        "minValue": 0.0,
                        "maxValue": 100.0
                    },
                    {
                        "type": "ComboBox",
                        "name": "testComboBox",
                        "caption": "Device Agent ComboBox",
                        "defaultValue": "value2",
                        "range": ["value1", "value2", "value3"]
                    },
                    {
                        "type": "CheckBox",
                        "caption": "Device Agent CheckBox",
                        "name": "testCheckBox",
                        "defaultValue": true,
                    }
                ]
<<<<<<< HEAD
            },
            {
                "type": "GroupBox",
                "caption": "ROI",
                "collapsed": true,
                "items": [
                    {
                      "type": "PolygonFigure",
                      "name": "testPolygon",
                      "caption": "Polygon"
                    },
                    {
                      "type": "BoxFigure",
                      "name": "testBox",
                      "caption": "Box"
                    },
                    {
                      "type": "LineFigure",
                      "name": "testLine",
                      "caption": "Line"
                    }
                ]
=======
>>>>>>> ad0cd25a
            }
        ],
        "sections": [
            {
                "type": "Section",
                "name": "Example",
                "items": [
                    {
                        "type": "GroupBox",
                        "caption": "Example Stub DeviceAgent settings",
                        "collapsible": false,
                        "items": [
                            {
                                "type": "TextField",
                                "name": "testTextField2",
                                "caption": "Device Agent Text Field",
                                "description": "A text field",
                                "defaultValue": "a text"
                            },
                            {
                                "type": "SpinBox",
                                "caption": "Device Agent SpinBox (plugin side)",
                                "name": "pluginSideTestSpinBox2",
                                "defaultValue": 42,
                                "minValue": 0,
                                "maxValue": 100
                            },
                            {
                                "type": "DoubleSpinBox",
                                "caption": "Device Agent DoubleSpinBox",
                                "name": "testDoubleSpinBox2",
                                "defaultValue": 3.1415,
                                "minValue": 0.0,
                                "maxValue": 100.0
                            },
                            {
                                "type": "ComboBox",
                                "name": "testComboBox2",
                                "caption": "Device Agent ComboBox",
                                "defaultValue": "value2",
                                "range": ["value1", "value2", "value3"]
                            },
                            {
                                "type": "CheckBox",
                                "caption": "Device Agent CheckBox",
                                "name": "testCheckBox2",
                                "defaultValue": true
                            }
                        ]
                    }
                ]
            },
            {
                "type": "Section",
                "name": "ROI",
                "items": [
                    {
                        "type": "PolygonFigure",
<<<<<<< HEAD
                        "name": "testPolygon2",
                        "caption": "Polygon",
                    },
                    {
                        "type": "BoxFigure",
                        "name": "testBox2",
                        "caption": "Box"
                    },
                    {
                        "type": "LineFigure",
                        "name": "testLine2",
                        "caption": "Line"
=======
                        "name": "testPolygon",
                        "caption": "Polygon"
                    },
                    {
                        "type": "BoxFigure",
                        "name": "testBox",
                        "caption": "Box"
                    },
                    {
                        "type": "LineFigure",
                        "name": "testLine",
                        "caption": "Line"
                    },
                    {
                        "type": "LineFigure",
                        "name": "testPolyLine",
                        "caption": "Polyline",
                        "maxPoints": 8
>>>>>>> ad0cd25a
                    }
                ]
            }
        ]
    }
}
)json";
}

Result<const IStringMap*> Engine::settingsReceived()
{
    m_needToThrowPluginDiagnosticEvents = toBool(
        settingValue(kThrowPluginDiagnosticEventsFromEngineSetting));

    if (m_needToThrowPluginDiagnosticEvents && !m_pluginDiagnosticEventThread)
    {
        NX_PRINT << __func__ << "(): Starting plugin event generation";
        m_needToThrowPluginDiagnosticEvents = true;
    }
    else if (!m_needToThrowPluginDiagnosticEvents && m_pluginDiagnosticEventThread)
    {
        NX_PRINT << __func__ << "(): Stopping plugin event generation";
        m_needToThrowPluginDiagnosticEvents = false;
        m_pluginDiagnosticEventGenerationLoopCondition.notify_all();
    }

    return nullptr;
}

static std::string timestampedObjectMetadataToString(
    Ptr<const ITimestampedObjectMetadata> metadata)
{
    if (!metadata)
        return "null";

    std::string attributeString;
    if (metadata->attributeCount() > 0)
    {
        attributeString += "\n    Attributes:\n";
        for (int i = 0; i < metadata->attributeCount(); ++i)
        {
            const Ptr<const IAttribute> attribute = metadata->attribute(i);
            if (!attribute)
            {
                attributeString += "null";
            }
            else
            {
                attributeString += "        "
                    + nx::kit::utils::toString(attribute->name())
                    + ": "
                    + nx::kit::utils::toString(attribute->value());
            }

            if (i < metadata->attributeCount() - 1)
                attributeString += "\n";
        }
    }

    return nx::kit::utils::format("timestamp: %lld, id: %s",
        metadata->timestampUs(), UuidHelper::toStdString(metadata->trackId()).c_str())
        + attributeString;
}

static std::string uncompressedVideoFrameToString(Ptr<const IUncompressedVideoFrame> frame)
{
    if (!frame)
        return "null";

    return nx::kit::utils::format("%dx%d %s",
        frame->width(), frame->height(), pixelFormatToStdString(frame->pixelFormat()).c_str());
}

Result<IAction::Result> Engine::executeAction(
    const std::string& actionId,
    Uuid trackId,
    Uuid /*deviceId*/,
    int64_t /*timestampUs*/,
    nx::sdk::Ptr<IObjectTrackInfo> objectTrackInfo,
    const std::map<std::string, std::string>& params)
{
    std::string messageToUser;
    std::string actionUrl;

    if (actionId == "nx.stub.addToList")
    {
        messageToUser = std::string("Track id: ") + UuidHelper::toStdString(trackId) + "\n\n";

        if (!objectTrackInfo)
        {
            messageToUser += "No object track info provided.\n\n";
        }
        else
        {
            messageToUser += std::string("Object track info:\n")
                + "    Best shot frame: "
                    + uncompressedVideoFrameToString(objectTrackInfo->bestShotVideoFrame()) + "\n"
                + "    Best shot metadata: "
                    + timestampedObjectMetadataToString(objectTrackInfo->bestShotObjectMetadata())
                + "\n\n";
        }

        if (!params.empty())
        {
            messageToUser += std::string("Your param values are:\n");
            bool first = true;
            for (const auto& entry: params)
            {
                const auto& parameterName = entry.first;
                const auto& parameterValue = entry.second;

                if (!first)
                    messageToUser += ",\n";
                else
                    first = false;
                messageToUser += parameterName + ": [" + parameterValue + "]";
            }
        }
        else
        {
            messageToUser += "No param values provided.";
        }

        NX_PRINT << __func__ << "(): Returning a message: "
            << nx::kit::utils::toString(messageToUser);
    }
    else if (actionId == "nx.stub.addPerson")
    {
        actionUrl =
            "http://internal.server/addPerson?trackId=" + UuidHelper::toStdString(trackId);
        NX_PRINT << __func__ << "(): Returning URL: " << nx::kit::utils::toString(actionUrl);
    }
    else
    {
        NX_PRINT << __func__ << "(): ERROR: Unsupported actionId.";
        return error(ErrorCode::invalidParams, "Unsupported actionId");
    }

    return IAction::Result{makePtr<String>(actionUrl), makePtr<String>(messageToUser)};
}

} // namespace stub
} // namespace analytics
} // namespace vms_server_plugins
} // namespace nx<|MERGE_RESOLUTION|>--- conflicted
+++ resolved
@@ -404,31 +404,6 @@
                         "defaultValue": true,
                     }
                 ]
-<<<<<<< HEAD
-            },
-            {
-                "type": "GroupBox",
-                "caption": "ROI",
-                "collapsed": true,
-                "items": [
-                    {
-                      "type": "PolygonFigure",
-                      "name": "testPolygon",
-                      "caption": "Polygon"
-                    },
-                    {
-                      "type": "BoxFigure",
-                      "name": "testBox",
-                      "caption": "Box"
-                    },
-                    {
-                      "type": "LineFigure",
-                      "name": "testLine",
-                      "caption": "Line"
-                    }
-                ]
-=======
->>>>>>> ad0cd25a
             }
         ],
         "sections": [
@@ -487,20 +462,6 @@
                 "items": [
                     {
                         "type": "PolygonFigure",
-<<<<<<< HEAD
-                        "name": "testPolygon2",
-                        "caption": "Polygon",
-                    },
-                    {
-                        "type": "BoxFigure",
-                        "name": "testBox2",
-                        "caption": "Box"
-                    },
-                    {
-                        "type": "LineFigure",
-                        "name": "testLine2",
-                        "caption": "Line"
-=======
                         "name": "testPolygon",
                         "caption": "Polygon"
                     },
@@ -519,7 +480,6 @@
                         "name": "testPolyLine",
                         "caption": "Polyline",
                         "maxPoints": 8
->>>>>>> ad0cd25a
                     }
                 ]
             }
