--- conflicted
+++ resolved
@@ -148,11 +148,7 @@
     }
 
     *error = Error::noError;
-<<<<<<< HEAD
-    return new nx::sdk::String(m_deviceAgentManifest);
-=======
-    return new nx::sdk::common::String(m_jsonManifest);
->>>>>>> d900d6d0
+    return new nx::sdk::String(m_jsonManifest);
 }
 
 void DeviceAgent::setDeviceInfo(const DeviceInfo& deviceInfo)
