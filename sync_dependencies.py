--- conflicted
+++ resolved
@@ -51,14 +51,10 @@
     if box in ("bpi", "bananapi", "rpi"):
         v["openssl"] = "1.0.2l-deb9"
 
-<<<<<<< HEAD
-=======
     if box in ("bpi", "bananapi"):
         v["qt"] = "5.6.2-1"
-        v["quazip"] = "0.7"
         v["festival"] = "2.4-1"
         v["festival-vox"] = "2.4"
->>>>>>> c420d627
 
     if box == "bananapi":
         v["ffmpeg"] = "3.1.1-bananapi"
