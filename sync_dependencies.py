--- conflicted
+++ resolved
@@ -156,15 +156,11 @@
     if platform == "linux" and box in ("bpi", "bananapi", "rpi", "tx1", "none"):
         sync("sysroot", path_variable="sysroot_directory")
 
-<<<<<<< HEAD
     if box  == "edge1":
         sync("linux-arm/glib-2.0")
         sync("linux-arm/zlib-1.2")
 
-    if box in ("bpi", "bananapi"):
-=======
     if box == "bpi":
->>>>>>> f841c3b7
         sync("opengl-es-mali")
 
     if box == "rpi":
