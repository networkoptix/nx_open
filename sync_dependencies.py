#!/usr/bin/env python


from __future__ import print_function
from rdep import Rdep
from rdep_cmake import RdepSyncher
from vms_configuration import *


def determine_package_versions():
    v = {
        "qt": "5.6.2",
        "boost": "1.60.0",
        "openssl": "1.0.2e",
        "ffmpeg": "3.1.1",
        "sigar": "1.7",
        "openldap": "2.4.42",
        "sasl2": "2.1.26",
        "openal": "1.16",
        "libjpeg-turbo": "1.4.2",
        "festival": "2.4",
        "directx": "JUN2010",
        "cassandra": "2.7.0",
        "doxygen": "1.8.14"
    }

    if platform == "windows":
        v["qt"] = "5.6.1-1"

    if platform == "linux" and box == "none":
        v["qt"] = "5.6.2-2"

    if platform == "macosx":
        v["qt"] = "5.6.3"
        v["ffmpeg"] = "3.1.1-2"
        v["openssl"] = "1.0.2e-2"
        v["festival"] = "2.1"

    if platform == "android":
        v["qt"] = "5.6.2-2"
        v["openssl"] = "1.0.2g"
        v["openal"] = "1.17.2"

    if platform == "ios":
        v["openssl"] = "1.0.1i"
        v["libjpeg-turbo"] = "1.4.1"

    if box in ("bpi", "bananapi", "rpi"):
        v["openssl"] = "1.0.2l-deb9"

    if box in ("bpi", "bananapi"):
<<<<<<< HEAD
        v["openssl"] = "1.0.0j"
=======
        v["quazip"] = "0.7"
>>>>>>> 93601770

    if box == "bananapi":
        v["ffmpeg"] = "3.1.1-bananapi"
        v["qt"] = "5.6.1-1"

    if box == "rpi":
<<<<<<< HEAD
        v["qt"] = "5.6.1"
        v["openssl"] = "1.0.1t-deb8"
=======
        v["qt"] = "5.6.3"
        v["quazip"] = "0.7.2"
>>>>>>> 93601770

    if box == "edge1":
        v["qt"] = "5.6.3"
        v["openssl"] = "1.0.1f"

    if box == "tx1":
        v["qt"] = "5.6.3"
        v["festival"] = "2.1x"
        v["openssl"] = "1.0.0j"

    v["festival-vox"] = v["festival"]

    return v


def sync_dependencies(syncher):
    def sync(package, **kwargs):
        return syncher.sync(package, **kwargs)

    sync("qt", path_variable="QT_DIR")
    sync("any/boost")

    sync("any/detection_plugin_interface")

    if box in ("rpi", "bpi", "bananapi"):
        sync("linux-arm/openssl")
    else:
        sync("openssl")

    sync("ffmpeg")

    if box in ("bpi", "bananapi"):
        sync("sysroot")
        sync("opengl-es-mali")

    if box == "rpi":
        sync("cifs-utils")

    if box == "rpi":
        sync("sysroot")

    if box == "tx1":
        sync("sysroot")
        sync("tegra_video")
        sync("jetpack")

    if platform in ("android", "windows") or box == "bpi":
        sync("openal")

    if platform == "linux" and box == "none":
        sync("cifs-utils")
        sync("appserver-2.2.1")

    if platform == "windows":
        sync("directx")
        sync("vcredist-2015", path_variable="vcredist_directory")
        sync("vmaxproxy-2.1")
        sync("windows/wix-3.11", path_variable="wix_directory")
        sync("windows/signtool", path_variable="signtool_directory")

    if box == "edge1":
        sync("cpro-1.0.0-1")
        sync("gdb")

    if arch == "x64":
        sync("cassandra")

    if withDesktopClient:
        sync("any/help-{}-3.1".format(customization), path_variable="help_directory")

    if withDesktopClient or withMobileClient:
        sync("any/roboto-fonts", path_variable="fonts_directory")

    if (withMediaServer or withDesktopClient) and box != "edge1":
        sync("festival")
        if syncher.versions["festival-vox"] != "system":
            sync("any/festival-vox", path_variable="festival_vox_directory")

    if platform in ("android", "ios"):
        sync("libjpeg-turbo")

    if withMediaServer:
        sync("any/nx_sdk-1.6.0")
        sync("any/nx_storage_sdk-1.6.0")
        sync("sigar")

        sync("any/apidoctool", path_variable="APIDOCTOOL_PATH")

        if customWebAdminPackageDirectory:
            pass
        elif customWebAdminVersion:
            sync("any/server-external-" + customWebAdminVersion)
        else:
            if not sync("any/server-external-" + branch, optional=True):
                sync("any/server-external-" + shortReleaseVersion)

        if box in ("tx1", "edge1"):
            sync("openldap")
            sync("sasl2")

    if platform == "windows":
        sync("windows/doxygen", path_variable="doxygen_directory")
    elif platform == "linux":
        sync("linux/doxygen", path_variable="doxygen_directory")

    if box == "bpi":
        sync("libvdpau-sunxi-1.0-deb7")
        sync("proxy-decoder-deb7")
        sync("ldpreloadhook-1.0-deb7")
        sync("libpixman-0.34.0-deb7")
        sync("libcedrus-1.0-deb7")

        sync("fontconfig-2.11.0")
        sync("additional-fonts")
        sync("libvdpau-1.0.4.1")

        sync("read-edid-3.0.2")
        sync("a10-display")
        sync("uboot-2014.04-10733-gbb5691c-dirty-vanilla")

    sync("any/certificates-" + customization, path_variable="certificates_path")


def main():
    syncher = RdepSyncher(PACKAGES_DIR)
    syncher.versions = determine_package_versions()
    syncher.rdep_target = rdep_target
    syncher.prefer_debug_packages = prefer_debug_packages

    sync_dependencies(syncher)

    syncher.generate_cmake_include(cmake_include_file)


if __name__ == "__main__":
    main()<|MERGE_RESOLUTION|>--- conflicted
+++ resolved
@@ -48,25 +48,13 @@
     if box in ("bpi", "bananapi", "rpi"):
         v["openssl"] = "1.0.2l-deb9"
 
-    if box in ("bpi", "bananapi"):
-<<<<<<< HEAD
-        v["openssl"] = "1.0.0j"
-=======
-        v["quazip"] = "0.7"
->>>>>>> 93601770
 
     if box == "bananapi":
         v["ffmpeg"] = "3.1.1-bananapi"
         v["qt"] = "5.6.1-1"
 
     if box == "rpi":
-<<<<<<< HEAD
-        v["qt"] = "5.6.1"
-        v["openssl"] = "1.0.1t-deb8"
-=======
         v["qt"] = "5.6.3"
-        v["quazip"] = "0.7.2"
->>>>>>> 93601770
 
     if box == "edge1":
         v["qt"] = "5.6.3"
