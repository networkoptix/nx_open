--- conflicted
+++ resolved
@@ -15,18 +15,11 @@
       }
 };
 
-<<<<<<< HEAD
-QnTestCameraProcessor::QnTestCameraProcessor(const QSharedPointer<AbstractStreamSocket>& socket,
-    QnCommonModule* commonModule)
-    :
-    QnTCPConnectionProcessor(socket, commonModule)
-=======
 QnTestCameraProcessor::QnTestCameraProcessor(
     const QSharedPointer<AbstractStreamSocket>& socket,
     QnTcpListener* owner)
 :
     QnTCPConnectionProcessor(socket, owner)
->>>>>>> 62cec593
 {
 }
 
