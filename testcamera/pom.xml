<project xmlns="http://maven.apache.org/POM/4.0.0" xmlns:xsi="http://www.w3.org/2001/XMLSchema-instance" xsi:schemaLocation="http://maven.apache.org/POM/4.0.0 http://maven.apache.org/maven-v4_0_0.xsd">

    <parent>
        <artifactId>cpp</artifactId>
        <groupId>com.networkoptix.hdwitness</groupId>
        <version>3.0.0-SNAPSHOT</version>
        <relativePath>../cpp</relativePath>
    </parent>

    <groupId>com.networkoptix.hdwitness</groupId>
    <version>3.0.0-SNAPSHOT</version>
    <modelVersion>4.0.0</modelVersion>
    <artifactId>testcamera</artifactId>
    <packaging>pom</packaging>
<<<<<<< HEAD
    <name>HD Witness Test Camera</name>	
=======
    <name>HD Witness Test Camera</name>

    <dependencies>
        <dependency>
            <groupId>${project.groupId}</groupId>
            <artifactId>common</artifactId>
            <version>${project.version}</version>
            <type>pom</type>
            <scope>system</scope>
            <systemPath>${root.dir}/common/pom.xml</systemPath>
        </dependency>

        <dependency>
            <groupId>${project.groupId}</groupId>
            <artifactId>nx_utils</artifactId>
            <version>${project.version}</version>
            <type>pom</type>
            <scope>system</scope>
            <systemPath>${root.dir}/common_libs/nx_utils/pom.xml</systemPath>
        </dependency>

        <dependency>
            <groupId>${project.groupId}</groupId>
            <artifactId>nx_network</artifactId>
            <version>${project.version}</version>
            <type>pom</type>
            <scope>system</scope>
            <systemPath>${root.dir}/common_libs/nx_network/pom.xml</systemPath>
        </dependency>

        <dependency>
            <groupId>${project.groupId}</groupId>
            <artifactId>nx_streaming</artifactId>
            <version>${project.version}</version>
            <type>pom</type>
            <scope>system</scope>
            <systemPath>${root.dir}/common_libs/nx_streaming/pom.xml</systemPath>
        </dependency>
    </dependencies>
>>>>>>> 29fd3b3a

    <properties>
        <template>app</template>

        <global.libs>-lnx_streaming -lcommon -lnx_network -lnx_utils</global.libs>
        <qt.libs>core network multimedia concurrent xml sql</qt.libs>
        <windows.oslibs>DbgHelp.lib -lIphlpapi -lwinmm -lws2_32</windows.oslibs>
        <linux.oslibs>-lpostproc</linux.oslibs>
        <mac.oslibs>-lbz2 -framework IOKit -framework CoreServices</mac.oslibs>

        <rdep.packages>openssl ffmpeg</rdep.packages>
<<<<<<< HEAD
    </properties>  
    <dependencies>
        <dependency>
            <groupId>${project.groupId}</groupId>
            <artifactId>mediaserver_core</artifactId>
            <version>${project.version}</version>
            <type>pom</type>
            <scope>system</scope>
            <systemPath>${root.dir}/mediaserver_core/pom.xml</systemPath>
        </dependency>
        <dependency>
            <groupId>${project.groupId}</groupId>
            <artifactId>lnx_streaming</artifactId>
            <version>${project.version}</version>
            <type>pom</type>
            <scope>system</scope>
            <systemPath>${root.dir}/common_libs/lnx_streaming/pom.xml</systemPath>
        </dependency>
        <dependency>
            <groupId>${project.groupId}</groupId>
            <artifactId>lnx_network</artifactId>
            <version>${project.version}</version>
            <type>pom</type>
            <scope>system</scope>
            <systemPath>${root.dir}/common_libs/lnx_network/pom.xml</systemPath>
        </dependency>
        <dependency>
            <groupId>${project.groupId}</groupId>
            <artifactId>lnx_utils</artifactId>
            <version>${project.version}</version>
            <type>pom</type>
            <scope>system</scope>
            <systemPath>${root.dir}/common_libs/lnx_utils/pom.xml</systemPath>
        </dependency>
    </dependencies>    
=======
    </properties>
>>>>>>> 29fd3b3a
</project><|MERGE_RESOLUTION|>--- conflicted
+++ resolved
@@ -12,10 +12,7 @@
     <modelVersion>4.0.0</modelVersion>
     <artifactId>testcamera</artifactId>
     <packaging>pom</packaging>
-<<<<<<< HEAD
-    <name>HD Witness Test Camera</name>	
-=======
-    <name>HD Witness Test Camera</name>
+	<name>HD Witness Test Camera</name>	
 
     <dependencies>
         <dependency>
@@ -54,7 +51,6 @@
             <systemPath>${root.dir}/common_libs/nx_streaming/pom.xml</systemPath>
         </dependency>
     </dependencies>
->>>>>>> 29fd3b3a
 
     <properties>
         <template>app</template>
@@ -66,8 +62,7 @@
         <mac.oslibs>-lbz2 -framework IOKit -framework CoreServices</mac.oslibs>
 
         <rdep.packages>openssl ffmpeg</rdep.packages>
-<<<<<<< HEAD
-    </properties>  
+    </properties>
     <dependencies>
         <dependency>
             <groupId>${project.groupId}</groupId>
@@ -102,7 +97,4 @@
             <systemPath>${root.dir}/common_libs/lnx_utils/pom.xml</systemPath>
         </dependency>
     </dependencies>    
-=======
-    </properties>
->>>>>>> 29fd3b3a
 </project>