--- conflicted
+++ resolved
@@ -1,20 +1,5 @@
 <project xmlns="http://maven.apache.org/POM/4.0.0" xmlns:xsi="http://www.w3.org/2001/XMLSchema-instance" xsi:schemaLocation="http://maven.apache.org/POM/4.0.0 http://maven.apache.org/maven-v4_0_0.xsd">
 
-<<<<<<< HEAD
-    <parent>
-        <artifactId>cpp</artifactId>
-        <groupId>com.networkoptix.hdwitness</groupId>
-		<version>2.0.1-SNAPSHOT</version>
-        <relativePath>../cpp</relativePath>
-    </parent>
-
-    <groupId>com.networkoptix.hdwitness</groupId>
-	<version>2.0.1-SNAPSHOT</version>
-    <modelVersion>4.0.0</modelVersion>
-    <artifactId>testcamera</artifactId>
-    <packaging>pom</packaging>
-    <name>HD Witness Test Camera</name>	
-=======
 	<parent>
 		<artifactId>cpp</artifactId>
 		<groupId>com.networkoptix.hdwitness</groupId>
@@ -28,7 +13,6 @@
 	<artifactId>testcamera</artifactId>
 	<packaging>pom</packaging>
 	<name>HD Witness Test Camera</name>	
->>>>>>> 088d1983
 
     <properties>
         <!--Global libs-->
