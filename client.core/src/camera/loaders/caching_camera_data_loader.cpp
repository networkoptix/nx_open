--- conflicted
+++ resolved
@@ -88,15 +88,11 @@
             connect(loader, &QnAbstractCameraDataLoader::ready, this,
                 [this, dataType](const QnAbstractCameraDataPtr &data, const QnTimePeriod &updatedPeriod, int handle)
                 {
-<<<<<<< HEAD
-                    Q_UNUSED(handle);
-=======
                     trace(lit("Handling reply %1 for period %2 (%3)")
                         .arg(handle)
                         .arg(updatedPeriod.startTimeMs)
                         .arg(dt(updatedPeriod.startTimeMs)),
                         dataType);
->>>>>>> 7924e11e
                     Q_ASSERT_X(updatedPeriod.isInfinite(), Q_FUNC_INFO, "We are always loading till very end.");
                     at_loader_ready(data, updatedPeriod.startTimeMs, dataType);
                 });
@@ -175,27 +171,6 @@
     {
         qnWarning("No valid loader in scope.");
         emit loadingFailed();
-<<<<<<< HEAD
-        return;
-    }
-
-    switch (periodType) {
-    case Qn::RecordingContent:
-        loader->load();
-        break;
-    case Qn::MotionContent:
-        if(!isMotionRegionsEmpty()) {
-            QString filter = QString::fromUtf8(QJson::serialized(m_motionRegions));
-            loader->load(filter);
-        } else if(!m_cameraChunks[Qn::MotionContent].isEmpty()) {
-            m_cameraChunks[Qn::MotionContent].clear();
-            emit periodsChanged(Qn::MotionContent);
-        }
-        break;
-    default:
-        Q_ASSERT_X(false, Q_FUNC_INFO, "Should never get here");
-        break;
-=======
         return false;
     }
 
@@ -221,7 +196,6 @@
         default:
             Q_ASSERT_X(false, Q_FUNC_INFO, "Should never get here");
             break;
->>>>>>> 7924e11e
     }
 
     if (handle <= 0)
@@ -238,27 +212,17 @@
     m_cameraChunks[timePeriodType] = data
         ? data->dataSource()
         : QnTimePeriodList();
-<<<<<<< HEAD
-    if (dataType == Qn::RecordingContent)
-    {
-        NX_LOG(lit("Chunks: received chunks update. Size: %1").arg(m_cameraChunks[timePeriodType].size()) , cl_logDEBUG1);
-    }
-=======
     trace(lit("Received chunks update. Total size: %1 for period %2 (%3)")
         .arg(m_cameraChunks[timePeriodType].size())
         .arg(startTimeMs)
         .arg(dt(startTimeMs)),
         dataType);
->>>>>>> 7924e11e
     emit periodsChanged(timePeriodType, startTimeMs);
 }
 
 void QnCachingCameraDataLoader::discardCachedData()
 {
-<<<<<<< HEAD
     NX_LOG("Chunks: clear local cache" , cl_logDEBUG1);
-=======
->>>>>>> 7924e11e
     for (int i = 0; i < Qn::TimePeriodContentCount; i++) {
 
         Qn::TimePeriodContent timePeriodType = static_cast<Qn::TimePeriodContent>(i);
@@ -281,21 +245,6 @@
     //TODO: #GDM #2.4 make sure we are not sending requests while loader is disabled
     if (forced || m_previousRequestTime[periodType].hasExpired(requestIntervalMs))
     {
-<<<<<<< HEAD
-        if (periodType == Qn::RecordingContent)
-        {
-            if (forced)
-            {
-                NX_LOG("Chunks: forcibly updating chunks" , cl_logDEBUG1);
-            }
-            else
-            {
-                NX_LOG("Chunks: updating chunks by timer" , cl_logDEBUG1);
-            }
-        }
-        loadInternal(periodType);
-        m_previousRequestTime[periodType].restart();
-=======
         if (forced)
             trace(lit("updateTimePeriods(forced)"), periodType);
         else
@@ -303,7 +252,6 @@
 
         if (loadInternal(periodType))
             m_previousRequestTime[periodType].restart();
->>>>>>> 7924e11e
     }
 }
 
