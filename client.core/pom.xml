--- conflicted
+++ resolved
@@ -16,6 +16,15 @@
     <dependencies>
         <dependency>
             <groupId>${project.groupId}</groupId>
+            <artifactId>common</artifactId>
+            <version>${project.version}</version>
+            <type>pom</type>
+            <scope>system</scope>
+            <systemPath>${root.dir}/common/pom.xml</systemPath>
+        </dependency>
+    
+        <dependency>
+            <groupId>${project.groupId}</groupId>
             <artifactId>appserver2</artifactId>
             <version>${project.version}</version>
             <type>pom</type>
@@ -25,20 +34,16 @@
 
         <dependency>
             <groupId>${project.groupId}</groupId>
-<<<<<<< HEAD
-            <artifactId>cloud_db_client</artifactId>
-=======
             <artifactId>nx_streaming</artifactId>
             <version>${project.version}</version>
             <type>pom</type> 
             <scope>system</scope>
             <systemPath>${root.dir}/common_libs/nx_streaming/pom.xml</systemPath>
-        </dependency>           
+        </dependency>  
 
         <dependency>
             <groupId>${project.groupId}</groupId>
-            <artifactId>appserver2</artifactId>
->>>>>>> 963b07b9
+            <artifactId>cloud_db_client</artifactId>
             <version>${project.version}</version>
             <type>pom</type>
             <scope>system</scope>
