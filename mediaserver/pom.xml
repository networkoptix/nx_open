--- conflicted
+++ resolved
@@ -26,11 +26,7 @@
         <template>app</template>
         <!--Global libs-->
         <qt.libs>core network xml xmlpatterns sql concurrent multimedia</qt.libs>
-<<<<<<< HEAD
-        <global.libs>-lmediaserver_core -lcommon -lappserver2 -lavcodec -lavdevice -lavfilter -lavformat -lavutil -lswscale -lswresample -lpostproc -lonvif -lquazip -ludt -lcloud_db_client</global.libs>
-=======
-        <global.libs>-lmediaserver_core -lcommon -lappserver2 -lavcodec -lavdevice -lavfilter -lavformat -lavutil -lswscale -lswresample -lpostproc -lonvif -lquazip -lnxemail</global.libs>
->>>>>>> 5e99658a
+        <global.libs>-lmediaserver_core -lcommon -lappserver2 -lavcodec -lavdevice -lavfilter -lavformat -lavutil -lswscale -lswresample -lpostproc -lonvif -lquazip -ludt -lcloud_db_client -lnxemail</global.libs>
         <!--Specific os libs used-->
         <windows.oslibs>Ws2_32.lib DbgHelp.lib sigar.lib -lIphlpapi -lwinmm -lssleay32 -llibeay32 Wldap32.lib</windows.oslibs>
         <linux.oslibs>-lldap -lmp3lame -lssl -lcrypto -lsigar -lfaac -lvpx -lvorbisenc -lvorbis -ldl</linux.oslibs>
