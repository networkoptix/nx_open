<project xmlns="http://maven.apache.org/POM/4.0.0" xmlns:xsi="http://www.w3.org/2001/XMLSchema-instance" xsi:schemaLocation="http://maven.apache.org/POM/4.0.0 http://maven.apache.org/maven-v4_0_0.xsd">
    <!--
    Example pom for delegating maven goals to msbuild so it builds the "solution"

    A solution can be a group of projects, but here we only have one.
    It should also be possible to have one maven project per solution project,
    and have a parent pom to deletegate the build.
  -->
    <parent>
        <artifactId>cpp</artifactId>
        <groupId>com.networkoptix.hdwitness</groupId>
        <version>2.5.0-SNAPSHOT</version>
        <relativePath>../cpp</relativePath>
    </parent>

    <groupId>com.networkoptix.hdwitness</groupId>
    <version>2.5.0-SNAPSHOT</version>
    <modelVersion>4.0.0</modelVersion>
    <artifactId>mediaserver</artifactId>
    <packaging>pom</packaging>
    <name>HD Witness Media Server</name>

    <properties>
        <guid>${mediaserver.guid}</guid>
        <product.title>${mediaserver.name}</product.title>
        <product.display.title>${mediaserver.display.name}</product.display.title>
        <template>app</template>
        <!--Global libs-->
        <qt.libs>core network xml xmlpatterns sql concurrent multimedia</qt.libs>
        <ffmpeg.libs>-lavcodec -lavdevice -lavfilter -lavformat -lavutil -lswscale -lswresample -lpostproc</ffmpeg.libs>
        <global.libs>-lmediaserver_core -lcommon -lappserver2 -lonvif -lquazip -lnxemail</global.libs>
        <!--Specific os libs used-->
<<<<<<< HEAD
        <windows.oslibs>Ws2_32.lib DbgHelp.lib sigar.lib -lIphlpapi -lwinmm -lssleay32 -llibeay32 Wldap32.lib</windows.oslibs>
        <linux.oslibs>-lmp3lame -lssl -lcrypto -lsigar -lfaac -lvpx -lvorbisenc -lvorbis -ldl -lldap</linux.oslibs>
        <linux.arm.oslibs>-llber -lsasl2 -lssl -lcrypto -lsigar -lldap</linux.arm.oslibs>
=======
        <windows.oslibs>Ws2_32.lib DbgHelp.lib sigar.lib -lIphlpapi -lwinmm -lssleay32 -llibeay32 Wldap32.lib Crypt32.lib</windows.oslibs>
        <linux.oslibs>-lmp3lame -lssl -lcrypto -lsigar -lfaac -lvpx -lvorbisenc -lvorbis -ldl</linux.oslibs>
        <linux.arm.oslibs>-lldap -llber -lsasl2 -lssl -lcrypto -lsigar</linux.arm.oslibs>
>>>>>>> dd9e25a9
        <windows.oslibs.release/>
        <windows.oslibs.debug/>
        <mac.oslibs>-lssl -lbz2 -framework IOKit -framework CoreServices -lsigar-universal64-macosx</mac.oslibs>
        <!--Global defines-->
        <global.defines/>
        <!--Specific os defines-->
        <windows.defines>EC2_LIB_API=__declspec(dllimport)</windows.defines>
        <linux.defines/>
        <mac.defines/>

    </properties>

    <dependencies>
        <dependency>
            <groupId>${project.groupId}</groupId>
            <artifactId>mediaserver_core</artifactId>
            <version>${project.version}</version>
            <type>pom</type>
            <scope>system</scope>
            <systemPath>${root.dir}/mediaserver_core/pom.xml</systemPath>
        </dependency>
    </dependencies>
</project><|MERGE_RESOLUTION|>--- conflicted
+++ resolved
@@ -30,15 +30,9 @@
         <ffmpeg.libs>-lavcodec -lavdevice -lavfilter -lavformat -lavutil -lswscale -lswresample -lpostproc</ffmpeg.libs>
         <global.libs>-lmediaserver_core -lcommon -lappserver2 -lonvif -lquazip -lnxemail</global.libs>
         <!--Specific os libs used-->
-<<<<<<< HEAD
-        <windows.oslibs>Ws2_32.lib DbgHelp.lib sigar.lib -lIphlpapi -lwinmm -lssleay32 -llibeay32 Wldap32.lib</windows.oslibs>
+        <windows.oslibs>Ws2_32.lib DbgHelp.lib sigar.lib -lIphlpapi -lwinmm -lssleay32 -llibeay32 Wldap32.lib Crypt32.lib</windows.oslibs>
         <linux.oslibs>-lmp3lame -lssl -lcrypto -lsigar -lfaac -lvpx -lvorbisenc -lvorbis -ldl -lldap</linux.oslibs>
         <linux.arm.oslibs>-llber -lsasl2 -lssl -lcrypto -lsigar -lldap</linux.arm.oslibs>
-=======
-        <windows.oslibs>Ws2_32.lib DbgHelp.lib sigar.lib -lIphlpapi -lwinmm -lssleay32 -llibeay32 Wldap32.lib Crypt32.lib</windows.oslibs>
-        <linux.oslibs>-lmp3lame -lssl -lcrypto -lsigar -lfaac -lvpx -lvorbisenc -lvorbis -ldl</linux.oslibs>
-        <linux.arm.oslibs>-lldap -llber -lsasl2 -lssl -lcrypto -lsigar</linux.arm.oslibs>
->>>>>>> dd9e25a9
         <windows.oslibs.release/>
         <windows.oslibs.debug/>
         <mac.oslibs>-lssl -lbz2 -framework IOKit -framework CoreServices -lsigar-universal64-macosx</mac.oslibs>
