<project xmlns="http://maven.apache.org/POM/4.0.0" xmlns:xsi="http://www.w3.org/2001/XMLSchema-instance" xsi:schemaLocation="http://maven.apache.org/POM/4.0.0 http://maven.apache.org/maven-v4_0_0.xsd">
    <parent>
        <artifactId>cpp</artifactId>
        <groupId>com.networkoptix.hdwitness</groupId>
        <version>3.0.0-SNAPSHOT</version>
        <relativePath>../cpp</relativePath>
    </parent>

    <groupId>com.networkoptix.hdwitness</groupId>
    <version>3.0.0-SNAPSHOT</version>
    <modelVersion>4.0.0</modelVersion>
    <artifactId>mediaserver</artifactId>
    <packaging>pom</packaging>
    <name>HD Witness Media Server</name>

    <properties>
        <guid>${mediaserver.guid}</guid>
        <product.title>${mediaserver.name}</product.title>
        <product.display.title>${mediaserver.display.name}</product.display.title>
        <template>app</template>

        <qt.libs>core network xml xmlpatterns sql concurrent multimedia</qt.libs>
        <global.libs>-lmediaserver_core -lcommon -lnx_network -lnx_streaming -lappserver2 -ludt -lcloud_db_client -lnx_email -lnx_speech_synthesizer -lnx_fusion -lnx_utils</global.libs>
        <windows.oslibs>Ws2_32.lib DbgHelp.lib -lIphlpapi -lwinmm Wldap32.lib Crypt32.lib</windows.oslibs>
        <linux.oslibs>-lldap -ldl -ltermcap</linux.oslibs>
        <mac.oslibs>-lbz2 -framework IOKit -framework CoreServices</mac.oslibs>

        <windows.defines>EC2_LIB_API=__declspec(dllimport)</windows.defines>
        <rdep.packages>openssl ffmpeg onvif quazip sigar</rdep.packages>
        <rdep.linux.arm.packages>sasl2 openldap</rdep.linux.arm.packages>
        <rdep.linux.packages>festival any/festival-vox</rdep.linux.packages>
        <rdep.windows.packages>festival any/festival-vox</rdep.windows.packages>
        <rdep.mac.packages>festival any/festival-vox</rdep.mac.packages>
    </properties>

    <dependencies>
        <dependency>
            <groupId>${project.groupId}</groupId>
            <artifactId>mediaserver_core</artifactId>
            <version>${project.version}</version>
            <type>pom</type>
            <scope>system</scope>
            <systemPath>${root.dir}/mediaserver_core/pom.xml</systemPath>
        </dependency>

        <dependency>
            <groupId>${project.groupId}</groupId>
            <artifactId>nx_fusion</artifactId>
            <version>${project.version}</version>
            <type>pom</type>
            <scope>system</scope>
            <systemPath>${root.dir}/common_libs/nx_fusion/pom.xml</systemPath>
        </dependency>
    </dependencies>

    <profiles>
        <profile>
            <id>linux-isd-jaguar</id>
            <activation>
                <activeByDefault>false</activeByDefault>
                <os>
                    <family>unix</family>
                    <name>linux</name>
                </os>
                <property>
                    <name>box</name>
                    <value>isd</value>
                </property>
            </activation>
            <properties>
                <rdep.linux.arm.packages>sasl2 openldap libcreateprocess</rdep.linux.arm.packages>
                <rdep.linux.packages/>
            </properties>
        </profile>

        <profile>
            <id>linux-isd-s2</id>
            <activation>
                <activeByDefault>false</activeByDefault>
                <os>
                    <family>unix</family>
                    <name>linux</name>
                </os>
                <property>
                    <name>box</name>
                    <value>isd_s2</value>
                </property>
            </activation>
<<<<<<< HEAD

            <properties>
                <rdep.linux.packages>festival any/festival-vox</rdep.linux.packages>
            </properties>
        </profile>

        <profile>
            <id>linux-arm-bananapi</id>
            <activation>
                <activeByDefault>false</activeByDefault>
                <os>
                    <family>unix</family>
                    <name>linux</name>
                </os>
                <property>
                    <name>box</name>
                    <value>bananapi</value>
                </property>
            </activation>

            <properties>
                <rdep.linux.packages>festival any/festival-vox</rdep.linux.packages>
            </properties>
        </profile>

        <profile>
            <id>linux-arm-rpi</id>
            <activation>
                <activeByDefault>false</activeByDefault>
                <os>
                    <family>unix</family>
                    <name>linux</name>
                </os>
                <property>
                    <name>box</name>
                    <value>rpi</value>
                </property>
            </activation>

=======
>>>>>>> 65e2aee0
            <properties>
                <rdep.linux.packages/>
            </properties>
        </profile>

        <profile>
            <id>linux-arm-tx1</id>
            <activation>
                <activeByDefault>false</activeByDefault>
                <os>
                    <family>unix</family>
                    <name>linux</name>
                </os>
                <property>
                    <name>box</name>
                    <value>tx1</value>
                </property>
            </activation>

            <properties>
                <rdep.linux.packages>festival any/festival-vox</rdep.linux.packages>
            </properties>
        </profile>
    </profiles>

</project><|MERGE_RESOLUTION|>--- conflicted
+++ resolved
@@ -86,48 +86,6 @@
                     <value>isd_s2</value>
                 </property>
             </activation>
-<<<<<<< HEAD
-
-            <properties>
-                <rdep.linux.packages>festival any/festival-vox</rdep.linux.packages>
-            </properties>
-        </profile>
-
-        <profile>
-            <id>linux-arm-bananapi</id>
-            <activation>
-                <activeByDefault>false</activeByDefault>
-                <os>
-                    <family>unix</family>
-                    <name>linux</name>
-                </os>
-                <property>
-                    <name>box</name>
-                    <value>bananapi</value>
-                </property>
-            </activation>
-
-            <properties>
-                <rdep.linux.packages>festival any/festival-vox</rdep.linux.packages>
-            </properties>
-        </profile>
-
-        <profile>
-            <id>linux-arm-rpi</id>
-            <activation>
-                <activeByDefault>false</activeByDefault>
-                <os>
-                    <family>unix</family>
-                    <name>linux</name>
-                </os>
-                <property>
-                    <name>box</name>
-                    <value>rpi</value>
-                </property>
-            </activation>
-
-=======
->>>>>>> 65e2aee0
             <properties>
                 <rdep.linux.packages/>
             </properties>
