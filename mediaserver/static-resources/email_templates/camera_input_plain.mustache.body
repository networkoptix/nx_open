--- conflicted
+++ resolved
@@ -1,15 +1,10 @@
 Input signal{{#source}} on {{&source}}{{/source}}
 
-<<<<<<< HEAD
 Input Port: {{&inputPort}}
 Time: {{&timestampDate}} {{&timestampTime}}
-=======
-Input Port: {{inputPort}}
-Time: {{timestampDate}} {{timestampTime}}
 
 {{#urlint}}
-Play archive from the local network: {{urlint}}
+Play archive from the local network: {{&urlint}}
 {{/urlint}} {{#urlext}}
-Play archive from the web: {{urlext}}
-{{/urlext}}
->>>>>>> 5adf712e
+Play archive from the web: {{&urlext}}
+{{/urlext}}