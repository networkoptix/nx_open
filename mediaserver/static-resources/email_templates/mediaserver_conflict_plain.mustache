{{#systemName}}
{{&systemName}}
{{#systemSignature}}
{{&systemSignature}}
{{/systemSignature}}
{{#cloudOwnerEmail}}
{{&cloudOwnerEmail}}
{{/cloudOwnerEmail}}
{{/systemName}}

{{&event}} {{#source}}on {{&source}}{{/source}} 
{{#aggregated}}

<<<<<<< HEAD
Number: {{&number}}
Server IP: {{&ip}}
Camera Physical ID: {{&mac}}
=======
{{#msConflicts}}
Number: {{number}}
Server IP: {{ip}}
Camera Physical ID: {{mac}}
{{/msConflicts}}
>>>>>>> 5adf712e

{{&timestampDate}} {{&timestampTime}}
{{/aggregated}}


Website: {{&companyUrl}}
Support: {{&supportLinkText}}
<|MERGE_RESOLUTION|>--- conflicted
+++ resolved
@@ -11,17 +11,11 @@
 {{&event}} {{#source}}on {{&source}}{{/source}} 
 {{#aggregated}}
 
-<<<<<<< HEAD
+{{#msConflicts}}
 Number: {{&number}}
 Server IP: {{&ip}}
 Camera Physical ID: {{&mac}}
-=======
-{{#msConflicts}}
-Number: {{number}}
-Server IP: {{ip}}
-Camera Physical ID: {{mac}}
 {{/msConflicts}}
->>>>>>> 5adf712e
 
 {{&timestampDate}} {{&timestampTime}}
 {{/aggregated}}
