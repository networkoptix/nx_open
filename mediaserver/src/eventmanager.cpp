#include <QTimer>
#include <QDebug>
#include <qglobal.h>

#include "api/AppServerConnection.h"
#include "core/resourcemanagment/resource_discovery_manager.h"
#include "core/resourcemanagment/resource_pool.h"
#include "eventmanager.h"
#include "recorder/recording_manager.h"
#include "serverutil.h"

Q_GLOBAL_STATIC(QnEventManager, static_instance)

QnEventManager* QnEventManager::instance()
{
    return static_instance();
}

void QnEventManager::init(const QUrl& url, int timeout)
{
    m_source = QSharedPointer<QnEventSource>(new QnEventSource(url, timeout));

    connect(m_source.data(), SIGNAL(eventReceived(QnEvent)), this, SLOT(eventReceived(QnEvent)));
    connect(m_source.data(), SIGNAL(connectionClosed(QString)), this, SLOT(connectionClosed(QString)));
}

QnEventManager::QnEventManager()
{
}

void QnEventManager::run()
{
    m_source->startRequest();
}

void QnEventManager::stop()
{
    m_source->stop();
}

void QnEventManager::eventReceived(QnEvent event)
{
    qDebug() << "Got event: " << event.eventType << " " << event.objectName << " " << event.resourceId;

    if (event.eventType == QN_EVENT_RES_CHANGE)
    {
        if (event.objectName != "Camera" && event.objectName != "Server")
            return;

        QnAppServerConnectionPtr appServerConnection = QnAppServerConnectionFactory::createConnection();

        QByteArray errorString;

        QnResourceList resources;
        if (appServerConnection->getResources(resources, errorString) == 0)
        {
            foreach(const QnResourcePtr& resource, resources)
            {
                if (resource->getId() == event.resourceId)
                {
                    QnVideoServerResourcePtr ownVideoServer = qnResPool->getResourceByGuid(serverGuid()).dynamicCast<QnVideoServerResource>();

                    QnSecurityCamResourcePtr securityCamera = resource.dynamicCast<QnSecurityCamResource>();
                    if (securityCamera && securityCamera->getParentId() != ownVideoServer->getId())
                        continue;

                    QnVideoServerResourcePtr videoServer = resource.dynamicCast<QnVideoServerResource>();
                    if (videoServer && videoServer->getId() != ownVideoServer->getId())
                        continue;

                    QnResourcePtr ownResource = qnResPool->getResourceById(resource->getId());
                    QnSecurityCamResourcePtr securityCamera = ownResource.dynamicCast<QnSecurityCamResource>();

                    if (ownResource)
                    {
                        ownResource->update(resource);
                    }
                    else
                    {
                        qnResPool->addResource(resource);
                        ownResource = resource;
                    }

<<<<<<< HEAD
                    if (!securityCamera.isNull())
                    {
                        QnRecordingManager::instance()->updateCamera(securityCamera);
                    }
=======
                    QnSecurityCamResourcePtr ownSecurityCamera = ownResource.dynamicCast<QnSecurityCamResource>();
                    if (ownSecurityCamera)
                        QnRecordingManager::instance()->updateCamera(ownSecurityCamera);
>>>>>>> f94a3b98
                }
            }
        } else
        {
            qDebug()  << "QnEventManager::eventReceived(): Can't get resource from appserver. Reason: "
                      << errorString << ", Skipping event: " << event.eventType << " " << event.objectName << " " << event.resourceId;
        }
    }
}

void QnEventManager::connectionClosed(QString errorString)
{
    qDebug() << "QnEventManager::connectionClosed(): Connection aborted:" << errorString;
}<|MERGE_RESOLUTION|>--- conflicted
+++ resolved
@@ -69,8 +69,6 @@
                         continue;
 
                     QnResourcePtr ownResource = qnResPool->getResourceById(resource->getId());
-                    QnSecurityCamResourcePtr securityCamera = ownResource.dynamicCast<QnSecurityCamResource>();
-
                     if (ownResource)
                     {
                         ownResource->update(resource);
@@ -81,16 +79,9 @@
                         ownResource = resource;
                     }
 
-<<<<<<< HEAD
-                    if (!securityCamera.isNull())
-                    {
-                        QnRecordingManager::instance()->updateCamera(securityCamera);
-                    }
-=======
                     QnSecurityCamResourcePtr ownSecurityCamera = ownResource.dynamicCast<QnSecurityCamResource>();
                     if (ownSecurityCamera)
                         QnRecordingManager::instance()->updateCamera(ownSecurityCamera);
->>>>>>> f94a3b98
                 }
             }
         } else
