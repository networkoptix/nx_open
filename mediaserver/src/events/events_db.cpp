#include "events_db.h"

#include <QtCore/QElapsedTimer>
#include <QtCore/QtEndian>

#include <core/resource/network_resource.h>

#include "business/events/abstract_business_event.h"
#include "utils/common/synctime.h"
#include "utils/common/util.h"
#include <media_server/serverutil.h>
#include "business/business_action_factory.h"
#include "core/resource_management/resource_pool.h"
#include "recorder/storage_manager.h"
#include <recording/time_period.h>
#include <media_server/settings.h>
#include "core/resource/network_resource.h"


static const qint64 EVENTS_CLEANUP_INTERVAL = 1000000ll * 3600;
static const qint64 DEFAULT_EVENT_KEEP_PERIOD = 1000000ll * 3600 * 24 * 30; // 30 days
QnEventsDB* QnEventsDB::m_instance = 0;

QnEventsDB::QnEventsDB():
    m_lastCleanuptime(0),
    m_eventKeepPeriod(DEFAULT_EVENT_KEEP_PERIOD)
{
    m_sdb = QSqlDatabase::addDatabase("QSQLITE");
    m_sdb.setDatabaseName( MSSettings::roSettings()->value( "eventsDBFilePath", closeDirPath(getDataDirectory()) + QString(lit("mserver.sqlite")) ).toString() );
    if (m_sdb.open())
    {
        if (!createDatabase()) // create tables is DB is empty
            qWarning() << "can't create tables for sqlLite database!";
    }
    else {
        qWarning() << "can't initialize sqlLite database! Actions log is not created!";
    }
}

void QnEventsDB::setEventLogPeriod(qint64 periodUsec)
{
    m_eventKeepPeriod = periodUsec;
}

bool QnEventsDB::createDatabase()
{
    QSqlQuery versionQuery;
    versionQuery.prepare("SELECT sql from sqlite_master where name = 'runtime_actions'");
    if (versionQuery.exec() && versionQuery.next())
    {
        QByteArray sql = versionQuery.value("sql").toByteArray();
        versionQuery.clear();
        if (!sql.contains("business_rule_guid")) {
            if (!execSQLQuery("drop index 'timeAndCamIdx'", m_sdb)) {
                return false;
            }
            if (!execSQLQuery("drop table 'runtime_actions'", m_sdb))
                return false;
        }
    }

    if (!isObjectExists(lit("table"), lit("runtime_actions"), m_sdb))
    {
        QSqlQuery ddlQuery(m_sdb);
        ddlQuery.prepare(
            "CREATE TABLE \"runtime_actions\" "
            "(timestamp INTEGER NOT NULL, action_type SMALLINT NOT NULL, "
            "action_params TEXT, runtime_params TEXT, business_rule_guid BLOB(16), toggle_state SMALLINT, aggregation_count INTEGER, "
            "event_type SMALLINT, event_resource_GUID BLOB(16), action_resource_guid BLOB(16))"
        );
        if (!ddlQuery.exec())
            return false;
    }

    if (!isObjectExists(lit("index"), lit("timeAndCamIdx"), m_sdb)) {
        QSqlQuery ddlQuery(m_sdb);
        ddlQuery.prepare(
            "CREATE INDEX \"timeAndCamIdx\" ON \"runtime_actions\" (timestamp,event_resource_guid)"
        );
        if (!ddlQuery.exec())
            return false;
    }

    return true;
}

bool QnEventsDB::cleanupEvents()
{
    bool rez = true;

    qint64 currentTime = qnSyncTime->currentUSecsSinceEpoch();
    if (currentTime - m_lastCleanuptime > EVENTS_CLEANUP_INTERVAL)
    {
        m_lastCleanuptime = currentTime;
        QSqlQuery delQuery(m_sdb);
        delQuery.prepare("DELETE FROM runtime_actions where timestamp < :timestamp;");
        int utc = (currentTime - m_eventKeepPeriod)/1000000ll;
        delQuery.bindValue(":timestamp", utc);
        rez = delQuery.exec();
    }
    return rez;
}

bool QnEventsDB::removeLogForRes(QnUuid resId)
{
    QWriteLocker lock(&m_mutex);

    if (!m_sdb.isOpen())
        return false;

    QSqlQuery delQuery(m_sdb);
    delQuery.prepare("DELETE FROM runtime_actions where event_resource_guid = :id1 or action_resource_guid = :id2");


    delQuery.bindValue(":id1", resId.toRfc4122());
    delQuery.bindValue(":id2", resId.toRfc4122());

    return delQuery.exec();
}

bool QnEventsDB::saveActionToDB(const QnAbstractBusinessActionPtr& action, const QnResourcePtr& actionRes)
{
    QWriteLocker lock(&m_mutex);

    if (!m_sdb.isOpen())
        return false;

    QSqlQuery insQuery(m_sdb);
    insQuery.prepare("INSERT INTO runtime_actions (timestamp, action_type, action_params, runtime_params, business_rule_guid, toggle_state, aggregation_count, event_type, "
        "event_resource_guid, action_resource_guid) "
        "VALUES (:timestamp, :action_type, :action_params, :runtime_params, :business_rule_guid, :toggle_state, :aggregation_count, :event_type, :event_resource_guid, :action_resource_guid);");

    qint64 timestampUsec = action->getRuntimeParams().getEventTimestamp();
    QnUuid eventResId = action->getRuntimeParams().getEventResourceId();
    
    QnBusinessEventParameters actionRuntime = action->getRuntimeParams();
    if (actionRes)
        actionRuntime.setActionResourceId(actionRes->getId());
    int eventType = (int) actionRuntime.getEventType();

    insQuery.bindValue(":timestamp", timestampUsec/1000000);
    insQuery.bindValue(":action_type", (int) action->actionType());
    insQuery.bindValue(":action_params", action->getParams().pack());
<<<<<<< HEAD
    insQuery.bindValue(":runtime_params", actionRuntime.serialize());
=======
    insQuery.bindValue(":runtime_params", actionRuntime.pack());
>>>>>>> eda97a9a
    insQuery.bindValue(":business_rule_guid", action->getBusinessRuleId().toRfc4122());
    insQuery.bindValue(":toggle_state", (int) action->getToggleState());
    insQuery.bindValue(":aggregation_count", action->getAggregationCount());

    insQuery.bindValue(":event_type", eventType);
    insQuery.bindValue(":event_resource_guid", eventResId.toRfc4122());
    insQuery.bindValue(":action_resource_guid", actionRes ? actionRes->getId().toRfc4122() : QByteArray());

    bool rez = insQuery.exec();
    if (rez)
        cleanupEvents();
    return rez;
}

QString QnEventsDB::toSQLDate(qint64 timeMs) const
{
    return QDateTime::fromMSecsSinceEpoch(timeMs).toString("yyyy-MM-dd hh:mm:ss");
}

QString QnEventsDB::getRequestStr(const QnTimePeriod& period,
                                  const QnResourceList& resList,
                                  const QnBusiness::EventType& eventType, 
                                  const QnBusiness::ActionType& actionType,
                                  const QnUuid& businessRuleId) const

{
    QString request(lit("SELECT * FROM runtime_actions where"));
    if (period.durationMs != -1) {
        request += QString(lit(" timestamp between '%1' and '%2'")).arg(period.startTimeMs/1000).arg(period.endTimeMs()/1000);
    }
    else {
        request += QString(lit(" timestamp >= '%1'")).arg(period.startTimeMs/1000);
    }

    if (resList.size() == 1)
        request += QString(lit(" and event_resource_guid = %1 ")).arg(guidToSqlString(resList[0]->getId()));
    else if (resList.size() > 1) {
        QString idList;
        foreach(QnResourcePtr res, resList) {
            if (!idList.isEmpty())
                idList += QLatin1Char(',');
            idList += guidToSqlString(res->getId());
        }
        request += QString(lit(" and event_resource_guid in (%1) ")).arg(idList);
    }

    if (eventType != QnBusiness::UndefinedEvent && eventType != QnBusiness::AnyBusinessEvent)
    {
        if (QnBusiness::hasChild(eventType)) {
            QList<QnBusiness::EventType> events = QnBusiness::childEvents(eventType);
            QString eventTypeStr;
            foreach(QnBusiness::EventType evnt, events) {
                if (!eventTypeStr.isEmpty())
                    eventTypeStr += QLatin1Char(',');
                eventTypeStr += QString::number((int) evnt);
            }
            request += QString(lit( " and event_type in (%1) ")).arg(eventTypeStr);
        }
        else {
            request += QString(lit( " and event_type = %1 ")).arg((int) eventType);
        }
    }
    if (actionType != QnBusiness::UndefinedAction)
        request += QString(lit( " and action_type = %1 ")).arg((int) actionType);
    if (!businessRuleId.isNull())
        request += QString(lit( " and  business_rule_guid = %1 ")).arg(guidToSqlString(businessRuleId));

    return request;
}

QList<QnAbstractBusinessActionPtr> QnEventsDB::getActions(
    const QnTimePeriod& period,
    const QnResourceList& resList, 
    const QnBusiness::EventType& eventType, 
    const QnBusiness::ActionType& actionType,
    const QnUuid& businessRuleId) const

{
    QElapsedTimer t;
    t.restart();

    QList<QnAbstractBusinessActionPtr> result;
    QString request = getRequestStr(period, resList, eventType, actionType, businessRuleId);

    QReadLocker lock(&m_mutex);

    QSqlQuery query(request);
    if (!query.exec())
        return result;

     QSqlRecord rec = query.record();
     int actionTypeIdx = rec.indexOf("action_type");
     int actionParamIdx = rec.indexOf("action_params");
     int runtimeParamIdx = rec.indexOf("runtime_params");
     int businessRuleIdx = rec.indexOf("business_rule_guid");
     int toggleStateIdx = rec.indexOf("toggle_state");
     int aggregationCntIdx = rec.indexOf("aggregation_count");

    while (query.next()) 
    {
        QnBusiness::ActionType actionType = (QnBusiness::ActionType) query.value(actionTypeIdx).toInt();
        QnBusinessActionParameters actionParams = QnBusinessActionParameters::unpack(query.value(actionParamIdx).toByteArray());
<<<<<<< HEAD
        QnBusinessEventParameters runtimeParams = QnBusinessEventParameters::deserialize(query.value(runtimeParamIdx).toByteArray());
=======
        QnBusinessEventParameters runtimeParams = QnBusinessEventParameters::unpack(query.value(runtimeParamIdx).toByteArray());
>>>>>>> eda97a9a
        QnAbstractBusinessActionPtr action = QnBusinessActionFactory::createAction(actionType, runtimeParams);
        action->setParams(actionParams);
        action->setBusinessRuleId(QnUuid(query.value(businessRuleIdx).toByteArray()));
        action->setToggleState( (QnBusiness::EventState) query.value(toggleStateIdx).toInt());
        action->setAggregationCount(query.value(aggregationCntIdx).toInt());

        result << action;
    }

    qDebug() << Q_FUNC_INFO << "query time=" << t.elapsed() << "msec";

    return result;
}

inline void appendIntToBA(QByteArray& ba, int value)
{
    value = qToBigEndian(value);
    ba.append((const char*) &value, sizeof(int));
}

inline void appendQnIdToBA(QByteArray& ba, const QnUuid& value)
{
    ba.append(value.toRfc4122());
}

void QnEventsDB::getAndSerializeActions(
                                        QByteArray& result,
                                        const QnTimePeriod& period,
                                        const QnResourceList& resList,
                                        const QnBusiness::EventType& eventType, 
                                        const QnBusiness::ActionType& actionType,
                                        const QnUuid& businessRuleId) const

{
    QElapsedTimer t;
    t.restart();

    QString request = getRequestStr(period, resList, eventType, actionType, businessRuleId);

    QReadLocker lock(&m_mutex);

    QSqlQuery actionsQuery(request);
    if (!actionsQuery.exec())
        return;

    QSqlRecord rec = actionsQuery.record();
    int actionTypeIdx = rec.indexOf(lit("action_type"));
    int actionParamIdx = rec.indexOf(lit("action_params"));
    int runtimeParamIdx = rec.indexOf(lit("runtime_params"));
    int businessRuleIdx = rec.indexOf(lit("business_rule_guid"));
//    int toggleStateIdx = rec.indexOf(lit("toggle_state"));
    int aggregationCntIdx = rec.indexOf(lit("aggregation_count"));
    int eventTypeIdx = rec.indexOf(lit("event_type"));
    int eventResIdx = rec.indexOf(lit("event_resource_guid"));
    int timestampIdx = rec.indexOf(lit("timestamp"));
    rec.field(timestampIdx).setType(QVariant::LongLong);


    int sizeField = 0;
    result.append((const char *) &sizeField, sizeof(int));

    while (actionsQuery.next()) 
    {
        int flags = 0;
        QnBusiness::EventType eventType = (QnBusiness::EventType) actionsQuery.value(eventTypeIdx).toInt();
        if (eventType == QnBusiness::CameraMotionEvent) 
        {
            QnUuid eventResId = QnUuid::fromRfc4122(actionsQuery.value(eventResIdx).toByteArray());
            QnNetworkResourcePtr camRes = qnResPool->getResourceById(eventResId).dynamicCast<QnNetworkResource>();
            if (camRes) {
                if (qnStorageMan->isArchiveTimeExists(camRes->getUniqueId(), actionsQuery.value(timestampIdx).toInt()*1000ll))
                    flags |= QnBusinessActionData::MotionExists;

            }
        }

        appendIntToBA(result, flags);
        appendIntToBA(result, actionsQuery.value(actionTypeIdx).toInt());
        result.append(actionsQuery.value(businessRuleIdx).toByteArray());
        appendIntToBA(result, actionsQuery.value(aggregationCntIdx).toInt());
        //appendIntToBA(result, actionsQuery.value(toggleStateIdx).toInt());
        QByteArray runtimeParams = actionsQuery.value(runtimeParamIdx).toByteArray();
        appendIntToBA(result, runtimeParams.size());
        result.append(runtimeParams);

        QByteArray actionParams = actionsQuery.value(actionParamIdx).toByteArray();
        appendIntToBA(result, actionParams.size());
        result.append(actionParams);

        ++sizeField;

        //ba->set_actionparams(actionsQuery.value(actionParamIdx).toByteArray());
        //ba->set_runtimeparams(actionsQuery.value(runtimeParamIdx).toByteArray());
    }
    sizeField = qToBigEndian(sizeField);
    memcpy(result.data(), &sizeField, sizeof(int));

    qDebug() << Q_FUNC_INFO << "query time=" << t.elapsed() << "msec";
}


void QnEventsDB::migrate()
{
    QList<QnAbstractBusinessActionPtr> result;

    QString request(lit("SELECT * FROM runtime_actions"));

    QSqlQuery query(request);
    //query.prepare(request);
    if (!query.exec())
        return;

    QSqlRecord rec = query.record();
    int idIdx = rec.indexOf("id");
    int actionTypeIdx = rec.indexOf("action_type");
    int actionParamIdx = rec.indexOf("action_params");
    int runtimeParamIdx = rec.indexOf("runtime_params");
    int businessRuleIdx = rec.indexOf("business_rule_guid");
    int toggleStateIdx = rec.indexOf("toggle_state");
    int aggregationCntIdx = rec.indexOf("aggregation_count");

    QList<int> idList;

    while (query.next()) 
    {
        QnBusiness::ActionType actionType = (QnBusiness::ActionType) query.value(actionTypeIdx).toInt();
        
        QByteArray data = query.value(actionParamIdx).toByteArray();

        QnBusinessActionParameters actionParams = QnBusinessActionParameters::unpack(data);

        QnBusinessParams bParams = deserializeBusinessParams(query.value(runtimeParamIdx).toByteArray());
        QnBusinessEventParameters runtimeParams = QnBusinessEventParameters::fromBusinessParams(bParams);

        QnAbstractBusinessActionPtr action = QnBusinessActionFactory::createAction(actionType, runtimeParams);
        action->setParams(actionParams);
        action->setBusinessRuleId(QnUuid(query.value(businessRuleIdx).toString()));
        action->setToggleState( (QnBusiness::EventState) query.value(toggleStateIdx).toInt());
        action->setAggregationCount(query.value(aggregationCntIdx).toInt());

        result << action;
        idList << query.value(idIdx).toInt();
    }

    query.finish();

    for (int i = 0; i < result.size(); ++i)
    {
        QSqlQuery query2;
        query2.prepare("UPDATE runtime_actions set runtime_params=:runtime_params WHERE id =:id");
        query2.bindValue(":runtime_params", result[i]->getRuntimeParams().pack());
        query2.bindValue(":id", idList[i]);
        query2.exec();
    }

}


void QnEventsDB::init()
{
    // this call is not thread safe! You should init from main thread e.t.c
    Q_ASSERT_X(!m_instance, Q_FUNC_INFO, "QnEventsDB::init must be called once!");
    m_instance = new QnEventsDB();

    //migrate();
}

void QnEventsDB::fini()
{
    delete m_instance;
    m_instance = NULL;
}

QnEventsDB* QnEventsDB::instance()
{
    // this call is not thread safe! You should init from main thread e.t.c
    Q_ASSERT_X(m_instance, Q_FUNC_INFO, "QnEventsDB::init must be called first!");
    return m_instance;
}<|MERGE_RESOLUTION|>--- conflicted
+++ resolved
@@ -141,11 +141,7 @@
     insQuery.bindValue(":timestamp", timestampUsec/1000000);
     insQuery.bindValue(":action_type", (int) action->actionType());
     insQuery.bindValue(":action_params", action->getParams().pack());
-<<<<<<< HEAD
-    insQuery.bindValue(":runtime_params", actionRuntime.serialize());
-=======
     insQuery.bindValue(":runtime_params", actionRuntime.pack());
->>>>>>> eda97a9a
     insQuery.bindValue(":business_rule_guid", action->getBusinessRuleId().toRfc4122());
     insQuery.bindValue(":toggle_state", (int) action->getToggleState());
     insQuery.bindValue(":aggregation_count", action->getAggregationCount());
@@ -248,11 +244,7 @@
     {
         QnBusiness::ActionType actionType = (QnBusiness::ActionType) query.value(actionTypeIdx).toInt();
         QnBusinessActionParameters actionParams = QnBusinessActionParameters::unpack(query.value(actionParamIdx).toByteArray());
-<<<<<<< HEAD
-        QnBusinessEventParameters runtimeParams = QnBusinessEventParameters::deserialize(query.value(runtimeParamIdx).toByteArray());
-=======
         QnBusinessEventParameters runtimeParams = QnBusinessEventParameters::unpack(query.value(runtimeParamIdx).toByteArray());
->>>>>>> eda97a9a
         QnAbstractBusinessActionPtr action = QnBusinessActionFactory::createAction(actionType, runtimeParams);
         action->setParams(actionParams);
         action->setBusinessRuleId(QnUuid(query.value(businessRuleIdx).toByteArray()));
