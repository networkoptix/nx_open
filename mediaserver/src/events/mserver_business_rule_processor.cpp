#include <QtCore/QList>

#include <utils/math/math.h>

#include "business/actions/panic_business_action.h"
#include "mserver_business_rule_processor.h"
#include "core/resource/media_server_resource.h"
#include "core/resource/security_cam_resource.h"
#include "recorder/recording_manager.h"
#include <media_server/serverutil.h>
#include "api/app_server_connection.h"
#include "core/resource_management/resource_pool.h"

#include "core/resource/camera_resource.h"
#include "camera/camera_pool.h"
#include "decoders/video/ffmpeg.h"

QnMServerBusinessRuleProcessor::QnMServerBusinessRuleProcessor(): QnBusinessRuleProcessor()
{
    connect(qnResPool, SIGNAL(resourceRemoved(QnResourcePtr)), this, SLOT(onRemoveResource(QnResourcePtr)), Qt::QueuedConnection);
}

QnMServerBusinessRuleProcessor::~QnMServerBusinessRuleProcessor()
{

}

void QnMServerBusinessRuleProcessor::onRemoveResource(const QnResourcePtr &resource)
{
    QnEventsDB::instance()->removeLogForRes(resource->getId());
}

bool QnMServerBusinessRuleProcessor::executeActionInternal(QnAbstractBusinessActionPtr action, QnResourcePtr res)
{
    bool result = QnBusinessRuleProcessor::executeActionInternal(action, res);
    if (!result) {
        switch(action->actionType())
        {
        case BusinessActionType::Bookmark:
            // TODO: implement me
            break;
        case BusinessActionType::CameraOutput:
        case BusinessActionType::CameraOutputInstant:
            result = triggerCameraOutput(action.dynamicCast<QnCameraOutputBusinessAction>(), res);
            break;
        case BusinessActionType::CameraRecording:
            result = executeRecordingAction(action.dynamicCast<QnRecordingBusinessAction>(), res);
            break;
        case BusinessActionType::PanicRecording:
            result = executePanicAction(action.dynamicCast<QnPanicBusinessAction>());
            break;
        default:
            break;
        }
    }
    
    if (result)
        QnEventsDB::instance()->saveActionToDB(action, res);

    return result;
}

bool QnMServerBusinessRuleProcessor::executePanicAction(QnPanicBusinessActionPtr action)
{
    QnMediaServerResourcePtr mediaServer = qSharedPointerDynamicCast<QnMediaServerResource> (qnResPool->getResourceByGuid(serverGuid()));
    if (!mediaServer)
        return false;
    if (mediaServer->getPanicMode() == Qn::PM_User)
        return true; // ignore panic business action if panic mode turn on by user
    
    Qn::PanicMode val = Qn::PM_None;
    if (action->getToggleState() == Qn::OnState)
        val =  Qn::PM_BusinessEvents;
    ec2::AbstractECConnectionPtr conn = QnAppServerConnectionFactory::getConnection2();
    conn->setPanicModeSync(val);
    mediaServer->setPanicMode(val);
    return true;
}

bool QnMServerBusinessRuleProcessor::executeRecordingAction(QnRecordingBusinessActionPtr action, QnResourcePtr res)
{
    Q_ASSERT(action);
    QnSecurityCamResourcePtr camera = res.dynamicCast<QnSecurityCamResource>();
    //Q_ASSERT(camera);
    bool rez = false;
    if (camera) {
        // todo: if camera is offline function return false. Need some tries on timer event
        if (action->getToggleState() == Qn::OnState)
            rez = qnRecordingManager->startForcedRecording(camera, action->getStreamQuality(), action->getFps(), 
                                                            action->getRecordBefore(), action->getRecordAfter(), 
                                                            action->getRecordDuration());
        else
            rez = qnRecordingManager->stopForcedRecording(camera);
    }
    return rez;
}

QString QnMServerBusinessRuleProcessor::getGuid() const
{
    return serverGuid();
}

bool QnMServerBusinessRuleProcessor::triggerCameraOutput( const QnCameraOutputBusinessActionPtr& action, QnResourcePtr resource )
{
    if( !resource )
    {
        cl_log.log( lit("Received BA_CameraOutput with no resource reference. Ignoring..."), cl_logWARNING );
        return false;
    }
    QnSecurityCamResourcePtr securityCam = resource.dynamicCast<QnSecurityCamResource>();
    if( !securityCam )
    {
<<<<<<< HEAD
        cl_log.log( QString::fromLatin1("Received BA_CameraOutput action for resource %1 which is not of required type QnSecurityCamResource. Ignoring...").
            arg(resource->getId().toString()), cl_logWARNING );
=======
        cl_log.log( lit("Received BA_CameraOutput action for resource %1 which is not of required type QnSecurityCamResource. Ignoring...").
            arg(resource->getId()), cl_logWARNING );
>>>>>>> b7715627
        return false;
    }
    QString relayOutputId = action->getRelayOutputId();
    //if( relayOutputId.isEmpty() )
    //{
    //    cl_log.log( lit("Received BA_CameraOutput action without required parameter relayOutputID. Ignoring..."), cl_logWARNING );
    //    return false;
    //}

    bool instant = action->actionType() == BusinessActionType::CameraOutputInstant;

    int autoResetTimeout = instant
            ? 30*1000
            : qMax(action->getRelayAutoResetTimeout(), 0); //truncating negative values to avoid glitches
    bool on = instant
            ? true
            : action->getToggleState() == Qn::OnState;

    return securityCam->setRelayOutputState(
                relayOutputId,
                on,
                autoResetTimeout );
}

QImage QnMServerBusinessRuleProcessor::getEventScreenshot(const QnBusinessEventParameters& params, QSize dstSize) const {
    // TODO: this code is copy-pasted from getImageHandler. need refactoring to avoid code duplicate

    QImage result;

    // By now only motion screenshot is supported
    if (params.getEventType() != BusinessEventType::Camera_Motion)
        return result;

    QnVirtualCameraResourcePtr res = qSharedPointerDynamicCast<QnVirtualCameraResource> (QnResourcePool::instance()->getResourceById(params.getEventResourceId()));
    QnVideoCamera* camera = qnCameraPool->getVideoCamera(res);

    if (!camera)
        return result;

    QnConstCompressedVideoDataPtr video = camera->getLastVideoFrame(true);
    if (!video)
        video = camera->getLastVideoFrame(false);

    if (!video)
        return result;

    CLFFmpegVideoDecoder decoder(video->compressionType, video, false);

    QSharedPointer<CLVideoDecoderOutput> outFrame( new CLVideoDecoderOutput() );
    bool gotFrame = (res->getStatus() == QnResource::Online || res->getStatus() == QnResource::Recording) && decoder.decode(video, &outFrame);
    if (!gotFrame)
        return result;

    double ar = decoder.getSampleAspectRatio() * outFrame->width / outFrame->height;
    if (!dstSize.isEmpty()) {
        dstSize.setHeight(qPower2Ceil((unsigned) dstSize.height(), 4));
        dstSize.setWidth(qPower2Ceil((unsigned) dstSize.width(), 4));
    }
    else if (dstSize.height() > 0) {
        dstSize.setHeight(qPower2Ceil((unsigned) dstSize.height(), 4));
        dstSize.setWidth(qPower2Ceil((unsigned) (dstSize.height()*ar), 4));
    }
    else if (dstSize.width() > 0) {
        dstSize.setWidth(qPower2Ceil((unsigned) dstSize.width(), 4));
        dstSize.setHeight(qPower2Ceil((unsigned) (dstSize.width()/ar), 4));
    }
    else {
        dstSize = QSize(outFrame->width, outFrame->height);
    }
    dstSize.setWidth(qMin(dstSize.width(), outFrame->width));
    dstSize.setHeight(qMin(dstSize.height(), outFrame->height));

    if (dstSize.width() < 8 || dstSize.height() < 8)
        return result;

    int numBytes = avpicture_get_size(PIX_FMT_RGBA, qPower2Ceil(static_cast<quint32>(dstSize.width()), 8), dstSize.height());
    uchar* scaleBuffer = static_cast<uchar*>(qMallocAligned(numBytes, 32));
    SwsContext* scaleContext = sws_getContext(outFrame->width, outFrame->height, PixelFormat(outFrame->format), 
        dstSize.width(), dstSize.height(), PIX_FMT_BGRA, SWS_BICUBIC, NULL, NULL, NULL);

    int dstLineSize[4];
    quint8* dstBuffer[4];
    dstLineSize[0] = qPower2Ceil(static_cast<quint32>(dstSize.width() * 4), 32);
    dstLineSize[1] = dstLineSize[2] = dstLineSize[3] = 0;
    QImage image(scaleBuffer, dstSize.width(), dstSize.height(), dstLineSize[0], QImage::Format_ARGB32_Premultiplied);
    dstBuffer[0] = dstBuffer[1] = dstBuffer[2] = dstBuffer[3] = scaleBuffer;
    sws_scale(scaleContext, outFrame->data, outFrame->linesize, 0, outFrame->height, dstBuffer, dstLineSize);

    result = image.copy();

    sws_freeContext(scaleContext);
    qFreeAligned(scaleBuffer);

    return result;
}<|MERGE_RESOLUTION|>--- conflicted
+++ resolved
@@ -110,13 +110,8 @@
     QnSecurityCamResourcePtr securityCam = resource.dynamicCast<QnSecurityCamResource>();
     if( !securityCam )
     {
-<<<<<<< HEAD
-        cl_log.log( QString::fromLatin1("Received BA_CameraOutput action for resource %1 which is not of required type QnSecurityCamResource. Ignoring...").
+        cl_log.log( lit("Received BA_CameraOutput action for resource %1 which is not of required type QnSecurityCamResource. Ignoring...").
             arg(resource->getId().toString()), cl_logWARNING );
-=======
-        cl_log.log( lit("Received BA_CameraOutput action for resource %1 which is not of required type QnSecurityCamResource. Ignoring...").
-            arg(resource->getId()), cl_logWARNING );
->>>>>>> b7715627
         return false;
     }
     QString relayOutputId = action->getRelayOutputId();
