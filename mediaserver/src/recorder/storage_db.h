#ifndef __STORAGE_DB_H_
#define __STORAGE_DB_H_

#include <memory>

#include <QElapsedTimer>

#include <core/resource/camera_bookmark_fwd.h>
#include <server/server_globals.h>

#include "utils/db/db_helper.h"

#include "device_file_catalog.h"

class QnStorageDb: public QnDbHelper
{
public:

    struct DeleteRecordInfo
    {
        DeleteRecordInfo(): startTimeMs(-1) {}
        DeleteRecordInfo(const QString& cameraUniqueId, QnServer::ChunksCatalog catalog, qint64 startTimeMs): 
            cameraUniqueId(cameraUniqueId),
            catalog(catalog),
            startTimeMs(startTimeMs) 
        {}

        QString cameraUniqueId;
        QnServer::ChunksCatalog catalog;
        qint64 startTimeMs;
    };

    QnStorageDb(int storageIndex);
    virtual ~QnStorageDb();

    bool open(const QString& fileName);

    bool deleteRecords(const QString& cameraUniqueId, QnServer::ChunksCatalog catalog, qint64 startTimeMs = -1);
    /*!
        \return \a false if failed to save record to DB
    */
    bool addRecord(const QString& cameraUniqueId, QnServer::ChunksCatalog catalog, const DeviceFileCatalog::Chunk& chunk);
    /*!
        \return \a false if failed to save to DB
    */
    bool flushRecords();
    QVector<DeviceFileCatalogPtr> loadFullFileCatalog();

    void beforeDelete();
    void afterDelete();
    bool replaceChunks(const QString& cameraUniqueId, QnServer::ChunksCatalog catalog, const std::deque<DeviceFileCatalog::Chunk>& chunks);

    bool removeCameraBookmarks(const QString& cameraUniqueId);
    bool addOrUpdateCameraBookmark(const QnCameraBookmark &bookmark, const QString& cameraUniqueId);
    bool deleteCameraBookmark(const QnCameraBookmark &bookmark);
    bool getBookmarks(const QString& cameraUniqueId, const QnCameraBookmarkSearchFilter &filter, QnCameraBookmarkList &result);

private:
    bool createDatabase();

    virtual QnDbTransaction* getTransaction() override;
<<<<<<< HEAD
    void flushRecordsNoLock();
=======
    bool flushRecordsNoLock();
    bool initializeBookmarksFtsTable();

>>>>>>> e7ec47d6
    bool deleteRecordsInternal(const DeleteRecordInfo& delRecord);
    bool addRecordInternal(const QString& cameraUniqueId, QnServer::ChunksCatalog catalog, const DeviceFileCatalog::Chunk& chunk);

    QVector<DeviceFileCatalogPtr> loadChunksFileCatalog();
    QVector<DeviceFileCatalogPtr> loadBookmarksFileCatalog();

    void addCatalogFromMediaFolder(const QString& postfix, QnServer::ChunksCatalog catalog, QVector<DeviceFileCatalogPtr>& result);

private:
    int m_storageIndex;
    QElapsedTimer m_lastTranTime;

    struct DelayedData 
    {
        DelayedData (const QString& cameraUniqueId = QString(), 
                     QnServer::ChunksCatalog catalog = QnServer::ChunksCatalogCount, 
                     const DeviceFileCatalog::Chunk& chunk = DeviceFileCatalog::Chunk()): 
            cameraUniqueId(cameraUniqueId), 
            catalog(catalog),
            chunk(chunk) {}

        QString cameraUniqueId;
        QnServer::ChunksCatalog catalog;
        DeviceFileCatalog::Chunk chunk;
    };

    mutable QMutex m_syncMutex;
    QVector<DelayedData> m_delayedData;
    QVector<DeleteRecordInfo> m_recordsToDelete;
    QMutex m_delMutex;
    QnDbTransaction m_tran;
    bool m_needReopenDB;
};

typedef std::shared_ptr<QnStorageDb> QnStorageDbPtr;

#endif // __STORAGE_DB_H_<|MERGE_RESOLUTION|>--- conflicted
+++ resolved
@@ -59,13 +59,7 @@
     bool createDatabase();
 
     virtual QnDbTransaction* getTransaction() override;
-<<<<<<< HEAD
-    void flushRecordsNoLock();
-=======
     bool flushRecordsNoLock();
-    bool initializeBookmarksFtsTable();
-
->>>>>>> e7ec47d6
     bool deleteRecordsInternal(const DeleteRecordInfo& delRecord);
     bool addRecordInternal(const QString& cameraUniqueId, QnServer::ChunksCatalog catalog, const DeviceFileCatalog::Chunk& chunk);
 
