#include <QDir>
#include "storage_manager.h"
#include "utils/common/util.h"
#include "core/resource_managment/resource_pool.h"
#include "core/resource/resource.h"
#include "server_stream_recorder.h"
#include "recording_manager.h"
#include "serverutil.h"
#include "plugins/storage/file_storage/file_storage_resource.h"
#include "core/resource/camera_resource.h"

static const qint64 BALANCE_BY_FREE_SPACE_THRESHOLD = 1024*1024 * 500;

Q_GLOBAL_STATIC(QnStorageManager, inst)

// -------------------- QnStorageManager --------------------


QnStorageManager::QnStorageManager():
    m_mutexStorages(QMutex::Recursive),
    m_mutexCatalog(QMutex::Recursive),
    m_storageFileReaded(false),
    m_storagesStatisticsReady(false),
    m_catalogLoaded(false),
    m_warnSended(false)
{
}

void QnStorageManager::loadFullFileCatalog()
{
    loadFullFileCatalogInternal(QnResource::Role_LiveVideo);
    loadFullFileCatalogInternal(QnResource::Role_SecondaryLiveVideo);
    m_catalogLoaded = true;
}

void QnStorageManager::loadFullFileCatalogInternal(QnResource::ConnectionRole role)
{
#ifdef _TEST_TWO_SERVERS
    QDir dir(closeDirPath(getDataDirectory()) + QString("test/record_catalog/media/") + DeviceFileCatalog::prefixForRole(role));
#else
    QDir dir(closeDirPath(getDataDirectory()) + QString("record_catalog/media/") + DeviceFileCatalog::prefixForRole(role));
#endif
    QFileInfoList list = dir.entryInfoList(QDir::Dirs | QDir::NoDotAndDotDot);
    foreach(QFileInfo fi, list)
    {
        getFileCatalog(fi.fileName(), role);
    }
}

QString QnStorageManager::toCanonicalPath(const QString& path)
{
    QString result = path;
    result.replace(L'\\', L'/');
    if (!result.endsWith(L'/'))
        result += QLatin1String("/");
    return result;
}

bool QnStorageManager::deserializeStorageFile()
{
#ifdef _TEST_TWO_SERVERS
    QFile storageFile(closeDirPath(getDataDirectory()) + QString("test/record_catalog/media/storage_index.csv"));
#else
    QFile storageFile(closeDirPath(getDataDirectory()) + QString("record_catalog/media/storage_index.csv"));
#endif
    if (!storageFile.exists())
        return true;
    if (!storageFile.open(QFile::ReadOnly))
        return false;
    // deserialize storage file
    QString line = storageFile.readLine(); // skip csv header
    do {
        line = storageFile.readLine();
        QStringList params = line.split(';');
        if (params.size() >= 2) {
            QString path = toCanonicalPath(params[0]);
            for (int i = 1; i < params.size(); ++i) {
                int index = params[i].toInt();
                m_storageIndexes[path].insert(index);
            }
        }
    } while (!line.isEmpty());
    storageFile.close();
    return true;
}

bool QnStorageManager::serializeStorageFile()
{
#ifdef _TEST_TWO_SERVERS
    QString baseName = closeDirPath(getDataDirectory()) + QString("test/record_catalog/media/storage_index.csv");
#else
    QString baseName = closeDirPath(getDataDirectory()) + QString("record_catalog/media/storage_index.csv");
#endif
    QFile storageFile(baseName + ".new");
    if (!storageFile.open(QFile::WriteOnly | QFile::Truncate))
        return false;
    storageFile.write("path; index\n");
    for (QMap<QString, QSet<int> >::const_iterator itr = m_storageIndexes.constBegin(); itr != m_storageIndexes.constEnd(); ++itr)
    {
        storageFile.write(itr.key().toUtf8());
        const QSet<int>& values = itr.value();
        foreach(const int& value, values) {
            storageFile.write(";");
            storageFile.write(QByteArray::number(value));
        }
        storageFile.write("\n");
    }
    storageFile.close();
    if (QFile::exists(baseName))
        QFile::remove(baseName);
    return storageFile.rename(baseName);
}

// determine storage index (aka 16 bit hash)
int QnStorageManager::detectStorageIndex(const QString& p)
{
    QString path = toCanonicalPath(p);
    if (!m_storageFileReaded)
        m_storageFileReaded = deserializeStorageFile();

    if (m_storageIndexes.contains(path))
    {
        return *m_storageIndexes.value(path).begin();
    }
    else {
        int index = -1;
        foreach (const QSet<int>& indexes, m_storageIndexes.values()) 
        {
            foreach (const int& value, indexes) 
                index = qMax(index, value);
        }
        index++;
        m_storageIndexes.insert(path, QSet<int>() << index);
        serializeStorageFile();
        return index;
    }
}

QSet<int> QnStorageManager::getDeprecateIndexList(const QString& p)
{
    QString path = toCanonicalPath(p);
    QSet<int> result = m_storageIndexes.value(path);

    if (!result.isEmpty())
        result.erase(result.begin());

    return result;
}

void QnStorageManager::addStorage(QnStorageResourcePtr storage)
{
    storage->setIndex(detectStorageIndex(storage->getUrl()));
    QMutexLocker lock(&m_mutexStorages);
    m_storagesStatisticsReady = false;
    
    cl_log.log(QString(QLatin1String("Adding storage. Path: %1. SpaceLimit: %2MiB. Currently avaiable: %3MiB")).arg(storage->getUrl()).arg(storage->getSpaceLimit() / 1024 / 1024).arg(storage->getFreeSpace() / 1024 / 1024), cl_logINFO);

    removeStorage(storage); // remove existing storage record if exists
    //QnStorageResourcePtr oldStorage = removeStorage(storage); // remove existing storage record if exists
    //if (oldStorage)
    //    storage->addWritedSpace(oldStorage->getWritedSpace());
    m_storageRoots.insert(storage->getIndex(), storage);
    if (storage->isStorageAvailable())
        storage->setStatus(QnResource::Online);


    QSet<int> depracateStorageIndexes = getDeprecateIndexList(storage->getUrl());
    foreach(const int& value, depracateStorageIndexes)
        m_storageRoots.insert(value, storage);

    connect(storage.data(), SIGNAL(archiveRangeChanged(const QnAbstractStorageResourcePtr &, qint64, qint64)), this, SLOT(at_archiveRangeChanged(const QnAbstractStorageResourcePtr &, qint64, qint64)), Qt::DirectConnection);
}

void QnStorageManager::removeStorage(QnStorageResourcePtr storage)
{
    QMutexLocker lock(&m_mutexStorages);
    m_storagesStatisticsReady = false;

    // remove existing storage record if exists
    for (StorageMap::iterator itr = m_storageRoots.begin(); itr != m_storageRoots.end();)
    {
        if (itr.value()->getId() == storage->getId()) {
            QnStorageResourcePtr oldStorage = itr.value();
            itr = m_storageRoots.erase(itr);
        }
        else {
            ++itr;
        }
    }
}

bool QnStorageManager::existsStorageWithID(const QnAbstractStorageResourceList& storages, QnId id) const
{
    foreach(const QnAbstractStorageResourcePtr& storage, storages)
    {
        if (storage->getId() == id)
            return true;
    }
    return false;
}

void QnStorageManager::removeAbsentStorages(QnAbstractStorageResourceList newStorages)
{
    QMutexLocker lock(&m_mutexStorages);
    for (StorageMap::iterator itr = m_storageRoots.begin(); itr != m_storageRoots.end();)
    {
        if (!existsStorageWithID(newStorages, itr.value()->getId()))
            itr = m_storageRoots.erase(itr);
        else
            ++itr;
    }
}

QnStorageManager::~QnStorageManager()
{

}

QnStorageManager* QnStorageManager::instance()
{
    return inst();
}

QString QnStorageManager::dateTimeStr(qint64 dateTimeMs, qint16 timeZone)
{
    QString text;
    QTextStream str(&text);
    QDateTime fileDate = QDateTime::fromMSecsSinceEpoch(dateTimeMs);
    if (timeZone != -1)
        fileDate = fileDate.toUTC().addSecs(timeZone*60);
    str << QString::number(fileDate.date().year()) << '/';
    str << strPadLeft(QString::number(fileDate.date().month()), 2, '0') << '/';
    str << strPadLeft(QString::number(fileDate.date().day()), 2, '0') << '/';
    str << strPadLeft(QString::number(fileDate.time().hour()), 2, '0') << '/';
    str.flush();
    return text;
}

void QnStorageManager::getTimePeriodInternal(QVector<QnTimePeriodList>& cameras, QnNetworkResourcePtr camera, qint64 startTime, qint64 endTime, qint64 detailLevel, DeviceFileCatalogPtr catalog)
{
    if (catalog) {
        cameras << catalog->getTimePeriods(startTime, endTime, detailLevel);
        if (!cameras.last().isEmpty())
        {
            QnTimePeriod& lastPeriod = cameras.last().last();
            bool isActive = !camera->isDisabled() && (camera->getStatus() == QnResource::Online || camera->getStatus() == QnResource::Recording);
            if (lastPeriod.durationMs == -1 && !isActive)
            {
                lastPeriod.durationMs = 0;
                Recorders recorders = QnRecordingManager::instance()->findRecorders(camera);
                if (catalog->getRole() == QnResource::Role_LiveVideo && recorders.recorderHiRes)
                    lastPeriod.durationMs = recorders.recorderHiRes->duration()/1000;
                else if (catalog->getRole() == QnResource::Role_SecondaryLiveVideo && recorders.recorderLowRes)
                    lastPeriod.durationMs = recorders.recorderLowRes->duration()/1000;
            }
        }
    }
}

QnTimePeriodList QnStorageManager::getRecordedPeriods(QnResourceList resList, qint64 startTime, qint64 endTime, qint64 detailLevel)
{
    QVector<QnTimePeriodList> periods;
    for (int i = 0; i < resList.size(); ++i)
    {
        QnVirtualCameraResourcePtr camera = qSharedPointerDynamicCast<QnVirtualCameraResource> (resList[i]);
        if (camera) {
            if (camera->isDtsBased())
            {
                periods << camera->getDtsTimePeriods(startTime, endTime, detailLevel);
            }
            else {
                QString physicalId = camera->getPhysicalId();
                getTimePeriodInternal(periods, camera, startTime, endTime, detailLevel, getFileCatalog(physicalId, QnResource::Role_LiveVideo));
                getTimePeriodInternal(periods, camera, startTime, endTime, detailLevel, getFileCatalog(physicalId, QnResource::Role_SecondaryLiveVideo));
            }
        }
    }

    return QnTimePeriod::mergeTimePeriods(periods);
}

void QnStorageManager::clearSpace()
{
    if (!m_catalogLoaded)
        return;
    const QSet<QnStorageResourcePtr> storages = getWritableStorages();
    foreach(QnStorageResourcePtr storage, storages)
        clearSpace(storage);
}

QnStorageManager::StorageMap QnStorageManager::getAllStorages() const 
{ 
    QMutexLocker lock(&m_mutexStorages); 
    return m_storageRoots; 
} 

QnStorageResourceList QnStorageManager::getStorages() const 
{
    QMutexLocker lock(&m_mutexStorages);
    return m_storageRoots.values().toSet().toList(); // remove storage duplicates. Duplicates are allowed in sake for v1.4 compatibility
}

void QnStorageManager::clearSpace(QnStorageResourcePtr storage)
{
    if (storage->getSpaceLimit() == 0)
        return; // unlimited


    QString dir = storage->getUrl();

    if (!storage->isNeedControlFreeSpace())
        return;

    qint64 freeSpace = storage->getFreeSpace();
    if (freeSpace == -1)
        return;
    qint64 toDelete = storage->getSpaceLimit() - freeSpace;

    while (toDelete > 0)
    {
        qint64 minTime = 0x7fffffffffffffffll;
        QString mac;
        DeviceFileCatalogPtr catalog;
        {
            QMutexLocker lock(&m_mutexCatalog);
            for (FileCatalogMap::const_iterator itr = m_devFileCatalogHi.constBegin(); itr != m_devFileCatalogHi.constEnd(); ++itr)
            {
                qint64 firstTime = itr.value()->firstTime();
                if (firstTime != (qint64)AV_NOPTS_VALUE && firstTime < minTime)
                {
                    minTime = itr.value()->firstTime();
                    mac = itr.key();
                }
            }
            if (!mac.isEmpty())
                catalog = getFileCatalog(mac, QnResource::Role_LiveVideo);
        }
        if (catalog != 0) 
        {
            qint64 fileSize = catalog->deleteFirstRecord();
            if (fileSize > 0)
                toDelete -= fileSize;
            DeviceFileCatalogPtr catalogLowRes = getFileCatalog(mac, QnResource::Role_SecondaryLiveVideo);
            if (catalogLowRes != 0) 
            {
                qint64 minTime = catalog->minTime();
                if (minTime != (qint64)AV_NOPTS_VALUE) {
                    int idx = catalogLowRes->findFileIndex(minTime, DeviceFileCatalog::OnRecordHole_NextChunk);
                    if (idx != -1)
                        toDelete -= catalogLowRes->deleteRecordsBefore(idx);
                }
                else {
                    catalogLowRes->clear();
                }
            }
            if (fileSize == -1)
                break; // nothing to delete
        }
        else
            break; // nothing to delete
    }
}

void QnStorageManager::at_archiveRangeChanged(const QnAbstractStorageResourcePtr &resource, qint64 newStartTimeMs, qint64 newEndTimeMs)
{
    Q_UNUSED(newEndTimeMs)
    int storageIndex = detectStorageIndex(resource->getUrl());

    foreach(DeviceFileCatalogPtr catalogHi, m_devFileCatalogHi)
        catalogHi->deleteRecordsByStorage(storageIndex, newStartTimeMs);
    
    foreach(DeviceFileCatalogPtr catalogLow, m_devFileCatalogLow)
        catalogLow->deleteRecordsByStorage(storageIndex, newStartTimeMs);
}

QSet<QnStorageResourcePtr> QnStorageManager::getWritableStorages() const
{
    QSet<QnStorageResourcePtr> result;

    for (StorageMap::const_iterator itr = m_storageRoots.constBegin(); itr != m_storageRoots.constEnd(); ++itr)
    {
        QnFileStorageResourcePtr fileStorage = qSharedPointerDynamicCast<QnFileStorageResource> (itr.value());
        if (fileStorage && fileStorage->getStatus() != QnResource::Offline) 
        {
            qint64 available = fileStorage->getTotalSpace() - fileStorage->getSpaceLimit();
            if (available > 1000000000ll)
                result << fileStorage;
        }
    }

    return result;
}

void QnStorageManager::updateStorageStatistics()
{
    double totalSpace = 0;
    QSet<QnStorageResourcePtr> storages = getWritableStorages();
    for (QSet<QnStorageResourcePtr>::const_iterator itr = storages.constBegin(); itr != storages.constEnd(); ++itr)
    {
        QnFileStorageResourcePtr fileStorage = qSharedPointerDynamicCast<QnFileStorageResource> (*itr);
        qint64 storageSpace = qMax(0ll, fileStorage->getTotalSpace() - fileStorage->getSpaceLimit());
        totalSpace += storageSpace;
    }

    for (QSet<QnStorageResourcePtr>::const_iterator itr = storages.constBegin(); itr != storages.constEnd(); ++itr)
    {
        QnFileStorageResourcePtr fileStorage = qSharedPointerDynamicCast<QnFileStorageResource> (*itr);

        qint64 storageSpace = qMax(0ll, fileStorage->getTotalSpace() - fileStorage->getSpaceLimit());
        // write to large HDD more often then small HDD
        fileStorage->setStorageBitrateCoeff(1.0 - storageSpace / totalSpace);
    }
}

QnStorageResourcePtr QnStorageManager::getOptimalStorageRoot(QnAbstractMediaStreamDataProvider* provider)
{
    QnStorageResourcePtr result;
    float minBitrate = (float) INT_MAX;

    {
        QMutexLocker lock(&m_mutexStorages);
        if (!m_storagesStatisticsReady) {
            updateStorageStatistics();
            m_storagesStatisticsReady = true;
        }
    }

    QVector<QPair<float, QnStorageResourcePtr> > bitrateInfo;
    QVector<QnStorageResourcePtr> candidates;

    // Got storages with minimal bitrate value. Accept storages with minBitrate +10%
    const QSet<QnStorageResourcePtr> storages = getWritableStorages();
    for (QSet<QnStorageResourcePtr>::const_iterator itr = storages.constBegin(); itr != storages.constEnd(); ++itr)
    {
<<<<<<< HEAD
		QnStorageResourcePtr storage = *itr;
        qDebug() << "QnFileStorageResource " << storage->getUrl() << "current bitrate=" << storage->bitrate();
        float bitrate = storage->bitrate() * storage->getStorageBitrateCoeff();
        minBitrate = qMin(minBitrate, bitrate);
        bitrateInfo << QPair<float, QnStorageResourcePtr>(bitrate, storage);
=======
		QnStorageResourcePtr storage = itr.value();
        if (storage->getStatus() != QnResource::Offline && storage->isUsedForWriting()) {
            qDebug() << "QnFileStorageResource " << storage->getUrl() << "current bitrate=" << storage->bitrate();
            float bitrate = storage->bitrate() * storage->getStorageBitrateCoeff();
            minBitrate = qMin(minBitrate, bitrate);
            bitrateInfo << QPair<float, QnStorageResourcePtr>(bitrate, storage);
        }
>>>>>>> 40b8997b
    }
    for (int i = 0; i < bitrateInfo.size(); ++i)
    {
        if (bitrateInfo[i].first <= minBitrate*1.1f)
            candidates << bitrateInfo[i].second;
    }

    // select storage with maximum free space
    qint64 maxFreeSpace = -INT_MAX;
    for (int i = 0; i < candidates.size(); ++i)
    {   
        qint64 freeSpace = candidates[i]->getFreeSpace();
        if (freeSpace > maxFreeSpace)
        {
            maxFreeSpace = freeSpace;
            result = candidates[i];
        }
    }

    if (result) {
		qDebug() << "QnFileStorageResource. selectedStorage= " << result->getUrl() << "for provider" << provider->getResource()->getUrl();
    }
    else {
		qDebug() << "No storage available for recording";
        if (!m_warnSended) {
            emit noStoragesAvailable();
            m_warnSended = true;
        }
    }

    return result;
}

int QnStorageManager::getFileNumFromCache(const QString& base, const QString& folder)
{
    QMutexLocker lock(&m_cacheMutex);
    FileNumCache::iterator itr = m_fileNumCache.find(base);
    if (itr == m_fileNumCache.end())
        itr = m_fileNumCache.insert(base, QPair<QString, int >());
    if (itr.value().first != folder) {
        itr.value().first = folder;
        itr.value().second = -1;
    }
    return itr.value().second;
}

void QnStorageManager::putFileNumToCache(const QString& base, int fileNum)
{
    QMutexLocker lock(&m_cacheMutex);
    m_fileNumCache[base].second = fileNum;
}

QString QnStorageManager::getFileName(const qint64& dateTime, qint16 timeZone, const QnNetworkResourcePtr camera, const QString& prefix, QnStorageResourcePtr& storage)
{
    if (!storage) {
        qWarning() << "No disk storages";
        return QString();
    }
    Q_ASSERT(camera != 0);
    QString base = closeDirPath(storage->getUrl());

    if (!prefix.isEmpty())
        base += prefix + "/";
    base += camera->getPhysicalId();

    Q_ASSERT(!camera->getPhysicalId().isEmpty());
    QString text = base + QString("/") + dateTimeStr(dateTime, timeZone);

    int fileNum = getFileNumFromCache(base, text);
    if (fileNum == -1)
    {
        fileNum = 0;
        QList<QFileInfo> list = storage->getFileList(text);
        QList<QString> baseNameList;
        foreach(const QFileInfo& info, list)
            baseNameList << info.baseName();
        qSort(baseNameList.begin(), baseNameList.end());
        if (!baseNameList.isEmpty()) 
            fileNum = baseNameList.last().toInt() + 1;
    }
    else {
        fileNum++; // using cached value
    }
    putFileNumToCache(base, fileNum);
    return text + strPadLeft(QString::number(fileNum), 3, '0');
}

DeviceFileCatalogPtr QnStorageManager::getFileCatalog(const QString& mac, const QString& qualityPrefix)
{
    return getFileCatalog(mac, DeviceFileCatalog::roleForPrefix(qualityPrefix));
}

DeviceFileCatalogPtr QnStorageManager::getFileCatalog(const QString& mac, QnResource::ConnectionRole role)
{
    QMutexLocker lock(&m_mutexCatalog);
    bool hiQuality = role == QnResource::Role_LiveVideo;
    FileCatalogMap& catalog = hiQuality ? m_devFileCatalogHi : m_devFileCatalogLow;
    DeviceFileCatalogPtr fileCatalog = catalog[mac];
    if (fileCatalog == 0)
    {
        fileCatalog = DeviceFileCatalogPtr(new DeviceFileCatalog(mac, role));
        catalog[mac] = fileCatalog;
    }
    return fileCatalog;
}

QnStorageResourcePtr QnStorageManager::extractStorageFromFileName(int& storageIndex, const QString& fileName, QString& mac, QString& quality)
{
    // 1.4 to 1.5 compatibility notes:
    // 1.5 prevent duplicates path to same physical storage (aka c:/test and c:/test/)
    // for compatibility with 1.4 I keep all such patches as difference keys to same storage
	// In other case we are going to lose archive from 1.4 because of storage_index is different for same physical folder
    // If several storage keys are exists, function return minimal storage index

    storageIndex = -1;
    const StorageMap storages = getAllStorages();
    for(StorageMap::const_iterator itr = storages.constBegin(); itr != storages.constEnd(); ++itr)
    {
        QString root = closeDirPath(itr.value()->getUrl());
        if (fileName.startsWith(root))
        {
            int qualityLen = fileName.indexOf('/', root.length()+1) - root.length();
            quality = fileName.mid(root.length(), qualityLen);
            int macPos = root.length() + qualityLen;
            mac = fileName.mid(macPos+1, fileName.indexOf('/', macPos+1) - macPos-1);
            storageIndex = itr.value()->getIndex();
            return *itr;
        }
    }
    return QnStorageResourcePtr();
}

QnStorageResourcePtr QnStorageManager::getStorageByUrl(const QString& fileName)
{
    QMutexLocker lock(&m_mutexStorages);
    for(StorageMap::const_iterator itr = m_storageRoots.constBegin(); itr != m_storageRoots.constEnd(); ++itr)
    {
        QString root = itr.value()->getUrl();
        if (fileName.startsWith(root))
            return itr.value();
    }
    return QnStorageResourcePtr();
}

bool QnStorageManager::fileFinished(int durationMs, const QString& fileName, QnAbstractMediaStreamDataProvider* provider, qint64 fileSize)
{
    int storageIndex;
    QString quality, mac;
    QnStorageResourcePtr storage = extractStorageFromFileName(storageIndex, fileName, mac, quality);
    if (storageIndex >= 0)
        storage->releaseBitrate(provider);
        //storage->addWritedSpace(fileSize);

    DeviceFileCatalogPtr catalog = getFileCatalog(mac, quality);
    if (catalog == 0)
        return false;
    catalog->updateDuration(durationMs, fileSize);

    return true;
}

bool QnStorageManager::fileStarted(const qint64& startDateMs, int timeZone, const QString& fileName, QnAbstractMediaStreamDataProvider* provider)
{
    int storageIndex;
    QString quality, mac;

    QnStorageResourcePtr storage = extractStorageFromFileName(storageIndex, fileName, mac, quality);
    if (storageIndex == -1)
        return false;
    storage->addBitrate(provider);

    DeviceFileCatalogPtr catalog = getFileCatalog(mac, quality);
    if (catalog == 0)
        return false;
    catalog->addRecord(DeviceFileCatalog::Chunk(startDateMs, storageIndex, QFileInfo(fileName).baseName().toInt(), -1, (qint16) timeZone));
    return true;
}<|MERGE_RESOLUTION|>--- conflicted
+++ resolved
@@ -380,7 +380,7 @@
     for (StorageMap::const_iterator itr = m_storageRoots.constBegin(); itr != m_storageRoots.constEnd(); ++itr)
     {
         QnFileStorageResourcePtr fileStorage = qSharedPointerDynamicCast<QnFileStorageResource> (itr.value());
-        if (fileStorage && fileStorage->getStatus() != QnResource::Offline) 
+        if (fileStorage && fileStorage->getStatus() != QnResource::Offline && fileStorage->isUsedForWriting()) 
         {
             qint64 available = fileStorage->getTotalSpace() - fileStorage->getSpaceLimit();
             if (available > 1000000000ll)
@@ -432,21 +432,12 @@
     const QSet<QnStorageResourcePtr> storages = getWritableStorages();
     for (QSet<QnStorageResourcePtr>::const_iterator itr = storages.constBegin(); itr != storages.constEnd(); ++itr)
     {
-<<<<<<< HEAD
 		QnStorageResourcePtr storage = *itr;
+        if (storage->getStatus() != QnResource::Offline) {
         qDebug() << "QnFileStorageResource " << storage->getUrl() << "current bitrate=" << storage->bitrate();
         float bitrate = storage->bitrate() * storage->getStorageBitrateCoeff();
         minBitrate = qMin(minBitrate, bitrate);
         bitrateInfo << QPair<float, QnStorageResourcePtr>(bitrate, storage);
-=======
-		QnStorageResourcePtr storage = itr.value();
-        if (storage->getStatus() != QnResource::Offline && storage->isUsedForWriting()) {
-            qDebug() << "QnFileStorageResource " << storage->getUrl() << "current bitrate=" << storage->bitrate();
-            float bitrate = storage->bitrate() * storage->getStorageBitrateCoeff();
-            minBitrate = qMin(minBitrate, bitrate);
-            bitrateInfo << QPair<float, QnStorageResourcePtr>(bitrate, storage);
-        }
->>>>>>> 40b8997b
     }
     for (int i = 0; i < bitrateInfo.size(); ++i)
     {
