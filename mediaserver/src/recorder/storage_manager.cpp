--- conflicted
+++ resolved
@@ -818,15 +818,11 @@
     // duplicate storage path's aren't used any more
     QMutexLocker lock(&m_mutexStorages);
     QnStorageResourceList result = m_storageRoots.values();
-<<<<<<< HEAD
-    std::sort(result.begin(), result.end(), [&](QnStorageResourcePtr storage1, QnStorageResourcePtr storage2) { return storage1->getPath() < storage2->getPath(); } );
-=======
     std::sort(result.begin(), result.end(),
               [](const QnStorageResourcePtr& storage1, const QnStorageResourcePtr& storage2)
     {
         return storage1->getPath() < storage2->getPath();
     });
->>>>>>> bbecd487
     return result;
 }
 
