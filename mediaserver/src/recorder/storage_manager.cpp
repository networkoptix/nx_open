#include <QDir>
#include "storage_manager.h"
#include "utils/common/util.h"
#include "core/resourcemanagment/resource_pool.h"
#include "core/resource/resource.h"
#include "server_stream_recorder.h"
#include "recording_manager.h"
#include "serverutil.h"

static const qint64 BALANCE_BY_FREE_SPACE_THRESHOLD = 1024*1024 * 500;

Q_GLOBAL_STATIC(QnStorageManager, inst)

// -------------------- QnStorageManager --------------------


QnStorageManager::QnStorageManager():
    m_mutex(QMutex::Recursive),
    m_storageFileReaded(false)
{
}

void QnStorageManager::loadFullFileCatalog()
{
    loadFullFileCatalogInternal(QnResource::Role_LiveVideo);
    loadFullFileCatalogInternal(QnResource::Role_SecondaryLiveVideo);
}

void QnStorageManager::loadFullFileCatalogInternal(QnResource::ConnectionRole role)
{
#ifdef _TEST_TWO_SERVERS
    QDir dir(closeDirPath(getDataDirectory()) + QString("test/record_catalog/media/") + DeviceFileCatalog::prefixForRole(role));
#else
    QDir dir(closeDirPath(getDataDirectory()) + QString("record_catalog/media/") + DeviceFileCatalog::prefixForRole(role));
#endif
    QFileInfoList list = dir.entryInfoList(QDir::Dirs | QDir::NoDotAndDotDot);
    foreach(QFileInfo fi, list)
    {
        getFileCatalog(fi.fileName(), role);
    }
}

bool QnStorageManager::deserializeStorageFile()
{
#ifdef _TEST_TWO_SERVERS
    QFile storageFile(closeDirPath(getDataDirectory()) + QString("test/record_catalog/media/storage_index.csv"));
#else
    QFile storageFile(closeDirPath(getDataDirectory()) + QString("record_catalog/media/storage_index.csv"));
#endif
    if (!storageFile.exists())
        return true;
    if (!storageFile.open(QFile::ReadOnly))
        return false;
    // deserialize storage file
    QString line = storageFile.readLine(); // skip csv header
    do {
        line = storageFile.readLine();
        QStringList params = line.split(';');
        if (params.size() >= 2)
            m_storageIndexes.insert(params[0], params[1].toInt());
    } while (!line.isEmpty());
    storageFile.close();
    return true;
}

bool QnStorageManager::serializeStorageFile()
{
#ifdef _TEST_TWO_SERVERS
    QString baseName = closeDirPath(getDataDirectory()) + QString("test/record_catalog/media/storage_index.csv");
#else
    QString baseName = closeDirPath(getDataDirectory()) + QString("record_catalog/media/storage_index.csv");
#endif
    QFile storageFile(baseName + ".new");
    if (!storageFile.open(QFile::WriteOnly | QFile::Truncate))
        return false;
    storageFile.write("path; index\n");
    for (QMap<QString, int>::const_iterator itr = m_storageIndexes.begin(); itr != m_storageIndexes.end(); ++itr)
    {
        storageFile.write(itr.key().toUtf8());
        storageFile.write(";");
        storageFile.write(QByteArray::number(itr.value()));
        storageFile.write("\n");
    }
    storageFile.close();
    if (QFile::exists(baseName))
        QFile::remove(baseName);
    return storageFile.rename(baseName);
}

// determine storage index (aka 16 bit hash)
int QnStorageManager::detectStorageIndex(const QString& path)
{
    if (!m_storageFileReaded)
        m_storageFileReaded = deserializeStorageFile();

    if (m_storageIndexes.contains(path))
    {
        return m_storageIndexes.value(path);
    }
    else {
        int index = -1;
        foreach (int value, m_storageIndexes.values())
            index = qMax(index, value);
        index++;
        m_storageIndexes.insert(path, index);
        serializeStorageFile();
        return index;
    }
}

void QnStorageManager::addStorage(QnStorageResourcePtr storage)
{
    storage->setIndex(detectStorageIndex(storage->getUrl()));
    QMutexLocker lock(&m_mutex);
    
<<<<<<< HEAD
    removeStorage(storage); // remove existing storage record if exists

    m_storageRoots.insert(storage->getIndex(), storage);
    if (storage->isStorageAvailable())
        storage->setStatus(QnResource::Online);
    connect(storage.data(), SIGNAL(archiveRangeChanged(qint64, qint64)), this, SLOT(at_archiveRangeChanged(qint64, qint64)), Qt::DirectConnection);
}

void QnStorageManager::removeStorage(QnStorageResourcePtr storage)
{
    QMutexLocker lock(&m_mutex);

=======
    cl_log.log(QString(QLatin1String("Adding storage. Path: %1. SpaceLimit: %2MiB. Currently avaiable: %3MiB")).arg(storage->getUrl()).arg(storage->getSpaceLimit() / 1024 / 1024).arg(storage->getFreeSpace() / 1024 / 1024), cl_logINFO);
>>>>>>> 3cfaaba3
    // remove existing storage record if exists
    for (StorageMap::iterator itr = m_storageRoots.begin(); itr != m_storageRoots.end(); ++itr)
    {
        if (itr.value()->getId() == storage->getId()) {
            m_storageRoots.erase(itr);
            break;
        }
    }
}

bool QnStorageManager::existsStorageWithID(const QnAbstractStorageResourceList& storages, QnId id) const
{
    foreach(const QnAbstractStorageResourcePtr& storage, storages)
    {
        if (storage->getId() == id)
            return true;
    }
    return false;
}

void QnStorageManager::removeAbsentStorages(QnAbstractStorageResourceList newStorages)
{
    QMutexLocker lock(&m_mutex);
    for (StorageMap::iterator itr = m_storageRoots.begin(); itr != m_storageRoots.end();)
    {
        if (!existsStorageWithID(newStorages, itr.value()->getId()))
            itr = m_storageRoots.erase(itr);
        else
            ++itr;
    }
}

QnStorageManager::~QnStorageManager()
{

}

QnStorageManager* QnStorageManager::instance()
{
    return inst();
}

QString QnStorageManager::dateTimeStr(qint64 dateTimeMs)
{
    QString text;
    QTextStream str(&text);
    QDateTime fileDate = QDateTime::fromMSecsSinceEpoch(dateTimeMs);
    str << QString::number(fileDate.date().year()) << '/';
    str << strPadLeft(QString::number(fileDate.date().month()), 2, '0') << '/';
    str << strPadLeft(QString::number(fileDate.date().day()), 2, '0') << '/';
    str << strPadLeft(QString::number(fileDate.time().hour()), 2, '0') << '/';
    str.flush();
    return text;
}

void QnStorageManager::getTimePeriodInternal(QVector<QnTimePeriodList>& cameras, QnNetworkResourcePtr camera, qint64 startTime, qint64 endTime, qint64 detailLevel, DeviceFileCatalogPtr catalog)
{
    if (catalog) {
        cameras << catalog->getTimePeriods(startTime, endTime, detailLevel);
        if (!cameras.last().isEmpty())
        {
            QnTimePeriod& lastPeriod = cameras.last().last();
            bool isActive = !camera->isDisabled() && (camera->getStatus() == QnResource::Online || camera->getStatus() == QnResource::Recording);
            if (lastPeriod.durationMs == -1 && !isActive)
            {
                lastPeriod.durationMs = 0;
                Recorders recorders = QnRecordingManager::instance()->findRecorders(camera);
                if (catalog->getRole() == QnResource::Role_LiveVideo && recorders.recorderHiRes)
                    lastPeriod.durationMs = recorders.recorderHiRes->duration()/1000;
                else if (catalog->getRole() == QnResource::Role_SecondaryLiveVideo && recorders.recorderLowRes)
                    lastPeriod.durationMs = recorders.recorderLowRes->duration()/1000;
            }
        }
    }
}

QnTimePeriodList QnStorageManager::getRecordedPeriods(QnResourceList resList, qint64 startTime, qint64 endTime, qint64 detailLevel)
{
    QVector<QnTimePeriodList> cameras;
    for (int i = 0; i < resList.size(); ++i)
    {
        QnNetworkResourcePtr camera = qSharedPointerDynamicCast<QnNetworkResource> (resList[i]);
        if (camera) {
            QString physicalId = camera->getPhysicalId();
            getTimePeriodInternal(cameras, camera, startTime, endTime, detailLevel, getFileCatalog(physicalId, QnResource::Role_LiveVideo));
            getTimePeriodInternal(cameras, camera, startTime, endTime, detailLevel, getFileCatalog(physicalId, QnResource::Role_SecondaryLiveVideo));
        }
    }

    return QnTimePeriod::mergeTimePeriods(cameras);
}

void QnStorageManager::clearSpace(QnStorageResourcePtr storage)
{
    if (storage->getSpaceLimit() == 0)
        return; // unlimited


    QString dir = storage->getUrl();

    if (!storage->isNeedControlFreeSpace())
        return;

    qint64 freeSpace = storage->getFreeSpace();
    while (freeSpace != -1 && freeSpace < storage->getSpaceLimit())
    {
        qint64 minTime = 0x7fffffffffffffffll;
        QString mac;
        DeviceFileCatalogPtr catalog;
        {
            QMutexLocker lock(&m_mutex);
            for (FileCatalogMap::Iterator itr = m_devFileCatalogHi.begin(); itr != m_devFileCatalogHi.end(); ++itr)
            {
                qint64 firstTime = itr.value()->firstTime();
                if (firstTime != AV_NOPTS_VALUE && firstTime < minTime)
                {
                    minTime = itr.value()->firstTime();
                    mac = itr.key();
                }
            }
            if (!mac.isEmpty())
                catalog = getFileCatalog(mac, QnResource::Role_LiveVideo);
        }
        if (catalog != 0) 
        {
            catalog->deleteFirstRecord();
            DeviceFileCatalogPtr catalogLowRes = getFileCatalog(mac, QnResource::Role_SecondaryLiveVideo);
            if (catalogLowRes != 0) 
            {
                qint64 minTime = catalog->minTime();
                if (minTime != AV_NOPTS_VALUE) {
                    int idx = catalogLowRes->findFileIndex(minTime, DeviceFileCatalog::OnRecordHole_NextChunk);
                    if (idx != -1)
                        catalogLowRes->deleteRecordsBefore(idx);
                }
                else {
                    catalogLowRes->clear();
                }
            }
        }
        else
            break; // nothing to delete
        freeSpace = storage->getFreeSpace();
    }
}

void QnStorageManager::at_archiveRangeChanged(qint64 newStartTimeMs, qint64 newEndTimeMs)
{
    QnStorageResource* storage = qobject_cast<QnStorageResource*> (sender());
    if (!storage)
        return;

    int storageIndex = detectStorageIndex(storage->getUrl());

    foreach(DeviceFileCatalogPtr catalogHi, m_devFileCatalogHi)
        catalogHi->deleteRecordsByStorage(storageIndex, newStartTimeMs);
    
    foreach(DeviceFileCatalogPtr catalogLow, m_devFileCatalogLow)
        catalogLow->deleteRecordsByStorage(storageIndex, newStartTimeMs);
}

QnStorageResourcePtr QnStorageManager::getOptimalStorageRoot(QnAbstractMediaStreamDataProvider* provider)
{
    QMutexLocker lock(&m_mutex);
    QnStorageResourcePtr result;
    qint64 maxFreeSpace = 0;
    float minBitrate = INT_MAX;

    // balance storages evenly by bitrate
    bool balanceByBitrate = true;
    if (rand()%100 < 10)
    {
        // sometimes preffer drive with maximum free space
        qint64 maxSpace = 0;
        qint64 minSpace = INT64_MAX;
        //for (int i = 0; i < m_storageRoots.size(); ++i)
        for (StorageMap::const_iterator itr = m_storageRoots.begin(); itr != m_storageRoots.end(); ++itr)
        {
            if (itr.value()->getStatus() == QnResource::Offline)
                continue; // do not use offline storages for writting
            if (!itr.value()->isNeedControlFreeSpace()) {
                maxSpace = minSpace = 0; // do not count free space, balance by bitrate
                break;
            }
            qint64 freeSpace = itr.value()->getFreeSpace();
            maxSpace = qMax(maxSpace, freeSpace);
            minSpace = qMin(minSpace, freeSpace);
        }

        // If free space difference is small, keep balanceByBitrate strategy
        balanceByBitrate = maxSpace - minSpace <= BALANCE_BY_FREE_SPACE_THRESHOLD; 
    }
    
    for (StorageMap::const_iterator itr = m_storageRoots.begin(); itr != m_storageRoots.end(); ++itr)
    {
        if (itr.value()->getStatus() == QnResource::Offline)
            continue; // do not use offline storages for writting

        if (balanceByBitrate) 
        {   // select storage with mimimum bitrate
            float bitrate = itr.value()->bitrate();
            if (bitrate < minBitrate)
            {
                minBitrate = bitrate;
                result = itr.value();
            }
        }
        else 
        {   // select storage with maximum free space
            qint64 freeSpace = itr.value()->getFreeSpace();
            if (freeSpace > maxFreeSpace)
            {
                maxFreeSpace = freeSpace;
                result = itr.value();
            }
        }
    }

    return result;
}

QString QnStorageManager::getFileName(const qint64& dateTime, const QnNetworkResourcePtr camera, const QString& prefix, QnStorageResourcePtr& storage)
{
    if (!storage) {
        qWarning() << "No disk storages";
        return QString();
    }
    Q_ASSERT(camera != 0);
    QString base = closeDirPath(storage->getUrl());

    if (!prefix.isEmpty())
        base += prefix + "/";

    QString text = base + camera->getPhysicalId();
    Q_ASSERT(!camera->getPhysicalId().isEmpty());
    text += QString("/") + dateTimeStr(dateTime);
    QList<QFileInfo> list = storage->getFileList(text);
    QList<QString> baseNameList;
    foreach(const QFileInfo& info, list)
        baseNameList << info.baseName();
    qSort(baseNameList.begin(), baseNameList.end());
    int fileNum = 0;
    if (!baseNameList.isEmpty()) 
        fileNum = baseNameList.last().toInt() + 1;
    clearSpace(storage);
    return text + strPadLeft(QString::number(fileNum), 3, '0');
}

DeviceFileCatalogPtr QnStorageManager::getFileCatalog(const QString& mac, const QString& qualityPrefix)
{
    return getFileCatalog(mac, DeviceFileCatalog::roleForPrefix(qualityPrefix));
}

DeviceFileCatalogPtr QnStorageManager::getFileCatalog(const QString& mac, QnResource::ConnectionRole role)
{
    QMutexLocker lock(&m_mutex);
    bool hiQuality = role == QnResource::Role_LiveVideo;
    FileCatalogMap& catalog = hiQuality ? m_devFileCatalogHi : m_devFileCatalogLow;
    DeviceFileCatalogPtr fileCatalog = catalog[mac];
    if (fileCatalog == 0)
    {
        fileCatalog = DeviceFileCatalogPtr(new DeviceFileCatalog(mac, role));
        catalog[mac] = fileCatalog;
    }
    return fileCatalog;
}

QnStorageResourcePtr QnStorageManager::extractStorageFromFileName(int& storageIndex, const QString& fileName, QString& mac, QString& quality)
{
    storageIndex = -1;
    for(StorageMap::iterator itr = m_storageRoots.begin(); itr != m_storageRoots.end(); ++itr)
    {
        QString root = closeDirPath(itr.value()->getUrl());
        if (fileName.startsWith(root))
        {
            int qualityLen = fileName.indexOf('/', root.length()+1) - root.length();
            quality = fileName.mid(root.length(), qualityLen);
            quality = QFileInfo(quality).baseName();
            int macPos = root.length() + qualityLen;
            mac = fileName.mid(macPos+1, fileName.indexOf('/', macPos+1) - macPos-1);
            storageIndex = itr.value()->getIndex();
            return *itr;
        }
    }
    return QnStorageResourcePtr();
}

QnStorageResourcePtr QnStorageManager::getStorageByUrl(const QString& fileName)
{
    for(StorageMap::iterator itr = m_storageRoots.begin(); itr != m_storageRoots.end(); ++itr)
    {
        QString root = itr.value()->getUrl();
        if (fileName.startsWith(root))
            return itr.value();
    }
    return QnStorageResourcePtr();
}

bool QnStorageManager::fileFinished(int durationMs, const QString& fileName, QnAbstractMediaStreamDataProvider* provider)
{
    QMutexLocker lock(&m_mutex);
    int storageIndex;
    QString quality, mac;
    QnStorageResourcePtr storage = extractStorageFromFileName(storageIndex, fileName, mac, quality);
    if (storageIndex == -1)
        return false;
    storage->releaseBitrate(provider);
    DeviceFileCatalogPtr catalog = getFileCatalog(mac, quality);
    if (catalog == 0)
        return false;
    catalog->updateDuration(durationMs);
    return true;
}

bool QnStorageManager::fileStarted(const qint64& startDateMs, const QString& fileName, QnAbstractMediaStreamDataProvider* provider)
{
    QMutexLocker lock(&m_mutex);
    int storageIndex;
    QString quality, mac;

    QnStorageResourcePtr storage = extractStorageFromFileName(storageIndex, fileName, mac, quality);
    if (storageIndex == -1)
        return false;
    storage->addBitrate(provider);

    DeviceFileCatalogPtr catalog = getFileCatalog(mac, quality);
    if (catalog == 0)
        return false;
    catalog->addRecord(DeviceFileCatalog::Chunk(startDateMs, storageIndex, QFileInfo(fileName).baseName().toInt(), -1));
    return true;
}<|MERGE_RESOLUTION|>--- conflicted
+++ resolved
@@ -113,9 +113,9 @@
     storage->setIndex(detectStorageIndex(storage->getUrl()));
     QMutexLocker lock(&m_mutex);
     
-<<<<<<< HEAD
+    cl_log.log(QString(QLatin1String("Adding storage. Path: %1. SpaceLimit: %2MiB. Currently avaiable: %3MiB")).arg(storage->getUrl()).arg(storage->getSpaceLimit() / 1024 / 1024).arg(storage->getFreeSpace() / 1024 / 1024), cl_logINFO);
+
     removeStorage(storage); // remove existing storage record if exists
-
     m_storageRoots.insert(storage->getIndex(), storage);
     if (storage->isStorageAvailable())
         storage->setStatus(QnResource::Online);
@@ -126,9 +126,6 @@
 {
     QMutexLocker lock(&m_mutex);
 
-=======
-    cl_log.log(QString(QLatin1String("Adding storage. Path: %1. SpaceLimit: %2MiB. Currently avaiable: %3MiB")).arg(storage->getUrl()).arg(storage->getSpaceLimit() / 1024 / 1024).arg(storage->getFreeSpace() / 1024 / 1024), cl_logINFO);
->>>>>>> 3cfaaba3
     // remove existing storage record if exists
     for (StorageMap::iterator itr = m_storageRoots.begin(); itr != m_storageRoots.end(); ++itr)
     {
