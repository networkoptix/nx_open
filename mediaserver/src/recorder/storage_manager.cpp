#include "storage_manager.h"

#include <QtCore/QDir>

#include <api/app_server_connection.h>

#include <utils/fs/file.h>
#include <utils/common/util.h>
#include <utils/common/log.h>

#include <core/resource_management/resource_pool.h>
#include <core/resource/resource.h>
#include <core/resource/camera_resource.h>
#include <core/resource/media_server_resource.h>
#include <core/resource/storage_resource.h>
#include <core/resource/camera_bookmark.h>

#include <recorder/server_stream_recorder.h>
#include <recorder/recording_manager.h>

#include <platform/monitoring/global_monitor.h>
#include <platform/platform_abstraction.h>
#include <plugins/resource/server_archive/dualquality_helper.h>

#include "plugins/storage/file_storage/file_storage_resource.h"

#include <media_server/serverutil.h>
#include "file_deletor.h"
#include "utils/common/synctime.h"
#include "motion/motion_helper.h"
#include "common/common_module.h"
#include "media_server/settings.h"
#include "utils/serialization/lexical_enum.h"


//static const qint64 BALANCE_BY_FREE_SPACE_THRESHOLD = 1024*1024 * 500;
//static const int OFFLINE_STORAGES_TEST_INTERVAL = 1000 * 30;
//static const int DB_UPDATE_PER_RECORDS = 128;
static const qint64 MSECS_PER_DAY = 1000ll * 3600ll * 24ll;
static const qint64 MOTION_CLEANUP_INTERVAL = 1000ll * 3600;
static const QString SCAN_ARCHIVE_FROM(lit("SCAN_ARCHIVE_FROM"));

class ArchiveScanPosition
{
public:
    ArchiveScanPosition(): m_catalog(QnServer::LowQualityCatalog) {}
    ArchiveScanPosition(const QnStorageResourcePtr& storage, QnServer::ChunksCatalog catalog, const QString& cameraUniqueId):
        m_storagePath(storage->getPath()),
        m_catalog(catalog), 
        m_cameraUniqueId(cameraUniqueId) 
    {}

    void save() {
        QString serializedData(lit("%1;;%2;;%3"));
        serializedData = serializedData.arg(m_storagePath).arg(QnLexical::serialized(m_catalog)).arg(m_cameraUniqueId);
        MSSettings::roSettings()->setValue(SCAN_ARCHIVE_FROM, serializedData);
    }
    void load() {
        QString serializedData = MSSettings::roSettings()->value(SCAN_ARCHIVE_FROM).toString();
        QStringList data = serializedData.split(";;");
        if (data.size() == 3) {
            m_storagePath = data[0];
            QnLexical::deserialize(data[1], &m_catalog);
            m_cameraUniqueId = data[2];
        }
    }
    static void reset() {
        MSSettings::roSettings()->setValue(SCAN_ARCHIVE_FROM, QString());
    }
    bool isEmpty() const { return m_cameraUniqueId.isEmpty(); }
    bool operator<(const ArchiveScanPosition& other) {
        if (m_storagePath != other.m_storagePath)
            return m_storagePath < other.m_storagePath;
        if (m_catalog != other.m_catalog)
            return m_catalog < other.m_catalog;
        return m_cameraUniqueId < other.m_cameraUniqueId;
    }
private:
    QString m_storagePath;
    QnServer::ChunksCatalog m_catalog;
    QString m_cameraUniqueId;
};


class ScanMediaFilesTask: public QnLongRunnable
{
private:

    struct ScanData
    {
        ScanData(): partialScan(false) {}
        ScanData(const QnStorageResourcePtr& storage, bool partialScan): storage(storage), partialScan(partialScan) {}
        bool operator== (const ScanData& other) const { return storage == other.storage && partialScan == other.partialScan; }

        QnStorageResourcePtr storage;
        bool partialScan;
    };
    QnStorageManager* m_owner;
    CLThreadQueue<ScanData> m_scanTasks;
    QMutex m_mutex;
    QWaitCondition m_waitCond;
    bool m_fullScanCanceled;
public:
    ScanMediaFilesTask(QnStorageManager* owner): QnLongRunnable(), m_owner(owner), m_fullScanCanceled(false)
    {
    }

    void addStorageToScan(const QnStorageResourcePtr& storage, bool partialScan)
    {
        ScanData scanData(storage, partialScan);
        if (m_scanTasks.contains(scanData))
            return;
        if (m_scanTasks.isEmpty())
            m_owner->setRebuildInfo(QnStorageScanData(partialScan ? Qn::RebuildState_PartialScan : Qn::RebuildState_FullScan, QString(), 0.0));

        QMutexLocker lock(&m_mutex);
        m_scanTasks.push(std::move(scanData));
        m_waitCond.wakeAll();
    }

    bool hasFullScanTasks()
    {
        m_scanTasks.lock();
        bool result = false;
        for (int i = m_scanTasks.size()-1; i >= 0; --i) {
            if (!m_scanTasks.atUnsafe(i).partialScan) {
                result = true;
                break;
            }

        }
        m_scanTasks.unlock();
        return result;
    }

    void cancelFullScanTasks()
    {
        m_fullScanCanceled = true;
    }

    
    virtual void run() override
    {
        while (!needToStop())
        {
            if (m_fullScanCanceled) {
                m_scanTasks.detachDataByCondition([](const ScanData& data, const QVariant&) { return !data.partialScan; });
                m_fullScanCanceled = false;
            }

            {
                QMutexLocker lock(&m_mutex);
                if (m_scanTasks.isEmpty()) {
                    m_owner->setRebuildInfo(QnStorageScanData(Qn::RebuildState_None, QString(), 1.0));
                    m_waitCond.wait(&m_mutex, 100);
                    continue;
                }
            }

            ScanData scanData = m_scanTasks.front();
            if (!scanData.storage) {
                m_scanTasks.removeFirst(1); // detached
                continue;
            }

            if (scanData.partialScan)
            {
                QMap<DeviceFileCatalogPtr, qint64> catalogToScan; // key - catalog, value - start scan time;
                {
                    QMutexLocker lock(&m_owner->m_mutexCatalog);
                    for(const DeviceFileCatalogPtr& catalog: m_owner->m_devFileCatalog[QnServer::LowQualityCatalog])
                        catalogToScan.insert(catalog, catalog->lastChunkStartTime());
                    for(const DeviceFileCatalogPtr& catalog: m_owner->m_devFileCatalog[QnServer::HiQualityCatalog])
                        catalogToScan.insert(catalog, catalog->lastChunkStartTime());
                }
                int totalStep = catalogToScan.size();
                int currentStep = 0;
                for(auto itr = catalogToScan.begin(); itr != catalogToScan.end(); ++itr) 
                {
                    m_owner->setRebuildInfo(QnStorageScanData(Qn::RebuildState_PartialScan, scanData.storage->getPath(), currentStep / (qreal) totalStep));
                    DeviceFileCatalog::ScanFilter filter;
                    filter.scanPeriod.startTimeMs = itr.value();
                    qint64 endScanTime = qnSyncTime->currentMSecsSinceEpoch();
                    filter.scanPeriod.durationMs = qMax(1ll, endScanTime - filter.scanPeriod.startTimeMs);
                    m_owner->partialMediaScan(itr.key(), scanData.storage, filter);
                    if (needToStop())
                        return;
                    ++currentStep;
                }
                m_owner->setRebuildInfo(QnStorageScanData(Qn::RebuildState_PartialScan, scanData.storage->getPath(), 1.0));
            }
            else 
            {
                QElapsedTimer t;
                t.restart();
                m_owner->setRebuildInfo(QnStorageScanData(Qn::RebuildState_FullScan, scanData.storage->getPath(), 0.0));
                m_owner->loadFullFileCatalogFromMedia(scanData.storage, QnServer::LowQualityCatalog, 0.5);
                m_owner->loadFullFileCatalogFromMedia(scanData.storage, QnServer::HiQualityCatalog, 0.5);
                m_owner->setRebuildInfo(QnStorageScanData(Qn::RebuildState_FullScan, scanData.storage->getPath(), 1.0));
                qDebug() << "rebuild archive time for storage" << scanData.storage->getPath() << "is:" << t.elapsed() << "msec";
            }
            m_scanTasks.removeFirst(1);
        }
    }
};

class TestStorageThread: public QnLongRunnable
{
public:
    TestStorageThread(QnStorageManager* owner): m_owner(owner) {}
    virtual void run() override
    {
        QnStorageManager::StorageMap storageRoots = m_owner->getAllStorages();

        for (QnStorageManager::StorageMap::const_iterator itr = storageRoots.constBegin(); itr != storageRoots.constEnd(); ++itr)
        {
            if (needToStop())
                break;
            QnFileStorageResourcePtr fileStorage = qSharedPointerDynamicCast<QnFileStorageResource> (*itr);
            Qn::ResourceStatus status = fileStorage->isStorageAvailable() ? Qn::Online : Qn::Offline;
            if (fileStorage->getStatus() != status)
                m_owner->changeStorageStatus(fileStorage, status);
        }
        m_owner->testStoragesDone();

    }
private:
    QnStorageManager* m_owner;
};

TestStorageThread* QnStorageManager::m_testStorageThread;

// -------------------- QnStorageManager --------------------


static QnStorageManager* QnStorageManager_instance = nullptr;

QnStorageManager::QnStorageManager():
    m_mutexStorages(QMutex::Recursive),
    m_mutexCatalog(QMutex::Recursive),
    m_storagesStatisticsReady(false),
    m_warnSended(false),
    m_isWritableStorageAvail(false),
    m_rebuildCancelled(false),
    m_rebuildArchiveThread(0),
    m_firstStorageTestDone(false)
{
    m_storageWarnTimer.restart();
    m_testStorageThread = new TestStorageThread(this);

    assert( QnStorageManager_instance == nullptr );
    QnStorageManager_instance = this;
    m_oldStorageIndexes = deserializeStorageFile();

    connect(qnResPool, &QnResourcePool::resourceAdded, this, &QnStorageManager::onNewResource, Qt::QueuedConnection);
    connect(qnResPool, &QnResourcePool::resourceRemoved, this, &QnStorageManager::onDelResource, Qt::QueuedConnection);

    m_rebuildArchiveThread = new ScanMediaFilesTask(this);
    m_rebuildArchiveThread->start();
    m_clearMotionTimer.restart();
}

//std::deque<DeviceFileCatalog::Chunk> QnStorageManager::correctChunksFromMediaData(const DeviceFileCatalogPtr &fileCatalog, const QnStorageResourcePtr &storage, const std::deque<DeviceFileCatalog::Chunk>& chunks)
void QnStorageManager::partialMediaScan(const DeviceFileCatalogPtr &fileCatalog, const QnStorageResourcePtr &storage, const DeviceFileCatalog::ScanFilter& filter)
{
    QnServer::ChunksCatalog catalog = fileCatalog->getCatalog();
    
    /* Check new records, absent in the DB */
    QVector<DeviceFileCatalog::EmptyFileInfo> emptyFileList;
    QString rootDir = fileCatalog->rootFolder(storage, catalog);

    QMap<qint64, DeviceFileCatalog::Chunk> newChunksMap;
    fileCatalog->scanMediaFiles(rootDir, storage, newChunksMap, emptyFileList, filter);
    std::deque<DeviceFileCatalog::Chunk> newChunks; // = newChunksMap.values().toVector();
    for(auto itr = newChunksMap.begin(); itr != newChunksMap.end(); ++itr)
        newChunks.push_back(itr.value());

    for(const DeviceFileCatalog::EmptyFileInfo& emptyFile: emptyFileList)
        qnFileDeletor->deleteFile(emptyFile.fileName);

    // add to DB
    QnStorageDbPtr sdb = getSDB(storage);
    QString cameraUniqueId = fileCatalog->cameraUniqueId();
    for(const DeviceFileCatalog::Chunk& chunk: newChunks) {
        if (QnResource::isStopping())
            break;
        if (sdb)
            sdb->addRecord(cameraUniqueId, catalog, chunk);
    }
    if (sdb)
        sdb->flushRecords();
    // merge chunks
    fileCatalog->addChunks(newChunks);
}

void QnStorageManager::initDone()
{
    QTimer::singleShot(0, this, SLOT(testOfflineStorages()));
}

QMap<QString, QSet<int>> QnStorageManager::deserializeStorageFile()
{
    QMap<QString, QSet<int>> storageIndexes;

    QString path = closeDirPath(getDataDirectory());
    QString separator = getPathSeparator(path);
    QFile storageFile(path + QString("record_catalog%1media%2storage_index.csv").arg(separator).arg(separator));
    if (!storageFile.exists())
        return storageIndexes;
    if (!storageFile.open(QFile::ReadOnly))
        return storageIndexes;
    // deserialize storage file
    QString line = storageFile.readLine(); // skip csv header
    do {
        line = storageFile.readLine();
        QStringList params = line.split(';');
        if (params.size() >= 2) {
            QString path = toCanonicalPath(params[0]);
            for (int i = 1; i < params.size(); ++i) {
                int index = params[i].toInt();
                storageIndexes[path].insert(index);
            }
        }
    } while (!line.isEmpty());
    storageFile.close();
    return storageIndexes;
}

void QnStorageManager::addDataFromDatabase(const QnStorageResourcePtr &storage)
{
    QnStorageDbPtr sdb = getSDB(storage);
    if (!sdb)
        return;
    
    // load from database
    for(const DeviceFileCatalogPtr& c: sdb->loadFullFileCatalog())
    {
        DeviceFileCatalogPtr fileCatalog = getFileCatalogInternal(c->cameraUniqueId(), c->getCatalog());
        fileCatalog->addChunks(c->m_chunks);
        //fileCatalog->addChunks(correctChunksFromMediaData(fileCatalog, storage, c->m_chunks));
    }
}

QnStorageScanData QnStorageManager::rebuildInfo() const
{
    QMutexLocker lock(&m_rebuildStateMtx);
    return m_archiveRebuildInfo;
}

QnStorageScanData QnStorageManager::rebuildCatalogAsync()
{
    QnStorageScanData result(Qn::RebuildState_FullScan, QString(), 0.0);
    QMutexLocker lock (&m_mutexRebuild);

    if (!m_rebuildArchiveThread->hasFullScanTasks()) 
    {
        m_rebuildCancelled = false;
        for(const QnStorageResourcePtr& storage: getStoragesInLexicalOrder()) {
            if (storage->getStatus() == Qn::Online)
                m_rebuildArchiveThread->addStorageToScan(storage, false);
        }
    }
    return result;
}

void QnStorageManager::cancelRebuildCatalogAsync()
{
    QMutexLocker lock (&m_mutexRebuild);
    m_rebuildCancelled = true;
    m_rebuildArchiveThread->cancelFullScanTasks();
    NX_LOG("Catalog rebuild operation is canceled", cl_logINFO);
}

bool QnStorageManager::needToStopMediaScan() const
{
    QMutexLocker lock (&m_mutexRebuild);
    return m_rebuildCancelled && m_archiveRebuildInfo.state == Qn::RebuildState_FullScan;
}

void QnStorageManager::setRebuildInfo(const QnStorageScanData& data)
{
    bool isRebuildFinished = false;
    {
        QMutexLocker lock(&m_rebuildStateMtx);
        isRebuildFinished = (data.state == Qn::RebuildState_None && m_archiveRebuildInfo.state == Qn::RebuildState_FullScan);
        m_archiveRebuildInfo = data;
    }
    if (isRebuildFinished) {
        if (!QnResource::isStopping())
            ArchiveScanPosition::reset(); // do not reset position if server is going to restart
        emit rebuildFinished();
    }
}

void QnStorageManager::loadFullFileCatalogFromMedia(const QnStorageResourcePtr &storage, QnServer::ChunksCatalog catalog, qreal progressCoeff)
{
    QDir dir(closeDirPath(storage->getPath()) + DeviceFileCatalog::prefixByCatalog(catalog));
    ArchiveScanPosition scanPos;
    scanPos.load(); // load from persistent storage

    QFileInfoList list = dir.entryInfoList(QDir::Dirs | QDir::NoDotAndDotDot);
    for(const QFileInfo& fi: list)
    {
        if (m_rebuildCancelled)
            return; // cancel rebuild

        QString cameraUniqueId = fi.fileName();
        ArchiveScanPosition currentPos(storage, catalog, cameraUniqueId);
        if (currentPos < scanPos) {
            // already scanned
        }
        else {
            currentPos.save(); // save to persistent storage
            qint64 rebuildEndTime = qnSyncTime->currentMSecsSinceEpoch() - QnRecordingManager::RECORDING_CHUNK_LEN * 1250;
            DeviceFileCatalogPtr newCatalog(new DeviceFileCatalog(cameraUniqueId, catalog));
            QnTimePeriod rebuildPeriod = QnTimePeriod(0, rebuildEndTime);
            newCatalog->doRebuildArchive(storage, rebuildPeriod);
        
            DeviceFileCatalogPtr fileCatalog = getFileCatalogInternal(cameraUniqueId, catalog);
            if (!m_rebuildCancelled)
                replaceChunks(rebuildPeriod, storage, newCatalog, cameraUniqueId, catalog);
        }
        m_archiveRebuildInfo.progress += progressCoeff / (double) list.size();
    }
}

QString QnStorageManager::toCanonicalPath(const QString& path)
{
    QString result = QDir::toNativeSeparators(path);
    if (result.endsWith(QDir::separator()))
        result.chop(1);
    return result;
}

int QnStorageManager::getStorageIndex(const QnStorageResourcePtr& storage)
{
    return detectStorageIndex(storage->getPath());
}

// determine storage index (aka 16 bit hash)
int QnStorageManager::detectStorageIndex(const QString& p)
{
    QMutexLocker lock(&m_mutexStorages);
    QString path = toCanonicalPath(p);

    if (m_storageIndexes.contains(path))
    {
        return *m_storageIndexes.value(path).begin();
    }
    else {
        int index = -1;
        for (const QSet<int>& indexes: m_storageIndexes.values()) 
        {
            for (const int& value: indexes) 
                index = qMax(index, value);
        }
        index++;
        m_storageIndexes.insert(path, QSet<int>() << index);
        return index;
    }
}

static QString getLocalGuid()
{
    QString simplifiedGUID = qnCommon->moduleGUID().toString();
    simplifiedGUID = simplifiedGUID.replace("{", "");
    simplifiedGUID = simplifiedGUID.replace("}", "");
    return simplifiedGUID;
}

static const QString dbRefFileName( QLatin1String("%1_db_ref.guid") );

static bool getDBPath( const QnStorageResourcePtr& storage, QString* const dbDirectory )
{
    QString storagePath = storage->getPath();
    const QString dbRefFilePath = closeDirPath(storagePath) + dbRefFileName.arg(getLocalGuid());

    QByteArray dbRefGuidStr;
    //checking for file db_ref.guid existence
    if( QFile::exists(dbRefFilePath) )
    {
        //have to use db from data directory, not from storage
        //reading guid from file
        QFile dbGuidFile( dbRefFilePath );
        if( !dbGuidFile.open( QIODevice::ReadOnly ) )
            return false;
        dbRefGuidStr = dbGuidFile.readAll();
    }

    if( !dbRefGuidStr.isEmpty() )
    {
        *dbDirectory = QDir(getDataDirectory() + "/storage_db/" + dbRefGuidStr).absolutePath();
        return true;
    }

#ifdef _WIN32
    //on windows always placing db to a storage directory
    *dbDirectory = storagePath;
    return true;
#else
    //On linux, sqlite db cannot be safely placed on a network partition due to lock problem
        //So, for such storages creating DB in data dir

    QList<QnPlatformMonitor::PartitionSpace> partitions = 
        qnPlatform->monitor()->QnPlatformMonitor::totalPartitionSpaceInfo(
            QnPlatformMonitor::NetworkPartition );

    for( const QnPlatformMonitor::PartitionSpace& partition: partitions )
    {
        if( !storagePath.startsWith( partition.path ) )
            continue;

        dbRefGuidStr = QUuid::createUuid().toString().toLatin1();
        if( dbRefGuidStr.size() < 2 )
            return false;   //bad guid, somehow
        //removing {}
        dbRefGuidStr.remove( dbRefGuidStr.size()-1, 1 );
        dbRefGuidStr.remove( 0, 1 );
        //saving db ref guid to file on storage
        QFile dbGuidFile( dbRefFilePath );
        if( !dbGuidFile.open( QIODevice::WriteOnly | QIODevice::Truncate ) )
            return false;
        if( dbGuidFile.write( dbRefGuidStr ) != dbRefGuidStr.size() )
            return false;
        dbGuidFile.close();

        storagePath = QDir(getDataDirectory() + "/storage_db/" + dbRefGuidStr).absolutePath();
        if( !QDir().mkpath( storagePath ) )
            return false;
        break;
    }

    *dbDirectory = storagePath;
    return true;
#endif
}

QnStorageDbPtr QnStorageManager::getSDB(const QnStorageResourcePtr &storage)
{
    QMutexLocker lock(&m_sdbMutex);
    QnStorageDbPtr sdb = m_chunksDB[storage->getPath()];
    if (!sdb) 
    {
        QString simplifiedGUID = getLocalGuid();
        QString dbPath;
        if( !getDBPath(storage, &dbPath) )
        {
            NX_LOG( lit("Failed to file path to storage DB file. Storage is not writable?"), cl_logWARNING );
            return QnStorageDbPtr();
        }
        QString fileName = closeDirPath(dbPath) + QString::fromLatin1("%1_media.sqlite").arg(simplifiedGUID);
        QString oldFileName = closeDirPath(dbPath) + QString::fromLatin1("media.sqlite");
        if (QFile::exists(oldFileName) && !QFile::exists(fileName))
            QFile::rename(oldFileName, fileName);

        sdb = m_chunksDB[storage->getPath()] = QnStorageDbPtr(new QnStorageDb(getStorageIndex(storage)));
        if (!sdb->open(fileName))
        {
            qWarning() << "can't initialize sqlLite database! Actions log is not created!";
            return QnStorageDbPtr();
        }
    }
    return sdb;
}

void QnStorageManager::addStorage(const QnStorageResourcePtr &storage)
{
    {
        int storageIndex = detectStorageIndex(storage->getPath());
        QMutexLocker lock(&m_mutexStorages);
        m_storagesStatisticsReady = false;
    
        NX_LOG(QString("Adding storage. Path: %1").arg(storage->getPath()), cl_logINFO);

        removeStorage(storage); // remove existing storage record if exists
        //QnStorageResourcePtr oldStorage = removeStorage(storage); // remove existing storage record if exists
        //if (oldStorage)
        //    storage->addWritedSpace(oldStorage->getWritedSpace());
        storage->setStatus(Qn::Offline); // we will check status after
        m_storageRoots.insert(storageIndex, storage);
        connect(storage.data(), SIGNAL(archiveRangeChanged(const QnAbstractStorageResourcePtr &, qint64, qint64)), 
                this, SLOT(at_archiveRangeChanged(const QnAbstractStorageResourcePtr &, qint64, qint64)), Qt::DirectConnection);
    }
    updateStorageStatistics();
}

class AddStorageTask: public QRunnable
{
public:
    AddStorageTask(QnStorageResourcePtr storage): m_storage(storage) {}
    void run()
    {
        qnStorageMan->addStorage(m_storage);
    }
private:
    QnStorageResourcePtr m_storage;
};

void QnStorageManager::onNewResource(const QnResourcePtr &resource)
{
    connect(resource.data(), &QnResource::resourceChanged, this, &QnStorageManager::at_storageChanged);
    QnStorageResourcePtr storage = qSharedPointerDynamicCast<QnStorageResource>(resource);
    if (storage && storage->getParentId() == qnCommon->moduleGUID()) 
        addStorage(storage);
}

void QnStorageManager::onDelResource(const QnResourcePtr &resource)
{
    QnStorageResourcePtr storage = qSharedPointerDynamicCast<QnStorageResource>(resource);
    if (storage && storage->getParentId() == qnCommon->moduleGUID())  {
        removeStorage(storage);
        updateStorageStatistics();
    }
}

QStringList QnStorageManager::getAllStoragePathes() const
{
    return m_storageIndexes.keys();
}

void QnStorageManager::removeStorage(const QnStorageResourcePtr &storage)
{
    QMutexLocker lock(&m_mutexStorages);
    m_storagesStatisticsReady = false;

    // remove existing storage record if exists
    for (StorageMap::iterator itr = m_storageRoots.begin(); itr != m_storageRoots.end();)
    {
        if (itr.value()->getId() == storage->getId()) {
            QnStorageResourcePtr oldStorage = itr.value();
            itr = m_storageRoots.erase(itr);
        }
        else {
            ++itr;
        }
    }
}

void QnStorageManager::at_storageChanged(const QnResourcePtr &)
{
    {
        QMutexLocker lock(&m_mutexStorages);
        m_storagesStatisticsReady = false;
    }
    updateStorageStatistics();
}

bool QnStorageManager::existsStorageWithID(const QnAbstractStorageResourceList& storages, const QnUuid &id) const
{
    for(const QnAbstractStorageResourcePtr& storage: storages)
    {
        if (storage->getId() == id)
            return true;
    }
    return false;
}

void QnStorageManager::removeAbsentStorages(const QnAbstractStorageResourceList &newStorages)
{
    QMutexLocker lock(&m_mutexStorages);
    for (StorageMap::iterator itr = m_storageRoots.begin(); itr != m_storageRoots.end();)
    {
        if (!existsStorageWithID(newStorages, itr.value()->getId()))
            itr = m_storageRoots.erase(itr);
        else
            ++itr;
    }
}

QnStorageManager::~QnStorageManager()
{
    QnStorageManager_instance = nullptr;

    stopAsyncTasks();
}

QnStorageManager* QnStorageManager::instance()
{
    return QnStorageManager_instance;
}

QString QnStorageManager::dateTimeStr(qint64 dateTimeMs, qint16 timeZone, const QString& separator)
{
    QString text;
    QTextStream str(&text);
    QDateTime fileDate = QDateTime::fromMSecsSinceEpoch(dateTimeMs);
    if (timeZone != -1)
        fileDate = fileDate.toUTC().addSecs(timeZone*60);
    str << QString::number(fileDate.date().year()) << separator;
    str << strPadLeft(QString::number(fileDate.date().month()), 2, '0') << separator;
    str << strPadLeft(QString::number(fileDate.date().day()), 2, '0') << separator;
    str << strPadLeft(QString::number(fileDate.time().hour()), 2, '0') << separator;
    str.flush();
    return text;
}

<<<<<<< HEAD
void QnStorageManager::getTimePeriodInternal(std::vector<QnTimePeriodList> &periods, const QnNetworkResourcePtr &camera, qint64 startTime, qint64 endTime, qint64 detailLevel, const DeviceFileCatalogPtr &catalog)
{
    if (catalog) {
        periods.push_back(catalog->getTimePeriods(startTime, endTime, detailLevel));
        if (!periods.rbegin()->empty())
=======
void QnStorageManager::getTimePeriodInternal(QVector<QnTimePeriodList> &periods, const QnNetworkResourcePtr &camera, qint64 startTime, qint64 endTime, 
                                             qint64 detailLevel, const DeviceFileCatalogPtr &catalog, int limit)
{
    if (catalog) {
        periods << catalog->getTimePeriods(startTime, endTime, detailLevel, limit);
        if (!periods.last().isEmpty())
>>>>>>> e9547f3f
        {
            QnTimePeriod& lastPeriod = periods.rbegin()->last();
            bool isActive = !camera->hasFlags(Qn::foreigner) && (camera->getStatus() == Qn::Online || camera->getStatus() == Qn::Recording);
            if (lastPeriod.durationMs == -1 && !isActive)
            {
                lastPeriod.durationMs = 0;
                Recorders recorders = QnRecordingManager::instance()->findRecorders(camera);
                if (catalog->getCatalog() == QnServer::HiQualityCatalog && recorders.recorderHiRes)
                    lastPeriod.durationMs = recorders.recorderHiRes->duration()/1000;
                else if (catalog->getCatalog() == QnServer::LowQualityCatalog && recorders.recorderLowRes)
                    lastPeriod.durationMs = recorders.recorderLowRes->duration()/1000;
            }
        }
    }
}

bool QnStorageManager::isArchiveTimeExists(const QString& cameraUniqueId, qint64 timeMs)
{
    DeviceFileCatalogPtr catalog = getFileCatalog(cameraUniqueId, QnServer::HiQualityCatalog);
    if (catalog && catalog->containTime(timeMs))
        return true;

    catalog = getFileCatalog(cameraUniqueId, QnServer::LowQualityCatalog);
    return catalog && catalog->containTime(timeMs);
}


<<<<<<< HEAD
QnTimePeriodList QnStorageManager::getRecordedPeriods(const QnVirtualCameraResourceList &cameras, qint64 startTime, qint64 endTime, qint64 detailLevel, const QList<QnServer::ChunksCatalog> &catalogs) {
    std::vector<QnTimePeriodList> periods;
=======
QnTimePeriodList QnStorageManager::getRecordedPeriods(const QnVirtualCameraResourceList &cameras, qint64 startTime, qint64 endTime, qint64 detailLevel, 
                                                      const QList<QnServer::ChunksCatalog> &catalogs, int limit) 
{
    QVector<QnTimePeriodList> periods;
>>>>>>> e9547f3f
    for (const QnVirtualCameraResourcePtr &camera: cameras) {
        QString cameraUniqueId = camera->getUniqueId();
        for (int i = 0; i < QnServer::ChunksCatalogCount; ++i) {
            QnServer::ChunksCatalog catalog = static_cast<QnServer::ChunksCatalog> (i);
            if (!catalogs.contains(catalog))
                continue;

            //TODO: #GDM #Bookmarks forbid bookmarks for the DTS cameras
            if (camera->isDtsBased()) {
                if (catalog == QnServer::HiQualityCatalog) // both hi- and low-quality chunks are loaded with this method
                    periods.push_back(camera->getDtsTimePeriods(startTime, endTime, detailLevel));
            } else {
                getTimePeriodInternal(periods, camera, startTime, endTime, detailLevel, getFileCatalog(cameraUniqueId, catalog), limit);
            }
        }

    }

    return QnTimePeriodList::mergeTimePeriods(periods);
}

void QnStorageManager::clearSpace()
{
    testOfflineStorages();
    {
        QMutexLocker lock(&m_sdbMutex);
        for(const QnStorageDbPtr& sdb: m_chunksDB) {
            if (sdb)
                sdb->beforeDelete();
        }
    }

    // 1. delete old data if cameras have max duration limit
    clearMaxDaysData();

    // 2. free storage space
    const QSet<QnStorageResourcePtr> storages = getWritableStorages();
    for(const QnStorageResourcePtr& storage: storages)
        clearOldestSpace(storage, true);
    for(const QnStorageResourcePtr& storage: storages)
        clearOldestSpace(storage, false);

    {
        QMutexLocker lock(&m_sdbMutex);
        for(const QnStorageDbPtr& sdb: m_chunksDB) {
            if (sdb)
                sdb->afterDelete();
        }
    }

    bool readyToDeleteMotion = (m_archiveRebuildInfo.state == Qn::RebuildState_None); // do not delete motion while rebuilding in progress (just in case, unnecessary)
    for(const QnStorageResourcePtr& storage: getAllStorages()) {
        if (storage->getStatus() == Qn::Offline) {
            readyToDeleteMotion = false; // offline storage may contain archive. do not delete motion so far
            break;
        }

    }
    if (readyToDeleteMotion)
    {
        if (m_clearMotionTimer.elapsed() > MOTION_CLEANUP_INTERVAL) {
            m_clearMotionTimer.restart();
            clearUnusedMotion();
        }
    }
    else {
        m_clearMotionTimer.restart();
    }
}

QnStorageManager::StorageMap QnStorageManager::getAllStorages() const 
{ 
    QMutexLocker lock(&m_mutexStorages); 
    return m_storageRoots; 
} 

QnStorageResourceList QnStorageManager::getStorages() const 
{
    QMutexLocker lock(&m_mutexStorages);
    return m_storageRoots.values().toSet().toList(); // remove storage duplicates. Duplicates are allowed in sake for v1.4 compatibility
}

QnStorageResourceList QnStorageManager::getStoragesInLexicalOrder() const 
{
    // duplicate storage path's aren't used any more
    QMutexLocker lock(&m_mutexStorages);
    QnStorageResourceList result = m_storageRoots.values();
    std::sort(result.begin(), result.end(), [](QnStorageResourcePtr& storage1, QnStorageResourcePtr& storage2) { return storage1->getPath() < storage2->getPath(); } );
    return result;
}

void QnStorageManager::deleteRecordsToTime(DeviceFileCatalogPtr catalog, qint64 minTime)
{
    int idx = catalog->findFileIndex(minTime, DeviceFileCatalog::OnRecordHole_NextChunk);
    if (idx != -1) {
        QVector<DeviceFileCatalog::Chunk> deletedChunks = catalog->deleteRecordsBefore(idx);
        for(const DeviceFileCatalog::Chunk& chunk: deletedChunks) 
            clearDbByChunk(catalog, chunk);
    }
}

void QnStorageManager::clearDbByChunk(DeviceFileCatalogPtr catalog, const DeviceFileCatalog::Chunk& chunk)
{
    {
        QnStorageResourcePtr storage = storageRoot(chunk.storageIndex);
        if (storage) {
            QnStorageDbPtr sdb = getSDB(storage);
            if (sdb)
                sdb->deleteRecords(catalog->cameraUniqueId(), catalog->getRole(), chunk.startTimeMs);
        }
    }
}

void QnStorageManager::clearMaxDaysData()
{
    clearMaxDaysData(QnServer::HiQualityCatalog);
    clearMaxDaysData(QnServer::LowQualityCatalog);
}

void QnStorageManager::clearMaxDaysData(QnServer::ChunksCatalog catalogIdx)
{
    QMutexLocker lock(&m_mutexCatalog);

    const FileCatalogMap &catalogMap = m_devFileCatalog[catalogIdx];

    for(const DeviceFileCatalogPtr& catalog: catalogMap.values()) {
        QnSecurityCamResourcePtr camera = qnResPool->getResourceByUniqId(catalog->cameraUniqueId()).dynamicCast<QnSecurityCamResource>();
        if (camera && camera->maxDays() > 0) {
            qint64 timeToDelete = qnSyncTime->currentMSecsSinceEpoch() - MSECS_PER_DAY * camera->maxDays();
            deleteRecordsToTime(catalog, timeToDelete);
        }
    }
}

void QnStorageManager::clearUnusedMotion()
{
    QMutexLocker lock(&m_mutexCatalog);

    UsedMonthsMap usedMonths;

    updateRecordedMonths(m_devFileCatalog[QnServer::HiQualityCatalog], usedMonths);
    updateRecordedMonths(m_devFileCatalog[QnServer::LowQualityCatalog], usedMonths);

    for( const QString& dir: QDir(QnMotionHelper::getBaseDir()).entryList(QDir::Dirs | QDir::NoDotAndDotDot))
        QnMotionHelper::instance()->deleteUnusedFiles(usedMonths.value(dir).toList(), dir);
}

/*
void QnStorageManager::clearCameraHistory()
{
    QMutexLocker lock(&m_mutexCatalog);
    QMap<QString, qint64> minTimes; // min archive time by camera unique ID
    minTimeByCamera(m_devFileCatalog[QnServer::HiQualityCatalog], minTimes);
    minTimeByCamera(m_devFileCatalog[QnServer::LowQualityCatalog], minTimes);

    for(auto itr = minTimes.begin(); itr != minTimes.end(); ++itr) {
        if (itr.value() == AV_NOPTS_VALUE)
            itr.value() == DATETIME_NOW; // delete all history if catalog is empty
    }

    QList<QnCameraHistoryItem> itemsToRemove = qnCameraHistoryPool->getUnusedItems(minTimes, qnCommon->moduleGUID());
    ec2::AbstractECConnectionPtr ec2Connection = QnAppServerConnectionFactory::getConnection2();
    for(const QnCameraHistoryItem& item: itemsToRemove) {
        ec2::ErrorCode errCode = ec2Connection->getCameraManager()->removeCameraHistoryItemSync(item);
        if (errCode == ec2::ErrorCode::ok)
            qnCameraHistoryPool->removeCameraHistoryItem(item);
    }
}

void QnStorageManager::minTimeByCamera(const FileCatalogMap &catalogMap, QMap<QString, qint64>& minTimes)
{
    for (FileCatalogMap::const_iterator itr = catalogMap.constBegin(); itr != catalogMap.constEnd(); ++itr)
    {
        DeviceFileCatalogPtr curCatalog = itr.value();

        auto resultItr = minTimes.find(curCatalog->cameraUniqueId());
        if (resultItr == minTimes.end())
            resultItr = minTimes.insert(curCatalog->cameraUniqueId(), AV_NOPTS_VALUE);

        qint64 archiveTime = curCatalog->firstTime();
        if (archiveTime != AV_NOPTS_VALUE) {
            if (resultItr.value() == AV_NOPTS_VALUE)
                resultItr.value() = archiveTime;
            else if (archiveTime < resultItr.value())
                resultItr.value() = archiveTime;
        }
    }
}
*/

void QnStorageManager::updateRecordedMonths(const FileCatalogMap &catalogMap, UsedMonthsMap& usedMonths)
{
    for(const DeviceFileCatalogPtr& catalog: catalogMap.values())
        usedMonths[catalog->cameraUniqueId()] += catalog->recordedMonthList();
}

void QnStorageManager::findTotalMinTime(const bool useMinArchiveDays, const FileCatalogMap& catalogMap, qint64& minTime, DeviceFileCatalogPtr& catalog)
{
    for (FileCatalogMap::const_iterator itr = catalogMap.constBegin(); itr != catalogMap.constEnd(); ++itr)
    {
        DeviceFileCatalogPtr curCatalog = itr.value();
        qint64 curMinTime = curCatalog->firstTime();
        if (curMinTime != (qint64)AV_NOPTS_VALUE && curMinTime < minTime)
        {
            if (useMinArchiveDays) {
                QnSecurityCamResourcePtr camera = qnResPool->getResourceByUniqId(itr.key()).dynamicCast<QnSecurityCamResource>();
                if (camera && camera->minDays() > 0) {
                    qint64 threshold = qnSyncTime->currentMSecsSinceEpoch() - MSECS_PER_DAY * camera->minDays();
                    if (threshold < curMinTime)
                        continue; // do not delete archive for this camera
                }
            }
            minTime = curMinTime;
            catalog = curCatalog;
        }
    }
}

void QnStorageManager::clearOldestSpace(const QnStorageResourcePtr &storage, bool useMinArchiveDays)
{
    if (storage->getSpaceLimit() == 0)
        return; // unlimited


    QString dir = storage->getPath();

    if (!storage->isNeedControlFreeSpace())
        return;

    qint64 freeSpace = storage->getFreeSpace();
    if (freeSpace == -1)
        return;
    qint64 toDelete = storage->getSpaceLimit() - freeSpace;

    while (toDelete > 0)
    {
        qint64 minTime = 0x7fffffffffffffffll;
        DeviceFileCatalogPtr catalog;
        {
            QMutexLocker lock(&m_mutexCatalog);
            findTotalMinTime(useMinArchiveDays, m_devFileCatalog[QnServer::HiQualityCatalog], minTime, catalog);
            findTotalMinTime(useMinArchiveDays, m_devFileCatalog[QnServer::LowQualityCatalog], minTime, catalog);
        }
        if (catalog != 0) 
        {
            DeviceFileCatalog::Chunk deletedChunk = catalog->deleteFirstRecord();
            clearDbByChunk(catalog, deletedChunk);
            QnServer::ChunksCatalog altQuality = catalog->getRole() == QnServer::HiQualityCatalog ? QnServer::LowQualityCatalog : QnServer::HiQualityCatalog;
            DeviceFileCatalogPtr altCatalog = getFileCatalog(catalog->cameraUniqueId(), altQuality);
            if (altCatalog != 0) 
            {
                qint64 minTime = catalog->minTime();
                if (minTime != (qint64)AV_NOPTS_VALUE)
                    deleteRecordsToTime(altCatalog, minTime);
                else
                    deleteRecordsToTime(altCatalog, DATETIME_NOW);
                if (catalog->isEmpty() && altCatalog->isEmpty())
                    break; // nothing to delete
            }
            else {
                if (catalog->isEmpty())
                    break; // nothing to delete
            }
        }
        else
            break; // nothing to delete

        qint64 freeSpace = storage->getFreeSpace();
        if (freeSpace == -1)
            return;
        toDelete = storage->getSpaceLimit() - freeSpace;
    }

    if (toDelete > 0 && !useMinArchiveDays) {
        if (!m_diskFullWarned[storage->getId()]) {
            QnMediaServerResourcePtr mediaServer = qSharedPointerDynamicCast<QnMediaServerResource> (qnResPool->getResourceById(serverGuid()));
            emit storageFailure(storage, QnBusiness::StorageFullReason);
            m_diskFullWarned[storage->getId()] = true;
        }
    }
    else {
        m_diskFullWarned[storage->getId()] = false;
    }
}

void QnStorageManager::at_archiveRangeChanged(const QnAbstractStorageResourcePtr &resource, qint64 newStartTimeMs, qint64 newEndTimeMs)
{
    Q_UNUSED(newEndTimeMs)
    int storageIndex = detectStorageIndex(resource->getUrl());
    QMutexLocker lock(&m_mutexCatalog);
    for(const DeviceFileCatalogPtr& catalogHi: m_devFileCatalog[QnServer::HiQualityCatalog])
        catalogHi->deleteRecordsByStorage(storageIndex, newStartTimeMs);
    
    for(const DeviceFileCatalogPtr& catalogLow: m_devFileCatalog[QnServer::LowQualityCatalog])
        catalogLow->deleteRecordsByStorage(storageIndex, newStartTimeMs);

    //TODO: #vasilenko should we delete bookmarks here too?
}

QSet<QnStorageResourcePtr> QnStorageManager::getWritableStorages() const
{
    QSet<QnStorageResourcePtr> result;

    QnStorageManager::StorageMap storageRoots = getAllStorages();
    qint64 bigStorageThreshold = 0;
    for (StorageMap::const_iterator itr = storageRoots.constBegin(); itr != storageRoots.constEnd(); ++itr)
    {
        QnFileStorageResourcePtr fileStorage = qSharedPointerDynamicCast<QnFileStorageResource> (itr.value());
        if (fileStorage && fileStorage->getStatus() != Qn::Offline && fileStorage->isUsedForWriting()) 
        {
            qint64 available = fileStorage->getTotalSpace() - fileStorage->getSpaceLimit();
            bigStorageThreshold = qMax(bigStorageThreshold, available);
        }
    }
    bigStorageThreshold /= BIG_STORAGE_THRESHOLD_COEFF;

    for (StorageMap::const_iterator itr = storageRoots.constBegin(); itr != storageRoots.constEnd(); ++itr)
    {
        QnFileStorageResourcePtr fileStorage = qSharedPointerDynamicCast<QnFileStorageResource> (itr.value());
        if (fileStorage && fileStorage->getStatus() != Qn::Offline && fileStorage->isUsedForWriting()) 
        {
            qint64 available = fileStorage->getTotalSpace() - fileStorage->getSpaceLimit();
            if (available >= bigStorageThreshold)
                result << fileStorage;
        }
    }
    return result;
}

void QnStorageManager::testStoragesDone()
{
    m_firstStorageTestDone = true;
    
    ArchiveScanPosition rebuildPos;
    rebuildPos.load();
    if (!rebuildPos.isEmpty())
        rebuildCatalogAsync(); // continue to rebuild
}

void QnStorageManager::changeStorageStatus(const QnStorageResourcePtr &fileStorage, Qn::ResourceStatus status)
{
    //QMutexLocker lock(&m_mutexStorages);
    if (status == Qn::Online && fileStorage->getStatus() == Qn::Offline) {
        NX_LOG(QString("Storage. Path: %1. Goes to the online state. SpaceLimit: %2MiB. Currently available: %3MiB").
            arg(fileStorage->getPath()).arg(fileStorage->getSpaceLimit() / 1024 / 1024).arg(fileStorage->getFreeSpace() / 1024 / 1024), cl_logINFO);

        // add data before storage goes to the writable state
        doMigrateCSVCatalog(fileStorage);
        addDataFromDatabase(fileStorage);
        m_rebuildArchiveThread->addStorageToScan(fileStorage, true);
    }

    fileStorage->setStatus(status);
    if (status == Qn::Offline)
        emit storageFailure(fileStorage, QnBusiness::StorageIoErrorReason);
    m_storagesStatisticsReady = false;
}

void QnStorageManager::testOfflineStorages()
{
    QMutexLocker lock(&m_mutexStorages);
    if (!m_testStorageThread->isRunning())
        m_testStorageThread->start();
}

void QnStorageManager::stopAsyncTasks()
{
    if (m_testStorageThread) {
        m_testStorageThread->stop();
        delete m_testStorageThread;
        m_testStorageThread = 0;
    }
    m_rebuildCancelled = true;
    if (m_rebuildArchiveThread) {
        m_rebuildArchiveThread->stop();
        delete m_rebuildArchiveThread;
        m_rebuildArchiveThread = 0;
    }
}

void QnStorageManager::updateStorageStatistics()
{
    QMutexLocker lock(&m_mutexStorages);
    if (m_storagesStatisticsReady) 
        return;

    qint64 totalSpace = 0;
    qint64 minSpace = INT64_MAX;
    QSet<QnStorageResourcePtr> storages = getWritableStorages();
    m_isWritableStorageAvail = !storages.isEmpty();
    for (QSet<QnStorageResourcePtr>::const_iterator itr = storages.constBegin(); itr != storages.constEnd(); ++itr)
    {
        QnFileStorageResourcePtr fileStorage = qSharedPointerDynamicCast<QnFileStorageResource> (*itr);
        qint64 storageSpace = qMax(0ll, fileStorage->getTotalSpace() - fileStorage->getSpaceLimit());
        totalSpace += storageSpace;
        minSpace = qMin(minSpace, storageSpace);
    }

    for (QSet<QnStorageResourcePtr>::const_iterator itr = storages.constBegin(); itr != storages.constEnd(); ++itr)
    {
        QnFileStorageResourcePtr fileStorage = qSharedPointerDynamicCast<QnFileStorageResource> (*itr);
        qint64 storageSpace = qMax(0ll, fileStorage->getTotalSpace() - fileStorage->getSpaceLimit());
        // write to large HDD more often then small HDD
        fileStorage->setStorageBitrateCoeff(storageSpace / (double) minSpace);
    }
    m_storagesStatisticsReady = true;
    m_warnSended = false;
}

QnStorageResourcePtr QnStorageManager::getOptimalStorageRoot(QnAbstractMediaStreamDataProvider* provider)
{
    QnStorageResourcePtr result;
    float minBitrate = (float) INT_MAX;

    updateStorageStatistics();

    QVector<QPair<float, QnStorageResourcePtr> > bitrateInfo;
    QVector<QnStorageResourcePtr> candidates;

    // Got storages with minimal bitrate value. Accept storages with minBitrate +10%
    const QSet<QnStorageResourcePtr> storages = getWritableStorages();
    for (QSet<QnStorageResourcePtr>::const_iterator itr = storages.constBegin(); itr != storages.constEnd(); ++itr)
    {
        QnStorageResourcePtr storage = *itr;
        qDebug() << "QnFileStorageResource " << storage->getPath() << "current bitrate=" << storage->bitrate() << "coeff=" << storage->getStorageBitrateCoeff();
        float bitrate = storage->bitrate() / storage->getStorageBitrateCoeff();
        minBitrate = qMin(minBitrate, bitrate);
        bitrateInfo << QPair<float, QnStorageResourcePtr>(bitrate, storage);
    }
    for (int i = 0; i < bitrateInfo.size(); ++i)
    {
        if (bitrateInfo[i].first <= minBitrate*1.1f)
            candidates << bitrateInfo[i].second;
    }

    // select storage with maximum free space and do not use storages without free space at all
    qint64 maxFreeSpace = 0;
    for (int i = 0; i < candidates.size(); ++i)
    {   
        qint64 freeSpace = candidates[i]->getFreeSpace();
        if (freeSpace > maxFreeSpace)
        {
            maxFreeSpace = freeSpace;
            result = candidates[i];
        }
    }

    if (result) {
        qDebug() << "QnFileStorageResource. selectedStorage= " << result->getUrl() << "for provider" << provider->getResource()->getUrl();
    }
    else {
        if (!m_warnSended && m_firstStorageTestDone) {
            qWarning() << "No storage available for recording";
            emit noStoragesAvailable();
            m_warnSended = true;
        }
    }

    return result;
}

QString QnStorageManager::getFileName(const qint64& dateTime, qint16 timeZone, const QnNetworkResourcePtr &camera, const QString& prefix, const QnStorageResourcePtr& storage)
{
    if (!storage) {
        if (m_storageWarnTimer.elapsed() > 5000) {
            qWarning() << "No disk storages";
            m_storageWarnTimer.restart();
        }
        return QString();
    }
    Q_ASSERT(camera != 0);
    QString base = closeDirPath(storage->getPath());
    QString separator = getPathSeparator(base);

    if (!prefix.isEmpty())
        base += prefix + separator;
    base += camera->getPhysicalId();

    Q_ASSERT(!camera->getPhysicalId().isEmpty());
    QString text = base + separator + dateTimeStr(dateTime, timeZone, separator);

    return text + QString::number(dateTime);
}

DeviceFileCatalogPtr QnStorageManager::getFileCatalog(const QString& cameraUniqueId, const QString &catalogPrefix)
{
    return getFileCatalogInternal(cameraUniqueId, DeviceFileCatalog::catalogByPrefix(catalogPrefix));
}

DeviceFileCatalogPtr QnStorageManager::getFileCatalog(const QString& cameraUniqueId, QnServer::ChunksCatalog catalog)
{
    return getFileCatalogInternal(cameraUniqueId, catalog);
}

void QnStorageManager::replaceChunks(const QnTimePeriod& rebuildPeriod, const QnStorageResourcePtr &storage, const DeviceFileCatalogPtr &newCatalog, const QString& cameraUniqueId, QnServer::ChunksCatalog catalog)
{
    QMutexLocker lock(&m_mutexCatalog);
    int storageIndex = getStorageIndex(storage);
    
    // add new recorded chunks to scan data
    qint64 scannedDataLastTime = newCatalog->m_chunks.empty() ? 0 : newCatalog->m_chunks[newCatalog->m_chunks.size()-1].startTimeMs;
    qint64 rebuildLastTime = qMax(rebuildPeriod.endTimeMs(), scannedDataLastTime);
    
    DeviceFileCatalogPtr ownCatalog = getFileCatalogInternal(cameraUniqueId, catalog);
    auto itr = qLowerBound(ownCatalog->m_chunks.begin(), ownCatalog->m_chunks.end(), rebuildLastTime);
    for (; itr != ownCatalog->m_chunks.end(); ++itr)
    {
        if (itr->storageIndex == storageIndex) {

            if (!newCatalog->isEmpty()) 
            {
                DeviceFileCatalog::Chunk& lastChunk = newCatalog->m_chunks[newCatalog->m_chunks.size()-1];
                if (lastChunk.startTimeMs == itr->startTimeMs) {
                    lastChunk.durationMs = qMax(lastChunk.durationMs, itr->durationMs);
                        continue;
                }
            }

            newCatalog->addChunk(*itr);
        }
    }

    ownCatalog->replaceChunks(storageIndex, newCatalog->m_chunks);

    QnStorageDbPtr sdb = getSDB(storage);
    if (sdb)
        sdb->replaceChunks(cameraUniqueId, catalog, newCatalog->m_chunks);
}

DeviceFileCatalogPtr QnStorageManager::getFileCatalogInternal(const QString& cameraUniqueId, QnServer::ChunksCatalog catalog)
{
    QMutexLocker lock(&m_mutexCatalog);
    FileCatalogMap& catalogMap = m_devFileCatalog[catalog];
    DeviceFileCatalogPtr fileCatalog = catalogMap[cameraUniqueId];
    if (fileCatalog == 0)
    {
        fileCatalog = DeviceFileCatalogPtr(new DeviceFileCatalog(cameraUniqueId, catalog));
        catalogMap[cameraUniqueId] = fileCatalog;
    }
    return fileCatalog;
}

QnStorageResourcePtr QnStorageManager::extractStorageFromFileName(int& storageIndex, const QString& fileName, QString& uniqueId, QString& quality)
{
    // 1.4 to 1.5 compatibility notes:
    // 1.5 prevent duplicates path to same physical storage (aka c:/test and c:/test/)
    // for compatibility with 1.4 I keep all such patches as difference keys to same storage
    // In other case we are going to lose archive from 1.4 because of storage_index is different for same physical folder
    // If several storage keys are exists, function return minimal storage index

    storageIndex = -1;
    const StorageMap storages = getAllStorages();
    for(StorageMap::const_iterator itr = storages.constBegin(); itr != storages.constEnd(); ++itr)
    {
        QString root = closeDirPath(itr.value()->getPath());
        QString separator = getPathSeparator(root);
        if (fileName.startsWith(root))
        {
            int qualityLen = fileName.indexOf(separator, root.length()+1) - root.length();
            quality = fileName.mid(root.length(), qualityLen);
            int idPos = root.length() + qualityLen;
            uniqueId = fileName.mid(idPos+1, fileName.indexOf(separator, idPos+1) - idPos-1);

            storageIndex = getStorageIndex(itr.value());
            return *itr;
        }
    }
    return QnStorageResourcePtr();
}

QnStorageResourcePtr QnStorageManager::getStorageByUrl(const QString& fileName)
{
    QMutexLocker lock(&m_mutexStorages);
    for(StorageMap::const_iterator itr = m_storageRoots.constBegin(); itr != m_storageRoots.constEnd(); ++itr)
    {
        QString root = itr.value()->getPath();
        if (fileName.startsWith(root))
            return itr.value();
    }
    return QnStorageResourcePtr();
}

bool QnStorageManager::fileFinished(int durationMs, const QString& fileName, QnAbstractMediaStreamDataProvider* provider, qint64 fileSize)
{
    int storageIndex;
    QString quality;
    QString cameraUniqueId;
    QnStorageResourcePtr storage = extractStorageFromFileName(storageIndex, fileName, cameraUniqueId, quality);
    if (!storage)
        return false;
    if (storageIndex >= 0)
        storage->releaseBitrate(provider);
        //storage->addWritedSpace(fileSize);

    DeviceFileCatalogPtr catalog = getFileCatalog(cameraUniqueId, quality);
    if (catalog == 0)
        return false;
    QnStorageDbPtr sdb = getSDB(storage);
    if (sdb)
        sdb->addRecord(cameraUniqueId, DeviceFileCatalog::catalogByPrefix(quality), catalog->updateDuration(durationMs, fileSize));
    return true;
}

bool QnStorageManager::fileStarted(const qint64& startDateMs, int timeZone, const QString& fileName, QnAbstractMediaStreamDataProvider* provider)
{
    int storageIndex;
    QString quality, mac;

    QnStorageResourcePtr storage = extractStorageFromFileName(storageIndex, fileName, mac, quality);
    if (storageIndex == -1)
        return false;
    storage->addBitrate(provider);

    DeviceFileCatalogPtr catalog = getFileCatalog(mac.toUtf8(), quality);
    if (catalog == 0)
        return false;
    DeviceFileCatalog::Chunk chunk(startDateMs, storageIndex, DeviceFileCatalog::Chunk::FILE_INDEX_NONE, -1, (qint16) timeZone);
    catalog->addRecord(chunk);
    return true;
}

// data migration from previous versions

void QnStorageManager::doMigrateCSVCatalog(QnStorageResourcePtr extraAllowedStorage) {
    for (int i = 0; i < QnServer::BookmarksCatalog; ++i)
        doMigrateCSVCatalog(static_cast<QnServer::ChunksCatalog>(i), extraAllowedStorage);
}

QnStorageResourcePtr QnStorageManager::findStorageByOldIndex(int oldIndex)
{
    for(auto itr = m_oldStorageIndexes.begin(); itr != m_oldStorageIndexes.end(); ++itr)
    {
        for(int idx: itr.value())
        {
            if (oldIndex == idx)
                return getStorageByUrl(itr.key());
        }
    }
    return QnStorageResourcePtr();
}

bool QnStorageManager::writeCSVCatalog(const QString& fileName, const QVector<DeviceFileCatalog::Chunk> chunks)
{
    QFile file(fileName);
    if (!file.open(QFile::WriteOnly))
        return false;

    QTextStream str(&file);
    str << "timezone; start; storage; index; duration\n"; // write CSV header

    for (const auto& chunk: chunks) 
        str << chunk.timeZone << ';' << chunk.startTimeMs  << ';' << chunk.storageIndex << ';' << chunk.fileIndex << ';' << chunk.durationMs << '\n';
    str.flush();

    file.close();
    return true;
}

void QnStorageManager::backupFolderRecursive(const QString& srcDir, const QString& dstDir)
{
    for (const auto& dirEntry: QDir(srcDir).entryInfoList(QDir::Dirs | QDir::Files | QDir::NoDotAndDotDot))
    {
        QString srcFileName = closeDirPath(srcDir) + dirEntry.fileName();
        QString dstFileName = closeDirPath(dstDir) + dirEntry.fileName();
        if (dirEntry.isDir())
            backupFolderRecursive(srcFileName, dstFileName);
        else if (dirEntry.isFile()) {
            QDir().mkpath(dstDir);
            if (!QFile::exists(dstFileName))
                QFile::copy(srcFileName, dstFileName);
        }
    }
}

void QnStorageManager::doMigrateCSVCatalog(QnServer::ChunksCatalog catalogType, QnStorageResourcePtr extraAllowedStorage)
{
    QMutexLocker lock(&m_csvMigrationMutex);

    QString base = closeDirPath(getDataDirectory());
    QString separator = getPathSeparator(base);
    backupFolderRecursive(base + lit("record_catalog"), base + lit("record_catalog_backup"));
    QDir dir(base + QString("record_catalog") + separator + QString("media") + separator + DeviceFileCatalog::prefixByCatalog(catalogType));
    QFileInfoList list = dir.entryInfoList(QDir::Dirs | QDir::NoDotAndDotDot);
    for(QFileInfo fi: list)
    {
        QByteArray mac = fi.fileName().toUtf8();
        DeviceFileCatalogPtr catalogFile(new DeviceFileCatalog(mac, catalogType));
        QString catalogName = closeDirPath(fi.absoluteFilePath()) + lit("title.csv");
        QVector<DeviceFileCatalog::Chunk> notMigratedChunks;
        if (catalogFile->fromCSVFile(catalogName))
        {
            for(const DeviceFileCatalog::Chunk& chunk: catalogFile->m_chunks) 
            {
                QnStorageResourcePtr storage = findStorageByOldIndex(chunk.storageIndex);
                if (storage && storage != extraAllowedStorage && storage->getStatus() != Qn::Online)
                    storage.clear();

                QnStorageDbPtr sdb = storage ? getSDB(storage) : QnStorageDbPtr();
                if (sdb) 
                {
                    if (catalogFile->csvMigrationCheckFile(chunk, storage)) 
                    {
                        if (chunk.durationMs > QnRecordingManager::RECORDING_CHUNK_LEN*1000 * 2 || chunk.durationMs < 1)
                        {
                            const QString fileName = catalogFile->fullFileName(chunk);
                            qWarning() << "File " << fileName << "has invalid duration " << chunk.durationMs/1000.0 << "s and corrupted. Delete file from catalog";
                            storage->removeFile(fileName);
                        }
                        else {
                            sdb->addRecord(mac, catalogType, chunk);
                        }
                    }
                }
                else {
                    notMigratedChunks << chunk;
                }
            }
            {
                QMutexLocker lock(&m_sdbMutex);
                for(const QnStorageDbPtr& sdb: m_chunksDB.values()) {
                    if (sdb)
                        sdb->flushRecords();
                }
            }
            QFile::remove(catalogName);
            if (!notMigratedChunks.isEmpty())
                writeCSVCatalog(catalogName, notMigratedChunks);
        }
        dir.rmdir(fi.absoluteFilePath());
    }
}

bool QnStorageManager::isStorageAvailable(int storage_index) const {
    QnStorageResourcePtr storage = storageRoot(storage_index);
    return storage && storage->getStatus() == Qn::Online;
}

bool QnStorageManager::isStorageAvailable(const QnStorageResourcePtr& storage) const {
    return storage && storage->getStatus() == Qn::Online;
}

bool QnStorageManager::addBookmark(const QByteArray &cameraGuid, QnCameraBookmark &bookmark, bool forced) {
    //TODO: #GDM #Bookmarks #API #High make sure guid is absent in the database, fill if not exists
    QnDualQualityHelper helper;
    helper.openCamera(cameraGuid);

    DeviceFileCatalog::Chunk chunkBegin, chunkEnd;
    DeviceFileCatalogPtr catalog;
    helper.findDataForTime(bookmark.startTimeMs, chunkBegin, catalog, DeviceFileCatalog::OnRecordHole_NextChunk, false);
    if (chunkBegin.startTimeMs < 0) {
        if (!forced)
            return false; //recorded chunk was not found

        /* If we are forced, try to find any chunk. */
        helper.findDataForTime(bookmark.startTimeMs, chunkBegin, catalog, DeviceFileCatalog::OnRecordHole_PrevChunk, false);
        if (chunkBegin.startTimeMs < 0)
            return false; // no recorded chunk were found at all
    }

    helper.findDataForTime(bookmark.endTimeMs(), chunkEnd, catalog, DeviceFileCatalog::OnRecordHole_PrevChunk, false);
    if (chunkEnd.startTimeMs < 0 && !forced)
        return false; //recorded chunk was not found

    qint64 endTimeMs = bookmark.endTimeMs();

    /* For usual case move bookmark borders to the chunk borders. */
    if (!forced) {
        bookmark.startTimeMs = qMax(bookmark.startTimeMs, chunkBegin.startTimeMs);  // move bookmark start to the start of the chunk in case of hole
        endTimeMs = qMin(endTimeMs, chunkEnd.endTimeMs());
        bookmark.durationMs = endTimeMs - bookmark.startTimeMs;                     // move bookmark end to the end of the closest chunk in case of hole

        if (bookmark.durationMs <= 0)
            return false;   // bookmark ends before the chunk starts
    }

    // this chunk will be added to the bookmark catalog
    chunkBegin.startTimeMs = bookmark.startTimeMs;
    chunkBegin.durationMs = bookmark.durationMs;

    DeviceFileCatalogPtr bookmarksCatalog = getFileCatalog(cameraGuid, QnServer::BookmarksCatalog);
    bookmarksCatalog->addChunk(chunkBegin);

    QnStorageResourcePtr storage = storageRoot(chunkBegin.storageIndex);
    if (!storage)
        return false;

    QnStorageDbPtr sdb = getSDB(storage);
    if (!sdb)
        return false;

    if (!sdb->addOrUpdateCameraBookmark(bookmark, cameraGuid))
        return false;

    if (!bookmark.tags.isEmpty())
        QnAppServerConnectionFactory::getConnection2()->getCameraManager()->addBookmarkTags(bookmark.tags, this, [](int /*reqID*/, ec2::ErrorCode /*errorCode*/) {});
    

    return true;
}

bool QnStorageManager::updateBookmark(const QByteArray &cameraGuid, QnCameraBookmark &bookmark) {
    //TODO: #GDM #Bookmarks #API #High make sure guid is present and exists in the database
    DeviceFileCatalogPtr catalog = qnStorageMan->getFileCatalog(cameraGuid, QnServer::BookmarksCatalog);
    int idx = catalog->findFileIndex(bookmark.startTimeMs, DeviceFileCatalog::OnRecordHole_NextChunk);
    if (idx < 0)
        return false;
    QnStorageResourcePtr storage = storageRoot(catalog->chunkAt(idx).storageIndex);
    if (!storage)
        return false;

    QnStorageDbPtr sdb = getSDB(storage);
    if (!sdb)
        return false;

    if (!sdb->addOrUpdateCameraBookmark(bookmark, cameraGuid))
        return false;

    if (!bookmark.tags.isEmpty())
        QnAppServerConnectionFactory::getConnection2()->getCameraManager()->addBookmarkTags(bookmark.tags, this, [](int /*reqID*/, ec2::ErrorCode /*errorCode*/) {});

    return true;
}


bool QnStorageManager::deleteBookmark(const QByteArray &cameraGuid, QnCameraBookmark &bookmark) {
    //TODO: #GDM #Bookmarks #API #High make sure guid is present and exists in the database
    DeviceFileCatalogPtr catalog = qnStorageMan->getFileCatalog(cameraGuid, QnServer::BookmarksCatalog);
    if (!catalog)
        return false;

    DeviceFileCatalog::Chunk chunk = catalog->takeChunk(bookmark.startTimeMs, bookmark.durationMs);
    if (chunk.durationMs == 0)
        return false;

    QnStorageResourcePtr storage = storageRoot(chunk.storageIndex);
    if (!storage)
        return false;

    QnStorageDbPtr sdb = getSDB(storage);
    if (!sdb)
        return false;

    if (!sdb->deleteCameraBookmark(bookmark))
        return false;

    return true;
}


bool QnStorageManager::getBookmarks(const QByteArray &cameraGuid, const QnCameraBookmarkSearchFilter &filter, QnCameraBookmarkList &result) 
{
    QMutexLocker lock(&m_sdbMutex);
    for (const QnStorageDbPtr &sdb: m_chunksDB) {
        if (!sdb)
            continue;
        if (!sdb->getBookmarks(cameraGuid, filter, result))
            return false;
    }
    return true;
}

std::vector<QnUuid> QnStorageManager::getCamerasWithArchive() const
{
    QMutexLocker locker(&m_mutexCatalog);
    std::set<QString> internalData;
    std::vector<QnUuid> result;
    getCamerasWithArchiveInternal(internalData, m_devFileCatalog[QnServer::LowQualityCatalog]);
    getCamerasWithArchiveInternal(internalData, m_devFileCatalog[QnServer::HiQualityCatalog]);
    for(const QString& uniqueId: internalData) {
        const QnResourcePtr cam = qnResPool->getResourceByUniqId(uniqueId);
        if (cam)
            result.push_back(cam->getId());
    }
    return result;
}

void QnStorageManager::getCamerasWithArchiveInternal(std::set<QString>& result, const FileCatalogMap& catalogMap ) const
{
    for(auto itr = catalogMap.begin(); itr != catalogMap.end(); ++itr)
    {
        const DeviceFileCatalogPtr& catalog = itr.value();
        if (!catalog->isEmpty())
            result.insert(catalog->cameraUniqueId());
    }
}<|MERGE_RESOLUTION|>--- conflicted
+++ resolved
@@ -694,20 +694,12 @@
     return text;
 }
 
-<<<<<<< HEAD
-void QnStorageManager::getTimePeriodInternal(std::vector<QnTimePeriodList> &periods, const QnNetworkResourcePtr &camera, qint64 startTime, qint64 endTime, qint64 detailLevel, const DeviceFileCatalogPtr &catalog)
+void QnStorageManager::getTimePeriodInternal(std::vector<QnTimePeriodList> &periods, const QnNetworkResourcePtr &camera, qint64 startTime, qint64 endTime, 
+                                             qint64 detailLevel, const DeviceFileCatalogPtr &catalog, int limit)
 {
     if (catalog) {
-        periods.push_back(catalog->getTimePeriods(startTime, endTime, detailLevel));
+        periods.push_back(catalog->getTimePeriods(startTime, endTime, detailLevel, limit));
         if (!periods.rbegin()->empty())
-=======
-void QnStorageManager::getTimePeriodInternal(QVector<QnTimePeriodList> &periods, const QnNetworkResourcePtr &camera, qint64 startTime, qint64 endTime, 
-                                             qint64 detailLevel, const DeviceFileCatalogPtr &catalog, int limit)
-{
-    if (catalog) {
-        periods << catalog->getTimePeriods(startTime, endTime, detailLevel, limit);
-        if (!periods.last().isEmpty())
->>>>>>> e9547f3f
         {
             QnTimePeriod& lastPeriod = periods.rbegin()->last();
             bool isActive = !camera->hasFlags(Qn::foreigner) && (camera->getStatus() == Qn::Online || camera->getStatus() == Qn::Recording);
@@ -735,15 +727,10 @@
 }
 
 
-<<<<<<< HEAD
-QnTimePeriodList QnStorageManager::getRecordedPeriods(const QnVirtualCameraResourceList &cameras, qint64 startTime, qint64 endTime, qint64 detailLevel, const QList<QnServer::ChunksCatalog> &catalogs) {
-    std::vector<QnTimePeriodList> periods;
-=======
 QnTimePeriodList QnStorageManager::getRecordedPeriods(const QnVirtualCameraResourceList &cameras, qint64 startTime, qint64 endTime, qint64 detailLevel, 
                                                       const QList<QnServer::ChunksCatalog> &catalogs, int limit) 
 {
-    QVector<QnTimePeriodList> periods;
->>>>>>> e9547f3f
+    std::vector<QnTimePeriodList> periods;
     for (const QnVirtualCameraResourcePtr &camera: cameras) {
         QString cameraUniqueId = camera->getUniqueId();
         for (int i = 0; i < QnServer::ChunksCatalogCount; ++i) {
