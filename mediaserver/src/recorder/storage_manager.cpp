--- conflicted
+++ resolved
@@ -694,21 +694,12 @@
     return text;
 }
 
-<<<<<<< HEAD
 void QnStorageManager::getTimePeriodInternal(std::vector<QnTimePeriodList> &periods, const QnNetworkResourcePtr &camera, qint64 startTime, qint64 endTime, 
-                                             qint64 detailLevel, const DeviceFileCatalogPtr &catalog, int limit)
+                                             qint64 detailLevel, const DeviceFileCatalogPtr &catalog)
 {
     if (catalog) {
-        periods.push_back(catalog->getTimePeriods(startTime, endTime, detailLevel, limit));
+        periods.push_back(catalog->getTimePeriods(startTime, endTime, detailLevel));
         if (!periods.rbegin()->empty())
-=======
-void QnStorageManager::getTimePeriodInternal(QVector<QnTimePeriodList> &periods, const QnNetworkResourcePtr &camera, qint64 startTime, qint64 endTime, 
-                                             qint64 detailLevel, const DeviceFileCatalogPtr &catalog)
-{
-    if (catalog) {
-        periods << catalog->getTimePeriods(startTime, endTime, detailLevel);
-        if (!periods.last().isEmpty())
->>>>>>> c5342172
         {
             QnTimePeriod& lastPeriod = periods.rbegin()->last();
             bool isActive = !camera->hasFlags(Qn::foreigner) && (camera->getStatus() == Qn::Online || camera->getStatus() == Qn::Recording);
