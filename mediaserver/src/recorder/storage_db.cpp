#include "storage_db.h"
#include "qsqlquery.h"
#include <QtSql>

#include <core/resource/camera_bookmark.h>

#include <utils/serialization/sql.h>
#include "utils/common/log.h"
#include "utils/common/util.h"

static const int COMMIT_INTERVAL = 1000 * 60 * 1;

QnStorageDb::QnStorageDb(int storageIndex):
    QnDbHelper(),
    m_storageIndex(storageIndex),
    m_tran(m_sdb, m_mutex),
    m_needReopenDB(false)
{
    m_lastTranTime.restart();
}

QnStorageDb::~QnStorageDb()
{
}

void QnStorageDb::beforeDelete()
{
}

void QnStorageDb::afterDelete()
{
    QMutexLocker lock(&m_delMutex);

    QnDbTransactionLocker tran(getTransaction());
    for(const DeleteRecordInfo& delRecord: m_recordsToDelete) {
        if (!deleteRecordsInternal(delRecord)) {
            return; // keep record list to delete. try to the next time
        }
    }
    if( !tran.commit() )
    {
        NX_LOG( lit("Error commiting to storage DB %1. %2").
            arg(m_sdb.databaseName()).arg(m_sdb.lastError().text()), cl_logWARNING );
        m_needReopenDB = true;
    }

    m_recordsToDelete.clear();
}


bool QnStorageDb::deleteRecords(const QString& cameraUniqueId, QnServer::ChunksCatalog catalog, qint64 startTimeMs)
{
    QMutexLocker lock(&m_delMutex);
    m_recordsToDelete << DeleteRecordInfo(cameraUniqueId, catalog, startTimeMs);
    return true;
}


bool QnStorageDb::deleteRecordsInternal(const DeleteRecordInfo& delRecord)
{
    QSqlQuery query(m_sdb);
    if (delRecord.startTimeMs != -1)
        query.prepare("DELETE FROM storage_data WHERE unique_id = ? and role = ? and start_time = ?");
    else
        query.prepare("DELETE FROM storage_data WHERE unique_id = ? and role = ?");
    query.addBindValue(delRecord.cameraUniqueId);
    query.addBindValue((int) delRecord.catalog);
    if (delRecord.startTimeMs != -1)
        query.addBindValue(delRecord.startTimeMs);
    if (!query.exec())
    {
        qWarning() << Q_FUNC_INFO << query.lastError().text();
        m_needReopenDB = true;
        return false;
    }
    return true;
}

bool QnStorageDb::addRecord(const QString& cameraUniqueId, QnServer::ChunksCatalog catalog, const DeviceFileCatalog::Chunk& chunk)
{
    QMutexLocker locker(&m_syncMutex);

    if (chunk.durationMs <= 0)
        return true;

    m_delayedData << DelayedData(cameraUniqueId, catalog, chunk);
    if (m_lastTranTime.elapsed() < COMMIT_INTERVAL) 
        return true;

    return flushRecordsNoLock();
}

bool QnStorageDb::flushRecords()
{
    QMutexLocker locker(&m_syncMutex);
    return flushRecordsNoLock();
}

bool QnStorageDb::flushRecordsNoLock()
{
    QnDbTransactionLocker tran(getTransaction());
    for(const DelayedData& data: m_delayedData)
        if( !addRecordInternal(data.cameraUniqueId, data.catalog, data.chunk) )
            return false;
    if( !tran.commit() )
    {
        qWarning() << Q_FUNC_INFO << m_sdb.lastError().text();
        m_needReopenDB = true;
        return false;
    }
    m_lastTranTime.restart();
    m_delayedData.clear();
    return true;
}

bool QnStorageDb::addRecordInternal(const QString& cameraUniqueId, QnServer::ChunksCatalog catalog, const DeviceFileCatalog::Chunk& chunk)
{
    QSqlQuery query(m_sdb);
    query.prepare("INSERT OR REPLACE INTO storage_data values(?,?,?,?,?,?,?)");

    query.addBindValue(cameraUniqueId); // unique_id
    query.addBindValue(catalog); // role
    query.addBindValue(chunk.startTimeMs); // start_time
    query.addBindValue(chunk.timeZone); // timezone
    query.addBindValue(chunk.fileIndex); // file_index
    query.addBindValue(chunk.durationMs); // duration
    query.addBindValue(chunk.getFileSize()); // filesize

    if (!query.exec()) {
        qWarning() << Q_FUNC_INFO << query.lastError().text();
        m_needReopenDB = true;
        return false;
    }

    return true;
}

bool QnStorageDb::replaceChunks(const QString& cameraUniqueId, QnServer::ChunksCatalog catalog, const std::deque<DeviceFileCatalog::Chunk>& chunks)
{
    QnDbTransactionLocker tran(getTransaction());

    QSqlQuery query(m_sdb);
    query.prepare("DELETE FROM storage_data WHERE unique_id = ? AND role = ?");
    query.addBindValue(cameraUniqueId);
    query.addBindValue(catalog);

    if (!query.exec()) {
        qWarning() << Q_FUNC_INFO << query.lastError().text();
        m_needReopenDB = true;
        return false;
    }

    for(const DeviceFileCatalog::Chunk& chunk: chunks)
    {
        if (chunk.durationMs == -1)
            continue;

        if (!addRecordInternal(cameraUniqueId, catalog, chunk)) {
            return false;
        }
    }

    if( !tran.commit() )
    {
        qWarning() << Q_FUNC_INFO << m_sdb.lastError().text();
        m_needReopenDB = true;
        return false;
    }
    return true;
}

bool QnStorageDb::open(const QString& fileName)
{
    m_sdb = QSqlDatabase::addDatabase("QSQLITE", QString("QnStorageManager_%1").arg(fileName));
    m_sdb.setDatabaseName(fileName);
    return m_sdb.open() && createDatabase();
}

bool QnStorageDb::createDatabase()
{
    QnDbTransactionLocker tran(&m_tran);
    if (!isObjectExists(lit("table"), lit("storage_data"), m_sdb))
    {
        if (!execSQLFile(lit(":/01_create_storage_db.sql"), m_sdb)) {
            return false;
        }
    }

    if (!applyUpdates(":/storage_updates"))
        return false;

    if( !tran.commit() )
    {
        qWarning() << Q_FUNC_INFO << m_sdb.lastError().text();
        return false;
    }

    m_lastTranTime.restart();
    return true;
}

QVector<DeviceFileCatalogPtr> QnStorageDb::loadFullFileCatalog() {
    QVector<DeviceFileCatalogPtr> result;
    result << loadChunksFileCatalog();
    result << loadBookmarksFileCatalog();

    addCatalogFromMediaFolder(lit("hi_quality"), QnServer::HiQualityCatalog, result);
    addCatalogFromMediaFolder(lit("low_quality"), QnServer::LowQualityCatalog, result);

    return result;
}

bool isCatalogExistInResult(const QVector<DeviceFileCatalogPtr>& result, QnServer::ChunksCatalog catalog, const QString& uniqueId)
{
    for(const DeviceFileCatalogPtr& c: result) 
    {
        if (c->getRole() == catalog && c->cameraUniqueId() == uniqueId)
            return true;
    }
    return false;
}

void QnStorageDb::addCatalogFromMediaFolder(const QString& postfix, QnServer::ChunksCatalog catalog, QVector<DeviceFileCatalogPtr>& result)
{

    QString root = closeDirPath(QFileInfo(m_sdb.databaseName()).absoluteDir().path()) + postfix;
    QDir dir(root);
    for(const QFileInfo& fi: dir.entryInfoList(QDir::Dirs | QDir::NoDotAndDotDot, QDir::Name))
    {
        QString uniqueId = fi.baseName();
        if (!isCatalogExistInResult(result, catalog, uniqueId)) {
            result << DeviceFileCatalogPtr(new DeviceFileCatalog(uniqueId, catalog));
        }
    }
}

bool QnStorageDb::removeCameraBookmarks(const QString& cameraUniqueId) {
    {
        QSqlQuery delQuery(m_sdb);
        delQuery.prepare("DELETE FROM storage_bookmark_tag WHERE bookmark_guid IN (SELECT guid from storage_bookmark WHERE unique_id = :id)");
        delQuery.bindValue(":id", cameraUniqueId);
        if (!delQuery.exec()) {
            qWarning() << Q_FUNC_INFO << delQuery.lastError().text();
            m_needReopenDB = true;
            return false;
        }
    }

    {
        QSqlQuery delQuery(m_sdb);
        delQuery.prepare("DELETE FROM storage_bookmark WHERE unique_id = :id");
        delQuery.bindValue(":id", cameraUniqueId);
        if (!delQuery.exec()) {
            qWarning() << Q_FUNC_INFO << delQuery.lastError().text();
            m_needReopenDB = true;
            return false;
        }
    }

    if (!execSQLQuery("DELETE FROM fts_bookmarks WHERE docid NOT IN (SELECT rowid FROM storage_bookmark)", m_sdb))
        return false;

    flushRecords();
    return true;
}

bool QnStorageDb::addOrUpdateCameraBookmark(const QnCameraBookmark& bookmark, const QString& cameraUniqueId) {
<<<<<<< HEAD

    int docId = 0;
    {
        QSqlQuery insQuery(m_sdb);
        insQuery.prepare("INSERT OR REPLACE INTO storage_bookmark ( \
                         guid, unique_id, start_time, duration, \
                         name, description, timeout \
                         ) VALUES ( \
                         :guid, :cameraUniqueId, :startTimeMs, :durationMs, \
                         :name, :description, :timeout \
                         )");
        QnSql::bind(bookmark, &insQuery);
        insQuery.bindValue(":cameraUniqueId", cameraUniqueId); // unique_id
        if (!insQuery.exec()) {
            qWarning() << Q_FUNC_INFO << insQuery.lastError().text();
            return false;
        }

        docId = insQuery.lastInsertId().toInt();
    }

    {
        QSqlQuery cleanTagQuery(m_sdb);
        cleanTagQuery.prepare("DELETE FROM storage_bookmark_tag WHERE bookmark_guid = ?");
        cleanTagQuery.addBindValue(bookmark.guid.toRfc4122());
        if (!cleanTagQuery.exec()) {
            qWarning() << Q_FUNC_INFO << cleanTagQuery.lastError().text();
            return false;
        }
    }

    {
        QSqlQuery tagQuery(m_sdb);
        tagQuery.prepare("INSERT INTO storage_bookmark_tag ( bookmark_guid, name ) VALUES ( :bookmark_guid, :name )");
        tagQuery.bindValue(":bookmark_guid", bookmark.guid.toRfc4122());
        for (const QString tag: bookmark.tags) {
            tagQuery.bindValue(":name", tag);
            if (!tagQuery.exec()) {
                qWarning() << Q_FUNC_INFO << tagQuery.lastError().text();
                return false;
            }
        }
    }

    {
        QSqlQuery query(m_sdb);
        query.prepare("INSERT OR REPLACE INTO fts_bookmarks (docid, name, description, tags) VALUES ( :docid, :name, :description, :tags )");
        query.bindValue(":docid", docId);
        query.bindValue(":name", bookmark.name);
        query.bindValue(":description", bookmark.description);
        query.bindValue(":tags", bookmark.tags.join(L' '));
        if (!query.exec()) {
            qWarning() << Q_FUNC_INFO << query.lastError().text();
=======
    QSqlQuery insQuery(m_sdb);
    insQuery.prepare("INSERT OR REPLACE INTO storage_bookmark ( \
                     guid, unique_id, start_time, duration, \
                     name, description, timeout \
                     ) VALUES ( \
                     :guid, :cameraUniqueId, :startTimeMs, :durationMs, \
                     :name, :description, :timeout \
                     )");
    QnSql::bind(bookmark, &insQuery);
    insQuery.bindValue(":cameraUniqueId", cameraUniqueId); // unique_id
    if (!insQuery.exec()) {
        qWarning() << Q_FUNC_INFO << insQuery.lastError().text();
        m_needReopenDB = true;
        return false;
    }

    QSqlQuery cleanTagQuery(m_sdb);
    cleanTagQuery.prepare("DELETE FROM storage_bookmark_tag WHERE bookmark_guid = ?");
    cleanTagQuery.addBindValue(bookmark.guid.toRfc4122());
    if (!cleanTagQuery.exec()) {
        qWarning() << Q_FUNC_INFO << cleanTagQuery.lastError().text();
        m_needReopenDB = true;
        return false;
    }

    QSqlQuery tagQuery(m_sdb);
    tagQuery.prepare("INSERT INTO storage_bookmark_tag ( bookmark_guid, name ) VALUES ( :bookmark_guid, :name )");
    tagQuery.bindValue(":bookmark_guid", bookmark.guid.toRfc4122());
    for (const QString tag: bookmark.tags) {
        tagQuery.bindValue(":name", tag);
        if (!tagQuery.exec()) {
            qWarning() << Q_FUNC_INFO << tagQuery.lastError().text();
            m_needReopenDB = true;
>>>>>>> e7ec47d6
            return false;
        }
    }

    flushRecords();
    return true;
}

bool QnStorageDb::deleteCameraBookmark(const QnCameraBookmark &bookmark) {
    QSqlQuery cleanTagQuery(m_sdb);
    cleanTagQuery.prepare("DELETE FROM storage_bookmark_tag WHERE bookmark_guid = ?");
    cleanTagQuery.addBindValue(bookmark.guid.toRfc4122());
    if (!cleanTagQuery.exec()) {
        qWarning() << Q_FUNC_INFO << cleanTagQuery.lastError().text();
        m_needReopenDB = true;
        return false;
    }

    QSqlQuery cleanQuery(m_sdb);
    cleanQuery.prepare("DELETE FROM storage_bookmark WHERE guid = ?");
    cleanQuery.addBindValue(bookmark.guid.toRfc4122());
    if (!cleanQuery.exec()) {
        qWarning() << Q_FUNC_INFO << cleanQuery.lastError().text();
        m_needReopenDB = true;
        return false;
    }

    if (!execSQLQuery("DELETE FROM fts_bookmarks WHERE docid NOT IN (SELECT rowid FROM storage_bookmark)", m_sdb))
        return false;

    flushRecords();
    return true;
}

bool QnStorageDb::getBookmarks(const QString& cameraUniqueId, const QnCameraBookmarkSearchFilter &filter, QnCameraBookmarkList &result) {
    QString filterStr;
    QStringList bindings;

    auto addFilter = [&filterStr, &bindings](const QString &text) {
        if (filterStr.isEmpty())
            filterStr = "WHERE " + text;
        else
            filterStr = filterStr + " AND " + text;
        bindings.append(text.mid(text.lastIndexOf(':')));
    };

    if (!cameraUniqueId.isEmpty())
        addFilter("book.unique_id = :cameraUniqueId");
    if (filter.minStartTimeMs > 0)
        addFilter("startTimeMs >= :minStartTimeMs");
    if (filter.maxStartTimeMs < INT64_MAX)
        addFilter("startTimeMs <= :maxStartTimeMs");
    if (filter.minDurationMs > 0)
        addFilter("durationMs >= :minDurationMs");
    if (!filter.text.isEmpty()) {
        addFilter("book.rowid in (SELECT docid FROM fts_bookmarks WHERE fts_bookmarks MATCH :text)");
        bindings.append(":text");   //minor hack to workaround closing bracket
    }

    QString queryStr("SELECT \
                     book.guid as guid, \
                     book.start_time as startTimeMs, \
                     book.duration as durationMs, \
                     book.name as name, \
                     book.description as description, \
                     book.timeout as timeout, \
                     tag.name as tagName \
                     FROM storage_bookmark book \
                     LEFT JOIN storage_bookmark_tag tag \
                     ON book.guid = tag.bookmark_guid " 
                     + filterStr +
                     " ORDER BY startTimeMs ASC, guid");

    QSqlQuery query(m_sdb);
    query.setForwardOnly(true);
    query.prepare(queryStr);
    
    auto checkedBind = [&query, &bindings](const QString &placeholder, const QVariant &value) {
        if (!bindings.contains(placeholder))
            return;
        query.bindValue(placeholder, value);
    };

    checkedBind(":cameraUniqueId", cameraUniqueId);
    checkedBind(":minStartTimeMs", filter.minStartTimeMs);
    checkedBind(":maxStartTimeMs", filter.maxStartTimeMs);
    checkedBind(":minDurationMs", filter.minDurationMs);
    checkedBind(":text", filter.text);

    if (!query.exec()) {
        qWarning() << Q_FUNC_INFO << query.lastError().text();
        m_needReopenDB = true;
        return false;
    }

    QnSqlIndexMapping mapping = QnSql::mapping<QnCameraBookmark>(query);

    QSqlRecord queryInfo = query.record();
    int guidFieldIdx = queryInfo.indexOf("guid");
    int tagNameFieldIdx = queryInfo.indexOf("tagName");

    QnUuid prevGuid;

    while (query.next()) {
        QnUuid guid = QnUuid::fromRfc4122(query.value(guidFieldIdx).toByteArray());
        if (guid != prevGuid) {
            prevGuid = guid;
            result.push_back(QnCameraBookmark());
            QnSql::fetch(mapping, query.record(), &result.back());
        }

        QString tag = query.value(tagNameFieldIdx).toString();
        if (!tag.isEmpty())
            result.back().tags.append(tag);
    }
    return true;
}

QVector<DeviceFileCatalogPtr> QnStorageDb::loadChunksFileCatalog() {
    QVector<DeviceFileCatalogPtr> result;

    QSqlQuery query(m_sdb);
    query.setForwardOnly(true);
    query.prepare("SELECT * FROM storage_data WHERE role <= :max_role ORDER BY unique_id, role, start_time");
    query.bindValue(":max_role", (int)QnServer::HiQualityCatalog);

    if (!query.exec()) {
        qWarning() << Q_FUNC_INFO << query.lastError().text();
        m_needReopenDB = true;
        return result;
    }
    QSqlRecord queryInfo = query.record();
    int idFieldIdx = queryInfo.indexOf("unique_id");
    int roleFieldIdx = queryInfo.indexOf("role");
    int startTimeFieldIdx = queryInfo.indexOf("start_time");
    int fileNumFieldIdx = queryInfo.indexOf("file_index");
    int timezoneFieldIdx = queryInfo.indexOf("timezone");
    int durationFieldIdx = queryInfo.indexOf("duration");
    int filesizeFieldIdx = queryInfo.indexOf("filesize");

    DeviceFileCatalogPtr fileCatalog;
    std::deque<DeviceFileCatalog::Chunk> chunks;
    QnServer::ChunksCatalog prevCatalog = QnServer::ChunksCatalogCount; //should differ from all existing catalogs
    QByteArray prevId;
    while (query.next())
    {
        QByteArray id = query.value(idFieldIdx).toByteArray();
        QnServer::ChunksCatalog catalog = (QnServer::ChunksCatalog) query.value(roleFieldIdx).toInt();
        if (id != prevId || catalog != prevCatalog) 
        {
            if (fileCatalog) {
                fileCatalog->addChunks(chunks);
                result << fileCatalog;
                chunks.clear();
            }

            prevCatalog = catalog;
            prevId = id;
            fileCatalog = DeviceFileCatalogPtr(new DeviceFileCatalog(QString::fromUtf8(id), catalog));
        }
        qint64 startTime = query.value(startTimeFieldIdx).toLongLong();
        qint64 filesize = query.value(filesizeFieldIdx).toLongLong();
        int timezone = query.value(timezoneFieldIdx).toInt();
        int fileNum = query.value(fileNumFieldIdx).toInt();
        int durationMs = query.value(durationFieldIdx).toInt();
        chunks.push_back(DeviceFileCatalog::Chunk(startTime, m_storageIndex, fileNum, durationMs, (qint16) timezone, (quint16) (filesize >> 32), (quint32) filesize));
    }
    if (fileCatalog) {
        fileCatalog->addChunks(chunks);
        result << fileCatalog;
    }

    return result;
}

QVector<DeviceFileCatalogPtr> QnStorageDb::loadBookmarksFileCatalog() {
    QVector<DeviceFileCatalogPtr> result;

    QSqlQuery query(m_sdb);
    query.setForwardOnly(true);
    query.prepare("SELECT unique_id, start_time, duration FROM storage_bookmark ORDER BY unique_id, start_time");
    if (!query.exec()) {
        qWarning() << Q_FUNC_INFO << query.lastError().text();
        m_needReopenDB = true;
        return result;
    }
    QSqlRecord queryInfo = query.record();
    int idFieldIdx = queryInfo.indexOf("unique_id");
    int startTimeFieldIdx = queryInfo.indexOf("start_time");
    int durationFieldIdx = queryInfo.indexOf("duration");

    DeviceFileCatalogPtr fileCatalog;
    std::deque<DeviceFileCatalog::Chunk> chunks;
    QByteArray prevId;
    while (query.next())
    {
        QByteArray id = query.value(idFieldIdx).toByteArray();
        if (id != prevId) 
        {
            if (fileCatalog) {
                fileCatalog->addChunks(chunks);
                result << fileCatalog;
                chunks.clear();
            }
            prevId = id;
            fileCatalog = DeviceFileCatalogPtr(new DeviceFileCatalog(QString::fromUtf8(id), QnServer::BookmarksCatalog));
        }
        qint64 startTime = query.value(startTimeFieldIdx).toLongLong();
        int durationMs = query.value(durationFieldIdx).toInt();
        chunks.push_back(DeviceFileCatalog::Chunk(startTime, m_storageIndex, 0, durationMs, 0, 0, 0));
    }
    if (fileCatalog) {
        fileCatalog->addChunks(chunks);
        result << fileCatalog;
    }

    return result;
}

QnStorageDb::QnDbTransaction* QnStorageDb::getTransaction()
{
    if( m_needReopenDB )
    {
        if( m_sdb.open() && createDatabase())
            m_needReopenDB = false;
    }

    return &m_tran;
}<|MERGE_RESOLUTION|>--- conflicted
+++ resolved
@@ -265,7 +265,6 @@
 }
 
 bool QnStorageDb::addOrUpdateCameraBookmark(const QnCameraBookmark& bookmark, const QString& cameraUniqueId) {
-<<<<<<< HEAD
 
     int docId = 0;
     {
@@ -281,6 +280,7 @@
         insQuery.bindValue(":cameraUniqueId", cameraUniqueId); // unique_id
         if (!insQuery.exec()) {
             qWarning() << Q_FUNC_INFO << insQuery.lastError().text();
+        m_needReopenDB = true;
             return false;
         }
 
@@ -293,6 +293,7 @@
         cleanTagQuery.addBindValue(bookmark.guid.toRfc4122());
         if (!cleanTagQuery.exec()) {
             qWarning() << Q_FUNC_INFO << cleanTagQuery.lastError().text();
+        m_needReopenDB = true;
             return false;
         }
     }
@@ -305,6 +306,7 @@
             tagQuery.bindValue(":name", tag);
             if (!tagQuery.exec()) {
                 qWarning() << Q_FUNC_INFO << tagQuery.lastError().text();
+            m_needReopenDB = true;
                 return false;
             }
         }
@@ -319,41 +321,6 @@
         query.bindValue(":tags", bookmark.tags.join(L' '));
         if (!query.exec()) {
             qWarning() << Q_FUNC_INFO << query.lastError().text();
-=======
-    QSqlQuery insQuery(m_sdb);
-    insQuery.prepare("INSERT OR REPLACE INTO storage_bookmark ( \
-                     guid, unique_id, start_time, duration, \
-                     name, description, timeout \
-                     ) VALUES ( \
-                     :guid, :cameraUniqueId, :startTimeMs, :durationMs, \
-                     :name, :description, :timeout \
-                     )");
-    QnSql::bind(bookmark, &insQuery);
-    insQuery.bindValue(":cameraUniqueId", cameraUniqueId); // unique_id
-    if (!insQuery.exec()) {
-        qWarning() << Q_FUNC_INFO << insQuery.lastError().text();
-        m_needReopenDB = true;
-        return false;
-    }
-
-    QSqlQuery cleanTagQuery(m_sdb);
-    cleanTagQuery.prepare("DELETE FROM storage_bookmark_tag WHERE bookmark_guid = ?");
-    cleanTagQuery.addBindValue(bookmark.guid.toRfc4122());
-    if (!cleanTagQuery.exec()) {
-        qWarning() << Q_FUNC_INFO << cleanTagQuery.lastError().text();
-        m_needReopenDB = true;
-        return false;
-    }
-
-    QSqlQuery tagQuery(m_sdb);
-    tagQuery.prepare("INSERT INTO storage_bookmark_tag ( bookmark_guid, name ) VALUES ( :bookmark_guid, :name )");
-    tagQuery.bindValue(":bookmark_guid", bookmark.guid.toRfc4122());
-    for (const QString tag: bookmark.tags) {
-        tagQuery.bindValue(":name", tag);
-        if (!tagQuery.exec()) {
-            qWarning() << Q_FUNC_INFO << tagQuery.lastError().text();
-            m_needReopenDB = true;
->>>>>>> e7ec47d6
             return false;
         }
     }
