--- conflicted
+++ resolved
@@ -67,16 +67,9 @@
 
     QnTimePeriodList getRecordedPeriods(const QnResourceList &resList, qint64 startTime, qint64 endTime, qint64 detailLevel, const QList<QnServer::ChunksCatalog> &catalogs);
 
-<<<<<<< HEAD
+    void doMigrateCSVCatalog();
     bool loadFullFileCatalog(const QnStorageResourcePtr &storage, bool isRebuild = false, qreal progressCoeff = 1.0);
-    void loadFullFileCatalog();
     QVector<DeviceFileCatalog::Chunk> correctChunksFromMediaData(const DeviceFileCatalogPtr &fileCatalog, const QnStorageResourcePtr &storage, const QVector<DeviceFileCatalog::Chunk>& chunks);
-=======
-    QnTimePeriodList getRecordedPeriods(QnResourceList resList, qint64 startTime, qint64 endTime, qint64 detailLevel);
-    bool loadFullFileCatalog(QnStorageResourcePtr storage, bool isRebuild = false, qreal progressCoeff = 1.0);
-    void doMigrateCSVCatalog();
-    QVector<DeviceFileCatalog::Chunk> correctChunksFromMediaData(DeviceFileCatalogPtr fileCatalog, QnStorageResourcePtr storage, const QVector<DeviceFileCatalog::Chunk>& chunks);
->>>>>>> fa5cea94
 
 
     QnStorageResourcePtr getOptimalStorageRoot(QnAbstractMediaStreamDataProvider* provider);
@@ -136,21 +129,13 @@
     QString toCanonicalPath(const QString& path);
     StorageMap getAllStorages() const;
     QSet<QnStorageResourcePtr> getWritableStorages() const;
-<<<<<<< HEAD
     void changeStorageStatus(const QnStorageResourcePtr &fileStorage, QnResource::Status status);
     DeviceFileCatalogPtr getFileCatalogInternal(const QByteArray& mac, QnServer::ChunksCatalog catalog);
     void loadFullFileCatalogFromMedia(const QnStorageResourcePtr &storage, QnServer::ChunksCatalog catalog, qreal progressCoeff);
     void replaceChunks(const QnTimePeriod& rebuildPeriod, const QnStorageResourcePtr &storage, const DeviceFileCatalogPtr &newCatalog, const QByteArray& mac, QnServer::ChunksCatalog catalog);
-    void loadFullFileCatalogInternal(QnServer::ChunksCatalog catalog);
-=======
-    void changeStorageStatus(QnStorageResourcePtr fileStorage, QnResource::Status status);
-    DeviceFileCatalogPtr getFileCatalogInternal(const QByteArray& mac, QnResource::ConnectionRole role);
-    void loadFullFileCatalogFromMedia(QnStorageResourcePtr storage, QnResource::ConnectionRole role, qreal progressCoeff);
-    void replaceChunks(const QnTimePeriod& rebuildPeriod, QnStorageResourcePtr storage, DeviceFileCatalogPtr newCatalog, const QByteArray& mac, QnResource::ConnectionRole role);
-    void doMigrateCSVCatalog(QnResource::ConnectionRole role);
+    void doMigrateCSVCatalog(QnServer::ChunksCatalog catalog);
     QMap<QString, QSet<int>> deserializeStorageFile();
     QnStorageResourcePtr findStorageByOldIndex(int oldIndex, QMap<QString, QSet<int>> oldIndexes);
->>>>>>> fa5cea94
 private:
     StorageMap m_storageRoots;
     typedef QMap<QByteArray, DeviceFileCatalogPtr> FileCatalogMap;
