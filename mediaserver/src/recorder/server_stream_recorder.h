--- conflicted
+++ resolved
@@ -54,13 +54,9 @@
 private:
     void updateRecordingType(const QnScheduleTask& scheduleTask);
     void updateStreamParams();
-<<<<<<< HEAD
-    bool isMotionRec(QnScheduleTask::RecordingType recType) const;
+    bool isMotionRec(Qn::RecordingType recType) const;
     void updateMotionStateInternal(bool value, qint64 timestamp);
     void setSpecialRecordingMode(QnScheduleTask& task, int fps);
-=======
-    bool isMotionRec(Qn::RecordingType recType) const;
->>>>>>> add4b632
 private:
     mutable QMutex m_scheduleMutex;
     QnScheduleTaskList m_schedule;
@@ -78,14 +74,11 @@
     QnScheduleTask m_panicSchedileRecord;   // panic mode. Highest recording priority
     QnScheduleTask m_forcedSchedileRecord;  // special recording mode (recording action). Priority higher than regular schedule
     bool m_usedPanicMode;
-<<<<<<< HEAD
     bool m_usedSpecialRecordingMode;
     int m_forcedRecordFps;  // fps for special recording mode
     bool m_lastMotionState; // true if motion in progress
-=======
     qint64 m_queuedSize;
     QMutex m_queueSizeMutex;
->>>>>>> add4b632
 };
 
 #endif // __SERVER_STREAM_RECORDER_H__