#include "proxy_connection.h"

#include <QDebug>
#include <QUrl>
#include <QUrlQuery>

#include <common/common_module.h>
#include <core/resource_management/resource_pool.h>
#include <core/resource/media_server_resource.h>
#include <transaction/transaction_message_bus.h>
#include <utils/common/log.h>
#include <utils/common/string.h>
#include <utils/common/systemerror.h>
#include "utils/network/compat_poll.h"
#include "utils/network/tcp_listener.h"
#include "utils/network/socket.h"
#include "utils/network/router.h"
#include "network/universal_tcp_listener.h"
#include "api/app_server_connection.h"
#include "media_server/server_message_processor.h"
#include "core/resource/network_resource.h"

#include "proxy_connection_processor_p.h"
#include "http/custom_headers.h"

class QnTcpListener;
static const int IO_TIMEOUT = 1000 * 1000;
static const int CONNECT_TIMEOUT = 1000 * 2;
static const int MAX_PROXY_TTL = 8;

// ----------------------------- QnProxyConnectionProcessor ----------------------------

QnProxyConnectionProcessor::QnProxyConnectionProcessor(
        QSharedPointer<AbstractStreamSocket> socket, QnUniversalTcpListener* owner):
    QnTCPConnectionProcessor(new QnProxyConnectionProcessorPrivate, socket)
{
    Q_D(QnProxyConnectionProcessor);
    d->owner = owner;
}

QnProxyConnectionProcessor::QnProxyConnectionProcessor(
        QnProxyConnectionProcessorPrivate* priv, QSharedPointer<AbstractStreamSocket> socket,
        QnUniversalTcpListener* owner):
    QnTCPConnectionProcessor(priv, socket)
{
    Q_D(QnProxyConnectionProcessor);
    d->owner = owner;
}


QnProxyConnectionProcessor::~QnProxyConnectionProcessor()
{
	pleaseStop();
    stop();
}

bool QnProxyConnectionProcessor::isProtocol(const QString& protocol) const
{
    return protocol == "http" || protocol == "https" || protocol == "rtsp";
}

int QnProxyConnectionProcessor::getDefaultPortByProtocol(const QString& protocol)
{
    QString p = protocol.toLower();
    if (p == "http")
        return 80;
    else if (p == "https")
        return 443;
    else if (p == "rtsp")
        return 554;
    else 
        return -1;
}

bool QnProxyConnectionProcessor::doProxyData(AbstractStreamSocket* srcSocket, AbstractStreamSocket* dstSocket, char* buffer, int bufferSize)
{
    int readed = srcSocket->recv(buffer, bufferSize);
#ifndef Q_OS_WIN32
    if( readed == -1 && errno == EINTR )
        return true;
#endif

    if (readed < 1)
        return false;
    for( ;; )
    {
        int sended = dstSocket->send(buffer, readed);
        if( sended < 0 )
        {
            if( SystemError::getLastOSErrorCode() == SystemError::interrupted )
                continue;   //retrying interrupted call
            NX_LOG( lit("QnProxyConnectionProcessor::doProxyData. Socket error: %1").arg(SystemError::getLastOSErrorText()), cl_logDEBUG1 );
            return false;
        }
        if( sended == 0 )
            return false;   //socket closed
        if( sended == readed )
            return true;    //sent everything
        buffer += sended;
        readed -= sended;
    }
}

#ifdef PROXY_STRICT_IP
static bool isLocalAddress(const QString& addr)
{
    return addr == lit("localhost") || addr == lit("127.0.0.1");
}
#endif

QString QnProxyConnectionProcessor::connectToRemoteHost(const QnRoute& route, const QUrl& url)
{
    Q_D(QnProxyConnectionProcessor);

    if (route.reverseConnect)
        d->dstSocket = d->owner->getProxySocket(route.id.toString(), CONNECT_TIMEOUT,
                                                [&](int socketCount)
        {
            ec2::QnTransaction<ec2::ApiReverseConnectionData> tran(ec2::ApiCommand::openReverseConnection);
            tran.params.targetServer = qnCommon->moduleGUID();
            tran.params.socketCount = socketCount;
            qnTransactionBus->sendTransaction(tran, route.id);
        });

    if (!d->dstSocket) {

#ifdef PROXY_STRICT_IP
        QnServerMessageProcessor* processor = dynamic_cast<QnServerMessageProcessor*> (QnServerMessageProcessor::instance());
        if (processor && !processor->isKnownAddr(url.host()) && ! isLocalAddress(url.host()))
            return QString();
#endif

        d->dstSocket = QSharedPointer<AbstractStreamSocket>(SocketFactory::createStreamSocket(url.scheme() == lit("https")));
        d->dstSocket->setRecvTimeout(CONNECT_TIMEOUT);
        d->dstSocket->setSendTimeout(CONNECT_TIMEOUT);
        if (!d->dstSocket->connect(url.host().toLatin1().data(), url.port())) {
            d->socket->close();
            return QString(); // now answer from destination address
        }
        return url.toString();
    }
    else {
        d->dstSocket->setRecvTimeout(CONNECT_TIMEOUT);
        d->dstSocket->setSendTimeout(CONNECT_TIMEOUT);
        return route.id.toString();
    }

    d->dstSocket->setRecvTimeout(IO_TIMEOUT);
    d->dstSocket->setSendTimeout(IO_TIMEOUT);

    return QString();
}


QUrl QnProxyConnectionProcessor::getDefaultProxyUrl()
{
    Q_D(QnProxyConnectionProcessor);
    return QUrl(lit("http://localhost:%1").arg(d->owner->getPort()));
}

bool QnProxyConnectionProcessor::updateClientRequest(QUrl& dstUrl, QnRoute& dstRoute)
{
    Q_D(QnProxyConnectionProcessor);

    QUrl url = d->request.requestLine.url;
    QString host = url.host();
    QString urlPath = url.path();

    if (urlPath.startsWith("proxy") || urlPath.startsWith("/proxy"))
    {
        int proxyEndPos = urlPath.indexOf('/', 2); // remove proxy prefix
        int protocolEndPos = urlPath.indexOf('/', proxyEndPos+1); // remove proxy prefix
        if (protocolEndPos == -1)
            return false;

        QString protocol = urlPath.mid(proxyEndPos+1, protocolEndPos - proxyEndPos-1);
        if (!isProtocol(protocol)) {
            protocol = dstUrl.scheme();
            if (protocol.isEmpty())
                protocol = "http";
            protocolEndPos = proxyEndPos;
        }

        int hostEndPos = urlPath.indexOf('/', protocolEndPos+1); // remove proxy prefix
        if (hostEndPos == -1)
            hostEndPos = urlPath.size();

        host = urlPath.mid(protocolEndPos+1, hostEndPos - protocolEndPos-1);
        if (host.startsWith("{"))
            dstRoute.id = host;

        urlPath = urlPath.mid(hostEndPos);

        // get dst ip and port
        QStringList hostAndPort = host.split(':');
        int port = hostAndPort.size() > 1 ? hostAndPort[1].toInt() : getDefaultPortByProtocol(protocol);

        dstUrl = QUrl(lit("%1://%2:%3").arg(protocol).arg(hostAndPort[0]).arg(port));
    }
    else {
        QString scheme = url.scheme();
        if (scheme.isEmpty())
            scheme = lit("http");

        int defaultPort = getDefaultPortByProtocol(scheme);
        dstUrl = QUrl(lit("%1://%2:%3").arg(scheme).arg(url.host()).arg(url.port(defaultPort)));
    }

    if (urlPath.isEmpty())
        urlPath = "/";
    QString query = url.query();
    if (!query.isEmpty()) {
        urlPath += lit("?");
        urlPath += query;
    }
    d->request.requestLine.url = urlPath;

    nx_http::HttpHeaders::const_iterator xCameraGuidIter = d->request.headers.find( Qn::CAMERA_GUID_HEADER_NAME );
    QnUuid cameraGuid;
    if( xCameraGuidIter != d->request.headers.end() )
        cameraGuid = xCameraGuidIter->second;
    else
        cameraGuid = d->request.getCookieValue(Qn::CAMERA_GUID_HEADER_NAME);
    if (!cameraGuid.isNull()) {
        if (QnResourcePtr camera = qnResPool->getResourceById(cameraGuid))
            dstRoute.id = camera->getParentId().toString();
    }

    for (nx_http::HttpHeaders::iterator itr = d->request.headers.begin(); itr != d->request.headers.end(); ++itr)
    {
        if (itr->first.toLower() == "host" && !host.isEmpty())
            itr->second = host.toUtf8();
        else if (itr->first == Qn::SERVER_GUID_HEADER_NAME)
            dstRoute.id = itr->second;
    }

<<<<<<< HEAD
    if (!dstRoute.id.isNull())
        dstRoute = QnRouter::instance()->routeTo(dstRoute.id);
    else
        dstRoute.addr = SocketAddress(dstUrl.host(), dstUrl.port(80));
=======
    QnRoute route;
    if (QnUuid(xServerGUID) == qnCommon->moduleGUID() && !cameraGuid.isNull()) {
        if (QnNetworkResourcePtr camera = qnResPool->getResourceById(cameraGuid).dynamicCast<QnNetworkResource>())
            route.addr = SocketAddress(camera->getHostAddress(), camera->httpPort());
    }
    else if (!xServerGUID.isEmpty())
        route = QnRouter::instance()->routeTo(xServerGUID);
    else
        route.addr = SocketAddress(dstUrl.host(), dstUrl.port(80)); // no more route. keep dst addr
>>>>>>> 1a0ee29d

    if (!dstRoute.addr.isNull())
    {
        if (!dstRoute.gatewayId.isNull())
        {
            nx_http::StringType ttlString = nx_http::getHeaderValue(d->request.headers, Qn::PROXY_TTL_HEADER_NAME);
            bool ok;
            int ttl = ttlString.toInt(&ok);
            if (!ok)
                ttl = MAX_PROXY_TTL;
            --ttl;

            if (ttl <= 0)
                return false;

            nx_http::insertOrReplaceHeader(&d->request.headers, nx_http::HttpHeader(Qn::PROXY_TTL_HEADER_NAME, QByteArray::number(ttl)));

            QString path = urlPath;
            if (!path.startsWith(QLatin1Char('/')))
                path.prepend(QLatin1Char('/'));
            if (dstRoute.id.isNull())
                path.prepend(QString(lit("/proxy/%1/%2:%3")).arg(dstUrl.scheme()).arg(dstUrl.host()).arg(dstUrl.port()));
            else
                path.prepend(QString(lit("/proxy/%1/%2")).arg(dstUrl.scheme()).arg(dstRoute.id.toString()));
            d->request.requestLine.url = path;
        }
        dstUrl.setHost(dstRoute.addr.address.toString());
        dstUrl.setPort(dstRoute.addr.port);

        //adding entry corresponding to current server to Via header
        nx_http::header::Via via;
        nx_http::header::Via::ProxyEntry proxyEntry;
        proxyEntry.protoVersion = d->request.requestLine.version.version;
        proxyEntry.receivedBy = qnCommon->moduleGUID().toByteArray();
        via.entries.push_back( proxyEntry );
        nx_http::StringType viaHeaderStr = nx_http::getHeaderValue( d->request.headers, "Via" );
        nx_http::insertOrReplaceHeader(
            &d->request.headers,
            nx_http::HttpHeader( "Via", (viaHeaderStr.isEmpty() ? nx_http::StringType() : ", ") + via.toString() ) );
    }

    d->clientRequest.clear();
    d->request.serialize(&d->clientRequest);

    return true;
}

bool QnProxyConnectionProcessor::openProxyDstConnection()
{
    Q_D(QnProxyConnectionProcessor);

    d->dstSocket.clear();

    // update source request
    QUrl dstUrl;
    QnRoute dstRoute;
    if (!updateClientRequest(dstUrl, dstRoute))
    {
        d->socket->close();
        return false;
    }

    d->lastConnectedUrl = connectToRemoteHost(dstRoute, dstUrl);
    if (d->lastConnectedUrl.isEmpty())
        return false; // invalid dst address

    d->dstSocket->send(d->clientRequest.data(), d->clientRequest.size());

    return true;
}

void QnProxyConnectionProcessor::pleaseStop()
{
	Q_D(QnProxyConnectionProcessor);

	QnTCPConnectionProcessor::pleaseStop();
	if (d->socket)
		d->socket->close();
	if (d->dstSocket)
		d->dstSocket->close();
}

void QnProxyConnectionProcessor::run()
{
    Q_D(QnProxyConnectionProcessor);

    d->socket->setRecvTimeout(IO_TIMEOUT);
    d->socket->setSendTimeout(IO_TIMEOUT);

    if (d->clientRequest.isEmpty()) {
        d->socket->close();
        return; // no input data
    }

    parseRequest();

    if (!openProxyDstConnection())
        return;

    //d->pollSet.add( d->socket.data(), aio::etRead );
    //d->pollSet.add( d->dstSocket.data(), aio::etRead );

    bool isWebSocket = nx_http::getHeaderValue( d->request.headers, "Upgrade").toLower() == lit("websocket");
    if (!isWebSocket && (d->protocol.toLower() == "http" || d->protocol.toLower() == "https"))
    {
        doSmartProxy();
    }
    else {
        doRawProxy();
    }
    if (d->dstSocket)
        d->dstSocket->close();
    if (d->socket)
        d->socket->close();
}

static const size_t READ_BUFFER_SIZE = 1024*64;

void QnProxyConnectionProcessor::doRawProxy()
{
    Q_D(QnProxyConnectionProcessor);

    //TODO #ak move away from C buffer
    std::unique_ptr<char[]> buffer( new char[READ_BUFFER_SIZE] );

    while (!m_needStop)
    {
        //TODO #ak replace poll with async socket operations here or it will not work for UDT

        struct pollfd fds[2];
        memset( fds, 0, sizeof( fds ) );
        fds[0].fd = d->socket->handle();
        fds[0].events = POLLIN;
        fds[1].fd = d->dstSocket->handle();
        fds[1].events = POLLIN;

        int rez = poll( fds, sizeof( fds ) / sizeof( *fds ), IO_TIMEOUT );
        if( rez == -1 && SystemError::getLastOSErrorCode() == SystemError::interrupted )
            continue;

        if (rez < 1)
            return; // error or timeout

        if( (fds[0].revents & (POLLERR | POLLHUP | POLLNVAL)) ||
            (fds[1].revents & (POLLERR | POLLHUP | POLLNVAL)) )
        {
            //connection closed
            NX_LOG( lit("Error polling socket"), cl_logDEBUG1 );
            return;
        }

        if( fds[0].revents )
            if( !doProxyData( d->socket.data(), d->dstSocket.data(), buffer.get(), READ_BUFFER_SIZE ) )
                return;
        if( fds[1].revents )
            if( !doProxyData( d->dstSocket.data(), d->socket.data(), buffer.get(), READ_BUFFER_SIZE ) )
                return;

        //for( aio::PollSet::const_iterator
        //    it = d->pollSet.begin();
        //    it != d->pollSet.end();
        //    ++it )
        //{
        //    if( it.eventType() != aio::etRead )
        //        return;
        //    if( it.socket() == d->socket )
        //        if (!doProxyData(d->socket.data(), d->dstSocket.data(), buffer.get(), READ_BUFFER_SIZE))
        //            return;
        //    if( it.socket() == d->dstSocket )
        //        if (!doProxyData(d->dstSocket.data(), d->socket.data(), buffer.get(), READ_BUFFER_SIZE))
        //            return;
        //}
    }
}

void QnProxyConnectionProcessor::doSmartProxy()
{
    Q_D(QnProxyConnectionProcessor);

    std::unique_ptr<char[]> buffer( new char[READ_BUFFER_SIZE] );
    d->clientRequest.clear();

    while (!m_needStop)
    {
        struct pollfd fds[2];
        memset( fds, 0, sizeof( fds ) );
        fds[0].fd = d->socket->handle();
        fds[0].events = POLLIN;
        fds[1].fd = d->dstSocket->handle();
        fds[1].events = POLLIN;

        int rez = poll( fds, sizeof( fds ) / sizeof( *fds ), IO_TIMEOUT );
        if( rez == -1 && SystemError::getLastOSErrorCode() == SystemError::interrupted )
            continue;
        if (rez < 1)
            return; // error or timeout

        //for( aio::PollSet::const_iterator
        //    it = d->pollSet.begin();
        //    it != d->pollSet.end();
        //    ++it )
        //{
        //    if( it.eventType() != aio::etRead )
        //        return;
            //if( it.socket() == d->socket )
            if( fds[0].revents & (POLLERR | POLLHUP | POLLNVAL) )
            {
                //error while polling
                NX_LOG( lit("Error polling socket"), cl_logDEBUG1 );
                return;
            }


            if( fds[0].revents & POLLIN )    //if polled returned connection closed or error state, recv will fail and we will process error
            {
                int readed = d->socket->recv(d->tcpReadBuffer, TCP_READ_BUFFER_SIZE);
                if (readed < 1) 
                    return;

                d->clientRequest.append((const char*) d->tcpReadBuffer, readed);
                if (isFullMessage(d->clientRequest)) 
                {
                    parseRequest();
                    QString path = d->request.requestLine.url.path();
                    // parse next request and change dst if required
                    QUrl dstUrl;
                    QnRoute dstRoute;
                    updateClientRequest(dstUrl, dstRoute);
                    bool isWebSocket = nx_http::getHeaderValue( d->request.headers, "Upgrade").toLower() == lit("websocket");
                    bool isSameAddr = d->lastConnectedUrl == dstRoute.addr.toString() || d->lastConnectedUrl == dstUrl;
                    if (isSameAddr) 
                    {
                        d->dstSocket->send(d->clientRequest);
                        if (isWebSocket) 
                        {
                            if( rez == 2 ) //same as FD_ISSET(d->dstSocket->handle(), &read_set), since we have only 2 sockets
                                if (!doProxyData(d->dstSocket.data(), d->socket.data(), buffer.get(), READ_BUFFER_SIZE))
                                    return; // send rest of data
                            doRawProxy(); // switch to binary mode
                            return;
                        }
                    }
                    else {
                        // new server
                        d->lastConnectedUrl = connectToRemoteHost(dstRoute, dstUrl);
                        if (d->lastConnectedUrl.isEmpty()) {
                            d->socket->close();
                            return; // invalid dst address
                        }

                        d->dstSocket->send(d->clientRequest.data(), d->clientRequest.size());

                        if (isWebSocket) 
                        {
                            doRawProxy(); // switch to binary mode
                            return;
                        }
                    }
                    d->clientRequest.clear();
                }
            }

            //else if( it.socket() == d->dstSocket )
            if( fds[1].revents & (POLLERR | POLLHUP | POLLNVAL) )
            {
                //error while polling
                NX_LOG( lit("Error polling socket"), cl_logDEBUG1 );
                return;
            }

            if( fds[1].revents & POLLIN )
            {
                if (!doProxyData(d->dstSocket.data(), d->socket.data(), buffer.get(), READ_BUFFER_SIZE))
                    return;
            }
        //}
    }
}<|MERGE_RESOLUTION|>--- conflicted
+++ resolved
@@ -234,22 +234,14 @@
             dstRoute.id = itr->second;
     }
 
-<<<<<<< HEAD
-    if (!dstRoute.id.isNull())
+    if (dstRoute.id == qnCommon->moduleGUID() && !cameraGuid.isNull()) {
+        if (QnNetworkResourcePtr camera = qnResPool->getResourceById(cameraGuid).dynamicCast<QnNetworkResource>())
+            route.addr = SocketAddress(camera->getHostAddress(), camera->httpPort());
+    }
+	if (!dstRoute.id.isNull())
         dstRoute = QnRouter::instance()->routeTo(dstRoute.id);
     else
         dstRoute.addr = SocketAddress(dstUrl.host(), dstUrl.port(80));
-=======
-    QnRoute route;
-    if (QnUuid(xServerGUID) == qnCommon->moduleGUID() && !cameraGuid.isNull()) {
-        if (QnNetworkResourcePtr camera = qnResPool->getResourceById(cameraGuid).dynamicCast<QnNetworkResource>())
-            route.addr = SocketAddress(camera->getHostAddress(), camera->httpPort());
-    }
-    else if (!xServerGUID.isEmpty())
-        route = QnRouter::instance()->routeTo(xServerGUID);
-    else
-        route.addr = SocketAddress(dstUrl.host(), dstUrl.port(80)); // no more route. keep dst addr
->>>>>>> 1a0ee29d
 
     if (!dstRoute.addr.isNull())
     {
