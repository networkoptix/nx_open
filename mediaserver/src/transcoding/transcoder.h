--- conflicted
+++ resolved
@@ -17,8 +17,15 @@
 public:
     typedef QMap<QString, QVariant> Params;
 
-<<<<<<< HEAD
+    QnCodecTranscoder(CodecID codecId);
     virtual ~QnCodecTranscoder() {}
+    
+    /*
+    * Function provide additional information about transcoded context.
+    * Function may be not implemented in derived classes and return NULL
+    * In this case, all necessary information MUST be present in bitstream. For example, SPS/PPS blocks for H.264
+    */
+    virtual AVCodecContext* getCodecContext();
 
     //!Set codec-specific params for output stream. For list of supported params please refer to derived class' doc
     virtual void setParams(const Params& params);
@@ -33,37 +40,17 @@
     /*!
         Transcoder is allowed to return NULL coded picture for non-NULL input and return coded output pictures with some delay from input.
         To empty transcoder'a coded picture buffer one should provide NULL as input until receiving NULL at output.
-        \a media Coded picture of the input stream. May be NULL
-        \return Coded picture of the output stream. May be NULL
-    */
-    virtual QnAbstractMediaDataPtr transcodePacket(QnAbstractMediaDataPtr media) = 0;
-
-private:
-=======
-    QnCodecTranscoder(CodecID codecId);
-
-    /*
-    * Function provide addition information about transcoded context.
-    * Function may be not implemented in derived classes and return 0
-    * In this case, all necessary information MUST be present in bitstream. For example, SPS/PPS blocks for H.264
-    */
-    virtual AVCodecContext* getCodecContext();
-
-    void setParams(const Params& params);
-    void setBitrate(int value);
-
-    /*
-    * Transcode media packet and put data to 'result' variable
-    * @return Return error code or 0 if no error
+        \param media Coded picture of the input stream. May be NULL
+        \param result Coded picture of the output stream. May be NULL
+        \return return Return error code or 0 if no error
     */
     virtual int transcodePacket(QnAbstractMediaDataPtr media, QnAbstractMediaDataPtr& result) = 0;
     QString getLastError() const;
-protected:
-    QString m_lastErrMessage;
-    CodecID m_codecId;
->>>>>>> 68a10057
+
+private:
     Params m_params;
     int m_bitrate;
+    CodecID m_codecId;
 };
 typedef QSharedPointer<QnCodecTranscoder> QnCodecTranscoderPtr;
 
@@ -71,7 +58,8 @@
 class QnVideoTranscoder: public QnCodecTranscoder
 {
 public:
-<<<<<<< HEAD
+    QnVideoTranscoder(CodecID codecId);
+
     //!Set picture size (in pixels) of output video stream
     /*!
         By default, output stream has the same picture size as input
@@ -81,12 +69,6 @@
     QSize getSize() const;
 
 private:
-=======
-    QnVideoTranscoder(CodecID codecId);
-    void setSize(const QSize& size);
-    QSize getSize() const;
-protected:
->>>>>>> 68a10057
     QSize m_size;
 };
 typedef QSharedPointer<QnVideoTranscoder> QnVideoTranscoderPtr;
@@ -147,6 +129,7 @@
     * Return description of the last error code
     */
     QString getLastErrorMessage() const;
+
 protected:
     /*
     *  Prepare to transcode. If 'direct stream copy' is used, function got not empty video and audio data
@@ -156,11 +139,14 @@
     virtual int open(QnCompressedVideoDataPtr video, QnCompressedAudioDataPtr audio) = 0;
 
     virtual int transcodePacketInternal(QnAbstractMediaDataPtr media, QnByteArray& result) = 0;
-protected:
+
     QnVideoTranscoderPtr m_vTranscoder;
     QnAudioTranscoderPtr m_aTranscoder;
     CodecID m_videoCodec;
     CodecID m_audioCodec;
+    bool m_videoStreamCopy;
+    bool m_audioStreamCopy;
+
 private:
     QString m_lastErrMessage;
     QQueue<QnCompressedVideoDataPtr> m_delayedVideoQueue;
