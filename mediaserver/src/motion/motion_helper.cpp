#include "motion_helper.h"
#include "motion_archive.h"
#include "core/dataprovider/abstract_streamdataprovider.h"
#include "utils/common/util.h"
#include <QFileInfo>
#include <QDir>
#include "recording/file_deletor.h"
#include "serverutil.h"

QnMotionHelper::QnMotionHelper()
{
}

QnMotionHelper::~QnMotionHelper()
{
    QMutexLocker lock(&m_mutex);
    foreach(QnMotionArchive* writer, m_writers.values())
        delete writer;
    m_writers.clear();
}

QnMotionArchive* QnMotionHelper::getArchive(QnResourcePtr res, int channel)
{
    QMutexLocker lock(&m_mutex);
    QnNetworkResourcePtr netres = qSharedPointerDynamicCast<QnNetworkResource>(res);
    if (!netres)
        return 0;
    QnMotionArchive* writer = m_writers.value(MotionArchiveKey(netres, channel));
    if (writer == 0) {
        writer = new QnMotionArchive(netres, channel);
        m_writers.insert(MotionArchiveKey(netres, channel), writer);
    }
    return writer;
}

void QnMotionHelper::saveToArchive(QnMetaDataV1Ptr data)
{
    QnMotionArchive* archive = getArchive(data->dataProvider->getResource(), data->channelNumber);
    if (archive)
        archive->saveToArchive(data);

}

QnMotionArchiveConnectionPtr QnMotionHelper::createConnection(QnResourcePtr res, int channel)
{
    QnMotionArchive* archive = getArchive(res, channel);
    if (archive) 
        return archive->createConnection();
    else
        return QnMotionArchiveConnectionPtr();
}

QnTimePeriodList QnMotionHelper::mathImage(const QList<QRegion>& regions, QnResourcePtr res, qint64 msStartTime, qint64 msEndTime, int detailLevel)
{
    QVector<QnTimePeriodList> data;
    for (int i = 0; i < regions.size(); ++i)
    {
        QnMotionArchive* archive = getArchive(res, i);
        if (archive) 
            data << archive->mathPeriod(regions[i], msStartTime, msEndTime, detailLevel);
    }
    return QnTimePeriod::mergeTimePeriods(data);
}

QnTimePeriodList QnMotionHelper::mathImage(const QList<QRegion>& regions, QnResourceList resList, qint64 msStartTime, qint64 msEndTime, int detailLevel)
{
    QVector<QnTimePeriodList> data;
    foreach(QnResourcePtr res, resList)
    {
        for (int i = 0; i < regions.size(); ++i) {
            QnMotionArchive* archive = getArchive(res, i);
            if (archive) 
                data << archive->mathPeriod(regions[i], msStartTime, msEndTime, detailLevel);
        }
    }
    return QnTimePeriod::mergeTimePeriods(data);
}

Q_GLOBAL_STATIC(QnMotionHelper, inst);

QnMotionHelper* QnMotionHelper::instance()
{
    return inst();
}

QString QnMotionHelper::getBaseDir(const QString& macAddress)
{
#ifdef _TEST_TWO_SERVERS
    return closeDirPath(getDataDirectory()) + QString("test/record_catalog/metadata/") + macAddress + QString("/");
#else
    return closeDirPath(getDataDirectory()) + QString("record_catalog/metadata/") + macAddress + QString("/");
#endif
}

QString QnMotionHelper::getMotionDir(const QDate& date, const QString& macAddress)
{
    return getBaseDir(macAddress) + date.toString("yyyy/MM/");
}

QList<QDate> QnMotionHelper::recordedMonth(const QString& macAddress)
{
    QList<QDate> rez;
    QDir baseDir(getBaseDir(macAddress));
    QList<QFileInfo> yearList = baseDir.entryInfoList(QDir::NoDotAndDotDot | QDir::Dirs);
    foreach(const QFileInfo& fiYear, yearList)
    {
        QDir yearDir(fiYear.absoluteFilePath());
        QList<QFileInfo> monthDirs = yearDir.entryInfoList(QDir::NoDotAndDotDot | QDir::Dirs);
        foreach(const QFileInfo& fiMonth, monthDirs)
        {
			QDir monthDir(fiMonth.absoluteFilePath());
<<<<<<< HEAD
			if (monthDir.entryInfoList(QDir::NoDotAndDotDot | QDir::Files).isEmpty())
				monthDir.remove(fiMonth.absoluteFilePath());
			else
				rez << QDate(fiYear.baseName().toInt(), fiMonth.baseName().toInt(), 1);
=======
			if (!monthDir.entryInfoList(QDir::NoDotAndDotDot | QDir::Files).isEmpty())
				rez << QDate(fiYear.baseName().toInt(), fiMonth.baseName().toInt(), 1);
			else {
				monthDir.remove(fiMonth.absoluteFilePath());
			}
>>>>>>> a2fceb7b
        }
    }
    return rez;
}

void QnMotionHelper::deleteUnusedFiles(const QList<QDate>& monthList, const QString& macAddress)
{
    QList<QDate> existsData = recordedMonth(macAddress);
    foreach(const QDate& date, existsData) {
        if (!monthList.contains(date))
            qnFileDeletor->deleteDir(getMotionDir(date, macAddress));
    }
}<|MERGE_RESOLUTION|>--- conflicted
+++ resolved
@@ -109,18 +109,10 @@
         foreach(const QFileInfo& fiMonth, monthDirs)
         {
 			QDir monthDir(fiMonth.absoluteFilePath());
-<<<<<<< HEAD
-			if (monthDir.entryInfoList(QDir::NoDotAndDotDot | QDir::Files).isEmpty())
-				monthDir.remove(fiMonth.absoluteFilePath());
-			else
-				rez << QDate(fiYear.baseName().toInt(), fiMonth.baseName().toInt(), 1);
-=======
 			if (!monthDir.entryInfoList(QDir::NoDotAndDotDot | QDir::Files).isEmpty())
 				rez << QDate(fiYear.baseName().toInt(), fiMonth.baseName().toInt(), 1);
-			else {
+			else 
 				monthDir.remove(fiMonth.absoluteFilePath());
-			}
->>>>>>> a2fceb7b
         }
     }
     return rez;
