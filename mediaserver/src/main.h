--- conflicted
+++ resolved
@@ -51,11 +51,8 @@
 
     void at_appStarted();
     void at_runtimeInfoChanged(const QnPeerRuntimeInfo& runtimeInfo);
-<<<<<<< HEAD
+    void at_emptyDigestDetected(const QnUserResourcePtr& user, const QString& login, const QString& password);
     void at_restartServerRequired();
-=======
-    void at_emptyDigestDetected(const QnUserResourcePtr& user, const QString& login, const QString& password);
->>>>>>> e890988e
 private:
     void updateDisabledVendorsIfNeeded();
     void updateAllowCameraCHangesIfNeed();
