--- conflicted
+++ resolved
@@ -48,11 +48,7 @@
     void at_storageManager_rebuildFinished();
     void at_timer();
     void at_connectionOpened();
-<<<<<<< HEAD
-    void at_serverModuleConflict(const QnModuleInformationEx &moduleInformation, const QUrl &url);
-=======
     void at_serverModuleConflict(const QnModuleInformation &moduleInformation, const SocketAddress &address);
->>>>>>> 77f8a0d0
 
     void at_appStarted();
     void at_runtimeInfoChanged(const QnPeerRuntimeInfo& runtimeInfo);
