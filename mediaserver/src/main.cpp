#include "main.h"

#include <cstdlib>
#include <iostream>
#include <fstream>
#include <signal.h>

#include <qtsinglecoreapplication.h>
#include "qtservice.h"

#include <QtCore/QCoreApplication>
#include <QtCore/QDir>
#include <QtCore/QSettings>
#include <QtCore/QUrl>
#include <QtCore/QUuid>
#include <QtCore/QThreadPool>

#include <QtNetwork/QUdpSocket>
#include <QtNetwork/QHostAddress>
#include <QtNetwork/QHostInfo>
#include <QtNetwork/QNetworkInterface>

#include <api/app_server_connection.h>
#include <api/session_manager.h>
#include <api/global_settings.h>

#include <appserver/processor.h>

#include <business/business_event_connector.h>
#include <business/business_event_rule.h>
#include <business/business_rule_processor.h>
#include <business/events/reasoned_business_event.h>

#include <camera/camera_pool.h>

#include <core/misc/schedule_task.h>
#include <core/resource_management/camera_driver_restriction_list.h>
#include <core/resource_management/mserver_resource_discovery_manager.h>
#include <core/resource_management/resource_discovery_manager.h>
#include <core/resource_management/resource_pool.h>
#include <core/resource/media_server_resource.h>
#include <core/resource/user_resource.h>

#include <events/mserver_business_rule_processor.h>

#include <media_server/media_server_module.h>

#include <motion/motion_helper.h>

#include <network/authenticate_helper.h>
#include <network/default_tcp_connection_processor.h>
#include <nx_ec/dummy_handler.h>
#include <nx_ec/ec2_lib.h>
#include <nx_ec/ec_api.h>

#include <platform/core_platform_abstraction.h>

#include <plugins/plugin_manager.h>
#include <plugins/resources/acti/acti_resource_searcher.h>
#include <plugins/resources/archive/avi_files/avi_resource.h>
#include <plugins/resources/arecontvision/resource/av_resource_searcher.h>
#include <plugins/resources/axis/axis_resource_searcher.h>
#include <plugins/resources/desktop_camera/desktop_camera_registrator.h>
#include <plugins/resources/desktop_camera/desktop_camera_resource_searcher.h>
#include <plugins/resources/d-link/dlink_resource_searcher.h>
#include <plugins/resources/droid/droid_resource_searcher.h>
#include <plugins/resources/droid_ipwebcam/ipwebcam_droid_resource_searcher.h>
#include <plugins/resources/flex_watch/flexwatch_resource_searcher.h>
#include <plugins/resources/iqinvision/iqinvision_resource_searcher.h>
#include <plugins/resources/isd/isd_resource_searcher.h>
#include <plugins/resources/mserver_resource_searcher.h>
#include <plugins/resources/onvif/onvif_resource_searcher.h>
#include <plugins/resources/pulse/pulse_resource_searcher.h>
#include <plugins/resources/stardot/stardot_resource_searcher.h>
#include <plugins/resources/test_camera/testcamera_resource_searcher.h>
#include <plugins/resources/third_party/third_party_resource_searcher.h>
#include <plugins/storage/coldstore/coldstore_storage.h>
#include <plugins/storage/dts/coldstore/coldstore_dts_resource_searcher.h>
#include <plugins/storage/dts/vmax480/vmax480_resource_searcher.h>
#include <plugins/storage/file_storage/file_storage_resource.h>

#include <recorder/file_deletor.h>
#include <recorder/recording_manager.h>
#include <recorder/storage_manager.h>

#include <rest/handlers/camera_diagnostics_handler.h>
#include <rest/handlers/camera_event_handler.h>
#include <rest/handlers/camera_settings_handler.h>
#include <rest/handlers/events_handler.h>
#include <rest/handlers/exec_action_handler.h>
#include <rest/handlers/ext_bevent_handler.h>
#include <rest/handlers/favico_handler.h>
#include <rest/handlers/image_handler.h>
#include <rest/handlers/log_handler.h>
#include <rest/handlers/manual_camera_addition_handler.h>
#include <rest/handlers/ping_handler.h>
#include <rest/handlers/ptz_handler.h>
#include <rest/handlers/rebuild_archive_handler.h>
#include <rest/handlers/recorded_chunks_handler.h>
#include <rest/handlers/statistics_handler.h>
#include <rest/handlers/storage_space_handler.h>
#include <rest/handlers/storage_status_handler.h>
#include <rest/handlers/time_handler.h>
#include <rest/server/rest_connection_processor.h>
#include <rest/server/rest_server.h>

#include <rtsp/rtsp_connection.h>
#include <rtsp/rtsp_listener.h>

#include <soap/soapserver.h>

#include <utils/common/command_line_parser.h>
#include <utils/common/log.h>
#include <utils/common/sleep.h>
#include <utils/common/synctime.h>
#include <utils/common/util.h>
#include <utils/network/multicodec_rtp_reader.h>
#include <utils/network/simple_http_client.h>
#include <utils/network/ssl_socket.h>


#include <media_server/server_message_processor.h>
#include <media_server/settings.h>
#include <media_server/serverutil.h>
#include "version.h"

#ifdef _WIN32
#include "common/systemexcept_win32.h"
#endif
#include "core/ptz/server_ptz_controller_pool.h"
#include "plugins/resources/acti/acti_resource.h"
#include "transaction/transaction_message_bus.h"
#include "common/common_module.h"
#include "utils/network/networkoptixmodulefinder.h"

#define USE_SINGLE_STREAMING_PORT

//#include "plugins/resources/digitalwatchdog/dvr/dw_dvr_resource_searcher.h"

// This constant is used while checking for compatibility.
// Do not change it until you know what you're doing.
static const char COMPONENT_NAME[] = "MediaServer";

static QString SERVICE_NAME = QString(QLatin1String(VER_COMPANYNAME_STR)) + QString(QLatin1String(" Media Server"));

class QnMain;
static QnMain* serviceMainInstance = 0;
void stopServer(int signal);

//#include "device_plugins/arecontvision/devices/av_device_server.h"

//#define TEST_RTSP_SERVER

static const int DEFAUT_RTSP_PORT = 50000;
static const int DEFAULT_STREAMING_PORT = 50000;

static const int PROXY_POOL_SIZE = 8;

//!TODO: #ak have to do something with settings
class CmdLineArguments
{
public:
    QString logLevel;
    QString rebuildArchive;
};

static CmdLineArguments cmdLineArguments;

void decoderLogCallback(void* /*pParam*/, int i, const char* szFmt, va_list args)
{
    //USES_CONVERSION;

    //Ignore debug and info (i == 2 || i == 1) messages
    if(AV_LOG_ERROR != i)
    {
        //return;
    }

    // AVCodecContext* pCtxt = (AVCodecContext*)pParam;

    char szMsg[1024];
    vsprintf(szMsg, szFmt, args);
    //if(szMsg[strlen(szMsg)] == '\n')
    {
        szMsg[strlen(szMsg)-1] = 0;
    }

    cl_log.log(QLatin1String("FFMPEG "), QString::fromLocal8Bit(szMsg), cl_logERROR);
}

QHostAddress resolveHost(const QString& hostString)
{
    QHostAddress host(hostString);
    if (host.toIPv4Address() != 0)
        return host;

    QHostInfo info = QHostInfo::fromName(hostString);

    // Can't resolve
    if (info.error() != QHostInfo::NoError)
    {
        cl_log.log("Couldn't resolve host ", hostString, cl_logERROR);
        return QHostAddress();
    }

    // Initialize to zero
    host = QHostAddress();
    foreach (const QHostAddress &address, info.addresses())
    {
        if (address.toIPv4Address() != 0)
        {
            host = address;
            break;
        }
    }

    if (host.toIPv4Address() == 0)
        cl_log.log("No ipv4 address associated with host ", hostString, cl_logERROR);

    return host;
}

QString defaultLocalAddress(const QHostAddress& target)
{
    {
        QUdpSocket socket;
        socket.connectToHost(target, 53);

        if (socket.localAddress() != QHostAddress::LocalHost)
            return socket.localAddress().toString(); // if app server is on other computer we use same address as used to connect to app server
    }

    {
        // try select default interface
        QUdpSocket socket;
        socket.connectToHost("8.8.8.8", 53);
        QString result = socket.localAddress().toString();

        if (result.length()>0)
            return result;
    }


    {
        // if nothing else works use first enabled hostaddr
        QList<QnInterfaceAndAddr> interfaces = getAllIPv4Interfaces();

        for (int i = 0; i < interfaces.size();++i)
        {
            QUdpSocket socket;
            if (!socket.bind(interfaces.at(i).address, 0))
                continue;

            QString result = socket.localAddress().toString();

            Q_ASSERT(result.length() > 0 );

            return result;
        }
    }

    return "127.0.0.1";

}


static int lockmgr(void **mtx, enum AVLockOp op)
{
    QMutex** qMutex = (QMutex**) mtx;
    switch(op) {
        case AV_LOCK_CREATE:
            *qMutex = new QMutex();
            return 0;
        case AV_LOCK_OBTAIN:
            (*qMutex)->lock();
            return 0;
        case AV_LOCK_RELEASE:
            (*qMutex)->unlock();
            return 0;
        case AV_LOCK_DESTROY:
            delete *qMutex;
            return 0;
    }
    return 1;
}

void ffmpegInit()
{
    //avcodec_init();
    av_register_all();

    if(av_lockmgr_register(lockmgr) != 0)
    {
        qCritical() << "Failed to register ffmpeg lock manager";
    }

    QnStoragePluginFactory::instance()->registerStoragePlugin("file", QnFileStorageResource::instance, true); // true means use it plugin if no <protocol>:// prefix
    QnStoragePluginFactory::instance()->registerStoragePlugin("coldstore", QnPlColdStoreStorage::instance, false); // true means use it plugin if no <protocol>:// prefix
}

QnStorageResourcePtr createStorage(const QString& path)
{
    QnStorageResourcePtr storage(QnStoragePluginFactory::instance()->createStorage("ufile"));
    storage->setName("Initial");
    storage->setUrl(path);
    storage->setSpaceLimit( QnStorageManager::DEFAULT_SPACE_LIMIT );
    storage->setUsedForWriting(storage->isStorageAvailableForWriting());
    QnResourceTypePtr resType = qnResTypePool->getResourceTypeByName("Storage");
    Q_ASSERT(resType);
    if (resType)
        storage->setTypeId(resType->getId());
    storage->setParentId(serverGuid());

    return storage;
}

#ifdef Q_OS_WIN
static int freeGB(QString drive)
{
    ULARGE_INTEGER freeBytes;

    GetDiskFreeSpaceEx(drive.toStdWString().c_str(), &freeBytes, 0, 0);

    return freeBytes.HighPart * 4 + (freeBytes.LowPart>> 30);
}
#endif

static QStringList listRecordFolders()
{
    QStringList folderPaths;

#ifdef Q_OS_WIN
    //QString maxFreeSpaceDrive;
    //int maxFreeSpace = 0;

    foreach (QFileInfo drive, QDir::drives()) {
        if (!drive.isWritable())
            continue;

        
        QString path = drive.absolutePath();
        
        if (GetDriveType(path.toStdWString().c_str()) != DRIVE_FIXED)
            continue;

        folderPaths.append(path + QN_MEDIA_FOLDER_NAME);
        /*
        int freeSpace = freeGB(path);

        if (maxFreeSpaceDrive.isEmpty() || freeSpace > maxFreeSpace) {
            maxFreeSpaceDrive = path;
            maxFreeSpace = freeSpace;
        }

        if (freeSpace >= 100) {
            cl_log.log(QString("Drive %1 has more than 100GB free space. Using it for storage.").arg(path), cl_logINFO);
            folderPaths.append(path + QN_MEDIA_FOLDER_NAME);
        }
        */
    }
    /*
    if (folderPaths.isEmpty()) {
        cl_log.log(QString("There are no drives with more than 100GB free space. Using drive %1 as it has the most free space: %2 GB").arg(maxFreeSpaceDrive).arg(maxFreeSpace), cl_logINFO);
        folderPaths.append(maxFreeSpaceDrive + QN_MEDIA_FOLDER_NAME);
    }
    */
#endif

#ifdef Q_OS_LINUX
    folderPaths.append(getDataDirectory() + "/data");
#endif

    return folderPaths;
}

QnAbstractStorageResourceList createStorages()
{
    QnAbstractStorageResourceList storages;
    //bool isBigStorageExist = false;
    qint64 bigStorageThreshold = 0;
    foreach(QString folderPath, listRecordFolders()) {
        QnStorageResourcePtr storage = createStorage(folderPath);
        qint64 available = storage->getTotalSpace() - storage->getSpaceLimit();
        bigStorageThreshold = qMax(bigStorageThreshold, available);
        storages.append(storage);
        cl_log.log(QString("Creating new storage: %1").arg(folderPath), cl_logINFO);
    }
    bigStorageThreshold /= QnStorageManager::BIG_STORAGE_THRESHOLD_COEFF;

    for (int i = 0; i < storages.size(); ++i) {
        QnStorageResourcePtr storage = storages[i].dynamicCast<QnStorageResource>();
        qint64 available = storage->getTotalSpace() - storage->getSpaceLimit();
        if (available < bigStorageThreshold)
            storage->setUsedForWriting(false);
    }

    return storages;
}

void setServerNameAndUrls(QnMediaServerResourcePtr server, const QString& myAddress, int port)
{
    if (server->getName().isEmpty())
        server->setName(QString("Server ") + myAddress);

    server->setUrl(QString("rtsp://%1:%2").arg(myAddress).arg(port));
    server->setApiUrl(QString("http://%1:%2").arg(myAddress).arg(port));
}

QnMediaServerResourcePtr findServer(ec2::AbstractECConnectionPtr ec2Connection, Qn::PanicMode* pm)
{
    QnMediaServerResourceList servers;
    *pm = Qn::PM_None;

    while (servers.isEmpty())
    {
        ec2::ErrorCode rez = ec2Connection->getMediaServerManager()->getServersSync( &servers);
        if( rez == ec2::ErrorCode::ok )
            break;

        qDebug() << "findServer(): Call to getServers failed. Reason: " << ec2::toString(rez);
        QnSleep::msleep(1000);
    }

    foreach(QnMediaServerResourcePtr server, servers)
    {
        *pm = server->getPanicMode();
        if (server->getGuid() == serverGuid())
            return server;
    }

    return QnMediaServerResourcePtr();
}

QnMediaServerResourcePtr registerServer(ec2::AbstractECConnectionPtr ec2Connection, QnMediaServerResourcePtr serverPtr)
{
    QnMediaServerResourcePtr savedServer;
    serverPtr->setStatus(QnResource::Online, true);

    ec2::ErrorCode rez = ec2Connection->getMediaServerManager()->saveSync(serverPtr, &savedServer);
    if (rez != ec2::ErrorCode::ok)
    {
        qDebug() << "registerServer(): Call to registerServer failed. Reason: " << ec2::toString(rez);
        return QnMediaServerResourcePtr();
    }
    
    /*
    if (!authKey.isEmpty()) {
        MSSettings::roSettings()->setValue("authKey", authKey);
        QnAppServerConnectionFactory::setAuthKey(authKey);
    }
    */

    return savedServer;
}

#ifdef Q_OS_WIN
#include <windows.h>
#include <stdio.h>
BOOL WINAPI stopServer_WIN(DWORD dwCtrlType)
{
    stopServer(dwCtrlType);
    return true;
}
#endif

static QtMessageHandler defaultMsgHandler = 0;

static void myMsgHandler(QtMsgType type, const QMessageLogContext& ctx, const QString& msg)
{
    if (defaultMsgHandler)
        defaultMsgHandler(type, ctx, msg);

    qnLogMsgHandler(type, ctx, msg);
}

/** Initialize log. */
void initLog(const QString &logLevel) {
    if(logLevel == lit("none"))
        return;

    QnLog::initLog(logLevel);
    const QString& dataLocation = getDataDirectory();
    const QString& logFileLocation = MSSettings::roSettings()->value( "logDir", dataLocation + QLatin1String("/log/") ).toString();
    if (!QDir().mkpath(logFileLocation))
        cl_log.log(lit("Could not create log folder: ") + logFileLocation, cl_logALWAYS);
    const QString& logFileName = logFileLocation + QLatin1String("/log_file");
    if (!cl_log.create(logFileName, 1024*1024*10, 5, cl_logDEBUG1))
        cl_log.log(lit("Could not create log file") + logFileName, cl_logALWAYS);
    MSSettings::roSettings()->setValue("logFile", logFileName);
    cl_log.log(QLatin1String("================================================================================="), cl_logALWAYS);
}

int serverMain(int argc, char *argv[])
{
    Q_UNUSED(argc)
#ifdef Q_OS_WIN
    SetConsoleCtrlHandler(stopServer_WIN, true);
#endif
    signal(SIGINT, stopServer);
    //signal(SIGABRT, stopServer);
    signal(SIGTERM, stopServer);

//    av_log_set_callback(decoderLogCallback);

    QCoreApplication::setOrganizationName(QLatin1String(QN_ORGANIZATION_NAME));
    QCoreApplication::setApplicationName(QLatin1String(QN_APPLICATION_NAME));
    QCoreApplication::setApplicationVersion(QLatin1String(QN_APPLICATION_VERSION));

    const QString& dataLocation = getDataDirectory();
    QDir::setCurrent(qApp->applicationDirPath());

    if (cmdLineArguments.rebuildArchive.isEmpty()) {
        cmdLineArguments.rebuildArchive = MSSettings::runTimeSettings()->value("rebuild").toString();
    }
    MSSettings::runTimeSettings()->remove("rebuild");

    initLog(cmdLineArguments.logLevel);

    if (cmdLineArguments.rebuildArchive == "all")
        DeviceFileCatalog::setRebuildArchive(DeviceFileCatalog::Rebuild_All);
    else if (cmdLineArguments.rebuildArchive == "hq")
        DeviceFileCatalog::setRebuildArchive(DeviceFileCatalog::Rebuild_HQ);
    else if (cmdLineArguments.rebuildArchive == "lq")
        DeviceFileCatalog::setRebuildArchive(DeviceFileCatalog::Rebuild_LQ);
    
    cl_log.log(QN_APPLICATION_NAME, " started", cl_logALWAYS);
    cl_log.log("Software version: ", QN_APPLICATION_VERSION, cl_logALWAYS);
    cl_log.log("Software revision: ", QN_APPLICATION_REVISION, cl_logALWAYS);
    cl_log.log("binary path: ", QFile::decodeName(argv[0]), cl_logALWAYS);

    if( cmdLineArguments.logLevel != lit("none") )
        defaultMsgHandler = qInstallMessageHandler(myMsgHandler);

    qnPlatform->process(NULL)->setPriority(QnPlatformProcess::HighPriority);

    ffmpegInit();

    // ------------------------------------------
#ifdef TEST_RTSP_SERVER
    addTestData();
#endif

    QDir stateDirectory;
    stateDirectory.mkpath(dataLocation + QLatin1String("/state"));
    qnFileDeletor->init(dataLocation + QLatin1String("/state")); // constructor got root folder for temp files

    return 0;
}

void initAppServerConnection(const QSettings &settings)
{
    QUrl appServerUrl;

    // ### remove
    appServerUrl.setScheme(settings.value("secureAppserverConnection", true).toBool() ? QLatin1String("https") : QLatin1String("http"));
    QString host = settings.value("appserverHost", QLatin1String(DEFAULT_APPSERVER_HOST)).toString();
    int port = settings.value("appserverPort", DEFAULT_APPSERVER_PORT).toInt();
    QString userName = settings.value("appserverLogin", QLatin1String("admin")).toString();
    QString password = settings.value("appserverPassword", QLatin1String("123")).toString();
    appServerUrl.setHost(host);
    appServerUrl.setPort(port);
    appServerUrl.setUserName(userName);
    appServerUrl.setPassword(password);

    QUrl urlNoPassword(appServerUrl);
    urlNoPassword.setPassword("");
    cl_log.log("Connect to enterprise controller server ", urlNoPassword.toString(), cl_logINFO);
    QnAppServerConnectionFactory::setAuthKey(authKey());
    QnAppServerConnectionFactory::setClientGuid(serverGuid());
    QnAppServerConnectionFactory::setDefaultUrl(appServerUrl);
    QnAppServerConnectionFactory::setDefaultFactory(QnResourceDiscoveryManager::instance());
}

void initAppServerEventConnection(const QSettings &settings, const QnMediaServerResourcePtr& mediaServer)
{
    QUrl appServerEventsUrl;

    // ### remove
    appServerEventsUrl.setScheme(settings.value("secureAppserverConnection", true).toBool() ? QLatin1String("https") : QLatin1String("http"));
    appServerEventsUrl.setHost(settings.value("appserverHost", QLatin1String(DEFAULT_APPSERVER_HOST)).toString());
    appServerEventsUrl.setPort(settings.value("appserverPort", DEFAULT_APPSERVER_PORT).toInt());
    appServerEventsUrl.setUserName(settings.value("appserverLogin", QLatin1String("admin")).toString());
    appServerEventsUrl.setPassword(settings.value("appserverPassword", QLatin1String("123")).toString());
    appServerEventsUrl.setPath("/events/");
    QUrlQuery appServerEventsUrlQuery;
    appServerEventsUrlQuery.addQueryItem("xid", mediaServer->getId().toString());
    appServerEventsUrlQuery.addQueryItem("guid", QnAppServerConnectionFactory::clientGuid());
    appServerEventsUrlQuery.addQueryItem("version", QN_ENGINE_VERSION);
    appServerEventsUrlQuery.addQueryItem("format", "pb");
    appServerEventsUrl.setQuery( appServerEventsUrlQuery );

    //QnServerMessageProcessor::instance()->init(QnAppServerConnectionFactory::getConnection2());
}


QnMain::QnMain(int argc, char* argv[])
    : m_argc(argc),
    m_argv(argv),
    m_firstRunningTime(0),
    m_moduleFinder(0),
    m_rtspListener(0),
    m_restServer(0),
    m_progressiveDownloadingServer(0),
    m_universalTcpListener(0)
{
    serviceMainInstance = this;
}

QnMain::~QnMain()
{
    quit();
    stop();
    stopObjects();
}

void QnMain::stopSync()
{
    if (serviceMainInstance) {
        serviceMainInstance->pleaseStop();
        serviceMainInstance->exit();
        serviceMainInstance->wait();
        serviceMainInstance = 0;
    }
    qApp->quit();
}

void QnMain::stopAsync()
{
    QTimer::singleShot(0, this, SLOT(stopSync()));
}


void QnMain::stopObjects()
{
    qWarning() << "QnMain::stopObjects() called";

    QnStorageManager::instance()->cancelRebuildCatalogAsync();
    qnFileDeletor->pleaseStop();


    if (m_restServer)
        m_restServer->pleaseStop();
    if (m_progressiveDownloadingServer)
        m_progressiveDownloadingServer->pleaseStop();
    if (m_rtspListener)
        m_rtspListener->pleaseStop();
    
    if (m_universalTcpListener) {
        m_universalTcpListener->pleaseStop();
        delete m_universalTcpListener;
        m_universalTcpListener = 0;
    }

    if (m_restServer)
    {
        delete m_restServer;
        m_restServer = 0;
    }

    if (m_progressiveDownloadingServer) {
        delete m_progressiveDownloadingServer;
        m_progressiveDownloadingServer = 0;
    }

    if (m_rtspListener)
    {
        delete m_rtspListener;
        m_rtspListener = 0;
    }

    if (m_moduleFinder)
    {
        delete m_moduleFinder;
        m_moduleFinder = 0;
    }

}

static const unsigned int APP_SERVER_REQUEST_ERROR_TIMEOUT_MS = 5500;

void QnMain::updateDisabledVendorsIfNeeded()
{
    static const QString DV_PROPERTY = QLatin1String("disabledVendors");

    QString disabledVendors = MSSettings::roSettings()->value(DV_PROPERTY).toString();
    QnUserResourcePtr admin = qnResPool->getAdministrator();
    if (!admin)
        return;

    if (!admin->hasProperty(DV_PROPERTY)) {
        QnGlobalSettings *settings = QnGlobalSettings::instance();
        settings->setDisabledVendors(disabledVendors);
        MSSettings::roSettings()->remove(DV_PROPERTY);
    }
}

void QnMain::loadResourcesFromECS()
{
    ec2::AbstractECConnectionPtr ec2Connection = QnAppServerConnectionFactory::getConnection2();

    QnVirtualCameraResourceList cameras;
    ec2::ErrorCode rez;
    while ((rez = ec2Connection->getCameraManager()->getCamerasSync(m_mediaServer->getId(), &cameras)) != ec2::ErrorCode::ok)
    {
        qDebug() << "QnMain::run(): Can't get cameras. Reason: " << ec2::toString(rez);
        QnSleep::msleep(10000);
    }

    QnManualCameraInfoMap manualCameras;
    foreach(const QnSecurityCamResourcePtr &camera, cameras)
    {
        QnResourcePtr ownResource = qnResPool->getResourceById(camera->getId());
        if (ownResource) {
            ownResource->update(camera);
        }
        else {
            qnResPool->addResource(camera);
            QnVirtualCameraResourcePtr virtualCamera = qSharedPointerDynamicCast<QnVirtualCameraResource>(camera);
            if (virtualCamera->isManuallyAdded()) {
                QnResourceTypePtr resType = qnResTypePool->getResourceType(virtualCamera->getTypeId());
                manualCameras.insert(virtualCamera->getUrl(), QnManualCameraInfo(QUrl(virtualCamera->getUrl()), virtualCamera->getAuth(), resType->getName()));
            }
        }
    }
    QnResourceDiscoveryManager::instance()->registerManualCameras(manualCameras);

    //reading media servers list
    QnMediaServerResourceList mediaServerList;
    while( ec2Connection->getMediaServerManager()->getServersSync( &mediaServerList) != ec2::ErrorCode::ok )
    {
<<<<<<< HEAD
        qWarning() << "QnMain::run(). Can't get media servers."; //.arg(QLatin1String(appServerConnection->getLastError())), cl_logERROR );
=======
        NX_LOG( lit("QnMain::run(). Can't get media servers. Reason %1").arg(QLatin1String(appServerConnection->getLastError())), cl_logERROR );
>>>>>>> b7715627
        QnSleep::msleep(APP_SERVER_REQUEST_ERROR_TIMEOUT_MS);
    }

    //reading other servers' cameras
    foreach( const QnMediaServerResourcePtr& mediaServer, mediaServerList )
    {
        if( mediaServer->getGuid() == serverGuid() )
            continue;

        qnResPool->addResource( mediaServer );
        //requesting remote server cameras
        QnVirtualCameraResourceList cameras;
        //while( appServerConnection->getCameras(cameras, mediaServer->getId()) != 0 )
        while (ec2Connection->getCameraManager()->getCamerasSync(mediaServer->getId(), &cameras) != ec2::ErrorCode::ok)
        {
<<<<<<< HEAD
            NX_LOG( QString::fromLatin1("QnMain::run(). Error retreiving server %1(%2) cameras from enterprise controller. %3").
                arg(mediaServer->getId().toString()).arg(mediaServer->getGuid()).arg(QLatin1String("" /*appServerConnection->getLastError()*/)), cl_logERROR );
=======
            NX_LOG( lit("QnMain::run(). Error retreiving server %1(%2) cameras from enterprise controller. %3").
                arg(mediaServer->getId()).arg(mediaServer->getGuid()).arg(QLatin1String(appServerConnection->getLastError())), cl_logERROR );
>>>>>>> b7715627
            QnSleep::msleep(APP_SERVER_REQUEST_ERROR_TIMEOUT_MS);
        }
        foreach( const QnVirtualCameraResourcePtr &camera, cameras )
        {
            camera->addFlags( QnResource::foreigner );  //marking resource as not belonging to us
            qnResPool->addResource( camera );
        }
    }

    QnCameraHistoryList cameraHistoryList;
    while (( rez = ec2Connection->getCameraManager()->getCameraHistoryListSync(&cameraHistoryList)) != ec2::ErrorCode::ok)
    {
        qDebug() << "QnMain::run(): Can't get cameras history. Reason: " << ec2::toString(rez);
        QnSleep::msleep(1000);
    }

    foreach(QnCameraHistoryPtr history, cameraHistoryList)
    {
        QnCameraHistoryPool::instance()->addCameraHistory(history);
    }

    //loading business rules
    QnUserResourceList users;
    while(( rez = ec2Connection->getUserManager()->getUsersSync(&users))  != ec2::ErrorCode::ok)
    {
        qDebug() << "QnMain::run(): Can't get users. Reason: " << ec2::toString(rez);
        QnSleep::msleep(APP_SERVER_REQUEST_ERROR_TIMEOUT_MS);
    }

    foreach(const QnUserResourcePtr &user, users)
        qnResPool->addResource(user);

    //loading business rules
    QnBusinessEventRuleList rules;
    while( (rez = ec2Connection->getBusinessEventManager()->getBusinessRulesSync(&rules)) != ec2::ErrorCode::ok )
    {
        qDebug() << "QnMain::run(): Can't get business rules. Reason: " << ec2::toString(rez);
        QnSleep::msleep(APP_SERVER_REQUEST_ERROR_TIMEOUT_MS);
    }

    foreach(const QnBusinessEventRulePtr &rule, rules)
        qnBusinessRuleProcessor->addBusinessRule( rule );
}

void QnMain::at_localInterfacesChanged()
{
    m_mediaServer->setNetAddrList(allLocalAddresses());
    ec2::AbstractECConnectionPtr ec2Connection = QnAppServerConnectionFactory::getConnection2();
    ec2Connection->getMediaServerManager()->save(m_mediaServer, this, &QnMain::at_serverSaved);
}

void QnMain::at_serverSaved(int, ec2::ErrorCode err)
{
    if (err != ec2::ErrorCode::ok)
        qWarning() << "Error saving server.";
}

void QnMain::at_connectionOpened()
{
    if (m_firstRunningTime)
        qnBusinessRuleConnector->at_mserverFailure(qnResPool->getResourceByGuid(serverGuid()).dynamicCast<QnMediaServerResource>(), m_firstRunningTime*1000, QnBusiness::MServerIssueStarted);
    qnBusinessRuleConnector->at_mserverStarted(qnResPool->getResourceByGuid(serverGuid()).dynamicCast<QnMediaServerResource>(), qnSyncTime->currentUSecsSinceEpoch());
    m_firstRunningTime = 0;
}

void QnMain::at_timer()
{
    MSSettings::runTimeSettings()->setValue("lastRunningTime", qnSyncTime->currentMSecsSinceEpoch());
    foreach(QnResourcePtr res, qnResPool->getAllEnabledCameras()) 
    {
        QnVirtualCameraResourcePtr cam = res.dynamicCast<QnVirtualCameraResource>();
        if (cam)
            cam->noCameraIssues(); // decrease issue counter
    }
    
}

void QnMain::at_storageManager_noStoragesAvailable() {
    qnBusinessRuleConnector->at_NoStorages(m_mediaServer);
}

void QnMain::at_storageManager_storageFailure(QnResourcePtr storage, QnBusiness::EventReason reason) {
    qnBusinessRuleConnector->at_storageFailure(m_mediaServer, qnSyncTime->currentUSecsSinceEpoch(), reason, storage);
}

void QnMain::at_storageManager_rebuildFinished() {
    qnBusinessRuleConnector->at_archiveRebuildFinished(m_mediaServer);
}

void QnMain::at_cameraIPConflict(QHostAddress host, QStringList macAddrList)
{
    qnBusinessRuleConnector->at_cameraIPConflict(
        m_mediaServer,
        host,
        macAddrList,
        qnSyncTime->currentUSecsSinceEpoch());
}

void QnMain::at_peerFound(
    const QString& moduleType,
    const QString& moduleVersion,
    const QString& systemName,
    const TypeSpecificParamMap& moduleParameters,
    const QString& localInterfaceAddress,
    const QString& remoteHostAddress,
    bool isLocal,
    const QString& moduleSeed )
{
    if (moduleVersion == QN_APPLICATION_VERSION && systemName == qnCommon->systemName()) 
    {
        int port = moduleParameters.value("port").toInt();
        QString url = QString(lit("http://%1:%2")).arg(remoteHostAddress).arg(port);
        ec2::AbstractECConnectionPtr ec2Connection = QnAppServerConnectionFactory::getConnection2();
        ec2Connection->addRemotePeer(url, false);
    }
}
void QnMain::at_peerLost(
    const QString& moduleType,
    const TypeSpecificParamMap& moduleParameters,
    const QString& remoteHostAddress,
    bool isLocal,
    const QString& moduleSeed )
{
    int port = moduleParameters.value("port").toInt();
    QString url = QString(lit("http://%1:%2")).arg(remoteHostAddress).arg(port);
    ec2::AbstractECConnectionPtr ec2Connection = QnAppServerConnectionFactory::getConnection2();
    ec2Connection->deleteRemotePeer(url);
}

void QnMain::initTcpListener()
{
    int rtspPort = MSSettings::roSettings()->value("rtspPort", DEFAUT_RTSP_PORT).toInt();
#ifdef USE_SINGLE_STREAMING_PORT
    QnRestProcessorPool::instance()->registerHandler("api/RecordedTimePeriods", new QnRecordedChunksHandler());
    QnRestProcessorPool::instance()->registerHandler("api/storageStatus", new QnStorageStatusHandler());
    QnRestProcessorPool::instance()->registerHandler("api/storageSpace", new QnStorageSpaceHandler());
    QnRestProcessorPool::instance()->registerHandler("api/statistics", new QnStatisticsHandler());
    QnRestProcessorPool::instance()->registerHandler("api/getCameraParam", new QnGetCameraParamHandler());
    QnRestProcessorPool::instance()->registerHandler("api/setCameraParam", new QnSetCameraParamHandler());
    QnRestProcessorPool::instance()->registerHandler("api/manualCamera", new QnManualCameraAdditionHandler());
    QnRestProcessorPool::instance()->registerHandler("api/ptz", new QnPtzHandler());
    QnRestProcessorPool::instance()->registerHandler("api/image", new QnImageHandler());
    QnRestProcessorPool::instance()->registerHandler("api/execAction", new QnExecActionHandler());
    QnRestProcessorPool::instance()->registerHandler("api/onEvent", new QnExternalBusinessEventHandler());
    QnRestProcessorPool::instance()->registerHandler("api/gettime", new QnTimeHandler());
    QnRestProcessorPool::instance()->registerHandler("api/ping", new QnRestPingHandler());
    QnRestProcessorPool::instance()->registerHandler("api/rebuildArchive", new QnRestRebuildArchiveHandler());
    QnRestProcessorPool::instance()->registerHandler("api/events", new QnRestEventsHandler());
    QnRestProcessorPool::instance()->registerHandler("api/showLog", new QnRestLogHandler());
    QnRestProcessorPool::instance()->registerHandler("api/doCameraDiagnosticsStep", new QnCameraDiagnosticsHandler());
#ifdef ENABLE_ACTI
    QnActiResource::setEventPort(rtspPort);
    QnRestProcessorPool::instance()->registerHandler("api/camera_event", new QnCameraEventHandler());  //used to receive event from acti camera. TODO: remove this from api
#endif
    QnRestProcessorPool::instance()->registerHandler("favicon.ico", new QnRestFavicoHandler());

    m_universalTcpListener = new QnUniversalTcpListener(QHostAddress::Any, rtspPort);
    m_universalTcpListener->enableSSLMode();
    m_universalTcpListener->addHandler<QnRtspConnectionProcessor>("RTSP", "*");
    m_universalTcpListener->addHandler<QnRestConnectionProcessor>("HTTP", "api");
    m_universalTcpListener->addHandler<QnRestConnectionProcessor>("HTTP", "ec2");
    m_universalTcpListener->addHandler<QnProgressiveDownloadingConsumer>("HTTP", "media");
    m_universalTcpListener->addHandler<QnDefaultTcpConnectionProcessor>("HTTP", "*");

    if( !MSSettings::roSettings()->value("authenticationEnabled", "true").toBool() )
        m_universalTcpListener->disableAuth();

#ifdef ENABLE_DESKTOP_CAMERA
    m_universalTcpListener->addHandler<QnDesktopCameraRegistrator>("HTTP", "desktop_camera");
#endif   //ENABLE_DESKTOP_CAMERA

    m_universalTcpListener->start();

#else
    int apiPort = MSSettings::roSettings()->value("apiPort", DEFAULT_REST_PORT).toInt();
    int streamingPort = MSSettings::roSettings()->value("streamingPort", DEFAULT_STREAMING_PORT).toInt();

    m_restServer = new QnRestServer(QHostAddress::Any, apiPort);
    m_progressiveDownloadingServer = new QnProgressiveDownloadingServer(QHostAddress::Any, streamingPort);
    m_progressiveDownloadingServer->start();
    m_progressiveDownloadingServer->enableSSLMode();
    m_rtspListener = new QnRtspListener(QHostAddress::Any, rtspUrl.port());
    m_restServer->start();
    m_progressiveDownloadingServer->start();
    m_rtspListener->start();
#endif
}

QHostAddress QnMain::getPublicAddress()
{
    static const QString DEFAULT_URL_LIST("http://checkrealip.com; http://www.thisip.org/cgi-bin/thisip.cgi; http://checkip.eurodyndns.org");
    static const QRegExp iPRegExpr("[^a-zA-Z0-9\\.](([0-9]){1,3}\\.){3}([0-9]){1,3}[^a-zA-Z0-9\\.]");

    if (MSSettings::roSettings()->value("publicIPEnabled").isNull())
        MSSettings::roSettings()->setValue("publicIPEnabled", 1);

    int publicIPEnabled = MSSettings::roSettings()->value("publicIPEnabled").toInt();

    if (publicIPEnabled == 0)
        return QHostAddress(); // disabled
    else if (publicIPEnabled > 1)
        return QHostAddress(MSSettings::roSettings()->value("staticPublicIP").toString()); // manually added

    QStringList urls = MSSettings::roSettings()->value("publicIPServers", DEFAULT_URL_LIST).toString().split(";");

    QNetworkAccessManager networkManager;
    QList<QNetworkReply*> replyList;
    for (int i = 0; i < urls.size(); ++i)
        replyList << networkManager.get(QNetworkRequest(urls[i].trimmed()));

    QString result;
    QTime t;
    t.start();
    while (t.elapsed() < 4000 && result.isEmpty()) 
    {
        msleep(1);
        qApp->processEvents();
        for (int i = 0; i < replyList.size(); ++i) 
        {
            if (replyList[i]->isFinished()) {
                QByteArray response = QByteArray(" ") + replyList[i]->readAll() + QByteArray(" ");
                int ipPos = iPRegExpr.indexIn(response);
                if (ipPos >= 0) {
                    result = response.mid(ipPos+1, iPRegExpr.matchedLength()-2);
                    break;
                }
            }
        }
    }
    for (int i = 0; i < replyList.size(); ++i)
        replyList[i]->deleteLater();

    return QHostAddress(result);
}

void QnMain::run()
{
    QFile f(QLatin1String(":/cert.pem"));
    if (!f.open(QIODevice::ReadOnly)) 
    {
        qWarning() << "No SSL sertificate for mediaServer!";
    }
    else {
        QByteArray certData = f.readAll();
        QnSSLSocket::initSSLEngine(certData);
    }

    QScopedPointer<QnServerMessageProcessor> messageProcessor(new QnServerMessageProcessor());

    // Create SessionManager
    QnSessionManager::instance()->start();

    ec2::DummyHandler dummyEcResponseHandler;
    
#ifdef ENABLE_ONVIF
    //starting soap server to accept event notifications from onvif servers
    QnSoapServer::initStaticInstance( new QnSoapServer(8083) ); //TODO/IMPL get port from settings or use any unused port?
    QnSoapServer::instance()->start();
#endif //ENABLE_ONVIF

    QnResourcePool::initStaticInstance( new QnResourcePool() );

    QScopedPointer<QnGlobalSettings> globalSettings(new QnGlobalSettings());

    QnAuthHelper::initStaticInstance(new QnAuthHelper());

    QnBusinessRuleProcessor::init(new QnMServerBusinessRuleProcessor());
    QnEventsDB::init();

    QnVideoCameraPool::initStaticInstance( new QnVideoCameraPool() );

    QnMotionHelper::initStaticInstance( new QnMotionHelper() );

    QnBusinessEventConnector::initStaticInstance( new QnBusinessEventConnector() );
    auto stopQThreadFunc = []( QThread* obj ){ obj->quit(); obj->wait(); delete obj; };
    std::unique_ptr<QThread, decltype(stopQThreadFunc)> connectorThread( new QThread(), stopQThreadFunc );
    connectorThread->start();
    qnBusinessRuleConnector->moveToThread(connectorThread.get());

    CameraDriverRestrictionList cameraDriverRestrictionList;

    QSettings* settings = MSSettings::roSettings();

    QnResourceDiscoveryManager::init(new QnMServerResourceDiscoveryManager(cameraDriverRestrictionList));
    initAppServerConnection(*settings);

    QnMulticodecRtpReader::setDefaultTransport( MSSettings::roSettings()->value(QLatin1String("rtspTransport"), RtpTransport::_auto).toString().toUpper() );

    QScopedPointer<QnServerPtzControllerPool> ptzPool(new QnServerPtzControllerPool());

    //QnAppServerConnectionPtr appServerConnection = QnAppServerConnectionFactory::createConnection();


    connect(QnResourceDiscoveryManager::instance(), SIGNAL(CameraIPConflict(QHostAddress, QStringList)), this, SLOT(at_cameraIPConflict(QHostAddress, QStringList)));
    connect(QnStorageManager::instance(), SIGNAL(noStoragesAvailable()), this, SLOT(at_storageManager_noStoragesAvailable()));
    connect(QnStorageManager::instance(), SIGNAL(storageFailure(QnResourcePtr, QnBusiness::EventReason)), this, SLOT(at_storageManager_storageFailure(QnResourcePtr, QnBusiness::EventReason)));
    connect(QnStorageManager::instance(), SIGNAL(rebuildFinished()), this, SLOT(at_storageManager_rebuildFinished()));

    std::unique_ptr<ec2::AbstractECConnectionFactory> ec2ConnectionFactory(getConnectionFactory());

    ec2::ResourceContext resCtx(
        QnResourceDiscoveryManager::instance(),
        qnResPool,
        qnResTypePool );
    ec2ConnectionFactory->setContext(resCtx);
    ec2::AbstractECConnectionPtr ec2Connection;
    QnConnectionInfoPtr connectInfo(new QnConnectionInfo());
    while (!needToStop())
    {
        QString dbFilePath = MSSettings::roSettings()->value( "eventsDBFilePath", closeDirPath(getDataDirectory())).toString();
        QString urlString = QString("file:///%1").arg(dbFilePath);
        const ec2::ErrorCode errorCode = ec2ConnectionFactory->connectSync( QUrl(urlString), &ec2Connection );
        if( errorCode == ec2::ErrorCode::ok )
        {
            *connectInfo = ec2Connection->connectionInfo();
            NX_LOG( QString::fromLatin1("Connected to local EC2"), cl_logWARNING );
            break;
        }

        NX_LOG( QString::fromLatin1("Can't connect to local EC2. %1").arg(ec2::toString(errorCode)), cl_logERROR );
    }

    QnAppServerConnectionFactory::setEc2Connection( ec2Connection );
    QnAppServerConnectionFactory::setEC2ConnectionFactory( ec2ConnectionFactory.get() );


#ifdef OLD_EC
    while (!needToStop())
    {
        if (appServerConnection->connect(connectInfo) == 0)
            break;
        if (directConnectTried) {
            directConnectTried = false;
            initAppServerConnection(*MSSettings::roSettings(), directConnectTried);
            appServerConnection->setUrl(QnAppServerConnectionFactory::defaultUrl());
            continue;
        }

        cl_log.log("Can't connect to Enterprise Controller: ", appServerConnection->getLastError(), cl_logWARNING);
        if (!needToStop())
            QnSleep::msleep(1000);
    }
#endif

    QnAppServerConnectionFactory::setDefaultMediaProxyPort(connectInfo->proxyPort);
    QnAppServerConnectionFactory::setPublicIp(connectInfo->publicIp);

    QnMServerResourceSearcher::initStaticInstance( new QnMServerResourceSearcher() );
    QnMServerResourceSearcher::instance()->setAppPServerGuid(connectInfo->ecsGuid.toUtf8());
    QnMServerResourceSearcher::instance()->start();

    //Initializing plugin manager
    PluginManager::instance()->loadPlugins();

    if (needToStop())
        return;

    QnCompatibilityChecker remoteChecker(connectInfo->compatibilityItems);
    QnCompatibilityChecker localChecker(localCompatibilityItems());

    QnCompatibilityChecker* compatibilityChecker;
    if (remoteChecker.size() > localChecker.size())
        compatibilityChecker = &remoteChecker;
    else
        compatibilityChecker = &localChecker;

    if (!compatibilityChecker->isCompatible(COMPONENT_NAME, QnSoftwareVersion(QN_ENGINE_VERSION), "ECS", connectInfo->version))
    {
        cl_log.log(cl_logERROR, "Incompatible Enterprise Controller version detected! Giving up.");
        return;
    }

#ifdef OLD_EC
    while (!needToStop() && !initResourceTypes(appServerConnection))
#else
    while (!needToStop() && !initResourceTypes(ec2Connection))
#endif
    {
        QnSleep::msleep(1000);
    }

#ifdef OLD_EC
    while (!needToStop() && !initLicenses(appServerConnection))
    {
        QnSleep::msleep(1000);
    }
#endif

    if (needToStop())
        return;


    QnResource::startCommandProc();

    QnResourcePool::instance(); // to initialize net state;

    QString appserverHostString = MSSettings::roSettings()->value("appserverHost", QLatin1String(DEFAULT_APPSERVER_HOST)).toString();

    QHostAddress appserverHost;
    do
    {
        appserverHost = resolveHost(appserverHostString);
    } while (appserverHost.toIPv4Address() == 0);

    QnRestProcessorPool restProcessorPool;
    QnRestProcessorPool::initStaticInstance( &restProcessorPool );

    ec2ConnectionFactory->registerRestHandlers( &restProcessorPool );

    initTcpListener();

    ec2ConnectionFactory->registerTransactionListener( m_universalTcpListener );

    QUrl proxyServerUrl = ec2Connection->connectionInfo().ecUrl;
    proxyServerUrl.setPort(connectInfo->proxyPort);
    m_universalTcpListener->setProxyParams(proxyServerUrl, serverGuid());
    m_universalTcpListener->addProxySenderConnections(PROXY_POOL_SIZE);

    qnCommon->setModuleGUID(serverGuid());
    qnCommon->setSystemName(settings->value("systemName").toString());

    QHostAddress publicAddress = getPublicAddress();

    qnCommon->setModuleUlr(QString("http://%1:%2").arg(publicAddress.toString()).arg(m_universalTcpListener->getPort()));

    Qn::PanicMode pm;
    while (m_mediaServer.isNull())
    {
        QnMediaServerResourcePtr server = findServer(ec2Connection, &pm);

        if (!server) {
            server = QnMediaServerResourcePtr(new QnMediaServerResource(qnResTypePool));
            server->setGuid(serverGuid());
            server->setPanicMode(pm);
        }
        server->setVersion(QnSoftwareVersion(QN_ENGINE_VERSION));

        setServerNameAndUrls(server, defaultLocalAddress(appserverHost), m_universalTcpListener->getPort());

        QList<QHostAddress> serverIfaceList = allLocalAddresses();
        if (!publicAddress.isNull()) {
            bool isExists = false;
            for (int i = 0; i < serverIfaceList.size(); ++i)
            {
                if (serverIfaceList[i] == publicAddress)
                    isExists = true;
            }
            if (!isExists)
                serverIfaceList << publicAddress;
        }
        server->setNetAddrList(serverIfaceList);

        QnAbstractStorageResourceList storages = server->getStorages();
        if (storages.isEmpty())
            server->setStorages(createStorages());

        m_mediaServer = registerServer(ec2Connection, server);
        if (m_mediaServer.isNull())
            QnSleep::msleep(1000);
    }


    syncStoragesToSettings(m_mediaServer);

    int status;
    do {
    } while (ec2Connection->getResourceManager()->setResourceStatusSync(m_mediaServer->getId(), QnResource::Online) != ec2::ErrorCode::ok);


    QStringList usedPathList;
    foreach (QnAbstractStorageResourcePtr storage, m_mediaServer->getStorages())
    {
        qnResPool->addResource(storage);
        usedPathList << closeDirPath(storage->getUrl());
        QnStorageResourcePtr physicalStorage = qSharedPointerDynamicCast<QnStorageResource>(storage);
        if (physicalStorage)
            qnStorageMan->addStorage(physicalStorage);
    }
    
    
    // check old storages, absent in the DB
    QStringList allStoragePathList = qnStorageMan->getAllStoragePathes();
    foreach (const QString& path, allStoragePathList)
    {
        if (usedPathList.contains(path))
            continue;
        QnStorageResourcePtr newStorage = QnStorageResourcePtr(new QnFileStorageResource());
        newStorage->setId(QnId::createUuid());
        newStorage->setUrl(path);
        newStorage->setSpaceLimit(QnStorageManager::DEFAULT_SPACE_LIMIT);
        newStorage->setUsedForWriting(false);
        newStorage->addFlags(QnResource::deprecated);

        qnStorageMan->addStorage(newStorage);
    }

    

    qnStorageMan->loadFullFileCatalog();

    initAppServerEventConnection(*MSSettings::roSettings(), m_mediaServer);

    std::auto_ptr<QnAppserverResourceProcessor> m_processor( new QnAppserverResourceProcessor(m_mediaServer->getId()) );

    QnRecordingManager::initStaticInstance( new QnRecordingManager() );
    QnRecordingManager::instance()->start();
    qnResPool->addResource(m_mediaServer);

    m_moduleFinder = new NetworkOptixModuleFinder(false);
    QObject::connect(
        m_moduleFinder,
        SIGNAL(moduleFound(const QString&, const QString&, const TypeSpecificParamMap&, const QString&, const QString&, bool, const QString&)),
        this,
        SLOT(at_peerFound(const QString&, const QString&, const TypeSpecificParamMap&, const QString&, const QString&, bool, const QString&)),
        Qt::DirectConnection );
    QObject::connect(
        m_moduleFinder,
        SIGNAL(moduleLost(const QString&, const TypeSpecificParamMap&, const QString&, bool, const QString&)),
        this,
        SLOT(at_peerLost(const QString&, const TypeSpecificParamMap&, const QString&, bool, const QString&)),
        Qt::DirectConnection );
    m_moduleFinder->start();

    // ------------------------------------------


    //===========================================================================
    //IPPH264Decoder::dll.init();

    //============================
    UPNPDeviceSearcher::initGlobalInstance( new UPNPDeviceSearcher() );

    QnResourceDiscoveryManager::instance()->setResourceProcessor(m_processor.get());

    //NOTE plugins have higher priority than built-in drivers
    ThirdPartyResourceSearcher::initStaticInstance( new ThirdPartyResourceSearcher( &cameraDriverRestrictionList ) );
    QnResourceDiscoveryManager::instance()->addDeviceServer(ThirdPartyResourceSearcher::instance());
#ifdef ENABLE_ARECONT
    QnResourceDiscoveryManager::instance()->addDeviceServer(&QnPlArecontResourceSearcher::instance());
#endif
#ifdef ENABLE_DLINK
    QnResourceDiscoveryManager::instance()->addDeviceServer(&QnPlDlinkResourceSearcher::instance());
#endif
#ifdef ENABLE_DROID
    QnResourceDiscoveryManager::instance()->addDeviceServer(&QnPlIpWebCamResourceSearcher::instance());
    QnResourceDiscoveryManager::instance()->addDeviceServer(&QnPlDroidResourceSearcher::instance());
#endif
#ifdef ENABLE_TEST_CAMERA
    QnResourceDiscoveryManager::instance()->addDeviceServer(&QnTestCameraResourceSearcher::instance());
#endif
#ifdef ENABLE_PULSE_CAMERA
    //QnResourceDiscoveryManager::instance().addDeviceServer(&QnPlPulseSearcher::instance()); native driver does not support dual streaming! new pulse cameras works via onvif
#endif
#ifdef ENABLE_AXIS
    QnResourceDiscoveryManager::instance()->addDeviceServer(&QnPlAxisResourceSearcher::instance());
#endif
#ifdef ENABLE_ACTI
    QnResourceDiscoveryManager::instance()->addDeviceServer(&QnActiResourceSearcher::instance());
#endif
#ifdef ENABLE_STARDOT
    QnResourceDiscoveryManager::instance()->addDeviceServer(&QnStardotResourceSearcher::instance());
#endif
#ifdef ENABLE_IQE
    QnResourceDiscoveryManager::instance()->addDeviceServer(&QnPlIqResourceSearcher::instance());
#endif
#ifdef ENABLE_ISD
    QnResourceDiscoveryManager::instance()->addDeviceServer(&QnPlISDResourceSearcher::instance());
#endif
#ifdef ENABLE_DESKTOP_CAMERA
    QnResourceDiscoveryManager::instance()->addDeviceServer(&QnDesktopCameraResourceSearcher::instance());
#endif  //ENABLE_DESKTOP_CAMERA

#if defined(Q_OS_WIN) && defined(ENABLE_VMAX)
    QnPlVmax480ResourceSearcher::initStaticInstance( new QnPlVmax480ResourceSearcher() );
    QnResourceDiscoveryManager::instance()->addDeviceServer(QnPlVmax480ResourceSearcher::instance());
#endif

    //Onvif searcher should be the last:
#ifdef ENABLE_ONVIF
    QnResourceDiscoveryManager::instance()->addDeviceServer(&QnFlexWatchResourceSearcher::instance());
    QnResourceDiscoveryManager::instance()->addDeviceServer(&OnvifResourceSearcher::instance());
#endif //ENABLE_ONVIF

    

    // Roman asked Ivan to comment it for Brian
    // QnResourceDiscoveryManager::instance()->addDTSServer(&QnColdStoreDTSSearcher::instance());

    //QnResourceDiscoveryManager::instance().addDeviceServer(&DwDvrResourceSearcher::instance());

    //

    //CLDeviceManager::instance().getDeviceSearcher().addDeviceServer(&FakeDeviceServer::instance());
    //CLDeviceSearcher::instance()->addDeviceServer(&IQEyeDeviceServer::instance());

    loadResourcesFromECS();
    updateDisabledVendorsIfNeeded();
    QSet<QString> disabledVendors = QnGlobalSettings::instance()->disabledVendorsSet();
    if (disabledVendors .size() > 0)
        qWarning() << "Some autodiscovery is disabled: " << disabledVendors;

    connect(QnServerMessageProcessor::instance(), SIGNAL(connectionReset()), this, SLOT(loadResourcesFromECS()));

    /*
    QnScheduleTaskList scheduleTasks;
    foreach (const QnScheduleTask &scheduleTask, scheduleTasks)
    {
        QString str;
        QTextStream stream(&str);

        stream << "ScheduleTask "
               << scheduleTask.getId().toString()
               << scheduleTask.getAfterThreshold()
               << scheduleTask.getBeforeThreshold()
               << scheduleTask.getDayOfWeek()
               << scheduleTask.getDoRecordAudio()
               << scheduleTask.getStartTime()
               << scheduleTask.getEndTime()
               << scheduleTask.getRecordingType()
               << scheduleTask.getResourceId().toString();
        cl_log.log(str, cl_logALWAYS);
    }
    */

    QnResourceDiscoveryManager::instance()->setReady(true);
    QnResourceDiscoveryManager::instance()->start();


    connect(QnResourceDiscoveryManager::instance(), SIGNAL(localInterfacesChanged()), this, SLOT(at_localInterfacesChanged()));

    m_firstRunningTime = MSSettings::roSettings()->value("lastRunningTime").toLongLong();

    at_timer();
    QTimer timer;
    connect(&timer, SIGNAL(timeout()), this, SLOT(at_timer()), Qt::DirectConnection);
    at_connectionOpened();
    timer.start(60 * 1000);


    exec();

    stopObjects();

    QnResource::stopCommandProc();

    delete QnRecordingManager::instance();
    QnRecordingManager::initStaticInstance( NULL );

    QnRestProcessorPool::initStaticInstance( nullptr );

    delete QnMServerResourceSearcher::instance();
    QnMServerResourceSearcher::initStaticInstance( NULL );

    delete QnVideoCameraPool::instance();
    QnVideoCameraPool::initStaticInstance( NULL );

    QnResourceDiscoveryManager::instance()->stop();
    QnResource::stopAsyncTasks();

    delete QnResourceDiscoveryManager::instance();
    QnResourceDiscoveryManager::init( NULL );

    m_processor.reset();

    delete ThirdPartyResourceSearcher::instance();
    ThirdPartyResourceSearcher::initStaticInstance( NULL );

#if defined(Q_OS_WIN) && defined(ENABLE_VMAX)
    delete QnPlVmax480ResourceSearcher::instance();
    QnPlVmax480ResourceSearcher::initStaticInstance( NULL );
#endif

    delete UPNPDeviceSearcher::instance();
    UPNPDeviceSearcher::initGlobalInstance( NULL );

    connectorThread->quit();
    connectorThread->wait();

    //deleting object from wrong thread, but its no problem, since object's thread has been stopped and no event can be delivered to the object
    delete QnBusinessEventConnector::instance();
    QnBusinessEventConnector::initStaticInstance( NULL );

    QnBusinessRuleProcessor::fini();
    QnEventsDB::fini();

    delete QnMotionHelper::instance();
    QnMotionHelper::initStaticInstance( NULL );

    delete QnResourcePool::instance();
    QnResourcePool::initStaticInstance( NULL );

    QnStorageManager::instance()->stopAsyncTasks();

    ptzPool.reset();

#ifdef ENABLE_ONVIF
    delete QnSoapServer::instance();
    QnSoapServer::initStaticInstance( NULL );
#endif //ENABLE_ONVIF

    QnAppServerConnectionFactory::setEc2Connection( ec2::AbstractECConnectionPtr() );

    av_lockmgr_register(NULL);

    // First disconnect eventManager from all slots, to not try to reconnect on connection close
    disconnect(QnServerMessageProcessor::instance());

    // This method will set flag on message channel to threat next connection close as normal
    //appServerConnection->disconnectSync();
    MSSettings::runTimeSettings()->setValue("lastRunningTime", 0);

    QnSSLSocket::releaseSSLEngine();
    QnAuthHelper::initStaticInstance(NULL);
}

class QnVideoService : public QtService<QtSingleCoreApplication>
{
public:
    QnVideoService(int argc, char **argv): 
        QtService<QtSingleCoreApplication>(argc, argv, SERVICE_NAME),
        m_argc(argc),
        m_argv(argv)
    {
        setServiceDescription(SERVICE_NAME);
    }

protected:
    virtual int executeApplication() override { 
        QScopedPointer<QnCorePlatformAbstraction> platform(new QnCorePlatformAbstraction());
        QScopedPointer<QnLongRunnablePool> runnablePool(new QnLongRunnablePool());
        QScopedPointer<QnMediaServerModule> module(new QnMediaServerModule(m_argc, m_argv));
        
        m_main.reset(new QnMain(m_argc, m_argv));

        return application()->exec();
    }

    virtual void start() override
    {
        QtSingleCoreApplication *application = this->application();

        // check if local or remote EC. MServer changes guid depend of this fact
        bool primaryGuidAbsent = MSSettings::roSettings()->value(lit("serverGuid")).isNull();
        if (primaryGuidAbsent)
            MSSettings::roSettings()->setValue("separateGuidForRemoteEC", 1);

        QString ECHost = resolveHost(MSSettings::roSettings()->value("appserverHost").toString()).toString();
        bool isLocalAddr = (ECHost == lit("127.0.0.1") || ECHost == lit("localhost"));
        foreach(const QHostAddress& addr, allLocalAddresses())
        {
            if (addr.toString() == ECHost)
                isLocalAddr = true;
        }
        if (!isLocalAddr && MSSettings::roSettings()->value("separateGuidForRemoteEC").toBool())
            setUseAlternativeGuid(true);

        QString guid = serverGuid();
        if (guid.isEmpty())
        {
            cl_log.log("Can't save guid. Run once as administrator.", cl_logERROR);
            qApp->quit();
            return;
        }

        if (application->isRunning())
        {
            cl_log.log("Server already started", cl_logERROR);
            qApp->quit();
            return;
        }

        serverMain(m_argc, m_argv);
        m_main->start();
    }

    virtual void stop() override
    {
        if (serviceMainInstance)
            serviceMainInstance->stopSync();
    }

private:
    int m_argc;
    char **m_argv;
    QScopedPointer<QnMain> m_main;
};

void stopServer(int signal)
{
    if (serviceMainInstance) {
        qWarning() << "got signal" << signal << "stop server!";
        serviceMainInstance->stopAsync();
    }
}

static void printVersion();
static void printHelp();


int main(int argc, char* argv[])
{

#if __arm__
#if defined(__GNUC__)
# if defined(__i386__)
        /* Enable Alignment Checking on x86 */
        __asm__("pushf\norl $0x40000,(%esp)\npopf");
# elif defined(__x86_64__) 
             /* Enable Alignment Checking on x86_64 */
            __asm__("pushf\norl $0x40000,(%rsp)\npopf");
# endif
#endif
#endif //__arm__

    ::srand( ::time(NULL) );
#ifdef _WIN32
    win32_exception::installGlobalUnhandledExceptionHandler();
#endif

    //parsing command-line arguments
    QString configFilePath;
    QString rwConfigFilePath;
    bool showVersion = false;
    bool showHelp = false;

    QnCommandLineParser commandLineParser;
    commandLineParser.addParameter(&cmdLineArguments.logLevel, "--log-level", NULL, QString());
    commandLineParser.addParameter(&cmdLineArguments.rebuildArchive, "--rebuild", NULL, QString(), "all");
    commandLineParser.addParameter(&configFilePath, "--conf-file", NULL, QString());
    commandLineParser.addParameter(&rwConfigFilePath, "--runtime-conf-file", NULL, QString());
    commandLineParser.addParameter(&showVersion, "--version", NULL, QString(), true);
    commandLineParser.addParameter(&showHelp, "--help", NULL, QString(), true);
    commandLineParser.parse(argc, argv, stderr);

    if( showVersion )
    {
        printVersion();
        return 0;
    }

    if( showHelp )
    {
        printHelp();
        return 0;
    }

    if( !configFilePath.isEmpty() )
        MSSettings::initializeROSettingsFromConfFile( configFilePath );
    if( !rwConfigFilePath.isEmpty() )
        MSSettings::initializeRunTimeSettingsFromConfFile( rwConfigFilePath );

    QnVideoService service( argc, argv );
    return service.exec();
}

static void printVersion()
{
    std::cout<<"  "<<QN_APPLICATION_NAME" v."<<QN_APPLICATION_VERSION<<std::endl;
}

static void printHelp()
{
    printVersion();

    std::cout<<"\n"
        "  --help                   This help message\n"
        "  --version                Print version info and exit\n"
        "  -e                       Start as console application\n"
        "  --log-level              Supported values: none (no logging), ALWAYS, ERROR, WARNING, INFO, DEBUG, DEBUG2. Default value is "
#ifdef _DEBUG
            "DEBUG\n"
#else
            "INFO\n"
#endif
        "  --rebuild                Rebuild archive index. Supported values: all (high & low quality), hq (only high), lq (only low)\n"
        "  --conf-file              Path to config file. By default "<<MSSettings::defaultROSettingsFilePath().toStdString()<<"\n"
        "  --runtime-conf-file      Path to config file which is used to save some. By default "<<MSSettings::defaultRunTimeSettingsFilePath().toStdString()<<"\n"
        ;
}<|MERGE_RESOLUTION|>--- conflicted
+++ resolved
@@ -728,11 +728,7 @@
     QnMediaServerResourceList mediaServerList;
     while( ec2Connection->getMediaServerManager()->getServersSync( &mediaServerList) != ec2::ErrorCode::ok )
     {
-<<<<<<< HEAD
-        qWarning() << "QnMain::run(). Can't get media servers."; //.arg(QLatin1String(appServerConnection->getLastError())), cl_logERROR );
-=======
-        NX_LOG( lit("QnMain::run(). Can't get media servers. Reason %1").arg(QLatin1String(appServerConnection->getLastError())), cl_logERROR );
->>>>>>> b7715627
+        NX_LOG( lit("QnMain::run(). Can't get media servers."), cl_logERROR );
         QnSleep::msleep(APP_SERVER_REQUEST_ERROR_TIMEOUT_MS);
     }
 
@@ -748,13 +744,8 @@
         //while( appServerConnection->getCameras(cameras, mediaServer->getId()) != 0 )
         while (ec2Connection->getCameraManager()->getCamerasSync(mediaServer->getId(), &cameras) != ec2::ErrorCode::ok)
         {
-<<<<<<< HEAD
-            NX_LOG( QString::fromLatin1("QnMain::run(). Error retreiving server %1(%2) cameras from enterprise controller. %3").
+            NX_LOG( lit("QnMain::run(). Error retreiving server %1(%2) cameras from enterprise controller. %3").
                 arg(mediaServer->getId().toString()).arg(mediaServer->getGuid()).arg(QLatin1String("" /*appServerConnection->getLastError()*/)), cl_logERROR );
-=======
-            NX_LOG( lit("QnMain::run(). Error retreiving server %1(%2) cameras from enterprise controller. %3").
-                arg(mediaServer->getId()).arg(mediaServer->getGuid()).arg(QLatin1String(appServerConnection->getLastError())), cl_logERROR );
->>>>>>> b7715627
             QnSleep::msleep(APP_SERVER_REQUEST_ERROR_TIMEOUT_MS);
         }
         foreach( const QnVirtualCameraResourcePtr &camera, cameras )
