#include "main.h"

#include <cstdlib>
#include <iostream>
#include <fstream>
#include <signal.h>

#include <qtsinglecoreapplication.h>
#include "qtservice.h"

#include <QtCore/QCoreApplication>
#include <QtCore/QDir>
#include <QtCore/QSettings>
#include <QtCore/QUrl>
#include <utils/common/uuid.h>
#include <QtCore/QThreadPool>

#include <QtNetwork/QUdpSocket>
#include <QtNetwork/QHostAddress>
#include <QtNetwork/QHostInfo>
#include <QtNetwork/QNetworkInterface>

#include <api/app_server_connection.h>
#include <api/session_manager.h>
#include <api/global_settings.h>

#include <appserver/processor.h>

#include <business/business_event_connector.h>
#include <business/business_event_rule.h>
#include <business/business_rule_processor.h>
#include <business/events/reasoned_business_event.h>

#include <camera/camera_pool.h>

#include <core/misc/schedule_task.h>
#include <core/resource_management/camera_driver_restriction_list.h>
#include <core/resource_management/mserver_resource_discovery_manager.h>
#include <core/resource_management/resource_discovery_manager.h>
#include <core/resource_management/resource_pool.h>
#include <core/resource/camera_user_attribute_pool.h>
#include <core/resource/media_server_user_attributes.h>
#include <core/resource/media_server_resource.h>
#include <core/resource/user_resource.h>
#include <core/resource/videowall_resource.h>

#include <events/mserver_business_rule_processor.h>

#include <media_server/media_server_module.h>

#include <motion/motion_helper.h>

#include <network/authenticate_helper.h>
#include <network/default_tcp_connection_processor.h>
#include <nx_ec/ec2_lib.h>
#include <nx_ec/ec_api.h>

#include <platform/platform_abstraction.h>

#include <plugins/plugin_manager.h>
#include <plugins/resource/acti/acti_resource_searcher.h>
#include <plugins/resource/avi/avi_resource.h>
#include <plugins/resource/arecontvision/resource/av_resource_searcher.h>
#include <plugins/resource/axis/axis_resource_searcher.h>
#include <plugins/resource/desktop_camera/desktop_camera_registrator.h>
#include <plugins/resource/desktop_camera/desktop_camera_resource_searcher.h>
#include <plugins/resource/desktop_camera/desktop_camera_deleter.h>
#include <plugins/resource/d-link/dlink_resource_searcher.h>
#include <plugins/resource/droid/droid_resource_searcher.h>
#include <plugins/resource/droid_ipwebcam/ipwebcam_droid_resource_searcher.h>
#include <plugins/resource/flex_watch/flexwatch_resource_searcher.h>
#include <plugins/resource/iqinvision/iqinvision_resource_searcher.h>
#include <plugins/resource/isd/isd_resource_searcher.h>
#include <plugins/resource/mserver_resource_searcher.h>
#include <plugins/resource/mdns/mdns_listener.h>
#include <plugins/resource/onvif/onvif_resource_searcher.h>
#include <plugins/resource/pulse/pulse_resource_searcher.h>
#include <plugins/resource/stardot/stardot_resource_searcher.h>
#include <plugins/resource/test_camera/testcamera_resource_searcher.h>
#include <plugins/resource/third_party/third_party_resource_searcher.h>
#include <plugins/storage/coldstore/coldstore_storage.h>
#include <plugins/storage/dts/coldstore/coldstore_dts_resource_searcher.h>
#include <plugins/storage/dts/vmax480/vmax480_resource_searcher.h>
#include <plugins/storage/file_storage/file_storage_resource.h>

#include <recorder/file_deletor.h>
#include <recorder/recording_manager.h>
#include <recorder/storage_manager.h>

#include <rest/handlers/acti_event_rest_handler.h>
#include <rest/handlers/business_event_log_rest_handler.h>
#include <rest/handlers/get_system_name_rest_handler.h>
#include <rest/handlers/camera_diagnostics_rest_handler.h>
#include <rest/handlers/camera_settings_rest_handler.h>
#include <rest/handlers/camera_bookmarks_rest_handler.h>
#include <rest/handlers/external_business_event_rest_handler.h>
#include <rest/handlers/favicon_rest_handler.h>
#include <rest/handlers/image_rest_handler.h>
#include <rest/handlers/log_rest_handler.h>
#include <rest/handlers/manual_camera_addition_rest_handler.h>
#include <rest/handlers/ping_rest_handler.h>
#include <rest/handlers/ping_system_rest_handler.h>
#include <rest/handlers/ptz_rest_handler.h>
#include <rest/handlers/can_accept_cameras_rest_handler.h>
#include <rest/handlers/rebuild_archive_rest_handler.h>
#include <rest/handlers/recorded_chunks_rest_handler.h>
#include <rest/handlers/statistics_rest_handler.h>
#include <rest/handlers/storage_space_rest_handler.h>
#include <rest/handlers/storage_status_rest_handler.h>
#include <rest/handlers/time_rest_handler.h>
#include <rest/handlers/activate_license_rest_handler.h>
#include <rest/handlers/test_email_rest_handler.h>
#include <rest/handlers/update_rest_handler.h>
#include <rest/handlers/restart_rest_handler.h>
#include <rest/handlers/module_information_rest_handler.h>
#include <rest/handlers/routing_information_rest_handler.h>
#include <rest/handlers/configure_rest_handler.h>
#include <rest/handlers/merge_systems_rest_handler.h>
#include <rest/handlers/current_user_rest_handler.h>
#include <rest/handlers/backup_db_rest_handler.h>
#include <rest/handlers/discovered_peers_rest_handler.h>
#include <rest/server/rest_connection_processor.h>

#include <streaming/hls/hls_server.h>

#include <rtsp/rtsp_connection.h>

#include <soap/soapserver.h>

#include <utils/common/command_line_parser.h>
#include <utils/common/log.h>
#include <utils/common/sleep.h>
#include <utils/common/synctime.h>
#include <utils/common/util.h>
#include <utils/common/system_information.h>
#include <utils/network/multicodec_rtp_reader.h>
#include <utils/network/simple_http_client.h>
#include <utils/network/ssl_socket.h>
#include <utils/network/module_finder.h>
#include <utils/network/global_module_finder.h>
#include <utils/network/router.h>
#include <utils/common/ssl_gen_cert.h>

#include <media_server/mserver_status_watcher.h>
#include <media_server/server_message_processor.h>
#include <media_server/settings.h>
#include <media_server/serverutil.h>
#include <media_server/server_update_tool.h>
#include <media_server/server_connector.h>
#include <utils/common/app_info.h>

#ifdef _WIN32
#include "common/systemexcept_win32.h"
#endif
#include "core/ptz/server_ptz_controller_pool.h"
#include "plugins/resource/acti/acti_resource.h"
#include "transaction/transaction_message_bus.h"
#include "common/common_module.h"
#include "proxy/proxy_receiver_connection_processor.h"
#include "proxy/proxy_connection.h"
#include "compatibility.h"
#include "media_server/file_connection_processor.h"
#include "streaming/hls/hls_session_pool.h"
#include "llutil/hardware_id.h"
#include "api/runtime_info_manager.h"
#include "rest/handlers/old_client_connect_rest_handler.h"
#include "nx_ec/data/api_conversion_functions.h"
#include "media_server/resource_status_watcher.h"
#include "nx_ec/dummy_handler.h"

#include "version.h"
#include "core/resource_management/resource_properties.h"

// This constant is used while checking for compatibility.
// Do not change it until you know what you're doing.
static const char COMPONENT_NAME[] = "MediaServer";

static QString SERVICE_NAME = lit("%1 Server").arg(QnAppInfo::organizationName());
static const quint64 DEFAULT_MAX_LOG_FILE_SIZE = 10*1024*1024;
static const quint64 DEFAULT_LOG_ARCHIVE_SIZE = 25;
static const quint64 DEFAULT_MSG_LOG_ARCHIVE_SIZE = 5;
static const unsigned int APP_SERVER_REQUEST_ERROR_TIMEOUT_MS = 5500;

class QnMain;
static QnMain* serviceMainInstance = 0;
void stopServer(int signal);
bool restartFlag = false;
void restartServer();

namespace {
    const QString YES = lit("yes");
    const QString NO = lit("no");
    const QString GUID_IS_HWID = lit("guidIsHWID");
    const QString SERVER_GUID = lit("serverGuid");
    const QString SERVER_GUID2 = lit("serverGuid2");
    const QString OBSOLETE_SERVER_GUID = lit("obsoleteServerGuid");
    const QString PENDING_SWITCH_TO_CLUSTER_MODE = lit("pendingSwitchToClusterMode");
};

//#include "device_plugins/arecontvision/devices/av_device_server.h"

//#define TEST_RTSP_SERVER

static const int PROXY_POOL_SIZE = 8;
#ifdef EDGE_SERVER
static const int DEFAULT_MAX_CAMERAS = 1;
#else
static const int DEFAULT_MAX_CAMERAS = 128;
#endif

//!TODO: #ak have to do something with settings
class CmdLineArguments
{
public:
    QString logLevel;
    //!Log level of http requests log
    QString msgLogLevel;
    QString rebuildArchive;
    QString devModeKey;
    QString allowedDiscoveryPeers;

    CmdLineArguments()
    :
        logLevel(
#ifdef _DEBUG
            lit("DEBUG")
#else
            lit("WARNING")
#endif
        ),
        msgLogLevel( lit("none") )
    {
    }
};

static CmdLineArguments cmdLineArguments;

void decoderLogCallback(void* /*pParam*/, int i, const char* szFmt, va_list args)
{
    //USES_CONVERSION;

    //Ignore debug and info (i == 2 || i == 1) messages
    if(AV_LOG_ERROR != i)
    {
        //return;
    }

    // AVCodecContext* pCtxt = (AVCodecContext*)pParam;

    char szMsg[1024];
    vsprintf(szMsg, szFmt, args);
    //if(szMsg[strlen(szMsg)] == '\n')
    {
        szMsg[strlen(szMsg)-1] = 0;
    }

    NX_LOG( lit("FFMPEG %1").arg(QString::fromLocal8Bit(szMsg)), cl_logERROR);
}

QHostAddress resolveHost(const QString& hostString)
{
    QHostAddress host(hostString);
    if (host.toIPv4Address() != 0)
        return host;

    QHostInfo info = QHostInfo::fromName(hostString);

    // Can't resolve
    if (info.error() != QHostInfo::NoError)
    {
        NX_LOG(lit("Couldn't resolve host %1").arg(hostString), cl_logERROR);
        return QHostAddress();
    }

    // Initialize to zero
    host = QHostAddress();
    foreach (const QHostAddress &address, info.addresses())
    {
        if (address.toIPv4Address() != 0)
        {
            host = address;
            break;
        }
    }

    if (host.toIPv4Address() == 0)
        NX_LOG( lit("No ipv4 address associated with host %1").arg(hostString), cl_logERROR);

    return host;
}

QString defaultLocalAddress(const QHostAddress& target)
{
    if (!target.isNull())
    {
        QUdpSocket socket;
        socket.connectToHost(target, 53);

        if (socket.localAddress() != QHostAddress::LocalHost)
            return socket.localAddress().toString(); // if app server is on other computer we use same address as used to connect to app server
    }

    {
        // try select default interface
        QUdpSocket socket;
        socket.connectToHost("8.8.8.8", 53);
        QString result = socket.localAddress().toString();

        if (result.length()>0)
            return result;
    }


    {
        // if nothing else works use first enabled hostaddr
        QList<QnInterfaceAndAddr> interfaces = getAllIPv4Interfaces();

        for (int i = 0; i < interfaces.size();++i)
        {
            QUdpSocket socket;
            if (!socket.bind(interfaces.at(i).address, 0))
                continue;

            QString result = socket.localAddress().toString();

            Q_ASSERT(result.length() > 0 );

            return result;
        }
    }

    return "127.0.0.1";

}


static int lockmgr(void **mtx, enum AVLockOp op)
{
    QMutex** qMutex = (QMutex**) mtx;
    switch(op) {
        case AV_LOCK_CREATE:
            *qMutex = new QMutex();
            return 0;
        case AV_LOCK_OBTAIN:
            (*qMutex)->lock();
            return 0;
        case AV_LOCK_RELEASE:
            (*qMutex)->unlock();
            return 0;
        case AV_LOCK_DESTROY:
            delete *qMutex;
            return 0;
    }
    return 1;
}

void ffmpegInit()
{
    //avcodec_init();
    av_register_all();

    if(av_lockmgr_register(lockmgr) != 0)
    {
        qCritical() << "Failed to register ffmpeg lock manager";
    }

    // TODO: #Elric we need comments about true/false at call site => bad api design, use flags instead
    QnStoragePluginFactory::instance()->registerStoragePlugin("file", QnFileStorageResource::instance, true); // true means use it plugin if no <protocol>:// prefix
#ifdef ENABLE_COLDSTORE
    QnStoragePluginFactory::instance()->registerStoragePlugin("coldstore", QnPlColdStoreStorage::instance, false); // true means use it plugin if no <protocol>:// prefix
#endif
}

QnStorageResourcePtr createStorage(const QnUuid& serverId, const QString& path)
{
    QnStorageResourcePtr storage(QnStoragePluginFactory::instance()->createStorage("ufile"));
    storage->setName("Initial");
    storage->setParentId(serverId);
    storage->setUrl(path);
    storage->setSpaceLimit( MSSettings::roSettings()->value(nx_ms_conf::MIN_STORAGE_SPACE, nx_ms_conf::DEFAULT_MIN_STORAGE_SPACE).toLongLong() );
    storage->setUsedForWriting(storage->isStorageAvailableForWriting());
    QnResourceTypePtr resType = qnResTypePool->getResourceTypeByName("Storage");
    Q_ASSERT(resType);
    if (resType)
        storage->setTypeId(resType->getId());
    storage->setParentId(serverGuid());

    return storage;
}

#ifdef Q_OS_WIN
static int freeGB(QString drive)
{
    ULARGE_INTEGER freeBytes;

    GetDiskFreeSpaceEx(drive.toStdWString().c_str(), &freeBytes, 0, 0);

    return freeBytes.HighPart * 4 + (freeBytes.LowPart>> 30);
}
#endif

static QStringList listRecordFolders()
{
    QStringList folderPaths;

#ifdef Q_OS_WIN
    //QString maxFreeSpaceDrive;
    //int maxFreeSpace = 0;

    foreach (QFileInfo drive, QDir::drives()) {
        if (!drive.isWritable())
            continue;


        QString path = drive.absolutePath();

        if (GetDriveType(path.toStdWString().c_str()) != DRIVE_FIXED)
            continue;

        folderPaths.append(QDir::toNativeSeparators(path) + QnAppInfo::mediaFolderName());
        /*
        int freeSpace = freeGB(path);

        if (maxFreeSpaceDrive.isEmpty() || freeSpace > maxFreeSpace) {
            maxFreeSpaceDrive = path;
            maxFreeSpace = freeSpace;
        }

        if (freeSpace >= 100) {
            NX_LOG(QString("Drive %1 has more than 100GB free space. Using it for storage.").arg(path), cl_logINFO);
            folderPaths.append(path + QnAppInfo::mediaFolderName());
        }
        */
    }
    /*
    if (folderPaths.isEmpty()) {
        NX_LOG(QString("There are no drives with more than 100GB free space. Using drive %1 as it has the most free space: %2 GB").arg(maxFreeSpaceDrive).arg(maxFreeSpace), cl_logINFO);
        folderPaths.append(maxFreeSpaceDrive + QnAppInfo::mediaFolderName());
    }
    */
#endif

#ifdef Q_OS_LINUX
    folderPaths.append(getDataDirectory() + "/data");
#endif

    return folderPaths;
}

QnAbstractStorageResourceList createStorages(const QnMediaServerResourcePtr mServer)
{
    QnAbstractStorageResourceList storages;
    //bool isBigStorageExist = false;
    qint64 bigStorageThreshold = 0;
    foreach(QString folderPath, listRecordFolders()) 
    {
        if (!mServer->getStorageByUrl(folderPath).isNull())
            continue;
        QnStorageResourcePtr storage = createStorage(mServer->getId(), folderPath);
        qint64 available = storage->getTotalSpace() - storage->getSpaceLimit();
        bigStorageThreshold = qMax(bigStorageThreshold, available);
        storages.append(storage);
        NX_LOG(QString("Creating new storage: %1").arg(folderPath), cl_logINFO);
    }
    bigStorageThreshold /= QnStorageManager::BIG_STORAGE_THRESHOLD_COEFF;

    for (int i = 0; i < storages.size(); ++i) {
        QnStorageResourcePtr storage = storages[i].dynamicCast<QnStorageResource>();
        qint64 available = storage->getTotalSpace() - storage->getSpaceLimit();
        if (available < bigStorageThreshold)
            storage->setUsedForWriting(false);
    }

    return storages;
}

QnAbstractStorageResourceList updateStorages(QnMediaServerResourcePtr mServer)
{
    QMap<QnUuid, QnAbstractStorageResourcePtr> result;
    // I've switched all patches to native separator to fix network patches like \\computer\share
    foreach(QnAbstractStorageResourcePtr abstractStorage, mServer->getStorages())
    {
        QnStorageResourcePtr storage = abstractStorage.dynamicCast<QnStorageResource>();
        if (!storage)
            continue;
        if (!storage->getUrl().contains("://")) {
            QString updatedURL = QDir::toNativeSeparators(storage->getUrl());
            if (updatedURL.endsWith(QDir::separator()))
                updatedURL.chop(1);
            if (storage->getUrl() != updatedURL) {
                storage->setUrl(updatedURL);
                result.insert(storage->getId(), storage);
            }
        }
    }

    qint64 bigStorageThreshold = 0;
    foreach(QnAbstractStorageResourcePtr abstractStorage, mServer->getStorages()) {
        QnStorageResourcePtr storage = abstractStorage.dynamicCast<QnStorageResource>();
        if (!storage)
            continue;
        qint64 available = storage->getTotalSpace() - storage->getSpaceLimit();
        bigStorageThreshold = qMax(bigStorageThreshold, available);
    }
    bigStorageThreshold /= QnStorageManager::BIG_STORAGE_THRESHOLD_COEFF;

    foreach(QnAbstractStorageResourcePtr abstractStorage, mServer->getStorages()) {
        QnStorageResourcePtr storage = abstractStorage.dynamicCast<QnStorageResource>();
        if (!storage)
            continue;
        qint64 available = storage->getTotalSpace() - storage->getSpaceLimit();
        if (available < bigStorageThreshold) {
            if (storage->isUsedForWriting()) {
                storage->setUsedForWriting(false);
                result.insert(storage->getId(), storage);
                qWarning() << "Disable writing to storage" << storage->getPath() << "because of low storage size";
            }
        }
    }
    return result.values();
}

void setServerNameAndUrls(QnMediaServerResourcePtr server, const QString& myAddress, int port)
{
    if (server->getName().isEmpty())
        server->setName(QString("Server ") + myAddress);

    server->setUrl(QString("rtsp://%1:%2").arg(myAddress).arg(port));
    server->setApiUrl(QString("http://%1:%2").arg(myAddress).arg(port));
}

QnMediaServerResourcePtr QnMain::findServer(ec2::AbstractECConnectionPtr ec2Connection, Qn::PanicMode* pm)
{
    QnMediaServerResourceList servers;
    *pm = Qn::PM_None;

    while (servers.isEmpty() && !needToStop())
    {
        ec2::ErrorCode rez = ec2Connection->getMediaServerManager()->getServersSync(QnUuid(), &servers);
        if( rez == ec2::ErrorCode::ok )
            break;

        qDebug() << "findServer(): Call to getServers failed. Reason: " << ec2::toString(rez);
        QnSleep::msleep(1000);
    }

    foreach(QnMediaServerResourcePtr server, servers)
    {
        *pm = server->getPanicMode();
        if (server->getId() == serverGuid())
            return server;
    }

    return QnMediaServerResourcePtr();
}

QnMediaServerResourcePtr registerServer(ec2::AbstractECConnectionPtr ec2Connection, QnMediaServerResourcePtr serverPtr)
{
    QnMediaServerResourcePtr savedServer;
    serverPtr->setStatus(Qn::Online, true);

    ec2::ErrorCode rez = ec2Connection->getMediaServerManager()->saveSync(serverPtr, &savedServer);
    if (rez != ec2::ErrorCode::ok)
    {
        qDebug() << "registerServer(): Call to registerServer failed. Reason: " << ec2::toString(rez);
        return QnMediaServerResourcePtr();
    }

    /*
    rez = ec2Connection->getResourceManager()->setResourceStatusSync(serverPtr->getId(), Qn::Online);
    if (rez != ec2::ErrorCode::ok)
    {
        qDebug() << "registerServer(): Call to change server status failed. Reason: " << ec2::toString(rez);
        return QnMediaServerResourcePtr();
    }
    */

    return savedServer;
}

void QnMain::saveStorages(ec2::AbstractECConnectionPtr ec2Connection, const QnAbstractStorageResourceList& storages)
{
    ec2::ErrorCode rez;
    while((rez = ec2Connection->getMediaServerManager()->saveStoragesSync(storages)) != ec2::ErrorCode::ok && !needToStop())
    {
        qWarning() << "updateStorages(): Call to change server's storages failed. Reason: " << ec2::toString(rez);
        QnSleep::msleep(APP_SERVER_REQUEST_ERROR_TIMEOUT_MS);
    }
}

#ifdef Q_OS_WIN
#include <windows.h>
#include <stdio.h>
BOOL WINAPI stopServer_WIN(DWORD dwCtrlType)
{
    stopServer(dwCtrlType);
    return true;
}
#endif

static QtMessageHandler defaultMsgHandler = 0;

static void myMsgHandler(QtMsgType type, const QMessageLogContext& ctx, const QString& msg)
{
    if (defaultMsgHandler)
        defaultMsgHandler(type, ctx, msg);

    qnLogMsgHandler(type, ctx, msg);
}

/** Initialize log. */
void initLog(const QString& _logLevel) 
{
    QString logLevel = _logLevel;
    const QString& configLogLevel = MSSettings::roSettings()->value("log-level").toString();
    if (!configLogLevel.isEmpty())
        logLevel = configLogLevel;

    if(logLevel == lit("none"))
        return;

    QnLog::initLog(logLevel);
    const QString& dataLocation = getDataDirectory();
    const QString& logFileLocation = MSSettings::roSettings()->value( "logDir", dataLocation + QLatin1String("/log/") ).toString();
    if (!QDir().mkpath(logFileLocation))
        NX_LOG(lit("Could not create log folder: ") + logFileLocation, cl_logALWAYS);
    const QString& logFileName = logFileLocation + QLatin1String("/log_file");
    if (!cl_log.create(
            logFileName,
            MSSettings::roSettings()->value( "maxLogFileSize", DEFAULT_MAX_LOG_FILE_SIZE ).toULongLong(),
            MSSettings::roSettings()->value( "logArchiveSize", DEFAULT_LOG_ARCHIVE_SIZE ).toULongLong(),
            QnLog::logLevelFromString(logLevel)))
        NX_LOG(lit("Could not create log file") + logFileName, cl_logALWAYS);
    MSSettings::roSettings()->setValue("logFile", logFileName);
    NX_LOG(QLatin1String("================================================================================="), cl_logALWAYS);
}

int serverMain(int argc, char *argv[])
{
    Q_UNUSED(argc)
#ifdef Q_OS_WIN
    SetConsoleCtrlHandler(stopServer_WIN, true);
#endif
    signal(SIGINT, stopServer);
    //signal(SIGABRT, stopServer);
    signal(SIGTERM, stopServer);

//    av_log_set_callback(decoderLogCallback);



    const QString& dataLocation = getDataDirectory();
    QDir::setCurrent(qApp->applicationDirPath());

    if (cmdLineArguments.rebuildArchive.isEmpty()) {
        cmdLineArguments.rebuildArchive = MSSettings::runTimeSettings()->value("rebuild").toString();
    }
    MSSettings::runTimeSettings()->remove("rebuild");

    initLog(cmdLineArguments.logLevel);

    if( cmdLineArguments.msgLogLevel != lit("none") )
        QnLog::instance(QnLog::HTTP_LOG_INDEX)->create(
            dataLocation + QLatin1String("/log/http_log"),
            DEFAULT_MAX_LOG_FILE_SIZE,
            DEFAULT_MSG_LOG_ARCHIVE_SIZE,
            QnLog::logLevelFromString(cmdLineArguments.msgLogLevel) );

    if (cmdLineArguments.rebuildArchive == "all")
        DeviceFileCatalog::setRebuildArchive(DeviceFileCatalog::Rebuild_All);
    else if (cmdLineArguments.rebuildArchive == "hq")
        DeviceFileCatalog::setRebuildArchive(DeviceFileCatalog::Rebuild_HQ);
    else if (cmdLineArguments.rebuildArchive == "lq")
        DeviceFileCatalog::setRebuildArchive(DeviceFileCatalog::Rebuild_LQ);

    NX_LOG(lit("%1 started").arg(qApp->applicationName()), cl_logALWAYS);
    NX_LOG(lit("Software version: %1").arg(QCoreApplication::applicationVersion()), cl_logALWAYS);
    NX_LOG(lit("Software revision: %1").arg(QnAppInfo::applicationRevision()), cl_logALWAYS);
    NX_LOG(lit("binary path: %1").arg(QFile::decodeName(argv[0])), cl_logALWAYS);

    if( cmdLineArguments.logLevel != lit("none") )
        defaultMsgHandler = qInstallMessageHandler(myMsgHandler);

    qnPlatform->process(NULL)->setPriority(QnPlatformProcess::HighPriority);

    ffmpegInit();

    // ------------------------------------------
#ifdef TEST_RTSP_SERVER
    addTestData();
#endif

    return 0;
}

void initAppServerConnection(QSettings &settings)
{
    QUrl appServerUrl;
    QUrlQuery params;

    // ### remove
    QString host = settings.value("appserverHost").toString();
    if( QUrl( host ).scheme() == "file" )
    {
        appServerUrl = QUrl( host ); // it is a completed URL
    }
    else if (host.isEmpty() || host == "localhost")
    {
        appServerUrl = QUrl::fromLocalFile( closeDirPath( getDataDirectory() ) );
    }
    else {
        appServerUrl.setScheme(settings.value("secureAppserverConnection", true).toBool() ? QLatin1String("https") : QLatin1String("http"));
        int port = settings.value("appserverPort", DEFAULT_APPSERVER_PORT).toInt();
        appServerUrl.setHost(host);
        appServerUrl.setPort(port);
    }
    if (appServerUrl.scheme() == "file")
    {
        QString staticDBPath = settings.value("staticDataDir").toString();
        if (!staticDBPath.isEmpty()) {
            params.addQueryItem("staticdb_path", staticDBPath);
		}
    }

    // TODO: Actually appserverPassword is always empty. Remove?
    QString userName = settings.value("appserverLogin", QLatin1String("admin")).toString();
    QString password = settings.value("appserverPassword", QLatin1String("")).toString();
    QByteArray authKey = settings.value("authKey").toByteArray();
    QString appserverHostString = MSSettings::roSettings()->value("appserverHost").toString();
    if (!authKey.isEmpty() && !isLocalAppServer(appserverHostString))
    {
        // convert from v2.2 format and encode value
        QByteArray prefix("SK_");
        if (!authKey.startsWith(prefix))
        {
            QByteArray authKeyBin = QnUuid(authKey).toRfc4122();
            QByteArray authKeyEncoded = QnAuthHelper::symmetricalEncode(authKeyBin).toHex();
            settings.setValue(lit("authKey"), prefix + authKeyEncoded); // encode and update in settings
        }
        else {
            QByteArray authKeyEncoded = QByteArray::fromHex(authKey.mid(prefix.length()));
            QByteArray authKeyDecoded = QnAuthHelper::symmetricalEncode(authKeyEncoded);
            authKey = QnUuid::fromRfc4122(authKeyDecoded).toByteArray();
        }

        userName = serverGuid().toString();
        password = authKey;
    }

    appServerUrl.setUserName(userName);
    appServerUrl.setPassword(password);
    appServerUrl.setQuery(params);

    QUrl urlNoPassword(appServerUrl);
    urlNoPassword.setPassword("");
    NX_LOG(lit("Connect to server %1").arg(urlNoPassword.toString()), cl_logINFO);
    QnAppServerConnectionFactory::setClientGuid(serverGuid().toString());
    QnAppServerConnectionFactory::setUrl(appServerUrl);
    QnAppServerConnectionFactory::setDefaultFactory(QnResourceDiscoveryManager::instance());
}

QnMain::QnMain(int argc, char* argv[])
:
    m_argc(argc),
    m_argv(argv),
    m_startMessageSent(false),
    m_firstRunningTime(0),
    m_moduleFinder(0),
    m_universalTcpListener(0)
{
    serviceMainInstance = this;
}

QnMain::~QnMain()
{
    quit();
    stop();
}

void QnMain::at_restartServerRequired()
{
    restartServer();
}

void QnMain::stopSync()
{
    if (serviceMainInstance) {
        serviceMainInstance->pleaseStop();
        serviceMainInstance->exit();
        serviceMainInstance->wait();
        serviceMainInstance = 0;
    }
    qApp->quit();
}

void QnMain::stopAsync()
{
    QTimer::singleShot(0, this, SLOT(stopSync()));
}


void QnMain::stopObjects()
{
    qWarning() << "QnMain::stopObjects() called";

    QnStorageManager::instance()->cancelRebuildCatalogAsync();
    if (qnFileDeletor)
        qnFileDeletor->pleaseStop();

    if (m_universalTcpListener)
        m_universalTcpListener->pleaseStop();
    if (m_moduleFinder)
        m_moduleFinder->pleaseStop();

    if (m_universalTcpListener) {
        m_universalTcpListener->stop();
        delete m_universalTcpListener;
        m_universalTcpListener = 0;
    }

    if (m_moduleFinder)
    {
        m_moduleFinder->stop();
        delete m_moduleFinder;
        m_moduleFinder = 0;
    }
}

void QnMain::updateDisabledVendorsIfNeeded()
{
    static const QString DV_PROPERTY = QLatin1String("disabledVendors");

    QString disabledVendors = MSSettings::roSettings()->value(DV_PROPERTY).toString();
    QnUserResourcePtr admin = qnResPool->getAdministrator();
    if (!admin)
        return;

    if (!admin->hasProperty(DV_PROPERTY)) {
        QnGlobalSettings *settings = QnGlobalSettings::instance();
        settings->setDisabledVendors(disabledVendors);
        MSSettings::roSettings()->remove(DV_PROPERTY);
    }
}

void QnMain::updateAllowCameraCHangesIfNeed()
{
    static const QString DV_PROPERTY = QLatin1String("allowCameraChanges");

    QString allowCameraChanges = MSSettings::roSettings()->value(DV_PROPERTY).toString();
    if (!allowCameraChanges.isEmpty())
    {
        QnGlobalSettings *settings = QnGlobalSettings::instance();
        settings->setCameraSettingsOptimizationEnabled(allowCameraChanges.toLower() == lit("true") || allowCameraChanges == lit("1"));
        MSSettings::roSettings()->remove(DV_PROPERTY);
    }
}

void QnMain::loadResourcesFromECS(QnCommonMessageProcessor* messageProcessor)
{
    ec2::AbstractECConnectionPtr ec2Connection = QnAppServerConnectionFactory::getConnection2();

    ec2::ErrorCode rez;

    {
        //reading servers list
        QnMediaServerResourceList mediaServerList;
        while( ec2Connection->getMediaServerManager()->getServersSync(QnUuid(), &mediaServerList) != ec2::ErrorCode::ok )
        {
            NX_LOG( lit("QnMain::run(). Can't get servers."), cl_logERROR );
            QnSleep::msleep(APP_SERVER_REQUEST_ERROR_TIMEOUT_MS);
            if (m_needStop)
                return;
        }
        foreach(const QnMediaServerResourcePtr &mediaServer, mediaServerList)
            messageProcessor->updateResource(mediaServer);

        //reading server attributes
        QnMediaServerUserAttributesList mediaServerUserAttributesList;
        while ((rez = ec2Connection->getMediaServerManager()->getUserAttributesSync(QnUuid(), &mediaServerUserAttributesList)) != ec2::ErrorCode::ok)
        {
            NX_LOG( lit("QnMain::run(): Can't get server user attributes list. Reason: %1").arg(ec2::toString(rez)), cl_logDEBUG1 );
            QnSleep::msleep(APP_SERVER_REQUEST_ERROR_TIMEOUT_MS);
            if (m_needStop)
                return;
        }
        messageProcessor->processServerUserAttributesList( mediaServerUserAttributesList );

        //read server's storages
        QnResourceList storages;
        while ((rez = ec2Connection->getMediaServerManager()->getStoragesSync(QnUuid(), &storages)) != ec2::ErrorCode::ok)
        {
            NX_LOG( lit("QnMain::run(): Can't get storage list. Reason: %1").arg(ec2::toString(rez)), cl_logDEBUG1 );
            QnSleep::msleep(APP_SERVER_REQUEST_ERROR_TIMEOUT_MS);
            if (m_needStop)
                return;
        }
        foreach(const QnResourcePtr& storage, storages)
            messageProcessor->updateResource( storage );
    }


    {
        // read camera list
        QnVirtualCameraResourceList cameras;
        while ((rez = ec2Connection->getCameraManager()->getCamerasSync(QnUuid(), &cameras)) != ec2::ErrorCode::ok)
        {
            NX_LOG( lit("QnMain::run(): Can't get cameras. Reason: %1").arg(ec2::toString(rez)), cl_logDEBUG1 );
            QnSleep::msleep(APP_SERVER_REQUEST_ERROR_TIMEOUT_MS);
            if (m_needStop)
                return;
        }

        //reading camera attributes
        QnCameraUserAttributesList cameraUserAttributesList;
        while ((rez = ec2Connection->getCameraManager()->getUserAttributesSync(QnUuid(), &cameraUserAttributesList)) != ec2::ErrorCode::ok)
        {
            NX_LOG( lit("QnMain::run(): Can't get camera user attributes list. Reason: %1").arg(ec2::toString(rez)), cl_logDEBUG1 );
            QnSleep::msleep(APP_SERVER_REQUEST_ERROR_TIMEOUT_MS);
            if (m_needStop)
                return;
        }
        messageProcessor->processCameraUserAttributesList( cameraUserAttributesList );

        // read properties dictionary
        ec2::ApiResourceParamWithRefDataList kvPairs;
        while ((rez = ec2Connection->getResourceManager()->getKvPairsSync(QnUuid(), &kvPairs)) != ec2::ErrorCode::ok)
        {
            NX_LOG( lit("QnMain::run(): Can't get properties dictionary. Reason: %1").arg(ec2::toString(rez)), cl_logDEBUG1 );
            QnSleep::msleep(APP_SERVER_REQUEST_ERROR_TIMEOUT_MS);
            if (m_needStop)
                return;
        }
        messageProcessor->processPropertyList( kvPairs );

        QnManualCameraInfoMap manualCameras;
        foreach(const QnSecurityCamResourcePtr &camera, cameras) {
            messageProcessor->updateResource(camera);
            if (camera->isManuallyAdded() && camera->getParentId() == m_mediaServer->getId()) {
                QnResourceTypePtr resType = qnResTypePool->getResourceType(camera->getTypeId());
                manualCameras.insert(camera->getUniqueId(), QnManualCameraInfo(QUrl(camera->getUrl()), camera->getAuth(), resType->getName()));
            }
        }
        QnResourceDiscoveryManager::instance()->registerManualCameras(manualCameras);
    }

    {
        QnCameraHistoryList cameraHistoryList;
        while (( rez = ec2Connection->getCameraManager()->getCameraHistoryListSync(&cameraHistoryList)) != ec2::ErrorCode::ok)
        {
            qDebug() << "QnMain::run(): Can't get cameras history. Reason: " << ec2::toString(rez);
            QnSleep::msleep(APP_SERVER_REQUEST_ERROR_TIMEOUT_MS);
            if (m_needStop)
                return;
        }

        foreach(QnCameraHistoryPtr history, cameraHistoryList)
            QnCameraHistoryPool::instance()->addCameraHistory(history);
    }

    {
        //loading users
        QnUserResourceList users;
        while(( rez = ec2Connection->getUserManager()->getUsersSync(QnUuid(), &users))  != ec2::ErrorCode::ok)
        {
            qDebug() << "QnMain::run(): Can't get users. Reason: " << ec2::toString(rez);
            QnSleep::msleep(APP_SERVER_REQUEST_ERROR_TIMEOUT_MS);
            if (m_needStop)
                return;
        }

        foreach(const QnUserResourcePtr &user, users)
            messageProcessor->updateResource(user);
    }

    {
        //loading videowalls
        QnVideoWallResourceList videowalls;
        while(( rez = ec2Connection->getVideowallManager()->getVideowallsSync(&videowalls))  != ec2::ErrorCode::ok)
        {
            qDebug() << "QnMain::run(): Can't get videowalls. Reason: " << ec2::toString(rez);
            QnSleep::msleep(APP_SERVER_REQUEST_ERROR_TIMEOUT_MS);
            if (m_needStop)
                return;
        }

        foreach(const QnVideoWallResourcePtr &videowall, videowalls)
            messageProcessor->updateResource(videowall);
    }

    {
        //loading business rules
        QnBusinessEventRuleList rules;
        while( (rez = ec2Connection->getBusinessEventManager()->getBusinessRulesSync(&rules)) != ec2::ErrorCode::ok )
        {
            qDebug() << "QnMain::run(): Can't get business rules. Reason: " << ec2::toString(rez);
            QnSleep::msleep(APP_SERVER_REQUEST_ERROR_TIMEOUT_MS);
            if (m_needStop)
                return;
        }

        foreach(const QnBusinessEventRulePtr &rule, rules)
            messageProcessor->on_businessEventAddedOrUpdated(rule);
    }

    {
        // load licenses
        QnLicenseList licenses;
        while( (rez = ec2Connection->getLicenseManager()->getLicensesSync(&licenses)) != ec2::ErrorCode::ok )
        {
            qDebug() << "QnMain::run(): Can't get license list. Reason: " << ec2::toString(rez);
            QnSleep::msleep(APP_SERVER_REQUEST_ERROR_TIMEOUT_MS);
            if (m_needStop)
                return;
        }

        foreach(const QnLicensePtr &license, licenses)
            messageProcessor->on_licenseChanged(license);
    }

}

void QnMain::at_updatePublicAddress(const QHostAddress& publicIP)
{
    m_publicAddress = publicIP;

    QnPeerRuntimeInfo localInfo = QnRuntimeInfoManager::instance()->localInfo();
    localInfo.data.publicIP = m_publicAddress.toString();
    QnRuntimeInfoManager::instance()->updateLocalItem(localInfo);

    at_localInterfacesChanged();

    QnMediaServerResourcePtr server = qnResPool->getResourceById(qnCommon->moduleGUID()).dynamicCast<QnMediaServerResource>();
    if (server) {
        Qn::ServerFlags serverFlags = server->getServerFlags();
        if (m_publicAddress.isNull())
            serverFlags &= ~Qn::SF_HasPublicIP;
        else
            serverFlags |= Qn::SF_HasPublicIP;
        if (serverFlags != server->getServerFlags()) {
            server->setServerFlags(serverFlags);
            ec2::AbstractECConnectionPtr ec2Connection = QnAppServerConnectionFactory::getConnection2();
            ec2Connection->getMediaServerManager()->save(server, ec2::DummyHandler::instance(), &ec2::DummyHandler::onRequestDone);
        }
    }
}

void QnMain::at_localInterfacesChanged()
{
    auto intfList = allLocalAddresses();
    if (!m_publicAddress.isNull())
        intfList << m_publicAddress;
    m_mediaServer->setNetAddrList(intfList);

    QString defaultAddress = QUrl(m_mediaServer->getApiUrl()).host();
    int port = QUrl(m_mediaServer->getApiUrl()).port();
    bool found = false;
    foreach(const QHostAddress& addr, intfList) {
        if (addr.toString() == defaultAddress) {
            found = true;
            break;
        }
    }
    if (!found) {
        QHostAddress newAddress;
        if (!intfList.isEmpty())
            newAddress = intfList.first();
        setServerNameAndUrls(m_mediaServer, newAddress.toString(), port);
    }

    ec2::AbstractECConnectionPtr ec2Connection = QnAppServerConnectionFactory::getConnection2();
    ec2Connection->getMediaServerManager()->save(m_mediaServer, this, &QnMain::at_serverSaved);
}

void QnMain::at_serverSaved(int, ec2::ErrorCode err)
{
    if (err != ec2::ErrorCode::ok)
        qWarning() << "Error saving server.";
}

void QnMain::at_connectionOpened()
{
    if (m_firstRunningTime)
        qnBusinessRuleConnector->at_mserverFailure(qnResPool->getResourceById(serverGuid()).dynamicCast<QnMediaServerResource>(), m_firstRunningTime*1000, QnBusiness::ServerStartedReason, QString());
    if (!m_startMessageSent) {
        qnBusinessRuleConnector->at_mserverStarted(qnResPool->getResourceById(serverGuid()).dynamicCast<QnMediaServerResource>(), qnSyncTime->currentUSecsSinceEpoch());
        m_startMessageSent = true;
    }
    m_firstRunningTime = 0;
}

void QnMain::at_timer()
{
    MSSettings::runTimeSettings()->setValue("lastRunningTime", qnSyncTime->currentMSecsSinceEpoch());
    QnResourcePtr mServer = qnResPool->getResourceById(qnCommon->moduleGUID());
    foreach(QnResourcePtr res, qnResPool->getAllCameras(mServer))
    {
        QnVirtualCameraResourcePtr cam = res.dynamicCast<QnVirtualCameraResource>();
        if (cam)
            cam->noCameraIssues(); // decrease issue counter
    }

}

void QnMain::at_storageManager_noStoragesAvailable() {
    qnBusinessRuleConnector->at_NoStorages(m_mediaServer);
}

void QnMain::at_storageManager_storageFailure(const QnResourcePtr& storage, QnBusiness::EventReason reason) {
    qnBusinessRuleConnector->at_storageFailure(m_mediaServer, qnSyncTime->currentUSecsSinceEpoch(), reason, storage);
}

void QnMain::at_storageManager_rebuildFinished() {
    qnBusinessRuleConnector->at_archiveRebuildFinished(m_mediaServer);
}

void QnMain::at_cameraIPConflict(const QHostAddress& host, const QStringList& macAddrList)
{
    qnBusinessRuleConnector->at_cameraIPConflict(
        m_mediaServer,
        host,
        macAddrList,
        qnSyncTime->currentUSecsSinceEpoch());
}


bool QnMain::initTcpListener()
{
    const int rtspPort = MSSettings::roSettings()->value(nx_ms_conf::SERVER_PORT, nx_ms_conf::DEFAULT_SERVER_PORT).toInt();
    QnRestProcessorPool::instance()->registerHandler("api/RecordedTimePeriods", new QnRecordedChunksRestHandler());
    QnRestProcessorPool::instance()->registerHandler("api/storageStatus", new QnStorageStatusRestHandler());
    QnRestProcessorPool::instance()->registerHandler("api/storageSpace", new QnStorageSpaceRestHandler());
    QnRestProcessorPool::instance()->registerHandler("api/statistics", new QnStatisticsRestHandler());
    QnRestProcessorPool::instance()->registerHandler("api/getCameraParam", new QnGetCameraParamRestHandler());
    QnRestProcessorPool::instance()->registerHandler("api/setCameraParam", new QnSetCameraParamRestHandler());
    QnRestProcessorPool::instance()->registerHandler("api/manualCamera", new QnManualCameraAdditionRestHandler());
    QnRestProcessorPool::instance()->registerHandler("api/ptz", new QnPtzRestHandler());
    QnRestProcessorPool::instance()->registerHandler("api/image", new QnImageRestHandler());
    QnRestProcessorPool::instance()->registerHandler("api/onEvent", new QnExternalBusinessEventRestHandler());
    QnRestProcessorPool::instance()->registerHandler("api/gettime", new QnTimeRestHandler());
    QnRestProcessorPool::instance()->registerHandler("api/getCurrentUser", new QnCurrentUserRestHandler());
    QnRestProcessorPool::instance()->registerHandler("api/activateLicense", new QnActivateLicenseRestHandler());
    QnRestProcessorPool::instance()->registerHandler("api/testEmailSettings", new QnTestEmailSettingsHandler());
    QnRestProcessorPool::instance()->registerHandler("api/ping", new QnPingRestHandler());
    QnRestProcessorPool::instance()->registerHandler("api/checkDiscovery", new QnCanAcceptCameraRestHandler());
    QnRestProcessorPool::instance()->registerHandler("api/pingSystem", new QnPingSystemRestHandler());
    QnRestProcessorPool::instance()->registerHandler("api/rebuildArchive", new QnRebuildArchiveRestHandler());
    QnRestProcessorPool::instance()->registerHandler("api/events", new QnBusinessEventLogRestHandler());
    QnRestProcessorPool::instance()->registerHandler("api/showLog", new QnLogRestHandler());
    QnRestProcessorPool::instance()->registerHandler("api/getSystemName", new QnGetSystemNameRestHandler());
    QnRestProcessorPool::instance()->registerHandler("api/doCameraDiagnosticsStep", new QnCameraDiagnosticsRestHandler());
    QnRestProcessorPool::instance()->registerHandler("api/installUpdate", new QnUpdateRestHandler());
    QnRestProcessorPool::instance()->registerHandler("api/restart", new QnRestartRestHandler());
    QnRestProcessorPool::instance()->registerHandler("api/connect", new QnOldClientConnectRestHandler());
    QnRestProcessorPool::instance()->registerHandler("api/moduleInformation", new QnModuleInformationRestHandler() );
    QnRestProcessorPool::instance()->registerHandler("api/moduleInformationAuthenticated", new QnModuleInformationRestHandler() );
    QnRestProcessorPool::instance()->registerHandler("api/routingInformation", new QnRoutingInformationRestHandler());
    QnRestProcessorPool::instance()->registerHandler("api/configure", new QnConfigureRestHandler());
    QnRestProcessorPool::instance()->registerHandler("api/mergeSystems", new QnMergeSystemsRestHandler());
    QnRestProcessorPool::instance()->registerHandler("api/backupDatabase", new QnBackupDbRestHandler());
    QnRestProcessorPool::instance()->registerHandler("api/discoveredPeers", new QnDiscoveredPeersRestHandler());
#ifdef QN_ENABLE_BOOKMARKS
    QnRestProcessorPool::instance()->registerHandler("api/cameraBookmarks", new QnCameraBookmarksRestHandler());
#endif
#ifdef ENABLE_ACTI
    QnActiResource::setEventPort(rtspPort);
    QnRestProcessorPool::instance()->registerHandler("api/camera_event", new QnActiEventRestHandler());  //used to receive event from acti camera. TODO: remove this from api
#endif
    QnRestProcessorPool::instance()->registerHandler("favicon.ico", new QnFavIconRestHandler());

    m_universalTcpListener = new QnUniversalTcpListener(
        QHostAddress::Any,
        rtspPort,
        QnTcpListener::DEFAULT_MAX_CONNECTIONS,
        MSSettings::roSettings()->value( nx_ms_conf::ALLOW_SSL_CONNECTIONS, nx_ms_conf::DEFAULT_ALLOW_SSL_CONNECTIONS ).toBool() );
    if( !m_universalTcpListener->bindToLocalAddress() )
        return false;
    m_universalTcpListener->setDefaultPage("/static/index.html");
    m_universalTcpListener->addHandler<QnRtspConnectionProcessor>("RTSP", "*");
    m_universalTcpListener->addHandler<QnRestConnectionProcessor>("HTTP", "api");
    m_universalTcpListener->addHandler<QnRestConnectionProcessor>("HTTP", "ec2");
    m_universalTcpListener->addHandler<QnFileConnectionProcessor>("HTTP", "static");
    m_universalTcpListener->addHandler<QnProgressiveDownloadingConsumer>("HTTP", "media");
    m_universalTcpListener->addHandler<nx_hls::QnHttpLiveStreamingProcessor>("HTTP", "hls");
    //m_universalTcpListener->addHandler<QnDefaultTcpConnectionProcessor>("HTTP", "*");
    //m_universalTcpListener->addHandler<QnProxyConnectionProcessor>("HTTP", "*");

    m_universalTcpListener->addHandler<QnProxyConnectionProcessor>("*", "proxy");
    //m_universalTcpListener->addHandler<QnProxyReceiverConnection>("PROXY", "*");

    if( !MSSettings::roSettings()->value("authenticationEnabled", "true").toBool() )
        m_universalTcpListener->disableAuth();

#ifdef ENABLE_DESKTOP_CAMERA
    m_universalTcpListener->addHandler<QnDesktopCameraRegistrator>("HTTP", "desktop_camera");
#endif   //ENABLE_DESKTOP_CAMERA

    m_universalTcpListener->start();

    return true;
}

QHostAddress QnMain::getPublicAddress()
{
    m_ipDiscovery.reset(new QnPublicIPDiscovery());

    if (MSSettings::roSettings()->value("publicIPEnabled").isNull())
        MSSettings::roSettings()->setValue("publicIPEnabled", 1);

    int publicIPEnabled = MSSettings::roSettings()->value("publicIPEnabled").toInt();
    if (publicIPEnabled == 0)
        return QHostAddress(); // disabled
    else if (publicIPEnabled > 1)
        return QHostAddress(MSSettings::roSettings()->value("staticPublicIP").toString()); // manually added
    m_ipDiscovery->update();
    m_ipDiscovery->waitForFinished();
    return m_ipDiscovery->publicIP();
}

void QnMain::run()
{
    QString sslCertPath = MSSettings::roSettings()->value( nx_ms_conf::SSL_CERTIFICATE_PATH, getDataDirectory() + lit( "/ssl/cert.pem" ) ).toString();
    QFile f(sslCertPath);
    if (!f.open(QIODevice::ReadOnly)) {
        qWarning() << "Could not find SSL certificate at "<<f.fileName()<<". Generating a new one";

        QDir parentDir = QFileInfo(f).absoluteDir();
        if (!parentDir.exists()) {
            if (!QDir().mkpath(parentDir.absolutePath())) {
                qWarning() << "Could not create directory " << parentDir.absolutePath();
            }
        }

        //TODO: #ivigasin sslCertPath can contain non-latin1 symbols
        if (generateSslCertificate(sslCertPath.toLatin1(), qApp->applicationName().toLatin1(), "US", QnAppInfo::organizationName().toLatin1())) {
            qWarning() << "Could not generate SSL certificate ";
        }

        if( !f.open( QIODevice::ReadOnly ) )
            qWarning() << "Could not load SSL certificate "<<f.fileName();
    }
    if( f.isOpen() )
    {
        const QByteArray& certData = f.readAll();
        QnSSLSocket::initSSLEngine( certData );
    }

    QnSyncTime syncTime;

    QScopedPointer<QnServerMessageProcessor> messageProcessor(new QnServerMessageProcessor());
    QScopedPointer<QnRuntimeInfoManager> runtimeInfoManager(new QnRuntimeInfoManager());

    // Create SessionManager
    QnSessionManager::instance()->start();

#ifdef ENABLE_ONVIF
    QnSoapServer soapServer;    //starting soap server to accept event notifications from onvif cameras
    soapServer.bind();
    soapServer.start();
#endif //ENABLE_ONVIF

    std::unique_ptr<QnCameraUserAttributePool> cameraUserAttributePool( new QnCameraUserAttributePool() );
    std::unique_ptr<QnMediaServerUserAttributesPool> mediaServerUserAttributesPool( new QnMediaServerUserAttributesPool() );
    QnResourcePool::initStaticInstance( new QnResourcePool() );

    QScopedPointer<QnGlobalSettings> globalSettings(new QnGlobalSettings());

    QnAuthHelper::initStaticInstance(new QnAuthHelper());
    connect(QnAuthHelper::instance(), &QnAuthHelper::emptyDigestDetected, this, &QnMain::at_emptyDigestDetected);
    QnAuthHelper::instance()->restrictionList()->allow( lit("*/api/ping"), AuthMethod::noAuth );
    QnAuthHelper::instance()->restrictionList()->allow( lit("*/api/camera_event*"), AuthMethod::noAuth );
    QnAuthHelper::instance()->restrictionList()->allow( lit("*/api/showLog*"), AuthMethod::urlQueryParam );
    QnAuthHelper::instance()->restrictionList()->allow( lit("*/api/moduleInformation"), AuthMethod::noAuth );

    QnBusinessRuleProcessor::init(new QnMServerBusinessRuleProcessor());
    QnEventsDB::init();

    QnVideoCameraPool::initStaticInstance( new QnVideoCameraPool() );

    QnMotionHelper::initStaticInstance( new QnMotionHelper() );

    QnBusinessEventConnector::initStaticInstance( new QnBusinessEventConnector() );
    auto stopQThreadFunc = []( QThread* obj ){ obj->quit(); obj->wait(); delete obj; };
    std::unique_ptr<QThread, decltype(stopQThreadFunc)> connectorThread( new QThread(), stopQThreadFunc );
    connectorThread->start();
    qnBusinessRuleConnector->moveToThread(connectorThread.get());

    CameraDriverRestrictionList cameraDriverRestrictionList;

    QSettings* settings = MSSettings::roSettings();

    std::unique_ptr<QnMServerResourceDiscoveryManager> mserverResourceDiscoveryManager( new QnMServerResourceDiscoveryManager() );
    QnResourceDiscoveryManager::init( mserverResourceDiscoveryManager.get() );
    initAppServerConnection(*settings);

    QnMulticodecRtpReader::setDefaultTransport( MSSettings::roSettings()->value(QLatin1String("rtspTransport"), RtpTransport::_auto).toString().toUpper() );

    QScopedPointer<QnServerPtzControllerPool> ptzPool(new QnServerPtzControllerPool());

    //QnAppServerConnectionPtr appServerConnection = QnAppServerConnectionFactory::createConnection();

    QnStorageManager storageManager;
    QnFileDeletor fileDeletor;

    connect(QnResourceDiscoveryManager::instance(), &QnResourceDiscoveryManager::CameraIPConflict, this, &QnMain::at_cameraIPConflict);
    connect(QnStorageManager::instance(), &QnStorageManager::noStoragesAvailable, this, &QnMain::at_storageManager_noStoragesAvailable);
    connect(QnStorageManager::instance(), &QnStorageManager::storageFailure, this, &QnMain::at_storageManager_storageFailure);
    connect(QnStorageManager::instance(), &QnStorageManager::rebuildFinished, this, &QnMain::at_storageManager_rebuildFinished);

    QString dataLocation = getDataDirectory();
    QDir stateDirectory;
    stateDirectory.mkpath(dataLocation + QLatin1String("/state"));
    fileDeletor.init(dataLocation + QLatin1String("/state")); // constructor got root folder for temp files


    // If adminPassword is set by installer save it and create admin user with it if not exists yet
    qnCommon->setDefaultAdminPassword(settings->value("appserverPassword", QLatin1String("")).toString());
    connect(QnRuntimeInfoManager::instance(), &QnRuntimeInfoManager::runtimeInfoAdded, this, &QnMain::at_runtimeInfoChanged);
    connect(QnRuntimeInfoManager::instance(), &QnRuntimeInfoManager::runtimeInfoChanged, this, &QnMain::at_runtimeInfoChanged);

    qnCommon->setModuleGUID(serverGuid());
    qnCommon->setLocalSystemName(settings->value("systemName").toString());

    std::unique_ptr<ec2::AbstractECConnectionFactory> ec2ConnectionFactory(getConnectionFactory( Qn::PT_Server ));

    ec2::ApiRuntimeData runtimeData;
    runtimeData.peer.id = qnCommon->moduleGUID();
    runtimeData.peer.instanceId = qnCommon->runningInstanceGUID();
    runtimeData.peer.peerType = Qn::PT_Server;
    runtimeData.box = QnAppInfo::armBox();
    runtimeData.brand = QnAppInfo::productNameShort();
    runtimeData.platform = QnAppInfo::applicationPlatform();
    int guidCompatibility = 0;
    runtimeData.mainHardwareIds = LLUtil::getMainHardwareIds(guidCompatibility);
    runtimeData.compatibleHardwareIds = LLUtil::getCompatibleHardwareIds(guidCompatibility);
    QnRuntimeInfoManager::instance()->updateLocalItem(runtimeData);    // initializing localInfo

    MediaServerStatusWatcher mediaServerStatusWatcher;

    ec2::ResourceContext resCtx(
        QnResourceDiscoveryManager::instance(),
        qnResPool,
        qnResTypePool );
    ec2ConnectionFactory->setContext(resCtx);
    ec2::AbstractECConnectionPtr ec2Connection;
    QnConnectionInfo connectInfo;
    while (!needToStop())
    {
        const ec2::ErrorCode errorCode = ec2ConnectionFactory->connectSync( QnAppServerConnectionFactory::url(), &ec2Connection );
        if( errorCode == ec2::ErrorCode::ok )
        {
            connectInfo = ec2Connection->connectionInfo();
            NX_LOG( QString::fromLatin1("Connected to local EC2"), cl_logWARNING );
            break;
        }

        NX_LOG( QString::fromLatin1("Can't connect to local EC2. %1").arg(ec2::toString(errorCode)), cl_logERROR );
        QnSleep::msleep(3000);
    }
    connect(ec2Connection.get(), &ec2::AbstractECConnection::databaseDumped, this, &QnMain::at_restartServerRequired);
    qnCommon->setRemoteGUID(QnUuid(connectInfo.ecsGuid));
    MSSettings::roSettings()->sync();
    if (MSSettings::roSettings()->value(PENDING_SWITCH_TO_CLUSTER_MODE).toString() == "yes") {
        NX_LOG( QString::fromLatin1("Switching to cluster mode and restarting..."), cl_logWARNING );
        MSSettings::roSettings()->setValue("systemName", connectInfo.systemName);
        MSSettings::roSettings()->remove("appserverHost");
        MSSettings::roSettings()->remove("appserverPort");
        MSSettings::roSettings()->remove("appserverLogin");
        MSSettings::roSettings()->remove("appserverPassword");
        MSSettings::roSettings()->remove(PENDING_SWITCH_TO_CLUSTER_MODE);
        MSSettings::roSettings()->sync();

        QFile::remove(closeDirPath(getDataDirectory()) + "/ecs.sqlite");

        // kill itself to restart
        abort();
        return;
    }

    QnAppServerConnectionFactory::setEc2Connection( ec2Connection );
    QnAppServerConnectionFactory::setEC2ConnectionFactory( ec2ConnectionFactory.get() );

    m_publicAddress = getPublicAddress();
    if (!m_publicAddress.isNull()) 
    {
        if (!m_ipDiscovery->publicIP().isNull()) {
            m_updatePiblicIpTimer.reset(new QTimer());
            connect(m_updatePiblicIpTimer.get(), &QTimer::timeout, m_ipDiscovery.get(), &QnPublicIPDiscovery::update);
            connect(m_ipDiscovery.get(), &QnPublicIPDiscovery::found, this, &QnMain::at_updatePublicAddress);
            m_updatePiblicIpTimer->start(60 * 1000 * 2);
        }

        QnPeerRuntimeInfo localInfo = QnRuntimeInfoManager::instance()->localInfo();
        localInfo.data.publicIP = m_publicAddress.toString();
        QnRuntimeInfoManager::instance()->updateLocalItem(localInfo);
    }
    connect( ec2Connection->getTimeManager().get(), &ec2::AbstractTimeManager::timeChanged,
             QnSyncTime::instance(), (void(QnSyncTime::*)(qint64))&QnSyncTime::updateTime );

    QnMServerResourceSearcher::initStaticInstance( new QnMServerResourceSearcher() );
    QnMServerResourceSearcher::instance()->setAppPServerGuid(connectInfo.ecsGuid.toUtf8());
    QnMServerResourceSearcher::instance()->start();

    //Initializing plugin manager
    PluginManager::instance()->loadPlugins();

    if (needToStop())
        return;

    QnCompatibilityChecker remoteChecker(connectInfo.compatibilityItems);
    QnCompatibilityChecker localChecker(localCompatibilityItems());
    QnResourcePropertyDictionary dictionary;

    QnCompatibilityChecker* compatibilityChecker;
    if (remoteChecker.size() > localChecker.size())
        compatibilityChecker = &remoteChecker;
    else
        compatibilityChecker = &localChecker;

    if (!compatibilityChecker->isCompatible(COMPONENT_NAME, qnCommon->engineVersion(), "ECS", connectInfo.version))
    {
        NX_LOG(lit("Incompatible Server version detected! Giving up."), cl_logERROR);
        return;
    }

    while (!needToStop() && !initResourceTypes(ec2Connection))
    {
        QnSleep::msleep(1000);
    }

    if (needToStop())
        return;


    QnResource::startCommandProc();

    QnResourcePool::instance(); // to initialize net state;

    QnRestProcessorPool restProcessorPool;
    QnRestProcessorPool::initStaticInstance( &restProcessorPool );

    if( QnAppServerConnectionFactory::url().scheme().toLower() == lit("file") )
        ec2ConnectionFactory->registerRestHandlers( &restProcessorPool );

    std::unique_ptr<nx_hls::HLSSessionPool> hlsSessionPool( new nx_hls::HLSSessionPool() );

    if( !initTcpListener() )
    {
        qCritical() << "Failed to bind to local port. Terminating...";
        QCoreApplication::quit();
        return;
    }

    using namespace std::placeholders;
    m_universalTcpListener->setProxyHandler<QnProxyConnectionProcessor>( std::bind( &QnServerMessageProcessor::isProxy, messageProcessor.data(), _1 ) );

    ec2ConnectionFactory->registerTransactionListener( m_universalTcpListener );

    QUrl proxyServerUrl = ec2Connection->connectionInfo().ecUrl;
    //proxyServerUrl.setPort(connectInfo->proxyPort);
    m_universalTcpListener->setProxyParams(proxyServerUrl, serverGuid().toString());
    //m_universalTcpListener->addProxySenderConnections(PROXY_POOL_SIZE);


    qnCommon->setModuleUlr(QString("http://%1:%2").arg(m_publicAddress.toString()).arg(m_universalTcpListener->getPort()));

    Qn::PanicMode pm;
    while (m_mediaServer.isNull() && !needToStop())
    {
        QnMediaServerResourcePtr server = findServer(ec2Connection, &pm);

        if (!server) {
            server = QnMediaServerResourcePtr(new QnMediaServerResource(qnResTypePool));
            server->setId(serverGuid());
            server->setPanicMode(pm);
            server->setMaxCameras(DEFAULT_MAX_CAMERAS);
        }
        server->setSystemInfo(QnSystemInformation::currentSystemInformation());

        QString appserverHostString = MSSettings::roSettings()->value("appserverHost").toString();
        bool isLocal = isLocalAppServer(appserverHostString);

        int serverFlags = Qn::SF_None; // TODO: #Elric #EC2 type safety has just walked out of the window.
#ifdef EDGE_SERVER
        serverFlags |= Qn::SF_Edge;
#endif
        if (!isLocal)
            serverFlags |= Qn::SF_RemoteEC;
        if (!m_publicAddress.isNull())
            serverFlags |= Qn::SF_HasPublicIP;

        server->setServerFlags((Qn::ServerFlags) serverFlags);

        QHostAddress appserverHost;
        if (!isLocal) {
            do
            {
                appserverHost = resolveHost(appserverHostString);
            } while (appserverHost.toIPv4Address() == 0);
        }

        bool isModified = false;
        if (m_universalTcpListener->getPort() != QUrl(server->getApiUrl()).port())
            isModified = true;

        setServerNameAndUrls(server, defaultLocalAddress(appserverHost), m_universalTcpListener->getPort());

        QList<QHostAddress> serverIfaceList = allLocalAddresses();
        if (!m_publicAddress.isNull()) {
            bool isExists = false;
            for (int i = 0; i < serverIfaceList.size(); ++i)
            {
                if (serverIfaceList[i] == m_publicAddress)
                    isExists = true;
            }
            if (!isExists)
                serverIfaceList << m_publicAddress;
        }

        if (server->getNetAddrList() != serverIfaceList) {
            server->setNetAddrList(serverIfaceList);
            isModified = true;
        }
        
        bool needUpdateAuthKey = server->getAuthKey().isEmpty();
        if (server->getSystemName() != qnCommon->localSystemName())
        {
            if (!server->getSystemName().isEmpty())
                needUpdateAuthKey = true;
            server->setSystemName(qnCommon->localSystemName());
            isModified = true;
        }
        if (server->getVersion() != qnCommon->engineVersion()) {
            server->setVersion(qnCommon->engineVersion());
            isModified = true;
        }
        if (needUpdateAuthKey) {
            server->setAuthKey(QnUuid::createUuid().toString());
            isModified = true;
        }

        if (isModified)
            m_mediaServer = registerServer(ec2Connection, server);
        else
            m_mediaServer = server;


        if (m_mediaServer.isNull())
            QnSleep::msleep(1000);
    }

    MSSettings::roSettings()->remove(OBSOLETE_SERVER_GUID);
    MSSettings::roSettings()->remove("appserverPassword");

    if (needToStop()) {
        stopObjects();
        return;
    }

    do {
        if (needToStop())
            return;
    } while (ec2Connection->getResourceManager()->setResourceStatusSync(m_mediaServer->getId(), Qn::Online) != ec2::ErrorCode::ok);

<<<<<<< HEAD

    qnStorageMan->doMigrateCSVCatalog();
=======
    QStringList usedPathList;
    foreach (QnAbstractStorageResourcePtr storage, m_mediaServer->getStorages())
    {
        qnResPool->addResource(storage);
        usedPathList << storage->getPath();
        QnStorageResourcePtr physicalStorage = qSharedPointerDynamicCast<QnStorageResource>(storage);
        if (physicalStorage)
            qnStorageMan->addStorage(physicalStorage);
    }


    // check old storages, absent in the DB
    QStringList allStoragePathList = qnStorageMan->getAllStoragePathes();
    foreach (const QString& path, allStoragePathList)
    {
        if (usedPathList.contains(path))
            continue;
        QnStorageResourcePtr newStorage = QnStorageResourcePtr(new QnFileStorageResource());
        newStorage->setId(QnUuid::createUuid());
        newStorage->setUrl(path);
        newStorage->setSpaceLimit( settings->value(nx_ms_conf::MIN_STORAGE_SPACE, nx_ms_conf::DEFAULT_MIN_STORAGE_SPACE).toLongLong() );
        newStorage->setUsedForWriting(false);
        newStorage->addFlags(Qn::deprecated);

        qnStorageMan->addStorage(newStorage);
    }
    qnStorageMan->doMigrateCSVCatalog();
    qnStorageMan->initDone();

>>>>>>> ffeb239f
    QnRecordingManager::initStaticInstance( new QnRecordingManager() );
    QnRecordingManager::instance()->start();
    qnResPool->addResource(m_mediaServer);

    QString moduleName = qApp->applicationName();
    if( moduleName.startsWith( qApp->organizationName() ) )
        moduleName = moduleName.mid( qApp->organizationName().length() ).trimmed();

    QnModuleInformation selfInformation;
    selfInformation.type = moduleName;
    selfInformation.customization = QnAppInfo::customizationName();
    selfInformation.version = qnCommon->engineVersion();
    selfInformation.systemInformation = QnSystemInformation::currentSystemInformation();
    selfInformation.systemName = qnCommon->localSystemName();
    selfInformation.name = m_mediaServer->getName();
    selfInformation.port = MSSettings::roSettings()->value( nx_ms_conf::SERVER_PORT, nx_ms_conf::DEFAULT_SERVER_PORT ).toInt();
    //selfInformation.remoteAddresses = ;
    selfInformation.id = serverGuid();
    selfInformation.sslAllowed = MSSettings::roSettings()->value( nx_ms_conf::ALLOW_SSL_CONNECTIONS, nx_ms_conf::DEFAULT_ALLOW_SSL_CONNECTIONS ).toBool();

    qnCommon->setModuleInformation(selfInformation);

    m_moduleFinder = new QnModuleFinder( false );
    if (cmdLineArguments.devModeKey == lit("razrazraz")) {
        m_moduleFinder->setCompatibilityMode(true);
        ec2ConnectionFactory->setCompatibilityMode(true);
    }
    if (!cmdLineArguments.allowedDiscoveryPeers.isEmpty()) {
        QList<QnUuid> allowedPeers;
        foreach (const QString &peer, cmdLineArguments.allowedDiscoveryPeers.split(";")) {
            QnUuid peerId(peer);
            if (!peerId.isNull())
                allowedPeers << peerId;
        }
        if (!allowedPeers.isEmpty())
            m_moduleFinder->setAllowedPeers(allowedPeers);
    }

    QScopedPointer<QnServerConnector> serverConnector(new QnServerConnector(m_moduleFinder));

    QUrl url = ec2Connection->connectionInfo().ecUrl;
#if 1
    if (url.scheme() == "file") {
        // Connect to local database. Start peer-to-peer sync (enter to cluster mode)
        qnCommon->setCloudMode(true);
        m_moduleFinder->start();
    }
#endif
    // ------------------------------------------

    QScopedPointer<QnGlobalModuleFinder> globalModuleFinder(new QnGlobalModuleFinder(m_moduleFinder));
    globalModuleFinder->setConnection(ec2Connection);

    QScopedPointer<QnRouter> router(new QnRouter(m_moduleFinder, false));

    QScopedPointer<QnServerUpdateTool> serverUpdateTool(new QnServerUpdateTool());

    //===========================================================================
    QnResource::initAsyncPoolInstance()->setMaxThreadCount( MSSettings::roSettings()->value(
        nx_ms_conf::RESOURCE_INIT_THREADS_COUNT,
        nx_ms_conf::DEFAULT_RESOURCE_INIT_THREADS_COUNT ).toInt() );

    //============================
    std::unique_ptr<UPNPDeviceSearcher> upnpDeviceSearcher(new UPNPDeviceSearcher());
    std::unique_ptr<QnMdnsListener> mdnsListener(new QnMdnsListener());

    std::unique_ptr<QnAppserverResourceProcessor> serverResourceProcessor( new QnAppserverResourceProcessor(m_mediaServer->getId()) );
    serverResourceProcessor->moveToThread( mserverResourceDiscoveryManager.get() );
    QnResourceDiscoveryManager::instance()->setResourceProcessor(serverResourceProcessor.get());

    std::unique_ptr<QnResourceStatusWatcher> statusWatcher( new QnResourceStatusWatcher());

    //NOTE plugins have higher priority than built-in drivers
    ThirdPartyResourceSearcher thirdPartyResourceSearcher;
    QnResourceDiscoveryManager::instance()->addDeviceServer( &thirdPartyResourceSearcher );

#ifdef ENABLE_DESKTOP_CAMERA
    QnDesktopCameraResourceSearcher desktopCameraResourceSearcher;
    QnResourceDiscoveryManager::instance()->addDeviceServer(&desktopCameraResourceSearcher);
    QnDesktopCameraDeleter autoDeleter;
#endif  //ENABLE_DESKTOP_CAMERA

#ifndef EDGE_SERVER
#ifdef ENABLE_ARECONT
    QnPlArecontResourceSearcher arecontResourceSearcher;
    QnResourceDiscoveryManager::instance()->addDeviceServer(&arecontResourceSearcher);
#endif
#ifdef ENABLE_DLINK
    QnPlDlinkResourceSearcher dlinkSearcher;
    QnResourceDiscoveryManager::instance()->addDeviceServer(&dlinkSearcher);
#endif
#ifdef ENABLE_DROID
    QnPlIpWebCamResourceSearcher plIpWebCamResourceSearcher;
    QnResourceDiscoveryManager::instance()->addDeviceServer(&plIpWebCamResourceSearcher);

    QnPlDroidResourceSearcher droidResourceSearcher;
    QnResourceDiscoveryManager::instance()->addDeviceServer(&droidResourceSearcher);
#endif
#ifdef ENABLE_TEST_CAMERA
    QnTestCameraResourceSearcher testCameraResourceSearcher;
    QnResourceDiscoveryManager::instance()->addDeviceServer(&testCameraResourceSearcher);
#endif
#ifdef ENABLE_PULSE_CAMERA
    //QnResourceDiscoveryManager::instance().addDeviceServer(&QnPlPulseSearcher::instance()); native driver does not support dual streaming! new pulse cameras works via onvif
#endif
#ifdef ENABLE_AXIS
    QnPlAxisResourceSearcher axisResourceSearcher;
    QnResourceDiscoveryManager::instance()->addDeviceServer(&axisResourceSearcher);
#endif
#ifdef ENABLE_ACTI
    QnActiResourceSearcher actiResourceSearcherInstance;
    QnResourceDiscoveryManager::instance()->addDeviceServer(&actiResourceSearcherInstance);
#endif
#ifdef ENABLE_STARDOT
    QnStardotResourceSearcher stardotResourceSearcher;
    QnResourceDiscoveryManager::instance()->addDeviceServer(&stardotResourceSearcher);
#endif
#ifdef ENABLE_IQE
    QnPlIqResourceSearcher iqResourceSearcher;
    QnResourceDiscoveryManager::instance()->addDeviceServer(&iqResourceSearcher);
#endif
#ifdef ENABLE_ISD
    QnPlISDResourceSearcher isdResourceSearcher;
    QnResourceDiscoveryManager::instance()->addDeviceServer(&isdResourceSearcher);
#endif

#if defined(Q_OS_WIN) && defined(ENABLE_VMAX)
    QnPlVmax480ResourceSearcher::initStaticInstance( new QnPlVmax480ResourceSearcher() );
    QnResourceDiscoveryManager::instance()->addDeviceServer(QnPlVmax480ResourceSearcher::instance());
#endif

    //Onvif searcher should be the last:
#ifdef ENABLE_ONVIF
    QnFlexWatchResourceSearcher flexWatchResourceSearcher;
    QnResourceDiscoveryManager::instance()->addDeviceServer(&flexWatchResourceSearcher);

    OnvifResourceSearcher onvifResourceSearcher;
    QnResourceDiscoveryManager::instance()->addDeviceServer(&onvifResourceSearcher);
#endif //ENABLE_ONVIF
#endif


    // Roman asked Ivan to comment it for Brian
    // QnResourceDiscoveryManager::instance()->addDTSServer(&QnColdStoreDTSSearcher::instance());

    //QnResourceDiscoveryManager::instance().addDeviceServer(&DwDvrResourceSearcher::instance());

    //

    //CLDeviceManager::instance().getDeviceSearcher().addDeviceServer(&FakeDeviceServer::instance());
    //CLDeviceSearcher::instance()->addDeviceServer(&IQEyeDeviceServer::instance());

    loadResourcesFromECS(messageProcessor.data());

    QnAbstractStorageResourceList storages = m_mediaServer->getStorages();
    QnAbstractStorageResourceList modifiedStorages = createStorages(m_mediaServer);
    modifiedStorages.append(updateStorages(m_mediaServer));
    saveStorages(ec2Connection, modifiedStorages);
    foreach(const QnAbstractStorageResourcePtr &storage, modifiedStorages)
        messageProcessor->updateResource(storage);

#ifndef EDGE_SERVER
    updateDisabledVendorsIfNeeded();
    updateAllowCameraCHangesIfNeed();
    //QSet<QString> disabledVendors = QnGlobalSettings::instance()->disabledVendorsSet();
#endif

    //QnCommonMessageProcessor::instance()->init(ec2Connection); // start receiving notifications

    /*
    QnScheduleTaskList scheduleTasks;
    foreach (const QnScheduleTask &scheduleTask, scheduleTasks)
    {
        QString str;
        QTextStream stream(&str);

        stream << "ScheduleTask "
               << scheduleTask.getId().toString()
               << scheduleTask.getAfterThreshold()
               << scheduleTask.getBeforeThreshold()
               << scheduleTask.getDayOfWeek()
               << scheduleTask.getDoRecordAudio()
               << scheduleTask.getStartTime()
               << scheduleTask.getEndTime()
               << scheduleTask.getRecordingType()
               << scheduleTask.getResourceId().toString();
        NX_LOG(str, cl_logALWAYS);
    }
    */

    QnResourceDiscoveryManager::instance()->setReady(true);
    QnResourceDiscoveryManager::instance()->start();


    connect(QnResourceDiscoveryManager::instance(), SIGNAL(localInterfacesChanged()), this, SLOT(at_localInterfacesChanged()));

    m_firstRunningTime = MSSettings::roSettings()->value("lastRunningTime").toLongLong();

    at_timer();
    QTimer timer;
    connect(&timer, SIGNAL(timeout()), this, SLOT(at_timer()), Qt::DirectConnection);
    at_connectionOpened();
    timer.start(60 * 1000);


    QTimer::singleShot(0, this, SLOT(at_appStarted()));
    exec();
    QnResourceDiscoveryManager::instance()->pleaseStop();
    QnResource::pleaseStopAsyncTasks();
    stopObjects();

    QnResource::stopCommandProc();

    hlsSessionPool.reset();

    delete QnRecordingManager::instance();
    QnRecordingManager::initStaticInstance( NULL );

    QnRestProcessorPool::initStaticInstance( nullptr );

    delete QnMServerResourceSearcher::instance();
    QnMServerResourceSearcher::initStaticInstance( NULL );

    delete QnVideoCameraPool::instance();
    QnVideoCameraPool::initStaticInstance( NULL );

    QnResourceDiscoveryManager::instance()->stop();
    QnResource::stopAsyncTasks();

    QnResourceDiscoveryManager::init( NULL );
    mserverResourceDiscoveryManager.reset();

    //since mserverResourceDiscoveryManager instance is dead no events can be delivered to serverResourceProcessor: can delete it now
        //TODO refactoring of discoveryManager <-> resourceProcessor interaction is required
    serverResourceProcessor.reset();

#if defined(Q_OS_WIN) && defined(ENABLE_VMAX)
    delete QnPlVmax480ResourceSearcher::instance();
    QnPlVmax480ResourceSearcher::initStaticInstance( NULL );
#endif

    mdnsListener.reset();
    upnpDeviceSearcher.reset();

    connectorThread->quit();
    connectorThread->wait();

    //deleting object from wrong thread, but its no problem, since object's thread has been stopped and no event can be delivered to the object
    delete QnBusinessEventConnector::instance();
    QnBusinessEventConnector::initStaticInstance( NULL );

    QnBusinessRuleProcessor::fini();
    QnEventsDB::fini();

    delete QnMotionHelper::instance();
    QnMotionHelper::initStaticInstance( NULL );


    QnStorageManager::instance()->stopAsyncTasks();

    ptzPool.reset();

    QnAppServerConnectionFactory::setEc2Connection( ec2::AbstractECConnectionPtr() );

    av_lockmgr_register(NULL);

    // First disconnect eventManager from all slots, to not try to reconnect on connection close
    disconnect(QnServerMessageProcessor::instance());

    // This method will set flag on message channel to threat next connection close as normal
    //appServerConnection->disconnectSync();
    MSSettings::runTimeSettings()->setValue("lastRunningTime", 0);

    QnSSLSocket::releaseSSLEngine();
    QnAuthHelper::initStaticInstance(NULL);

    globalSettings.reset();

    delete QnResourcePool::instance();
    QnResourcePool::initStaticInstance( NULL );
}

void QnMain::at_appStarted()
{
    QnCommonMessageProcessor::instance()->init(QnAppServerConnectionFactory::getConnection2()); // start receiving notifications
};

void QnMain::at_runtimeInfoChanged(const QnPeerRuntimeInfo& runtimeInfo)
{
    if (runtimeInfo.uuid != qnCommon->moduleGUID())
        return;

    ec2::QnTransaction<ec2::ApiRuntimeData> tran(ec2::ApiCommand::runtimeInfoChanged);
    tran.params = runtimeInfo.data;
    qnTransactionBus->sendTransaction(tran);
}

void QnMain::at_emptyDigestDetected(const QnUserResourcePtr& user, const QString& login, const QString& password)
{
    // fill authenticate digest here for compatibility with version 2.1 and below.
    const ec2::AbstractECConnectionPtr& appServerConnection = QnAppServerConnectionFactory::getConnection2();
    if (user->getDigest().isEmpty() && !m_updateUserRequests.contains(user->getId()))
    {
        user->setPassword(password);
        user->setName(login);
        user->generateHash();
        m_updateUserRequests << user->getId();
        appServerConnection->getUserManager()->save(
            user, this,
            [this, user]( int /*reqID*/, ec2::ErrorCode errorCode )
            {
                if (errorCode == ec2::ErrorCode::ok) {
                    ec2::ApiUserData userData;
                    fromResourceToApi(user, userData);
                    user->setDigest(userData.digest);
                }
                m_updateUserRequests.remove(user->getId());
            } );
    }
}

class QnVideoService : public QtService<QtSingleCoreApplication>
{
public:
    QnVideoService(int argc, char **argv):
        QtService<QtSingleCoreApplication>(argc, argv, SERVICE_NAME),
        m_argc(argc),
        m_argv(argv)
    {
        setServiceDescription(SERVICE_NAME);
    }

    void setOverrideVersion(const QnSoftwareVersion &version) {
        m_overrideVersion = version;
    }

protected:
    virtual int executeApplication() override {
        QScopedPointer<QnPlatformAbstraction> platform(new QnPlatformAbstraction());
        QScopedPointer<QnLongRunnablePool> runnablePool(new QnLongRunnablePool());
        QScopedPointer<QnMediaServerModule> module(new QnMediaServerModule(m_argc, m_argv));

        if (!m_overrideVersion.isNull())
            qnCommon->setEngineVersion(m_overrideVersion);

        m_main.reset(new QnMain(m_argc, m_argv));

        int res = application()->exec();
#ifdef Q_OS_WIN
        // stop the service unexpectedly to let windows service management system restart it
        if (restartFlag) {
            HANDLE hProcess = GetCurrentProcess();
            TerminateProcess(hProcess, ERROR_SERVICE_SPECIFIC_ERROR);
        }
#endif
        return res;
    }

    virtual void start() override
    {
        QtSingleCoreApplication *application = this->application();

        QCoreApplication::setOrganizationName(QnAppInfo::organizationName());
        QCoreApplication::setApplicationName(lit(QN_APPLICATION_NAME));
        if (QCoreApplication::applicationVersion().isEmpty())
            QCoreApplication::setApplicationVersion(QnAppInfo::applicationVersion());

        updateGuidIfNeeded();

        QnUuid guid = serverGuid();
        if (guid.isNull())
        {
            qDebug() << "Can't save guid. Run once as administrator.";
            NX_LOG("Can't save guid. Run once as administrator.", cl_logERROR);
            qApp->quit();
            return;
        }

        if (application->isRunning())
        {
            NX_LOG("Server already started", cl_logERROR);
            qApp->quit();
            return;
        }

        serverMain(m_argc, m_argv);
        m_main->start();
    }

    virtual void stop() override
    {
        if (serviceMainInstance)
            serviceMainInstance->stopSync();
    }

private:
    QnUuid hardwareIdToUuid(const QByteArray& hardwareId) {
        if (hardwareId.length() != 34)
            return QnUuid();

        QString hwid(hardwareId);
        QString uuidForm = QString("%1-%2-%3-%4-%5").arg(hwid.mid(2, 8)).arg(hwid.mid(10, 4)).arg(hwid.mid(14, 4)).arg(hwid.mid(18, 4)).arg(hwid.mid(22, 12));
        return QnUuid(uuidForm);
    }

    QString hardwareIdAsGuid() {
        QString hwID = hardwareIdToUuid(LLUtil::getHardwareId(LLUtil::LATEST_HWID_VERSION, false)).toString();
        std::cout << "Got hwID \"" << hwID.toStdString() << "\"" << std::endl;
        return hwID;
    }

    void updateGuidIfNeeded() {
        QString guidIsHWID = MSSettings::roSettings()->value(GUID_IS_HWID).toString();
        QString serverGuid = MSSettings::roSettings()->value(SERVER_GUID).toString();
        QString serverGuid2 = MSSettings::roSettings()->value(SERVER_GUID2).toString();
        QString pendingSwitchToClusterMode = MSSettings::roSettings()->value(PENDING_SWITCH_TO_CLUSTER_MODE).toString();

        QString hwidGuid = hardwareIdAsGuid();

        if (guidIsHWID == YES) {
            MSSettings::roSettings()->setValue(SERVER_GUID, hwidGuid);
            MSSettings::roSettings()->remove(SERVER_GUID2);
        } else if (guidIsHWID == NO) {
            if (serverGuid.isEmpty()) {
                // serverGuid remove from settings manually?
                MSSettings::roSettings()->setValue(SERVER_GUID, hwidGuid);
                MSSettings::roSettings()->setValue(GUID_IS_HWID, YES);
            }

            MSSettings::roSettings()->remove(SERVER_GUID2);
        } else if (guidIsHWID.isEmpty()) {
            if (!serverGuid2.isEmpty()) {
                MSSettings::roSettings()->setValue(SERVER_GUID, serverGuid2);
                MSSettings::roSettings()->setValue(GUID_IS_HWID, NO);
                MSSettings::roSettings()->remove(SERVER_GUID2);
            } else {
                // Don't reset serverGuid if we're in pending switch to cluster mode state.
                // As it's stored in the remote database.
                if (pendingSwitchToClusterMode == YES)
                    return;

                MSSettings::roSettings()->setValue(SERVER_GUID, hwidGuid);
                MSSettings::roSettings()->setValue(GUID_IS_HWID, YES);

                if (!serverGuid.isEmpty()) {
                    MSSettings::roSettings()->setValue(OBSOLETE_SERVER_GUID, serverGuid);
                }
            }
        }

        QnUuid obsoleteGuid = QnUuid(MSSettings::roSettings()->value(OBSOLETE_SERVER_GUID).toString());
        if (!obsoleteGuid.isNull()) {
            qnCommon->setObsoleteServerGuid(obsoleteGuid);
        }
    }

private:
    int m_argc;
    char **m_argv;
    QScopedPointer<QnMain> m_main;
    QnSoftwareVersion m_overrideVersion;
};

void stopServer(int signal)
{
    restartFlag = false;
    if (serviceMainInstance) {
        qWarning() << "got signal" << signal << "stop server!";
        serviceMainInstance->stopAsync();
    }
}

void restartServer()
{
    restartFlag = true;
    if (serviceMainInstance) {
        qWarning() << "restart requested!";
        serviceMainInstance->stopAsync();
    }
}

static void printVersion();


int main(int argc, char* argv[])
{
#if 0
#if defined(__GNUC__)
# if defined(__i386__)
        /* Enable Alignment Checking on x86 */
        __asm__("pushf\norl $0x40000,(%esp)\npopf");
# elif defined(__x86_64__)
             /* Enable Alignment Checking on x86_64 */
            __asm__("pushf\norl $0x40000,(%rsp)\npopf");
# endif
#endif
#endif //__arm__
    ::srand( ::time(NULL) );
#ifdef _WIN32
    win32_exception::installGlobalUnhandledExceptionHandler();
    _tzset();
#endif

    //parsing command-line arguments
    QString configFilePath;
    QString rwConfigFilePath;
    bool showVersion = false;
    bool showHelp = false;
    QString engineVersion;

    QnCommandLineParser commandLineParser;
    commandLineParser.addParameter(&cmdLineArguments.logLevel, "--log-level", NULL,
        "Supported values: none (no logging), ALWAYS, ERROR, WARNING, INFO, DEBUG, DEBUG2. Default value is "
#ifdef _DEBUG
            "DEBUG"
#else
            "INFO"
#endif
            );
    commandLineParser.addParameter(&cmdLineArguments.msgLogLevel, "--msg-log-level", NULL,
        "Log value for msg_log.log. Supported values same as above. Default is none (no logging)", "none");
    commandLineParser.addParameter(&cmdLineArguments.rebuildArchive, "--rebuild", NULL,
        lit("Rebuild archive index. Supported values: all (high & low quality), hq (only high), lq (only low)"), "all");
    commandLineParser.addParameter(&cmdLineArguments.devModeKey, "--dev-mode-key", NULL, QString());
    commandLineParser.addParameter(&cmdLineArguments.allowedDiscoveryPeers, "--allowed-peers", NULL, QString());
    commandLineParser.addParameter(&configFilePath, "--conf-file", NULL,
        "Path to config file. By default "+MSSettings::defaultROSettingsFilePath());
    commandLineParser.addParameter(&rwConfigFilePath, "--runtime-conf-file", NULL,
        "Path to config file which is used to save some. By default "+MSSettings::defaultRunTimeSettingsFilePath() );
    commandLineParser.addParameter(&showVersion, "--version", NULL,
        lit("Print version info and exit"), true);
    commandLineParser.addParameter(&showHelp, "--help", NULL,
        lit("This help message"), true);
    commandLineParser.addParameter(&engineVersion, "--override-version", NULL,
        lit("Force the other engine version"), QString());
    commandLineParser.parse(argc, argv, stderr, QnCommandLineParser::PreserveParsedParameters);

    if( showVersion )
    {
        printVersion();
        return 0;
    }

    if( showHelp )
    {
        QTextStream stream(stdout);
        commandLineParser.print(stream);
        return 0;
    }

    if( !configFilePath.isEmpty() )
        MSSettings::initializeROSettingsFromConfFile( configFilePath );
    if( !rwConfigFilePath.isEmpty() )
        MSSettings::initializeRunTimeSettingsFromConfFile( rwConfigFilePath );


    QnVideoService service( argc, argv );

    if (!engineVersion.isEmpty()) {
        QnSoftwareVersion version(engineVersion);
        if (!version.isNull()) {
            qWarning() << "Starting with overridden version: " << version.toString();
            service.setOverrideVersion(version);
        }
    }

    int res = service.exec();
    if (restartFlag && res == 0)
        return 1;
    return 0;
    //return res;
}

static void printVersion()
{
    std::cout << "  " << qApp->applicationName().toUtf8().data() << " v." << QCoreApplication::applicationVersion().toUtf8().data() << std::endl;
}<|MERGE_RESOLUTION|>--- conflicted
+++ resolved
@@ -1561,40 +1561,9 @@
             return;
     } while (ec2Connection->getResourceManager()->setResourceStatusSync(m_mediaServer->getId(), Qn::Online) != ec2::ErrorCode::ok);
 
-<<<<<<< HEAD
-
-    qnStorageMan->doMigrateCSVCatalog();
-=======
-    QStringList usedPathList;
-    foreach (QnAbstractStorageResourcePtr storage, m_mediaServer->getStorages())
-    {
-        qnResPool->addResource(storage);
-        usedPathList << storage->getPath();
-        QnStorageResourcePtr physicalStorage = qSharedPointerDynamicCast<QnStorageResource>(storage);
-        if (physicalStorage)
-            qnStorageMan->addStorage(physicalStorage);
-    }
-
-
-    // check old storages, absent in the DB
-    QStringList allStoragePathList = qnStorageMan->getAllStoragePathes();
-    foreach (const QString& path, allStoragePathList)
-    {
-        if (usedPathList.contains(path))
-            continue;
-        QnStorageResourcePtr newStorage = QnStorageResourcePtr(new QnFileStorageResource());
-        newStorage->setId(QnUuid::createUuid());
-        newStorage->setUrl(path);
-        newStorage->setSpaceLimit( settings->value(nx_ms_conf::MIN_STORAGE_SPACE, nx_ms_conf::DEFAULT_MIN_STORAGE_SPACE).toLongLong() );
-        newStorage->setUsedForWriting(false);
-        newStorage->addFlags(Qn::deprecated);
-
-        qnStorageMan->addStorage(newStorage);
-    }
+
     qnStorageMan->doMigrateCSVCatalog();
     qnStorageMan->initDone();
-
->>>>>>> ffeb239f
     QnRecordingManager::initStaticInstance( new QnRecordingManager() );
     QnRecordingManager::instance()->start();
     qnResPool->addResource(m_mediaServer);
