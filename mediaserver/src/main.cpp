--- conflicted
+++ resolved
@@ -1,2438 +1,4 @@
-<<<<<<< HEAD
-#include "main.h"
-
-#include <cstdlib>
-#include <iostream>
-#include <fstream>
-#include <signal.h>
-#ifdef __linux__
-#include <signal.h>
-#endif
-
-#include <qtsinglecoreapplication.h>
-#include "qtservice.h"
-
-#include <QtCore/QCoreApplication>
-#include <QtCore/QDir>
-#include <QtCore/QSettings>
-#include <QtCore/QUrl>
-#include <utils/common/uuid.h>
-#include <QtCore/QThreadPool>
-
-#include <QtNetwork/QUdpSocket>
-#include <QtNetwork/QHostAddress>
-#include <QtNetwork/QHostInfo>
-#include <QtNetwork/QNetworkInterface>
-
-#include <api/app_server_connection.h>
-#include <api/global_settings.h>
-
-#include <appserver/processor.h>
-
-#include <business/business_event_connector.h>
-#include <business/business_event_rule.h>
-#include <business/business_rule_processor.h>
-#include <business/events/reasoned_business_event.h>
-
-#include <camera/camera_pool.h>
-
-#include <core/misc/schedule_task.h>
-#include <core/resource_management/camera_driver_restriction_list.h>
-#include <core/resource_management/mserver_resource_discovery_manager.h>
-#include <core/resource_management/resource_discovery_manager.h>
-#include <core/resource_management/resource_pool.h>
-#include <core/resource_management/server_additional_addresses_dictionary.h>
-#include <core/resource/camera_user_attribute_pool.h>
-#include <core/resource/layout_resource.h>
-#include <core/resource/media_server_user_attributes.h>
-#include <core/resource/media_server_resource.h>
-#include <core/resource/user_resource.h>
-#include <core/resource/videowall_resource.h>
-
-#include <events/mserver_business_rule_processor.h>
-
-#include <media_server/media_server_module.h>
-
-#include <motion/motion_helper.h>
-
-#include <network/authenticate_helper.h>
-#include <network/default_tcp_connection_processor.h>
-#include <nx_ec/ec2_lib.h>
-#include <nx_ec/ec_api.h>
-#include <nx_ec/ec_proto_version.h>
-
-#include <platform/platform_abstraction.h>
-
-#include <plugins/plugin_manager.h>
-#include <plugins/resource/acti/acti_resource_searcher.h>
-#include <plugins/resource/avi/avi_resource.h>
-#include <plugins/resource/arecontvision/resource/av_resource_searcher.h>
-#include <plugins/resource/axis/axis_resource_searcher.h>
-#include <plugins/resource/desktop_camera/desktop_camera_registrator.h>
-#include <plugins/resource/desktop_camera/desktop_camera_resource_searcher.h>
-#include <plugins/resource/desktop_camera/desktop_camera_deleter.h>
-#include <plugins/resource/d-link/dlink_resource_searcher.h>
-#include <plugins/resource/droid/droid_resource_searcher.h>
-#include <plugins/resource/droid_ipwebcam/ipwebcam_droid_resource_searcher.h>
-#include <plugins/resource/flex_watch/flexwatch_resource_searcher.h>
-#include <plugins/resource/iqinvision/iqinvision_resource_searcher.h>
-#include <plugins/resource/isd/isd_resource_searcher.h>
-#include <plugins/resource/mserver_resource_searcher.h>
-#include <plugins/resource/mdns/mdns_listener.h>
-#include <plugins/resource/onvif/onvif_resource_searcher.h>
-#include <plugins/resource/pulse/pulse_resource_searcher.h>
-#include <plugins/resource/stardot/stardot_resource_searcher.h>
-#include <plugins/resource/test_camera/testcamera_resource_searcher.h>
-#include <plugins/resource/third_party/third_party_resource_searcher.h>
-#include <plugins/storage/coldstore/coldstore_storage.h>
-#include <plugins/storage/dts/coldstore/coldstore_dts_resource_searcher.h>
-#include <plugins/storage/dts/vmax480/vmax480_resource_searcher.h>
-#include <plugins/storage/file_storage/file_storage_resource.h>
-
-#include <recorder/file_deletor.h>
-#include <recorder/recording_manager.h>
-#include <recorder/storage_manager.h>
-
-#include <rest/handlers/acti_event_rest_handler.h>
-#include <rest/handlers/business_event_log_rest_handler.h>
-#include <rest/handlers/get_system_name_rest_handler.h>
-#include <rest/handlers/camera_diagnostics_rest_handler.h>
-#include <rest/handlers/camera_settings_rest_handler.h>
-#include <rest/handlers/camera_bookmarks_rest_handler.h>
-#include <rest/handlers/crash_server_handler.h>
-#include <rest/handlers/external_business_event_rest_handler.h>
-#include <rest/handlers/favicon_rest_handler.h>
-#include <rest/handlers/image_rest_handler.h>
-#include <rest/handlers/log_rest_handler.h>
-#include <rest/handlers/manual_camera_addition_rest_handler.h>
-#include <rest/handlers/ping_rest_handler.h>
-#include <rest/handlers/ping_system_rest_handler.h>
-#include <rest/handlers/ptz_rest_handler.h>
-#include <rest/handlers/can_accept_cameras_rest_handler.h>
-#include <rest/handlers/rebuild_archive_rest_handler.h>
-#include <rest/handlers/recorded_chunks_rest_handler.h>
-#include <rest/handlers/statistics_rest_handler.h>
-#include <rest/handlers/storage_space_rest_handler.h>
-#include <rest/handlers/storage_status_rest_handler.h>
-#include <rest/handlers/time_rest_handler.h>
-#include <rest/handlers/activate_license_rest_handler.h>
-#include <rest/handlers/test_email_rest_handler.h>
-#include <rest/handlers/update_rest_handler.h>
-#include <rest/handlers/restart_rest_handler.h>
-#include <rest/handlers/module_information_rest_handler.h>
-#include <rest/handlers/iflist_rest_handler.h>
-#include <rest/handlers/json_aggregator_rest_handler.h>
-#include <rest/handlers/ifconfig_rest_handler.h>
-#include <rest/handlers/settime_rest_handler.h>
-#include <rest/handlers/configure_rest_handler.h>
-#include <rest/handlers/merge_systems_rest_handler.h>
-#include <rest/handlers/current_user_rest_handler.h>
-#include <rest/handlers/backup_db_rest_handler.h>
-#include <rest/handlers/discovered_peers_rest_handler.h>
-#include <rest/handlers/multiserver_chunks_rest_handler.h>
-#include <rest/handlers/camera_history_rest_handler.h>
-#include <rest/handlers/multiserver_bookmarks_rest_handler.h>
-#include <rest/server/rest_connection_processor.h>
-
-#include <rtsp/rtsp_connection.h>
-
-#include <utils/common/command_line_parser.h>
-#include <utils/common/log.h>
-#include <utils/common/sleep.h>
-#include <utils/common/synctime.h>
-#include <utils/common/util.h>
-#include <utils/common/system_information.h>
-#include <utils/network/multicodec_rtp_reader.h>
-#include <utils/network/simple_http_client.h>
-#include <utils/network/ssl_socket.h>
-#include <utils/network/module_finder.h>
-#include <utils/network/router.h>
-#include <utils/common/ssl_gen_cert.h>
-
-#include <media_server/mserver_status_watcher.h>
-#include <media_server/server_message_processor.h>
-#include <media_server/settings.h>
-#include <media_server/serverutil.h>
-#include <media_server/server_update_tool.h>
-#include <media_server/server_connector.h>
-#include <utils/common/app_info.h>
-
-#ifdef _WIN32
-#include "common/systemexcept_win32.h"
-#endif
-
-#ifdef __linux__
-#include "common/systemexcept_linux.h"
-#endif
-
-#include "platform/hardware_information.h"
-#include "platform/platform_abstraction.h"
-#include "core/ptz/server_ptz_controller_pool.h"
-#include "plugins/resource/acti/acti_resource.h"
-#include "transaction/transaction_message_bus.h"
-#include "common/common_module.h"
-#include "proxy/proxy_receiver_connection_processor.h"
-#include "proxy/proxy_connection.h"
-#include "compatibility.h"
-#include "media_server/file_connection_processor.h"
-#include "streaming/hls/hls_session_pool.h"
-#include "streaming/hls/hls_server.h"
-#include "streaming/streaming_chunk_transcoder.h"
-#include "llutil/hardware_id.h"
-#include "api/runtime_info_manager.h"
-#include "rest/handlers/old_client_connect_rest_handler.h"
-#include "nx_ec/data/api_conversion_functions.h"
-#include "media_server/resource_status_watcher.h"
-#include "nx_ec/dummy_handler.h"
-#include "ec2_statictics_reporter.h"
-
-#include "version.h"
-#include "core/resource_management/resource_properties.h"
-#include "core/resource_management/status_dictionary.h"
-#include "network/universal_request_processor.h"
-#include "core/resource/camera_history.h"
-#include "utils/network/nettools.h"
-
-
-// This constant is used while checking for compatibility.
-// Do not change it until you know what you're doing.
-static const char COMPONENT_NAME[] = "MediaServer";
-
-static QString SERVICE_NAME = lit("%1 Server").arg(QnAppInfo::organizationName());
-static const quint64 DEFAULT_MAX_LOG_FILE_SIZE = 10*1024*1024;
-static const quint64 DEFAULT_LOG_ARCHIVE_SIZE = 25;
-//static const quint64 DEFAULT_MSG_LOG_ARCHIVE_SIZE = 5;
-static const unsigned int APP_SERVER_REQUEST_ERROR_TIMEOUT_MS = 5500;
-static const QString REMOVE_DB_PARAM_NAME(lit("removeDbOnStartup"));
-static const QByteArray SYSTEM_IDENTITY_TIME("sysIdTime");
-static const QByteArray AUTH_KEY("authKey");
-static const QByteArray APPSERVER_PASSWORD("appserverPassword");
-static const QByteArray LOW_PRIORITY_ADMIN_PASSWORD("lowPriorityPassword");
-static const QByteArray SYSTEM_NAME_KEY("systemName");
-static const QByteArray AUTO_GEN_SYSTEM_NAME("__auto__");
-
-class QnMain;
-static QnMain* serviceMainInstance = 0;
-void stopServer(int signal);
-bool restartFlag = false;
-void restartServer(int restartTimeout);
-
-namespace {
-    const QString YES = lit("yes");
-    const QString NO = lit("no");
-    const QString GUID_IS_HWID = lit("guidIsHWID");
-    const QString SERVER_GUID = lit("serverGuid");
-    const QString SERVER_GUID2 = lit("serverGuid2");
-    const QString OBSOLETE_SERVER_GUID = lit("obsoleteServerGuid");
-    const QString PENDING_SWITCH_TO_CLUSTER_MODE = lit("pendingSwitchToClusterMode");
-    const QString ADMIN_PSWD_HASH = lit("adminMd5Hash");
-    const QString ADMIN_PSWD_DIGEST = lit("adminMd5Digest");
-};
-
-//#include "device_plugins/arecontvision/devices/av_device_server.h"
-
-//#define TEST_RTSP_SERVER
-
-//static const int PROXY_POOL_SIZE = 8;
-#ifdef EDGE_SERVER
-static const int DEFAULT_MAX_CAMERAS = 1;
-#else
-static const int DEFAULT_MAX_CAMERAS = 128;
-#endif
-
-//TODO #ak have to do something with settings
-class CmdLineArguments
-{
-public:
-    QString logLevel;
-    //!Log level of http requests log
-    QString msgLogLevel;
-    QString ec2TranLogLevel;
-    QString rebuildArchive;
-    QString devModeKey;
-    QString allowedDiscoveryPeers;
-
-    CmdLineArguments()
-    :
-        logLevel(
-#ifdef _DEBUG
-            lit("DEBUG")
-#else
-            lit("INFO")
-#endif
-        )
-    {
-    }
-};
-
-static CmdLineArguments cmdLineArguments;
-
-void decoderLogCallback(void* /*pParam*/, int i, const char* szFmt, va_list args)
-{
-    //USES_CONVERSION;
-
-    //Ignore debug and info (i == 2 || i == 1) messages
-    if(AV_LOG_ERROR != i)
-    {
-        //return;
-    }
-
-    // AVCodecContext* pCtxt = (AVCodecContext*)pParam;
-
-    char szMsg[1024];
-    vsprintf(szMsg, szFmt, args);
-    //if(szMsg[strlen(szMsg)] == '\n')
-    {
-        szMsg[strlen(szMsg)-1] = 0;
-    }
-
-    NX_LOG( lit("FFMPEG %1").arg(QString::fromLocal8Bit(szMsg)), cl_logERROR);
-}
-
-QHostAddress resolveHost(const QString& hostString)
-{
-    QHostAddress host(hostString);
-    if (host.toIPv4Address() != 0)
-        return host;
-
-    QHostInfo info = QHostInfo::fromName(hostString);
-
-    // Can't resolve
-    if (info.error() != QHostInfo::NoError)
-    {
-        NX_LOG(lit("Couldn't resolve host %1").arg(hostString), cl_logERROR);
-        return QHostAddress();
-    }
-
-    // Initialize to zero
-    host = QHostAddress();
-    for (const QHostAddress &address: info.addresses())
-    {
-        if (address.toIPv4Address() != 0)
-        {
-            host = address;
-            break;
-        }
-    }
-
-    if (host.toIPv4Address() == 0)
-        NX_LOG( lit("No ipv4 address associated with host %1").arg(hostString), cl_logERROR);
-
-    return host;
-}
-
-QString defaultLocalAddress(const QHostAddress& target)
-{
-    if (!target.isNull())
-    {
-        QUdpSocket socket;
-        socket.connectToHost(target, 53);
-
-        if (socket.localAddress() != QHostAddress::LocalHost)
-            return socket.localAddress().toString(); // if app server is on other computer we use same address as used to connect to app server
-    }
-
-    {
-        // try select default interface
-        QUdpSocket socket;
-        socket.connectToHost("8.8.8.8", 53);
-        QString result = socket.localAddress().toString();
-
-        if (result.length()>0)
-            return result;
-    }
-
-
-    {
-        // if nothing else works use first enabled hostaddr
-        QList<QnInterfaceAndAddr> interfaces = getAllIPv4Interfaces();
-
-        for (int i = 0; i < interfaces.size();++i)
-        {
-            QUdpSocket socket;
-            if (!socket.bind(interfaces.at(i).address, 0))
-                continue;
-
-            QString result = socket.localAddress().toString();
-
-            Q_ASSERT(result.length() > 0 );
-
-            return result;
-        }
-    }
-
-    return "127.0.0.1";
-
-}
-
-
-static int lockmgr(void **mtx, enum AVLockOp op)
-{
-    QnMutex** qMutex = (QnMutex**) mtx;
-    switch(op) {
-        case AV_LOCK_CREATE:
-            *qMutex = new QnMutex();
-            return 0;
-        case AV_LOCK_OBTAIN:
-            (*qMutex)->lock();
-            return 0;
-        case AV_LOCK_RELEASE:
-            (*qMutex)->unlock();
-            return 0;
-        case AV_LOCK_DESTROY:
-            delete *qMutex;
-            return 0;
-    }
-    return 1;
-}
-
-void ffmpegInit()
-{
-    //avcodec_init();
-    av_register_all();
-
-    if(av_lockmgr_register(lockmgr) != 0)
-    {
-        qCritical() << "Failed to register ffmpeg lock manager";
-    }
-
-    // TODO: #Elric we need comments about true/false at call site => bad api design, use flags instead
-    QnStoragePluginFactory::instance()->registerStoragePlugin("file", QnFileStorageResource::instance, true); // true means use it plugin if no <protocol>:// prefix
-#ifdef ENABLE_COLDSTORE
-    QnStoragePluginFactory::instance()->registerStoragePlugin("coldstore", QnPlColdStoreStorage::instance, false); // true means use it plugin if no <protocol>:// prefix
-#endif
-}
-
-QnStorageResourcePtr createStorage(const QnUuid& serverId, const QString& path)
-{
-    QnStorageResourcePtr storage(QnStoragePluginFactory::instance()->createStorage("ufile"));
-    storage->setName("Initial");
-    storage->setParentId(serverId);
-    storage->setUrl(path);
-    storage->setSpaceLimit( MSSettings::roSettings()->value(nx_ms_conf::MIN_STORAGE_SPACE, nx_ms_conf::DEFAULT_MIN_STORAGE_SPACE).toLongLong() );
-    storage->setUsedForWriting(storage->isStorageAvailableForWriting());
-    QnResourceTypePtr resType = qnResTypePool->getResourceTypeByName("Storage");
-    Q_ASSERT(resType);
-    if (resType)
-        storage->setTypeId(resType->getId());
-    storage->setParentId(serverGuid());
-
-    const auto storagePath = QnStorageResource::toNativeDirPath(storage->getPath());
-    const auto partitions = qnPlatform->monitor()->totalPartitionSpaceInfo();
-    const auto it = std::find_if(partitions.begin(), partitions.end(),
-                                 [&](const QnPlatformMonitor::PartitionSpace& part)
-        { return storagePath.startsWith(QnStorageResource::toNativeDirPath(part.path)); });
-    
-    const auto storageType = (it != partitions.end()) ? it->type : QnPlatformMonitor::NetworkPartition;
-    storage->setStorageType(QnLexical::serialized(storageType));
-
-    return storage;
-}
-
-#ifdef Q_OS_WIN
-static int freeGB(QString drive)
-{
-    ULARGE_INTEGER freeBytes;
-
-    GetDiskFreeSpaceEx(drive.toStdWString().c_str(), &freeBytes, 0, 0);
-
-    return freeBytes.HighPart * 4 + (freeBytes.LowPart>> 30);
-}
-#endif
-
-static QStringList listRecordFolders()
-{
-    QStringList folderPaths;
-
-#ifdef Q_OS_WIN
-    //QString maxFreeSpaceDrive;
-    //int maxFreeSpace = 0;
-
-    for (const QFileInfo& drive: QDir::drives()) {
-        if (!drive.isWritable())
-            continue;
-
-
-        QString path = drive.absolutePath();
-
-        if (GetDriveType(path.toStdWString().c_str()) != DRIVE_FIXED)
-            continue;
-
-        folderPaths.append(QDir::toNativeSeparators(path) + QnAppInfo::mediaFolderName());
-        /*
-        int freeSpace = freeGB(path);
-
-        if (maxFreeSpaceDrive.isEmpty() || freeSpace > maxFreeSpace) {
-            maxFreeSpaceDrive = path;
-            maxFreeSpace = freeSpace;
-        }
-
-        if (freeSpace >= 100) {
-            NX_LOG(QString("Drive %1 has more than 100GB free space. Using it for storage.").arg(path), cl_logINFO);
-            folderPaths.append(path + QnAppInfo::mediaFolderName());
-        }
-        */
-    }
-    /*
-    if (folderPaths.isEmpty()) {
-        NX_LOG(QString("There are no drives with more than 100GB free space. Using drive %1 as it has the most free space: %2 GB").arg(maxFreeSpaceDrive).arg(maxFreeSpace), cl_logINFO);
-        folderPaths.append(maxFreeSpaceDrive + QnAppInfo::mediaFolderName());
-    }
-    */
-#endif
-
-#ifdef Q_OS_LINUX
-    QList<QnPlatformMonitor::PartitionSpace> partitions = 
-        qnPlatform->monitor()->QnPlatformMonitor::totalPartitionSpaceInfo(
-            QnPlatformMonitor::LocalDiskPartition);
-
-    //always adding storage in data dir
-    const QString& dataDirStorage = QDir::cleanPath(getDataDirectory() + "/data");
-    for(int i = 0; i < partitions.size(); ++i)
-    {
-        if( dataDirStorage.startsWith(partitions[i].path) )
-            folderPaths.append( dataDirStorage );
-        else
-            folderPaths.append( QDir::cleanPath( QDir::toNativeSeparators(partitions[i].path) + lit("/") + QnAppInfo::mediaFolderName() ) );
-    }
-#endif
-
-    return folderPaths;
-}
-
-QnAbstractStorageResourceList createStorages(const QnMediaServerResourcePtr mServer)
-{
-    QnAbstractStorageResourceList storages;
-    //bool isBigStorageExist = false;
-    qint64 bigStorageThreshold = 0;
-    for(const QString& folderPath: listRecordFolders()) 
-    {
-        if (!mServer->getStorageByUrl(folderPath).isNull())
-            continue;
-        QnStorageResourcePtr storage = createStorage(mServer->getId(), folderPath);
-        qint64 available = storage->getTotalSpace() - storage->getSpaceLimit();
-        bigStorageThreshold = qMax(bigStorageThreshold, available);
-        storages.append(storage);
-        NX_LOG(QString("Creating new storage: %1").arg(folderPath), cl_logINFO);
-    }
-    bigStorageThreshold /= QnStorageManager::BIG_STORAGE_THRESHOLD_COEFF;
-
-    for (int i = 0; i < storages.size(); ++i) {
-        QnStorageResourcePtr storage = storages[i].dynamicCast<QnStorageResource>();
-        qint64 available = storage->getTotalSpace() - storage->getSpaceLimit();
-        if (available < bigStorageThreshold)
-            storage->setUsedForWriting(false);
-    }
-
-    return storages;
-}
-
-QnAbstractStorageResourceList updateStorages(QnMediaServerResourcePtr mServer)
-{
-    QMap<QnUuid, QnAbstractStorageResourcePtr> result;
-    // I've switched all patches to native separator to fix network patches like \\computer\share
-    for(const QnAbstractStorageResourcePtr& abstractStorage: mServer->getStorages())
-    {
-        QnStorageResourcePtr storage = abstractStorage.dynamicCast<QnStorageResource>();
-        if (!storage)
-            continue;
-        if (!storage->getUrl().contains("://")) {
-            QString updatedURL = QDir::toNativeSeparators(storage->getUrl());
-            if (updatedURL.endsWith(QDir::separator()))
-                updatedURL.chop(1);
-            if (storage->getUrl() != updatedURL) {
-                storage->setUrl(updatedURL);
-                result.insert(storage->getId(), storage);
-            }
-        }
-    }
-
-    return result.values();
-}
-
-void setServerNameAndUrls(QnMediaServerResourcePtr server, const QString& myAddress, int port)
-{
-    if (server->getName().isEmpty())
-        server->setName(QString("Server ") + myAddress);
-
-    server->setUrl(QString("rtsp://%1:%2").arg(myAddress).arg(port));
-    server->setApiUrl(QString("http://%1:%2").arg(myAddress).arg(port));
-}
-
-QnMediaServerResourcePtr QnMain::findServer(ec2::AbstractECConnectionPtr ec2Connection)
-{
-    QnMediaServerResourceList servers;
-
-    while (servers.isEmpty() && !needToStop())
-    {
-        ec2::ErrorCode rez = ec2Connection->getMediaServerManager()->getServersSync(QnUuid(), &servers);
-        if( rez == ec2::ErrorCode::ok )
-            break;
-
-        qDebug() << "findServer(): Call to getServers failed. Reason: " << ec2::toString(rez);
-        QnSleep::msleep(1000);
-    }
-
-    for(const QnMediaServerResourcePtr& server: servers)
-    {
-        if (server->getId() == serverGuid())
-            return server;
-    }
-
-    return QnMediaServerResourcePtr();
-}
-
-QnMediaServerResourcePtr registerServer(ec2::AbstractECConnectionPtr ec2Connection, QnMediaServerResourcePtr serverPtr, bool isNewServerInstance)
-{
-    QnMediaServerResourcePtr savedServer;
-    serverPtr->setStatus(Qn::Online, true);
-
-    ec2::ErrorCode rez = ec2Connection->getMediaServerManager()->saveSync(serverPtr, &savedServer);
-    if (rez != ec2::ErrorCode::ok)
-    {
-        qWarning() << "registerServer(): Call to registerServer failed. Reason: " << ec2::toString(rez);
-        return QnMediaServerResourcePtr();
-    }
-
-    if (!isNewServerInstance)
-        return savedServer;
-
-    // insert server user attributes if defined
-    QString dir = MSSettings::roSettings()->value("staticDataDir", getDataDirectory()).toString();
-    QFile f(closeDirPath(dir) + lit("server_settings.json"));
-    if (!f.open(QFile::ReadOnly))
-        return savedServer;
-    QByteArray data = f.readAll();
-    ec2::ApiMediaServerUserAttributesData userAttrsData;
-    if (!QJson::deserialize(data, &userAttrsData))
-        return savedServer;
-    userAttrsData.serverID = savedServer->getId();
-    auto defaultServerAttrs = QnMediaServerUserAttributesPtr(new QnMediaServerUserAttributes());
-    fromApiToResource(userAttrsData, defaultServerAttrs);
-    rez =  QnAppServerConnectionFactory::getConnection2()->getMediaServerManager()->saveUserAttributesSync(QnMediaServerUserAttributesList() << defaultServerAttrs);
-    if (rez != ec2::ErrorCode::ok)
-    {
-        qWarning() << "registerServer(): Call to registerServer failed. Reason: " << ec2::toString(rez);
-        return QnMediaServerResourcePtr();
-    }
-
-    return savedServer;
-}
-
-void QnMain::saveStorages(ec2::AbstractECConnectionPtr ec2Connection, const QnAbstractStorageResourceList& storages)
-{
-    ec2::ErrorCode rez;
-    while((rez = ec2Connection->getMediaServerManager()->saveStoragesSync(storages)) != ec2::ErrorCode::ok && !needToStop())
-    {
-        qWarning() << "updateStorages(): Call to change server's storages failed. Reason: " << ec2::toString(rez);
-        QnSleep::msleep(APP_SERVER_REQUEST_ERROR_TIMEOUT_MS);
-    }
-}
-
-static const int SYSTEM_USAGE_DUMP_TIMEOUT = 7*60*1000;
-
-void QnMain::dumpSystemUsageStats()
-{
-    qnPlatform->monitor()->totalCpuUsage();
-    qnPlatform->monitor()->totalRamUsage();
-    qnPlatform->monitor()->totalHddLoad();
-    qnPlatform->monitor()->totalNetworkLoad();
-
-    QnMutexLocker lk( &m_mutex );
-    if( m_dumpSystemResourceUsageTaskID == 0 )  //monitoring cancelled
-        return;
-    m_dumpSystemResourceUsageTaskID = TimerManager::instance()->addTimer(
-        std::bind( &QnMain::dumpSystemUsageStats, this ),
-        SYSTEM_USAGE_DUMP_TIMEOUT );
-}
-
-#ifdef Q_OS_WIN
-#include <windows.h>
-#include <stdio.h>
-BOOL WINAPI stopServer_WIN(DWORD dwCtrlType)
-{
-    stopServer(dwCtrlType);
-    return true;
-}
-#endif
-
-static QtMessageHandler defaultMsgHandler = 0;
-
-static void myMsgHandler(QtMsgType type, const QMessageLogContext& ctx, const QString& msg)
-{
-    if (defaultMsgHandler)
-        defaultMsgHandler(type, ctx, msg);
-
-    qnLogMsgHandler(type, ctx, msg);
-}
-
-/** Initialize log. */
-void initLog(const QString& _logLevel) 
-{
-    QString logLevel = _logLevel;
-    const QString& configLogLevel = MSSettings::roSettings()->value("logLevel").toString();
-    if (!configLogLevel.isEmpty())
-        logLevel = configLogLevel;
-
-    if(logLevel == lit("none"))
-        return;
-
-    QnLog::initLog(logLevel);
-    const QString& dataLocation = getDataDirectory();
-    const QString& logFileLocation = MSSettings::roSettings()->value( "logDir", dataLocation + QLatin1String("/log/") ).toString();
-    if (!QDir().mkpath(logFileLocation))
-        NX_LOG(lit("Could not create log folder: ") + logFileLocation, cl_logALWAYS);
-    const QString& logFileName = logFileLocation + QLatin1String("/log_file");
-    if (!cl_log.create(
-            logFileName,
-            MSSettings::roSettings()->value( "maxLogFileSize", DEFAULT_MAX_LOG_FILE_SIZE ).toULongLong(),
-            MSSettings::roSettings()->value( "logArchiveSize", DEFAULT_LOG_ARCHIVE_SIZE ).toULongLong(),
-            QnLog::logLevelFromString(logLevel)))
-        NX_LOG(lit("Could not create log file") + logFileName, cl_logALWAYS);
-    MSSettings::roSettings()->setValue("logFile", logFileName);
-    NX_LOG(QLatin1String("================================================================================="), cl_logALWAYS);
-}
-
-int serverMain(int argc, char *argv[])
-{
-    Q_UNUSED(argc)
-#ifdef Q_OS_WIN
-    SetConsoleCtrlHandler(stopServer_WIN, true);
-#endif
-    signal(SIGINT, stopServer);
-    signal(SIGTERM, stopServer);
-
-//    av_log_set_callback(decoderLogCallback);
-
-
-
-    const QString& dataLocation = getDataDirectory();
-    const QString& logDir = MSSettings::roSettings()->value( "logDir", dataLocation + QLatin1String("/log/") ).toString();
-
-    QDir::setCurrent(qApp->applicationDirPath());
-
-    if (cmdLineArguments.rebuildArchive.isEmpty()) {
-        cmdLineArguments.rebuildArchive = MSSettings::runTimeSettings()->value("rebuild").toString();
-    }
-    MSSettings::runTimeSettings()->remove("rebuild");
-
-    initLog(cmdLineArguments.logLevel);
-
-    if( cmdLineArguments.msgLogLevel.isEmpty() )
-        cmdLineArguments.msgLogLevel = MSSettings::roSettings()->value(
-            nx_ms_conf::HTTP_MSG_LOG_LEVEL,
-            nx_ms_conf::DEFAULT_HTTP_MSG_LOG_LEVEL ).toString();
-
-    if( cmdLineArguments.msgLogLevel != lit("none") )
-        QnLog::instance(QnLog::HTTP_LOG_INDEX)->create(
-            logDir + QLatin1String("/http_log"),
-            MSSettings::roSettings()->value( "maxLogFileSize", DEFAULT_MAX_LOG_FILE_SIZE ).toULongLong(),
-            MSSettings::roSettings()->value( "logArchiveSize", DEFAULT_LOG_ARCHIVE_SIZE ).toULongLong(),
-            QnLog::logLevelFromString(cmdLineArguments.msgLogLevel) );
-
-    //preparing transaction log
-    if( cmdLineArguments.ec2TranLogLevel.isEmpty() )
-        cmdLineArguments.ec2TranLogLevel = MSSettings::roSettings()->value(
-            nx_ms_conf::EC2_TRAN_LOG_LEVEL,
-            nx_ms_conf::DEFAULT_EC2_TRAN_LOG_LEVEL ).toString();
-
-    if( cmdLineArguments.ec2TranLogLevel != lit("none") )
-    {
-        QnLog::instance(QnLog::EC2_TRAN_LOG)->create(
-            logDir + QLatin1String("/ec2_tran"),
-            MSSettings::roSettings()->value( "maxLogFileSize", DEFAULT_MAX_LOG_FILE_SIZE ).toULongLong(),
-            MSSettings::roSettings()->value( "logArchiveSize", DEFAULT_LOG_ARCHIVE_SIZE ).toULongLong(),
-            QnLog::logLevelFromString(cmdLineArguments.ec2TranLogLevel) );
-        NX_LOG(QnLog::EC2_TRAN_LOG, lit("================================================================================="), cl_logALWAYS);
-        NX_LOG(QnLog::EC2_TRAN_LOG, lit("================================================================================="), cl_logALWAYS);
-        NX_LOG(QnLog::EC2_TRAN_LOG, lit("================================================================================="), cl_logALWAYS);
-        NX_LOG(QnLog::EC2_TRAN_LOG, lit("%1 started").arg(qApp->applicationName()), cl_logALWAYS );
-        NX_LOG(QnLog::EC2_TRAN_LOG, lit("Software version: %1").arg(QCoreApplication::applicationVersion()), cl_logALWAYS);
-        NX_LOG(QnLog::EC2_TRAN_LOG, lit("Software revision: %1").arg(QnAppInfo::applicationRevision()), cl_logALWAYS);
-        NX_LOG(QnLog::EC2_TRAN_LOG, lit("binary path: %1").arg(QFile::decodeName(argv[0])), cl_logALWAYS);
-    }
-
-    NX_LOG(lit("%1 started").arg(qApp->applicationName()), cl_logALWAYS);
-    NX_LOG(lit("Software version: %1").arg(QCoreApplication::applicationVersion()), cl_logALWAYS);
-    NX_LOG(lit("Software revision: %1").arg(QnAppInfo::applicationRevision()), cl_logALWAYS);
-    NX_LOG(lit("binary path: %1").arg(QFile::decodeName(argv[0])), cl_logALWAYS);
-
-    if( cmdLineArguments.logLevel != lit("none") )
-        defaultMsgHandler = qInstallMessageHandler(myMsgHandler);
-
-    qnPlatform->process(NULL)->setPriority(QnPlatformProcess::HighPriority);
-
-    ffmpegInit();
-
-    // ------------------------------------------
-#ifdef TEST_RTSP_SERVER
-    addTestData();
-#endif
-
-    return 0;
-}
-
-void encodeAndStoreAuthKey(const QByteArray& authKey)
-{
-    QByteArray prefix("SK_");
-    QByteArray authKeyBin = QnUuid(authKey).toRfc4122();
-    QByteArray authKeyEncoded = QnAuthHelper::symmetricalEncode(authKeyBin).toHex();
-    MSSettings::roSettings()->setValue(AUTH_KEY, prefix + authKeyEncoded); // encode and update in settings
-}
-
-void initAppServerConnection(QSettings &settings)
-{
-    // migrate appserverPort settings from version 2.2 if exist
-    if (!MSSettings::roSettings()->value("appserverPort").isNull()) 
-    {
-        MSSettings::roSettings()->setValue("port", MSSettings::roSettings()->value("appserverPort"));
-        MSSettings::roSettings()->remove("appserverPort");
-    }
-
-    QUrl appServerUrl;
-    QUrlQuery params;
-
-    // ### remove
-    QString host = settings.value("appserverHost").toString();
-    if( QUrl( host ).scheme() == "file" )
-    {
-        appServerUrl = QUrl( host ); // it is a completed URL
-    }
-    else if (host.isEmpty() || host == "localhost")
-    {
-        appServerUrl = QUrl::fromLocalFile( closeDirPath( getDataDirectory() ) );
-    }
-    else {
-        appServerUrl.setScheme(settings.value("secureAppserverConnection", true).toBool() ? QLatin1String("https") : QLatin1String("http"));
-        int port = settings.value("port", DEFAULT_APPSERVER_PORT).toInt();
-        appServerUrl.setHost(host);
-        appServerUrl.setPort(port);
-    }
-    if (appServerUrl.scheme() == "file")
-    {
-        QString staticDBPath = settings.value("staticDataDir").toString();
-        if (!staticDBPath.isEmpty()) {
-            params.addQueryItem("staticdb_path", staticDBPath);
-        }
-        if (MSSettings::roSettings()->value(REMOVE_DB_PARAM_NAME).toBool())
-            params.addQueryItem("cleanupDb", QString());
-    }
-
-    // TODO: Actually appserverPassword is always empty. Remove?
-    QString userName = settings.value("appserverLogin", QLatin1String("admin")).toString();
-    QString password = settings.value(APPSERVER_PASSWORD, QLatin1String("")).toString();
-    QByteArray authKey = settings.value(AUTH_KEY).toByteArray();
-    QString appserverHostString = settings.value("appserverHost").toString();
-    if (!authKey.isEmpty() && !isLocalAppServer(appserverHostString))
-    {
-        // convert from v2.2 format and encode value
-        QByteArray prefix("SK_");
-        if (!authKey.startsWith(prefix))
-            encodeAndStoreAuthKey(authKey);
-        else
-            authKey = decodeAuthKey(authKey);
-
-        userName = serverGuid().toString();
-        password = authKey;
-    }
-
-    appServerUrl.setUserName(userName);
-    appServerUrl.setPassword(password);
-    appServerUrl.setQuery(params);
-
-    QUrl urlNoPassword(appServerUrl);
-    urlNoPassword.setPassword("");
-    NX_LOG(lit("Connect to server %1").arg(urlNoPassword.toString()), cl_logINFO);
-    QnAppServerConnectionFactory::setUrl(appServerUrl);
-    QnAppServerConnectionFactory::setDefaultFactory(QnResourceDiscoveryManager::instance());
-}
-
-
-QnMain::QnMain(int argc, char* argv[])
-:
-    m_argc(argc),
-    m_argv(argv),
-    m_startMessageSent(false),
-    m_firstRunningTime(0),
-    m_moduleFinder(0),
-    m_universalTcpListener(0),
-    m_dumpSystemResourceUsageTaskID(0),
-    m_stopping(false)
-{
-    serviceMainInstance = this;
-}
-
-QnMain::~QnMain()
-{
-    quit();
-    stop();
-
-    if( defaultMsgHandler )
-        qInstallMessageHandler( defaultMsgHandler );
-}
-
-bool QnMain::isStopping() const
-{
-    QnMutexLocker lock( &m_stopMutex );
-    return m_stopping;
-}
-
-void QnMain::at_databaseDumped()
-{
-    if (isStopping())
-        return;
-
-    saveAdminPswdHash();
-    restartServer(500);
-}
-
-void QnMain::at_systemIdentityTimeChanged(qint64 value, const QnUuid& sender)
-{
-    if (isStopping())
-        return;
-
-    MSSettings::roSettings()->setValue(SYSTEM_IDENTITY_TIME, value);
-    if (sender != qnCommon->moduleGUID()) {
-        MSSettings::roSettings()->setValue(REMOVE_DB_PARAM_NAME, "1");
-        saveAdminPswdHash();
-        restartServer(0);
-    }
-}
-
-void QnMain::stopSync()
-{
-    qWarning()<<"Stopping server";
-    NX_LOG( lit("Stopping server"), cl_logALWAYS );
-    if (serviceMainInstance) {
-        {
-            QnMutexLocker lock( &m_stopMutex );
-            m_stopping = true;
-        }
-        serviceMainInstance->pleaseStop();
-        serviceMainInstance->exit();
-        serviceMainInstance->wait();
-        serviceMainInstance = 0;
-    }
-    qApp->quit();
-}
-
-void QnMain::stopAsync()
-{
-    QTimer::singleShot(0, this, SLOT(stopSync()));
-}
-
-
-void QnMain::stopObjects()
-{
-    qWarning() << "QnMain::stopObjects() called";
-
-    QnStorageManager::instance()->cancelRebuildCatalogAsync();
-    if (qnFileDeletor)
-        qnFileDeletor->pleaseStop();
-
-    if (m_universalTcpListener)
-        m_universalTcpListener->pleaseStop();
-    if (m_moduleFinder)
-        m_moduleFinder->pleaseStop();
-
-    if (m_universalTcpListener) {
-        m_universalTcpListener->stop();
-        delete m_universalTcpListener;
-        m_universalTcpListener = 0;
-    }
-}
-
-void QnMain::updateDisabledVendorsIfNeeded()
-{
-    static const QString DV_PROPERTY = QLatin1String("disabledVendors");
-
-    QString disabledVendors = MSSettings::roSettings()->value(DV_PROPERTY).toString();
-    QnUserResourcePtr admin = qnResPool->getAdministrator();
-    if (!admin)
-        return;
-
-    if (!disabledVendors.isNull()) {
-        QnGlobalSettings* settings = QnGlobalSettings::instance();
-        settings->setDisabledVendors(disabledVendors);
-        MSSettings::roSettings()->remove(DV_PROPERTY);
-    }
-}
-
-void QnMain::updateAllowCameraCHangesIfNeed()
-{
-    static const QString DV_PROPERTY = QLatin1String("cameraSettingsOptimization");
-
-    QString allowCameraChanges = MSSettings::roSettings()->value(DV_PROPERTY).toString();
-    if (!allowCameraChanges.isEmpty())
-    {
-        QnGlobalSettings *settings = QnGlobalSettings::instance();
-        settings->setCameraSettingsOptimizationEnabled(allowCameraChanges.toLower() == lit("yes") || allowCameraChanges.toLower() == lit("true") || allowCameraChanges == lit("1"));
-        MSSettings::roSettings()->setValue(DV_PROPERTY, "");
-    }
-}
-
-void QnMain::loadResourcesFromECS(QnCommonMessageProcessor* messageProcessor)
-{
-    ec2::AbstractECConnectionPtr ec2Connection = QnAppServerConnectionFactory::getConnection2();
-
-    ec2::ErrorCode rez;
-
-    {
-        //reading servers list
-        QnMediaServerResourceList mediaServerList;
-        while( ec2Connection->getMediaServerManager()->getServersSync(QnUuid(), &mediaServerList) != ec2::ErrorCode::ok )
-        {
-            NX_LOG( lit("QnMain::run(). Can't get servers."), cl_logERROR );
-            QnSleep::msleep(APP_SERVER_REQUEST_ERROR_TIMEOUT_MS);
-            if (m_needStop)
-                return;
-        }
-
-        ec2::ApiDiscoveryDataList discoveryDataList;
-        while( ec2Connection->getDiscoveryManager()->getDiscoveryDataSync(&discoveryDataList) != ec2::ErrorCode::ok )
-        {
-            NX_LOG( lit("QnMain::run(). Can't get discovery data."), cl_logERROR );
-            QnSleep::msleep(APP_SERVER_REQUEST_ERROR_TIMEOUT_MS);
-            if (m_needStop)
-                return;
-        }
-
-        QMultiHash<QnUuid, QUrl> additionalAddressesById;
-        QMultiHash<QnUuid, QUrl> ignoredAddressesById;
-        for (const ec2::ApiDiscoveryData &data: discoveryDataList) {
-            additionalAddressesById.insert(data.id, data.url);
-            if (data.ignore)
-                ignoredAddressesById.insert(data.id, data.url);
-        }
-
-        for(const QnMediaServerResourcePtr &mediaServer: mediaServerList) {
-            QList<QHostAddress> addresses = mediaServer->getNetAddrList();
-            QList<QUrl> additionalAddresses = additionalAddressesById.values(mediaServer->getId());
-            for (auto it = additionalAddresses.begin(); it != additionalAddresses.end(); /* no inc */) {
-                if (it->port() == -1 && addresses.contains(QHostAddress(it->host())))
-                    it = additionalAddresses.erase(it);
-                else
-                    ++it;
-            }
-            mediaServer->setAdditionalUrls(additionalAddresses);
-            mediaServer->setIgnoredUrls(ignoredAddressesById.values(mediaServer->getId()));
-            messageProcessor->updateResource(mediaServer);
-        }
-
-        // read resource status
-        ec2::ApiResourceStatusDataList statusList;
-        while ((rez = ec2Connection->getResourceManager()->getStatusListSync(QnUuid(), &statusList)) != ec2::ErrorCode::ok)
-        {
-            NX_LOG( lit("QnMain::run(): Can't get properties dictionary. Reason: %1").arg(ec2::toString(rez)), cl_logDEBUG1 );
-            QnSleep::msleep(APP_SERVER_REQUEST_ERROR_TIMEOUT_MS);
-            if (m_needStop)
-                return;
-        }
-        messageProcessor->resetStatusList( statusList );
-
-        //reading server attributes
-        QnMediaServerUserAttributesList mediaServerUserAttributesList;
-        while ((rez = ec2Connection->getMediaServerManager()->getUserAttributesSync(QnUuid(), &mediaServerUserAttributesList)) != ec2::ErrorCode::ok)
-        {
-            NX_LOG( lit("QnMain::run(): Can't get server user attributes list. Reason: %1").arg(ec2::toString(rez)), cl_logDEBUG1 );
-            QnSleep::msleep(APP_SERVER_REQUEST_ERROR_TIMEOUT_MS);
-            if (m_needStop)
-                return;
-        }
-        messageProcessor->resetServerUserAttributesList( mediaServerUserAttributesList );        
-
-        //read server's storages
-        QnResourceList storages;
-        while ((rez = ec2Connection->getMediaServerManager()->getStoragesSync(QnUuid(), &storages)) != ec2::ErrorCode::ok)
-        {
-            NX_LOG( lit("QnMain::run(): Can't get storage list. Reason: %1").arg(ec2::toString(rez)), cl_logDEBUG1 );
-            QnSleep::msleep(APP_SERVER_REQUEST_ERROR_TIMEOUT_MS);
-            if (m_needStop)
-                return;
-        }
-        for(const QnResourcePtr& storage: storages)
-            messageProcessor->updateResource( storage );
-    }
-
-
-    {
-        // read camera list
-        QnVirtualCameraResourceList cameras;
-        while ((rez = ec2Connection->getCameraManager()->getCamerasSync(QnUuid(), &cameras)) != ec2::ErrorCode::ok)
-        {
-            NX_LOG( lit("QnMain::run(): Can't get cameras. Reason: %1").arg(ec2::toString(rez)), cl_logDEBUG1 );
-            QnSleep::msleep(APP_SERVER_REQUEST_ERROR_TIMEOUT_MS);
-            if (m_needStop)
-                return;
-        }
-
-        //reading camera attributes
-        QnCameraUserAttributesList cameraUserAttributesList;
-        while ((rez = ec2Connection->getCameraManager()->getUserAttributesSync(QnUuid(), &cameraUserAttributesList)) != ec2::ErrorCode::ok)
-        {
-            NX_LOG( lit("QnMain::run(): Can't get camera user attributes list. Reason: %1").arg(ec2::toString(rez)), cl_logDEBUG1 );
-            QnSleep::msleep(APP_SERVER_REQUEST_ERROR_TIMEOUT_MS);
-            if (m_needStop)
-                return;
-        }
-        messageProcessor->resetCameraUserAttributesList( cameraUserAttributesList );
-
-        // read properties dictionary
-        ec2::ApiResourceParamWithRefDataList kvPairs;
-        while ((rez = ec2Connection->getResourceManager()->getKvPairsSync(QnUuid(), &kvPairs)) != ec2::ErrorCode::ok)
-        {
-            NX_LOG( lit("QnMain::run(): Can't get properties dictionary. Reason: %1").arg(ec2::toString(rez)), cl_logDEBUG1 );
-            QnSleep::msleep(APP_SERVER_REQUEST_ERROR_TIMEOUT_MS);
-            if (m_needStop)
-                return;
-        }
-        messageProcessor->resetPropertyList( kvPairs );
-
-        QnManualCameraInfoMap manualCameras;
-        for(const QnSecurityCamResourcePtr &camera: cameras) {
-            messageProcessor->updateResource(camera);
-            if (camera->isManuallyAdded()) {
-                QnResourceTypePtr resType = qnResTypePool->getResourceType(camera->getTypeId());
-                manualCameras.insert(camera->getUrl(), QnManualCameraInfo(QUrl(camera->getUrl()), camera->getAuth(), resType->getName()));
-            }
-        }
-        QnResourceDiscoveryManager::instance()->registerManualCameras(manualCameras);
-
-    }
-
-    {
-        ec2::ApiServerFootageDataList cameraHistoryList;
-        while (( rez = ec2Connection->getCameraManager()->getCamerasWithArchiveListSync(&cameraHistoryList)) != ec2::ErrorCode::ok)
-        {
-            qDebug() << "QnMain::run(): Can't get cameras history. Reason: " << ec2::toString(rez);
-            QnSleep::msleep(APP_SERVER_REQUEST_ERROR_TIMEOUT_MS);
-            if (m_needStop)
-                return;
-        }
-        qnCameraHistoryPool->resetServerFootageData(cameraHistoryList);
-    }
-
-    {
-        //loading users
-        QnUserResourceList users;
-        while(( rez = ec2Connection->getUserManager()->getUsersSync(QnUuid(), &users))  != ec2::ErrorCode::ok)
-        {
-            qDebug() << "QnMain::run(): Can't get users. Reason: " << ec2::toString(rez);
-            QnSleep::msleep(APP_SERVER_REQUEST_ERROR_TIMEOUT_MS);
-            if (m_needStop)
-                return;
-        }
-
-        for(const QnUserResourcePtr &user: users)
-            messageProcessor->updateResource(user);
-    }
-
-    {
-        //loading videowalls
-        QnVideoWallResourceList videowalls;
-        while(( rez = ec2Connection->getVideowallManager()->getVideowallsSync(&videowalls))  != ec2::ErrorCode::ok)
-        {
-            qDebug() << "QnMain::run(): Can't get videowalls. Reason: " << ec2::toString(rez);
-            QnSleep::msleep(APP_SERVER_REQUEST_ERROR_TIMEOUT_MS);
-            if (m_needStop)
-                return;
-        }
-
-        for(const QnVideoWallResourcePtr &videowall: videowalls)
-            messageProcessor->updateResource(videowall);
-    }
-
-    {
-        //loading layouts
-        QnLayoutResourceList layouts;
-        while(( rez = ec2Connection->getLayoutManager()->getLayoutsSync(&layouts))  != ec2::ErrorCode::ok)
-        {
-            qDebug() << "QnMain::run(): Can't get layouts. Reason: " << ec2::toString(rez);
-            QnSleep::msleep(APP_SERVER_REQUEST_ERROR_TIMEOUT_MS);
-            if (m_needStop)
-                return;
-        }
-
-        for(const auto &layout: layouts)
-            messageProcessor->updateResource(layout);
-    }
-
-    {
-        //loading business rules
-        QnBusinessEventRuleList rules;
-        while( (rez = ec2Connection->getBusinessEventManager()->getBusinessRulesSync(&rules)) != ec2::ErrorCode::ok )
-        {
-            qDebug() << "QnMain::run(): Can't get business rules. Reason: " << ec2::toString(rez);
-            QnSleep::msleep(APP_SERVER_REQUEST_ERROR_TIMEOUT_MS);
-            if (m_needStop)
-                return;
-        }
-
-        for(const QnBusinessEventRulePtr &rule: rules)
-            messageProcessor->on_businessEventAddedOrUpdated(rule);
-    }
-
-    {
-        // load licenses
-        QnLicenseList licenses;
-        while( (rez = ec2Connection->getLicenseManager()->getLicensesSync(&licenses)) != ec2::ErrorCode::ok )
-        {
-            qDebug() << "QnMain::run(): Can't get license list. Reason: " << ec2::toString(rez);
-            QnSleep::msleep(APP_SERVER_REQUEST_ERROR_TIMEOUT_MS);
-            if (m_needStop)
-                return;
-        }
-
-        for(const QnLicensePtr &license: licenses)
-            messageProcessor->on_licenseChanged(license);
-    }
-
-    if (m_mediaServer->getPanicMode() == Qn::PM_BusinessEvents) {
-        m_mediaServer->setPanicMode(Qn::PM_None);
-        propertyDictionary->saveParams(m_mediaServer->getId());
-    }
-}
-
-void QnMain::at_updatePublicAddress(const QHostAddress& publicIP)
-{
-    if (isStopping())
-        return;
-    m_publicAddress = publicIP;
-
-    QnPeerRuntimeInfo localInfo = QnRuntimeInfoManager::instance()->localInfo();
-    localInfo.data.publicIP = m_publicAddress.toString();
-    QnRuntimeInfoManager::instance()->updateLocalItem(localInfo);
-
-    at_localInterfacesChanged();
-
-    QnMediaServerResourcePtr server = qnResPool->getResourceById<QnMediaServerResource>(qnCommon->moduleGUID());
-    if (server) {
-        Qn::ServerFlags serverFlags = server->getServerFlags();
-        if (m_publicAddress.isNull())
-            serverFlags &= ~Qn::SF_HasPublicIP;
-        else
-            serverFlags |= Qn::SF_HasPublicIP;
-        if (serverFlags != server->getServerFlags()) {
-            server->setServerFlags(serverFlags);
-            ec2::AbstractECConnectionPtr ec2Connection = QnAppServerConnectionFactory::getConnection2();
-            ec2Connection->getMediaServerManager()->save(server, ec2::DummyHandler::instance(), &ec2::DummyHandler::onRequestDone);
-        }
-
-        const auto publicIp = m_publicAddress.toString();
-        if (server->getProperty(Qn::PUBLIC_IP) != publicIp) {
-            server->setProperty(Qn::PUBLIC_IP, publicIp);
-            propertyDictionary->saveParams(server->getId());
-        }
-    }
-}
-
-void QnMain::at_localInterfacesChanged()
-{
-    if (isStopping())
-        return;
-    auto intfList = allLocalAddresses();
-    if (!m_publicAddress.isNull())
-        intfList << m_publicAddress;
-    m_mediaServer->setNetAddrList(intfList);
-
-    QString defaultAddress = QUrl(m_mediaServer->getApiUrl()).host();
-    int port = m_mediaServer->getPort();
-    bool found = false;
-    for(const QHostAddress& addr: intfList) {
-        if (addr.toString() == defaultAddress) {
-            found = true;
-            break;
-        }
-    }
-    if (!found) {
-        QHostAddress newAddress;
-        if (!intfList.isEmpty())
-            newAddress = intfList.first();
-        setServerNameAndUrls(m_mediaServer, newAddress.toString(), port);
-    }
-
-    ec2::AbstractECConnectionPtr ec2Connection = QnAppServerConnectionFactory::getConnection2();
-    ec2Connection->getMediaServerManager()->save(m_mediaServer, this, &QnMain::at_serverSaved);
-}
-
-void QnMain::at_serverSaved(int, ec2::ErrorCode err)
-{
-    if (isStopping())
-        return;
-
-    if (err != ec2::ErrorCode::ok)
-        qWarning() << "Error saving server.";
-}
-
-void QnMain::at_connectionOpened()
-{
-    if (isStopping())
-        return;
-    if (m_firstRunningTime)
-        qnBusinessRuleConnector->at_mserverFailure(qnResPool->getResourceById<QnMediaServerResource>(serverGuid()), m_firstRunningTime*1000, QnBusiness::ServerStartedReason, QString());
-    if (!m_startMessageSent) {
-        qnBusinessRuleConnector->at_mserverStarted(qnResPool->getResourceById<QnMediaServerResource>(serverGuid()), qnSyncTime->currentUSecsSinceEpoch());
-        m_startMessageSent = true;
-    }
-    m_firstRunningTime = 0;
-}
-
-void QnMain::at_serverModuleConflict(const QnModuleInformation &moduleInformation, const SocketAddress &address)
-{
-    qnBusinessRuleConnector->at_mediaServerConflict(
-                qnResPool->getResourceById<QnMediaServerResource>(serverGuid()),
-                qnSyncTime->currentUSecsSinceEpoch(),
-                moduleInformation,
-                QUrl(lit("http://%1").arg(address.toString())));
-}
-
-void QnMain::at_timer()
-{
-    if (isStopping())
-        return;
-
-    //TODO: #2.4 #GDM This timer make two totally different functions. Split it.
-    MSSettings::runTimeSettings()->setValue("lastRunningTime", qnSyncTime->currentMSecsSinceEpoch());
-
-    QnResourcePtr mServer = qnResPool->getResourceById(qnCommon->moduleGUID());
-    if (!mServer)
-        return;
-
-    for(const auto& camera: qnResPool->getAllCameras(mServer, true))
-        camera->cleanCameraIssues();
-}
-
-void QnMain::at_storageManager_noStoragesAvailable() {
-    if (isStopping())
-        return;
-    qnBusinessRuleConnector->at_NoStorages(m_mediaServer);
-}
-
-void QnMain::at_storageManager_storageFailure(const QnResourcePtr& storage, QnBusiness::EventReason reason) {
-    if (isStopping())
-        return;
-    qnBusinessRuleConnector->at_storageFailure(m_mediaServer, qnSyncTime->currentUSecsSinceEpoch(), reason, storage);
-}
-
-void QnMain::at_storageManager_rebuildFinished() {
-    if (isStopping())
-        return;
-    qnBusinessRuleConnector->at_archiveRebuildFinished(m_mediaServer);
-}
-
-void QnMain::at_cameraIPConflict(const QHostAddress& host, const QStringList& macAddrList)
-{
-    if (isStopping())
-        return;
-    qnBusinessRuleConnector->at_cameraIPConflict(
-        m_mediaServer,
-        host,
-        macAddrList,
-        qnSyncTime->currentUSecsSinceEpoch());
-}
-
-
-bool QnMain::initTcpListener()
-{
-    const int rtspPort = MSSettings::roSettings()->value(nx_ms_conf::SERVER_PORT, nx_ms_conf::DEFAULT_SERVER_PORT).toInt();
-    QnRestProcessorPool::instance()->registerHandler("api/RecordedTimePeriods", new QnRecordedChunksRestHandler());
-    QnRestProcessorPool::instance()->registerHandler("api/storageStatus", new QnStorageStatusRestHandler());
-    QnRestProcessorPool::instance()->registerHandler("api/storageSpace", new QnStorageSpaceRestHandler());
-    QnRestProcessorPool::instance()->registerHandler("api/statistics", new QnStatisticsRestHandler());
-    QnRestProcessorPool::instance()->registerHandler("api/getCameraParam", new QnCameraSettingsRestHandler());
-    QnRestProcessorPool::instance()->registerHandler("api/setCameraParam", new QnCameraSettingsRestHandler());
-    QnRestProcessorPool::instance()->registerHandler("api/manualCamera", new QnManualCameraAdditionRestHandler());
-    QnRestProcessorPool::instance()->registerHandler("api/ptz", new QnPtzRestHandler());
-    QnRestProcessorPool::instance()->registerHandler("api/image", new QnImageRestHandler());
-    QnRestProcessorPool::instance()->registerHandler("api/onEvent", new QnExternalBusinessEventRestHandler());
-    QnRestProcessorPool::instance()->registerHandler("api/gettime", new QnTimeRestHandler());
-    QnRestProcessorPool::instance()->registerHandler("api/getCurrentUser", new QnCurrentUserRestHandler());
-    QnRestProcessorPool::instance()->registerHandler("api/activateLicense", new QnActivateLicenseRestHandler());
-    QnRestProcessorPool::instance()->registerHandler("api/testEmailSettings", new QnTestEmailSettingsHandler());
-    QnRestProcessorPool::instance()->registerHandler("api/ping", new QnPingRestHandler());
-    QnRestProcessorPool::instance()->registerHandler("api/checkDiscovery", new QnCanAcceptCameraRestHandler());
-    QnRestProcessorPool::instance()->registerHandler("api/pingSystem", new QnPingSystemRestHandler());
-    QnRestProcessorPool::instance()->registerHandler("api/rebuildArchive", new QnRebuildArchiveRestHandler());
-    QnRestProcessorPool::instance()->registerHandler("api/events", new QnBusinessEventLogRestHandler());
-    QnRestProcessorPool::instance()->registerHandler("api/showLog", new QnLogRestHandler());
-    QnRestProcessorPool::instance()->registerHandler("api/getSystemName", new QnGetSystemNameRestHandler());
-    QnRestProcessorPool::instance()->registerHandler("api/doCameraDiagnosticsStep", new QnCameraDiagnosticsRestHandler());
-    QnRestProcessorPool::instance()->registerHandler("api/installUpdate", new QnUpdateRestHandler());
-    QnRestProcessorPool::instance()->registerHandler("api/restart", new QnRestartRestHandler());
-    QnRestProcessorPool::instance()->registerHandler("api/connect", new QnOldClientConnectRestHandler());
-    QnRestProcessorPool::instance()->registerHandler("api/moduleInformation", new QnModuleInformationRestHandler() );
-    QnRestProcessorPool::instance()->registerHandler("api/iflist", new QnIfListRestHandler() );
-    QnRestProcessorPool::instance()->registerHandler("api/aggregator", new QnJsonAggregatorRestHandler() );
-    QnRestProcessorPool::instance()->registerHandler("api/ifconfig", new QnIfConfigRestHandler() );
-    QnRestProcessorPool::instance()->registerHandler("api/settime", new QnSetTimeRestHandler() );
-    QnRestProcessorPool::instance()->registerHandler("api/moduleInformationAuthenticated", new QnModuleInformationRestHandler() );
-    QnRestProcessorPool::instance()->registerHandler("api/configure", new QnConfigureRestHandler());
-    QnRestProcessorPool::instance()->registerHandler("api/mergeSystems", new QnMergeSystemsRestHandler());
-    QnRestProcessorPool::instance()->registerHandler("api/backupDatabase", new QnBackupDbRestHandler());
-    QnRestProcessorPool::instance()->registerHandler("api/discoveredPeers", new QnDiscoveredPeersRestHandler());
-    QnRestProcessorPool::instance()->registerHandler("api/cameraBookmarks", new QnCameraBookmarksRestHandler());
-
-    QnRestProcessorPool::instance()->registerHandler("ec2/recordedTimePeriods", new QnMultiserverChunksRestHandler("ec2/recordedTimePeriods"));
-    QnRestProcessorPool::instance()->registerHandler("ec2/cameraHistory", new QnCameraHistoryRestHandler());
-    QnRestProcessorPool::instance()->registerHandler("ec2/bookmarks", new QnMultiserverBookmarksRestHandler("ec2/bookmarks"));
-#ifdef ENABLE_ACTI
-    QnActiResource::setEventPort(rtspPort);
-    QnRestProcessorPool::instance()->registerHandler("api/camera_event", new QnActiEventRestHandler());  //used to receive event from acti camera. TODO: remove this from api
-#endif
-    QnRestProcessorPool::instance()->registerHandler("favicon.ico", new QnFavIconRestHandler());
-    QnRestProcessorPool::instance()->registerHandler("api/dev-mode-key", new QnCrashServerHandler());
-
-    m_universalTcpListener = new QnUniversalTcpListener(
-        QHostAddress::Any,
-        rtspPort,
-        QnTcpListener::DEFAULT_MAX_CONNECTIONS,
-        MSSettings::roSettings()->value( nx_ms_conf::ALLOW_SSL_CONNECTIONS, nx_ms_conf::DEFAULT_ALLOW_SSL_CONNECTIONS ).toBool() );
-    if( !m_universalTcpListener->bindToLocalAddress() )
-        return false;
-    m_universalTcpListener->setDefaultPage("/static/index.html");
-    QnUniversalRequestProcessor::setUnauthorizedPageBody(QnFileConnectionProcessor::readStaticFile("static/login.html"));
-    m_universalTcpListener->addHandler<QnRtspConnectionProcessor>("RTSP", "*");
-    m_universalTcpListener->addHandler<QnRestConnectionProcessor>("HTTP", "api");
-    m_universalTcpListener->addHandler<QnRestConnectionProcessor>("HTTP", "ec2");
-    m_universalTcpListener->addHandler<QnFileConnectionProcessor>("HTTP", "static");
-    m_universalTcpListener->addHandler<QnProgressiveDownloadingConsumer>("HTTP", "media");
-    m_universalTcpListener->addHandler<nx_hls::QnHttpLiveStreamingProcessor>("HTTP", "hls");
-    //m_universalTcpListener->addHandler<QnDefaultTcpConnectionProcessor>("HTTP", "*");
-    //m_universalTcpListener->addHandler<QnProxyConnectionProcessor>("HTTP", "*");
-
-    m_universalTcpListener->addHandler<QnProxyConnectionProcessor>("*", "proxy");
-    //m_universalTcpListener->addHandler<QnProxyReceiverConnection>("PROXY", "*");
-    m_universalTcpListener->addHandler<QnProxyReceiverConnection>("HTTP", "proxy-reverse");
-
-    if( !MSSettings::roSettings()->value("authenticationEnabled", "true").toBool() )
-        m_universalTcpListener->disableAuth();
-
-#ifdef ENABLE_DESKTOP_CAMERA
-    m_universalTcpListener->addHandler<QnDesktopCameraRegistrator>("HTTP", "desktop_camera");
-#endif   //ENABLE_DESKTOP_CAMERA
-
-    return true;
-}
-
-void QnMain::saveAdminPswdHash()
-{
-    QnUserResourcePtr admin = qnResPool->getAdministrator();
-    if (admin) {
-        MSSettings::roSettings()->setValue(ADMIN_PSWD_HASH, admin->getHash());
-        MSSettings::roSettings()->setValue(ADMIN_PSWD_DIGEST, admin->getDigest());
-    }
-}
-
-QHostAddress QnMain::getPublicAddress()
-{
-    m_ipDiscovery.reset(new QnPublicIPDiscovery());
-
-    if (MSSettings::roSettings()->value("publicIPEnabled").isNull())
-        MSSettings::roSettings()->setValue("publicIPEnabled", 1);
-
-    int publicIPEnabled = MSSettings::roSettings()->value("publicIPEnabled").toInt();
-    if (publicIPEnabled == 0)
-        return QHostAddress(); // disabled
-    else if (publicIPEnabled > 1)
-        return QHostAddress(MSSettings::roSettings()->value("staticPublicIP").toString()); // manually added
-    m_ipDiscovery->update();
-    m_ipDiscovery->waitForFinished();
-    return m_ipDiscovery->publicIP();
-}
-
-void QnMain::run()
-{
-#ifdef _WIN32
-    win32_exception::setCreateFullCrashDump( MSSettings::roSettings()->value(
-        nx_ms_conf::CREATE_FULL_CRASH_DUMP,
-        nx_ms_conf::DEFAULT_CREATE_FULL_CRASH_DUMP ).toBool() );
-#endif
-
-#ifdef __linux__
-    linux_exception::setSignalHandlingDisabled( MSSettings::roSettings()->value(
-        nx_ms_conf::CREATE_FULL_CRASH_DUMP,
-        nx_ms_conf::DEFAULT_CREATE_FULL_CRASH_DUMP ).toBool() );
-#endif
-
-    QString sslCertPath = MSSettings::roSettings()->value( nx_ms_conf::SSL_CERTIFICATE_PATH, getDataDirectory() + lit( "/ssl/cert.pem" ) ).toString();
-    QFile f(sslCertPath);
-    if (!f.open(QIODevice::ReadOnly)) {
-        qWarning() << "Could not find SSL certificate at "<<f.fileName()<<". Generating a new one";
-
-        QDir parentDir = QFileInfo(f).absoluteDir();
-        if (!parentDir.exists()) {
-            if (!QDir().mkpath(parentDir.absolutePath())) {
-                qWarning() << "Could not create directory " << parentDir.absolutePath();
-            }
-        }
-
-        //TODO: #ivigasin sslCertPath can contain non-latin1 symbols
-        if (generateSslCertificate(sslCertPath.toLatin1(), qApp->applicationName().toLatin1(), "US", QnAppInfo::organizationName().toLatin1())) {
-            qWarning() << "Could not generate SSL certificate ";
-        }
-
-        if( !f.open( QIODevice::ReadOnly ) )
-            qWarning() << "Could not load SSL certificate "<<f.fileName();
-    }
-    if( f.isOpen() )
-    {
-        const QByteArray& certData = f.readAll();
-        QnSSLSocket::initSSLEngine( certData );
-    }
-
-    QScopedPointer<QnSyncTime> syncTime(new QnSyncTime());
-    QScopedPointer<QnServerMessageProcessor> messageProcessor(new QnServerMessageProcessor());
-    QScopedPointer<QnRuntimeInfoManager> runtimeInfoManager(new QnRuntimeInfoManager());
-
-
-    std::unique_ptr<QnCameraUserAttributePool> cameraUserAttributePool( new QnCameraUserAttributePool() );
-    std::unique_ptr<QnMediaServerUserAttributesPool> mediaServerUserAttributesPool( new QnMediaServerUserAttributesPool() );
-
-    QScopedPointer<QnGlobalSettings> globalSettings(new QnGlobalSettings());
-
-    QnAuthHelper::initStaticInstance(new QnAuthHelper());
-    connect(QnAuthHelper::instance(), &QnAuthHelper::emptyDigestDetected, this, &QnMain::at_emptyDigestDetected);
-    QnAuthHelper::instance()->restrictionList()->allow( lit("*/api/ping"), AuthMethod::noAuth );
-    QnAuthHelper::instance()->restrictionList()->allow( lit("*/api/camera_event*"), AuthMethod::noAuth );
-    QnAuthHelper::instance()->restrictionList()->allow( lit("*/api/showLog*"), AuthMethod::urlQueryParam );   //allowed by default for now
-    QnAuthHelper::instance()->restrictionList()->allow( lit("*/api/moduleInformation"), AuthMethod::noAuth );
-    QnAuthHelper::instance()->restrictionList()->allow( lit("/static/*"), AuthMethod::noAuth );
-
-    QnBusinessRuleProcessor::init(new QnMServerBusinessRuleProcessor());
-    QnEventsDB::init();
-
-    QnVideoCameraPool::initStaticInstance( new QnVideoCameraPool() );
-
-    QnMotionHelper::initStaticInstance( new QnMotionHelper() );
-
-    QnBusinessEventConnector::initStaticInstance( new QnBusinessEventConnector() );
-    auto stopQThreadFunc = []( QThread* obj ){ obj->quit(); obj->wait(); delete obj; };
-    std::unique_ptr<QThread, decltype(stopQThreadFunc)> connectorThread( new QThread(), stopQThreadFunc );
-    connectorThread->start();
-    qnBusinessRuleConnector->moveToThread(connectorThread.get());
-
-    CameraDriverRestrictionList cameraDriverRestrictionList;
-
-    QSettings* settings = MSSettings::roSettings();
-
-    std::unique_ptr<QnMServerResourceDiscoveryManager> mserverResourceDiscoveryManager( new QnMServerResourceDiscoveryManager() );
-    initAppServerConnection(*settings);
-
-    QnMulticodecRtpReader::setDefaultTransport( MSSettings::roSettings()->value(QLatin1String("rtspTransport"), RtpTransport::_auto).toString().toUpper() );
-
-    QScopedPointer<QnServerPtzControllerPool> ptzPool(new QnServerPtzControllerPool());
-
-    //QnAppServerConnectionPtr appServerConnection = QnAppServerConnectionFactory::createConnection();
-
-    std::unique_ptr<QnStorageManager> storageManager( new QnStorageManager() );
-    std::unique_ptr<QnFileDeletor> fileDeletor( new QnFileDeletor() );
-
-    connect(QnResourceDiscoveryManager::instance(), &QnResourceDiscoveryManager::CameraIPConflict, this, &QnMain::at_cameraIPConflict);
-    connect(QnStorageManager::instance(), &QnStorageManager::noStoragesAvailable, this, &QnMain::at_storageManager_noStoragesAvailable);
-    connect(QnStorageManager::instance(), &QnStorageManager::storageFailure, this, &QnMain::at_storageManager_storageFailure);
-    connect(QnStorageManager::instance(), &QnStorageManager::rebuildFinished, this, &QnMain::at_storageManager_rebuildFinished);
-
-    QString dataLocation = getDataDirectory();
-    QDir stateDirectory;
-    stateDirectory.mkpath(dataLocation + QLatin1String("/state"));
-    fileDeletor->init(dataLocation + QLatin1String("/state")); // constructor got root folder for temp files
-
-
-    // If adminPassword is set by installer save it and create admin user with it if not exists yet
-    qnCommon->setDefaultAdminPassword(settings->value(APPSERVER_PASSWORD, QLatin1String("")).toString());
-    qnCommon->setUseLowPriorityAdminPasswordHach(settings->value(LOW_PRIORITY_ADMIN_PASSWORD, false).toBool());
-
-    qnCommon->setAdminPasswordData(settings->value(ADMIN_PSWD_HASH).toByteArray(), settings->value(ADMIN_PSWD_DIGEST).toByteArray());
-
-    connect(QnRuntimeInfoManager::instance(), &QnRuntimeInfoManager::runtimeInfoAdded, this, &QnMain::at_runtimeInfoChanged);
-    connect(QnRuntimeInfoManager::instance(), &QnRuntimeInfoManager::runtimeInfoChanged, this, &QnMain::at_runtimeInfoChanged);
-
-    qnCommon->setModuleGUID(serverGuid());
-
-    bool compatibilityMode = cmdLineArguments.devModeKey == lit("razrazraz");
-    const QString appserverHostString = MSSettings::roSettings()->value("appserverHost").toString();
-    bool isLocal = isLocalAppServer(appserverHostString);
-    int serverFlags = Qn::SF_None; // TODO: #Elric #EC2 type safety has just walked out of the window.
-#ifdef EDGE_SERVER
-    serverFlags |= Qn::SF_Edge;
-#endif
-    if (QnAppInfo::armBox() == "bpi" || compatibilityMode) // check compatibilityMode here for testing purpose
-        serverFlags |= Qn::SF_IfListCtrl | Qn::SF_timeCtrl;
-
-    if (!isLocal)
-        serverFlags |= Qn::SF_RemoteEC;
-    m_publicAddress = getPublicAddress();
-    if (!m_publicAddress.isNull())
-        serverFlags |= Qn::SF_HasPublicIP;
-
-
-    QString systemName = settings->value(SYSTEM_NAME_KEY).toString();
-#ifdef __arm__
-    if (systemName.isEmpty()) {
-        systemName = QString(lit("%1system_%2")).arg(QString::fromLatin1(AUTO_GEN_SYSTEM_NAME)).arg(getMacFromPrimaryIF());
-        settings->setValue(SYSTEM_NAME_KEY, systemName);
-    }
-#endif
-    if (systemName.startsWith(AUTO_GEN_SYSTEM_NAME)) {
-        serverFlags |= Qn::SF_AutoSystemName;
-        systemName = systemName.mid(AUTO_GEN_SYSTEM_NAME.length());
-    }
-
-    qnCommon->setLocalSystemName(systemName);
-
-    qint64 systemIdentityTime = MSSettings::roSettings()->value(SYSTEM_IDENTITY_TIME).toLongLong();
-    qnCommon->setSystemIdentityTime(systemIdentityTime, qnCommon->moduleGUID());
-    connect(qnCommon, &QnCommonModule::systemIdentityTimeChanged, this, &QnMain::at_systemIdentityTimeChanged, Qt::QueuedConnection);
-
-    std::unique_ptr<ec2::AbstractECConnectionFactory> ec2ConnectionFactory(getConnectionFactory( Qn::PT_Server ));
-
-    ec2::ApiRuntimeData runtimeData;
-    runtimeData.peer.id = qnCommon->moduleGUID();
-    runtimeData.peer.instanceId = qnCommon->runningInstanceGUID();
-    runtimeData.peer.peerType = Qn::PT_Server;
-    runtimeData.box = QnAppInfo::armBox();
-    runtimeData.brand = QnAppInfo::productNameShort();
-    runtimeData.platform = QnAppInfo::applicationPlatform();
-    int guidCompatibility = 0;
-    runtimeData.mainHardwareIds = LLUtil::getMainHardwareIds(guidCompatibility, MSSettings::roSettings()).toVector();
-    runtimeData.compatibleHardwareIds = LLUtil::getCompatibleHardwareIds(guidCompatibility, MSSettings::roSettings()).toVector();
-    QnRuntimeInfoManager::instance()->updateLocalItem(runtimeData);    // initializing localInfo
-
-    MediaServerStatusWatcher mediaServerStatusWatcher;
-
-    ec2::ResourceContext resCtx(
-        QnResourceDiscoveryManager::instance(),
-        qnResPool,
-        qnResTypePool );
-    ec2ConnectionFactory->setContext(resCtx);
-    ec2::AbstractECConnectionPtr ec2Connection;
-    QnConnectionInfo connectInfo;
-    QnResourcePropertyDictionary dictionary;
-    QnResourceStatusDictionary statusDict;
-    QnServerAdditionalAddressesDictionary serverAdditionalAddressesDictionary;
-
-    while (!needToStop())
-    {
-		const ec2::ErrorCode errorCode = ec2ConnectionFactory->connectSync(
-			QnAppServerConnectionFactory::url(), ec2::ApiClientInfoData(), &ec2Connection );
-        if( errorCode == ec2::ErrorCode::ok )
-        {
-            connectInfo = ec2Connection->connectionInfo();
-            NX_LOG( QString::fromLatin1("Connected to local EC2"), cl_logWARNING );
-            break;
-        }
-
-        NX_LOG( QString::fromLatin1("Can't connect to local EC2. %1").arg(ec2::toString(errorCode)), cl_logERROR );
-        QnSleep::msleep(3000);
-    }
-
-    if (needToStop())
-        return; //TODO #ak correctly deinitialize what has been initialised
-
-    MSSettings::roSettings()->setValue(REMOVE_DB_PARAM_NAME, "0");
-
-    connect(ec2Connection.get(), &ec2::AbstractECConnection::databaseDumped, this, &QnMain::at_databaseDumped);
-    qnCommon->setRemoteGUID(QnUuid(connectInfo.ecsGuid));
-    MSSettings::roSettings()->sync();
-    if (MSSettings::roSettings()->value(PENDING_SWITCH_TO_CLUSTER_MODE).toString() == "yes") {
-        NX_LOG( QString::fromLatin1("Switching to cluster mode and restarting..."), cl_logWARNING );
-        MSSettings::roSettings()->setValue(SYSTEM_NAME_KEY, connectInfo.systemName);
-        MSSettings::roSettings()->remove("appserverHost");
-        MSSettings::roSettings()->remove("appserverLogin");
-        MSSettings::roSettings()->setValue(APPSERVER_PASSWORD, "");
-        MSSettings::roSettings()->remove(PENDING_SWITCH_TO_CLUSTER_MODE);
-        MSSettings::roSettings()->sync();
-
-        QFile::remove(closeDirPath(getDataDirectory()) + "/ecs.sqlite");
-
-        // kill itself to restart
-        abort();
-        return;
-    }
-    settings->remove(ADMIN_PSWD_HASH);
-    settings->remove(ADMIN_PSWD_DIGEST);
-    settings->setValue(LOW_PRIORITY_ADMIN_PASSWORD, "");
-
-    QnAppServerConnectionFactory::setEc2Connection( ec2Connection );
-    QnAppServerConnectionFactory::setEC2ConnectionFactory( ec2ConnectionFactory.get() );
-
-    if (!m_publicAddress.isNull()) 
-    {
-        if (!m_ipDiscovery->publicIP().isNull()) {
-            m_updatePiblicIpTimer.reset(new QTimer());
-            connect(m_updatePiblicIpTimer.get(), &QTimer::timeout, m_ipDiscovery.get(), &QnPublicIPDiscovery::update);
-            connect(m_ipDiscovery.get(), &QnPublicIPDiscovery::found, this, &QnMain::at_updatePublicAddress);
-            m_updatePiblicIpTimer->start(60 * 1000 * 2);
-        }
-
-        QnPeerRuntimeInfo localInfo = QnRuntimeInfoManager::instance()->localInfo();
-        localInfo.data.publicIP = m_publicAddress.toString();
-        QnRuntimeInfoManager::instance()->updateLocalItem(localInfo);
-    }
-    connect( ec2Connection->getTimeManager().get(), &ec2::AbstractTimeManager::timeChanged,
-             QnSyncTime::instance(), (void(QnSyncTime::*)(qint64))&QnSyncTime::updateTime );
-
-    QnMServerResourceSearcher::initStaticInstance( new QnMServerResourceSearcher() );
-
-    //Initializing plugin manager
-    PluginManager::instance()->loadPlugins();
-
-    if (needToStop())
-        return;
-
-    QnCompatibilityChecker remoteChecker(connectInfo.compatibilityItems);
-    QnCompatibilityChecker localChecker(localCompatibilityItems());
-
-    QnCompatibilityChecker* compatibilityChecker;
-    if (remoteChecker.size() > localChecker.size())
-        compatibilityChecker = &remoteChecker;
-    else
-        compatibilityChecker = &localChecker;
-
-    if (!compatibilityChecker->isCompatible(COMPONENT_NAME, qnCommon->engineVersion(), "ECS", connectInfo.version))
-    {
-        NX_LOG(lit("Incompatible Server version detected! Giving up."), cl_logERROR);
-        return;
-    }
-
-    while (!needToStop() && !initResourceTypes(ec2Connection))
-    {
-        QnSleep::msleep(1000);
-    }
-
-    if (needToStop())
-        return;
-
-    if (MSSettings::roSettings()->value("disableTranscoding").toBool())
-        qnCommon->setTranscodeDisabled(true);
-
-    QnResource::startCommandProc();
-
-    std::unique_ptr<QnRestProcessorPool> restProcessorPool( new QnRestProcessorPool() );
-
-    if( QnAppServerConnectionFactory::url().scheme().toLower() == lit("file") )
-        ec2ConnectionFactory->registerRestHandlers( restProcessorPool.get() );
-
-    std::unique_ptr<StreamingChunkTranscoder> streamingChunkTranscoder(
-        new StreamingChunkTranscoder( StreamingChunkTranscoder::fBeginOfRangeInclusive ) );
-    std::unique_ptr<nx_hls::HLSSessionPool> hlsSessionPool( new nx_hls::HLSSessionPool() );
-
-    if( !initTcpListener() )
-    {
-        qCritical() << "Failed to bind to local port. Terminating...";
-        QCoreApplication::quit();
-        return;
-    }
-
-    using namespace std::placeholders;
-    m_universalTcpListener->setProxyHandler<QnProxyConnectionProcessor>( std::bind( &QnServerMessageProcessor::isProxy, messageProcessor.data(), _1 ) );
-    messageProcessor->registerProxySender(m_universalTcpListener);
-
-    ec2ConnectionFactory->registerTransactionListener( m_universalTcpListener );
-
-    qnCommon->setModuleUlr(QString("http://%1:%2").arg(m_publicAddress.toString()).arg(m_universalTcpListener->getPort()));
-    bool isNewServerInstance = false;
-    while (m_mediaServer.isNull() && !needToStop())
-    {
-        QnMediaServerResourcePtr server = findServer(ec2Connection);
-
-        if (!server) {
-            server = QnMediaServerResourcePtr(new QnMediaServerResource(qnResTypePool));
-            server->setId(serverGuid());
-            server->setMaxCameras(DEFAULT_MAX_CAMERAS);
-            isNewServerInstance = true;
-        }
-        server->setSystemInfo(QnSystemInformation::currentSystemInformation());
-
-        server->setServerFlags((Qn::ServerFlags) serverFlags);
-
-        QHostAddress appserverHost;
-        if (!isLocal) {
-            do
-            {
-                appserverHost = resolveHost(appserverHostString);
-            } while (appserverHost.toIPv4Address() == 0);
-        }
-
-        bool isModified = false;
-        if (m_universalTcpListener->getPort() != server->getPort())
-            isModified = true;
-
-        setServerNameAndUrls(server, defaultLocalAddress(appserverHost), m_universalTcpListener->getPort());
-
-        QList<QHostAddress> serverIfaceList = allLocalAddresses();
-        if (!m_publicAddress.isNull()) {
-            bool isExists = false;
-            for (int i = 0; i < serverIfaceList.size(); ++i)
-            {
-                if (serverIfaceList[i] == m_publicAddress)
-                    isExists = true;
-            }
-            if (!isExists)
-                serverIfaceList << m_publicAddress;
-        }
-
-        if (server->getNetAddrList() != serverIfaceList) {
-            server->setNetAddrList(serverIfaceList);
-            isModified = true;
-        }
-        
-        bool needUpdateAuthKey = false;
-        if (server->getSystemName() != qnCommon->localSystemName())
-        {
-            if (!server->getSystemName().isEmpty())
-                needUpdateAuthKey = true;
-            server->setSystemName(qnCommon->localSystemName());
-            isModified = true;
-        }
-        if (server->getVersion() != qnCommon->engineVersion()) {
-            server->setVersion(qnCommon->engineVersion());
-            isModified = true;
-        }
-
-        QByteArray settingsAuthKey = decodeAuthKey(MSSettings::roSettings()->value(AUTH_KEY).toString().toLatin1());
-        QByteArray authKey = settingsAuthKey;
-        if (authKey.isEmpty())
-            authKey = server->getAuthKey().toLatin1();
-        if (authKey.isEmpty() || needUpdateAuthKey)
-            authKey = QnUuid::createUuid().toString().toLatin1(); 
-
-        if (server->getAuthKey().toLatin1() != authKey) {
-            server->setAuthKey(authKey);
-            isModified = true;
-        }
-        // Keep server auth key in registry. Server MUST be able pass authorization after deleting database in database restore process
-        if (settingsAuthKey != authKey)
-            encodeAndStoreAuthKey(authKey);
-
-        if (isModified)
-            m_mediaServer = registerServer(ec2Connection, server, isNewServerInstance);
-        else
-            m_mediaServer = server;
-
-        const auto hwInfo = HardwareInformation::instance();
-        if (server->getProperty(Qn::CPU_ARCHITECTURE) != hwInfo.cpuArchitecture)
-            server->setProperty(Qn::CPU_ARCHITECTURE, hwInfo.cpuArchitecture);
-
-        if (server->getProperty(Qn::CPU_MODEL_NAME) != hwInfo.cpuModelName)
-            server->setProperty(Qn::CPU_MODEL_NAME, hwInfo.cpuModelName);
-
-        const auto phisicalMemory = QString::number(hwInfo.phisicalMemory);
-        if (server->getProperty(Qn::PHISICAL_MEMORY) != phisicalMemory)
-            server->setProperty(Qn::PHISICAL_MEMORY, QVariant(hwInfo.phisicalMemory));
-
-        const auto isBeta = QString::number(QnAppInfo::beta() ? 1 : 0);
-        if (server->getProperty(Qn::BETA) != isBeta)
-            server->setProperty(Qn::BETA, isBeta);
-
-        if (!m_publicAddress.isNull())
-        {
-            const auto publicIp = m_publicAddress.toString();
-            if (server->getProperty(Qn::PUBLIC_IP) != publicIp)
-                server->setProperty(Qn::PUBLIC_IP, publicIp);
-        }
-
-        const auto confStats = MSSettings::roSettings()->value(Qn::STATISTICS_REPORT_ALLOWED);
-        if (!confStats.isNull()) // if present
-        {
-            const bool normStats = confStats.toBool();
-            const bool msStats = QnLexical::deserialized(server->getProperty(Qn::STATISTICS_REPORT_ALLOWED), true);
-            if (normStats != msStats)
-                server->setProperty(Qn::STATISTICS_REPORT_ALLOWED, QnLexical::serialized(normStats));
-
-            MSSettings::roSettings()->remove(Qn::STATISTICS_REPORT_ALLOWED);
-            MSSettings::roSettings()->sync();
-        }
-
-        propertyDictionary->saveParams(server->getId());
-
-        if (m_mediaServer.isNull())
-            QnSleep::msleep(1000);
-    }
-
-    /* This key means that password should be forcibly changed in the database. */
-    MSSettings::roSettings()->remove(OBSOLETE_SERVER_GUID);
-    MSSettings::roSettings()->setValue(APPSERVER_PASSWORD, "");
-#ifdef _DEBUG
-    MSSettings::roSettings()->sync();
-    Q_ASSERT_X(MSSettings::roSettings()->value(APPSERVER_PASSWORD).toString().isEmpty(), Q_FUNC_INFO, "appserverPassword is not emptyu in registry. Restart the server as Administrator");
-#endif
-
-    if (needToStop()) {
-        stopObjects();
-        return;
-    }
-
-    do {
-        if (needToStop())
-            return;
-    } while (ec2Connection->getResourceManager()->setResourceStatusLocalSync(m_mediaServer->getId(), Qn::Online) != ec2::ErrorCode::ok);
-
-
-    QnRecordingManager::initStaticInstance( new QnRecordingManager() );
-    qnResPool->addResource(m_mediaServer);
-
-    QString moduleName = qApp->applicationName();
-    if( moduleName.startsWith( qApp->organizationName() ) )
-        moduleName = moduleName.mid( qApp->organizationName().length() ).trimmed();
-
-    QnModuleInformation selfInformation = m_mediaServer->getModuleInformation();
-    if (!compatibilityMode)
-        selfInformation.customization = QnAppInfo::customizationName();
-    selfInformation.version = qnCommon->engineVersion();
-    selfInformation.sslAllowed = MSSettings::roSettings()->value( nx_ms_conf::ALLOW_SSL_CONNECTIONS, nx_ms_conf::DEFAULT_ALLOW_SSL_CONNECTIONS ).toBool();
-    selfInformation.runtimeId = qnCommon->runningInstanceGUID();
-    selfInformation.flags = m_mediaServer->getServerFlags();
-
-    qnCommon->setModuleInformation(selfInformation);
-    qnCommon->bindModuleinformation(m_mediaServer);
-
-    m_moduleFinder = new QnModuleFinder(false, compatibilityMode);
-    std::unique_ptr<QnModuleFinder> moduleFinderScopedPointer( m_moduleFinder );
-    ec2ConnectionFactory->setCompatibilityMode(compatibilityMode);
-    if (!cmdLineArguments.allowedDiscoveryPeers.isEmpty()) {
-        QSet<QnUuid> allowedPeers;
-        for (const QString &peer: cmdLineArguments.allowedDiscoveryPeers.split(";")) {
-            QnUuid peerId(peer);
-            if (!peerId.isNull())
-                allowedPeers << peerId;
-        }
-        qnCommon->setAllowedPeers(allowedPeers);
-    }
-
-    connect(m_moduleFinder, &QnModuleFinder::moduleConflict, this, &QnMain::at_serverModuleConflict);
-
-    QScopedPointer<QnServerConnector> serverConnector(new QnServerConnector(m_moduleFinder));
-
-    // ------------------------------------------
-
-    QScopedPointer<QnRouter> router(new QnRouter(m_moduleFinder));
-
-    QScopedPointer<QnServerUpdateTool> serverUpdateTool(new QnServerUpdateTool());
-
-    //===========================================================================
-    QnResource::initAsyncPoolInstance()->setMaxThreadCount( MSSettings::roSettings()->value(
-        nx_ms_conf::RESOURCE_INIT_THREADS_COUNT,
-        nx_ms_conf::DEFAULT_RESOURCE_INIT_THREADS_COUNT ).toInt() );
-    QnResource::initAsyncPoolInstance()->setExpiryTimeout(-1); // default experation timeout is 30 second. But it has a bug in QT < v.5.3
-    QThreadPool::globalInstance()->setExpiryTimeout(-1);
-    
-    //============================
-    std::unique_ptr<nx_upnp::DeviceSearcher> upnpDeviceSearcher(new nx_upnp::DeviceSearcher());
-    std::unique_ptr<QnMdnsListener> mdnsListener(new QnMdnsListener());
-
-    std::unique_ptr<QnAppserverResourceProcessor> serverResourceProcessor( new QnAppserverResourceProcessor(m_mediaServer->getId()) );
-    serverResourceProcessor->moveToThread( mserverResourceDiscoveryManager.get() );
-    QnResourceDiscoveryManager::instance()->setResourceProcessor(serverResourceProcessor.get());
-
-    std::unique_ptr<QnResourceStatusWatcher> statusWatcher( new QnResourceStatusWatcher());
-
-    //NOTE plugins have higher priority than built-in drivers
-    ThirdPartyResourceSearcher thirdPartyResourceSearcher;
-    QnResourceDiscoveryManager::instance()->addDeviceServer( &thirdPartyResourceSearcher );
-
-#ifdef ENABLE_DESKTOP_CAMERA
-    QnDesktopCameraResourceSearcher desktopCameraResourceSearcher;
-    QnResourceDiscoveryManager::instance()->addDeviceServer(&desktopCameraResourceSearcher);
-    QnDesktopCameraDeleter autoDeleter;
-#endif  //ENABLE_DESKTOP_CAMERA
-
-#ifndef EDGE_SERVER
-#ifdef ENABLE_ARECONT
-    QnPlArecontResourceSearcher arecontResourceSearcher;
-    QnResourceDiscoveryManager::instance()->addDeviceServer(&arecontResourceSearcher);
-#endif
-#ifdef ENABLE_DLINK
-    QnPlDlinkResourceSearcher dlinkSearcher;
-    QnResourceDiscoveryManager::instance()->addDeviceServer(&dlinkSearcher);
-#endif
-#ifdef ENABLE_DROID
-    QnPlIpWebCamResourceSearcher plIpWebCamResourceSearcher;
-    QnResourceDiscoveryManager::instance()->addDeviceServer(&plIpWebCamResourceSearcher);
-
-    QnPlDroidResourceSearcher droidResourceSearcher;
-    QnResourceDiscoveryManager::instance()->addDeviceServer(&droidResourceSearcher);
-#endif
-#ifdef ENABLE_TEST_CAMERA
-    QnTestCameraResourceSearcher testCameraResourceSearcher;
-    QnResourceDiscoveryManager::instance()->addDeviceServer(&testCameraResourceSearcher);
-#endif
-#ifdef ENABLE_PULSE_CAMERA
-    //QnResourceDiscoveryManager::instance().addDeviceServer(&QnPlPulseSearcher::instance()); native driver does not support dual streaming! new pulse cameras works via onvif
-#endif
-#ifdef ENABLE_AXIS
-    QnPlAxisResourceSearcher axisResourceSearcher;
-    QnResourceDiscoveryManager::instance()->addDeviceServer(&axisResourceSearcher);
-#endif
-#ifdef ENABLE_ACTI
-    QnActiResourceSearcher actiResourceSearcherInstance;
-    QnResourceDiscoveryManager::instance()->addDeviceServer(&actiResourceSearcherInstance);
-#endif
-#ifdef ENABLE_STARDOT
-    QnStardotResourceSearcher stardotResourceSearcher;
-    QnResourceDiscoveryManager::instance()->addDeviceServer(&stardotResourceSearcher);
-#endif
-#ifdef ENABLE_IQE
-    QnPlIqResourceSearcher iqResourceSearcher;
-    QnResourceDiscoveryManager::instance()->addDeviceServer(&iqResourceSearcher);
-#endif
-#ifdef ENABLE_ISD
-    QnPlISDResourceSearcher isdResourceSearcher;
-    QnResourceDiscoveryManager::instance()->addDeviceServer(&isdResourceSearcher);
-#endif
-
-#if defined(Q_OS_WIN) && defined(ENABLE_VMAX)
-    QnPlVmax480ResourceSearcher::initStaticInstance( new QnPlVmax480ResourceSearcher() );
-    QnResourceDiscoveryManager::instance()->addDeviceServer(QnPlVmax480ResourceSearcher::instance());
-#endif
-
-    //Onvif searcher should be the last:
-#ifdef ENABLE_ONVIF
-    QnFlexWatchResourceSearcher flexWatchResourceSearcher;
-    QnResourceDiscoveryManager::instance()->addDeviceServer(&flexWatchResourceSearcher);
-
-    OnvifResourceSearcher onvifResourceSearcher;
-    QnResourceDiscoveryManager::instance()->addDeviceServer(&onvifResourceSearcher);
-#endif //ENABLE_ONVIF
-#endif
-
-
-    // Roman asked Ivan to comment it for Brian
-    // QnResourceDiscoveryManager::instance()->addDTSServer(&QnColdStoreDTSSearcher::instance());
-
-    //QnResourceDiscoveryManager::instance().addDeviceServer(&DwDvrResourceSearcher::instance());
-
-    //
-
-    //CLDeviceManager::instance().getDeviceSearcher().addDeviceServer(&FakeDeviceServer::instance());
-    //CLDeviceSearcher::instance()->addDeviceServer(&IQEyeDeviceServer::instance());
-
-    loadResourcesFromECS(messageProcessor.data());
-    QnUserResourcePtr adminUser = qnResPool->getAdministrator();
-    if (adminUser) {
-        qnCommon->bindModuleinformation(adminUser);
-        qnCommon->updateModuleInformation();
-    }
-
-    typedef ec2::Ec2StaticticsReporter stats;
-    bool adminParamsChanged = false;
-
-    // TODO: fix, when VS supports init lists:
-    //       for (const auto& param : { stats::SR_TIME_CYCLE, stats::SR_SERVER_API })
-    const QString* statParams[] = { &stats::SR_TIME_CYCLE, &stats::SR_SERVER_API };
-    for (auto it = &statParams[0]; it != &statParams[sizeof(statParams)/sizeof(statParams[0])]; ++it)
-    {
-        const QString& param = **it;
-        const QString val = MSSettings::roSettings()->value(param, lit("")).toString();
-        if (!val.isEmpty() && val != adminUser->getProperty(param))
-        {
-            adminUser->setProperty(param, val);
-            MSSettings::roSettings()->remove(param);
-            adminParamsChanged = true;
-        }
-    }
-
-    if (adminParamsChanged)
-    {
-        propertyDictionary->saveParams(adminUser->getId());
-        MSSettings::roSettings()->sync();
-    }
-
-    QnAbstractStorageResourceList storages = m_mediaServer->getStorages();
-    QnAbstractStorageResourceList modifiedStorages = createStorages(m_mediaServer);
-    modifiedStorages.append(updateStorages(m_mediaServer));
-    saveStorages(ec2Connection, modifiedStorages);
-    for(const QnAbstractStorageResourcePtr &storage: modifiedStorages)
-        messageProcessor->updateResource(storage);
-
-    qnStorageMan->initDone();
-#ifndef EDGE_SERVER
-    updateDisabledVendorsIfNeeded();
-    updateAllowCameraCHangesIfNeed();
-    //QSet<QString> disabledVendors = QnGlobalSettings::instance()->disabledVendorsSet();
-#endif
-
-    //QnCommonMessageProcessor::instance()->init(ec2Connection); // start receiving notifications
-
-    /*
-    QnScheduleTaskList scheduleTasks;
-    for (const QnScheduleTask &scheduleTask: scheduleTasks)
-    {
-        QString str;
-        QTextStream stream(&str);
-
-        stream << "ScheduleTask "
-               << scheduleTask.getId().toString()
-               << scheduleTask.getAfterThreshold()
-               << scheduleTask.getBeforeThreshold()
-               << scheduleTask.getDayOfWeek()
-               << scheduleTask.getDoRecordAudio()
-               << scheduleTask.getStartTime()
-               << scheduleTask.getEndTime()
-               << scheduleTask.getRecordingType()
-               << scheduleTask.getResourceId().toString();
-        NX_LOG(str, cl_logALWAYS);
-    }
-    */
-
-    QnResourceDiscoveryManager::instance()->setReady(true);
-    QnResourceDiscoveryManager::instance()->start();
-
-
-    connect(QnResourceDiscoveryManager::instance(), SIGNAL(localInterfacesChanged()), this, SLOT(at_localInterfacesChanged()));
-
-    m_firstRunningTime = MSSettings::runTimeSettings()->value("lastRunningTime").toLongLong();
-
-    QTimer timer;
-    connect(&timer, SIGNAL(timeout()), this, SLOT(at_timer()), Qt::DirectConnection);
-    timer.start(QnVirtualCameraResource::issuesTimeoutMs());
-    at_timer();
-
-    QTimer::singleShot(3000, this, SLOT(at_connectionOpened()));
-    QTimer::singleShot(0, this, SLOT(at_appStarted()));
-
-
-    m_dumpSystemResourceUsageTaskID = TimerManager::instance()->addTimer(
-        std::bind( &QnMain::dumpSystemUsageStats, this ),
-        SYSTEM_USAGE_DUMP_TIMEOUT );
-    
-    QnRecordingManager::instance()->start();
-    QnMServerResourceSearcher::instance()->start();
-    m_universalTcpListener->start();
-    serverConnector->start();
-#if 1
-    if (ec2Connection->connectionInfo().ecUrl.scheme() == "file") {
-        // Connect to local database. Start peer-to-peer sync (enter to cluster mode)
-        qnCommon->setCloudMode(true);
-        m_moduleFinder->start();
-    }
-#endif
-
-    exec();
-
-    qWarning()<<"QnMain event loop has returned. Destroying objects...";
-
-    //cancelling dumping system usage
-    quint64 dumpSystemResourceUsageTaskID = 0;
-    {
-        QnMutexLocker lk( &m_mutex );
-        dumpSystemResourceUsageTaskID = m_dumpSystemResourceUsageTaskID;
-        m_dumpSystemResourceUsageTaskID = 0;
-    }
-    TimerManager::instance()->joinAndDeleteTimer( dumpSystemResourceUsageTaskID );
-
-
-    QnResourceDiscoveryManager::instance()->pleaseStop();
-    QnResource::pleaseStopAsyncTasks();
-    stopObjects();
-
-    QnResource::stopCommandProc();
-    // todo: #rvasilenko some undeleted resources left in the QnMain event loop. I stopped TimerManager as temporary solution for it.
-    TimerManager::instance()->stop();
-
-    hlsSessionPool.reset();
-    streamingChunkTranscoder.reset();
-
-    delete QnRecordingManager::instance();
-    QnRecordingManager::initStaticInstance( NULL );
-
-    restProcessorPool.reset();
-
-    delete QnMServerResourceSearcher::instance();
-    QnMServerResourceSearcher::initStaticInstance( NULL );
-
-    delete QnVideoCameraPool::instance();
-    QnVideoCameraPool::initStaticInstance( NULL );
-
-    QnResourceDiscoveryManager::instance()->stop();
-    QnResource::stopAsyncTasks();
-
-    //since mserverResourceDiscoveryManager instance is dead no events can be delivered to serverResourceProcessor: can delete it now
-        //TODO refactoring of discoveryManager <-> resourceProcessor interaction is required
-    serverResourceProcessor.reset();
-
-#if defined(Q_OS_WIN) && defined(ENABLE_VMAX)
-    delete QnPlVmax480ResourceSearcher::instance();
-    QnPlVmax480ResourceSearcher::initStaticInstance( NULL );
-#endif
-
-    mdnsListener.reset();
-    upnpDeviceSearcher.reset();
-
-    connectorThread->quit();
-    connectorThread->wait();
-
-    //deleting object from wrong thread, but its no problem, since object's thread has been stopped and no event can be delivered to the object
-    delete QnBusinessEventConnector::instance();
-    QnBusinessEventConnector::initStaticInstance( NULL );
-
-    QnBusinessRuleProcessor::fini();
-    QnEventsDB::fini();
-
-    delete QnMotionHelper::instance();
-    QnMotionHelper::initStaticInstance( NULL );
-
-
-    QnStorageManager::instance()->stopAsyncTasks();
-
-    ptzPool.reset();
-
-    QnServerMessageProcessor::instance()->init(NULL); // stop receiving notifications
-    messageProcessor.reset();
-    
-    //disconnecting from EC2
-    QnAppServerConnectionFactory::setEc2Connection( ec2::AbstractECConnectionPtr() );
-
-    ec2Connection.reset();
-    QnAppServerConnectionFactory::setEC2ConnectionFactory( nullptr );
-    ec2ConnectionFactory.reset();
-
-    mserverResourceDiscoveryManager.reset();
-
-    av_lockmgr_register(NULL);
-
-    // This method will set flag on message channel to threat next connection close as normal
-    //appServerConnection->disconnectSync();
-    MSSettings::runTimeSettings()->setValue("lastRunningTime", 0);
-
-    QnSSLSocket::releaseSSLEngine();
-    QnAuthHelper::initStaticInstance(NULL);
-
-    globalSettings.reset();
-
-    fileDeletor.reset();
-    storageManager.reset();
-
-    m_mediaServer.clear();
-}
-
-
-void QnMain::at_appStarted()
-{
-    if (isStopping())
-        return;
-
-    QnCommonMessageProcessor::instance()->init(QnAppServerConnectionFactory::getConnection2()); // start receiving notifications
-    m_crashReporter.scanAndReportAsync(MSSettings::runTimeSettings());
-};
-
-void QnMain::at_runtimeInfoChanged(const QnPeerRuntimeInfo& runtimeInfo)
-{
-    if (isStopping())
-        return;
-    if (runtimeInfo.uuid != qnCommon->moduleGUID())
-        return;
-
-    ec2::QnTransaction<ec2::ApiRuntimeData> tran(ec2::ApiCommand::runtimeInfoChanged);
-    tran.params = runtimeInfo.data;
-    qnTransactionBus->sendTransaction(tran);
-}
-
-void QnMain::at_emptyDigestDetected(const QnUserResourcePtr& user, const QString& login, const QString& password)
-{
-    if (isStopping())
-        return;
-
-    // fill authenticate digest here for compatibility with version 2.1 and below.
-    const ec2::AbstractECConnectionPtr& appServerConnection = QnAppServerConnectionFactory::getConnection2();
-    if (user->getDigest().isEmpty() && !m_updateUserRequests.contains(user->getId()))
-    {
-        user->setPassword(password);
-        user->setName(login);
-        user->generateHash();
-        m_updateUserRequests << user->getId();
-        appServerConnection->getUserManager()->save(
-            user, this,
-            [this, user]( int /*reqID*/, ec2::ErrorCode errorCode )
-            {
-                if (errorCode == ec2::ErrorCode::ok) {
-                    ec2::ApiUserData userData;
-                    fromResourceToApi(user, userData);
-                    user->setDigest(userData.digest);
-                }
-                m_updateUserRequests.remove(user->getId());
-            } );
-    }
-}
-
-class QnVideoService : public QtService<QtSingleCoreApplication>
-{
-public:
-    QnVideoService(int argc, char **argv):
-        QtService<QtSingleCoreApplication>(argc, argv, SERVICE_NAME),
-        m_argc(argc),
-        m_argv(argv)
-    {
-        setServiceDescription(SERVICE_NAME);
-    }
-
-    void setOverrideVersion(const QnSoftwareVersion &version) {
-        m_overrideVersion = version;
-    }
-
-protected:
-    virtual int executeApplication() override {
-        QScopedPointer<QnPlatformAbstraction> platform(new QnPlatformAbstraction());
-        QScopedPointer<QnLongRunnablePool> runnablePool(new QnLongRunnablePool());
-        QScopedPointer<QnMediaServerModule> module(new QnMediaServerModule());
-
-        if (!m_overrideVersion.isNull())
-            qnCommon->setEngineVersion(m_overrideVersion);
-
-        m_main.reset(new QnMain(m_argc, m_argv));
-
-        int res = application()->exec();
-#ifdef Q_OS_WIN
-        // stop the service unexpectedly to let windows service management system restart it
-        if (restartFlag) {
-            HANDLE hProcess = GetCurrentProcess();
-            TerminateProcess(hProcess, ERROR_SERVICE_SPECIFIC_ERROR);
-        }
-#endif
-        return res;
-    }
-
-    virtual void start() override
-    {
-        QtSingleCoreApplication *application = this->application();
-
-        QCoreApplication::setOrganizationName(QnAppInfo::organizationName());
-        QCoreApplication::setApplicationName(lit(QN_APPLICATION_NAME));
-        if (QCoreApplication::applicationVersion().isEmpty())
-            QCoreApplication::setApplicationVersion(QnAppInfo::applicationVersion());
-
-        updateGuidIfNeeded();
-
-        QnUuid guid = serverGuid();
-        if (guid.isNull())
-        {
-            qDebug() << "Can't save guid. Run once as administrator.";
-            NX_LOG("Can't save guid. Run once as administrator.", cl_logERROR);
-            qApp->quit();
-            return;
-        }
-
-        if (application->isRunning())
-        {
-            NX_LOG("Server already started", cl_logERROR);
-            qApp->quit();
-            return;
-        }
-
-        serverMain(m_argc, m_argv);
-        m_main->start();
-    }
-
-    virtual void stop() override
-    {
-        if (serviceMainInstance)
-            serviceMainInstance->stopSync();
-    }
-
-private:
-    QString hardwareIdAsGuid() {
-		auto hwId = LLUtil::getHardwareId(LLUtil::LATEST_HWID_VERSION, false, MSSettings::roSettings());
-		auto hwIdString = QnUuid::fromHardwareId(hwId).toString();
-        std::cout << "Got hwID \"" << hwIdString.toStdString() << "\"" << std::endl;
-        return hwIdString;
-    }
-
-    void updateGuidIfNeeded() {
-        QString guidIsHWID = MSSettings::roSettings()->value(GUID_IS_HWID).toString();
-        QString serverGuid = MSSettings::roSettings()->value(SERVER_GUID).toString();
-        QString serverGuid2 = MSSettings::roSettings()->value(SERVER_GUID2).toString();
-        QString pendingSwitchToClusterMode = MSSettings::roSettings()->value(PENDING_SWITCH_TO_CLUSTER_MODE).toString();
-
-        QString hwidGuid = hardwareIdAsGuid();
-
-        if (guidIsHWID == YES) {
-            if (serverGuid.isEmpty())
-                MSSettings::roSettings()->setValue(SERVER_GUID, hwidGuid);
-            else if (serverGuid != hwidGuid)
-                MSSettings::roSettings()->setValue(GUID_IS_HWID, NO);
-
-            MSSettings::roSettings()->remove(SERVER_GUID2);
-        } else if (guidIsHWID == NO) {
-            if (serverGuid.isEmpty()) {
-                // serverGuid remove from settings manually?
-                MSSettings::roSettings()->setValue(SERVER_GUID, hwidGuid);
-                MSSettings::roSettings()->setValue(GUID_IS_HWID, YES);
-            }                                            
-
-            MSSettings::roSettings()->remove(SERVER_GUID2);
-        } else if (guidIsHWID.isEmpty()) {
-            if (!serverGuid2.isEmpty()) {
-                MSSettings::roSettings()->setValue(SERVER_GUID, serverGuid2);
-                MSSettings::roSettings()->setValue(GUID_IS_HWID, NO);
-                MSSettings::roSettings()->remove(SERVER_GUID2);
-            } else {
-                // Don't reset serverGuid if we're in pending switch to cluster mode state.
-                // As it's stored in the remote database.
-                if (pendingSwitchToClusterMode == YES)
-                    return;
-
-                MSSettings::roSettings()->setValue(SERVER_GUID, hwidGuid);
-                MSSettings::roSettings()->setValue(GUID_IS_HWID, YES);
-
-                if (!serverGuid.isEmpty()) {
-                    MSSettings::roSettings()->setValue(OBSOLETE_SERVER_GUID, serverGuid);
-                }
-            }
-        }
-
-        QnUuid obsoleteGuid = QnUuid(MSSettings::roSettings()->value(OBSOLETE_SERVER_GUID).toString());
-        if (!obsoleteGuid.isNull()) {
-            qnCommon->setObsoleteServerGuid(obsoleteGuid);
-        }
-    }
-
-private:
-    int m_argc;
-    char **m_argv;
-    QScopedPointer<QnMain> m_main;
-    QnSoftwareVersion m_overrideVersion;
-};
-
-void stopServer(int /*signal*/)
-{
-    restartFlag = false;
-    if (serviceMainInstance) {
-        //output to console from signal handler can cause deadlock
-        //qWarning() << "got signal" << signal << "stop server!";
-        serviceMainInstance->stopAsync();
-    }
-}
-
-void restartServer(int restartTimeout)
-{
-    restartFlag = true;
-    if (serviceMainInstance) {
-        qWarning() << "restart requested!";
-        QTimer::singleShot(restartTimeout, serviceMainInstance, SLOT(stopAsync()));
-    }
-}
-
-/*
-bool changePort(quint16 port)
-{
-    if (serviceMainInstance)
-        return serviceMainInstance->changePort(port);
-    else
-        return false;
-}
-*/
-
-static void printVersion();
-
-#ifdef __linux__
-void SIGUSR1_handler(int)
-{
-    //doing nothing. Need this signal only to interrupt some blocking calls
-}
-#endif
-=======
 #include <media_server_main.h>
->>>>>>> 4d703201
 
 int main(int argc, char* argv[])
 {
