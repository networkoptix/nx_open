--- conflicted
+++ resolved
@@ -676,13 +676,8 @@
     if( cmdLineArguments.msgLogLevel != lit("none") )
         QnLog::instance(QnLog::HTTP_LOG_INDEX)->create(
             logDir + QLatin1String("/http_log"),
-<<<<<<< HEAD
-            DEFAULT_MAX_LOG_FILE_SIZE,
-            DEFAULT_MSG_LOG_ARCHIVE_SIZE,
-=======
             MSSettings::roSettings()->value( "maxLogFileSize", DEFAULT_MAX_LOG_FILE_SIZE ).toULongLong(),
             MSSettings::roSettings()->value( "logArchiveSize", DEFAULT_LOG_ARCHIVE_SIZE ).toULongLong(),
->>>>>>> 77f8a0d0
             QnLog::logLevelFromString(cmdLineArguments.msgLogLevel) );
 
     //preparing transaction log
@@ -695,13 +690,8 @@
     {
         QnLog::instance(QnLog::EC2_TRAN_LOG)->create(
             logDir + QLatin1String("/ec2_tran"),
-<<<<<<< HEAD
-            DEFAULT_MAX_LOG_FILE_SIZE,
-            DEFAULT_MSG_LOG_ARCHIVE_SIZE,
-=======
             MSSettings::roSettings()->value( "maxLogFileSize", DEFAULT_MAX_LOG_FILE_SIZE ).toULongLong(),
             MSSettings::roSettings()->value( "logArchiveSize", DEFAULT_LOG_ARCHIVE_SIZE ).toULongLong(),
->>>>>>> 77f8a0d0
             QnLog::logLevelFromString(cmdLineArguments.ec2TranLogLevel) );
         NX_LOG(QnLog::EC2_TRAN_LOG, lit("================================================================================="), cl_logALWAYS);
         NX_LOG(QnLog::EC2_TRAN_LOG, lit("================================================================================="), cl_logALWAYS);
@@ -1233,11 +1223,6 @@
     m_firstRunningTime = 0;
 }
 
-<<<<<<< HEAD
-void QnMain::at_serverModuleConflict(const QnModuleInformationEx &moduleInformation, const QUrl &url)
-{
-    qnBusinessRuleConnector->at_mediaServerConflict(qnResPool->getResourceById(serverGuid()).dynamicCast<QnMediaServerResource>(), qnSyncTime->currentUSecsSinceEpoch(), moduleInformation, url);
-=======
 void QnMain::at_serverModuleConflict(const QnModuleInformation &moduleInformation, const SocketAddress &address)
 {
     qnBusinessRuleConnector->at_mediaServerConflict(
@@ -1245,7 +1230,6 @@
                 qnSyncTime->currentUSecsSinceEpoch(),
                 moduleInformation,
                 QUrl(lit("http://%1").arg(address.toString())));
->>>>>>> 77f8a0d0
 }
 
 void QnMain::at_timer()
@@ -1522,13 +1506,8 @@
     runtimeData.brand = QnAppInfo::productNameShort();
     runtimeData.platform = QnAppInfo::applicationPlatform();
     int guidCompatibility = 0;
-<<<<<<< HEAD
-    runtimeData.mainHardwareIds = LLUtil::getMainHardwareIds(guidCompatibility, MSSettings::roSettings());
-    runtimeData.compatibleHardwareIds = LLUtil::getCompatibleHardwareIds(guidCompatibility, MSSettings::roSettings());
-=======
     runtimeData.mainHardwareIds = LLUtil::getMainHardwareIds(guidCompatibility, MSSettings::roSettings()).toVector();
     runtimeData.compatibleHardwareIds = LLUtil::getCompatibleHardwareIds(guidCompatibility, MSSettings::roSettings()).toVector();
->>>>>>> 77f8a0d0
     QnRuntimeInfoManager::instance()->updateLocalItem(runtimeData);    // initializing localInfo
 
     MediaServerStatusWatcher mediaServerStatusWatcher;
@@ -1790,7 +1769,7 @@
     if( moduleName.startsWith( qApp->organizationName() ) )
         moduleName = moduleName.mid( qApp->organizationName().length() ).trimmed();
 
-    QnModuleInformationEx selfInformation;
+    QnModuleInformation selfInformation;
     selfInformation.type = moduleName;
     if (!compatibilityMode)
         selfInformation.customization = QnAppInfo::customizationName();
@@ -1928,11 +1907,6 @@
     //CLDeviceSearcher::instance()->addDeviceServer(&IQEyeDeviceServer::instance());
 
     loadResourcesFromECS(messageProcessor.data());
-<<<<<<< HEAD
-    connect(m_mediaServer.data(), &QnMediaServerResource::auxUrlsChanged, this, &QnMain::updateModuleInfo);
-    connect(m_mediaServer.data(), &QnMediaServerResource::resourceChanged, this, &QnMain::updateModuleInfo);
-=======
->>>>>>> 77f8a0d0
     QnUserResourcePtr adminUser = qnResPool->getAdministrator();
     if (adminUser)
         connect(adminUser.data(), &QnResource::resourceChanged, this, &QnMain::updateModuleInfo);
@@ -2162,33 +2136,8 @@
 
 void QnMain::updateModuleInfo()
 {
-<<<<<<< HEAD
-    QnModuleInformationEx moduleInformationCopy = qnCommon->moduleInformation();
-    if (qnResPool) {
-        moduleInformationCopy.remoteAddresses.clear();
-        const QnMediaServerResourcePtr server = qnResPool->getResourceById(qnCommon->moduleGUID()).dynamicCast<QnMediaServerResource>();
-        if (server) {
-            QSet<QString> ignoredHosts;
-            for (const QUrl &url: server->getIgnoredUrls())
-                ignoredHosts.insert(url.host());
-
-            for(const QHostAddress &address: server->getNetAddrList()) {
-                QString addressString = address.toString();
-                if (!ignoredHosts.contains(addressString))
-                    moduleInformationCopy.remoteAddresses.insert(addressString);
-            }
-            for(const QUrl &url: server->getAdditionalUrls()) {
-                if (!ignoredHosts.contains(url.host()))
-                    moduleInformationCopy.remoteAddresses.insert(url.host());
-            }
-            moduleInformationCopy.port = server->getPort();
-            moduleInformationCopy.name = server->getName();
-        }
-
-=======
     QnModuleInformation moduleInformationCopy = qnCommon->moduleInformation();
     if (qnResPool) {
->>>>>>> 77f8a0d0
         QnUserResourcePtr admin = qnResPool->getAdministrator();
         if (admin) {
             QCryptographicHash md5(QCryptographicHash::Md5);
