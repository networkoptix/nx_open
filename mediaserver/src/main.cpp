#include <qtsinglecoreapplication.h>
#include <QtCore/QCoreApplication>
#include <QtCore/QDir>
#include <QtCore/QSettings>
#include <QtCore/QUrl>
#include <QtCore/QUuid>
#include <QThreadPool>

#include <QtNetwork/QUdpSocket>
#include <QtNetwork/QHostAddress>
#include <QtNetwork/QHostInfo>
#include <QtNetwork/QNetworkInterface>

#include "version.h"
#include "utils/common/util.h"
#include "media_server/media_server_module.h"

#include "plugins/resources/archive/avi_files/avi_resource.h"
#include "core/resource_managment/resource_discovery_manager.h"
#include "core/resource_managment/resource_pool.h"
#include "utils/common/sleep.h"
#include "rtsp/rtsp_listener.h"
#include "plugins/resources/arecontvision/resource/av_resource_searcher.h"
#include "recorder/recording_manager.h"
#include "recorder/storage_manager.h"
#include "api/app_server_connection.h"
#include "appserver/processor.h"
#include "rest/server/rest_server.h"
#include "rest/handlers/recorded_chunks_handler.h"
#include "core/resource/media_server_resource.h"
#include "api/session_manager.h"
#include <signal.h>
#include "core/misc/schedule_task.h"
#include "qtservice.h"
#include "server_message_processor.h"
#include "settings.h"
#include "motion/motion_helper.h"

#include <fstream>
#include "soap/soapserver.h"
#include "plugins/resources/onvif/onvif_resource_searcher.h"
#include "plugins/resources/axis/axis_resource_searcher.h"
#include "plugins/resources/acti/acti_resource_searcher.h"
#include "plugins/resources/d-link/dlink_resource_searcher.h"
#include "utils/common/log.h"
#include "camera/camera_pool.h"
#include "plugins/resources/iqinvision/iqinvision_resource_searcher.h"
#include "serverutil.h"
#include "plugins/resources/droid_ipwebcam/ipwebcam_droid_resource_searcher.h"
#include "plugins/resources/droid/droid_resource_searcher.h"
#include "plugins/resources/isd/isd_resource_searcher.h"
#include "plugins/resources/test_camera/testcamera_resource_searcher.h"
#include "utils/common/command_line_parser.h"
#include "plugins/resources/pulse/pulse_resource_searcher.h"
//#include "plugins/storage/file_storage/file_storage_protocol.h"
#include "plugins/storage/file_storage/file_storage_resource.h"
#include "plugins/storage/coldstore/coldstore_storage.h"
#include "main.h"
#include "rest/handlers/file_system_handler.h"
#include "rest/handlers/statistics_handler.h"
#include "rest/handlers/camera_settings_handler.h"
#include "rest/handlers/manual_camera_addition_handler.h"
#include "rest/server/rest_connection_processor.h"
#include "rtsp/rtsp_connection.h"
#include "network/default_tcp_connection_processor.h"
#include "rest/handlers/ptz_handler.h"
#include "plugins/storage/dts/coldstore/coldstore_dts_resource_searcher.h"
#include "rest/handlers/image_handler.h"
#include "events/mserver_business_rule_processor.h"
#include <business/business_event_rule.h>
#include <business/business_rule_processor.h>
#include "rest/handlers/exec_action_handler.h"
#include "rest/handlers/time_handler.h"
#include "rest/handlers/ping_handler.h"
#include "platform/platform_abstraction.h"
#include "recorder/file_deletor.h"
#include "rest/handlers/ext_bevent_handler.h"
#include <business/business_event_connector.h>
#include "utils/common/synctime.h"
#include "plugins/resources/flex_watch/flexwatch_resource_searcher.h"
#include "core/resource_managment/mserver_resource_discovery_manager.h"
#include "plugins/resources/mserver_resource_searcher.h"
#include "rest/handlers/log_handler.h"
#include "plugins/storage/dts/vmax480/vmax480_resource_searcher.h"
#include "business/events/reasoned_business_event.h"
#include "rest/handlers/favico_handler.h"
#include "rest/handlers/storage_space_handler.h"
#include "common/customization.h"
#include "plugins/resources/stardot/stardot_resource_searcher.h"


#define USE_SINGLE_STREAMING_PORT

//#include "plugins/resources/digitalwatchdog/dvr/dw_dvr_resource_searcher.h"

// This constant is used while checking for compatibility.
// Do not change it until you know what you're doing.
static const char COMPONENT_NAME[] = "MediaServer";

static QString SERVICE_NAME = QString(QLatin1String(VER_COMPANYNAME_STR)) + QString(QLatin1String(" Media Server"));

class QnMain;
static QnMain* serviceMainInstance = 0;
void stopServer(int signal);

//#include "device_plugins/arecontvision/devices/av_device_server.h"

//#define TEST_RTSP_SERVER

static const int DEFAUT_RTSP_PORT = 50000;
static const int DEFAULT_STREAMING_PORT = 50000;

void decoderLogCallback(void* /*pParam*/, int i, const char* szFmt, va_list args)
{
    //USES_CONVERSION;

    //Ignore debug and info (i == 2 || i == 1) messages
    if(AV_LOG_ERROR != i)
    {
        //return;
    }

    // AVCodecContext* pCtxt = (AVCodecContext*)pParam;

    char szMsg[1024];
    vsprintf(szMsg, szFmt, args);
    //if(szMsg[strlen(szMsg)] == '\n')
    {
        szMsg[strlen(szMsg)-1] = 0;
    }

    cl_log.log(QLatin1String("FFMPEG "), QString::fromLocal8Bit(szMsg), cl_logERROR);
}

QHostAddress resolveHost(const QString& hostString)
{
    QHostAddress host(hostString);
    if (host.toIPv4Address() != 0)
        return host;

    QHostInfo info = QHostInfo::fromName(hostString);

    // Can't resolve
    if (info.error() != QHostInfo::NoError)
    {
        cl_log.log("Couldn't resolve host ", hostString, cl_logERROR);
        return QHostAddress();
    }

    // Initialize to zero
    host = QHostAddress();
    foreach (const QHostAddress &address, info.addresses())
    {
        if (address.toIPv4Address() != 0)
        {
            host = address;
            break;
        }
    }

    if (host.toIPv4Address() == 0)
        cl_log.log("No ipv4 address associated with host ", hostString, cl_logERROR);

    return host;
}

QString defaultLocalAddress(const QHostAddress& target)
{
    {
        QUdpSocket socket;
        socket.connectToHost(target, 53);

        if (socket.localAddress() != QHostAddress::LocalHost)
            return socket.localAddress().toString(); // if app server is on other computer we use same address as used to connect to app server
    }

    {
        // try select default interface
        QUdpSocket socket;
        socket.connectToHost("8.8.8.8", 53);
        QString result = socket.localAddress().toString();

        if (result.length()>0)
            return result;
    }


    {
        // if nothing else works use first enabled hostaddr
        QList<QnInterfaceAndAddr> interfaces = getAllIPv4Interfaces();

        for (int i = 0; i < interfaces.size();++i)
        {
            QUdpSocket socket;
            if (!socket.bind(interfaces.at(i).address, 0))
                continue;

            QString result = socket.localAddress().toString();

            Q_ASSERT(result.length() > 0 );

            return result;
        }
    }

    return "127.0.0.1";

}


static int lockmgr(void **mtx, enum AVLockOp op)
{
    QMutex** qMutex = (QMutex**) mtx;
    switch(op) {
        case AV_LOCK_CREATE:
            *qMutex = new QMutex();
            return 0;
        case AV_LOCK_OBTAIN:
            (*qMutex)->lock();
            return 0;
        case AV_LOCK_RELEASE:
            (*qMutex)->unlock();
            return 0;
        case AV_LOCK_DESTROY:
            delete *qMutex;
            return 0;
    }
    return 1;
}

void ffmpegInit()
{
    //avcodec_init();
    av_register_all();

    if(av_lockmgr_register(lockmgr) != 0)
    {
        qCritical() << "Failed to register ffmpeg lock manager";
    }

    QnStoragePluginFactory::instance()->registerStoragePlugin("file", QnFileStorageResource::instance, true); // true means use it plugin if no <protocol>:// prefix
    QnStoragePluginFactory::instance()->registerStoragePlugin("coldstore", QnPlColdStoreStorage::instance, false); // true means use it plugin if no <protocol>:// prefix
}

QnStorageResourcePtr createStorage(const QString& path)
{
    QnStorageResourcePtr storage(QnStoragePluginFactory::instance()->createStorage("ufile"));
    storage->setName("Initial");
    storage->setUrl(path);
    storage->setSpaceLimit(5ll * 1000000000);
    storage->setUsedForWriting(storage->isStorageAvailableForWriting());

    return storage;
}

#ifdef Q_OS_WIN
static int freeGB(QString drive)
{
    ULARGE_INTEGER freeBytes;

    GetDiskFreeSpaceEx(drive.toStdWString().c_str(), &freeBytes, 0, 0);

    return freeBytes.HighPart * 4 + (freeBytes.LowPart>> 30);
}
#endif

static QStringList listRecordFolders()
{
    QStringList folderPaths;

#ifdef Q_OS_WIN
    //QString maxFreeSpaceDrive;
    //int maxFreeSpace = 0;

    foreach (QFileInfo drive, QDir::drives()) {
        if (!drive.isWritable())
            continue;

        
        QString path = drive.absolutePath();
        
        if (GetDriveType(path.toStdWString().c_str()) != DRIVE_FIXED)
            continue;

        folderPaths.append(path + QN_MEDIA_FOLDER_NAME);
        /*
        int freeSpace = freeGB(path);

        if (maxFreeSpaceDrive.isEmpty() || freeSpace > maxFreeSpace) {
            maxFreeSpaceDrive = path;
            maxFreeSpace = freeSpace;
        }

        if (freeSpace >= 100) {
            cl_log.log(QString("Drive %1 has more than 100GB free space. Using it for storage.").arg(path), cl_logINFO);
            folderPaths.append(path + QN_MEDIA_FOLDER_NAME);
        }
        */
    }
    /*
    if (folderPaths.isEmpty()) {
        cl_log.log(QString("There are no drives with more than 100GB free space. Using drive %1 as it has the most free space: %2 GB").arg(maxFreeSpaceDrive).arg(maxFreeSpace), cl_logINFO);
        folderPaths.append(maxFreeSpaceDrive + QN_MEDIA_FOLDER_NAME);
    }
    */
#endif

#ifdef Q_OS_LINUX
    folderPaths.append(getDataDirectory() + "/data");
#endif

    return folderPaths;
}

QnAbstractStorageResourceList createStorages()
{
    static const qint64 BIG_STORAGE_THRESHOLD = 1000000000ll * 100; // 100Gb

    QnAbstractStorageResourceList storages;
    bool isBigStorageExist = false;
    foreach(QString folderPath, listRecordFolders()) {
        QnStorageResourcePtr storage = createStorage(folderPath);
        isBigStorageExist |= storage->isUsedForWriting() && storage->getTotalSpace() > BIG_STORAGE_THRESHOLD;
        storages.append(storage);
        cl_log.log(QString("Creating new storage: %1").arg(folderPath), cl_logINFO);
    }
    if (isBigStorageExist) {
        for (int i = 0; i < storages.size(); ++i) {
            QnStorageResourcePtr storage = storages[i].dynamicCast<QnStorageResource>();
            if (storage->getTotalSpace() <= BIG_STORAGE_THRESHOLD)
                storage->setUsedForWriting(false);
        }
    }

    return storages;
}

void setServerNameAndUrls(QnMediaServerResourcePtr server, const QString& myAddress)
{
    if (server->getName().isEmpty())
        server->setName(QString("Server ") + myAddress);

#ifdef _TEST_TWO_SERVERS
    server->setUrl(QString("rtsp://") + myAddress + QString(':') + QString::number(55001));
    server->setApiUrl(QString("http://") + myAddress + QString(':') + QString::number(55002));
#else
    server->setUrl(QString("rtsp://") + myAddress + QString(':') + qSettings.value("rtspPort", DEFAUT_RTSP_PORT).toString());
#ifdef USE_SINGLE_STREAMING_PORT
    server->setApiUrl(QString("http://") + myAddress + QString(':') + qSettings.value("rtspPort", DEFAUT_RTSP_PORT).toString());
    server->setStreamingUrl(QString("http://") + myAddress + QString(':') + qSettings.value("rtspPort", DEFAUT_RTSP_PORT).toString());
#else
    server->setApiUrl(QString("http://") + myAddress + QString(':') + qSettings.value("apiPort", DEFAULT_REST_PORT).toString());
    server->setStreamingUrl(QString("https://") + myAddress + QString(':') + qSettings.value("streamingPort", DEFAULT_STREAMING_PORT).toString());
#endif
#endif
}

QnMediaServerResourcePtr findServer(QnAppServerConnectionPtr appServerConnection, QnMediaServerResource::PanicMode* pm)
{
    QnMediaServerResourceList servers;
    *pm = QnMediaServerResource::PM_None;

    while (servers.isEmpty())
    {
        if (appServerConnection->getServers(servers) == 0)
            break;

        qDebug() << "findServer(): Call to getServers failed. Reason: " << appServerConnection->getLastError();
        QnSleep::msleep(1000);
    }

    foreach(QnMediaServerResourcePtr server, servers)
    {
        *pm = server->getPanicMode();
        if (server->getGuid() == serverGuid())
            return server;
    }

    return QnMediaServerResourcePtr();
}

QnMediaServerResourcePtr registerServer(QnAppServerConnectionPtr appServerConnection, QnMediaServerResourcePtr serverPtr)
{
    QnMediaServerResourceList servers;
    serverPtr->setStatus(QnResource::Online);

    QByteArray authKey;
    if (appServerConnection->saveServer(serverPtr, servers, authKey) != 0)
    {
        qDebug() << "registerServer(): Call to registerServer failed. Reason: " << appServerConnection->getLastError();

        return QnMediaServerResourcePtr();
    }

    if (!authKey.isEmpty()) {
        qSettings.setValue("authKey", authKey);
        QnAppServerConnectionFactory::setAuthKey(authKey);
    }

    return servers.at(0);
}

#ifdef Q_OS_WIN
#include <windows.h>
#include <stdio.h>
BOOL WINAPI stopServer_WIN(DWORD dwCtrlType)
{
    stopServer(dwCtrlType);
    return true;
}
#endif

static QtMsgHandler defaultMsgHandler = 0;

static void myMsgHandler(QtMsgType type, const char *msg)
{
    if (defaultMsgHandler)
        defaultMsgHandler(type, msg);

    qnLogMsgHandler(type, msg);
}

int serverMain(int argc, char *argv[])
{
    Q_UNUSED(argc)
    Q_UNUSED(argv)

#ifdef Q_OS_WIN
    SetConsoleCtrlHandler(stopServer_WIN, true);
#endif
    signal(SIGINT, stopServer);
<<<<<<< HEAD
=======
    //signal(SIGABRT, stopServer);
>>>>>>> ef74a3a8
    signal(SIGTERM, stopServer);

//    av_log_set_callback(decoderLogCallback);

    QCoreApplication::setOrganizationName(QLatin1String(QN_ORGANIZATION_NAME));
    QCoreApplication::setApplicationName(QLatin1String(QN_APPLICATION_NAME));
    QCoreApplication::setApplicationVersion(QLatin1String(QN_APPLICATION_VERSION));

    QString dataLocation = getDataDirectory();
    QDir::setCurrent(QFileInfo(QFile::decodeName(qApp->argv()[0])).absolutePath());

    QDir dataDirectory;
    dataDirectory.mkpath(dataLocation + QLatin1String("/log"));

    QString logFileName = dataLocation + QLatin1String("/log/log_file");
    qSettings.setValue("logFile", logFileName);

    if (!cl_log.create(logFileName, 1024*1024*10, 5, cl_logDEBUG1))
    {
        qApp->quit();

        return 0;
    }

    QString logLevel;
    QString rebuildArchive;

    QnCommandLineParser commandLineParser;
    commandLineParser.addParameter(&logLevel, "--log-level", NULL, QString());
    commandLineParser.addParameter(&rebuildArchive, "--rebuild", NULL, QString(), "1");
    commandLineParser.parse(argc, argv, stderr);

    QnLog::initLog(logLevel);
    if (rebuildArchive.toInt())
        DeviceFileCatalog::setRebuildArchive(true);
    
    cl_log.log(QN_APPLICATION_NAME, " started", cl_logALWAYS);
    cl_log.log("Software version: ", QN_APPLICATION_VERSION, cl_logALWAYS);
    cl_log.log("Software revision: ", QN_APPLICATION_REVISION, cl_logALWAYS);
    cl_log.log("binary path: ", QFile::decodeName(argv[0]), cl_logALWAYS);

    defaultMsgHandler = qInstallMsgHandler(myMsgHandler);

#ifdef Q_OS_WIN
    int priority = REALTIME_PRIORITY_CLASS;
    int hrez = SetPriorityClass(GetCurrentProcess(), priority);
    if (hrez == 0)
        qWarning() << "Error increasing process priority. " << strerror(errno);
    else
        qDebug() << "Successfully increasing process priority to" << priority;
#endif
#ifdef Q_OS_LINUX
    errno = 0;
    int newNiceVal = nice( -20 );
    if( newNiceVal == -1 && errno != 0 )
        qWarning() << "Error increasing process priority. " << strerror(errno);
    else
        qDebug() << "Successfully increasing process priority to" << newNiceVal;
#endif


    ffmpegInit();

    // ------------------------------------------
#ifdef TEST_RTSP_SERVER
    addTestData();
#endif

    QDir stateDirectory;
    stateDirectory.mkpath(dataLocation + QLatin1String("/state"));
    qnFileDeletor->init(dataLocation + QLatin1String("/state")); // constructor got root folder for temp files

    return 0;
}

void initAppServerConnection(const QSettings &settings)
{
    QUrl appServerUrl;

    // ### remove
    appServerUrl.setScheme(QLatin1String("https"));
    appServerUrl.setHost(settings.value("appserverHost", QLatin1String(DEFAULT_APPSERVER_HOST)).toString());
    appServerUrl.setPort(settings.value("appserverPort", DEFAULT_APPSERVER_PORT).toInt());
    appServerUrl.setUserName(settings.value("appserverLogin", QLatin1String("admin")).toString());
    appServerUrl.setPassword(settings.value("appserverPassword", QLatin1String("123")).toString());

    QUrl urlNoPassword(appServerUrl);
    urlNoPassword.setPassword("");
    cl_log.log("Connect to enterprise controller server ", urlNoPassword.toString(), cl_logINFO);
    QnAppServerConnectionFactory::setAuthKey(authKey());
    QnAppServerConnectionFactory::setClientGuid(serverGuid());
    QnAppServerConnectionFactory::setDefaultUrl(appServerUrl);
    QnAppServerConnectionFactory::setDefaultFactory(QnResourceDiscoveryManager::instance());
}

void initAppServerEventConnection(const QSettings &settings, const QnMediaServerResourcePtr& mediaServer)
{
    QUrl appServerEventsUrl;

    // ### remove
    appServerEventsUrl.setScheme(QLatin1String("https"));
    appServerEventsUrl.setHost(settings.value("appserverHost", QLatin1String(DEFAULT_APPSERVER_HOST)).toString());
    appServerEventsUrl.setPort(settings.value("appserverPort", DEFAULT_APPSERVER_PORT).toInt());
    appServerEventsUrl.setUserName(settings.value("appserverLogin", QLatin1String("admin")).toString());
    appServerEventsUrl.setPassword(settings.value("appserverPassword", QLatin1String("123")).toString());
    appServerEventsUrl.setPath("/events/");
    appServerEventsUrl.addQueryItem("xid", mediaServer->getId().toString());
    appServerEventsUrl.addQueryItem("guid", QnAppServerConnectionFactory::clientGuid());
    appServerEventsUrl.addQueryItem("version", QN_ENGINE_VERSION);
    appServerEventsUrl.addQueryItem("format", "pb");

    static const int EVENT_RECONNECT_TIMEOUT = 3000;

    QnServerMessageProcessor* eventManager = QnServerMessageProcessor::instance();
    eventManager->init(appServerEventsUrl, settings.value("proxyAuthKey").toString().toAscii(), EVENT_RECONNECT_TIMEOUT);
}

QnMain::QnMain(int argc, char* argv[])
    : m_argc(argc),
    m_argv(argv),
    m_processor(0),
    m_rtspListener(0),
    m_restServer(0),
    m_progressiveDownloadingServer(0),
    m_universalTcpListener(0)
{
    serviceMainInstance = this;
}

QnMain::~QnMain()
{
    quit();
    stop();
    stopObjects();
}

void QnMain::stopSync()
{
    if (serviceMainInstance) {
        serviceMainInstance->pleaseStop();
        serviceMainInstance->exit();
        serviceMainInstance->wait();
        serviceMainInstance = 0;
    }
    qApp->quit();
}

void QnMain::stopAsync()
{
    QTimer::singleShot(0, this, SLOT(stopSync()));
}


void QnMain::stopObjects()
{
    qWarning() << "QnMain::stopObjects() called";

    if (m_restServer)
        m_restServer->pleaseStop();
    if (m_progressiveDownloadingServer)
        m_progressiveDownloadingServer->pleaseStop();
    if (m_rtspListener)
        m_rtspListener->pleaseStop();
    if (m_universalTcpListener) {
        m_universalTcpListener->pleaseStop();
        delete m_universalTcpListener;
        m_universalTcpListener = 0;
    }

    if (m_restServer)
    {
        delete m_restServer;
        m_restServer = 0;
    }

    if (m_progressiveDownloadingServer) {
        delete m_progressiveDownloadingServer;
        m_progressiveDownloadingServer = 0;
    }

    if (m_rtspListener)
    {
        delete m_rtspListener;
        m_rtspListener = 0;
    }

    if (m_processor)
    {
        delete m_processor;
        m_processor = 0;
    }
}

static const unsigned int APP_SERVER_REQUEST_ERROR_TIMEOUT_MS = 5500;

void QnMain::loadResourcesFromECS()
{
    QnAppServerConnectionPtr appServerConnection = QnAppServerConnectionFactory::createConnection();

    QnVirtualCameraResourceList cameras;
    while (appServerConnection->getCameras(cameras, m_mediaServer->getId()) != 0)
    {
        qDebug() << "QnMain::run(): Can't get cameras. Reason: " << appServerConnection->getLastError();
        QnSleep::msleep(10000);
    }

    QnManualCamerasMap manualCameras;
    foreach(const QnSecurityCamResourcePtr &camera, cameras)
    {
        QnResourcePtr ownResource = qnResPool->getResourceById(camera->getId());
        if (ownResource) {
            ownResource->update(camera);
        }
        else {
            qnResPool->addResource(camera);
            QnVirtualCameraResourcePtr virtualCamera = qSharedPointerDynamicCast<QnVirtualCameraResource>(camera);
            if (virtualCamera->isManuallyAdded()) {
                QnResourceTypePtr resType = qnResTypePool->getResourceType(virtualCamera->getTypeId());
                manualCameras.insert(virtualCamera->getUrl(), QnManualCameraInfo(QUrl(virtualCamera->getUrl()), virtualCamera->getAuth(), resType->getName()));
            }
        }
    }
    QnResourceDiscoveryManager::instance()->registerManualCameras(manualCameras);

    //reading media servers list
    QnMediaServerResourceList mediaServerList;
    while( appServerConnection->getServers( mediaServerList) != 0 )
    {
        NX_LOG( QString::fromLatin1("QnMain::run(). Can't get media servers. Reason %1").arg(QLatin1String(appServerConnection->getLastError())), cl_logERROR );
        QnSleep::msleep(APP_SERVER_REQUEST_ERROR_TIMEOUT_MS);
    }

    //reading other servers' cameras
    foreach( const QnMediaServerResourcePtr& mediaServer, mediaServerList )
    {
        if( mediaServer->getGuid() == serverGuid() )
            continue;

        qnResPool->addResource( mediaServer );
        //requesting remote server cameras
        QnVirtualCameraResourceList cameras;
        while( appServerConnection->getCameras(cameras, mediaServer->getId()) != 0 )
        {
            NX_LOG( QString::fromLatin1("QnMain::run(). Error retreiving server %1(%2) cameras from enterprise controller. %3").
                arg(mediaServer->getId()).arg(mediaServer->getGuid()).arg(QLatin1String(appServerConnection->getLastError())), cl_logERROR );
            QnSleep::msleep(APP_SERVER_REQUEST_ERROR_TIMEOUT_MS);
        }
        foreach( const QnVirtualCameraResourcePtr &camera, cameras )
        {
            camera->addFlags( QnResource::foreigner );  //marking resource as not belonging to us
            qnResPool->addResource( camera );
        }
    }

    QnCameraHistoryList cameraHistoryList;
    while (appServerConnection->getCameraHistoryList(cameraHistoryList) != 0)
    {
        qDebug() << "QnMain::run(): Can't get cameras history. Reason: " << appServerConnection->getLastError();
        QnSleep::msleep(1000);
    }

    foreach(QnCameraHistoryPtr history, cameraHistoryList)
    {
        QnCameraHistoryPool::instance()->addCameraHistory(history);
    }

    //loading business rules
    QnUserResourceList users;
    while( appServerConnection->getUsers(users) != 0 )
    {
        qDebug() << "QnMain::run(): Can't get users. Reason: " << appServerConnection->getLastError();
        QnSleep::msleep(APP_SERVER_REQUEST_ERROR_TIMEOUT_MS);
    }

    foreach(const QnUserResourcePtr &user, users)
        qnResPool->addResource(user);

    //loading business rules
    QnBusinessEventRules rules;
    while( appServerConnection->getBusinessRules(rules) != 0 )
    {
        qDebug() << "QnMain::run(): Can't get business rules. Reason: " << appServerConnection->getLastError();
        QnSleep::msleep(APP_SERVER_REQUEST_ERROR_TIMEOUT_MS);
    }

    foreach(const QnBusinessEventRulePtr &rule, rules)
        qnBusinessRuleProcessor->addBusinessRule( rule );
}

void QnMain::at_localInterfacesChanged()
{
    QnAppServerConnectionPtr appServerConnection = QnAppServerConnectionFactory::createConnection();

    m_mediaServer->setNetAddrList(allLocalAddresses());

    appServerConnection->saveAsync(m_mediaServer, this, SLOT(at_serverSaved(int, const QByteArray&, const QnResourceList&, int)));
}

void QnMain::at_serverSaved(int status, const QByteArray &errorString, const QnResourceList &, int)
{
    if (status != 0)
        qWarning() << "Error saving server: " << errorString;
}

void QnMain::at_timer()
{
    qSettings.setValue("lastRunningTime", qnSyncTime->currentMSecsSinceEpoch());
}

void QnMain::at_noStorages()
{
    qnBusinessRuleConnector->at_NoStorages(m_mediaServer);
}

void QnMain::at_storageFailure(QnResourcePtr storage)
{
    qnBusinessRuleConnector->at_storageFailure(m_mediaServer, qnSyncTime->currentUSecsSinceEpoch(), QnBusiness::StorageIssueIoError, storage);
}

void QnMain::at_cameraIPConflict(QHostAddress host, QStringList macAddrList)
{
    qnBusinessRuleConnector->at_cameraIPConflict(
        m_mediaServer,
        host,
        macAddrList,
        qnSyncTime->currentUSecsSinceEpoch());
}


void QnMain::initTcpListener()
{
    int rtspPort = qSettings.value("rtspPort", DEFAUT_RTSP_PORT).toInt();
#ifdef USE_SINGLE_STREAMING_PORT
    QnRestConnectionProcessor::registerHandler("api/RecordedTimePeriods", new QnRecordedChunksHandler());
    QnRestConnectionProcessor::registerHandler("api/storageStatus", new QnFileSystemHandler());
    QnRestConnectionProcessor::registerHandler("api/storageSpace", new QnStorageSpaceHandler());
    QnRestConnectionProcessor::registerHandler("api/statistics", new QnStatisticsHandler());
    QnRestConnectionProcessor::registerHandler("api/getCameraParam", new QnGetCameraParamHandler());
    QnRestConnectionProcessor::registerHandler("api/setCameraParam", new QnSetCameraParamHandler());
    QnRestConnectionProcessor::registerHandler("api/manualCamera", new QnManualCameraAdditionHandler());
    QnRestConnectionProcessor::registerHandler("api/ptz", new QnPtzHandler());
    QnRestConnectionProcessor::registerHandler("api/image", new QnImageHandler());
    QnRestConnectionProcessor::registerHandler("api/execAction", new QnExecActionHandler());
    QnRestConnectionProcessor::registerHandler("api/onEvent", new QnExternalBusinessEventHandler());
    QnRestConnectionProcessor::registerHandler("api/gettime", new QnTimeHandler());
    QnRestConnectionProcessor::registerHandler("api/ping", new QnRestPingHandler());
    QnRestConnectionProcessor::registerHandler("api/showLog", new QnRestLogHandler());
    QnRestConnectionProcessor::registerHandler("favicon.ico", new QnRestFavicoHandler());

    m_universalTcpListener = new QnUniversalTcpListener(QHostAddress::Any, rtspPort);
    m_universalTcpListener->addHandler<QnRtspConnectionProcessor>("RTSP", "*");
    m_universalTcpListener->addHandler<QnRestConnectionProcessor>("HTTP", "api");
    m_universalTcpListener->addHandler<QnProgressiveDownloadingConsumer>("HTTP", "media");
    m_universalTcpListener->addHandler<QnDefaultTcpConnectionProcessor>("HTTP", "*");
    m_universalTcpListener->start();
#else
    int apiPort = qSettings.value("apiPort", DEFAULT_REST_PORT).toInt();
    int streamingPort = qSettings.value("streamingPort", DEFAULT_STREAMING_PORT).toInt();

    m_restServer = new QnRestServer(QHostAddress::Any, apiPort);
    m_progressiveDownloadingServer = new QnProgressiveDownloadingServer(QHostAddress::Any, streamingPort);
    m_progressiveDownloadingServer->start();
    m_progressiveDownloadingServer->enableSSLMode();
    m_rtspListener = new QnRtspListener(QHostAddress::Any, rtspUrl.port());
    m_restServer->start();
    m_progressiveDownloadingServer->start();
    m_rtspListener->start();
#endif
}

QHostAddress QnMain::getPublicAddress()
{
    static const QString DEFAULT_URL_LIST("http://checkrealip.com; http://www.thisip.org/cgi-bin/thisip.cgi; http://checkip.eurodyndns.org");
    static const QRegExp iPRegExpr("[^a-zA-Z0-9\\.](([0-9]){1,3}\\.){3}([0-9]){1,3}[^a-zA-Z0-9\\.]");

    if (qSettings.value("publicIPEnabled").isNull())
        qSettings.setValue("publicIPEnabled", 1);

    int publicIPEnabled = qSettings.value("publicIPEnabled").toInt();

    if (publicIPEnabled == 0)
        return QHostAddress(); // disabled
    else if (publicIPEnabled > 1)
        return QHostAddress(qSettings.value("staticPublicIP").toString()); // manually added

    QStringList urls = qSettings.value("publicIPServers", DEFAULT_URL_LIST).toString().split(";");

    QNetworkAccessManager networkManager;
    QList<QNetworkReply*> replyList;
    for (int i = 0; i < urls.size(); ++i)
        replyList << networkManager.get(QNetworkRequest(urls[i].trimmed()));

    QString result;
    QTime t;
    t.start();
    while (t.elapsed() < 4000 && result.isEmpty()) 
    {
        msleep(1);
        qApp->processEvents();
        for (int i = 0; i < replyList.size(); ++i) 
        {
            if (replyList[i]->isFinished()) {
                QByteArray response = QByteArray(" ") + replyList[i]->readAll() + QByteArray(" ");
                int ipPos = iPRegExpr.indexIn(response);
                if (ipPos >= 0) {
                    result = response.mid(ipPos+1, iPRegExpr.matchedLength()-2);
                    break;
                }
            }
        }
    }
    for (int i = 0; i < replyList.size(); ++i)
        replyList[i]->deleteLater();

    return QHostAddress(result);
}

void QnMain::run()
{
    QnBusinessRuleProcessor::init(new QnMServerBusinessRuleProcessor());

    // Create SessionManager
    QnSessionManager::instance()->start();
    
    //starting soap server to accept event notifications from onvif servers
    QnSoapServer::initStaticInstance( new QnSoapServer(8083) ); //TODO/IMPL get port from settings or use any unused port?
    QnSoapServer::instance()->start();

    QnResourcePool::initStaticInstance( new QnResourcePool() );

    QnVideoCameraPool::initStaticInstance( new QnVideoCameraPool() );

    QnMotionHelper::initStaticInstance( new QnMotionHelper() );

    QnBusinessEventConnector::initStaticInstance( new QnBusinessEventConnector() );
    std::auto_ptr<QThread> connectorThread( new QThread() );
    connectorThread->start();
    qnBusinessRuleConnector->moveToThread(connectorThread.get());

    QnResourceDiscoveryManager::init(new QnMServerResourceDiscoveryManager);
    initAppServerConnection(qSettings);

    QnAppServerConnectionPtr appServerConnection = QnAppServerConnectionFactory::createConnection();
    connect(QnResourceDiscoveryManager::instance(), SIGNAL(CameraIPConflict(QHostAddress, QStringList)), this, SLOT(at_cameraIPConflict(QHostAddress, QStringList)));
    connect(QnStorageManager::instance(), SIGNAL(noStoragesAvailable()), this, SLOT(at_noStorages()));
    connect(QnStorageManager::instance(), SIGNAL(storageFailure(QnResourcePtr)), this, SLOT(at_storageFailure(QnResourcePtr)));

    QnConnectInfoPtr connectInfo(new QnConnectInfo());
    while (!needToStop())
    {
        if (appServerConnection->connect(connectInfo) == 0)
            break;

        cl_log.log("Can't connect to Enterprise Controller: ", appServerConnection->getLastError(), cl_logWARNING);
        if (!needToStop())
            QnSleep::msleep(1000);
    }
    QnAppServerConnectionFactory::setDefaultMediaProxyPort(connectInfo->proxyPort);


    QnMServerResourceSearcher::initStaticInstance( new QnMServerResourceSearcher() );
    QnMServerResourceSearcher::instance()->setAppPServerGuid(connectInfo->ecsGuid.toUtf8());
    QnMServerResourceSearcher::instance()->start();

    if (needToStop())
        return;

    QnCompatibilityChecker remoteChecker(connectInfo->compatibilityItems);
    QnCompatibilityChecker localChecker(localCompatibilityItems());

    QnCompatibilityChecker* compatibilityChecker;
    if (remoteChecker.size() > localChecker.size())
        compatibilityChecker = &remoteChecker;
    else
        compatibilityChecker = &localChecker;

    if (!compatibilityChecker->isCompatible(COMPONENT_NAME, QN_ENGINE_VERSION, "ECS", connectInfo->version))
    {
        cl_log.log(cl_logERROR, "Incompatible Enterprise Controller version detected! Giving up.");
        return;
    }

    while (!needToStop() && !initResourceTypes(appServerConnection))
    {
        QnSleep::msleep(1000);
    }


    while (!needToStop() && !initLicenses(appServerConnection))
    {
        QnSleep::msleep(1000);
    }

    if (needToStop())
        return;


    QnResource::startCommandProc();

    QnResourcePool::instance(); // to initialize net state;

    QString appserverHostString = qSettings.value("appserverHost", QLatin1String(DEFAULT_APPSERVER_HOST)).toString();

    QHostAddress appserverHost;
    do
    {
        appserverHost = resolveHost(appserverHostString);
    } while (appserverHost.toIPv4Address() == 0);

    initTcpListener();

    QHostAddress publicAddress = getPublicAddress();

    QnMediaServerResource::PanicMode pm;
    while (m_mediaServer.isNull())
    {
        QnMediaServerResourcePtr server = findServer(appServerConnection, &pm);

        if (!server) {
            server = QnMediaServerResourcePtr(new QnMediaServerResource());
            server->setGuid(serverGuid());
            server->setPanicMode(pm);
        }

        setServerNameAndUrls(server, defaultLocalAddress(appserverHost));

        QList<QHostAddress> serverIfaceList = allLocalAddresses();
        if (!publicAddress.isNull()) {
            bool isExists = false;
            for (int i = 0; i < serverIfaceList.size(); ++i)
            {
                if (serverIfaceList[i] == publicAddress)
                    isExists = true;
            }
            if (!isExists)
                serverIfaceList << publicAddress;
        }
        server->setNetAddrList(serverIfaceList);

        QnAbstractStorageResourceList storages = server->getStorages();
        if (storages.isEmpty())
            server->setStorages(createStorages());

        m_mediaServer = registerServer(appServerConnection, server);
        if (m_mediaServer.isNull())
            QnSleep::msleep(1000);
    }

    syncStoragesToSettings(m_mediaServer);

    int status;
    do
    {
        status = appServerConnection->setResourceStatus(m_mediaServer->getId(), QnResource::Online);
    } while (status != 0);

    initAppServerEventConnection(qSettings, m_mediaServer);
    QnServerMessageProcessor* eventManager = QnServerMessageProcessor::instance();
    eventManager->run();

    m_processor = new QnAppserverResourceProcessor(m_mediaServer->getId());

    foreach (QnAbstractStorageResourcePtr storage, m_mediaServer->getStorages())
    {
        qnResPool->addResource(storage);
        QnStorageResourcePtr physicalStorage = qSharedPointerDynamicCast<QnStorageResource>(storage);
        if (physicalStorage)
            qnStorageMan->addStorage(physicalStorage);
    }
    qnStorageMan->loadFullFileCatalog();

    QnRecordingManager::initStaticInstance( new QnRecordingManager() );
    QnRecordingManager::instance()->start();
    qnResPool->addResource(m_mediaServer);

    // ------------------------------------------


    //===========================================================================
    //IPPH264Decoder::dll.init();

    //============================
    QnResourceDiscoveryManager::instance()->setResourceProcessor(m_processor);

    QnResourceDiscoveryManager::instance()->setDisabledVendors(qSettings.value("disabledVendors").toString().split(";"));
    QnResourceDiscoveryManager::instance()->addDeviceServer(&QnPlArecontResourceSearcher::instance());
    QnResourceDiscoveryManager::instance()->addDeviceServer(&QnPlDlinkResourceSearcher::instance());
    QnResourceDiscoveryManager::instance()->addDeviceServer(&QnPlIpWebCamResourceSearcher::instance());
    QnResourceDiscoveryManager::instance()->addDeviceServer(&QnPlDroidResourceSearcher::instance());
    QnResourceDiscoveryManager::instance()->addDeviceServer(&QnTestCameraResourceSearcher::instance());
    //QnResourceDiscoveryManager::instance().addDeviceServer(&QnPlPulseSearcher::instance()); native driver does not support dual streaming! new pulse cameras works via onvif
    QnResourceDiscoveryManager::instance()->addDeviceServer(&QnPlAxisResourceSearcher::instance());
    QnResourceDiscoveryManager::instance()->addDeviceServer(&QnActiResourceSearcher::instance());
    QnResourceDiscoveryManager::instance()->addDeviceServer(&QnStardotResourceSearcher::instance());
    QnResourceDiscoveryManager::instance()->addDeviceServer(&QnPlIqResourceSearcher::instance());
    QnResourceDiscoveryManager::instance()->addDeviceServer(&QnPlISDResourceSearcher::instance());

#ifdef Q_OS_WIN
    if (qnCustomization() == Qn::DwSpectrumCustomization)
        QnResourceDiscoveryManager::instance()->addDeviceServer(&QnPlVmax480ResourceSearcher::instance());
#endif

    //Onvif searcher should be the last:
    QnResourceDiscoveryManager::instance()->addDeviceServer(&QnFlexWatchResourceSearcher::instance());
    QnResourceDiscoveryManager::instance()->addDeviceServer(&OnvifResourceSearcher::instance());

    

    QnResourceDiscoveryManager::instance()->addDTSServer(&QnColdStoreDTSSearcher::instance());

    //QnResourceDiscoveryManager::instance().addDeviceServer(&DwDvrResourceSearcher::instance());

    //

    //CLDeviceManager::instance().getDeviceSearcher().addDeviceServer(&FakeDeviceServer::instance());
    //CLDeviceSearcher::instance()->addDeviceServer(&IQEyeDeviceServer::instance());

    loadResourcesFromECS();

    connect(eventManager, SIGNAL(connectionReset()), this, SLOT(loadResourcesFromECS()));

    /*
    QnScheduleTaskList scheduleTasks;
    foreach (const QnScheduleTask &scheduleTask, scheduleTasks)
    {
        QString str;
        QTextStream stream(&str);

        stream << "ScheduleTask "
               << scheduleTask.getId().toString()
               << scheduleTask.getAfterThreshold()
               << scheduleTask.getBeforeThreshold()
               << scheduleTask.getDayOfWeek()
               << scheduleTask.getDoRecordAudio()
               << scheduleTask.getStartTime()
               << scheduleTask.getEndTime()
               << scheduleTask.getRecordingType()
               << scheduleTask.getResourceId().toString();
        cl_log.log(str, cl_logALWAYS);
    }
    */

    QnResourceDiscoveryManager::instance()->setReady(true);
    QnResourceDiscoveryManager::instance()->start();


    connect(QnResourceDiscoveryManager::instance(), SIGNAL(localInterfacesChanged()), this, SLOT(at_localInterfacesChanged()));

    qint64 lastRunningTime = qSettings.value("lastRunningTime").toLongLong();
    if (lastRunningTime)
        qnBusinessRuleConnector->at_mserverFailure(m_mediaServer,
                                                   lastRunningTime*1000,
                                                   QnBusiness::MServerIssueStarted);

    at_timer();
    QTimer timer;
    connect(&timer, SIGNAL(timeout()), this, SLOT(at_timer()), Qt::DirectConnection);
    timer.start(60 * 1000);


    exec();

    stopObjects();

    QnResource::stopCommandProc();

    delete QnRecordingManager::instance();
    QnRecordingManager::initStaticInstance( NULL );

    delete QnMServerResourceSearcher::instance();
    QnMServerResourceSearcher::initStaticInstance( NULL );

    QnResourceDiscoveryManager::instance()->stop();
    QnResource::stopAsyncTasks();

    delete QnResourceDiscoveryManager::instance();
    QnResourceDiscoveryManager::init( NULL );

    connectorThread->quit();
    connectorThread->wait();

    //deleting object from wrong thread, but its no problem, since object's thread has been stopped and no event can be delivered to the object
    delete QnBusinessEventConnector::instance();
    QnBusinessEventConnector::initStaticInstance( NULL );

    QnBusinessRuleProcessor::fini();

    delete QnMotionHelper::instance();
    QnMotionHelper::initStaticInstance( NULL );

    delete QnVideoCameraPool::instance();
    QnVideoCameraPool::initStaticInstance( NULL );

    delete QnResourcePool::instance();
    QnResourcePool::initStaticInstance( NULL );

    delete QnSoapServer::instance();
    QnSoapServer::initStaticInstance( NULL );

    av_lockmgr_register(NULL);

    qSettings.setValue("lastRunningTime", 0);
}

class QnVideoService : public QtService<QtSingleCoreApplication>
{
public:
    QnVideoService(int argc, char **argv): 
        QtService<QtSingleCoreApplication>(argc, argv, SERVICE_NAME),
        m_main(argc, argv),
        m_argc(argc),
        m_argv(argv)
    {
        setServiceDescription(SERVICE_NAME);
    }

protected:
    virtual int executeApplication() override { 

        QScopedPointer<QnPlatformAbstraction> platform(new QnPlatformAbstraction());
        QScopedPointer<QnMediaServerModule> module(new QnMediaServerModule(m_argc, m_argv));

        const int result = application()->exec();
        //QnBusinessRuleProcessor::fini();

        return result;
    }

    virtual void start() override
    {
        QtSingleCoreApplication *application = this->application();

        QString guid = serverGuid();
        if (guid.isEmpty())
        {
            cl_log.log("Can't save guid. Run once as administrator.", cl_logERROR);
            qApp->quit();
            return;
        }

        if (application->isRunning())
        {
            cl_log.log("Server already started", cl_logERROR);
            qApp->quit();
            return;
        }

        serverMain(application->argc(), application->argv());
        m_main.start();
    }

    virtual void stop() override
    {
        if (serviceMainInstance)
            serviceMainInstance->stopSync();
    }

private:
    QnMain m_main;
    int m_argc;
    char **m_argv;

};

void stopServer(int signal)
{
    if (serviceMainInstance) {
        qWarning() << "got signal" << signal << "stop server!";
        serviceMainInstance->stopAsync();
    }
}

int main(int argc, char* argv[])
{
    QnVideoService service(argc, argv);

    int result = service.exec();

    return result;
}<|MERGE_RESOLUTION|>--- conflicted
+++ resolved
@@ -429,10 +429,7 @@
     SetConsoleCtrlHandler(stopServer_WIN, true);
 #endif
     signal(SIGINT, stopServer);
-<<<<<<< HEAD
-=======
-    //signal(SIGABRT, stopServer);
->>>>>>> ef74a3a8
+	//signal(SIGABRT, stopServer);
     signal(SIGTERM, stopServer);
 
 //    av_log_set_callback(decoderLogCallback);
