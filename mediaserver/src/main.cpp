#include "main.h"

#include <cstdlib>
#include <iostream>
#include <fstream>
#include <signal.h>

#include <qtsinglecoreapplication.h>
#include "qtservice.h"

#include <QtCore/QCoreApplication>
#include <QtCore/QDir>
#include <QtCore/QSettings>
#include <QtCore/QUrl>
#include <QtCore/QUuid>
#include <QtCore/QThreadPool>

#include <QtNetwork/QUdpSocket>
#include <QtNetwork/QHostAddress>
#include <QtNetwork/QHostInfo>
#include <QtNetwork/QNetworkInterface>

#include <api/app_server_connection.h>
#include <api/session_manager.h>
#include <api/global_settings.h>

#include <appserver/processor.h>

#include <business/business_event_connector.h>
#include <business/business_event_rule.h>
#include <business/business_rule_processor.h>
#include <business/events/reasoned_business_event.h>

#include <camera/camera_pool.h>

#include <core/misc/schedule_task.h>
#include <core/resource_management/camera_driver_restriction_list.h>
#include <core/resource_management/mserver_resource_discovery_manager.h>
#include <core/resource_management/resource_discovery_manager.h>
#include <core/resource_management/resource_pool.h>
#include <core/resource/media_server_resource.h>
#include <core/resource/user_resource.h>

#include <events/mserver_business_rule_processor.h>

#include <media_server/media_server_module.h>

#include <motion/motion_helper.h>

#include <network/authenticate_helper.h>
#include <network/default_tcp_connection_processor.h>
#include <nx_ec/dummy_handler.h>
#include <nx_ec/ec2_lib.h>
#include <nx_ec/ec_api.h>

#include <platform/core_platform_abstraction.h>

#include <plugins/plugin_manager.h>
#include <plugins/resources/acti/acti_resource_searcher.h>
#include <plugins/resources/archive/avi_files/avi_resource.h>
#include <plugins/resources/arecontvision/resource/av_resource_searcher.h>
#include <plugins/resources/axis/axis_resource_searcher.h>
#include <plugins/resources/desktop_camera/desktop_camera_registrator.h>
#include <plugins/resources/desktop_camera/desktop_camera_resource_searcher.h>
#include <plugins/resources/d-link/dlink_resource_searcher.h>
#include <plugins/resources/droid/droid_resource_searcher.h>
#include <plugins/resources/droid_ipwebcam/ipwebcam_droid_resource_searcher.h>
#include <plugins/resources/flex_watch/flexwatch_resource_searcher.h>
#include <plugins/resources/iqinvision/iqinvision_resource_searcher.h>
#include <plugins/resources/isd/isd_resource_searcher.h>
#include <plugins/resources/mserver_resource_searcher.h>
#include <plugins/resources/onvif/onvif_resource_searcher.h>
#include <plugins/resources/pulse/pulse_resource_searcher.h>
#include <plugins/resources/stardot/stardot_resource_searcher.h>
#include <plugins/resources/test_camera/testcamera_resource_searcher.h>
#include <plugins/resources/third_party/third_party_resource_searcher.h>
#include <plugins/storage/coldstore/coldstore_storage.h>
#include <plugins/storage/dts/coldstore/coldstore_dts_resource_searcher.h>
#include <plugins/storage/dts/vmax480/vmax480_resource_searcher.h>
#include <plugins/storage/file_storage/file_storage_resource.h>

#include <recorder/file_deletor.h>
#include <recorder/recording_manager.h>
#include <recorder/storage_manager.h>

#include <rest/handlers/camera_diagnostics_handler.h>
#include <rest/handlers/camera_event_handler.h>
#include <rest/handlers/camera_settings_handler.h>
#include <rest/handlers/events_handler.h>
#include <rest/handlers/exec_action_handler.h>
#include <rest/handlers/ext_bevent_handler.h>
#include <rest/handlers/favico_handler.h>
#include <rest/handlers/image_handler.h>
#include <rest/handlers/log_handler.h>
#include <rest/handlers/manual_camera_addition_handler.h>
#include <rest/handlers/ping_handler.h>
#include <rest/handlers/ptz_handler.h>
#include <rest/handlers/rebuild_archive_handler.h>
#include <rest/handlers/recorded_chunks_handler.h>
#include <rest/handlers/statistics_handler.h>
#include <rest/handlers/storage_space_handler.h>
#include <rest/handlers/storage_status_handler.h>
#include <rest/handlers/time_handler.h>
#include <rest/server/rest_connection_processor.h>
#include <rest/server/rest_server.h>

#include <rtsp/rtsp_connection.h>
#include <rtsp/rtsp_listener.h>

#include <soap/soapserver.h>

#include <utils/common/command_line_parser.h>
#include <utils/common/log.h>
#include <utils/common/sleep.h>
#include <utils/common/synctime.h>
#include <utils/common/util.h>
#include <utils/network/multicodec_rtp_reader.h>
#include <utils/network/simple_http_client.h>
#include <utils/network/ssl_socket.h>


#include <media_server/server_message_processor.h>
#include <media_server/settings.h>
#include <media_server/serverutil.h>
#include "version.h"

#ifdef _WIN32
#include "common/systemexcept_win32.h"
#endif
#include "core/ptz/server_ptz_controller_pool.h"
#include "plugins/resources/acti/acti_resource.h"
#include "transaction/transaction_message_bus.h"

#define USE_SINGLE_STREAMING_PORT

//#include "plugins/resources/digitalwatchdog/dvr/dw_dvr_resource_searcher.h"

// This constant is used while checking for compatibility.
// Do not change it until you know what you're doing.
static const char COMPONENT_NAME[] = "MediaServer";

static QString SERVICE_NAME = QString(QLatin1String(VER_COMPANYNAME_STR)) + QString(QLatin1String(" Media Server"));

class QnMain;
static QnMain* serviceMainInstance = 0;
void stopServer(int signal);

//#include "device_plugins/arecontvision/devices/av_device_server.h"

//#define TEST_RTSP_SERVER

static const int DEFAUT_RTSP_PORT = 50000;
static const int DEFAULT_STREAMING_PORT = 50000;

static const int PROXY_POOL_SIZE = 8;

//!TODO: #ak have to do something with settings
class CmdLineArguments
{
public:
    QString logLevel;
    QString rebuildArchive;
};

static CmdLineArguments cmdLineArguments;

void decoderLogCallback(void* /*pParam*/, int i, const char* szFmt, va_list args)
{
    //USES_CONVERSION;

    //Ignore debug and info (i == 2 || i == 1) messages
    if(AV_LOG_ERROR != i)
    {
        //return;
    }

    // AVCodecContext* pCtxt = (AVCodecContext*)pParam;

    char szMsg[1024];
    vsprintf(szMsg, szFmt, args);
    //if(szMsg[strlen(szMsg)] == '\n')
    {
        szMsg[strlen(szMsg)-1] = 0;
    }

    cl_log.log(QLatin1String("FFMPEG "), QString::fromLocal8Bit(szMsg), cl_logERROR);
}

QHostAddress resolveHost(const QString& hostString)
{
    QHostAddress host(hostString);
    if (host.toIPv4Address() != 0)
        return host;

    QHostInfo info = QHostInfo::fromName(hostString);

    // Can't resolve
    if (info.error() != QHostInfo::NoError)
    {
        cl_log.log("Couldn't resolve host ", hostString, cl_logERROR);
        return QHostAddress();
    }

    // Initialize to zero
    host = QHostAddress();
    foreach (const QHostAddress &address, info.addresses())
    {
        if (address.toIPv4Address() != 0)
        {
            host = address;
            break;
        }
    }

    if (host.toIPv4Address() == 0)
        cl_log.log("No ipv4 address associated with host ", hostString, cl_logERROR);

    return host;
}

QString defaultLocalAddress(const QHostAddress& target)
{
    {
        QUdpSocket socket;
        socket.connectToHost(target, 53);

        if (socket.localAddress() != QHostAddress::LocalHost)
            return socket.localAddress().toString(); // if app server is on other computer we use same address as used to connect to app server
    }

    {
        // try select default interface
        QUdpSocket socket;
        socket.connectToHost("8.8.8.8", 53);
        QString result = socket.localAddress().toString();

        if (result.length()>0)
            return result;
    }


    {
        // if nothing else works use first enabled hostaddr
        QList<QnInterfaceAndAddr> interfaces = getAllIPv4Interfaces();

        for (int i = 0; i < interfaces.size();++i)
        {
            QUdpSocket socket;
            if (!socket.bind(interfaces.at(i).address, 0))
                continue;

            QString result = socket.localAddress().toString();

            Q_ASSERT(result.length() > 0 );

            return result;
        }
    }

    return "127.0.0.1";

}


static int lockmgr(void **mtx, enum AVLockOp op)
{
    QMutex** qMutex = (QMutex**) mtx;
    switch(op) {
        case AV_LOCK_CREATE:
            *qMutex = new QMutex();
            return 0;
        case AV_LOCK_OBTAIN:
            (*qMutex)->lock();
            return 0;
        case AV_LOCK_RELEASE:
            (*qMutex)->unlock();
            return 0;
        case AV_LOCK_DESTROY:
            delete *qMutex;
            return 0;
    }
    return 1;
}

void ffmpegInit()
{
    //avcodec_init();
    av_register_all();

    if(av_lockmgr_register(lockmgr) != 0)
    {
        qCritical() << "Failed to register ffmpeg lock manager";
    }

    QnStoragePluginFactory::instance()->registerStoragePlugin("file", QnFileStorageResource::instance, true); // true means use it plugin if no <protocol>:// prefix
    QnStoragePluginFactory::instance()->registerStoragePlugin("coldstore", QnPlColdStoreStorage::instance, false); // true means use it plugin if no <protocol>:// prefix
}

QnStorageResourcePtr createStorage(const QString& path)
{
    QnStorageResourcePtr storage(QnStoragePluginFactory::instance()->createStorage("ufile"));
    storage->setName("Initial");
    storage->setUrl(path);
    storage->setSpaceLimit( QnStorageManager::DEFAULT_SPACE_LIMIT );
    storage->setUsedForWriting(storage->isStorageAvailableForWriting());

    return storage;
}

#ifdef Q_OS_WIN
static int freeGB(QString drive)
{
    ULARGE_INTEGER freeBytes;

    GetDiskFreeSpaceEx(drive.toStdWString().c_str(), &freeBytes, 0, 0);

    return freeBytes.HighPart * 4 + (freeBytes.LowPart>> 30);
}
#endif

static QStringList listRecordFolders()
{
    QStringList folderPaths;

#ifdef Q_OS_WIN
    //QString maxFreeSpaceDrive;
    //int maxFreeSpace = 0;

    foreach (QFileInfo drive, QDir::drives()) {
        if (!drive.isWritable())
            continue;

        
        QString path = drive.absolutePath();
        
        if (GetDriveType(path.toStdWString().c_str()) != DRIVE_FIXED)
            continue;

        folderPaths.append(path + QN_MEDIA_FOLDER_NAME);
        /*
        int freeSpace = freeGB(path);

        if (maxFreeSpaceDrive.isEmpty() || freeSpace > maxFreeSpace) {
            maxFreeSpaceDrive = path;
            maxFreeSpace = freeSpace;
        }

        if (freeSpace >= 100) {
            cl_log.log(QString("Drive %1 has more than 100GB free space. Using it for storage.").arg(path), cl_logINFO);
            folderPaths.append(path + QN_MEDIA_FOLDER_NAME);
        }
        */
    }
    /*
    if (folderPaths.isEmpty()) {
        cl_log.log(QString("There are no drives with more than 100GB free space. Using drive %1 as it has the most free space: %2 GB").arg(maxFreeSpaceDrive).arg(maxFreeSpace), cl_logINFO);
        folderPaths.append(maxFreeSpaceDrive + QN_MEDIA_FOLDER_NAME);
    }
    */
#endif

#ifdef Q_OS_LINUX
    folderPaths.append(getDataDirectory() + "/data");
#endif

    return folderPaths;
}

QnAbstractStorageResourceList createStorages()
{
    QnAbstractStorageResourceList storages;
    //bool isBigStorageExist = false;
    qint64 bigStorageThreshold = 0;
    foreach(QString folderPath, listRecordFolders()) {
        QnStorageResourcePtr storage = createStorage(folderPath);
        qint64 available = storage->getTotalSpace() - storage->getSpaceLimit();
        bigStorageThreshold = qMax(bigStorageThreshold, available);
        storages.append(storage);
        cl_log.log(QString("Creating new storage: %1").arg(folderPath), cl_logINFO);
    }
    bigStorageThreshold /= QnStorageManager::BIG_STORAGE_THRESHOLD_COEFF;

    for (int i = 0; i < storages.size(); ++i) {
        QnStorageResourcePtr storage = storages[i].dynamicCast<QnStorageResource>();
        qint64 available = storage->getTotalSpace() - storage->getSpaceLimit();
        if (available < bigStorageThreshold)
            storage->setUsedForWriting(false);
    }

    return storages;
}

void setServerNameAndUrls(QnMediaServerResourcePtr server, const QString& myAddress, int port)
{
    if (server->getName().isEmpty())
        server->setName(QString("Server ") + myAddress);

    server->setUrl(QString("rtsp://%1:%2").arg(myAddress).arg(port));
    server->setApiUrl(QString("http://%1:%2").arg(myAddress).arg(port));
}

QnMediaServerResourcePtr findServer(ec2::AbstractECConnectionPtr ec2Connection, Qn::PanicMode* pm)
{
    QnMediaServerResourceList servers;
    *pm = Qn::PM_None;

    while (servers.isEmpty())
    {
        ec2::ErrorCode rez = ec2Connection->getMediaServerManager()->getServersSync( &servers);
        if( rez == ec2::ErrorCode::ok )
            break;

        qDebug() << "findServer(): Call to getServers failed. Reason: " << ec2::toString(rez);
        QnSleep::msleep(1000);
    }

    foreach(QnMediaServerResourcePtr server, servers)
    {
        *pm = server->getPanicMode();
        if (server->getGuid() == serverGuid())
            return server;
    }

    return QnMediaServerResourcePtr();
}

QnMediaServerResourcePtr registerServer(ec2::AbstractECConnectionPtr ec2Connection, QnMediaServerResourcePtr serverPtr)
{
    QnMediaServerResourceList servers;
    serverPtr->setStatus(QnResource::Online, true);

    ec2::ErrorCode rez = ec2Connection->getMediaServerManager()->saveServerSync(serverPtr, &servers);
    if (rez != ec2::ErrorCode::ok)
    {
        qDebug() << "registerServer(): Call to registerServer failed. Reason: " << ec2::toString(rez);
        return QnMediaServerResourcePtr();
    }
    
    /*
    if (!authKey.isEmpty()) {
        MSSettings::roSettings()->setValue("authKey", authKey);
        QnAppServerConnectionFactory::setAuthKey(authKey);
    }
    */

    return servers.at(0);
}

#ifdef Q_OS_WIN
#include <windows.h>
#include <stdio.h>
BOOL WINAPI stopServer_WIN(DWORD dwCtrlType)
{
    stopServer(dwCtrlType);
    return true;
}
#endif

static QtMessageHandler defaultMsgHandler = 0;

static void myMsgHandler(QtMsgType type, const QMessageLogContext& ctx, const QString& msg)
{
    if (defaultMsgHandler)
        defaultMsgHandler(type, ctx, msg);

    qnLogMsgHandler(type, ctx, msg);
}

int serverMain(int argc, char *argv[])
{
    Q_UNUSED(argc)
#ifdef Q_OS_WIN
    SetConsoleCtrlHandler(stopServer_WIN, true);
#endif
    signal(SIGINT, stopServer);
    //signal(SIGABRT, stopServer);
    signal(SIGTERM, stopServer);

//    av_log_set_callback(decoderLogCallback);

    QCoreApplication::setOrganizationName(QLatin1String(QN_ORGANIZATION_NAME));
    QCoreApplication::setApplicationName(QLatin1String(QN_APPLICATION_NAME));
    QCoreApplication::setApplicationVersion(QLatin1String(QN_APPLICATION_VERSION));

    const QString& dataLocation = getDataDirectory();
    QDir::setCurrent(qApp->applicationDirPath());

    if (cmdLineArguments.rebuildArchive.isEmpty()) {
        cmdLineArguments.rebuildArchive = MSSettings::runTimeSettings()->value("rebuild").toString();
    }
    MSSettings::runTimeSettings()->remove("rebuild");

    if( cmdLineArguments.logLevel != QString::fromLatin1("none") )
    {
        const QString& logDir = MSSettings::roSettings()->value( "logDir", dataLocation + QLatin1String("/log/") ).toString();
        QDir().mkpath( logDir );
        const QString& logFileName = logDir + QLatin1String("/log_file");
        //MSSettings::roSettings()->setValue("logFile", logFileName);
        if (!cl_log.create(logFileName, 1024*1024*10, 25, cl_logDEBUG1))
        {
            qApp->quit();

            return 0;
        }

        QnLog::initLog(cmdLineArguments.logLevel);
    }

    if (cmdLineArguments.rebuildArchive == "all")
        DeviceFileCatalog::setRebuildArchive(DeviceFileCatalog::Rebuild_All);
    else if (cmdLineArguments.rebuildArchive == "hq")
        DeviceFileCatalog::setRebuildArchive(DeviceFileCatalog::Rebuild_HQ);
    else if (cmdLineArguments.rebuildArchive == "lq")
        DeviceFileCatalog::setRebuildArchive(DeviceFileCatalog::Rebuild_LQ);
    
    cl_log.log(QN_APPLICATION_NAME, " started", cl_logALWAYS);
    cl_log.log("Software version: ", QN_APPLICATION_VERSION, cl_logALWAYS);
    cl_log.log("Software revision: ", QN_APPLICATION_REVISION, cl_logALWAYS);
    cl_log.log("binary path: ", QFile::decodeName(argv[0]), cl_logALWAYS);

    if( cmdLineArguments.logLevel != QString::fromLatin1("none") )
        defaultMsgHandler = qInstallMessageHandler(myMsgHandler);

    qnPlatform->process(NULL)->setPriority(QnPlatformProcess::HighPriority);

    ffmpegInit();

    // ------------------------------------------
#ifdef TEST_RTSP_SERVER
    addTestData();
#endif

    QDir stateDirectory;
    stateDirectory.mkpath(dataLocation + QLatin1String("/state"));
    qnFileDeletor->init(dataLocation + QLatin1String("/state")); // constructor got root folder for temp files

    return 0;
}

void initAppServerConnection(const QSettings &settings, bool tryDirectConnect)
{
    QUrl appServerUrl;

    // ### remove
    appServerUrl.setScheme(settings.value("secureAppserverConnection", true).toBool() ? QLatin1String("https") : QLatin1String("http"));
    QString host = settings.value("appserverHost", QLatin1String(DEFAULT_APPSERVER_HOST)).toString();
    int port = settings.value("appserverPort", DEFAULT_APPSERVER_PORT).toInt();
    QString userName = settings.value("appserverLogin", QLatin1String("admin")).toString();
    QString password = settings.value("appserverPassword", QLatin1String("123")).toString();
    appServerUrl.setHost(host);
    appServerUrl.setPort(port);
    appServerUrl.setUserName(userName);
    appServerUrl.setPassword(password);

    // check if it proxy connection and direct EC access is available
    if (tryDirectConnect) {
        QAuthenticator auth;
        auth.setUser(userName);
        auth.setPassword(password);
        static const int TEST_DIRECT_CONNECT_TIMEOUT = 2000;
        CLSimpleHTTPClient testClient(host, port, TEST_DIRECT_CONNECT_TIMEOUT, auth);
        CLHttpStatus result = testClient.doGET(lit("proxy_api/ec_port"));
        if (result == CL_HTTP_SUCCESS)
        {
            QUrl directURL;
            QByteArray data;
            testClient.readAll(data);
            directURL = appServerUrl;
            directURL.setPort(data.toInt());
            appServerUrl = directURL;
        }
    }

    QUrl urlNoPassword(appServerUrl);
    urlNoPassword.setPassword("");
    cl_log.log("Connect to enterprise controller server ", urlNoPassword.toString(), cl_logINFO);
    QnAppServerConnectionFactory::setAuthKey(authKey());
    QnAppServerConnectionFactory::setClientGuid(serverGuid());
    QnAppServerConnectionFactory::setDefaultUrl(appServerUrl);
    QnAppServerConnectionFactory::setDefaultFactory(QnResourceDiscoveryManager::instance());
}

void initAppServerEventConnection(const QSettings &settings, const QnMediaServerResourcePtr& mediaServer)
{
    QUrl appServerEventsUrl;

    // ### remove
    appServerEventsUrl.setScheme(settings.value("secureAppserverConnection", true).toBool() ? QLatin1String("https") : QLatin1String("http"));
    appServerEventsUrl.setHost(settings.value("appserverHost", QLatin1String(DEFAULT_APPSERVER_HOST)).toString());
    appServerEventsUrl.setPort(settings.value("appserverPort", DEFAULT_APPSERVER_PORT).toInt());
    appServerEventsUrl.setUserName(settings.value("appserverLogin", QLatin1String("admin")).toString());
    appServerEventsUrl.setPassword(settings.value("appserverPassword", QLatin1String("123")).toString());
    appServerEventsUrl.setPath("/events/");
    QUrlQuery appServerEventsUrlQuery;
    appServerEventsUrlQuery.addQueryItem("xid", mediaServer->getId().toString());
    appServerEventsUrlQuery.addQueryItem("guid", QnAppServerConnectionFactory::clientGuid());
    appServerEventsUrlQuery.addQueryItem("version", QN_ENGINE_VERSION);
    appServerEventsUrlQuery.addQueryItem("format", "pb");
    appServerEventsUrl.setQuery( appServerEventsUrlQuery );

    QnServerMessageProcessor::instance()->init(appServerEventsUrl, settings.value("authKey").toString());
}


QnMain::QnMain(int argc, char* argv[])
    : m_argc(argc),
    m_argv(argv),
    m_firstRunningTime(0),
    m_rtspListener(0),
    m_restServer(0),
    m_progressiveDownloadingServer(0),
    m_universalTcpListener(0)
{
    serviceMainInstance = this;
}

QnMain::~QnMain()
{
    quit();
    stop();
    stopObjects();
}

void QnMain::stopSync()
{
    if (serviceMainInstance) {
        serviceMainInstance->pleaseStop();
        serviceMainInstance->exit();
        serviceMainInstance->wait();
        serviceMainInstance = 0;
    }
    qApp->quit();
}

void QnMain::stopAsync()
{
    QTimer::singleShot(0, this, SLOT(stopSync()));
}


void QnMain::stopObjects()
{
    qWarning() << "QnMain::stopObjects() called";

    QnStorageManager::instance()->cancelRebuildCatalogAsync();
    qnFileDeletor->pleaseStop();


    if (m_restServer)
        m_restServer->pleaseStop();
    if (m_progressiveDownloadingServer)
        m_progressiveDownloadingServer->pleaseStop();
    if (m_rtspListener)
        m_rtspListener->pleaseStop();
    
    if (m_universalTcpListener) {
        m_universalTcpListener->pleaseStop();
        delete m_universalTcpListener;
        m_universalTcpListener = 0;
    }

    if (m_restServer)
    {
        delete m_restServer;
        m_restServer = 0;
    }

    if (m_progressiveDownloadingServer) {
        delete m_progressiveDownloadingServer;
        m_progressiveDownloadingServer = 0;
    }

    if (m_rtspListener)
    {
        delete m_rtspListener;
        m_rtspListener = 0;
    }

}

static const unsigned int APP_SERVER_REQUEST_ERROR_TIMEOUT_MS = 5500;

void QnMain::loadResourcesFromECS()
{
    ec2::AbstractECConnectionPtr ec2Connection;
    QnAppServerConnectionFactory::ec2ConnectionFactory()->connectSync( QUrl(), &ec2Connection );

    QnVirtualCameraResourceList cameras;
    ec2::ErrorCode rez;
    while ((rez = ec2Connection->getCameraManager()->getCamerasSync(m_mediaServer->getId(), &cameras)) != ec2::ErrorCode::ok)
    {
        qDebug() << "QnMain::run(): Can't get cameras. Reason: " << ec2::toString(rez);
        QnSleep::msleep(10000);
    }

    QnManualCameraInfoMap manualCameras;
    foreach(const QnSecurityCamResourcePtr &camera, cameras)
    {
        QnResourcePtr ownResource = qnResPool->getResourceById(camera->getId());
        if (ownResource) {
            ownResource->update(camera);
        }
        else {
            qnResPool->addResource(camera);
            QnVirtualCameraResourcePtr virtualCamera = qSharedPointerDynamicCast<QnVirtualCameraResource>(camera);
            if (virtualCamera->isManuallyAdded()) {
                QnResourceTypePtr resType = qnResTypePool->getResourceType(virtualCamera->getTypeId());
                manualCameras.insert(virtualCamera->getUrl(), QnManualCameraInfo(QUrl(virtualCamera->getUrl()), virtualCamera->getAuth(), resType->getName()));
            }
        }
    }
    QnResourceDiscoveryManager::instance()->registerManualCameras(manualCameras);

    //reading media servers list
    QnMediaServerResourceList mediaServerList;
    while( ec2Connection->getMediaServerManager()->getServersSync( &mediaServerList) != ec2::ErrorCode::ok )
    {
        qWarning() << "QnMain::run(). Can't get media servers."; //.arg(QLatin1String(appServerConnection->getLastError())), cl_logERROR );
        QnSleep::msleep(APP_SERVER_REQUEST_ERROR_TIMEOUT_MS);
    }

    //reading other servers' cameras
    foreach( const QnMediaServerResourcePtr& mediaServer, mediaServerList )
    {
        if( mediaServer->getGuid() == serverGuid() )
            continue;

        qnResPool->addResource( mediaServer );
        //requesting remote server cameras
        QnVirtualCameraResourceList cameras;
        //while( appServerConnection->getCameras(cameras, mediaServer->getId()) != 0 )
        while (ec2Connection->getCameraManager()->getCamerasSync(mediaServer->getId(), &cameras) != ec2::ErrorCode::ok)
        {
            NX_LOG( QString::fromLatin1("QnMain::run(). Error retreiving server %1(%2) cameras from enterprise controller. %3").
                arg(mediaServer->getId()).arg(mediaServer->getGuid()).arg(QLatin1String("" /*appServerConnection->getLastError()*/)), cl_logERROR );
            QnSleep::msleep(APP_SERVER_REQUEST_ERROR_TIMEOUT_MS);
        }
        foreach( const QnVirtualCameraResourcePtr &camera, cameras )
        {
            camera->addFlags( QnResource::foreigner );  //marking resource as not belonging to us
            qnResPool->addResource( camera );
        }
    }

    QnCameraHistoryList cameraHistoryList;
    while (( rez = ec2Connection->getCameraManager()->getCameraHistoryListSync(&cameraHistoryList)) != ec2::ErrorCode::ok)
    {
        qDebug() << "QnMain::run(): Can't get cameras history. Reason: " << ec2::toString(rez);
        QnSleep::msleep(1000);
    }

    foreach(QnCameraHistoryPtr history, cameraHistoryList)
    {
        QnCameraHistoryPool::instance()->addCameraHistory(history);
    }

    //loading business rules
    QnUserResourceList users;
    while(( rez = ec2Connection->getUserManager()->getUsersSync(&users))  != ec2::ErrorCode::ok)
    {
        qDebug() << "QnMain::run(): Can't get users. Reason: " << ec2::toString(rez);
        QnSleep::msleep(APP_SERVER_REQUEST_ERROR_TIMEOUT_MS);
    }

    foreach(const QnUserResourcePtr &user, users)
        qnResPool->addResource(user);

    //loading business rules
    QnBusinessEventRuleList rules;
    while( (rez = ec2Connection->getBusinessEventManager()->getBusinessRulesSync(&rules)) != ec2::ErrorCode::ok )
    {
        qDebug() << "QnMain::run(): Can't get business rules. Reason: " << ec2::toString(rez);
        QnSleep::msleep(APP_SERVER_REQUEST_ERROR_TIMEOUT_MS);
    }

    foreach(const QnBusinessEventRulePtr &rule, rules)
        qnBusinessRuleProcessor->addBusinessRule( rule );
}

void QnMain::at_localInterfacesChanged()
{
    m_mediaServer->setNetAddrList(allLocalAddresses());
    ec2::AbstractECConnectionPtr ec2Connection = QnAppServerConnectionFactory::createConnection2Sync();
    ec2Connection->getMediaServerManager()->saveServer(m_mediaServer, this, &QnMain::at_serverSaved);
}

void QnMain::at_serverSaved(int, ec2::ErrorCode err, const QnResourceList &)
{
    if (err != ec2::ErrorCode::ok)
        qWarning() << "Error saving server.";
}

void QnMain::at_connectionOpened()
{
    if (m_firstRunningTime)
        qnBusinessRuleConnector->at_mserverFailure(qnResPool->getResourceByGuid(serverGuid()).dynamicCast<QnMediaServerResource>(), m_firstRunningTime*1000, QnBusiness::MServerIssueStarted);
    qnBusinessRuleConnector->at_mserverStarted(qnResPool->getResourceByGuid(serverGuid()).dynamicCast<QnMediaServerResource>(), qnSyncTime->currentUSecsSinceEpoch());
    m_firstRunningTime = 0;
}

void QnMain::at_timer()
{
    MSSettings::runTimeSettings()->setValue("lastRunningTime", qnSyncTime->currentMSecsSinceEpoch());
    foreach(QnResourcePtr res, qnResPool->getAllEnabledCameras()) 
    {
        QnVirtualCameraResourcePtr cam = res.dynamicCast<QnVirtualCameraResource>();
        if (cam)
            cam->noCameraIssues(); // decrease issue counter
    }
    
}

void QnMain::at_noStorages()
{
    qnBusinessRuleConnector->at_NoStorages(m_mediaServer);
}

void QnMain::at_storageFailure(QnResourcePtr storage, QnBusiness::EventReason reason)
{
    qnBusinessRuleConnector->at_storageFailure(m_mediaServer, qnSyncTime->currentUSecsSinceEpoch(), reason, storage);
}

void QnMain::at_cameraIPConflict(QHostAddress host, QStringList macAddrList)
{
    qnBusinessRuleConnector->at_cameraIPConflict(
        m_mediaServer,
        host,
        macAddrList,
        qnSyncTime->currentUSecsSinceEpoch());
}


void QnMain::initTcpListener()
{
    int rtspPort = MSSettings::roSettings()->value("rtspPort", DEFAUT_RTSP_PORT).toInt();
#ifdef USE_SINGLE_STREAMING_PORT
    QnRestProcessorPool::instance()->registerHandler("api/RecordedTimePeriods", new QnRecordedChunksHandler());
    QnRestProcessorPool::instance()->registerHandler("api/storageStatus", new QnStorageStatusHandler());
    QnRestProcessorPool::instance()->registerHandler("api/storageSpace", new QnStorageSpaceHandler());
    QnRestProcessorPool::instance()->registerHandler("api/statistics", new QnStatisticsHandler());
    QnRestProcessorPool::instance()->registerHandler("api/getCameraParam", new QnGetCameraParamHandler());
    QnRestProcessorPool::instance()->registerHandler("api/setCameraParam", new QnSetCameraParamHandler());
    QnRestProcessorPool::instance()->registerHandler("api/manualCamera", new QnManualCameraAdditionHandler());
    QnRestProcessorPool::instance()->registerHandler("api/ptz", new QnPtzHandler());
    QnRestProcessorPool::instance()->registerHandler("api/image", new QnImageHandler());
    QnRestProcessorPool::instance()->registerHandler("api/execAction", new QnExecActionHandler());
    QnRestProcessorPool::instance()->registerHandler("api/onEvent", new QnExternalBusinessEventHandler());
    QnRestProcessorPool::instance()->registerHandler("api/gettime", new QnTimeHandler());
    QnRestProcessorPool::instance()->registerHandler("api/ping", new QnRestPingHandler());
    QnRestProcessorPool::instance()->registerHandler("api/rebuildArchive", new QnRestRebuildArchiveHandler());
    QnRestProcessorPool::instance()->registerHandler("api/events", new QnRestEventsHandler());
    QnRestProcessorPool::instance()->registerHandler("api/showLog", new QnRestLogHandler());
    QnRestProcessorPool::instance()->registerHandler("api/doCameraDiagnosticsStep", new QnCameraDiagnosticsHandler());
#ifdef ENABLE_ACTI
    QnActiResource::setEventPort(rtspPort);
    QnRestProcessorPool::instance()->registerHandler("api/camera_event", new QnCameraEventHandler());  //used to receive event from acti camera. TODO: remove this from api
#endif
    QnRestProcessorPool::instance()->registerHandler("favicon.ico", new QnRestFavicoHandler());

    m_universalTcpListener = new QnUniversalTcpListener(QHostAddress::Any, rtspPort);
    m_universalTcpListener->enableSSLMode();
    m_universalTcpListener->addHandler<QnRtspConnectionProcessor>("RTSP", "*");
    m_universalTcpListener->addHandler<QnRestConnectionProcessor>("HTTP", "api");
    m_universalTcpListener->addHandler<QnRestConnectionProcessor>("HTTP", "ec2");
    m_universalTcpListener->addHandler<QnProgressiveDownloadingConsumer>("HTTP", "media");
    m_universalTcpListener->addHandler<QnDefaultTcpConnectionProcessor>("HTTP", "*");

    if( !MSSettings::roSettings()->value("authenticationEnabled", "true").toBool() )
        m_universalTcpListener->disableAuth();

#ifdef ENABLE_DESKTOP_CAMERA
    m_universalTcpListener->addHandler<QnDesktopCameraRegistrator>("HTTP", "desktop_camera");
#endif   //ENABLE_DESKTOP_CAMERA

    m_universalTcpListener->start();

#else
    int apiPort = MSSettings::roSettings()->value("apiPort", DEFAULT_REST_PORT).toInt();
    int streamingPort = MSSettings::roSettings()->value("streamingPort", DEFAULT_STREAMING_PORT).toInt();

    m_restServer = new QnRestServer(QHostAddress::Any, apiPort);
    m_progressiveDownloadingServer = new QnProgressiveDownloadingServer(QHostAddress::Any, streamingPort);
    m_progressiveDownloadingServer->start();
    m_progressiveDownloadingServer->enableSSLMode();
    m_rtspListener = new QnRtspListener(QHostAddress::Any, rtspUrl.port());
    m_restServer->start();
    m_progressiveDownloadingServer->start();
    m_rtspListener->start();
#endif
}

QHostAddress QnMain::getPublicAddress()
{
    static const QString DEFAULT_URL_LIST("http://checkrealip.com; http://www.thisip.org/cgi-bin/thisip.cgi; http://checkip.eurodyndns.org");
    static const QRegExp iPRegExpr("[^a-zA-Z0-9\\.](([0-9]){1,3}\\.){3}([0-9]){1,3}[^a-zA-Z0-9\\.]");

    if (MSSettings::roSettings()->value("publicIPEnabled").isNull())
        MSSettings::roSettings()->setValue("publicIPEnabled", 1);

    int publicIPEnabled = MSSettings::roSettings()->value("publicIPEnabled").toInt();

    if (publicIPEnabled == 0)
        return QHostAddress(); // disabled
    else if (publicIPEnabled > 1)
        return QHostAddress(MSSettings::roSettings()->value("staticPublicIP").toString()); // manually added

    QStringList urls = MSSettings::roSettings()->value("publicIPServers", DEFAULT_URL_LIST).toString().split(";");

    QNetworkAccessManager networkManager;
    QList<QNetworkReply*> replyList;
    for (int i = 0; i < urls.size(); ++i)
        replyList << networkManager.get(QNetworkRequest(urls[i].trimmed()));

    QString result;
    QTime t;
    t.start();
    while (t.elapsed() < 4000 && result.isEmpty()) 
    {
        msleep(1);
        qApp->processEvents();
        for (int i = 0; i < replyList.size(); ++i) 
        {
            if (replyList[i]->isFinished()) {
                QByteArray response = QByteArray(" ") + replyList[i]->readAll() + QByteArray(" ");
                int ipPos = iPRegExpr.indexIn(response);
                if (ipPos >= 0) {
                    result = response.mid(ipPos+1, iPRegExpr.matchedLength()-2);
                    break;
                }
            }
        }
    }
    for (int i = 0; i < replyList.size(); ++i)
        replyList[i]->deleteLater();

    return QHostAddress(result);
}

void QnMain::run()
{
    QFile f(QLatin1String(":/cert.pem"));
    if (!f.open(QIODevice::ReadOnly)) 
    {
        qWarning() << "No SSL sertificate for mediaServer!";
    }
    else {
        QByteArray certData = f.readAll();
        QnSSLSocket::initSSLEngine(certData);
    }

    QScopedPointer<QnServerMessageProcessor> messageProcessor(new QnServerMessageProcessor());

    // Create SessionManager
    QnSessionManager::instance()->start();

    ec2::DummyHandler dummyEcResponseHandler;
    
#ifdef ENABLE_ONVIF
    //starting soap server to accept event notifications from onvif servers
    QnSoapServer::initStaticInstance( new QnSoapServer(8083) ); //TODO/IMPL get port from settings or use any unused port?
    QnSoapServer::instance()->start();
#endif //ENABLE_ONVIF

    QnResourcePool::initStaticInstance( new QnResourcePool() );

    QScopedPointer<QnGlobalSettings> globalSettings(new QnGlobalSettings());

    QnAuthHelper::initStaticInstance(new QnAuthHelper());

    QnBusinessRuleProcessor::init(new QnMServerBusinessRuleProcessor());
    QnEventsDB::init();

    QnVideoCameraPool::initStaticInstance( new QnVideoCameraPool() );

    QnMotionHelper::initStaticInstance( new QnMotionHelper() );

    QnBusinessEventConnector::initStaticInstance( new QnBusinessEventConnector() );
    auto stopQThreadFunc = []( QThread* obj ){ obj->quit(); obj->wait(); delete obj; };
    std::unique_ptr<QThread, decltype(stopQThreadFunc)> connectorThread( new QThread(), stopQThreadFunc );
    connectorThread->start();
    qnBusinessRuleConnector->moveToThread(connectorThread.get());

    CameraDriverRestrictionList cameraDriverRestrictionList;

    QnResourceDiscoveryManager::init(new QnMServerResourceDiscoveryManager(cameraDriverRestrictionList));
    bool directConnectTried = true;
    initAppServerConnection(*MSSettings::roSettings(), directConnectTried);

    QnMulticodecRtpReader::setDefaultTransport( MSSettings::roSettings()->value(QLatin1String("rtspTransport"), RtpTransport::_auto).toString().toUpper() );

    QScopedPointer<QnServerPtzControllerPool> ptzPool(new QnServerPtzControllerPool());

    //QnAppServerConnectionPtr appServerConnection = QnAppServerConnectionFactory::createConnection();


    connect(QnResourceDiscoveryManager::instance(), SIGNAL(CameraIPConflict(QHostAddress, QStringList)), this, SLOT(at_cameraIPConflict(QHostAddress, QStringList)));
    connect(QnStorageManager::instance(), SIGNAL(noStoragesAvailable()), this, SLOT(at_noStorages()));
    connect(QnStorageManager::instance(), SIGNAL(storageFailure(QnResourcePtr, QnBusiness::EventReason)), this, SLOT(at_storageFailure(QnResourcePtr, QnBusiness::EventReason)));

    std::unique_ptr<ec2::AbstractECConnectionFactory> ec2ConnectionFactory(getConnectionFactory());

    ec2::ResourceContext resCtx(
        QnResourceDiscoveryManager::instance(),
        qnResPool,
        qnResTypePool );
    ec2ConnectionFactory->setContext(resCtx);
    ec2::AbstractECConnectionPtr ec2Connection;
    QnConnectionInfoPtr connectInfo(new QnConnectionInfo());
    while (!needToStop())
    {
        const ec2::ErrorCode errorCode = ec2ConnectionFactory->connectSync( QUrl(), &ec2Connection );
        if( errorCode == ec2::ErrorCode::ok )
        {
            *connectInfo = ec2Connection->connectionInfo();
            NX_LOG( QString::fromLatin1("Connected to local EC2"), cl_logWARNING );
            break;
        }

        NX_LOG( QString::fromLatin1("Can't connect to local EC2. %1").arg(ec2::toString(errorCode)), cl_logERROR );
    }

    QnAppServerConnectionFactory::setEC2ConnectionFactory( ec2ConnectionFactory.get() );


#ifdef OLD_EC
    while (!needToStop())
    {
        if (appServerConnection->connect(connectInfo) == 0)
            break;

        if (directConnectTried) {
            directConnectTried = false;
            initAppServerConnection(*MSSettings::roSettings(), directConnectTried);
            appServerConnection->setUrl(QnAppServerConnectionFactory::defaultUrl ());
            continue;
        }

        cl_log.log("Can't connect to Enterprise Controller: ", appServerConnection->getLastError(), cl_logWARNING);
        if (!needToStop())
            QnSleep::msleep(1000);
    }
#endif

    QnAppServerConnectionFactory::setDefaultMediaProxyPort(connectInfo->proxyPort);
    QnAppServerConnectionFactory::setPublicIp(connectInfo->publicIp);

    QnMServerResourceSearcher::initStaticInstance( new QnMServerResourceSearcher() );
    QnMServerResourceSearcher::instance()->setAppPServerGuid(connectInfo->ecsGuid.toUtf8());
    QnMServerResourceSearcher::instance()->start();

    //Initializing plugin manager
    PluginManager::instance()->loadPlugins();

    if (needToStop())
        return;

    QnCompatibilityChecker remoteChecker(connectInfo->compatibilityItems);
    QnCompatibilityChecker localChecker(localCompatibilityItems());

    QnCompatibilityChecker* compatibilityChecker;
    if (remoteChecker.size() > localChecker.size())
        compatibilityChecker = &remoteChecker;
    else
        compatibilityChecker = &localChecker;

    if (!compatibilityChecker->isCompatible(COMPONENT_NAME, QnSoftwareVersion(QN_ENGINE_VERSION), "ECS", connectInfo->version))
    {
        cl_log.log(cl_logERROR, "Incompatible Enterprise Controller version detected! Giving up.");
        return;
    }

#ifdef OLD_EC
    while (!needToStop() && !initResourceTypes(appServerConnection))
#else
    while (!needToStop() && !initResourceTypes(ec2Connection))
#endif
    {
        QnSleep::msleep(1000);
    }


#ifdef OLD_EC
    while (!needToStop() && !initLicenses(appServerConnection))
    {
        QnSleep::msleep(1000);
    }
#endif

    if (needToStop())
        return;


    QnResource::startCommandProc();

    QnResourcePool::instance(); // to initialize net state;

    QString appserverHostString = MSSettings::roSettings()->value("appserverHost", QLatin1String(DEFAULT_APPSERVER_HOST)).toString();

    QHostAddress appserverHost;
    do
    {
        appserverHost = resolveHost(appserverHostString);
    } while (appserverHost.toIPv4Address() == 0);

    QnRestProcessorPool restProcessorPool;
    QnRestProcessorPool::initStaticInstance( &restProcessorPool );

    ec2ConnectionFactory->registerRestHandlers( &restProcessorPool );

    initTcpListener();

<<<<<<< HEAD
    ec2ConnectionFactory->registerTransactionListener( m_universalTcpListener );

    QUrl proxyServerUrl = appServerConnection->url();
=======
    QUrl proxyServerUrl = ec2Connection->connectionInfo().ecUrl;
>>>>>>> 110ecee8
    proxyServerUrl.setPort(connectInfo->proxyPort);
    m_universalTcpListener->setProxyParams(proxyServerUrl, serverGuid());
    m_universalTcpListener->addProxySenderConnections(PROXY_POOL_SIZE);

    QHostAddress publicAddress = getPublicAddress();

    Qn::PanicMode pm;
    while (m_mediaServer.isNull())
    {
        QnMediaServerResourcePtr server = findServer(ec2Connection, &pm);

        if (!server) {
            server = QnMediaServerResourcePtr(new QnMediaServerResource(qnResTypePool));
            server->setGuid(serverGuid());
            server->setPanicMode(pm);
        }

        setServerNameAndUrls(server, defaultLocalAddress(appserverHost), m_universalTcpListener->getPort());

        QList<QHostAddress> serverIfaceList = allLocalAddresses();
        if (!publicAddress.isNull()) {
            bool isExists = false;
            for (int i = 0; i < serverIfaceList.size(); ++i)
            {
                if (serverIfaceList[i] == publicAddress)
                    isExists = true;
            }
            if (!isExists)
                serverIfaceList << publicAddress;
        }
        server->setNetAddrList(serverIfaceList);

        QnAbstractStorageResourceList storages = server->getStorages();
        if (storages.isEmpty())
            server->setStorages(createStorages());

        m_mediaServer = registerServer(ec2Connection, server);
        if (m_mediaServer.isNull())
            QnSleep::msleep(1000);
    }


    syncStoragesToSettings(m_mediaServer);

    int status;
    do {
    } while (ec2Connection->getResourceManager()->setResourceStatusSync(m_mediaServer->getId(), QnResource::Online) != ec2::ErrorCode::ok);


    QStringList usedPathList;
    foreach (QnAbstractStorageResourcePtr storage, m_mediaServer->getStorages())
    {
        qnResPool->addResource(storage);
        usedPathList << closeDirPath(storage->getUrl());
        QnStorageResourcePtr physicalStorage = qSharedPointerDynamicCast<QnStorageResource>(storage);
        if (physicalStorage)
            qnStorageMan->addStorage(physicalStorage);
    }
    
    
    // check old storages, absent in the DB
    QStringList allStoragePathList = qnStorageMan->getAllStoragePathes();
    foreach (const QString& path, allStoragePathList)
    {
        if (usedPathList.contains(path))
            continue;
        QnStorageResourcePtr newStorage = QnStorageResourcePtr(new QnFileStorageResource());
        newStorage->setId(QnId::generateSpecialId());
        newStorage->setUrl(path);
        newStorage->setSpaceLimit(QnStorageManager::DEFAULT_SPACE_LIMIT);
        newStorage->setUsedForWriting(false);
        newStorage->addFlags(QnResource::deprecated);

        qnStorageMan->addStorage(newStorage);
    }

    

    qnStorageMan->loadFullFileCatalog();

    initAppServerEventConnection(*MSSettings::roSettings(), m_mediaServer);
    QnServerMessageProcessor::instance()->run();

    std::auto_ptr<QnAppserverResourceProcessor> m_processor( new QnAppserverResourceProcessor(m_mediaServer->getId()) );

    QnRecordingManager::initStaticInstance( new QnRecordingManager() );
    QnRecordingManager::instance()->start();
    qnResPool->addResource(m_mediaServer);

    // ------------------------------------------


    //===========================================================================
    //IPPH264Decoder::dll.init();

    //============================
    UPNPDeviceSearcher::initGlobalInstance( new UPNPDeviceSearcher() );

    QnResourceDiscoveryManager::instance()->setResourceProcessor(m_processor.get());


    QString disabledVendors = MSSettings::roSettings()->value("disabledVendors").toString();
    QStringList disabledVendorList;
    if (disabledVendors.contains(";"))
        disabledVendorList = disabledVendors.split(";");
    else
        disabledVendorList = disabledVendors.split(" ");
    QStringList updatedVendorList;        
    for (int i = 0; i < disabledVendorList.size(); ++i) {
    if (!disabledVendorList[i].trimmed().isEmpty())
            updatedVendorList << disabledVendorList[i].trimmed();
    }
    qWarning() << "disabled vendors amount" << updatedVendorList.size();
    qWarning() << disabledVendorList;        
    QnResourceDiscoveryManager::instance()->setDisabledVendors(updatedVendorList);

    //NOTE plugins have higher priority than built-in drivers
    ThirdPartyResourceSearcher::initStaticInstance( new ThirdPartyResourceSearcher( &cameraDriverRestrictionList ) );
    QnResourceDiscoveryManager::instance()->addDeviceServer(ThirdPartyResourceSearcher::instance());
#ifdef ENABLE_ARECONT
    QnResourceDiscoveryManager::instance()->addDeviceServer(&QnPlArecontResourceSearcher::instance());
#endif
#ifdef ENABLE_DLINK
    QnResourceDiscoveryManager::instance()->addDeviceServer(&QnPlDlinkResourceSearcher::instance());
#endif
#ifdef ENABLE_DROID
    QnResourceDiscoveryManager::instance()->addDeviceServer(&QnPlIpWebCamResourceSearcher::instance());
    QnResourceDiscoveryManager::instance()->addDeviceServer(&QnPlDroidResourceSearcher::instance());
#endif
#ifdef ENABLE_TEST_CAMERA
    QnResourceDiscoveryManager::instance()->addDeviceServer(&QnTestCameraResourceSearcher::instance());
#endif
#ifdef ENABLE_PULSE_CAMERA
    //QnResourceDiscoveryManager::instance().addDeviceServer(&QnPlPulseSearcher::instance()); native driver does not support dual streaming! new pulse cameras works via onvif
#endif
#ifdef ENABLE_AXIS
    QnResourceDiscoveryManager::instance()->addDeviceServer(&QnPlAxisResourceSearcher::instance());
#endif
#ifdef ENABLE_ACTI
    QnResourceDiscoveryManager::instance()->addDeviceServer(&QnActiResourceSearcher::instance());
#endif
#ifdef ENABLE_STARDOT
    QnResourceDiscoveryManager::instance()->addDeviceServer(&QnStardotResourceSearcher::instance());
#endif
#ifdef ENABLE_IQE
    QnResourceDiscoveryManager::instance()->addDeviceServer(&QnPlIqResourceSearcher::instance());
#endif
#ifdef ENABLE_ISD
    QnResourceDiscoveryManager::instance()->addDeviceServer(&QnPlISDResourceSearcher::instance());
#endif
#ifdef ENABLE_DESKTOP_CAMERA
    QnResourceDiscoveryManager::instance()->addDeviceServer(&QnDesktopCameraResourceSearcher::instance());
#endif  //ENABLE_DESKTOP_CAMERA

#if defined(Q_OS_WIN) && defined(ENABLE_VMAX)
    QnPlVmax480ResourceSearcher::initStaticInstance( new QnPlVmax480ResourceSearcher() );
    QnResourceDiscoveryManager::instance()->addDeviceServer(QnPlVmax480ResourceSearcher::instance());
#endif

    //Onvif searcher should be the last:
#ifdef ENABLE_ONVIF
    QnResourceDiscoveryManager::instance()->addDeviceServer(&QnFlexWatchResourceSearcher::instance());
    QnResourceDiscoveryManager::instance()->addDeviceServer(&OnvifResourceSearcher::instance());
#endif //ENABLE_ONVIF

    

    // Roman asked Ivan to comment it for Brian
    // QnResourceDiscoveryManager::instance()->addDTSServer(&QnColdStoreDTSSearcher::instance());

    //QnResourceDiscoveryManager::instance().addDeviceServer(&DwDvrResourceSearcher::instance());

    //

    //CLDeviceManager::instance().getDeviceSearcher().addDeviceServer(&FakeDeviceServer::instance());
    //CLDeviceSearcher::instance()->addDeviceServer(&IQEyeDeviceServer::instance());

    loadResourcesFromECS();

    connect(QnServerMessageProcessor::instance(), SIGNAL(connectionReset()), this, SLOT(loadResourcesFromECS()));

    /*
    QnScheduleTaskList scheduleTasks;
    foreach (const QnScheduleTask &scheduleTask, scheduleTasks)
    {
        QString str;
        QTextStream stream(&str);

        stream << "ScheduleTask "
               << scheduleTask.getId().toString()
               << scheduleTask.getAfterThreshold()
               << scheduleTask.getBeforeThreshold()
               << scheduleTask.getDayOfWeek()
               << scheduleTask.getDoRecordAudio()
               << scheduleTask.getStartTime()
               << scheduleTask.getEndTime()
               << scheduleTask.getRecordingType()
               << scheduleTask.getResourceId().toString();
        cl_log.log(str, cl_logALWAYS);
    }
    */

    QnResourceDiscoveryManager::instance()->setReady(true);
    QnResourceDiscoveryManager::instance()->start();


    connect(QnResourceDiscoveryManager::instance(), SIGNAL(localInterfacesChanged()), this, SLOT(at_localInterfacesChanged()));

    m_firstRunningTime = MSSettings::roSettings()->value("lastRunningTime").toLongLong();

    at_timer();
    QTimer timer;
    connect(&timer, SIGNAL(timeout()), this, SLOT(at_timer()), Qt::DirectConnection);
    connect(QnServerMessageProcessor::instance(), SIGNAL(connectionOpened()), this, SLOT(at_connectionOpened()), Qt::DirectConnection);
    timer.start(60 * 1000);


    exec();

    stopObjects();

    QnResource::stopCommandProc();

    delete QnRecordingManager::instance();
    QnRecordingManager::initStaticInstance( NULL );

    QnRestProcessorPool::initStaticInstance( nullptr );

    delete QnMServerResourceSearcher::instance();
    QnMServerResourceSearcher::initStaticInstance( NULL );

    delete QnVideoCameraPool::instance();
    QnVideoCameraPool::initStaticInstance( NULL );

    QnResourceDiscoveryManager::instance()->stop();
    QnResource::stopAsyncTasks();

    delete QnResourceDiscoveryManager::instance();
    QnResourceDiscoveryManager::init( NULL );

    m_processor.reset();

    delete ThirdPartyResourceSearcher::instance();
    ThirdPartyResourceSearcher::initStaticInstance( NULL );

#if defined(Q_OS_WIN) && defined(ENABLE_VMAX)
    delete QnPlVmax480ResourceSearcher::instance();
    QnPlVmax480ResourceSearcher::initStaticInstance( NULL );
#endif

    delete UPNPDeviceSearcher::instance();
    UPNPDeviceSearcher::initGlobalInstance( NULL );

    connectorThread->quit();
    connectorThread->wait();

    //deleting object from wrong thread, but its no problem, since object's thread has been stopped and no event can be delivered to the object
    delete QnBusinessEventConnector::instance();
    QnBusinessEventConnector::initStaticInstance( NULL );

    QnBusinessRuleProcessor::fini();
    QnEventsDB::fini();

    delete QnMotionHelper::instance();
    QnMotionHelper::initStaticInstance( NULL );

    delete QnResourcePool::instance();
    QnResourcePool::initStaticInstance( NULL );

    QnStorageManager::instance()->stopAsyncTasks();

    ptzPool.reset();

#ifdef ENABLE_ONVIF
    delete QnSoapServer::instance();
    QnSoapServer::initStaticInstance( NULL );
#endif //ENABLE_ONVIF

    av_lockmgr_register(NULL);

    // First disconnect eventManager from all slots, to not try to reconnect on connection close
    disconnect(QnServerMessageProcessor::instance());

    // This method will set flag on message channel to threat next connection close as normal
    //appServerConnection->disconnectSync();
    MSSettings::runTimeSettings()->setValue("lastRunningTime", 0);

    QnSSLSocket::releaseSSLEngine();
    QnAuthHelper::initStaticInstance(NULL);
}

class QnVideoService : public QtService<QtSingleCoreApplication>
{
public:
    QnVideoService(int argc, char **argv): 
        QtService<QtSingleCoreApplication>(argc, argv, SERVICE_NAME),
        m_argc(argc),
        m_argv(argv)
    {
        setServiceDescription(SERVICE_NAME);
    }

protected:
    virtual int executeApplication() override { 
        QScopedPointer<QnCorePlatformAbstraction> platform(new QnCorePlatformAbstraction());
        QScopedPointer<QnLongRunnablePool> runnablePool(new QnLongRunnablePool());
        QScopedPointer<QnMediaServerModule> module(new QnMediaServerModule(m_argc, m_argv));
        
        m_main.reset(new QnMain(m_argc, m_argv));

        return application()->exec();
    }

    virtual void start() override
    {
        QtSingleCoreApplication *application = this->application();

        // check if local or remote EC. MServer changes guid depend of this fact
        bool primaryGuidAbsent = MSSettings::roSettings()->value(lit("serverGuid")).isNull();
        if (primaryGuidAbsent)
            MSSettings::roSettings()->setValue("separateGuidForRemoteEC", 1);

        QString ECHost = resolveHost(MSSettings::roSettings()->value("appserverHost").toString()).toString();
        bool isLocalAddr = (ECHost == lit("127.0.0.1") || ECHost == lit("localhost"));
        foreach(const QHostAddress& addr, allLocalAddresses())
        {
            if (addr.toString() == ECHost)
                isLocalAddr = true;
        }
        if (!isLocalAddr && MSSettings::roSettings()->value("separateGuidForRemoteEC").toBool())
            setUseAlternativeGuid(true);

        QString guid = serverGuid();
        if (guid.isEmpty())
        {
            cl_log.log("Can't save guid. Run once as administrator.", cl_logERROR);
            qApp->quit();
            return;
        }

        if (application->isRunning())
        {
            cl_log.log("Server already started", cl_logERROR);
            qApp->quit();
            return;
        }

        serverMain(m_argc, m_argv);
        m_main->start();
    }

    virtual void stop() override
    {
        if (serviceMainInstance)
            serviceMainInstance->stopSync();
    }

private:
    int m_argc;
    char **m_argv;
    QScopedPointer<QnMain> m_main;
};

void stopServer(int signal)
{
    if (serviceMainInstance) {
        qWarning() << "got signal" << signal << "stop server!";
        serviceMainInstance->stopAsync();
    }
}

static void printVersion();
static void printHelp();


int testDigest();

int main(int argc, char* argv[])
{
    //return testDigest();




#if __arm__
#if defined(__GNUC__)
# if defined(__i386__)
        /* Enable Alignment Checking on x86 */
        __asm__("pushf\norl $0x40000,(%esp)\npopf");
# elif defined(__x86_64__) 
             /* Enable Alignment Checking on x86_64 */
            __asm__("pushf\norl $0x40000,(%rsp)\npopf");
# endif
#endif
#endif //__arm__

    ::srand( ::time(NULL) );
#ifdef _WIN32
    win32_exception::installGlobalUnhandledExceptionHandler();
#endif

    //parsing command-line arguments
    QString configFilePath;
    QString rwConfigFilePath;
    bool showVersion = false;
    bool showHelp = false;

    QnCommandLineParser commandLineParser;
    commandLineParser.addParameter(&cmdLineArguments.logLevel, "--log-level", NULL, QString());
    commandLineParser.addParameter(&cmdLineArguments.rebuildArchive, "--rebuild", NULL, QString(), "all");
    commandLineParser.addParameter(&configFilePath, "--conf-file", NULL, QString());
    commandLineParser.addParameter(&rwConfigFilePath, "--runtime-conf-file", NULL, QString());
    commandLineParser.addParameter(&showVersion, "--version", NULL, QString(), true);
    commandLineParser.addParameter(&showHelp, "--help", NULL, QString(), true);
    commandLineParser.parse(argc, argv, stderr);

    if( showVersion )
    {
        printVersion();
        return 0;
    }

    if( showHelp )
    {
        printHelp();
        return 0;
    }

    if( !configFilePath.isEmpty() )
        MSSettings::initializeROSettingsFromConfFile( configFilePath );
    if( !rwConfigFilePath.isEmpty() )
        MSSettings::initializeRunTimeSettingsFromConfFile( rwConfigFilePath );

    QnVideoService service( argc, argv );
    return service.exec();
}

static void printVersion()
{
    std::cout<<"  "<<QN_APPLICATION_NAME" v."<<QN_APPLICATION_VERSION<<std::endl;
}

static void printHelp()
{
    printVersion();

    std::cout<<"\n"
        "  --help                   This help message\n"
        "  --version                Print version info and exit\n"
        "  -e                       Start as console application\n"
        "  --log-level              Supported values: none (no logging), ALWAYS, ERROR, WARNING, INFO, DEBUG, DEBUG2. Default value is "
#ifdef _DEBUG
            "DEBUG\n"
#else
            "INFO\n"
#endif
        "  --rebuild                Rebuild archive index. Supported values: all (high & low quality), hq (only high), lq (only low)\n"
        "  --conf-file              Path to config file. By default "<<MSSettings::defaultROSettingsFilePath().toStdString()<<"\n"
        "  --runtime-conf-file      Path to config file which is used to save some. By default "<<MSSettings::defaultRunTimeSettingsFilePath().toStdString()<<"\n"
        ;
}


namespace nx_http
{
extern bool calcDigestResponse(
    const QString& method,
    const QString& userName,
    const QString& userPassword,
    const QUrl& url,
    const nx_http::Header::WWWAuthenticate& wwwAuthenticateHeader,
    nx_http::Header::DigestAuthorization* const digestAuthorizationHeader );
}

//int testDigest()
//{
//    {
//    nx_http::Header::WWWAuthenticate wwwAuthenticateHeader;
//    wwwAuthenticateHeader.authScheme = nx_http::Header::AuthScheme::digest;
//    wwwAuthenticateHeader.params["realm"] = "Surveillance Server";
//    wwwAuthenticateHeader.params["nonce"] = "06737538";
//    nx_http::Header::DigestAuthorization digestAuthorizationHeader;
//
//    bool res = nx_http::calcDigestResponse(
//        lit("DESCRIBE"),
//        lit("admin"), lit("admin"),
//        QUrl(lit("rtsp://192.168.1.104:554/0")),
//        wwwAuthenticateHeader,
//        &digestAuthorizationHeader );
//
//    int x = 0;
//
//    }
//
//
//    {
//    nx_http::Header::WWWAuthenticate wwwAuthenticateHeader;
//    wwwAuthenticateHeader.authScheme = nx_http::Header::AuthScheme::digest;
//    wwwAuthenticateHeader.params["realm"] = "Surveillance Server";
//    wwwAuthenticateHeader.params["nonce"] = "41261936";
//    nx_http::Header::DigestAuthorization digestAuthorizationHeader;
//
//    bool res = nx_http::calcDigestResponse(
//        lit("DESCRIBE"),
//        lit("admin"), lit("admin"),
//        QUrl(lit("rtsp://192.168.1.104:554/0")),
//        wwwAuthenticateHeader,
//        &digestAuthorizationHeader );
//
//    int x = 0;
//    }
//
//    return 0;
//}<|MERGE_RESOLUTION|>--- conflicted
+++ resolved
@@ -1109,13 +1109,9 @@
 
     initTcpListener();
 
-<<<<<<< HEAD
     ec2ConnectionFactory->registerTransactionListener( m_universalTcpListener );
 
-    QUrl proxyServerUrl = appServerConnection->url();
-=======
     QUrl proxyServerUrl = ec2Connection->connectionInfo().ecUrl;
->>>>>>> 110ecee8
     proxyServerUrl.setPort(connectInfo->proxyPort);
     m_universalTcpListener->setProxyParams(proxyServerUrl, serverGuid());
     m_universalTcpListener->addProxySenderConnections(PROXY_POOL_SIZE);
