#include "main.h"

#include <cstdlib>
#include <iostream>
#include <fstream>
#include <signal.h>

#include <qtsinglecoreapplication.h>
#include "qtservice.h"

#include <QtCore/QCoreApplication>
#include <QtCore/QDir>
#include <QtCore/QSettings>
#include <QtCore/QUrl>
#include <QtCore/QUuid>
#include <QtCore/QThreadPool>

#include <QtNetwork/QUdpSocket>
#include <QtNetwork/QHostAddress>
#include <QtNetwork/QHostInfo>
#include <QtNetwork/QNetworkInterface>

#include <api/app_server_connection.h>
#include <api/session_manager.h>
#include <api/global_settings.h>

#include <appserver/processor.h>

#include <business/business_event_connector.h>
#include <business/business_event_rule.h>
#include <business/business_rule_processor.h>
#include <business/events/reasoned_business_event.h>

#include <camera/camera_pool.h>

#include <core/misc/schedule_task.h>
#include <core/resource_management/camera_driver_restriction_list.h>
#include <core/resource_management/mserver_resource_discovery_manager.h>
#include <core/resource_management/resource_discovery_manager.h>
#include <core/resource_management/resource_pool.h>
#include <core/resource/media_server_resource.h>
#include <core/resource/user_resource.h>
#include <core/resource/videowall_resource.h>

#include <events/mserver_business_rule_processor.h>

#include <media_server/media_server_module.h>

#include <motion/motion_helper.h>

#include <network/authenticate_helper.h>
#include <network/default_tcp_connection_processor.h>
#include <nx_ec/ec2_lib.h>
#include <nx_ec/ec_api.h>
#include <transaction/transaction_message_bus.h>

#include <platform/platform_abstraction.h>

#include <plugins/plugin_manager.h>
#include <plugins/resources/acti/acti_resource_searcher.h>
#include <plugins/resources/archive/avi_files/avi_resource.h>
#include <plugins/resources/arecontvision/resource/av_resource_searcher.h>
#include <plugins/resources/axis/axis_resource_searcher.h>
#include <plugins/resources/desktop_camera/desktop_camera_registrator.h>
#include <plugins/resources/desktop_camera/desktop_camera_resource_searcher.h>
#include <plugins/resources/desktop_camera/desktop_camera_deleter.h>
#include <plugins/resources/d-link/dlink_resource_searcher.h>
#include <plugins/resources/droid/droid_resource_searcher.h>
#include <plugins/resources/droid_ipwebcam/ipwebcam_droid_resource_searcher.h>
#include <plugins/resources/flex_watch/flexwatch_resource_searcher.h>
#include <plugins/resources/iqinvision/iqinvision_resource_searcher.h>
#include <plugins/resources/isd/isd_resource_searcher.h>
#include <plugins/resources/mserver_resource_searcher.h>
#include <plugins/resources/onvif/onvif_resource_searcher.h>
#include <plugins/resources/pulse/pulse_resource_searcher.h>
#include <plugins/resources/stardot/stardot_resource_searcher.h>
#include <plugins/resources/test_camera/testcamera_resource_searcher.h>
#include <plugins/resources/third_party/third_party_resource_searcher.h>
#include <plugins/storage/coldstore/coldstore_storage.h>
#include <plugins/storage/dts/coldstore/coldstore_dts_resource_searcher.h>
#include <plugins/storage/dts/vmax480/vmax480_resource_searcher.h>
#include <plugins/storage/file_storage/file_storage_resource.h>

#include <recorder/file_deletor.h>
#include <recorder/recording_manager.h>
#include <recorder/storage_manager.h>

#include <rest/handlers/acti_event_rest_handler.h>
#include <rest/handlers/business_event_log_rest_handler.h>
#include <rest/handlers/business_action_rest_handler.h>
#include <rest/handlers/camera_diagnostics_rest_handler.h>
#include <rest/handlers/camera_settings_rest_handler.h>
#include <rest/handlers/camera_bookmarks_rest_handler.h>
#include <rest/handlers/external_business_event_rest_handler.h>
#include <rest/handlers/favicon_rest_handler.h>
#include <rest/handlers/image_rest_handler.h>
#include <rest/handlers/log_rest_handler.h>
#include <rest/handlers/manual_camera_addition_rest_handler.h>
#include <rest/handlers/ping_rest_handler.h>
#include <rest/handlers/ping_system_rest_handler.h>
#include <rest/handlers/ptz_rest_handler.h>
#include <rest/handlers/rebuild_archive_rest_handler.h>
#include <rest/handlers/recorded_chunks_rest_handler.h>
#include <rest/handlers/statistics_rest_handler.h>
#include <rest/handlers/storage_space_rest_handler.h>
#include <rest/handlers/storage_status_rest_handler.h>
#include <rest/handlers/time_rest_handler.h>
#include <rest/handlers/update_rest_handler.h>
<<<<<<< HEAD
#include <rest/handlers/restart_rest_handler.h>
#include <rest/handlers/module_information_rest_handler.h>
#include <rest/handlers/routing_information_rest_handler.h>
#include <rest/handlers/configure_rest_handler.h>
#include <rest/handlers/join_system_rest_handler.h>
#include <rest/handlers/backup_db_rest_handler.h>
=======
#include <rest/handlers/change_system_name_rest_handler.h>
#include <rest/handlers/module_information_rest_handler.h>
>>>>>>> c5aef098
#include <rest/server/rest_connection_processor.h>
#include <rest/server/rest_server.h>

#include <streaming/hls/hls_server.h>

#include <rtsp/rtsp_connection.h>
#include <rtsp/rtsp_listener.h>

#include <soap/soapserver.h>

#include <utils/common/command_line_parser.h>
#include <utils/common/log.h>
#include <utils/common/sleep.h>
#include <utils/common/synctime.h>
#include <utils/common/util.h>
#include <utils/common/system_information.h>
#include <utils/network/multicodec_rtp_reader.h>
#include <utils/network/simple_http_client.h>
#include <utils/network/ssl_socket.h>
#include <utils/network/module_finder.h>
#include <utils/network/global_module_finder.h>
#include <utils/network/router.h>
#include <media_server/server_update_tool.h>


#include <media_server/server_message_processor.h>
#include <media_server/settings.h>
#include <media_server/serverutil.h>
#include "version.h"

#ifdef _WIN32
#include "common/systemexcept_win32.h"
#endif
#include "core/ptz/server_ptz_controller_pool.h"
#include "plugins/resources/acti/acti_resource.h"
#include "transaction/transaction_message_bus.h"
#include "common/common_module.h"
#include "proxy/proxy_receiver_connection_processor.h"
#include "proxy/proxy_connection.h"
#include "compatibility.h"
#include "media_server/file_connection_processor.h"
#include "streaming/hls/hls_session_pool.h"
#include "llutil/hardware_id.h"
#include "api/runtime_info_manager.h"
#include "rest/handlers/old_client_connect_rest_handler.h"


//#include "plugins/resources/digitalwatchdog/dvr/dw_dvr_resource_searcher.h"

// This constant is used while checking for compatibility.
// Do not change it until you know what you're doing.
static const char COMPONENT_NAME[] = "MediaServer";

static QString SERVICE_NAME = QString(QLatin1String(VER_COMPANYNAME_STR)) + QString(QLatin1String(" Media Server"));
static const quint64 DEFAULT_MAX_LOG_FILE_SIZE = 10*1024*1024;
static const quint64 DEFAULT_LOG_ARCHIVE_SIZE = 25;
static const quint64 DEFAULT_MSG_LOG_ARCHIVE_SIZE = 5;

class QnMain;
static QnMain* serviceMainInstance = 0;
void stopServer(int signal);
bool restartFlag = false;
void restartServer();

//#include "device_plugins/arecontvision/devices/av_device_server.h"

//#define TEST_RTSP_SERVER

static const int PROXY_POOL_SIZE = 8;
#ifdef EDGE_SERVER
static const int DEFAULT_MAX_CAMERAS = 1;
#else
static const int DEFAULT_MAX_CAMERAS = 128;
#endif

//!TODO: #ak have to do something with settings
class CmdLineArguments
{
public:
    QString logLevel;
    //!Log level of http requests log
    QString msgLogLevel;
    QString rebuildArchive;
    QString devModeKey;

    CmdLineArguments()
    :
        msgLogLevel( lit("none") )
    {
    }
};

static CmdLineArguments cmdLineArguments;

void decoderLogCallback(void* /*pParam*/, int i, const char* szFmt, va_list args)
{
    //USES_CONVERSION;

    //Ignore debug and info (i == 2 || i == 1) messages
    if(AV_LOG_ERROR != i)
    {
        //return;
    }

    // AVCodecContext* pCtxt = (AVCodecContext*)pParam;

    char szMsg[1024];
    vsprintf(szMsg, szFmt, args);
    //if(szMsg[strlen(szMsg)] == '\n')
    {
        szMsg[strlen(szMsg)-1] = 0;
    }

    NX_LOG( lit("FFMPEG %1").arg(QString::fromLocal8Bit(szMsg)), cl_logERROR);
}

QHostAddress resolveHost(const QString& hostString)
{
    QHostAddress host(hostString);
    if (host.toIPv4Address() != 0)
        return host;

    QHostInfo info = QHostInfo::fromName(hostString);

    // Can't resolve
    if (info.error() != QHostInfo::NoError)
    {
        NX_LOG(lit("Couldn't resolve host %1").arg(hostString), cl_logERROR);
        return QHostAddress();
    }

    // Initialize to zero
    host = QHostAddress();
    foreach (const QHostAddress &address, info.addresses())
    {
        if (address.toIPv4Address() != 0)
        {
            host = address;
            break;
        }
    }

    if (host.toIPv4Address() == 0)
        NX_LOG( lit("No ipv4 address associated with host %1").arg(hostString), cl_logERROR);

    return host;
}

QString defaultLocalAddress(const QHostAddress& target)
{
    if (!target.isNull())
    {
        QUdpSocket socket;
        socket.connectToHost(target, 53);

        if (socket.localAddress() != QHostAddress::LocalHost)
            return socket.localAddress().toString(); // if app server is on other computer we use same address as used to connect to app server
    }

    {
        // try select default interface
        QUdpSocket socket;
        socket.connectToHost("8.8.8.8", 53);
        QString result = socket.localAddress().toString();

        if (result.length()>0)
            return result;
    }


    {
        // if nothing else works use first enabled hostaddr
        QList<QnInterfaceAndAddr> interfaces = getAllIPv4Interfaces();

        for (int i = 0; i < interfaces.size();++i)
        {
            QUdpSocket socket;
            if (!socket.bind(interfaces.at(i).address, 0))
                continue;

            QString result = socket.localAddress().toString();

            Q_ASSERT(result.length() > 0 );

            return result;
        }
    }

    return "127.0.0.1";

}


static int lockmgr(void **mtx, enum AVLockOp op)
{
    QMutex** qMutex = (QMutex**) mtx;
    switch(op) {
        case AV_LOCK_CREATE:
            *qMutex = new QMutex();
            return 0;
        case AV_LOCK_OBTAIN:
            (*qMutex)->lock();
            return 0;
        case AV_LOCK_RELEASE:
            (*qMutex)->unlock();
            return 0;
        case AV_LOCK_DESTROY:
            delete *qMutex;
            return 0;
    }
    return 1;
}

void ffmpegInit()
{
    //avcodec_init();
    av_register_all();

    if(av_lockmgr_register(lockmgr) != 0)
    {
        qCritical() << "Failed to register ffmpeg lock manager";
    }

    // TODO: #Elric we need comments about true/false at call site => bad api design, use flags instead
    QnStoragePluginFactory::instance()->registerStoragePlugin("file", QnFileStorageResource::instance, true); // true means use it plugin if no <protocol>:// prefix
    QnStoragePluginFactory::instance()->registerStoragePlugin("coldstore", QnPlColdStoreStorage::instance, false); // true means use it plugin if no <protocol>:// prefix
}

QnStorageResourcePtr createStorage(const QString& path)
{
    QnStorageResourcePtr storage(QnStoragePluginFactory::instance()->createStorage("ufile"));
    storage->setName("Initial");
    storage->setUrl(path);
    storage->setSpaceLimit( MSSettings::roSettings()->value(nx_ms_conf::MIN_STORAGE_SPACE, nx_ms_conf::DEFAULT_MIN_STORAGE_SPACE).toLongLong() );
    storage->setUsedForWriting(storage->isStorageAvailableForWriting());
    QnResourceTypePtr resType = qnResTypePool->getResourceTypeByName("Storage");
    Q_ASSERT(resType);
    if (resType)
        storage->setTypeId(resType->getId());
    storage->setParentId(serverGuid());

    return storage;
}

#ifdef Q_OS_WIN
static int freeGB(QString drive)
{
    ULARGE_INTEGER freeBytes;

    GetDiskFreeSpaceEx(drive.toStdWString().c_str(), &freeBytes, 0, 0);

    return freeBytes.HighPart * 4 + (freeBytes.LowPart>> 30);
}
#endif

static QStringList listRecordFolders()
{
    QStringList folderPaths;

#ifdef Q_OS_WIN
    //QString maxFreeSpaceDrive;
    //int maxFreeSpace = 0;

    foreach (QFileInfo drive, QDir::drives()) {
        if (!drive.isWritable())
            continue;

        
        QString path = drive.absolutePath();
        
        if (GetDriveType(path.toStdWString().c_str()) != DRIVE_FIXED)
            continue;

        folderPaths.append(path + QN_MEDIA_FOLDER_NAME);
        /*
        int freeSpace = freeGB(path);

        if (maxFreeSpaceDrive.isEmpty() || freeSpace > maxFreeSpace) {
            maxFreeSpaceDrive = path;
            maxFreeSpace = freeSpace;
        }

        if (freeSpace >= 100) {
            NX_LOG(QString("Drive %1 has more than 100GB free space. Using it for storage.").arg(path), cl_logINFO);
            folderPaths.append(path + QN_MEDIA_FOLDER_NAME);
        }
        */
    }
    /*
    if (folderPaths.isEmpty()) {
        NX_LOG(QString("There are no drives with more than 100GB free space. Using drive %1 as it has the most free space: %2 GB").arg(maxFreeSpaceDrive).arg(maxFreeSpace), cl_logINFO);
        folderPaths.append(maxFreeSpaceDrive + QN_MEDIA_FOLDER_NAME);
    }
    */
#endif

#ifdef Q_OS_LINUX
    folderPaths.append(getDataDirectory() + "/data");
#endif

    return folderPaths;
}

QnAbstractStorageResourceList createStorages()
{
    QnAbstractStorageResourceList storages;
    //bool isBigStorageExist = false;
    qint64 bigStorageThreshold = 0;
    foreach(QString folderPath, listRecordFolders()) {
        QnStorageResourcePtr storage = createStorage(folderPath);
        qint64 available = storage->getTotalSpace() - storage->getSpaceLimit();
        bigStorageThreshold = qMax(bigStorageThreshold, available);
        storages.append(storage);
        NX_LOG(QString("Creating new storage: %1").arg(folderPath), cl_logINFO);
    }
    bigStorageThreshold /= QnStorageManager::BIG_STORAGE_THRESHOLD_COEFF;

    for (int i = 0; i < storages.size(); ++i) {
        QnStorageResourcePtr storage = storages[i].dynamicCast<QnStorageResource>();
        qint64 available = storage->getTotalSpace() - storage->getSpaceLimit();
        if (available < bigStorageThreshold)
            storage->setUsedForWriting(false);
    }

    return storages;
}

void updateStorages(QnMediaServerResourcePtr mServer)
{
    qint64 bigStorageThreshold = 0;
    foreach(QnAbstractStorageResourcePtr abstractStorage, mServer->getStorages()) {
        QnStorageResourcePtr storage = abstractStorage.dynamicCast<QnStorageResource>();
        if (!storage)
            continue;
        qint64 available = storage->getTotalSpace() - storage->getSpaceLimit();
        bigStorageThreshold = qMax(bigStorageThreshold, available);
    }
    bigStorageThreshold /= QnStorageManager::BIG_STORAGE_THRESHOLD_COEFF;

    foreach(QnAbstractStorageResourcePtr abstractStorage, mServer->getStorages()) {
        QnStorageResourcePtr storage = abstractStorage.dynamicCast<QnStorageResource>();
        if (!storage)
            continue;
        qint64 available = storage->getTotalSpace() - storage->getSpaceLimit();
        if (available < bigStorageThreshold) {
            if (storage->isUsedForWriting()) {
                storage->setUsedForWriting(false);
                qWarning() << "Disable writing to storage" << storage->getUrl() << "because of low storage size";
            }
        }
    }
}

void setServerNameAndUrls(QnMediaServerResourcePtr server, const QString& myAddress, int port)
{
    if (server->getName().isEmpty())
        server->setName(QString("Server ") + myAddress);

    server->setUrl(QString("rtsp://%1:%2").arg(myAddress).arg(port));
    server->setApiUrl(QString("http://%1:%2").arg(myAddress).arg(port));
}

QnMediaServerResourcePtr findServer(ec2::AbstractECConnectionPtr ec2Connection, Qn::PanicMode* pm)
{
    QnMediaServerResourceList servers;
    *pm = Qn::PM_None;

    while (servers.isEmpty())
    {
        ec2::ErrorCode rez = ec2Connection->getMediaServerManager()->getServersSync( &servers);
        if( rez == ec2::ErrorCode::ok )
            break;

        qDebug() << "findServer(): Call to getServers failed. Reason: " << ec2::toString(rez);
        QnSleep::msleep(1000);
    }

    foreach(QnMediaServerResourcePtr server, servers)
    {
        *pm = server->getPanicMode();
        if (server->getId() == serverGuid())
            return server;
    }

    return QnMediaServerResourcePtr();
}

QnMediaServerResourcePtr registerServer(ec2::AbstractECConnectionPtr ec2Connection, QnMediaServerResourcePtr serverPtr)
{
    QnMediaServerResourcePtr savedServer;
    serverPtr->setStatus(QnResource::Online, true);

    ec2::ErrorCode rez = ec2Connection->getMediaServerManager()->saveSync(serverPtr, &savedServer);
    if (rez != ec2::ErrorCode::ok)
    {
        qDebug() << "registerServer(): Call to registerServer failed. Reason: " << ec2::toString(rez);
        return QnMediaServerResourcePtr();
    }
    
    /*
    if (!authKey.isEmpty()) {
        MSSettings::roSettings()->setValue("authKey", authKey);
        QnAppServerConnectionFactory::setAuthKey(authKey);
    }
    */

    return savedServer;
}

#ifdef Q_OS_WIN
#include <windows.h>
#include <stdio.h>
BOOL WINAPI stopServer_WIN(DWORD dwCtrlType)
{
    stopServer(dwCtrlType);
    return true;
}
#endif

static QtMessageHandler defaultMsgHandler = 0;

static void myMsgHandler(QtMsgType type, const QMessageLogContext& ctx, const QString& msg)
{
    if (defaultMsgHandler)
        defaultMsgHandler(type, ctx, msg);

    qnLogMsgHandler(type, ctx, msg);
}

/** Initialize log. */
void initLog(const QString &logLevel) {
    if(logLevel == lit("none"))
        return;

    QnLog::initLog(logLevel);
    const QString& dataLocation = getDataDirectory();
    const QString& logFileLocation = MSSettings::roSettings()->value( "logDir", dataLocation + QLatin1String("/log/") ).toString();
    if (!QDir().mkpath(logFileLocation))
        NX_LOG(lit("Could not create log folder: ") + logFileLocation, cl_logALWAYS);
    const QString& logFileName = logFileLocation + QLatin1String("/log_file");
    if (!cl_log.create(
            logFileName,
            MSSettings::roSettings()->value( "maxLogFileSize", DEFAULT_MAX_LOG_FILE_SIZE ).toULongLong(),
            MSSettings::roSettings()->value( "logArchiveSize", DEFAULT_LOG_ARCHIVE_SIZE ).toULongLong(),
            cl_logDEBUG1))
        NX_LOG(lit("Could not create log file") + logFileName, cl_logALWAYS);
    MSSettings::roSettings()->setValue("logFile", logFileName);
    NX_LOG(QLatin1String("================================================================================="), cl_logALWAYS);
}

int serverMain(int argc, char *argv[])
{
    Q_UNUSED(argc)
#ifdef Q_OS_WIN
    SetConsoleCtrlHandler(stopServer_WIN, true);
#endif
    signal(SIGINT, stopServer);
    //signal(SIGABRT, stopServer);
    signal(SIGTERM, stopServer);

//    av_log_set_callback(decoderLogCallback);

    QCoreApplication::setOrganizationName(QLatin1String(QN_ORGANIZATION_NAME));
    QCoreApplication::setApplicationName(QLatin1String(QN_APPLICATION_NAME));
    if (QCoreApplication::applicationVersion().isEmpty())
        QCoreApplication::setApplicationVersion(QLatin1String(QN_APPLICATION_VERSION));

    const QString& dataLocation = getDataDirectory();
    QDir::setCurrent(qApp->applicationDirPath());

    if (cmdLineArguments.rebuildArchive.isEmpty()) {
        cmdLineArguments.rebuildArchive = MSSettings::runTimeSettings()->value("rebuild").toString();
    }
    MSSettings::runTimeSettings()->remove("rebuild");

    initLog(cmdLineArguments.logLevel);

    QString logLevel;
    QString rebuildArchive;

    QnCommandLineParser commandLineParser;
    commandLineParser.addParameter(&logLevel, "--log-level", NULL, QString());
    commandLineParser.addParameter(&rebuildArchive, "--rebuild", NULL, QString(), "all");
    commandLineParser.parse(argc, argv, stderr);

    QnLog::initLog(logLevel);

    if( cmdLineArguments.msgLogLevel != lit("none") )
        QnLog::instance(QnLog::HTTP_LOG_INDEX)->create(
            dataLocation + QLatin1String("/log/http_log"),
            DEFAULT_MAX_LOG_FILE_SIZE,
            DEFAULT_MSG_LOG_ARCHIVE_SIZE,
            QnLog::logLevelFromString(cmdLineArguments.msgLogLevel) );

    if (rebuildArchive == "all")
        DeviceFileCatalog::setRebuildArchive(DeviceFileCatalog::Rebuild_All);
    else if (cmdLineArguments.rebuildArchive == "hq")
        DeviceFileCatalog::setRebuildArchive(DeviceFileCatalog::Rebuild_HQ);
    else if (cmdLineArguments.rebuildArchive == "lq")
        DeviceFileCatalog::setRebuildArchive(DeviceFileCatalog::Rebuild_LQ);
    
<<<<<<< HEAD
    cl_log.log(QN_APPLICATION_NAME, " started", cl_logALWAYS);
    cl_log.log("Software version: ", QCoreApplication::applicationVersion(), cl_logALWAYS);
    cl_log.log("Software revision: ", QN_APPLICATION_REVISION, cl_logALWAYS);
    cl_log.log("binary path: ", QFile::decodeName(argv[0]), cl_logALWAYS);
=======
    NX_LOG(lit("%1 started").arg(QN_APPLICATION_NAME), cl_logALWAYS);
    NX_LOG(lit("Software version: %1").arg(QN_APPLICATION_VERSION), cl_logALWAYS);
    NX_LOG(lit("Software revision: %1").arg(QN_APPLICATION_REVISION), cl_logALWAYS);
    NX_LOG(lit("binary path: %1").arg(QFile::decodeName(argv[0])), cl_logALWAYS);
>>>>>>> c5aef098

    if( cmdLineArguments.logLevel != lit("none") )
        defaultMsgHandler = qInstallMessageHandler(myMsgHandler);

    qnPlatform->process(NULL)->setPriority(QnPlatformProcess::HighPriority);

    ffmpegInit();

    // ------------------------------------------
#ifdef TEST_RTSP_SERVER
    addTestData();
#endif

    QDir stateDirectory;
    stateDirectory.mkpath(dataLocation + QLatin1String("/state"));
    qnFileDeletor->init(dataLocation + QLatin1String("/state")); // constructor got root folder for temp files

    return 0;
}

void initAppServerConnection(const QSettings &settings)
{
    QUrl appServerUrl;
    
    // ### remove
    QString host = settings.value("appserverHost").toString();
    if (QUrl(host).scheme() == "file")
        appServerUrl = QUrl(host); // it is a completed URL
    else if (host.isEmpty() || host == "localhost")
        appServerUrl = QUrl(QString("file:///") + closeDirPath(getDataDirectory()));
    else {
        appServerUrl.setScheme(settings.value("secureAppserverConnection", true).toBool() ? QLatin1String("https") : QLatin1String("http"));
        int port = settings.value("appserverPort", DEFAULT_APPSERVER_PORT).toInt();
        appServerUrl.setHost(host);
        appServerUrl.setPort(port);
    }
    QString userName = settings.value("appserverLogin", QLatin1String("admin")).toString();
    QString password = settings.value("appserverPassword", QLatin1String("123")).toString();
    appServerUrl.setUserName(userName);
    appServerUrl.setPassword(password);

    QUrl urlNoPassword(appServerUrl);
    urlNoPassword.setPassword("");
    NX_LOG(lit("Connect to enterprise controller server %1").arg(urlNoPassword.toString()), cl_logINFO);
    //QnAppServerConnectionFactory::setAuthKey(authKey());
    QnAppServerConnectionFactory::setClientGuid(serverGuid().toString());
    QnAppServerConnectionFactory::setDefaultUrl(appServerUrl);
    QnAppServerConnectionFactory::setDefaultFactory(QnResourceDiscoveryManager::instance());
}

QnMain::QnMain(int argc, char* argv[])
    : m_argc(argc),
    m_argv(argv),
    m_startMessageSent(false),
    m_firstRunningTime(0),
    m_rtspListener(0),
    m_restServer(0),
    m_progressiveDownloadingServer(0),
    m_universalTcpListener(0)
{
    serviceMainInstance = this;
}

QnMain::~QnMain()
{
    quit();
    stop();
}

void QnMain::stopSync()
{
    if (serviceMainInstance) {
        serviceMainInstance->pleaseStop();
        serviceMainInstance->exit();
        serviceMainInstance->wait();
        serviceMainInstance = 0;
    }
    qApp->quit();
}

void QnMain::stopAsync()
{
    QTimer::singleShot(0, this, SLOT(stopSync()));
}


void QnMain::stopObjects()
{
    qWarning() << "QnMain::stopObjects() called";

    QnStorageManager::instance()->cancelRebuildCatalogAsync();
    qnFileDeletor->pleaseStop();


    if (m_restServer)
        m_restServer->pleaseStop();
    if (m_progressiveDownloadingServer)
        m_progressiveDownloadingServer->pleaseStop();
    if (m_rtspListener)
        m_rtspListener->pleaseStop();
    
    if (m_universalTcpListener) {
        m_universalTcpListener->pleaseStop();
        delete m_universalTcpListener;
        m_universalTcpListener = 0;
    }

    if (m_restServer)
    {
        delete m_restServer;
        m_restServer = 0;
    }

    if (m_progressiveDownloadingServer) {
        delete m_progressiveDownloadingServer;
        m_progressiveDownloadingServer = 0;
    }

    if (m_rtspListener)
    {
        delete m_rtspListener;
        m_rtspListener = 0;
    }

}

static const unsigned int APP_SERVER_REQUEST_ERROR_TIMEOUT_MS = 5500;

void QnMain::updateDisabledVendorsIfNeeded()
{
    static const QString DV_PROPERTY = QLatin1String("disabledVendors");

    QString disabledVendors = MSSettings::roSettings()->value(DV_PROPERTY).toString();
    QnUserResourcePtr admin = qnResPool->getAdministrator();
    if (!admin)
        return;

    if (!admin->hasProperty(DV_PROPERTY)) {
        QnGlobalSettings *settings = QnGlobalSettings::instance();
        settings->setDisabledVendors(disabledVendors);
        MSSettings::roSettings()->remove(DV_PROPERTY);
    }
}

void QnMain::loadResourcesFromECS(QnCommonMessageProcessor* messageProcessor)
{
    ec2::AbstractECConnectionPtr ec2Connection = QnAppServerConnectionFactory::getConnection2();

    ec2::ErrorCode rez;

    {
        //reading media servers list
        QnMediaServerResourceList mediaServerList;
        while( ec2Connection->getMediaServerManager()->getServersSync( &mediaServerList) != ec2::ErrorCode::ok )
        {
            NX_LOG( lit("QnMain::run(). Can't get media servers."), cl_logERROR );
            QnSleep::msleep(APP_SERVER_REQUEST_ERROR_TIMEOUT_MS);
            if (m_needStop)
                return;
        }
        foreach(const QnMediaServerResourcePtr &mediaServer, mediaServerList) 
            messageProcessor->updateResource(mediaServer);
    }
    

    {
        // read camera list
        QnVirtualCameraResourceList cameras;
        while ((rez = ec2Connection->getCameraManager()->getCamerasSync(QnId(), &cameras)) != ec2::ErrorCode::ok)
        {
            qDebug() << "QnMain::run(): Can't get cameras. Reason: " << ec2::toString(rez);
            QnSleep::msleep(APP_SERVER_REQUEST_ERROR_TIMEOUT_MS);
            if (m_needStop)
                return;
        }

        QnManualCameraInfoMap manualCameras;
        foreach(const QnSecurityCamResourcePtr &camera, cameras) {
            messageProcessor->updateResource(camera);
            if (camera->isManuallyAdded()) {
                QnResourceTypePtr resType = qnResTypePool->getResourceType(camera->getTypeId());
                manualCameras.insert(camera->getUrl(), QnManualCameraInfo(QUrl(camera->getUrl()), camera->getAuth(), resType->getName()));
            }
        }
        QnResourceDiscoveryManager::instance()->registerManualCameras(manualCameras);
    }

    {
        QnCameraHistoryList cameraHistoryList;
        while (( rez = ec2Connection->getCameraManager()->getCameraHistoryListSync(&cameraHistoryList)) != ec2::ErrorCode::ok)
        {
            qDebug() << "QnMain::run(): Can't get cameras history. Reason: " << ec2::toString(rez);
            QnSleep::msleep(APP_SERVER_REQUEST_ERROR_TIMEOUT_MS);
            if (m_needStop)
                return;
        }

        foreach(QnCameraHistoryPtr history, cameraHistoryList)
            QnCameraHistoryPool::instance()->addCameraHistory(history);
    }

    {
        //loading users
        QnUserResourceList users;
        while(( rez = ec2Connection->getUserManager()->getUsersSync(&users))  != ec2::ErrorCode::ok)
        {
            qDebug() << "QnMain::run(): Can't get users. Reason: " << ec2::toString(rez);
            QnSleep::msleep(APP_SERVER_REQUEST_ERROR_TIMEOUT_MS);
            if (m_needStop)
                return;
        }

        foreach(const QnUserResourcePtr &user, users)
            messageProcessor->updateResource(user);
    }

    {
        //loading videowalls
        QnVideoWallResourceList videowalls;
        while(( rez = ec2Connection->getVideowallManager()->getVideowallsSync(&videowalls))  != ec2::ErrorCode::ok)
        {
            qDebug() << "QnMain::run(): Can't get videowalls. Reason: " << ec2::toString(rez);
            QnSleep::msleep(APP_SERVER_REQUEST_ERROR_TIMEOUT_MS);
            if (m_needStop)
                return;
        }

        foreach(const QnVideoWallResourcePtr &videowall, videowalls)
            messageProcessor->updateResource(videowall);
    }

    {
        //loading business rules
        QnBusinessEventRuleList rules;
        while( (rez = ec2Connection->getBusinessEventManager()->getBusinessRulesSync(&rules)) != ec2::ErrorCode::ok )
        {
            qDebug() << "QnMain::run(): Can't get business rules. Reason: " << ec2::toString(rez);
            QnSleep::msleep(APP_SERVER_REQUEST_ERROR_TIMEOUT_MS);
            if (m_needStop)
                return;
        }

        foreach(const QnBusinessEventRulePtr &rule, rules)
            messageProcessor->on_businessEventAddedOrUpdated(rule);
    }

    {
        // load licenses
        QnLicenseList licenses;
        while( (rez = ec2Connection->getLicenseManager()->getLicensesSync(&licenses)) != ec2::ErrorCode::ok )
        {
            qDebug() << "QnMain::run(): Can't get license list. Reason: " << ec2::toString(rez);
            QnSleep::msleep(APP_SERVER_REQUEST_ERROR_TIMEOUT_MS);
            if (m_needStop)
                return;
        }

        foreach(const QnLicensePtr &license, licenses)
            messageProcessor->on_licenseChanged(license);
    }

}

void QnMain::at_localInterfacesChanged()
{
    m_mediaServer->setNetAddrList(allLocalAddresses());
    ec2::AbstractECConnectionPtr ec2Connection = QnAppServerConnectionFactory::getConnection2();
    ec2Connection->getMediaServerManager()->save(m_mediaServer, this, &QnMain::at_serverSaved);
}

void QnMain::at_serverSaved(int, ec2::ErrorCode err)
{
    if (err != ec2::ErrorCode::ok)
        qWarning() << "Error saving server.";
}

void QnMain::at_connectionOpened()
{
    if (m_firstRunningTime)
        qnBusinessRuleConnector->at_mserverFailure(qnResPool->getResourceById(serverGuid()).dynamicCast<QnMediaServerResource>(), m_firstRunningTime*1000, QnBusiness::ServerStartedReason, QString());
    if (!m_startMessageSent) {
        qnBusinessRuleConnector->at_mserverStarted(qnResPool->getResourceById(serverGuid()).dynamicCast<QnMediaServerResource>(), qnSyncTime->currentUSecsSinceEpoch());
        m_startMessageSent = true;
    }
    m_firstRunningTime = 0;
}

void QnMain::at_timer()
{
    MSSettings::runTimeSettings()->setValue("lastRunningTime", qnSyncTime->currentMSecsSinceEpoch());
    QnResourcePtr mServer = qnResPool->getResourceById(qnCommon->moduleGUID());
    foreach(QnResourcePtr res, qnResPool->getAllCameras(mServer)) 
    {
        QnVirtualCameraResourcePtr cam = res.dynamicCast<QnVirtualCameraResource>();
        if (cam)
            cam->noCameraIssues(); // decrease issue counter
    }
    
}

void QnMain::at_storageManager_noStoragesAvailable() {
    qnBusinessRuleConnector->at_NoStorages(m_mediaServer);
}

void QnMain::at_storageManager_storageFailure(const QnResourcePtr& storage, QnBusiness::EventReason reason) {
    qnBusinessRuleConnector->at_storageFailure(m_mediaServer, qnSyncTime->currentUSecsSinceEpoch(), reason, storage);
}

void QnMain::at_storageManager_rebuildFinished() {
    qnBusinessRuleConnector->at_archiveRebuildFinished(m_mediaServer);
}

void QnMain::at_cameraIPConflict(const QHostAddress& host, const QStringList& macAddrList)
{
    qnBusinessRuleConnector->at_cameraIPConflict(
        m_mediaServer,
        host,
        macAddrList,
        qnSyncTime->currentUSecsSinceEpoch());
}

void QnMain::at_peerFound(const QnModuleInformation &moduleInformation, const QString &remoteAddress) {
    ec2::AbstractECConnectionPtr ec2Connection = QnAppServerConnectionFactory::getConnection2();

    if (isCompatible(moduleInformation.version, qnCommon->engineVersion()) && moduleInformation.systemName == qnCommon->localSystemName()) {
        QString url = QString(lit("http://%1:%2")).arg(remoteAddress).arg(moduleInformation.port);
        ec2Connection->addRemotePeer(url, moduleInformation.id);
    } else {
        at_peerLost(moduleInformation);
    }
}
void QnMain::at_peerLost(const QnModuleInformation &moduleInformation) {
    ec2::AbstractECConnectionPtr ec2Connection = QnAppServerConnectionFactory::getConnection2();

    foreach (const QString &remoteAddress, moduleInformation.remoteAddresses) {
        QString url = QString(lit("http://%1:%2")).arg(remoteAddress).arg(moduleInformation.port);
        ec2Connection->deleteRemotePeer(url);
    }
}

void QnMain::initTcpListener()
{
    const int rtspPort = MSSettings::roSettings()->value(nx_ms_conf::RTSP_PORT, nx_ms_conf::DEFAULT_RTSP_PORT).toInt();
    QnRestProcessorPool::instance()->registerHandler("api/RecordedTimePeriods", new QnRecordedChunksRestHandler());
    QnRestProcessorPool::instance()->registerHandler("api/storageStatus", new QnStorageStatusRestHandler());
    QnRestProcessorPool::instance()->registerHandler("api/storageSpace", new QnStorageSpaceRestHandler());
    QnRestProcessorPool::instance()->registerHandler("api/statistics", new QnStatisticsRestHandler());
    QnRestProcessorPool::instance()->registerHandler("api/getCameraParam", new QnGetCameraParamRestHandler());
    QnRestProcessorPool::instance()->registerHandler("api/setCameraParam", new QnSetCameraParamRestHandler());
    QnRestProcessorPool::instance()->registerHandler("api/manualCamera", new QnManualCameraAdditionRestHandler());
    QnRestProcessorPool::instance()->registerHandler("api/ptz", new QnPtzRestHandler());
    QnRestProcessorPool::instance()->registerHandler("api/image", new QnImageRestHandler());
    QnRestProcessorPool::instance()->registerHandler("api/execAction", new QnBusinessActionRestHandler());
    QnRestProcessorPool::instance()->registerHandler("api/onEvent", new QnExternalBusinessEventRestHandler());
    QnRestProcessorPool::instance()->registerHandler("api/gettime", new QnTimeRestHandler());
    QnRestProcessorPool::instance()->registerHandler("api/ping", new QnPingRestHandler());
    QnRestProcessorPool::instance()->registerHandler("api/pingSystem", new QnPingSystemRestHandler());
    QnRestProcessorPool::instance()->registerHandler("api/rebuildArchive", new QnRebuildArchiveRestHandler());
    QnRestProcessorPool::instance()->registerHandler("api/events", new QnBusinessEventLogRestHandler());
    QnRestProcessorPool::instance()->registerHandler("api/showLog", new QnLogRestHandler());
    QnRestProcessorPool::instance()->registerHandler("api/doCameraDiagnosticsStep", new QnCameraDiagnosticsRestHandler());
    QnRestProcessorPool::instance()->registerHandler("api/installUpdate", new QnUpdateRestHandler());
<<<<<<< HEAD
    QnRestProcessorPool::instance()->registerHandler("api/restart", new QnRestartRestHandler());
    QnRestProcessorPool::instance()->registerHandler("api/moduleInformation", new QnModuleInformationRestHandler());
    QnRestProcessorPool::instance()->registerHandler("api/moduleInformationAuthenticated", new QnModuleInformationRestHandler());
    QnRestProcessorPool::instance()->registerHandler("api/routingInformation", new QnRoutingInformationRestHandler());
    QnRestProcessorPool::instance()->registerHandler("api/configure", new QnConfigureRestHandler());
    QnRestProcessorPool::instance()->registerHandler("api/joinSystem", new QnJoinSystemRestHandler());
    QnRestProcessorPool::instance()->registerHandler("api/backupDatabase", new QnBackupDbRestHandler());
=======
    QnRestProcessorPool::instance()->registerHandler("api/connect", new QnOldClientConnectRestHandler());
    QnRestProcessorPool::instance()->registerHandler("api/configure", new QnChangeSystemNameRestHandler());
    QnRestProcessorPool::instance()->registerHandler("api/moduleInformation", new QnModuleInformationRestHandler());
>>>>>>> c5aef098
#ifdef QN_ENABLE_BOOKMARKS
    QnRestProcessorPool::instance()->registerHandler("api/cameraBookmarks", new QnCameraBookmarksRestHandler());
#endif
#ifdef ENABLE_ACTI
    QnActiResource::setEventPort(rtspPort);
    QnRestProcessorPool::instance()->registerHandler("api/camera_event", new QnActiEventRestHandler());  //used to receive event from acti camera. TODO: remove this from api
#endif
    QnRestProcessorPool::instance()->registerHandler("favicon.ico", new QnFavIconRestHandler());

    m_universalTcpListener = new QnUniversalTcpListener(QHostAddress::Any, rtspPort);
    m_universalTcpListener->setDefaultPage("/static/index.html");
    m_universalTcpListener->enableSSLMode();
    m_universalTcpListener->addHandler<QnRtspConnectionProcessor>("RTSP", "*");
    m_universalTcpListener->addHandler<QnRestConnectionProcessor>("HTTP", "api");
    m_universalTcpListener->addHandler<QnRestConnectionProcessor>("HTTP", "ec2");
    m_universalTcpListener->addHandler<QnFileConnectionProcessor>("HTTP", "static");
    m_universalTcpListener->addHandler<QnProgressiveDownloadingConsumer>("HTTP", "media");
    m_universalTcpListener->addHandler<nx_hls::QnHttpLiveStreamingProcessor>("HTTP", "hls");
    //m_universalTcpListener->addHandler<QnDefaultTcpConnectionProcessor>("HTTP", "*");
    //m_universalTcpListener->addHandler<QnProxyConnectionProcessor>("HTTP", "*");

    m_universalTcpListener->addHandler<QnProxyConnectionProcessor>("*", "proxy");
    m_universalTcpListener->addHandler<QnProxyReceiverConnection>("PROXY", "*");

    if( !MSSettings::roSettings()->value("authenticationEnabled", "true").toBool() )
        m_universalTcpListener->disableAuth();

#ifdef ENABLE_DESKTOP_CAMERA
    m_universalTcpListener->addHandler<QnDesktopCameraRegistrator>("HTTP", "desktop_camera");
#endif   //ENABLE_DESKTOP_CAMERA

    m_universalTcpListener->start();
}

QHostAddress QnMain::getPublicAddress()
{
    static const QString DEFAULT_URL_LIST("http://checkrealip.com; http://www.thisip.org/cgi-bin/thisip.cgi; http://checkip.eurodyndns.org");
    static const QRegExp iPRegExpr("[^a-zA-Z0-9\\.](([0-9]){1,3}\\.){3}([0-9]){1,3}[^a-zA-Z0-9\\.]");

    if (MSSettings::roSettings()->value("publicIPEnabled").isNull())
        MSSettings::roSettings()->setValue("publicIPEnabled", 1);

    int publicIPEnabled = MSSettings::roSettings()->value("publicIPEnabled").toInt();

    if (publicIPEnabled == 0)
        return QHostAddress(); // disabled
    else if (publicIPEnabled > 1)
        return QHostAddress(MSSettings::roSettings()->value("staticPublicIP").toString()); // manually added

    QStringList urls = MSSettings::roSettings()->value("publicIPServers", DEFAULT_URL_LIST).toString().split(";");

    QNetworkAccessManager networkManager;
    QList<QNetworkReply*> replyList;
    for (int i = 0; i < urls.size(); ++i)
        replyList << networkManager.get(QNetworkRequest(urls[i].trimmed()));

    QString result;
    QTime t;
    t.start();
    while (t.elapsed() < 4000 && result.isEmpty()) 
    {
        msleep(1);
        qApp->processEvents();
        for (int i = 0; i < replyList.size(); ++i) 
        {
            if (replyList[i]->isFinished()) {
                QByteArray response = QByteArray(" ") + replyList[i]->readAll() + QByteArray(" ");
                int ipPos = iPRegExpr.indexIn(response);
                if (ipPos >= 0) {
                    result = response.mid(ipPos+1, iPRegExpr.matchedLength()-2);
                    break;
                }
            }
        }
    }
    for (int i = 0; i < replyList.size(); ++i)
        replyList[i]->deleteLater();

    return QHostAddress(result);
}

void QnMain::run()
{
    QFile f(QLatin1String(":/cert.pem"));
    if (!f.open(QIODevice::ReadOnly)) 
    {
        qWarning() << "No SSL sertificate for mediaServer!";
    }
    else {
        QByteArray certData = f.readAll();
        QnSSLSocket::initSSLEngine(certData);
    }

    QScopedPointer<QnServerMessageProcessor> messageProcessor(new QnServerMessageProcessor());
    QScopedPointer<QnRuntimeInfoManager> runtimeInfoManager(new QnRuntimeInfoManager());

    // Create SessionManager
    QnSessionManager::instance()->start();

#ifdef ENABLE_ONVIF
    //starting soap server to accept event notifications from onvif servers
    QnSoapServer::initStaticInstance( new QnSoapServer(MSSettings::roSettings()->value(nx_ms_conf::SOAP_PORT, nx_ms_conf::DEFAULT_SOAP_PORT).toInt()) );
    QnSoapServer::instance()->start();
#endif //ENABLE_ONVIF

    QnResourcePool::initStaticInstance( new QnResourcePool() );

    QScopedPointer<QnGlobalSettings> globalSettings(new QnGlobalSettings());

    QnAuthHelper::initStaticInstance(new QnAuthHelper());
    QnAuthHelper::instance()->restrictionList()->allow( lit("*/api/ping"), AuthMethod::noAuth );
    QnAuthHelper::instance()->restrictionList()->allow( lit("*/api/camera_event*"), AuthMethod::noAuth );
    QnAuthHelper::instance()->restrictionList()->allow( lit("*/api/moduleInformation*"), AuthMethod::noAuth );
    QnAuthHelper::instance()->restrictionList()->allow( lit("*/api/showLog*"), AuthMethod::urlQueryParam );
    QnAuthHelper::instance()->restrictionList()->allow( lit("*/api/moduleInformation"), AuthMethod::noAuth );

    QnBusinessRuleProcessor::init(new QnMServerBusinessRuleProcessor());
    QnEventsDB::init();

    QnVideoCameraPool::initStaticInstance( new QnVideoCameraPool() );

    QnMotionHelper::initStaticInstance( new QnMotionHelper() );

    QnBusinessEventConnector::initStaticInstance( new QnBusinessEventConnector() );
    auto stopQThreadFunc = []( QThread* obj ){ obj->quit(); obj->wait(); delete obj; };
    std::unique_ptr<QThread, decltype(stopQThreadFunc)> connectorThread( new QThread(), stopQThreadFunc );
    connectorThread->start();
    qnBusinessRuleConnector->moveToThread(connectorThread.get());

    CameraDriverRestrictionList cameraDriverRestrictionList;

    QSettings* settings = MSSettings::roSettings();

    std::unique_ptr<QnMServerResourceDiscoveryManager> mserverResourceDiscoveryManager( new QnMServerResourceDiscoveryManager() );
    QnResourceDiscoveryManager::init( mserverResourceDiscoveryManager.get() );
    initAppServerConnection(*settings);

    QnMulticodecRtpReader::setDefaultTransport( MSSettings::roSettings()->value(QLatin1String("rtspTransport"), RtpTransport::_auto).toString().toUpper() );

    QScopedPointer<QnServerPtzControllerPool> ptzPool(new QnServerPtzControllerPool());

    //QnAppServerConnectionPtr appServerConnection = QnAppServerConnectionFactory::createConnection();

    QnStorageManager storageManager;

    connect(QnResourceDiscoveryManager::instance(), &QnResourceDiscoveryManager::CameraIPConflict, this, &QnMain::at_cameraIPConflict);
    connect(QnStorageManager::instance(), &QnStorageManager::noStoragesAvailable, this, &QnMain::at_storageManager_noStoragesAvailable);
    connect(QnStorageManager::instance(), &QnStorageManager::storageFailure, this, &QnMain::at_storageManager_storageFailure);
    connect(QnStorageManager::instance(), &QnStorageManager::rebuildFinished, this, &QnMain::at_storageManager_rebuildFinished);

    //TODO #ak remove this 123 from here
    qnCommon->setDefaultAdminPassword(settings->value("appserverPassword", QLatin1String("123")).toString());
    connect(QnRuntimeInfoManager::instance(), &QnRuntimeInfoManager::runtimeInfoChanged, this, &QnMain::at_runtimeInfoChanged);

    qnCommon->setModuleGUID(serverGuid());
    qnCommon->setLocalSystemName(settings->value("systemName").toString());

    std::unique_ptr<ec2::AbstractECConnectionFactory> ec2ConnectionFactory(getConnectionFactory());

    ec2::ApiRuntimeData runtimeInfo = QnRuntimeInfoManager::instance()->data(qnCommon->moduleGUID());
    runtimeInfo.peer.peerType = Qn::PT_Server;
    runtimeInfo.box = lit(QN_ARM_BOX);
    runtimeInfo.brand = lit(QN_PRODUCT_NAME_SHORT);
    int guidCompatibility = 0;
    runtimeInfo.mainHardwareIds = LLUtil::getMainHardwareIds(guidCompatibility);
    runtimeInfo.compatibleHardwareIds = LLUtil::getCompatibleHardwareIds(guidCompatibility);
    QnRuntimeInfoManager::instance()->update(runtimeInfo);


    ec2::ResourceContext resCtx(
        QnResourceDiscoveryManager::instance(),
        qnResPool,
        qnResTypePool );
    ec2ConnectionFactory->setContext(resCtx);
    ec2::AbstractECConnectionPtr ec2Connection;
    QnConnectionInfo connectInfo;
    while (!needToStop())
    {
        const ec2::ErrorCode errorCode = ec2ConnectionFactory->connectSync( QnAppServerConnectionFactory::defaultUrl(), &ec2Connection );
        if( errorCode == ec2::ErrorCode::ok )
        {
            connectInfo = ec2Connection->connectionInfo();
            NX_LOG( QString::fromLatin1("Connected to local EC2"), cl_logWARNING );
            break;
        }

        NX_LOG( QString::fromLatin1("Can't connect to local EC2. %1").arg(ec2::toString(errorCode)), cl_logERROR );
        QnSleep::msleep(3000);
    }

    QnAppServerConnectionFactory::setEc2Connection( ec2Connection );
    QnAppServerConnectionFactory::setEC2ConnectionFactory( ec2ConnectionFactory.get() );



    runtimeInfo = QnRuntimeInfoManager::instance()->data(qnCommon->moduleGUID());
    runtimeInfo.publicIP = connectInfo.publicIp;
    qnCommon->setRemoteGUID(connectInfo.ecsGuid);
    QnRuntimeInfoManager::instance()->update(runtimeInfo);

    QnMServerResourceSearcher::initStaticInstance( new QnMServerResourceSearcher() );
    QnMServerResourceSearcher::instance()->setAppPServerGuid(connectInfo.ecsGuid.toUtf8());
    QnMServerResourceSearcher::instance()->start();

    //Initializing plugin manager
    PluginManager::instance()->loadPlugins();

    if (needToStop())
        return;

    QnCompatibilityChecker remoteChecker(connectInfo.compatibilityItems);
    QnCompatibilityChecker localChecker(localCompatibilityItems());

    QnCompatibilityChecker* compatibilityChecker;
    if (remoteChecker.size() > localChecker.size())
        compatibilityChecker = &remoteChecker;
    else
        compatibilityChecker = &localChecker;

<<<<<<< HEAD
    if (!compatibilityChecker->isCompatible(COMPONENT_NAME, qnCommon->engineVersion(), "ECS", connectInfo->version))
=======
    if (!compatibilityChecker->isCompatible(COMPONENT_NAME, QnSoftwareVersion(QN_ENGINE_VERSION), "ECS", connectInfo.version))
>>>>>>> c5aef098
    {
        NX_LOG(lit("Incompatible Enterprise Controller version detected! Giving up."), cl_logERROR);
        return;
    }

    while (!needToStop() && !initResourceTypes(ec2Connection))
    {
        QnSleep::msleep(1000);
    }

    if (needToStop())
        return;


    QnResource::startCommandProc();

    QnResourcePool::instance(); // to initialize net state;

    QnRestProcessorPool restProcessorPool;
    QnRestProcessorPool::initStaticInstance( &restProcessorPool );

    if( QnAppServerConnectionFactory::defaultUrl().scheme().toLower() == lit("file") )
        ec2ConnectionFactory->registerRestHandlers( &restProcessorPool );

    nx_hls::HLSSessionPool hlsSessionPool;

    initTcpListener();
    using namespace std::placeholders;
    m_universalTcpListener->setProxyHandler<QnProxyConnectionProcessor>( std::bind( &QnServerMessageProcessor::isProxy, messageProcessor.data(), _1 ) );

    ec2ConnectionFactory->registerTransactionListener( m_universalTcpListener );

    QUrl proxyServerUrl = ec2Connection->connectionInfo().ecUrl;
    //proxyServerUrl.setPort(connectInfo->proxyPort);
    m_universalTcpListener->setProxyParams(proxyServerUrl, serverGuid().toString());
    m_universalTcpListener->addProxySenderConnections(PROXY_POOL_SIZE);


    QHostAddress publicAddress = getPublicAddress();
    qnCommon->setModuleUlr(QString("http://%1:%2").arg(publicAddress.toString()).arg(m_universalTcpListener->getPort()));

    Qn::PanicMode pm;
    while (m_mediaServer.isNull() && !needToStop())
    {
        QnMediaServerResourcePtr server = findServer(ec2Connection, &pm);

        if (!server) {
            server = QnMediaServerResourcePtr(new QnMediaServerResource(qnResTypePool));
            server->setId(serverGuid());
            server->setPanicMode(pm);
            server->setMaxCameras(DEFAULT_MAX_CAMERAS);
        }
        server->setVersion(qnCommon->engineVersion());
        server->setSystemInfo(QnSystemInformation::currentSystemInformation());
        server->setSystemName(qnCommon->localSystemName());

        QString appserverHostString = MSSettings::roSettings()->value("appserverHost").toString();
        bool isLocal = appserverHostString.isEmpty() || QUrl(appserverHostString).scheme() == "file";

        int serverFlags = Qn::SF_None; // TODO: #Elric #EC2 type safety has just walked out of the window.
#ifdef EDGE_SERVER
        serverFlags |= Qn::SF_Edge;
#endif
        if (!isLocal)
            serverFlags |= Qn::SF_RemoteEC;
        if (!publicAddress.isNull())
            serverFlags |= Qn::SF_HasPublicIP;

        server->setServerFlags((Qn::ServerFlags) serverFlags);

        QHostAddress appserverHost;
        if (!isLocal) {
            do
            {
                appserverHost = resolveHost(appserverHostString);
            } while (appserverHost.toIPv4Address() == 0);
        }
        setServerNameAndUrls(server, defaultLocalAddress(appserverHost), m_universalTcpListener->getPort());

        QList<QHostAddress> serverIfaceList = allLocalAddresses();
        if (!publicAddress.isNull()) {
            bool isExists = false;
            for (int i = 0; i < serverIfaceList.size(); ++i)
            {
                if (serverIfaceList[i] == publicAddress)
                    isExists = true;
            }
            if (!isExists)
                serverIfaceList << publicAddress;
        }
        server->setNetAddrList(serverIfaceList);

        QnAbstractStorageResourceList storages = server->getStorages();
        if (storages.isEmpty())
            server->setStorages(createStorages());
        else
            updateStorages(server);

        m_mediaServer = registerServer(ec2Connection, server);
        if (m_mediaServer.isNull())
            QnSleep::msleep(1000);
    }

    if (needToStop())
        return;


    syncStoragesToSettings(m_mediaServer);

    do {
        if (needToStop())
            return;
    } while (ec2Connection->getResourceManager()->setResourceStatusSync(m_mediaServer->getId(), QnResource::Online) != ec2::ErrorCode::ok);


    QStringList usedPathList;
    foreach (QnAbstractStorageResourcePtr storage, m_mediaServer->getStorages())
    {
        qnResPool->addResource(storage);
        usedPathList << closeDirPath(storage->getUrl());
        QnStorageResourcePtr physicalStorage = qSharedPointerDynamicCast<QnStorageResource>(storage);
        if (physicalStorage)
            qnStorageMan->addStorage(physicalStorage);
    }
    
    
    // check old storages, absent in the DB
    QStringList allStoragePathList = qnStorageMan->getAllStoragePathes();
    foreach (const QString& path, allStoragePathList)
    {
        if (usedPathList.contains(path))
            continue;
        QnStorageResourcePtr newStorage = QnStorageResourcePtr(new QnFileStorageResource());
        newStorage->setId(QnId::createUuid());
        newStorage->setUrl(path);
        newStorage->setSpaceLimit( settings->value(nx_ms_conf::MIN_STORAGE_SPACE, nx_ms_conf::DEFAULT_MIN_STORAGE_SPACE).toLongLong() );
        newStorage->setUsedForWriting(false);
        newStorage->addFlags(QnResource::deprecated);

        qnStorageMan->addStorage(newStorage);
    }

    

    qnStorageMan->doMigrateCSVCatalog();

    QnRecordingManager::initStaticInstance( new QnRecordingManager() );
    QnRecordingManager::instance()->start();
    qnResPool->addResource(m_mediaServer);

<<<<<<< HEAD
    QScopedPointer<QnModuleFinder> moduleFinder(new QnModuleFinder(false));
    //if (cmdLineArguments.devModeKey == lit("raz-raz-raz"))
        moduleFinder->setCompatibilityMode(true);
    QObject::connect(moduleFinder.data(),   &QnModuleFinder::moduleFound,     this,   &QnMain::at_peerFound,  Qt::DirectConnection);
    QObject::connect(moduleFinder.data(),   &QnModuleFinder::moduleLost,      this,   &QnMain::at_peerLost,   Qt::DirectConnection);
=======
    m_moduleFinder = new QnModuleFinder(false);
    if (cmdLineArguments.devModeKey == lit("razrazraz"))
        m_moduleFinder->setCompatibilityMode(true);
    QObject::connect(m_moduleFinder,    &QnModuleFinder::moduleFound,     this,   &QnMain::at_peerFound,  Qt::DirectConnection);
    QObject::connect(m_moduleFinder,    &QnModuleFinder::moduleLost,      this,   &QnMain::at_peerLost,   Qt::DirectConnection);
>>>>>>> c5aef098

    QUrl url = ec2Connection->connectionInfo().ecUrl;
#if 1
    if (url.scheme() == "file") {
        // Connect to local database. Start peer-to-peer sync (enter to cluster mode)
        qnCommon->setCloudMode(true);
        moduleFinder->start();
    }
#endif
    // ------------------------------------------

    QScopedPointer<QnGlobalModuleFinder> globalModuleFinder(new QnGlobalModuleFinder());
    globalModuleFinder->setConnection(ec2Connection);
    globalModuleFinder->setModuleFinder(moduleFinder.data());

    QScopedPointer<QnRouter> router(new QnRouter());
    router->setConnection(ec2Connection);
    router->setModuleFinder(moduleFinder.data());

    QScopedPointer<QnServerUpdateTool> serverUpdateTool(new QnServerUpdateTool());

    //===========================================================================
    //IPPH264Decoder::dll.init();

    //============================
    UPNPDeviceSearcher::initGlobalInstance( new UPNPDeviceSearcher() );

    std::unique_ptr<QnAppserverResourceProcessor> serverResourceProcessor( new QnAppserverResourceProcessor(m_mediaServer->getId()) );
    serverResourceProcessor->moveToThread( mserverResourceDiscoveryManager.get() );
    QnResourceDiscoveryManager::instance()->setResourceProcessor(serverResourceProcessor.get());

    //NOTE plugins have higher priority than built-in drivers
    ThirdPartyResourceSearcher thirdPartyResourceSearcher;
    QnResourceDiscoveryManager::instance()->addDeviceServer( &thirdPartyResourceSearcher );

#ifdef ENABLE_DESKTOP_CAMERA
    QnDesktopCameraResourceSearcher desktopCameraResourceSearcher;
    QnResourceDiscoveryManager::instance()->addDeviceServer(&desktopCameraResourceSearcher);
    QnDesktopCameraDeleter autoDeleter;
#endif  //ENABLE_DESKTOP_CAMERA

#ifndef EDGE_SERVER
#ifdef ENABLE_ARECONT
    QnPlArecontResourceSearcher arecontResourceSearcher;
    QnResourceDiscoveryManager::instance()->addDeviceServer(&arecontResourceSearcher);
#endif
#ifdef ENABLE_DLINK
    QnPlDlinkResourceSearcher dlinkSearcher;
    QnResourceDiscoveryManager::instance()->addDeviceServer(&dlinkSearcher);
#endif
#ifdef ENABLE_DROID
    QnPlIpWebCamResourceSearcher plIpWebCamResourceSearcher;
    QnResourceDiscoveryManager::instance()->addDeviceServer(&plIpWebCamResourceSearcher);

    QnPlDroidResourceSearcher droidResourceSearcher;
    QnResourceDiscoveryManager::instance()->addDeviceServer(&droidResourceSearcher);
#endif
#ifdef ENABLE_TEST_CAMERA
    QnTestCameraResourceSearcher testCameraResourceSearcher;
    QnResourceDiscoveryManager::instance()->addDeviceServer(&testCameraResourceSearcher);
#endif
#ifdef ENABLE_PULSE_CAMERA
    //QnResourceDiscoveryManager::instance().addDeviceServer(&QnPlPulseSearcher::instance()); native driver does not support dual streaming! new pulse cameras works via onvif
#endif
#ifdef ENABLE_AXIS
    QnPlAxisResourceSearcher axisResourceSearcher;
    QnResourceDiscoveryManager::instance()->addDeviceServer(&axisResourceSearcher);
#endif
#ifdef ENABLE_ACTI
    QnActiResourceSearcher actiResourceSearcherInstance;
    QnResourceDiscoveryManager::instance()->addDeviceServer(&actiResourceSearcherInstance);
#endif
#ifdef ENABLE_STARDOT
    QnStardotResourceSearcher stardotResourceSearcher;
    QnResourceDiscoveryManager::instance()->addDeviceServer(&stardotResourceSearcher);
#endif
#ifdef ENABLE_IQE
    QnPlIqResourceSearcher iqResourceSearcher;
    QnResourceDiscoveryManager::instance()->addDeviceServer(&iqResourceSearcher);
#endif
#ifdef ENABLE_ISD
    QnPlISDResourceSearcher isdResourceSearcher;
    QnResourceDiscoveryManager::instance()->addDeviceServer(&isdResourceSearcher);
#endif

#if defined(Q_OS_WIN) && defined(ENABLE_VMAX)
    QnPlVmax480ResourceSearcher::initStaticInstance( new QnPlVmax480ResourceSearcher() );
    QnResourceDiscoveryManager::instance()->addDeviceServer(QnPlVmax480ResourceSearcher::instance());
#endif

    //Onvif searcher should be the last:
#ifdef ENABLE_ONVIF
    QnFlexWatchResourceSearcher flexWatchResourceSearcher;
    QnResourceDiscoveryManager::instance()->addDeviceServer(&flexWatchResourceSearcher);

    OnvifResourceSearcher onvifResourceSearcher;
    QnResourceDiscoveryManager::instance()->addDeviceServer(&onvifResourceSearcher);
#endif //ENABLE_ONVIF
#endif


    // Roman asked Ivan to comment it for Brian
    // QnResourceDiscoveryManager::instance()->addDTSServer(&QnColdStoreDTSSearcher::instance());

    //QnResourceDiscoveryManager::instance().addDeviceServer(&DwDvrResourceSearcher::instance());

    //

    //CLDeviceManager::instance().getDeviceSearcher().addDeviceServer(&FakeDeviceServer::instance());
    //CLDeviceSearcher::instance()->addDeviceServer(&IQEyeDeviceServer::instance());

    loadResourcesFromECS(messageProcessor.data());
#ifndef EDGE_SERVER
    updateDisabledVendorsIfNeeded();
    //QSet<QString> disabledVendors = QnGlobalSettings::instance()->disabledVendorsSet();
#endif

    //QnCommonMessageProcessor::instance()->init(ec2Connection); // start receiving notifications

    /*
    QnScheduleTaskList scheduleTasks;
    foreach (const QnScheduleTask &scheduleTask, scheduleTasks)
    {
        QString str;
        QTextStream stream(&str);

        stream << "ScheduleTask "
               << scheduleTask.getId().toString()
               << scheduleTask.getAfterThreshold()
               << scheduleTask.getBeforeThreshold()
               << scheduleTask.getDayOfWeek()
               << scheduleTask.getDoRecordAudio()
               << scheduleTask.getStartTime()
               << scheduleTask.getEndTime()
               << scheduleTask.getRecordingType()
               << scheduleTask.getResourceId().toString();
        NX_LOG(str, cl_logALWAYS);
    }
    */

    QnResourceDiscoveryManager::instance()->setReady(true);
    QnResourceDiscoveryManager::instance()->start();


    connect(QnResourceDiscoveryManager::instance(), SIGNAL(localInterfacesChanged()), this, SLOT(at_localInterfacesChanged()));

    m_firstRunningTime = MSSettings::roSettings()->value("lastRunningTime").toLongLong();

    at_timer();
    QTimer timer;
    connect(&timer, SIGNAL(timeout()), this, SLOT(at_timer()), Qt::DirectConnection);
    at_connectionOpened();
    timer.start(60 * 1000);


    QTimer::singleShot(0, this, SLOT(at_appStarted()));
    exec();

    stopObjects();

    QnResource::stopCommandProc();

    delete QnRecordingManager::instance();
    QnRecordingManager::initStaticInstance( NULL );

    QnRestProcessorPool::initStaticInstance( nullptr );

    delete QnMServerResourceSearcher::instance();
    QnMServerResourceSearcher::initStaticInstance( NULL );

    delete QnVideoCameraPool::instance();
    QnVideoCameraPool::initStaticInstance( NULL );

    QnResourceDiscoveryManager::instance()->stop();
    QnResource::stopAsyncTasks();

    QnResourceDiscoveryManager::init( NULL );
    mserverResourceDiscoveryManager.reset();

    //since mserverResourceDiscoveryManager instance is dead no events can be delivered to serverResourceProcessor: can delete it now
        //TODO refactoring of discoveryManager <-> resourceProcessor interaction is required
    serverResourceProcessor.reset();

#if defined(Q_OS_WIN) && defined(ENABLE_VMAX)
    delete QnPlVmax480ResourceSearcher::instance();
    QnPlVmax480ResourceSearcher::initStaticInstance( NULL );
#endif

    delete UPNPDeviceSearcher::instance();
    UPNPDeviceSearcher::initGlobalInstance( NULL );

    connectorThread->quit();
    connectorThread->wait();

    //deleting object from wrong thread, but its no problem, since object's thread has been stopped and no event can be delivered to the object
    delete QnBusinessEventConnector::instance();
    QnBusinessEventConnector::initStaticInstance( NULL );

    QnBusinessRuleProcessor::fini();
    QnEventsDB::fini();

    delete QnMotionHelper::instance();
    QnMotionHelper::initStaticInstance( NULL );

    delete QnResourcePool::instance();
    QnResourcePool::initStaticInstance( NULL );

    QnStorageManager::instance()->stopAsyncTasks();

    ptzPool.reset();

#ifdef ENABLE_ONVIF
    delete QnSoapServer::instance();
    QnSoapServer::initStaticInstance( NULL );
#endif //ENABLE_ONVIF

    QnAppServerConnectionFactory::setEc2Connection( ec2::AbstractECConnectionPtr() );

    av_lockmgr_register(NULL);

    // First disconnect eventManager from all slots, to not try to reconnect on connection close
    disconnect(QnServerMessageProcessor::instance());

    // This method will set flag on message channel to threat next connection close as normal
    //appServerConnection->disconnectSync();
    MSSettings::runTimeSettings()->setValue("lastRunningTime", 0);

    QnSSLSocket::releaseSSLEngine();
    QnAuthHelper::initStaticInstance(NULL);
}

void QnMain::at_appStarted()
{
    QnCommonMessageProcessor::instance()->init(QnAppServerConnectionFactory::getConnection2()); // start receiving notifications
};

void QnMain::at_runtimeInfoChanged(const ec2::ApiRuntimeData& runtimeInfo)
{
    if (runtimeInfo.peer.id == qnCommon->moduleGUID())
    {
        ec2::QnTransaction<ec2::ApiRuntimeData> tran(ec2::ApiCommand::runtimeInfoChanged, false);
        tran.params = runtimeInfo;
        tran.fillSequence();
        ec2::qnTransactionBus->sendTransaction(tran);
    }
}

class QnVideoService : public QtService<QtSingleCoreApplication>
{
public:
    QnVideoService(int argc, char **argv): 
        QtService<QtSingleCoreApplication>(argc, argv, SERVICE_NAME),
        m_argc(argc),
        m_argv(argv)
    {
        setServiceDescription(SERVICE_NAME);
    }

    void setOverrideVersion(const QnSoftwareVersion &version) {
        m_overrideVersion = version;
    }

protected:
    virtual int executeApplication() override { 
        QScopedPointer<QnPlatformAbstraction> platform(new QnPlatformAbstraction());
        QScopedPointer<QnLongRunnablePool> runnablePool(new QnLongRunnablePool());
        QScopedPointer<QnMediaServerModule> module(new QnMediaServerModule(m_argc, m_argv));
        
        if (!m_overrideVersion.isNull())
            qnCommon->setEngineVersion(m_overrideVersion);

        m_main.reset(new QnMain(m_argc, m_argv));

        int res = application()->exec();
#ifdef Q_OS_WIN
        // stop the service unexpectedly to let windows service management system restart it
        HANDLE hProcess = GetCurrentProcess();
        TerminateProcess(hProcess, ERROR_SERVICE_SPECIFIC_ERROR);
#endif
        return res;
    }

    virtual void start() override
    {
        QtSingleCoreApplication *application = this->application();

        // check if local or remote EC. MServer changes guid depend of this fact
        bool primaryGuidAbsent = MSSettings::roSettings()->value(lit("serverGuid")).isNull();
        if (primaryGuidAbsent)
            MSSettings::roSettings()->setValue("separateGuidForRemoteEC", 1);

        QUuid guid = serverGuid();
        if (guid.isNull())
        {
            NX_LOG("Can't save guid. Run once as administrator.", cl_logERROR);
            qApp->quit();
            return;
        }

        if (application->isRunning())
        {
            NX_LOG("Server already started", cl_logERROR);
            qApp->quit();
            return;
        }

        serverMain(m_argc, m_argv);
        m_main->start();
    }

    virtual void stop() override
    {
        if (serviceMainInstance)
            serviceMainInstance->stopSync();
    }

private:
    int m_argc;
    char **m_argv;
    QScopedPointer<QnMain> m_main;
    QnSoftwareVersion m_overrideVersion;
};

void stopServer(int signal)
{
    restartFlag = false;
    if (serviceMainInstance) {
        qWarning() << "got signal" << signal << "stop server!";
        serviceMainInstance->stopAsync();
    }
}

void restartServer()
{
    restartFlag = true;
    if (serviceMainInstance) {
        qWarning() << "restart requested!";
        serviceMainInstance->stopAsync();
    }
}

static void printVersion();


int main(int argc, char* argv[])
{

#if 0
#if defined(__GNUC__)
# if defined(__i386__)
        /* Enable Alignment Checking on x86 */
        __asm__("pushf\norl $0x40000,(%esp)\npopf");
# elif defined(__x86_64__) 
             /* Enable Alignment Checking on x86_64 */
            __asm__("pushf\norl $0x40000,(%rsp)\npopf");
# endif
#endif
#endif //__arm__

    ::srand( ::time(NULL) );
#ifdef _WIN32
    win32_exception::installGlobalUnhandledExceptionHandler();
#endif

    //parsing command-line arguments
    QString configFilePath;
    QString rwConfigFilePath;
    bool showVersion = false;
    bool showHelp = false;
    QString engineVersion;

    QnCommandLineParser commandLineParser;
    commandLineParser.addParameter(&cmdLineArguments.logLevel, "--log-level", NULL, 
        "Supported values: none (no logging), ALWAYS, ERROR, WARNING, INFO, DEBUG, DEBUG2. Default value is "
#ifdef _DEBUG
            "DEBUG"
#else
            "INFO"
#endif
            );
    commandLineParser.addParameter(&cmdLineArguments.msgLogLevel, "--msg-log-level", NULL,
        "Log value for msg_log.log. Supported values same as above. Default is none (no logging)", "none");
    commandLineParser.addParameter(&cmdLineArguments.rebuildArchive, "--rebuild", NULL, 
        lit("Rebuild archive index. Supported values: all (high & low quality), hq (only high), lq (only low)"), "all");
<<<<<<< HEAD
    //commandLineParser.addParameter(&cmdLineArguments.devModeKey, "--dev-mode-key", NULL, QString());
    commandLineParser.addParameter(&configFilePath, "--conf-file", NULL,
=======
    commandLineParser.addParameter(&cmdLineArguments.devModeKey, "--dev-mode-key", NULL, QString());
    commandLineParser.addParameter(&configFilePath, "--conf-file", NULL, 
>>>>>>> c5aef098
        "Path to config file. By default "+MSSettings::defaultROSettingsFilePath());
    commandLineParser.addParameter(&rwConfigFilePath, "--runtime-conf-file", NULL, 
        "Path to config file which is used to save some. By default "+MSSettings::defaultRunTimeSettingsFilePath() );
    commandLineParser.addParameter(&showVersion, "--version", NULL,
        lit("Print version info and exit"), true);
    commandLineParser.addParameter(&showHelp, "--help", NULL,
        lit("This help message"), true);
    commandLineParser.addParameter(&engineVersion, "--override-version", NULL,
        lit("Force the other engine version"), QString());
    commandLineParser.parse(argc, argv, stderr, QnCommandLineParser::PreserveParsedParameters);

    if( showVersion )
    {
        printVersion();
        return 0;
    }

    if( showHelp )
    {
        QTextStream stream(stdout);
        commandLineParser.print(stream);
        return 0;
    }

    if( !configFilePath.isEmpty() )
        MSSettings::initializeROSettingsFromConfFile( configFilePath );
    if( !rwConfigFilePath.isEmpty() )
        MSSettings::initializeRunTimeSettingsFromConfFile( rwConfigFilePath );

    QnVideoService service( argc, argv );
<<<<<<< HEAD

    if (!engineVersion.isEmpty()) {
        QnSoftwareVersion version(engineVersion);
        if (!version.isNull()) {
            qWarning() << "Starting with overriden version: " << version.toString();
            service.setOverrideVersion(version);
        }
    }

    return service.exec();
=======
    int res = service.exec();
    if (restartFlag && res == 0)
        return 1;
    return res;
>>>>>>> c5aef098
}

static void printVersion()
{
    std::cout << "  " << QN_APPLICATION_NAME << " v." << QCoreApplication::applicationVersion().toUtf8().data() << std::endl;
}<|MERGE_RESOLUTION|>--- conflicted
+++ resolved
@@ -106,17 +106,12 @@
 #include <rest/handlers/storage_status_rest_handler.h>
 #include <rest/handlers/time_rest_handler.h>
 #include <rest/handlers/update_rest_handler.h>
-<<<<<<< HEAD
 #include <rest/handlers/restart_rest_handler.h>
 #include <rest/handlers/module_information_rest_handler.h>
 #include <rest/handlers/routing_information_rest_handler.h>
 #include <rest/handlers/configure_rest_handler.h>
 #include <rest/handlers/join_system_rest_handler.h>
 #include <rest/handlers/backup_db_rest_handler.h>
-=======
-#include <rest/handlers/change_system_name_rest_handler.h>
-#include <rest/handlers/module_information_rest_handler.h>
->>>>>>> c5aef098
 #include <rest/server/rest_connection_processor.h>
 #include <rest/server/rest_server.h>
 
@@ -618,17 +613,10 @@
     else if (cmdLineArguments.rebuildArchive == "lq")
         DeviceFileCatalog::setRebuildArchive(DeviceFileCatalog::Rebuild_LQ);
     
-<<<<<<< HEAD
-    cl_log.log(QN_APPLICATION_NAME, " started", cl_logALWAYS);
-    cl_log.log("Software version: ", QCoreApplication::applicationVersion(), cl_logALWAYS);
-    cl_log.log("Software revision: ", QN_APPLICATION_REVISION, cl_logALWAYS);
-    cl_log.log("binary path: ", QFile::decodeName(argv[0]), cl_logALWAYS);
-=======
     NX_LOG(lit("%1 started").arg(QN_APPLICATION_NAME), cl_logALWAYS);
-    NX_LOG(lit("Software version: %1").arg(QN_APPLICATION_VERSION), cl_logALWAYS);
+    NX_LOG(lit("Software version: %1").arg(QCoreApplication::applicationVersion()), cl_logALWAYS);
     NX_LOG(lit("Software revision: %1").arg(QN_APPLICATION_REVISION), cl_logALWAYS);
     NX_LOG(lit("binary path: %1").arg(QFile::decodeName(argv[0])), cl_logALWAYS);
->>>>>>> c5aef098
 
     if( cmdLineArguments.logLevel != lit("none") )
         defaultMsgHandler = qInstallMessageHandler(myMsgHandler);
@@ -991,19 +979,14 @@
     QnRestProcessorPool::instance()->registerHandler("api/showLog", new QnLogRestHandler());
     QnRestProcessorPool::instance()->registerHandler("api/doCameraDiagnosticsStep", new QnCameraDiagnosticsRestHandler());
     QnRestProcessorPool::instance()->registerHandler("api/installUpdate", new QnUpdateRestHandler());
-<<<<<<< HEAD
     QnRestProcessorPool::instance()->registerHandler("api/restart", new QnRestartRestHandler());
+    QnRestProcessorPool::instance()->registerHandler("api/connect", new QnOldClientConnectRestHandler());
     QnRestProcessorPool::instance()->registerHandler("api/moduleInformation", new QnModuleInformationRestHandler());
     QnRestProcessorPool::instance()->registerHandler("api/moduleInformationAuthenticated", new QnModuleInformationRestHandler());
     QnRestProcessorPool::instance()->registerHandler("api/routingInformation", new QnRoutingInformationRestHandler());
     QnRestProcessorPool::instance()->registerHandler("api/configure", new QnConfigureRestHandler());
     QnRestProcessorPool::instance()->registerHandler("api/joinSystem", new QnJoinSystemRestHandler());
     QnRestProcessorPool::instance()->registerHandler("api/backupDatabase", new QnBackupDbRestHandler());
-=======
-    QnRestProcessorPool::instance()->registerHandler("api/connect", new QnOldClientConnectRestHandler());
-    QnRestProcessorPool::instance()->registerHandler("api/configure", new QnChangeSystemNameRestHandler());
-    QnRestProcessorPool::instance()->registerHandler("api/moduleInformation", new QnModuleInformationRestHandler());
->>>>>>> c5aef098
 #ifdef QN_ENABLE_BOOKMARKS
     QnRestProcessorPool::instance()->registerHandler("api/cameraBookmarks", new QnCameraBookmarksRestHandler());
 #endif
@@ -1223,11 +1206,7 @@
     else
         compatibilityChecker = &localChecker;
 
-<<<<<<< HEAD
-    if (!compatibilityChecker->isCompatible(COMPONENT_NAME, qnCommon->engineVersion(), "ECS", connectInfo->version))
-=======
-    if (!compatibilityChecker->isCompatible(COMPONENT_NAME, QnSoftwareVersion(QN_ENGINE_VERSION), "ECS", connectInfo.version))
->>>>>>> c5aef098
+    if (!compatibilityChecker->isCompatible(COMPONENT_NAME, qnCommon->engineVersion(), "ECS", connectInfo.version))
     {
         NX_LOG(lit("Incompatible Enterprise Controller version detected! Giving up."), cl_logERROR);
         return;
@@ -1378,19 +1357,11 @@
     QnRecordingManager::instance()->start();
     qnResPool->addResource(m_mediaServer);
 
-<<<<<<< HEAD
-    QScopedPointer<QnModuleFinder> moduleFinder(new QnModuleFinder(false));
-    //if (cmdLineArguments.devModeKey == lit("raz-raz-raz"))
-        moduleFinder->setCompatibilityMode(true);
-    QObject::connect(moduleFinder.data(),   &QnModuleFinder::moduleFound,     this,   &QnMain::at_peerFound,  Qt::DirectConnection);
-    QObject::connect(moduleFinder.data(),   &QnModuleFinder::moduleLost,      this,   &QnMain::at_peerLost,   Qt::DirectConnection);
-=======
     m_moduleFinder = new QnModuleFinder(false);
     if (cmdLineArguments.devModeKey == lit("razrazraz"))
         m_moduleFinder->setCompatibilityMode(true);
     QObject::connect(m_moduleFinder,    &QnModuleFinder::moduleFound,     this,   &QnMain::at_peerFound,  Qt::DirectConnection);
     QObject::connect(m_moduleFinder,    &QnModuleFinder::moduleLost,      this,   &QnMain::at_peerLost,   Qt::DirectConnection);
->>>>>>> c5aef098
 
     QUrl url = ec2Connection->connectionInfo().ecUrl;
 #if 1
@@ -1775,13 +1746,8 @@
         "Log value for msg_log.log. Supported values same as above. Default is none (no logging)", "none");
     commandLineParser.addParameter(&cmdLineArguments.rebuildArchive, "--rebuild", NULL, 
         lit("Rebuild archive index. Supported values: all (high & low quality), hq (only high), lq (only low)"), "all");
-<<<<<<< HEAD
-    //commandLineParser.addParameter(&cmdLineArguments.devModeKey, "--dev-mode-key", NULL, QString());
-    commandLineParser.addParameter(&configFilePath, "--conf-file", NULL,
-=======
     commandLineParser.addParameter(&cmdLineArguments.devModeKey, "--dev-mode-key", NULL, QString());
     commandLineParser.addParameter(&configFilePath, "--conf-file", NULL, 
->>>>>>> c5aef098
         "Path to config file. By default "+MSSettings::defaultROSettingsFilePath());
     commandLineParser.addParameter(&rwConfigFilePath, "--runtime-conf-file", NULL, 
         "Path to config file which is used to save some. By default "+MSSettings::defaultRunTimeSettingsFilePath() );
@@ -1812,7 +1778,6 @@
         MSSettings::initializeRunTimeSettingsFromConfFile( rwConfigFilePath );
 
     QnVideoService service( argc, argv );
-<<<<<<< HEAD
 
     if (!engineVersion.isEmpty()) {
         QnSoftwareVersion version(engineVersion);
@@ -1822,13 +1787,10 @@
         }
     }
 
-    return service.exec();
-=======
     int res = service.exec();
     if (restartFlag && res == 0)
         return 1;
     return res;
->>>>>>> c5aef098
 }
 
 static void printVersion()
