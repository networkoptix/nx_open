--- conflicted
+++ resolved
@@ -538,22 +538,13 @@
 {
     QnAppServerConnectionPtr appServerConnection = QnAppServerConnectionFactory::createConnection();
 
-<<<<<<< HEAD
     QByteArray errorString;
 
-    //reading local cameras
-=======
->>>>>>> 2fcec730
     QnVirtualCameraResourceList cameras;
     while (appServerConnection->getCameras(cameras, m_mediaServer->getId()) != 0)
     {
-<<<<<<< HEAD
         qDebug() << "QnMain::run(): Can't get cameras. Reason: " << errorString;
-        QnSleep::msleep(APP_SERVER_REQUEST_ERROR_TIMEOUT_MS);
-=======
-        qDebug() << "QnMain::run(): Can't get cameras. Reason: " << appServerConnection->getLastError();
         QnSleep::msleep(10000);
->>>>>>> 2fcec730
     }
 
     QnManualCamerasMap manualCameras;
@@ -609,13 +600,8 @@
     QnCameraHistoryList cameraHistoryList;
     while (appServerConnection->getCameraHistoryList(cameraHistoryList) != 0)
     {
-<<<<<<< HEAD
         qDebug() << "QnMain::run(): Can't get cameras history. Reason: " << errorString;
-        QnSleep::msleep(APP_SERVER_REQUEST_ERROR_TIMEOUT_MS);
-=======
-        qDebug() << "QnMain::run(): Can't get cameras history. Reason: " << appServerConnection->getLastError();
         QnSleep::msleep(1000);
->>>>>>> 2fcec730
     }
 
     foreach(QnCameraHistoryPtr history, cameraHistoryList)
