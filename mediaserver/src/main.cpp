#include "main.h"

#include <cstdlib>
#include <iostream>
#include <fstream>
#include <signal.h>

#include <qtsinglecoreapplication.h>
#include "qtservice.h"

#include <QtCore/QCoreApplication>
#include <QtCore/QDir>
#include <QtCore/QSettings>
#include <QtCore/QUrl>
#include <QtCore/QUuid>
#include <QtCore/QThreadPool>

#include <QtNetwork/QUdpSocket>
#include <QtNetwork/QHostAddress>
#include <QtNetwork/QHostInfo>
#include <QtNetwork/QNetworkInterface>

#include <api/app_server_connection.h>
#include <api/session_manager.h>
#include <api/global_settings.h>

#include <appserver/processor.h>

#include <business/business_event_connector.h>
#include <business/business_event_rule.h>
#include <business/business_rule_processor.h>
#include <business/events/reasoned_business_event.h>

#include <camera/camera_pool.h>

#include <core/misc/schedule_task.h>
#include <core/resource_management/camera_driver_restriction_list.h>
#include <core/resource_management/mserver_resource_discovery_manager.h>
#include <core/resource_management/resource_discovery_manager.h>
#include <core/resource_management/resource_pool.h>
#include <core/resource/media_server_resource.h>
#include <core/resource/user_resource.h>
#include <core/resource/videowall_resource.h>

#include <events/mserver_business_rule_processor.h>

#include <media_server/media_server_module.h>

#include <motion/motion_helper.h>

#include <network/authenticate_helper.h>
#include <network/default_tcp_connection_processor.h>
#include <nx_ec/ec2_lib.h>
#include <nx_ec/ec_api.h>

#include <platform/platform_abstraction.h>

#include <plugins/plugin_manager.h>
#include <plugins/resource/acti/acti_resource_searcher.h>
#include <plugins/resource/avi/avi_resource.h>
#include <plugins/resource/arecontvision/resource/av_resource_searcher.h>
#include <plugins/resource/axis/axis_resource_searcher.h>
#include <plugins/resource/desktop_camera/desktop_camera_registrator.h>
#include <plugins/resource/desktop_camera/desktop_camera_resource_searcher.h>
#include <plugins/resource/desktop_camera/desktop_camera_deleter.h>
#include <plugins/resource/d-link/dlink_resource_searcher.h>
#include <plugins/resource/droid/droid_resource_searcher.h>
#include <plugins/resource/droid_ipwebcam/ipwebcam_droid_resource_searcher.h>
#include <plugins/resource/flex_watch/flexwatch_resource_searcher.h>
#include <plugins/resource/iqinvision/iqinvision_resource_searcher.h>
#include <plugins/resource/isd/isd_resource_searcher.h>
#include <plugins/resource/mserver_resource_searcher.h>
#include <plugins/resource/mdns/mdns_listener.h>
#include <plugins/resource/onvif/onvif_resource_searcher.h>
#include <plugins/resource/pulse/pulse_resource_searcher.h>
#include <plugins/resource/stardot/stardot_resource_searcher.h>
#include <plugins/resource/test_camera/testcamera_resource_searcher.h>
#include <plugins/resource/third_party/third_party_resource_searcher.h>
#include <plugins/storage/coldstore/coldstore_storage.h>
#include <plugins/storage/dts/coldstore/coldstore_dts_resource_searcher.h>
#include <plugins/storage/dts/vmax480/vmax480_resource_searcher.h>
#include <plugins/storage/file_storage/file_storage_resource.h>

#include <recorder/file_deletor.h>
#include <recorder/recording_manager.h>
#include <recorder/storage_manager.h>

#include <rest/handlers/acti_event_rest_handler.h>
#include <rest/handlers/business_event_log_rest_handler.h>
#include <rest/handlers/business_action_rest_handler.h>
#include <rest/handlers/get_system_name_rest_handler.h>
#include <rest/handlers/camera_diagnostics_rest_handler.h>
#include <rest/handlers/camera_settings_rest_handler.h>
#include <rest/handlers/camera_bookmarks_rest_handler.h>
#include <rest/handlers/external_business_event_rest_handler.h>
#include <rest/handlers/favicon_rest_handler.h>
#include <rest/handlers/image_rest_handler.h>
#include <rest/handlers/log_rest_handler.h>
#include <rest/handlers/manual_camera_addition_rest_handler.h>
#include <rest/handlers/ping_rest_handler.h>
#include <rest/handlers/ping_system_rest_handler.h>
#include <rest/handlers/ptz_rest_handler.h>
#include <rest/handlers/rebuild_archive_rest_handler.h>
#include <rest/handlers/recorded_chunks_rest_handler.h>
#include <rest/handlers/statistics_rest_handler.h>
#include <rest/handlers/storage_space_rest_handler.h>
#include <rest/handlers/storage_status_rest_handler.h>
#include <rest/handlers/time_rest_handler.h>
#include <rest/handlers/activate_license_rest_handler.h>
#include <rest/handlers/test_email_rest_handler.h>
#include <rest/handlers/update_rest_handler.h>
#include <rest/handlers/restart_rest_handler.h>
#include <rest/handlers/module_information_rest_handler.h>
#include <rest/handlers/routing_information_rest_handler.h>
#include <rest/handlers/configure_rest_handler.h>
#include <rest/handlers/join_system_rest_handler.h>
#include <rest/handlers/backup_db_rest_handler.h>
#include <rest/server/rest_connection_processor.h>

#include <streaming/hls/hls_server.h>

#include <rtsp/rtsp_connection.h>

#include <soap/soapserver.h>

#include <utils/common/command_line_parser.h>
#include <utils/common/log.h>
#include <utils/common/sleep.h>
#include <utils/common/synctime.h>
#include <utils/common/util.h>
#include <utils/common/system_information.h>
#include <utils/network/multicodec_rtp_reader.h>
#include <utils/network/simple_http_client.h>
#include <utils/network/ssl_socket.h>
#include <utils/network/module_finder.h>
#include <utils/network/global_module_finder.h>
#include <utils/network/router.h>

#include <media_server/server_message_processor.h>
#include <media_server/settings.h>
#include <media_server/serverutil.h>
#include <media_server/server_update_tool.h>
#include <media_server/server_connector.h>
#include "version.h"

#ifdef _WIN32
#include "common/systemexcept_win32.h"
#endif
#include "core/ptz/server_ptz_controller_pool.h"
#include "plugins/resource/acti/acti_resource.h"
#include "transaction/transaction_message_bus.h"
#include "common/common_module.h"
#include "proxy/proxy_receiver_connection_processor.h"
#include "proxy/proxy_connection.h"
#include "compatibility.h"
#include "media_server/file_connection_processor.h"
#include "streaming/hls/hls_session_pool.h"
#include "llutil/hardware_id.h"
#include "api/runtime_info_manager.h"
#include "rest/handlers/old_client_connect_rest_handler.h"
#include "nx_ec/data/api_conversion_functions.h"
#include "media_server/resource_status_watcher.h"


// This constant is used while checking for compatibility.
// Do not change it until you know what you're doing.
static const char COMPONENT_NAME[] = "MediaServer";

static QString SERVICE_NAME = lit("%1 Server").arg(lit(QN_ORGANIZATION_NAME));
static const quint64 DEFAULT_MAX_LOG_FILE_SIZE = 10*1024*1024;
static const quint64 DEFAULT_LOG_ARCHIVE_SIZE = 25;
static const quint64 DEFAULT_MSG_LOG_ARCHIVE_SIZE = 5;

class QnMain;
static QnMain* serviceMainInstance = 0;
void stopServer(int signal);
bool restartFlag = false;
void restartServer();

namespace {
    const QString YES = lit("yes");
    const QString NO = lit("no");
    const QString GUID_IS_HWID = lit("guidIsHWID");
    const QString SERVER_GUID = lit("serverGuid");
    const QString SERVER_GUID2 = lit("serverGuid2");
    const QString OBSOLETE_SERVER_GUID = lit("obsoleteServerGuid");
    const QString PENDING_SWITCH_TO_CLUSTER_MODE = lit("pendingSwitchToClusterMode");
};

//#include "device_plugins/arecontvision/devices/av_device_server.h"

//#define TEST_RTSP_SERVER

static const int PROXY_POOL_SIZE = 8;
#ifdef EDGE_SERVER
static const int DEFAULT_MAX_CAMERAS = 1;
#else
static const int DEFAULT_MAX_CAMERAS = 128;
#endif

//!TODO: #ak have to do something with settings
class CmdLineArguments
{
public:
    QString logLevel;
    //!Log level of http requests log
    QString msgLogLevel;
    QString rebuildArchive;
    QString devModeKey;
    QString allowedDiscoveryPeers;

    CmdLineArguments()
    :
        msgLogLevel( lit("none") )
    {
    }
};

static CmdLineArguments cmdLineArguments;

void decoderLogCallback(void* /*pParam*/, int i, const char* szFmt, va_list args)
{
    //USES_CONVERSION;

    //Ignore debug and info (i == 2 || i == 1) messages
    if(AV_LOG_ERROR != i)
    {
        //return;
    }

    // AVCodecContext* pCtxt = (AVCodecContext*)pParam;

    char szMsg[1024];
    vsprintf(szMsg, szFmt, args);
    //if(szMsg[strlen(szMsg)] == '\n')
    {
        szMsg[strlen(szMsg)-1] = 0;
    }

    NX_LOG( lit("FFMPEG %1").arg(QString::fromLocal8Bit(szMsg)), cl_logERROR);
}

QHostAddress resolveHost(const QString& hostString)
{
    QHostAddress host(hostString);
    if (host.toIPv4Address() != 0)
        return host;

    QHostInfo info = QHostInfo::fromName(hostString);

    // Can't resolve
    if (info.error() != QHostInfo::NoError)
    {
        NX_LOG(lit("Couldn't resolve host %1").arg(hostString), cl_logERROR);
        return QHostAddress();
    }

    // Initialize to zero
    host = QHostAddress();
    foreach (const QHostAddress &address, info.addresses())
    {
        if (address.toIPv4Address() != 0)
        {
            host = address;
            break;
        }
    }

    if (host.toIPv4Address() == 0)
        NX_LOG( lit("No ipv4 address associated with host %1").arg(hostString), cl_logERROR);

    return host;
}

QString defaultLocalAddress(const QHostAddress& target)
{
    if (!target.isNull())
    {
        QUdpSocket socket;
        socket.connectToHost(target, 53);

        if (socket.localAddress() != QHostAddress::LocalHost)
            return socket.localAddress().toString(); // if app server is on other computer we use same address as used to connect to app server
    }

    {
        // try select default interface
        QUdpSocket socket;
        socket.connectToHost("8.8.8.8", 53);
        QString result = socket.localAddress().toString();

        if (result.length()>0)
            return result;
    }


    {
        // if nothing else works use first enabled hostaddr
        QList<QnInterfaceAndAddr> interfaces = getAllIPv4Interfaces();

        for (int i = 0; i < interfaces.size();++i)
        {
            QUdpSocket socket;
            if (!socket.bind(interfaces.at(i).address, 0))
                continue;

            QString result = socket.localAddress().toString();

            Q_ASSERT(result.length() > 0 );

            return result;
        }
    }

    return "127.0.0.1";

}


static int lockmgr(void **mtx, enum AVLockOp op)
{
    QMutex** qMutex = (QMutex**) mtx;
    switch(op) {
        case AV_LOCK_CREATE:
            *qMutex = new QMutex();
            return 0;
        case AV_LOCK_OBTAIN:
            (*qMutex)->lock();
            return 0;
        case AV_LOCK_RELEASE:
            (*qMutex)->unlock();
            return 0;
        case AV_LOCK_DESTROY:
            delete *qMutex;
            return 0;
    }
    return 1;
}

void ffmpegInit()
{
    //avcodec_init();
    av_register_all();

    if(av_lockmgr_register(lockmgr) != 0)
    {
        qCritical() << "Failed to register ffmpeg lock manager";
    }

    // TODO: #Elric we need comments about true/false at call site => bad api design, use flags instead
    QnStoragePluginFactory::instance()->registerStoragePlugin("file", QnFileStorageResource::instance, true); // true means use it plugin if no <protocol>:// prefix
#ifdef ENABLE_COLDSTORE
    QnStoragePluginFactory::instance()->registerStoragePlugin("coldstore", QnPlColdStoreStorage::instance, false); // true means use it plugin if no <protocol>:// prefix
#endif
}

QnStorageResourcePtr createStorage(const QString& path)
{
    QnStorageResourcePtr storage(QnStoragePluginFactory::instance()->createStorage("ufile"));
    storage->setName("Initial");
    storage->setUrl(path);
    storage->setSpaceLimit( MSSettings::roSettings()->value(nx_ms_conf::MIN_STORAGE_SPACE, nx_ms_conf::DEFAULT_MIN_STORAGE_SPACE).toLongLong() );
    storage->setUsedForWriting(storage->isStorageAvailableForWriting());
    QnResourceTypePtr resType = qnResTypePool->getResourceTypeByName("Storage");
    Q_ASSERT(resType);
    if (resType)
        storage->setTypeId(resType->getId());
    storage->setParentId(serverGuid());

    return storage;
}

#ifdef Q_OS_WIN
static int freeGB(QString drive)
{
    ULARGE_INTEGER freeBytes;

    GetDiskFreeSpaceEx(drive.toStdWString().c_str(), &freeBytes, 0, 0);

    return freeBytes.HighPart * 4 + (freeBytes.LowPart>> 30);
}
#endif

static QStringList listRecordFolders()
{
    QStringList folderPaths;

#ifdef Q_OS_WIN
    //QString maxFreeSpaceDrive;
    //int maxFreeSpace = 0;

    foreach (QFileInfo drive, QDir::drives()) {
        if (!drive.isWritable())
            continue;

        
        QString path = drive.absolutePath();
        
        if (GetDriveType(path.toStdWString().c_str()) != DRIVE_FIXED)
            continue;

        folderPaths.append(QDir::toNativeSeparators(path) + QN_MEDIA_FOLDER_NAME);
        /*
        int freeSpace = freeGB(path);

        if (maxFreeSpaceDrive.isEmpty() || freeSpace > maxFreeSpace) {
            maxFreeSpaceDrive = path;
            maxFreeSpace = freeSpace;
        }

        if (freeSpace >= 100) {
            NX_LOG(QString("Drive %1 has more than 100GB free space. Using it for storage.").arg(path), cl_logINFO);
            folderPaths.append(path + QN_MEDIA_FOLDER_NAME);
        }
        */
    }
    /*
    if (folderPaths.isEmpty()) {
        NX_LOG(QString("There are no drives with more than 100GB free space. Using drive %1 as it has the most free space: %2 GB").arg(maxFreeSpaceDrive).arg(maxFreeSpace), cl_logINFO);
        folderPaths.append(maxFreeSpaceDrive + QN_MEDIA_FOLDER_NAME);
    }
    */
#endif

#ifdef Q_OS_LINUX
    folderPaths.append(getDataDirectory() + "/data");
#endif

    return folderPaths;
}

QnAbstractStorageResourceList createStorages()
{
    QnAbstractStorageResourceList storages;
    //bool isBigStorageExist = false;
    qint64 bigStorageThreshold = 0;
    foreach(QString folderPath, listRecordFolders()) {
        QnStorageResourcePtr storage = createStorage(folderPath);
        qint64 available = storage->getTotalSpace() - storage->getSpaceLimit();
        bigStorageThreshold = qMax(bigStorageThreshold, available);
        storages.append(storage);
        NX_LOG(QString("Creating new storage: %1").arg(folderPath), cl_logINFO);
    }
    bigStorageThreshold /= QnStorageManager::BIG_STORAGE_THRESHOLD_COEFF;

    for (int i = 0; i < storages.size(); ++i) {
        QnStorageResourcePtr storage = storages[i].dynamicCast<QnStorageResource>();
        qint64 available = storage->getTotalSpace() - storage->getSpaceLimit();
        if (available < bigStorageThreshold)
            storage->setUsedForWriting(false);
    }

    return storages;
}

bool updateStorages(QnMediaServerResourcePtr mServer)
{
    bool isModified = false;
    // I've switched all patches to native separator to fix network patches like \\computer\share
    foreach(QnAbstractStorageResourcePtr abstractStorage, mServer->getStorages()) 
    {
        QnStorageResourcePtr storage = abstractStorage.dynamicCast<QnStorageResource>();
        if (!storage)
            continue;
        if (!storage->getUrl().contains("://")) {
            QString updatedURL = QDir::toNativeSeparators(storage->getUrl());
            if (updatedURL.endsWith(QDir::separator()))
                updatedURL.chop(1);
            if (storage->getUrl() != updatedURL) {
                storage->setUrl(updatedURL);
                isModified = true;
            }
        }

    }

    qint64 bigStorageThreshold = 0;
    foreach(QnAbstractStorageResourcePtr abstractStorage, mServer->getStorages()) {
        QnStorageResourcePtr storage = abstractStorage.dynamicCast<QnStorageResource>();
        if (!storage)
            continue;
        qint64 available = storage->getTotalSpace() - storage->getSpaceLimit();
        bigStorageThreshold = qMax(bigStorageThreshold, available);
    }
    bigStorageThreshold /= QnStorageManager::BIG_STORAGE_THRESHOLD_COEFF;

    foreach(QnAbstractStorageResourcePtr abstractStorage, mServer->getStorages()) {
        QnStorageResourcePtr storage = abstractStorage.dynamicCast<QnStorageResource>();
        if (!storage)
            continue;
        qint64 available = storage->getTotalSpace() - storage->getSpaceLimit();
        if (available < bigStorageThreshold) {
            if (storage->isUsedForWriting()) {
                storage->setUsedForWriting(false);
                isModified = true;
                qWarning() << "Disable writing to storage" << storage->getPath() << "because of low storage size";
            }
        }
    }
    return isModified;
}

void setServerNameAndUrls(QnMediaServerResourcePtr server, const QString& myAddress, int port)
{
    if (server->getName().isEmpty())
        server->setName(QString("Server ") + myAddress);

    server->setUrl(QString("rtsp://%1:%2").arg(myAddress).arg(port));
    server->setApiUrl(QString("http://%1:%2").arg(myAddress).arg(port));
}

QnMediaServerResourcePtr QnMain::findServer(ec2::AbstractECConnectionPtr ec2Connection, Qn::PanicMode* pm)
{
    QnMediaServerResourceList servers;
    *pm = Qn::PM_None;

    while (servers.isEmpty() && !needToStop())
    {
        ec2::ErrorCode rez = ec2Connection->getMediaServerManager()->getServersSync( &servers);
        if( rez == ec2::ErrorCode::ok )
            break;

        qDebug() << "findServer(): Call to getServers failed. Reason: " << ec2::toString(rez);
        QnSleep::msleep(1000);
    }

    foreach(QnMediaServerResourcePtr server, servers)
    {
        *pm = server->getPanicMode();
        if (server->getId() == serverGuid())
            return server;
    }

    return QnMediaServerResourcePtr();
}

QnMediaServerResourcePtr registerServer(ec2::AbstractECConnectionPtr ec2Connection, QnMediaServerResourcePtr serverPtr)
{
    QnMediaServerResourcePtr savedServer;
    serverPtr->setStatus(Qn::Online, true);

    ec2::ErrorCode rez = ec2Connection->getMediaServerManager()->saveSync(serverPtr, &savedServer);
    if (rez != ec2::ErrorCode::ok)
    {
        qDebug() << "registerServer(): Call to registerServer failed. Reason: " << ec2::toString(rez);
        return QnMediaServerResourcePtr();
    }

    /*
    rez = ec2Connection->getResourceManager()->setResourceStatusSync(serverPtr->getId(), Qn::Online);
    if (rez != ec2::ErrorCode::ok)
    {
        qDebug() << "registerServer(): Call to change server status failed. Reason: " << ec2::toString(rez);
        return QnMediaServerResourcePtr();
    }
    */
    
    return savedServer;
}

#ifdef Q_OS_WIN
#include <windows.h>
#include <stdio.h>
BOOL WINAPI stopServer_WIN(DWORD dwCtrlType)
{
    stopServer(dwCtrlType);
    return true;
}
#endif

static QtMessageHandler defaultMsgHandler = 0;

static void myMsgHandler(QtMsgType type, const QMessageLogContext& ctx, const QString& msg)
{
    if (defaultMsgHandler)
        defaultMsgHandler(type, ctx, msg);

    qnLogMsgHandler(type, ctx, msg);
}

/** Initialize log. */
void initLog(const QString &logLevel) {
    if(logLevel == lit("none"))
        return;

    QnLog::initLog(logLevel);
    const QString& dataLocation = getDataDirectory();
    const QString& logFileLocation = MSSettings::roSettings()->value( "logDir", dataLocation + QLatin1String("/log/") ).toString();
    if (!QDir().mkpath(logFileLocation))
        NX_LOG(lit("Could not create log folder: ") + logFileLocation, cl_logALWAYS);
    const QString& logFileName = logFileLocation + QLatin1String("/log_file");
    if (!cl_log.create(
            logFileName,
            MSSettings::roSettings()->value( "maxLogFileSize", DEFAULT_MAX_LOG_FILE_SIZE ).toULongLong(),
            MSSettings::roSettings()->value( "logArchiveSize", DEFAULT_LOG_ARCHIVE_SIZE ).toULongLong(),
            cl_logDEBUG1))
        NX_LOG(lit("Could not create log file") + logFileName, cl_logALWAYS);
    MSSettings::roSettings()->setValue("logFile", logFileName);
    NX_LOG(QLatin1String("================================================================================="), cl_logALWAYS);
}

int serverMain(int argc, char *argv[])
{
    Q_UNUSED(argc)
#ifdef Q_OS_WIN
    SetConsoleCtrlHandler(stopServer_WIN, true);
#endif
    signal(SIGINT, stopServer);
    //signal(SIGABRT, stopServer);
    signal(SIGTERM, stopServer);

//    av_log_set_callback(decoderLogCallback);

    QCoreApplication::setOrganizationName(QLatin1String(QN_ORGANIZATION_NAME));
    QCoreApplication::setApplicationName(QLatin1String(QN_APPLICATION_NAME));
    if (QCoreApplication::applicationVersion().isEmpty())
        QCoreApplication::setApplicationVersion(QLatin1String(QN_APPLICATION_VERSION));

    const QString& dataLocation = getDataDirectory();
    QDir::setCurrent(qApp->applicationDirPath());

    if (cmdLineArguments.rebuildArchive.isEmpty()) {
        cmdLineArguments.rebuildArchive = MSSettings::runTimeSettings()->value("rebuild").toString();
    }
    MSSettings::runTimeSettings()->remove("rebuild");

    initLog(cmdLineArguments.logLevel);

    QString logLevel;
    QString rebuildArchive;

    QnCommandLineParser commandLineParser;
    commandLineParser.addParameter(&logLevel, "--log-level", NULL, QString());
    commandLineParser.addParameter(&rebuildArchive, "--rebuild", NULL, QString(), "all");
    commandLineParser.parse(argc, argv, stderr);

    QnLog::initLog(logLevel);

    if( cmdLineArguments.msgLogLevel != lit("none") )
        QnLog::instance(QnLog::HTTP_LOG_INDEX)->create(
            dataLocation + QLatin1String("/log/http_log"),
            DEFAULT_MAX_LOG_FILE_SIZE,
            DEFAULT_MSG_LOG_ARCHIVE_SIZE,
            QnLog::logLevelFromString(cmdLineArguments.msgLogLevel) );

    if (rebuildArchive == "all")
        DeviceFileCatalog::setRebuildArchive(DeviceFileCatalog::Rebuild_All);
    else if (cmdLineArguments.rebuildArchive == "hq")
        DeviceFileCatalog::setRebuildArchive(DeviceFileCatalog::Rebuild_HQ);
    else if (cmdLineArguments.rebuildArchive == "lq")
        DeviceFileCatalog::setRebuildArchive(DeviceFileCatalog::Rebuild_LQ);
    
    NX_LOG(lit("%1 started").arg(QN_APPLICATION_NAME), cl_logALWAYS);
    NX_LOG(lit("Software version: %1").arg(QCoreApplication::applicationVersion()), cl_logALWAYS);
    NX_LOG(lit("Software revision: %1").arg(QN_APPLICATION_REVISION), cl_logALWAYS);
    NX_LOG(lit("binary path: %1").arg(QFile::decodeName(argv[0])), cl_logALWAYS);

    if( cmdLineArguments.logLevel != lit("none") )
        defaultMsgHandler = qInstallMessageHandler(myMsgHandler);

    qnPlatform->process(NULL)->setPriority(QnPlatformProcess::HighPriority);

    ffmpegInit();

    // ------------------------------------------
#ifdef TEST_RTSP_SERVER
    addTestData();
#endif

    return 0;
}

bool isLocalAppServer(const QString& appserverHostString)
{
    return appserverHostString.isEmpty() || appserverHostString == "localhost" || QUrl(appserverHostString).scheme() == "file";
}

void initAppServerConnection(QSettings &settings)
{
    QUrl appServerUrl;
    QUrlQuery params;
    
    // ### remove
    QString host = settings.value("appserverHost").toString();
    if( QUrl( host ).scheme() == "file" )
    {
        appServerUrl = QUrl( host ); // it is a completed URL
    }
    else if (host.isEmpty() || host == "localhost") 
    {
        appServerUrl = QUrl::fromLocalFile( closeDirPath( getDataDirectory() ) );
    }
    else {
        appServerUrl.setScheme(settings.value("secureAppserverConnection", true).toBool() ? QLatin1String("https") : QLatin1String("http"));
        int port = settings.value("appserverPort", DEFAULT_APPSERVER_PORT).toInt();
        appServerUrl.setHost(host);
        appServerUrl.setPort(port);
    }
    if (appServerUrl.scheme() == "file")
    {
        QString staticDBPath = settings.value("staticDataDir").toString();
        if (!staticDBPath.isEmpty()) {
            params.addQueryItem("staticdb_path", staticDBPath);
		}
    }

    // TODO: Actually appserverPassword is always empty. Remove?
    QString userName = settings.value("appserverLogin", QLatin1String("admin")).toString();
    QString password = settings.value("appserverPassword", QLatin1String("")).toString();
    QByteArray authKey = settings.value("authKey").toByteArray();
    QString appserverHostString = MSSettings::roSettings()->value("appserverHost").toString();
    if (!authKey.isEmpty() && !isLocalAppServer(appserverHostString))
    {
        // convert from v2.2 format and encode value
        QByteArray prefix("SK_");
        if (!authKey.startsWith(prefix))
        {
            QByteArray authKeyBin = QUuid(authKey).toRfc4122();
            QByteArray authKeyEncoded = QnAuthHelper::symmetricalEncode(authKeyBin).toHex();
            settings.setValue(lit("authKey"), prefix + authKeyEncoded); // encode and update in settings
        }
        else {
            QByteArray authKeyEncoded = QByteArray::fromHex(authKey.mid(prefix.length()));
            QByteArray authKeyDecoded = QnAuthHelper::symmetricalEncode(authKeyEncoded);
            authKey = QUuid::fromRfc4122(authKeyDecoded).toByteArray();
        }

        userName = serverGuid().toString();
        password = authKey;
    }

    appServerUrl.setUserName(userName);
    appServerUrl.setPassword(password);
    appServerUrl.setQuery(params);

    QUrl urlNoPassword(appServerUrl);
    urlNoPassword.setPassword("");
    NX_LOG(lit("Connect to server %1").arg(urlNoPassword.toString()), cl_logINFO);
    QnAppServerConnectionFactory::setClientGuid(serverGuid().toString());
    QnAppServerConnectionFactory::setUrl(appServerUrl);
    QnAppServerConnectionFactory::setDefaultFactory(QnResourceDiscoveryManager::instance());
}

QnMain::QnMain(int argc, char* argv[])
:
    m_argc(argc),
    m_argv(argv),
    m_startMessageSent(false),
    m_firstRunningTime(0),
    m_moduleFinder(0),
    m_universalTcpListener(0)
{
    serviceMainInstance = this;
}

QnMain::~QnMain()
{
    quit();
    stop();
}

void QnMain::at_restartServerRequired()
{
    restartServer();
}

void QnMain::stopSync()
{
    if (serviceMainInstance) {
        serviceMainInstance->pleaseStop();
        serviceMainInstance->exit();
        serviceMainInstance->wait();
        serviceMainInstance = 0;
    }
    qApp->quit();
}

void QnMain::stopAsync()
{
    QTimer::singleShot(0, this, SLOT(stopSync()));
}


void QnMain::stopObjects()
{
    qWarning() << "QnMain::stopObjects() called";

    QnStorageManager::instance()->cancelRebuildCatalogAsync();
    if (qnFileDeletor)
        qnFileDeletor->pleaseStop();

    if (m_universalTcpListener)
        m_universalTcpListener->pleaseStop();
    if (m_moduleFinder)
        m_moduleFinder->pleaseStop();

    if (m_universalTcpListener) {
        m_universalTcpListener->stop();
        delete m_universalTcpListener;
        m_universalTcpListener = 0;
    }

    if (m_moduleFinder)
    {
        m_moduleFinder->stop();
        delete m_moduleFinder;
        m_moduleFinder = 0;
    }
}

static const unsigned int APP_SERVER_REQUEST_ERROR_TIMEOUT_MS = 5500;

void QnMain::updateDisabledVendorsIfNeeded()
{
    static const QString DV_PROPERTY = QLatin1String("disabledVendors");

    QString disabledVendors = MSSettings::roSettings()->value(DV_PROPERTY).toString();
    QnUserResourcePtr admin = qnResPool->getAdministrator();
    if (!admin)
        return;

    if (!admin->hasProperty(DV_PROPERTY)) {
        QnGlobalSettings *settings = QnGlobalSettings::instance();
        settings->setDisabledVendors(disabledVendors);
        MSSettings::roSettings()->remove(DV_PROPERTY);
    }
}

void QnMain::updateAllowCameraCHangesIfNeed()
{
    static const QString DV_PROPERTY = QLatin1String("allowCameraChanges");

    QString allowCameraChanges = MSSettings::roSettings()->value(DV_PROPERTY).toString();
    if (!allowCameraChanges.isEmpty())
    {
        QnGlobalSettings *settings = QnGlobalSettings::instance();
        settings->setCameraSettingsOptimizationEnabled(allowCameraChanges.toLower() == lit("true") || allowCameraChanges == lit("1"));
        MSSettings::roSettings()->remove(DV_PROPERTY);
    }
}

void QnMain::loadResourcesFromECS(QnCommonMessageProcessor* messageProcessor)
{
    ec2::AbstractECConnectionPtr ec2Connection = QnAppServerConnectionFactory::getConnection2();

    ec2::ErrorCode rez;

    {
        //reading servers list
        QnMediaServerResourceList mediaServerList;
        while( ec2Connection->getMediaServerManager()->getServersSync( &mediaServerList) != ec2::ErrorCode::ok )
        {
            NX_LOG( lit("QnMain::run(). Can't get servers."), cl_logERROR );
            QnSleep::msleep(APP_SERVER_REQUEST_ERROR_TIMEOUT_MS);
            if (m_needStop)
                return;
        }
        foreach(const QnMediaServerResourcePtr &mediaServer, mediaServerList) 
            messageProcessor->updateResource(mediaServer);
    }
    

    {
        // read camera list
        QnVirtualCameraResourceList cameras;
        while ((rez = ec2Connection->getCameraManager()->getCamerasSync(QUuid(), &cameras)) != ec2::ErrorCode::ok)
        {
            qDebug() << "QnMain::run(): Can't get cameras. Reason: " << ec2::toString(rez);
            QnSleep::msleep(APP_SERVER_REQUEST_ERROR_TIMEOUT_MS);
            if (m_needStop)
                return;
        }

        QnManualCameraInfoMap manualCameras;
        foreach(const QnSecurityCamResourcePtr &camera, cameras) {
            messageProcessor->updateResource(camera);
            if (camera->isManuallyAdded()) {
                QnResourceTypePtr resType = qnResTypePool->getResourceType(camera->getTypeId());
                manualCameras.insert(camera->getUrl(), QnManualCameraInfo(QUrl(camera->getUrl()), camera->getAuth(), resType->getName()));
            }
        }
        QnResourceDiscoveryManager::instance()->registerManualCameras(manualCameras);
    }

    {
        QnCameraHistoryList cameraHistoryList;
        while (( rez = ec2Connection->getCameraManager()->getCameraHistoryListSync(&cameraHistoryList)) != ec2::ErrorCode::ok)
        {
            qDebug() << "QnMain::run(): Can't get cameras history. Reason: " << ec2::toString(rez);
            QnSleep::msleep(APP_SERVER_REQUEST_ERROR_TIMEOUT_MS);
            if (m_needStop)
                return;
        }

        foreach(QnCameraHistoryPtr history, cameraHistoryList)
            QnCameraHistoryPool::instance()->addCameraHistory(history);
    }

    {
        //loading users
        QnUserResourceList users;
        while(( rez = ec2Connection->getUserManager()->getUsersSync(&users))  != ec2::ErrorCode::ok)
        {
            qDebug() << "QnMain::run(): Can't get users. Reason: " << ec2::toString(rez);
            QnSleep::msleep(APP_SERVER_REQUEST_ERROR_TIMEOUT_MS);
            if (m_needStop)
                return;
        }

        foreach(const QnUserResourcePtr &user, users)
            messageProcessor->updateResource(user);
    }

    {
        //loading videowalls
        QnVideoWallResourceList videowalls;
        while(( rez = ec2Connection->getVideowallManager()->getVideowallsSync(&videowalls))  != ec2::ErrorCode::ok)
        {
            qDebug() << "QnMain::run(): Can't get videowalls. Reason: " << ec2::toString(rez);
            QnSleep::msleep(APP_SERVER_REQUEST_ERROR_TIMEOUT_MS);
            if (m_needStop)
                return;
        }

        foreach(const QnVideoWallResourcePtr &videowall, videowalls)
            messageProcessor->updateResource(videowall);
    }

    {
        //loading business rules
        QnBusinessEventRuleList rules;
        while( (rez = ec2Connection->getBusinessEventManager()->getBusinessRulesSync(&rules)) != ec2::ErrorCode::ok )
        {
            qDebug() << "QnMain::run(): Can't get business rules. Reason: " << ec2::toString(rez);
            QnSleep::msleep(APP_SERVER_REQUEST_ERROR_TIMEOUT_MS);
            if (m_needStop)
                return;
        }

        foreach(const QnBusinessEventRulePtr &rule, rules)
            messageProcessor->on_businessEventAddedOrUpdated(rule);
    }

    {
        // load licenses
        QnLicenseList licenses;
        while( (rez = ec2Connection->getLicenseManager()->getLicensesSync(&licenses)) != ec2::ErrorCode::ok )
        {
            qDebug() << "QnMain::run(): Can't get license list. Reason: " << ec2::toString(rez);
            QnSleep::msleep(APP_SERVER_REQUEST_ERROR_TIMEOUT_MS);
            if (m_needStop)
                return;
        }

        foreach(const QnLicensePtr &license, licenses)
            messageProcessor->on_licenseChanged(license);
    }

}

void QnMain::at_localInterfacesChanged()
{
    auto intfList = allLocalAddresses();
    intfList << m_publicAddress;
    m_mediaServer->setNetAddrList(intfList);
    ec2::AbstractECConnectionPtr ec2Connection = QnAppServerConnectionFactory::getConnection2();
    ec2Connection->getMediaServerManager()->save(m_mediaServer, this, &QnMain::at_serverSaved);
}

void QnMain::at_serverSaved(int, ec2::ErrorCode err)
{
    if (err != ec2::ErrorCode::ok)
        qWarning() << "Error saving server.";
}

void QnMain::at_connectionOpened()
{
    if (m_firstRunningTime)
        qnBusinessRuleConnector->at_mserverFailure(qnResPool->getResourceById(serverGuid()).dynamicCast<QnMediaServerResource>(), m_firstRunningTime*1000, QnBusiness::ServerStartedReason, QString());
    if (!m_startMessageSent) {
        qnBusinessRuleConnector->at_mserverStarted(qnResPool->getResourceById(serverGuid()).dynamicCast<QnMediaServerResource>(), qnSyncTime->currentUSecsSinceEpoch());
        m_startMessageSent = true;
    }
    m_firstRunningTime = 0;
}

void QnMain::at_timer()
{
    MSSettings::runTimeSettings()->setValue("lastRunningTime", qnSyncTime->currentMSecsSinceEpoch());
    QnResourcePtr mServer = qnResPool->getResourceById(qnCommon->moduleGUID());
    foreach(QnResourcePtr res, qnResPool->getAllCameras(mServer)) 
    {
        QnVirtualCameraResourcePtr cam = res.dynamicCast<QnVirtualCameraResource>();
        if (cam)
            cam->noCameraIssues(); // decrease issue counter
    }
    
}

void QnMain::at_storageManager_noStoragesAvailable() {
    qnBusinessRuleConnector->at_NoStorages(m_mediaServer);
}

void QnMain::at_storageManager_storageFailure(const QnResourcePtr& storage, QnBusiness::EventReason reason) {
    qnBusinessRuleConnector->at_storageFailure(m_mediaServer, qnSyncTime->currentUSecsSinceEpoch(), reason, storage);
}

void QnMain::at_storageManager_rebuildFinished() {
    qnBusinessRuleConnector->at_archiveRebuildFinished(m_mediaServer);
}

void QnMain::at_cameraIPConflict(const QHostAddress& host, const QStringList& macAddrList)
{
    qnBusinessRuleConnector->at_cameraIPConflict(
        m_mediaServer,
        host,
        macAddrList,
        qnSyncTime->currentUSecsSinceEpoch());
}

<<<<<<< HEAD
void QnMain::at_peerFound(const QnModuleInformation &moduleInformation, const QString &remoteAddress) {
    ec2::AbstractECConnectionPtr ec2Connection = QnAppServerConnectionFactory::getConnection2();

    if (isCompatible(moduleInformation.version, qnCommon->engineVersion()) && moduleInformation.systemName == qnCommon->localSystemName()) {
        QString url = QString( lit( "%1://%2:%3" ) ).arg( moduleInformation.sslAllowed ? lit( "https" ) : lit( "http" ) ).arg( remoteAddress ).arg( moduleInformation.port );
        ec2Connection->addRemotePeer(url, moduleInformation.id);
    } else {
        at_peerLost(moduleInformation);
    }
}
void QnMain::at_peerLost(const QnModuleInformation &moduleInformation) {
    ec2::AbstractECConnectionPtr ec2Connection = QnAppServerConnectionFactory::getConnection2();

    foreach (const QString &remoteAddress, moduleInformation.remoteAddresses) {
        QString url = QString(lit("http://%1:%2")).arg(remoteAddress).arg(moduleInformation.port);
        ec2Connection->deleteRemotePeer(url);

        QHostAddress host(remoteAddress);
        int port = moduleInformation.port;

        foreach (QnMediaServerResourcePtr mServer, qnResPool->getAllServers()) 
        {
            if (mServer->getStatus() == Qn::Unauthorized) {
                QList<QHostAddress> addrList = mServer->getNetAddrList();
                if (addrList.contains(host) && QUrl(mServer->getApiUrl()).port() == port) {
                    mServer->setStatus(Qn::Offline);
                    break;
                }
            }
        }
    }
}

=======
>>>>>>> 12fdbdf0
bool QnMain::initTcpListener()
{
    const int rtspPort = MSSettings::roSettings()->value(nx_ms_conf::SERVER_PORT, nx_ms_conf::DEFAULT_SERVER_PORT).toInt();
    QnRestProcessorPool::instance()->registerHandler("api/RecordedTimePeriods", new QnRecordedChunksRestHandler());
    QnRestProcessorPool::instance()->registerHandler("api/storageStatus", new QnStorageStatusRestHandler());
    QnRestProcessorPool::instance()->registerHandler("api/storageSpace", new QnStorageSpaceRestHandler());
    QnRestProcessorPool::instance()->registerHandler("api/statistics", new QnStatisticsRestHandler());
    QnRestProcessorPool::instance()->registerHandler("api/getCameraParam", new QnGetCameraParamRestHandler());
    QnRestProcessorPool::instance()->registerHandler("api/setCameraParam", new QnSetCameraParamRestHandler());
    QnRestProcessorPool::instance()->registerHandler("api/manualCamera", new QnManualCameraAdditionRestHandler());
    QnRestProcessorPool::instance()->registerHandler("api/ptz", new QnPtzRestHandler());
    QnRestProcessorPool::instance()->registerHandler("api/image", new QnImageRestHandler());
    QnRestProcessorPool::instance()->registerHandler("api/execAction", new QnBusinessActionRestHandler());
    QnRestProcessorPool::instance()->registerHandler("api/onEvent", new QnExternalBusinessEventRestHandler());
    QnRestProcessorPool::instance()->registerHandler("api/gettime", new QnTimeRestHandler());
    QnRestProcessorPool::instance()->registerHandler("api/activateLicense", new QnActivateLicenseRestHandler());
    QnRestProcessorPool::instance()->registerHandler("api/testEmailSettings", new QnTestEmailSettingsHandler());
    QnRestProcessorPool::instance()->registerHandler("api/ping", new QnPingRestHandler());
    QnRestProcessorPool::instance()->registerHandler("api/pingSystem", new QnPingSystemRestHandler());
    QnRestProcessorPool::instance()->registerHandler("api/rebuildArchive", new QnRebuildArchiveRestHandler());
    QnRestProcessorPool::instance()->registerHandler("api/events", new QnBusinessEventLogRestHandler());
    QnRestProcessorPool::instance()->registerHandler("api/showLog", new QnLogRestHandler());
    QnRestProcessorPool::instance()->registerHandler("api/getSystemName", new QnGetSystemNameRestHandler());
    QnRestProcessorPool::instance()->registerHandler("api/doCameraDiagnosticsStep", new QnCameraDiagnosticsRestHandler());
    QnRestProcessorPool::instance()->registerHandler("api/installUpdate", new QnUpdateRestHandler());
    QnRestProcessorPool::instance()->registerHandler("api/restart", new QnRestartRestHandler());
    QnRestProcessorPool::instance()->registerHandler("api/connect", new QnOldClientConnectRestHandler());
    QnRestProcessorPool::instance()->registerHandler("api/moduleInformation", new QnModuleInformationRestHandler() );
    QnRestProcessorPool::instance()->registerHandler("api/moduleInformationAuthenticated", new QnModuleInformationRestHandler() );
    QnRestProcessorPool::instance()->registerHandler("api/routingInformation", new QnRoutingInformationRestHandler());
    QnRestProcessorPool::instance()->registerHandler("api/configure", new QnConfigureRestHandler());
    QnRestProcessorPool::instance()->registerHandler("api/joinSystem", new QnJoinSystemRestHandler());
    QnRestProcessorPool::instance()->registerHandler("api/backupDatabase", new QnBackupDbRestHandler());
#ifdef QN_ENABLE_BOOKMARKS
    QnRestProcessorPool::instance()->registerHandler("api/cameraBookmarks", new QnCameraBookmarksRestHandler());
#endif
#ifdef ENABLE_ACTI
    QnActiResource::setEventPort(rtspPort);
    QnRestProcessorPool::instance()->registerHandler("api/camera_event", new QnActiEventRestHandler());  //used to receive event from acti camera. TODO: remove this from api
#endif
    QnRestProcessorPool::instance()->registerHandler("favicon.ico", new QnFavIconRestHandler());

    m_universalTcpListener = new QnUniversalTcpListener(
        QHostAddress::Any,
        rtspPort,
        QnTcpListener::DEFAULT_MAX_CONNECTIONS,
        MSSettings::roSettings()->value( nx_ms_conf::ALLOW_SSL_CONNECTIONS, nx_ms_conf::DEFAULT_ALLOW_SSL_CONNECTIONS ).toBool() );
    if( !m_universalTcpListener->bindToLocalAddress() )
        return false;
    m_universalTcpListener->setDefaultPage("/static/index.html");
    m_universalTcpListener->addHandler<QnRtspConnectionProcessor>("RTSP", "*");
    m_universalTcpListener->addHandler<QnRestConnectionProcessor>("HTTP", "api");
    m_universalTcpListener->addHandler<QnRestConnectionProcessor>("HTTP", "ec2");
    m_universalTcpListener->addHandler<QnFileConnectionProcessor>("HTTP", "static");
    m_universalTcpListener->addHandler<QnProgressiveDownloadingConsumer>("HTTP", "media");
    m_universalTcpListener->addHandler<nx_hls::QnHttpLiveStreamingProcessor>("HTTP", "hls");
    //m_universalTcpListener->addHandler<QnDefaultTcpConnectionProcessor>("HTTP", "*");
    //m_universalTcpListener->addHandler<QnProxyConnectionProcessor>("HTTP", "*");

    m_universalTcpListener->addHandler<QnProxyConnectionProcessor>("*", "proxy");
    //m_universalTcpListener->addHandler<QnProxyReceiverConnection>("PROXY", "*");

    if( !MSSettings::roSettings()->value("authenticationEnabled", "true").toBool() )
        m_universalTcpListener->disableAuth();

#ifdef ENABLE_DESKTOP_CAMERA
    m_universalTcpListener->addHandler<QnDesktopCameraRegistrator>("HTTP", "desktop_camera");
#endif   //ENABLE_DESKTOP_CAMERA

    m_universalTcpListener->start();

    return true;
}

QHostAddress QnMain::getPublicAddress()
{
    static const QString DEFAULT_URL_LIST("http://checkrealip.com; http://www.thisip.org/cgi-bin/thisip.cgi; http://checkip.eurodyndns.org");
    static const QRegExp iPRegExpr("[^a-zA-Z0-9\\.](([0-9]){1,3}\\.){3}([0-9]){1,3}[^a-zA-Z0-9\\.]");

    if (MSSettings::roSettings()->value("publicIPEnabled").isNull())
        MSSettings::roSettings()->setValue("publicIPEnabled", 1);

    int publicIPEnabled = MSSettings::roSettings()->value("publicIPEnabled").toInt();

    if (publicIPEnabled == 0)
        return QHostAddress(); // disabled
    else if (publicIPEnabled > 1)
        return QHostAddress(MSSettings::roSettings()->value("staticPublicIP").toString()); // manually added

    QStringList urls = MSSettings::roSettings()->value("publicIPServers", DEFAULT_URL_LIST).toString().split(";");

    QNetworkAccessManager networkManager;
    QList<QNetworkReply*> replyList;
    for (int i = 0; i < urls.size(); ++i)
        replyList << networkManager.get(QNetworkRequest(urls[i].trimmed()));

    QString result;
    QTime t;
    t.start();
    while (t.elapsed() < 4000 && result.isEmpty()) 
    {
        msleep(1);
        qApp->processEvents();
        for (int i = 0; i < replyList.size(); ++i) 
        {
            if (replyList[i]->isFinished()) {
                QByteArray response = QByteArray(" ") + replyList[i]->readAll() + QByteArray(" ");
                int ipPos = iPRegExpr.indexIn(response);
                if (ipPos >= 0) {
                    result = response.mid(ipPos+1, iPRegExpr.matchedLength()-2);
                    break;
                }
            }
        }
    }
    for (int i = 0; i < replyList.size(); ++i)
        replyList[i]->deleteLater();

    return QHostAddress(result);
}

void QnMain::run()
{
    QFile f( MSSettings::roSettings()->value( nx_ms_conf::SSL_CERTIFICATE_PATH, getDataDirectory() + lit( "/ssl/cert.pem" ) ).toString() );
    if (!f.open(QIODevice::ReadOnly)) {
        qWarning() << "Could not find SSL certificate at "<<f.fileName()<<". Using built-in certificate";
        f.setFileName( ":cert.pem" );
        if( !f.open( QIODevice::ReadOnly ) )
            qWarning() << "Could not load built-in SSL certificate "<<f.fileName();
    }
    if( f.isOpen() )
    {
        const QByteArray& certData = f.readAll();
        QnSSLSocket::initSSLEngine( certData );
    }

    QnSyncTime syncTime;

    QScopedPointer<QnServerMessageProcessor> messageProcessor(new QnServerMessageProcessor());
    QScopedPointer<QnRuntimeInfoManager> runtimeInfoManager(new QnRuntimeInfoManager());

    // Create SessionManager
    QnSessionManager::instance()->start();

#ifdef ENABLE_ONVIF
    QnSoapServer soapServer;    //starting soap server to accept event notifications from onvif cameras
    soapServer.bind();
    soapServer.start();
#endif //ENABLE_ONVIF

    QnResourcePool::initStaticInstance( new QnResourcePool() );

    QScopedPointer<QnGlobalSettings> globalSettings(new QnGlobalSettings());

    QnAuthHelper::initStaticInstance(new QnAuthHelper());
    connect(QnAuthHelper::instance(), &QnAuthHelper::emptyDigestDetected, this, &QnMain::at_emptyDigestDetected);
    QnAuthHelper::instance()->restrictionList()->allow( lit("*/api/ping"), AuthMethod::noAuth );
    QnAuthHelper::instance()->restrictionList()->allow( lit("*/api/camera_event*"), AuthMethod::noAuth );
    QnAuthHelper::instance()->restrictionList()->allow( lit("*/api/showLog*"), AuthMethod::urlQueryParam );
    QnAuthHelper::instance()->restrictionList()->allow( lit("*/api/moduleInformation"), AuthMethod::noAuth );

    QnBusinessRuleProcessor::init(new QnMServerBusinessRuleProcessor());
    QnEventsDB::init();

    QnVideoCameraPool::initStaticInstance( new QnVideoCameraPool() );

    QnMotionHelper::initStaticInstance( new QnMotionHelper() );

    QnBusinessEventConnector::initStaticInstance( new QnBusinessEventConnector() );
    auto stopQThreadFunc = []( QThread* obj ){ obj->quit(); obj->wait(); delete obj; };
    std::unique_ptr<QThread, decltype(stopQThreadFunc)> connectorThread( new QThread(), stopQThreadFunc );
    connectorThread->start();
    qnBusinessRuleConnector->moveToThread(connectorThread.get());

    CameraDriverRestrictionList cameraDriverRestrictionList;

    QSettings* settings = MSSettings::roSettings();

    std::unique_ptr<QnMServerResourceDiscoveryManager> mserverResourceDiscoveryManager( new QnMServerResourceDiscoveryManager() );
    QnResourceDiscoveryManager::init( mserverResourceDiscoveryManager.get() );
    initAppServerConnection(*settings);

    QnMulticodecRtpReader::setDefaultTransport( MSSettings::roSettings()->value(QLatin1String("rtspTransport"), RtpTransport::_auto).toString().toUpper() );

    QScopedPointer<QnServerPtzControllerPool> ptzPool(new QnServerPtzControllerPool());

    //QnAppServerConnectionPtr appServerConnection = QnAppServerConnectionFactory::createConnection();

    QnStorageManager storageManager;
    QnFileDeletor fileDeletor;

    connect(QnResourceDiscoveryManager::instance(), &QnResourceDiscoveryManager::CameraIPConflict, this, &QnMain::at_cameraIPConflict);
    connect(QnStorageManager::instance(), &QnStorageManager::noStoragesAvailable, this, &QnMain::at_storageManager_noStoragesAvailable);
    connect(QnStorageManager::instance(), &QnStorageManager::storageFailure, this, &QnMain::at_storageManager_storageFailure);
    connect(QnStorageManager::instance(), &QnStorageManager::rebuildFinished, this, &QnMain::at_storageManager_rebuildFinished);

    QString dataLocation = getDataDirectory();
    QDir stateDirectory;
    stateDirectory.mkpath(dataLocation + QLatin1String("/state"));
    fileDeletor.init(dataLocation + QLatin1String("/state")); // constructor got root folder for temp files


    // If adminPassword is set by installer save it and create admin user with it if not exists yet
    qnCommon->setDefaultAdminPassword(settings->value("appserverPassword", QLatin1String("")).toString());
    connect(QnRuntimeInfoManager::instance(), &QnRuntimeInfoManager::runtimeInfoAdded, this, &QnMain::at_runtimeInfoChanged);
    connect(QnRuntimeInfoManager::instance(), &QnRuntimeInfoManager::runtimeInfoChanged, this, &QnMain::at_runtimeInfoChanged);

    qnCommon->setModuleGUID(serverGuid());
    qnCommon->setLocalSystemName(settings->value("systemName").toString());

    std::unique_ptr<ec2::AbstractECConnectionFactory> ec2ConnectionFactory(getConnectionFactory( Qn::PT_Server ));

    ec2::ApiRuntimeData runtimeData;
    runtimeData.peer.id = qnCommon->moduleGUID();
    runtimeData.peer.peerType = Qn::PT_Server;
    runtimeData.box = lit(QN_ARM_BOX);
    runtimeData.brand = lit(QN_PRODUCT_NAME_SHORT);
	runtimeData.platform = QN_APPLICATION_PLATFORM;
    int guidCompatibility = 0;
    runtimeData.mainHardwareIds = LLUtil::getMainHardwareIds(guidCompatibility);
    runtimeData.compatibleHardwareIds = LLUtil::getCompatibleHardwareIds(guidCompatibility);
    QnRuntimeInfoManager::instance()->items()->addItem(runtimeData);    // initializing localInfo

    ec2::ResourceContext resCtx(
        QnResourceDiscoveryManager::instance(),
        qnResPool,
        qnResTypePool );
    ec2ConnectionFactory->setContext(resCtx);
    ec2::AbstractECConnectionPtr ec2Connection;
    QnConnectionInfo connectInfo;
    while (!needToStop())
    {
        const ec2::ErrorCode errorCode = ec2ConnectionFactory->connectSync( QnAppServerConnectionFactory::url(), &ec2Connection );
        if( errorCode == ec2::ErrorCode::ok )
        {
            connectInfo = ec2Connection->connectionInfo();
            NX_LOG( QString::fromLatin1("Connected to local EC2"), cl_logWARNING );
            break;
        }

        NX_LOG( QString::fromLatin1("Can't connect to local EC2. %1").arg(ec2::toString(errorCode)), cl_logERROR );
        QnSleep::msleep(3000);
    }
    connect(ec2Connection.get(), &ec2::AbstractECConnection::databaseDumped, this, &QnMain::at_restartServerRequired);
    qnCommon->setRemoteGUID(QUuid(connectInfo.ecsGuid));
    MSSettings::roSettings()->sync();
    if (MSSettings::roSettings()->value(PENDING_SWITCH_TO_CLUSTER_MODE).toString() == "yes") {
        NX_LOG( QString::fromLatin1("Switching to cluster mode and restarting..."), cl_logWARNING );
        MSSettings::roSettings()->setValue("systemName", connectInfo.systemName);
        MSSettings::roSettings()->remove("appserverHost");
        MSSettings::roSettings()->remove("appserverPort");
        MSSettings::roSettings()->remove("appserverLogin");
        MSSettings::roSettings()->remove("appserverPassword");
        MSSettings::roSettings()->remove(PENDING_SWITCH_TO_CLUSTER_MODE);
        MSSettings::roSettings()->sync();

        QFile::remove(closeDirPath(getDataDirectory()) + "/ecs.sqlite");

        // kill itself to restart
        abort();
        return;
    }
      
    QnAppServerConnectionFactory::setEc2Connection( ec2Connection );
    QnAppServerConnectionFactory::setEC2ConnectionFactory( ec2ConnectionFactory.get() );
    
    m_publicAddress = getPublicAddress();
    if (!m_publicAddress.isNull()) {
        QnPeerRuntimeInfo localInfo = QnRuntimeInfoManager::instance()->localInfo();
        localInfo.data.publicIP = m_publicAddress.toString();
        QnRuntimeInfoManager::instance()->items()->updateItem(localInfo.uuid, localInfo);
    }
    connect( ec2Connection->getTimeManager().get(), &ec2::AbstractTimeManager::timeChanged,
             QnSyncTime::instance(), (void(QnSyncTime::*)(qint64))&QnSyncTime::updateTime );

    QnMServerResourceSearcher::initStaticInstance( new QnMServerResourceSearcher() );
    QnMServerResourceSearcher::instance()->setAppPServerGuid(connectInfo.ecsGuid.toUtf8());
    QnMServerResourceSearcher::instance()->start();

    //Initializing plugin manager
    PluginManager::instance()->loadPlugins();

    if (needToStop())
        return;

    QnCompatibilityChecker remoteChecker(connectInfo.compatibilityItems);
    QnCompatibilityChecker localChecker(localCompatibilityItems());

    QnCompatibilityChecker* compatibilityChecker;
    if (remoteChecker.size() > localChecker.size())
        compatibilityChecker = &remoteChecker;
    else
        compatibilityChecker = &localChecker;

    if (!compatibilityChecker->isCompatible(COMPONENT_NAME, qnCommon->engineVersion(), "ECS", connectInfo.version))
    {
        NX_LOG(lit("Incompatible Server version detected! Giving up."), cl_logERROR);
        return;
    }

    while (!needToStop() && !initResourceTypes(ec2Connection))
    {
        QnSleep::msleep(1000);
    }

    if (needToStop())
        return;


    QnResource::startCommandProc();

    QnResourcePool::instance(); // to initialize net state;

    QnRestProcessorPool restProcessorPool;
    QnRestProcessorPool::initStaticInstance( &restProcessorPool );

    if( QnAppServerConnectionFactory::url().scheme().toLower() == lit("file") )
        ec2ConnectionFactory->registerRestHandlers( &restProcessorPool );

    nx_hls::HLSSessionPool hlsSessionPool;

    if( !initTcpListener() )
    {
        qCritical() << "Failed to bind to local port. Terminating...";
        QCoreApplication::quit();
        return;
    }

    using namespace std::placeholders;
    m_universalTcpListener->setProxyHandler<QnProxyConnectionProcessor>( std::bind( &QnServerMessageProcessor::isProxy, messageProcessor.data(), _1 ) );

    ec2ConnectionFactory->registerTransactionListener( m_universalTcpListener );

    QUrl proxyServerUrl = ec2Connection->connectionInfo().ecUrl;
    //proxyServerUrl.setPort(connectInfo->proxyPort);
    m_universalTcpListener->setProxyParams(proxyServerUrl, serverGuid().toString());
    //m_universalTcpListener->addProxySenderConnections(PROXY_POOL_SIZE);


    qnCommon->setModuleUlr(QString("http://%1:%2").arg(m_publicAddress.toString()).arg(m_universalTcpListener->getPort()));

    Qn::PanicMode pm;
    while (m_mediaServer.isNull() && !needToStop())
    {
        QnMediaServerResourcePtr server = findServer(ec2Connection, &pm);

        if (!server) {
            server = QnMediaServerResourcePtr(new QnMediaServerResource(qnResTypePool));
            server->setId(serverGuid());
            server->setPanicMode(pm);
            server->setMaxCameras(DEFAULT_MAX_CAMERAS);
        }
        server->setSystemInfo(QnSystemInformation::currentSystemInformation());

        QString appserverHostString = MSSettings::roSettings()->value("appserverHost").toString();
        bool isLocal = isLocalAppServer(appserverHostString);

        int serverFlags = Qn::SF_None; // TODO: #Elric #EC2 type safety has just walked out of the window.
#ifdef EDGE_SERVER
        serverFlags |= Qn::SF_Edge;
#endif
        if (!isLocal)
            serverFlags |= Qn::SF_RemoteEC;
        if (!m_publicAddress.isNull())
            serverFlags |= Qn::SF_HasPublicIP;

        server->setServerFlags((Qn::ServerFlags) serverFlags);

        QHostAddress appserverHost;
        if (!isLocal) {
            do
            {
                appserverHost = resolveHost(appserverHostString);
            } while (appserverHost.toIPv4Address() == 0);
        }
        setServerNameAndUrls(server, defaultLocalAddress(appserverHost), m_universalTcpListener->getPort());

        QList<QHostAddress> serverIfaceList = allLocalAddresses();
        if (!m_publicAddress.isNull()) {
            bool isExists = false;
            for (int i = 0; i < serverIfaceList.size(); ++i)
            {
                if (serverIfaceList[i] == m_publicAddress)
                    isExists = true;
            }
            if (!isExists)
                serverIfaceList << m_publicAddress;
        }

        bool isModified = false;
        if (server->getNetAddrList() != serverIfaceList) {
            server->setNetAddrList(serverIfaceList);
            isModified = true;
        }

        QnAbstractStorageResourceList storages = server->getStorages();
        if (storages.isEmpty()) {
            server->setStorages(createStorages());
            isModified = true;
        }
        else if (updateStorages(server)) {
            isModified = true;
        }

        bool needUpdateAuthKey = server->getAuthKey().isEmpty();
        if (server->getSystemName() != qnCommon->localSystemName()) 
        {
            if (!server->getSystemName().isEmpty())
                needUpdateAuthKey = true;
            server->setSystemName(qnCommon->localSystemName());
            isModified = true;
        }
        if (server->getVersion() != qnCommon->engineVersion()) {
            server->setVersion(qnCommon->engineVersion());
            isModified = true;
        }
        if (needUpdateAuthKey) {
            server->setAuthKey(QUuid::createUuid().toString());
            isModified = true;
        }
        
        if (isModified)
            m_mediaServer = registerServer(ec2Connection, server);
        else
            m_mediaServer = server;

        if (m_mediaServer.isNull())
            QnSleep::msleep(1000);
    }

    MSSettings::roSettings()->remove(OBSOLETE_SERVER_GUID);
    MSSettings::roSettings()->remove("appserverPassword");

    if (needToStop()) {
        stopObjects();
        return;
    }

    do {
        if (needToStop())
            return;
    } while (ec2Connection->getResourceManager()->setResourceStatusSync(m_mediaServer->getId(), Qn::Online) != ec2::ErrorCode::ok);

    QStringList usedPathList;
    foreach (QnAbstractStorageResourcePtr storage, m_mediaServer->getStorages())
    {
        qnResPool->addResource(storage);
        usedPathList << storage->getPath();
        QnStorageResourcePtr physicalStorage = qSharedPointerDynamicCast<QnStorageResource>(storage);
        if (physicalStorage)
            qnStorageMan->addStorage(physicalStorage);
    }
    
    
    // check old storages, absent in the DB
    QStringList allStoragePathList = qnStorageMan->getAllStoragePathes();
    foreach (const QString& path, allStoragePathList)
    {
        if (usedPathList.contains(path))
            continue;
        QnStorageResourcePtr newStorage = QnStorageResourcePtr(new QnFileStorageResource());
        newStorage->setId(QUuid::createUuid());
        newStorage->setUrl(path);
        newStorage->setSpaceLimit( settings->value(nx_ms_conf::MIN_STORAGE_SPACE, nx_ms_conf::DEFAULT_MIN_STORAGE_SPACE).toLongLong() );
        newStorage->setUsedForWriting(false);
        newStorage->addFlags(Qn::deprecated);

        qnStorageMan->addStorage(newStorage);
    }

    

    qnStorageMan->doMigrateCSVCatalog();

    QnRecordingManager::initStaticInstance( new QnRecordingManager() );
    QnRecordingManager::instance()->start();
    qnResPool->addResource(m_mediaServer);

    QString moduleName = qApp->applicationName();
    if( moduleName.startsWith( qApp->organizationName() ) )
        moduleName = moduleName.mid( qApp->organizationName().length() ).trimmed();

    QnModuleInformation selfInformation;
    selfInformation.type = moduleName;
    selfInformation.customization = lit( QN_CUSTOMIZATION_NAME );
    selfInformation.version = qnCommon->engineVersion();
    selfInformation.systemInformation = QnSystemInformation::currentSystemInformation();
    selfInformation.systemName = qnCommon->localSystemName();
    selfInformation.port = MSSettings::roSettings()->value( nx_ms_conf::SERVER_PORT, nx_ms_conf::DEFAULT_SERVER_PORT ).toInt();
    //selfInformation.remoteAddresses = ;
    selfInformation.id = serverGuid();
    selfInformation.sslAllowed = MSSettings::roSettings()->value( nx_ms_conf::ALLOW_SSL_CONNECTIONS, nx_ms_conf::DEFAULT_ALLOW_SSL_CONNECTIONS ).toBool();

    qnCommon->setModuleInformation(selfInformation);

    m_moduleFinder = new QnModuleFinder( false );
    if (cmdLineArguments.devModeKey == lit("razrazraz")) {
        m_moduleFinder->setCompatibilityMode(true);
        ec2ConnectionFactory->setCompatibilityMode(true);
    }
    if (!cmdLineArguments.allowedDiscoveryPeers.isEmpty()) {
        QList<QUuid> allowedPeers;
        foreach (const QString &peer, cmdLineArguments.allowedDiscoveryPeers.split(";")) {
            QUuid peerId(peer);
            if (!peerId.isNull())
                allowedPeers << peerId;
        }
        if (!allowedPeers.isEmpty())
            m_moduleFinder->setAllowedPeers(allowedPeers);
    }

    QScopedPointer<QnServerConnector> serverConnector(new QnServerConnector(m_moduleFinder));

    QUrl url = ec2Connection->connectionInfo().ecUrl;
#if 1
    if (url.scheme() == "file") {
        // Connect to local database. Start peer-to-peer sync (enter to cluster mode)
        qnCommon->setCloudMode(true);
        m_moduleFinder->start();
    }
#endif
    // ------------------------------------------

    QScopedPointer<QnGlobalModuleFinder> globalModuleFinder(new QnGlobalModuleFinder(m_moduleFinder));
    globalModuleFinder->setConnection(ec2Connection);

    QScopedPointer<QnRouter> router(new QnRouter(m_moduleFinder));
    router->setConnection(ec2Connection);

    QScopedPointer<QnServerUpdateTool> serverUpdateTool(new QnServerUpdateTool());

    //===========================================================================
    QnResource::initAsyncPoolInstance()->setMaxThreadCount( MSSettings::roSettings()->value(
        nx_ms_conf::RESOURCE_INIT_THREADS_COUNT,
        nx_ms_conf::DEFAULT_RESOURCE_INIT_THREADS_COUNT ).toInt() );

    //============================
    std::unique_ptr<UPNPDeviceSearcher> upnpDeviceSearcher(new UPNPDeviceSearcher());
    std::unique_ptr<QnMdnsListener> mdnsListener(new QnMdnsListener());

    std::unique_ptr<QnAppserverResourceProcessor> serverResourceProcessor( new QnAppserverResourceProcessor(m_mediaServer->getId()) );
    serverResourceProcessor->moveToThread( mserverResourceDiscoveryManager.get() );
    QnResourceDiscoveryManager::instance()->setResourceProcessor(serverResourceProcessor.get());

    std::unique_ptr<QnResourceStatusWatcher> statusWatcher( new QnResourceStatusWatcher());

    //NOTE plugins have higher priority than built-in drivers
    ThirdPartyResourceSearcher thirdPartyResourceSearcher;
    QnResourceDiscoveryManager::instance()->addDeviceServer( &thirdPartyResourceSearcher );

#ifdef ENABLE_DESKTOP_CAMERA
    QnDesktopCameraResourceSearcher desktopCameraResourceSearcher;
    QnResourceDiscoveryManager::instance()->addDeviceServer(&desktopCameraResourceSearcher);
    QnDesktopCameraDeleter autoDeleter;
#endif  //ENABLE_DESKTOP_CAMERA

#ifndef EDGE_SERVER
#ifdef ENABLE_ARECONT
    QnPlArecontResourceSearcher arecontResourceSearcher;
    QnResourceDiscoveryManager::instance()->addDeviceServer(&arecontResourceSearcher);
#endif
#ifdef ENABLE_DLINK
    QnPlDlinkResourceSearcher dlinkSearcher;
    QnResourceDiscoveryManager::instance()->addDeviceServer(&dlinkSearcher);
#endif
#ifdef ENABLE_DROID
    QnPlIpWebCamResourceSearcher plIpWebCamResourceSearcher;
    QnResourceDiscoveryManager::instance()->addDeviceServer(&plIpWebCamResourceSearcher);

    QnPlDroidResourceSearcher droidResourceSearcher;
    QnResourceDiscoveryManager::instance()->addDeviceServer(&droidResourceSearcher);
#endif
#ifdef ENABLE_TEST_CAMERA
    QnTestCameraResourceSearcher testCameraResourceSearcher;
    QnResourceDiscoveryManager::instance()->addDeviceServer(&testCameraResourceSearcher);
#endif
#ifdef ENABLE_PULSE_CAMERA
    //QnResourceDiscoveryManager::instance().addDeviceServer(&QnPlPulseSearcher::instance()); native driver does not support dual streaming! new pulse cameras works via onvif
#endif
#ifdef ENABLE_AXIS
    QnPlAxisResourceSearcher axisResourceSearcher;
    QnResourceDiscoveryManager::instance()->addDeviceServer(&axisResourceSearcher);
#endif
#ifdef ENABLE_ACTI
    QnActiResourceSearcher actiResourceSearcherInstance;
    QnResourceDiscoveryManager::instance()->addDeviceServer(&actiResourceSearcherInstance);
#endif
#ifdef ENABLE_STARDOT
    QnStardotResourceSearcher stardotResourceSearcher;
    QnResourceDiscoveryManager::instance()->addDeviceServer(&stardotResourceSearcher);
#endif
#ifdef ENABLE_IQE
    QnPlIqResourceSearcher iqResourceSearcher;
    QnResourceDiscoveryManager::instance()->addDeviceServer(&iqResourceSearcher);
#endif
#ifdef ENABLE_ISD
    QnPlISDResourceSearcher isdResourceSearcher;
    QnResourceDiscoveryManager::instance()->addDeviceServer(&isdResourceSearcher);
#endif

#if defined(Q_OS_WIN) && defined(ENABLE_VMAX)
    QnPlVmax480ResourceSearcher::initStaticInstance( new QnPlVmax480ResourceSearcher() );
    QnResourceDiscoveryManager::instance()->addDeviceServer(QnPlVmax480ResourceSearcher::instance());
#endif

    //Onvif searcher should be the last:
#ifdef ENABLE_ONVIF
    QnFlexWatchResourceSearcher flexWatchResourceSearcher;
    QnResourceDiscoveryManager::instance()->addDeviceServer(&flexWatchResourceSearcher);

    OnvifResourceSearcher onvifResourceSearcher;
    QnResourceDiscoveryManager::instance()->addDeviceServer(&onvifResourceSearcher);
#endif //ENABLE_ONVIF
#endif


    // Roman asked Ivan to comment it for Brian
    // QnResourceDiscoveryManager::instance()->addDTSServer(&QnColdStoreDTSSearcher::instance());

    //QnResourceDiscoveryManager::instance().addDeviceServer(&DwDvrResourceSearcher::instance());

    //

    //CLDeviceManager::instance().getDeviceSearcher().addDeviceServer(&FakeDeviceServer::instance());
    //CLDeviceSearcher::instance()->addDeviceServer(&IQEyeDeviceServer::instance());

    loadResourcesFromECS(messageProcessor.data());
#ifndef EDGE_SERVER
    updateDisabledVendorsIfNeeded();
    updateAllowCameraCHangesIfNeed();
    //QSet<QString> disabledVendors = QnGlobalSettings::instance()->disabledVendorsSet();
#endif

    //QnCommonMessageProcessor::instance()->init(ec2Connection); // start receiving notifications

    /*
    QnScheduleTaskList scheduleTasks;
    foreach (const QnScheduleTask &scheduleTask, scheduleTasks)
    {
        QString str;
        QTextStream stream(&str);

        stream << "ScheduleTask "
               << scheduleTask.getId().toString()
               << scheduleTask.getAfterThreshold()
               << scheduleTask.getBeforeThreshold()
               << scheduleTask.getDayOfWeek()
               << scheduleTask.getDoRecordAudio()
               << scheduleTask.getStartTime()
               << scheduleTask.getEndTime()
               << scheduleTask.getRecordingType()
               << scheduleTask.getResourceId().toString();
        NX_LOG(str, cl_logALWAYS);
    }
    */

    QnResourceDiscoveryManager::instance()->setReady(true);
    QnResourceDiscoveryManager::instance()->start();


    connect(QnResourceDiscoveryManager::instance(), SIGNAL(localInterfacesChanged()), this, SLOT(at_localInterfacesChanged()));

    m_firstRunningTime = MSSettings::roSettings()->value("lastRunningTime").toLongLong();

    at_timer();
    QTimer timer;
    connect(&timer, SIGNAL(timeout()), this, SLOT(at_timer()), Qt::DirectConnection);
    at_connectionOpened();
    timer.start(60 * 1000);


    QTimer::singleShot(0, this, SLOT(at_appStarted()));
    exec();
    QnResourceDiscoveryManager::instance()->pleaseStop();
    QnResource::pleaseStopAsyncTasks();
    stopObjects();

    QnResource::stopCommandProc();

    delete QnRecordingManager::instance();
    QnRecordingManager::initStaticInstance( NULL );

    QnRestProcessorPool::initStaticInstance( nullptr );

    delete QnMServerResourceSearcher::instance();
    QnMServerResourceSearcher::initStaticInstance( NULL );

    delete QnVideoCameraPool::instance();
    QnVideoCameraPool::initStaticInstance( NULL );

    QnResourceDiscoveryManager::instance()->stop();
    QnResource::stopAsyncTasks();

    QnResourceDiscoveryManager::init( NULL );
    mserverResourceDiscoveryManager.reset();

    //since mserverResourceDiscoveryManager instance is dead no events can be delivered to serverResourceProcessor: can delete it now
        //TODO refactoring of discoveryManager <-> resourceProcessor interaction is required
    serverResourceProcessor.reset();

#if defined(Q_OS_WIN) && defined(ENABLE_VMAX)
    delete QnPlVmax480ResourceSearcher::instance();
    QnPlVmax480ResourceSearcher::initStaticInstance( NULL );
#endif

    mdnsListener.reset();
    upnpDeviceSearcher.reset();

    connectorThread->quit();
    connectorThread->wait();

    //deleting object from wrong thread, but its no problem, since object's thread has been stopped and no event can be delivered to the object
    delete QnBusinessEventConnector::instance();
    QnBusinessEventConnector::initStaticInstance( NULL );

    QnBusinessRuleProcessor::fini();
    QnEventsDB::fini();

    delete QnMotionHelper::instance();
    QnMotionHelper::initStaticInstance( NULL );


    QnStorageManager::instance()->stopAsyncTasks();

    ptzPool.reset();

    QnAppServerConnectionFactory::setEc2Connection( ec2::AbstractECConnectionPtr() );

    av_lockmgr_register(NULL);

    // First disconnect eventManager from all slots, to not try to reconnect on connection close
    disconnect(QnServerMessageProcessor::instance());

    // This method will set flag on message channel to threat next connection close as normal
    //appServerConnection->disconnectSync();
    MSSettings::runTimeSettings()->setValue("lastRunningTime", 0);

    QnSSLSocket::releaseSSLEngine();
    QnAuthHelper::initStaticInstance(NULL);

    globalSettings.reset();

    delete QnResourcePool::instance();
    QnResourcePool::initStaticInstance( NULL );
}

void QnMain::at_appStarted()
{
    QnCommonMessageProcessor::instance()->init(QnAppServerConnectionFactory::getConnection2()); // start receiving notifications
};

void QnMain::at_runtimeInfoChanged(const QnPeerRuntimeInfo& runtimeInfo)
{
    if (runtimeInfo.uuid != qnCommon->moduleGUID())
        return;
    
    ec2::QnTransaction<ec2::ApiRuntimeData> tran(ec2::ApiCommand::runtimeInfoChanged);
    tran.params = runtimeInfo.data;
    qnTransactionBus->sendTransaction(tran);
}

void QnMain::at_emptyDigestDetected(const QnUserResourcePtr& user, const QString& login, const QString& password)
{
    // fill authenticate digest here for compatibility with version 2.1 and below.
    const ec2::AbstractECConnectionPtr& appServerConnection = QnAppServerConnectionFactory::getConnection2();
    if (user->getDigest().isEmpty() && !m_updateUserRequests.contains(user->getId()))
    {
        user->setPassword(password);
        user->setName(login);
        m_updateUserRequests << user->getId();
        appServerConnection->getUserManager()->save(
            user, this, 
            [this, user]( int /*reqID*/, ec2::ErrorCode errorCode ) 
            {
                if (errorCode == ec2::ErrorCode::ok) {
                    ec2::ApiUserData userData;
                    fromResourceToApi(user, userData);
                    user->setDigest(userData.digest);
                }
                m_updateUserRequests.remove(user->getId());
            } );
    }
}

class QnVideoService : public QtService<QtSingleCoreApplication>
{
public:
    QnVideoService(int argc, char **argv): 
        QtService<QtSingleCoreApplication>(argc, argv, SERVICE_NAME),
        m_argc(argc),
        m_argv(argv)
    {
        setServiceDescription(SERVICE_NAME);
    }

    void setOverrideVersion(const QnSoftwareVersion &version) {
        m_overrideVersion = version;
    }

protected:
    virtual int executeApplication() override { 
        QScopedPointer<QnPlatformAbstraction> platform(new QnPlatformAbstraction());
        QScopedPointer<QnLongRunnablePool> runnablePool(new QnLongRunnablePool());
        QScopedPointer<QnMediaServerModule> module(new QnMediaServerModule(m_argc, m_argv));
        
        if (!m_overrideVersion.isNull())
            qnCommon->setEngineVersion(m_overrideVersion);

        m_main.reset(new QnMain(m_argc, m_argv));

        int res = application()->exec();
#ifdef Q_OS_WIN
        // stop the service unexpectedly to let windows service management system restart it
        if (restartFlag) {
            HANDLE hProcess = GetCurrentProcess();
            TerminateProcess(hProcess, ERROR_SERVICE_SPECIFIC_ERROR);
        }
#endif
        return res;
    }

    virtual void start() override
    {
        QtSingleCoreApplication *application = this->application();

        updateGuidIfNeeded();

        QUuid guid = serverGuid();
        if (guid.isNull())
        {
            qDebug() << "Can't save guid. Run once as administrator.";
            NX_LOG("Can't save guid. Run once as administrator.", cl_logERROR);
            qApp->quit();
            return;
        }

        if (application->isRunning())
        {
            NX_LOG("Server already started", cl_logERROR);
            qApp->quit();
            return;
        }

        serverMain(m_argc, m_argv);
        m_main->start();
    }

    virtual void stop() override
    {
        if (serviceMainInstance)
            serviceMainInstance->stopSync();
    }

private:
    QUuid hardwareIdToUuid(const QByteArray& hardwareId) {
        if (hardwareId.length() != 34)
            return QUuid();

        QString hwid(hardwareId);
        QString uuidForm = QString("%1-%2-%3-%4-%5").arg(hwid.mid(2, 8)).arg(hwid.mid(10, 4)).arg(hwid.mid(14, 4)).arg(hwid.mid(18, 4)).arg(hwid.mid(22, 12));
        return QUuid(uuidForm);
    }

    QString hardwareIdAsGuid() {
        const QString& hwID = hardwareIdToUuid(LLUtil::getHardwareId(LLUtil::LATEST_HWID_VERSION, false)).toString();
        std::cout << "Got hwID \"" << hwID.toStdString() << "\"" << std::endl;
        return hwID;
    }

    void updateGuidIfNeeded() {
        QString guidIsHWID = MSSettings::roSettings()->value(GUID_IS_HWID).toString();
        QString serverGuid = MSSettings::roSettings()->value(SERVER_GUID).toString();
        QString serverGuid2 = MSSettings::roSettings()->value(SERVER_GUID2).toString();
        QString pendingSwitchToClusterMode = MSSettings::roSettings()->value(PENDING_SWITCH_TO_CLUSTER_MODE).toString();

        QString hwidGuid = hardwareIdAsGuid();

        if (guidIsHWID == YES) {
            MSSettings::roSettings()->setValue(SERVER_GUID, hwidGuid);
            MSSettings::roSettings()->remove(SERVER_GUID2);
        } else if (guidIsHWID == NO) {
            if (serverGuid.isEmpty()) {
                // serverGuid remove from settings manually?
                MSSettings::roSettings()->setValue(SERVER_GUID, hwidGuid);
                MSSettings::roSettings()->setValue(GUID_IS_HWID, YES);
            }

            MSSettings::roSettings()->remove(SERVER_GUID2);
        } else if (guidIsHWID.isEmpty()) {
            if (!serverGuid2.isEmpty()) {
                MSSettings::roSettings()->setValue(SERVER_GUID, serverGuid2);
                MSSettings::roSettings()->setValue(GUID_IS_HWID, NO);
                MSSettings::roSettings()->remove(SERVER_GUID2);
            } else {
                // Don't reset serverGuid if we're in pending switch to cluster mode state.
                // As it's stored in the remote database.
                if (pendingSwitchToClusterMode == YES)
                    return;

                MSSettings::roSettings()->setValue(SERVER_GUID, hwidGuid);
                MSSettings::roSettings()->setValue(GUID_IS_HWID, YES);

                if (!serverGuid.isEmpty()) {
                    MSSettings::roSettings()->setValue(OBSOLETE_SERVER_GUID, serverGuid);
                }
            }
        }

        QUuid obsoleteGuid = QUuid(MSSettings::roSettings()->value(OBSOLETE_SERVER_GUID).toString());
        if (!obsoleteGuid.isNull()) {
            qnCommon->setObsoleteServerGuid(obsoleteGuid);
        }
    }

private:
    int m_argc;
    char **m_argv;
    QScopedPointer<QnMain> m_main;
    QnSoftwareVersion m_overrideVersion;
};

void stopServer(int signal)
{
    restartFlag = false;
    if (serviceMainInstance) {
        qWarning() << "got signal" << signal << "stop server!";
        serviceMainInstance->stopAsync();
    }
}

void restartServer()
{
    restartFlag = true;
    if (serviceMainInstance) {
        qWarning() << "restart requested!";
        serviceMainInstance->stopAsync();
    }
}

static void printVersion();


int main(int argc, char* argv[])
{
#if 0
#if defined(__GNUC__)
# if defined(__i386__)
        /* Enable Alignment Checking on x86 */
        __asm__("pushf\norl $0x40000,(%esp)\npopf");
# elif defined(__x86_64__) 
             /* Enable Alignment Checking on x86_64 */
            __asm__("pushf\norl $0x40000,(%rsp)\npopf");
# endif
#endif
#endif //__arm__
    ::srand( ::time(NULL) );
#ifdef _WIN32
    win32_exception::installGlobalUnhandledExceptionHandler();
    _tzset();
#endif

    //parsing command-line arguments
    QString configFilePath;
    QString rwConfigFilePath;
    bool showVersion = false;
    bool showHelp = false;
    QString engineVersion;

    QnCommandLineParser commandLineParser;
    commandLineParser.addParameter(&cmdLineArguments.logLevel, "--log-level", NULL, 
        "Supported values: none (no logging), ALWAYS, ERROR, WARNING, INFO, DEBUG, DEBUG2. Default value is "
#ifdef _DEBUG
            "DEBUG"
#else
            "INFO"
#endif
            );
    commandLineParser.addParameter(&cmdLineArguments.msgLogLevel, "--msg-log-level", NULL,
        "Log value for msg_log.log. Supported values same as above. Default is none (no logging)", "none");
    commandLineParser.addParameter(&cmdLineArguments.rebuildArchive, "--rebuild", NULL, 
        lit("Rebuild archive index. Supported values: all (high & low quality), hq (only high), lq (only low)"), "all");
    commandLineParser.addParameter(&cmdLineArguments.devModeKey, "--dev-mode-key", NULL, QString());
    commandLineParser.addParameter(&cmdLineArguments.allowedDiscoveryPeers, "--allowed-peers", NULL, QString());
    commandLineParser.addParameter(&configFilePath, "--conf-file", NULL, 
        "Path to config file. By default "+MSSettings::defaultROSettingsFilePath());
    commandLineParser.addParameter(&rwConfigFilePath, "--runtime-conf-file", NULL, 
        "Path to config file which is used to save some. By default "+MSSettings::defaultRunTimeSettingsFilePath() );
    commandLineParser.addParameter(&showVersion, "--version", NULL,
        lit("Print version info and exit"), true);
    commandLineParser.addParameter(&showHelp, "--help", NULL,
        lit("This help message"), true);
    commandLineParser.addParameter(&engineVersion, "--override-version", NULL,
        lit("Force the other engine version"), QString());
    commandLineParser.parse(argc, argv, stderr, QnCommandLineParser::PreserveParsedParameters);

    if( showVersion )
    {
        printVersion();
        return 0;
    }

    if( showHelp )
    {
        QTextStream stream(stdout);
        commandLineParser.print(stream);
        return 0;
    }

    if( !configFilePath.isEmpty() )
        MSSettings::initializeROSettingsFromConfFile( configFilePath );
    if( !rwConfigFilePath.isEmpty() )
        MSSettings::initializeRunTimeSettingsFromConfFile( rwConfigFilePath );


    QnVideoService service( argc, argv );

    if (!engineVersion.isEmpty()) {
        QnSoftwareVersion version(engineVersion);
        if (!version.isNull()) {
            qWarning() << "Starting with overriden version: " << version.toString();
            service.setOverrideVersion(version);
        }
    }

    int res = service.exec();
    if (restartFlag && res == 0)
        return 1;
    return 0;
    //return res;
}

static void printVersion()
{
    std::cout << "  " << QN_APPLICATION_NAME << " v." << QCoreApplication::applicationVersion().toUtf8().data() << std::endl;
}<|MERGE_RESOLUTION|>--- conflicted
+++ resolved
@@ -1018,42 +1018,7 @@
         qnSyncTime->currentUSecsSinceEpoch());
 }
 
-<<<<<<< HEAD
-void QnMain::at_peerFound(const QnModuleInformation &moduleInformation, const QString &remoteAddress) {
-    ec2::AbstractECConnectionPtr ec2Connection = QnAppServerConnectionFactory::getConnection2();
-
-    if (isCompatible(moduleInformation.version, qnCommon->engineVersion()) && moduleInformation.systemName == qnCommon->localSystemName()) {
-        QString url = QString( lit( "%1://%2:%3" ) ).arg( moduleInformation.sslAllowed ? lit( "https" ) : lit( "http" ) ).arg( remoteAddress ).arg( moduleInformation.port );
-        ec2Connection->addRemotePeer(url, moduleInformation.id);
-    } else {
-        at_peerLost(moduleInformation);
-    }
-}
-void QnMain::at_peerLost(const QnModuleInformation &moduleInformation) {
-    ec2::AbstractECConnectionPtr ec2Connection = QnAppServerConnectionFactory::getConnection2();
-
-    foreach (const QString &remoteAddress, moduleInformation.remoteAddresses) {
-        QString url = QString(lit("http://%1:%2")).arg(remoteAddress).arg(moduleInformation.port);
-        ec2Connection->deleteRemotePeer(url);
-
-        QHostAddress host(remoteAddress);
-        int port = moduleInformation.port;
-
-        foreach (QnMediaServerResourcePtr mServer, qnResPool->getAllServers()) 
-        {
-            if (mServer->getStatus() == Qn::Unauthorized) {
-                QList<QHostAddress> addrList = mServer->getNetAddrList();
-                if (addrList.contains(host) && QUrl(mServer->getApiUrl()).port() == port) {
-                    mServer->setStatus(Qn::Offline);
-                    break;
-                }
-            }
-        }
-    }
-}
-
-=======
->>>>>>> 12fdbdf0
+
 bool QnMain::initTcpListener()
 {
     const int rtspPort = MSSettings::roSettings()->value(nx_ms_conf::SERVER_PORT, nx_ms_conf::DEFAULT_SERVER_PORT).toInt();
