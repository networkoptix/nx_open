#include <qtsinglecoreapplication.h>
#include <QtCore/QCoreApplication>
#include <QtCore/QDir>
#include <QtCore/QSettings>
#include <QtCore/QUrl>
#include <QtCore/QUuid>

#include <QtNetwork/QUdpSocket>
#include <QtNetwork/QHostAddress>
#include <QtNetwork/QHostInfo>
#include <QtNetwork/QNetworkInterface>

#include "version.h"
#include "utils/common/util.h"
#include "plugins/resources/archive/avi_files/avi_resource.h"
#include "core/resourcemanagment/resource_discovery_manager.h"
#include "core/resourcemanagment/resource_pool.h"
#include "utils/common/sleep.h"
#include "rtsp/rtsp_listener.h"
#include "plugins/resources/arecontvision/resource/av_resource_searcher.h"
#include "recorder/recording_manager.h"
#include "recorder/storage_manager.h"
#include "api/AppServerConnection.h"
#include "appserver/processor.h"
#include "recording/file_deletor.h"
#include "rest/server/rest_server.h"
#include "rest/handlers/recorded_chunks.h"
#include "core/resource/video_server.h"
#include "api/SessionManager.h"
#include <signal.h>
#include "core/misc/scheduleTask.h"
#include "qtservice.h"
#include "eventmanager.h"
#include "settings.h"

#include <fstream>
#include "plugins/resources/axis/axis_resource_searcher.h"
#include "plugins/resources/d-link/dlink_resource_searcher.h"
#include "utils/common/log.h"
#include "camera/camera_pool.h"
#include "plugins/resources/iqinvision/iqinvision_resource_searcher.h"
#include "serverutil.h"
#include "plugins/resources/droid_ipwebcam/ipwebcam_droid_resource_searcher.h"
#include "plugins/resources/droid/droid_resource_searcher.h"
#include "plugins/resources/isd/isd_resource_searcher.h"
#include "plugins/resources/test_camera/testcamera_resource_searcher.h"
#include "plugins/resources/onvif/onvif_ws_searcher.h"
#include "utils/common/command_line_parser.h"
#include "plugins/resources/pulse/pulse_resource_searcher.h"
//#include "plugins/storage/file_storage/file_storage_protocol.h"
#include "plugins/storage/file_storage/file_storage_resource.h"



static const char SERVICE_NAME[] = "Network Optix VMS Media Server";

class QnMain;
static QnMain* serviceMainInstance = 0;
void stopServer(int signal);

//#include "device_plugins/arecontvision/devices/av_device_server.h"

//#define TEST_RTSP_SERVER

static const int DEFAUT_RTSP_PORT = 50000;

void decoderLogCallback(void* /*pParam*/, int i, const char* szFmt, va_list args)
{
    //USES_CONVERSION;

    //Ignore debug and info (i == 2 || i == 1) messages
    if(AV_LOG_ERROR != i)
    {
        //return;
    }

    // AVCodecContext* pCtxt = (AVCodecContext*)pParam;

    char szMsg[1024];
    vsprintf(szMsg, szFmt, args);
    //if(szMsg[strlen(szMsg)] == '\n')
    {
        szMsg[strlen(szMsg)-1] = 0;
    }

    cl_log.log(QLatin1String("FFMPEG "), QString::fromLocal8Bit(szMsg), cl_logERROR);
}

QHostAddress resolveHost(const QString& hostString)
{
    QHostAddress host(hostString);
    if (host.toIPv4Address() != 0)
        return host;

    QHostInfo info = QHostInfo::fromName(hostString);

    // Can't resolve
    if (info.error() != QHostInfo::NoError)
    {
        cl_log.log("Couldn't resolve host ", hostString, cl_logERROR);
        return QHostAddress();
    }

    // Initialize to zero
    host = QHostAddress();
    foreach (const QHostAddress &address, info.addresses())
    {
        if (address.toIPv4Address() != 0)
        {
            host = address;
            break;
        }
    }

    if (host.toIPv4Address() == 0)
        cl_log.log("No ipv4 address associated with host ", hostString, cl_logERROR);

    return host;
}


QList<QHostAddress> allLocalAddresses()
{
    QList<QHostAddress> rez;

    // if nothing else works use first enabled hostaddr
    QList<QHostAddress> ipaddrs = getAllIPv4Addresses();

    for (int i = 0; i < ipaddrs.size();++i)
    {
        QString addr = ipaddrs.at(i).toString();
        bool isLocalAddress = addr == "localhost" || addr == "127.0.0.1";
        if (isLocalAddress || !QUdpSocket().bind(ipaddrs.at(i), 0))
            continue;
        rez << ipaddrs.at(i);
    }
    if (rez.isEmpty())
        rez << QHostAddress("127.0.0.1");

    return rez;
}

QString defaultLocalAddress(const QHostAddress& target)
{
    {
        QUdpSocket socket;
        socket.connectToHost(target, 53);

        if (socket.localAddress() != QHostAddress::LocalHost)
            return socket.localAddress().toString(); // if app server is on other computer we use same address as used to connect to app server
    }

    {
        // try select default interface
        QUdpSocket socket;
        socket.connectToHost("8.8.8.8", 53);
        QString result = socket.localAddress().toString();

        if (result.length()>0)
            return result;
    }


    {
        // if nothing else works use first enabled hostaddr
        QList<QHostAddress> ipaddrs = getAllIPv4Addresses();

        for (int i = 0; i < ipaddrs.size();++i)
        {
            QUdpSocket socket;
            if (!socket.bind(ipaddrs.at(i), 0))
                continue;

            QString result = socket.localAddress().toString();

            Q_ASSERT(result.length() > 0 );

            return result;
        }
    }

    return "127.0.0.1";

}

void ffmpegInit()
{
    //avcodec_init();
    av_register_all();

    QnStoragePluginFactory::instance()->registerStoragePlugin("file", QnFileStorageResource::instance, true); // true means use it plugin if no <protocol>:// prefix
}

QnAbstractStorageResourcePtr createDefaultStorage()
{
    //QnStorageResourcePtr storage(new QnStorageResource());
    QnAbstractStorageResourcePtr storage(QnStoragePluginFactory::instance()->createStorage("ufile"));
    storage->setName("Initial");
#ifdef Q_OS_WIN
    storage->setUrl(QDir::fromNativeSeparators(qSettings.value("mediaDir", "c:/records").toString()));
#else
    storage->setUrl(QDir::fromNativeSeparators(qSettings.value("mediaDir", "/tmp/vmsrecords").toString()));
#endif
    storage->setSpaceLimit(5ll * 1000000000);

    cl_log.log("Creating new storage", cl_logINFO);

    return storage;
}

void setServerNameAndUrls(QnVideoServerResourcePtr server, const QString& myAddress)
{
    server->setName(QString("Server ") + myAddress);
<<<<<<< HEAD
#ifdef _TEST_TWO_SERVERS
    server->setUrl(QString("rtsp://") + myAddress + QString(':') + QString::number(55001));
    server->setApiUrl(QString("http://") + myAddress + QString(':') + QString::number(55002));
#else
    server->setUrl(QString("rtsp://") + myAddress + QString(':') + settings.value("rtspPort", DEFAUT_RTSP_PORT).toString());
    server->setApiUrl(QString("http://") + myAddress + QString(':') + settings.value("apiPort", DEFAULT_REST_PORT).toString());
#endif
=======
    server->setUrl(QString("rtsp://") + myAddress + QString(':') + qSettings.value("rtspPort", DEFAUT_RTSP_PORT).toString());
    server->setApiUrl(QString("http://") + myAddress + QString(':') + qSettings.value("apiPort", DEFAULT_REST_PORT).toString());
>>>>>>> f8185b7e
}

QnVideoServerResourcePtr createServer()
{
    QnVideoServerResourcePtr serverPtr(new QnVideoServerResource());
    serverPtr->setGuid(serverGuid());

    serverPtr->setStorages(QnAbstractStorageResourceList() << createDefaultStorage());

    return serverPtr;
}

QnVideoServerResourcePtr findServer(QnAppServerConnectionPtr appServerConnection)
{
    QnVideoServerResourceList servers;

    while (servers.isEmpty())
    {
        QByteArray errorString;
        if (appServerConnection->getServers(servers, errorString) == 0)
            break;

        qDebug() << "findServer(): Call to registerServer failed. Reason: " << errorString;
        QnSleep::msleep(1000);
    }

    foreach(QnVideoServerResourcePtr server, servers)
    {
        if (server->getGuid() == serverGuid())
            return server;
    }

    return QnVideoServerResourcePtr();
}

QnVideoServerResourcePtr registerServer(QnAppServerConnectionPtr appServerConnection, QnVideoServerResourcePtr serverPtr)
{
    QnVideoServerResourceList servers;
    QByteArray errorString;
    if (appServerConnection->registerServer(serverPtr, servers, errorString) != 0)
    {
        qDebug() << "registerServer(): Call to registerServer failed. Reason: " << errorString;

        return QnVideoServerResourcePtr();
    }

    return servers.at(0);
}

#ifdef Q_OS_WIN
#include <windows.h>
#include <stdio.h>
BOOL WINAPI stopServer_WIN(DWORD dwCtrlType)
{
    stopServer(dwCtrlType);
    return true;
}
#endif

static QtMsgHandler defaultMsgHandler = 0;

static void myMsgHandler(QtMsgType type, const char *msg)
{
    if (defaultMsgHandler)
        defaultMsgHandler(type, msg);

    qnLogMsgHandler(type, msg);
}

int serverMain(int argc, char *argv[])
{
    Q_UNUSED(argc)
    Q_UNUSED(argv)

#ifdef Q_OS_WIN
    SetConsoleCtrlHandler(stopServer_WIN, true);
#endif
    signal(SIGINT, stopServer);
    signal(SIGABRT, stopServer);
    signal(SIGTERM, stopServer);

//    av_log_set_callback(decoderLogCallback);

    QCoreApplication::setOrganizationName(QLatin1String(ORGANIZATION_NAME));
    QCoreApplication::setApplicationName(QLatin1String(APPLICATION_NAME));
    QCoreApplication::setApplicationVersion(QLatin1String(APPLICATION_VERSION));

    QString dataLocation = getDataDirectory();
    QDir::setCurrent(QFileInfo(QFile::decodeName(qApp->argv()[0])).absolutePath());

    QDir dataDirectory;
    dataDirectory.mkpath(dataLocation + QLatin1String("/log"));

    QString logFileName = dataLocation + QLatin1String("/log/log_file");
    qSettings.setValue("logFile", logFileName);

    if (!cl_log.create(logFileName, 1024*1024*10, 5, cl_logDEBUG1))
    {
        qApp->quit();

        return 0;
    }

    QnCommandLineParser commandLinePreParser;
    commandLinePreParser.addParameter(QnCommandLineParameter(QnCommandLineParameter::String, "--log-level", NULL, NULL));
    commandLinePreParser.parse(argc, argv);

    QnLog::initLog(commandLinePreParser.value("--log-level").toString());
    cl_log.log(APPLICATION_NAME, " started", cl_logALWAYS);
    cl_log.log("Software version: ", APPLICATION_VERSION, cl_logALWAYS);
    cl_log.log("binary path: ", QFile::decodeName(argv[0]), cl_logALWAYS);

    defaultMsgHandler = qInstallMsgHandler(myMsgHandler);

    ffmpegInit();

    // ------------------------------------------
#ifdef TEST_RTSP_SERVER
    addTestData();
#endif

    QDir stateDirectory;
    stateDirectory.mkpath(dataLocation + QLatin1String("/state"));
    qnFileDeletor->init(dataLocation + QLatin1String("/state")); // constructor got root folder for temp files

    return 0;
}

void initAppServerConnection(const QSettings &settings)
{
    QUrl appServerUrl;

    // ### remove
    appServerUrl.setScheme(QLatin1String("http"));
    appServerUrl.setHost(settings.value("appserverHost", QLatin1String(DEFAULT_APPSERVER_HOST)).toString());
    appServerUrl.setPort(settings.value("appserverPort", DEFAULT_APPSERVER_PORT).toInt());
    appServerUrl.setUserName(settings.value("appserverLogin", QLatin1String("admin")).toString());
    appServerUrl.setPassword(settings.value("appserverPassword", QLatin1String("123")).toString());

    cl_log.log("Connect to enterprise controller server ", appServerUrl.toString(), cl_logINFO);
    QnAppServerConnectionFactory::setDefaultUrl(appServerUrl);
    QnAppServerConnectionFactory::setDefaultFactory(&QnResourceDiscoveryManager::instance());
}

void initAppServerEventConnection(const QSettings &settings, const QnVideoServerResourcePtr& mediaServer)
{
    QUrl appServerEventsUrl;

    // ### remove
    appServerEventsUrl.setScheme(QLatin1String("http"));
    appServerEventsUrl.setHost(settings.value("appserverHost", QLatin1String(DEFAULT_APPSERVER_HOST)).toString());
    appServerEventsUrl.setPort(settings.value("appserverPort", DEFAULT_APPSERVER_PORT).toInt());
    appServerEventsUrl.setUserName(settings.value("appserverLogin", QLatin1String("admin")).toString());
    appServerEventsUrl.setPassword(settings.value("appserverPassword", QLatin1String("123")).toString());
    appServerEventsUrl.setPath("/events");
    appServerEventsUrl.addQueryItem("id", mediaServer->getId().toString());

    static const int EVENT_RECONNECT_TIMEOUT = 3000;

    QnEventManager* eventManager = QnEventManager::instance();
    eventManager->init(appServerEventsUrl, EVENT_RECONNECT_TIMEOUT);
}

class QnMain : public CLLongRunnable
{
public:
    QnMain(int argc, char* argv[])
        : m_argc(argc),
        m_argv(argv),
        m_processor(0),
        m_rtspListener(0),
        m_restServer(0)
    {
        serviceMainInstance = this;
    }

    ~QnMain()
    {
        quit();
        stop();
        stopObjects();
    }

    void stopObjects()
    {
        if (m_restServer)
        {
            delete m_restServer;
            m_restServer = 0;
        }

        if (m_rtspListener)
        {
            delete m_rtspListener;
            m_rtspListener = 0;
        }

        if (m_processor)
        {
            delete m_processor;
            m_processor = 0;
        }
    }

    void run()
    {
        // Create SessionManager
        SessionManager* sm = SessionManager::instance();

        QThread *thread = new QThread();
        sm->moveToThread(thread);

        QObject::connect(sm, SIGNAL(destroyed()), thread, SLOT(quit()));
        QObject::connect(thread , SIGNAL(finished()), thread, SLOT(deleteLater()));

        thread->start();
        sm->start();

        initAppServerConnection(qSettings);

        QnAppServerConnectionPtr appServerConnection = QnAppServerConnectionFactory::createConnection();

        while (!needToStop() && !initResourceTypes(appServerConnection))
        {
            QnSleep::msleep(1000);
        }


        while (!needToStop() && !initLicenses(appServerConnection))
        {
            QnSleep::msleep(1000);
        }

        if (needToStop())
            return;

        QnResource::startCommandProc();

        QnResourcePool::instance(); // to initialize net state;

        QString appserverHostString = qSettings.value("appserverHost", QLatin1String(DEFAULT_APPSERVER_HOST)).toString();

        QHostAddress appserverHost;
        do
        {

            appserverHost = resolveHost(appserverHostString);
        } while (appserverHost.toIPv4Address() == 0);

        QnVideoServerResourcePtr videoServer;

        while (videoServer.isNull())
        {
            QnVideoServerResourcePtr server = findServer(appServerConnection);

            if (!server)
                server = createServer();

            setServerNameAndUrls(server, defaultLocalAddress(appserverHost));
            server->setNetAddrList(allLocalAddresses());

            if (server->getStorages().isEmpty())
                server->setStorages(QnAbstractStorageResourceList() << createDefaultStorage());

            videoServer = registerServer(appServerConnection, server);
            if (videoServer.isNull())
                QnSleep::msleep(1000);
        }

        initAppServerEventConnection(qSettings, videoServer);
        QnEventManager* eventManager = QnEventManager::instance();
        eventManager->run();

        qnResPool->addResource(videoServer);

        m_processor = new QnAppserverResourceProcessor(videoServer->getId());

        QUrl rtspUrl(videoServer->getUrl());
        QUrl apiUrl(videoServer->getApiUrl());

        m_restServer = new QnRestServer(QHostAddress::Any, apiUrl.port());
        m_restServer->registerHandler("api/RecordedTimePeriods", new QnRecordedChunkListHandler());

        QByteArray errorString;

        foreach (QnAbstractStorageResourcePtr storage, videoServer->getStorages())
        {
            qnResPool->addResource(storage);
            QnStorageResourcePtr physicalStorage = qSharedPointerDynamicCast<QnStorageResource>(storage);
            if (physicalStorage)
                qnStorageMan->addStorage(physicalStorage);
        }
        qnStorageMan->loadFullFileCatalog();

        QnRecordingManager::instance()->start();
        qnResPool->addResource(videoServer);

        // ------------------------------------------


        //===========================================================================
        //IPPH264Decoder::dll.init();

        //============================
        QnResourceDiscoveryManager::instance().setServer(true);
        QnResourceDiscoveryManager::instance().setResourceProcessor(m_processor);
        QnResourceDiscoveryManager::instance().addDeviceServer(&QnPlArecontResourceSearcher::instance());
        QnResourceDiscoveryManager::instance().addDeviceServer(&QnPlAxisResourceSearcher::instance());
        QnResourceDiscoveryManager::instance().addDeviceServer(&QnPlDlinkResourceSearcher::instance());
        QnResourceDiscoveryManager::instance().addDeviceServer(&QnPlIqResourceSearcher::instance());

        QnResourceDiscoveryManager::instance().addDeviceServer(&QnPlIpWebCamResourceSearcher::instance());
        QnResourceDiscoveryManager::instance().addDeviceServer(&QnPlDroidResourceSearcher::instance());
        QnResourceDiscoveryManager::instance().addDeviceServer(&QnPlISDResourceSearcher::instance());

        QnResourceDiscoveryManager::instance().addDeviceServer(&QnTestCameraResourceSearcher::instance());
        QnResourceDiscoveryManager::instance().addDeviceServer(&QnPlOnvifWsSearcher::instance());
        QnResourceDiscoveryManager::instance().addDeviceServer(&QnPlPulseSearcher::instance());
        
        //

        connect(qnResPool, SIGNAL(statusChanged(QnResourcePtr)), m_processor, SLOT(onResourceStatusChanged(QnResourcePtr)));

        //CLDeviceManager::instance().getDeviceSearcher().addDeviceServer(&FakeDeviceServer::instance());
        //CLDeviceSearcher::instance()->addDeviceServer(&IQEyeDeviceServer::instance());

        errorString.clear();
        QnVirtualCameraResourceList cameras;
        while (appServerConnection->getCameras(cameras, videoServer->getId(), errorString) != 0)
        {
            qDebug() << "QnMain::run(): Can't get cameras. Reason: " << errorString;
            QnSleep::msleep(1000);
        }
        foreach(const QnSecurityCamResourcePtr &camera, cameras)
        {
            qnResPool->addResource(camera);
            //QnRecordingManager::instance()->updateCamera(camera);
        }

        QnCameraHistoryList cameraHistoryList;
        while (appServerConnection->getCameraHistoryList(cameraHistoryList, errorString) != 0)
        {
            qDebug() << "QnMain::run(): Can't get cameras history. Reason: " << errorString;
            QnSleep::msleep(1000);
        }
        foreach(QnCameraHistoryPtr history, cameraHistoryList)
        {
            QnCameraHistoryPool::instance()->addCameraHistory(history);
        }


        /*
        QnScheduleTaskList scheduleTasks;
        foreach (const QnScheduleTask &scheduleTask, scheduleTasks)
        {
            QString str;
            QTextStream stream(&str);

            stream << "ScheduleTask "
                   << scheduleTask.getId().toString()
                   << scheduleTask.getAfterThreshold()
                   << scheduleTask.getBeforeThreshold()
                   << scheduleTask.getDayOfWeek()
                   << scheduleTask.getDoRecordAudio()
                   << scheduleTask.getStartTime()
                   << scheduleTask.getEndTime()
                   << scheduleTask.getRecordingType()
                   << scheduleTask.getResourceId().toString();
            cl_log.log(str, cl_logALWAYS);
        }
        */

        QnResourceDiscoveryManager::instance().setReady(true);
        QnResourceDiscoveryManager::instance().start();

        m_rtspListener = new QnRtspListener(QHostAddress::Any, rtspUrl.port());
        m_rtspListener->start();

        exec();
    }

private:
    int m_argc;
    char** m_argv;

    QnAppserverResourceProcessor* m_processor;
    QnRtspListener* m_rtspListener;
    QnRestServer* m_restServer;
};

class QnVideoService : public QtService<QtSingleCoreApplication>
{
public:
    QnVideoService(int argc, char **argv)
        : QtService<QtSingleCoreApplication>(argc, argv, SERVICE_NAME),
        m_main(argc, argv)
    {
        setServiceDescription(SERVICE_NAME);
    }

protected:
    void start()
    {
        QtSingleCoreApplication *app = application();
        QString guid = serverGuid();

        if (guid.isEmpty())
        {
            cl_log.log("Can't save guid. Run once as administrator.", cl_logERROR);
            qApp->quit();
            return;
        }

        if (app->isRunning())
        {
            cl_log.log("Server already started", cl_logERROR);
            qApp->quit();
            return;
        }

        serverMain(app->argc(), app->argv());
        m_main.start();
    }

    void stop()
    {
        stopServer(0);
    }

private:
    QnMain m_main;
};

void stopServer(int signal)
{
    qApp->quit();
}

#include "api/SessionManager.h"

int main(int argc, char* argv[])
{
#if 0 // http refactoring test code. Remove it if things is stable.
    QCoreApplication::setOrganizationName(QLatin1String(ORGANIZATION_NAME));
    QCoreApplication::setApplicationName(QLatin1String(APPLICATION_NAME));
    QCoreApplication::setApplicationVersion(QLatin1String(APPLICATION_VERSION));

    QCoreApplication app(argc, argv);

    // Use system scope
    QSettings settings(QSettings::SystemScope, ORGANIZATION_NAME, APPLICATION_NAME);

    // Create SessionManager
    SessionManager* sm = SessionManager::instance();

    QThread *thread = new QThread();
    sm->moveToThread(thread);

    QObject::connect(sm, SIGNAL(destroyed()), thread, SLOT(quit()));
    QObject::connect(thread , SIGNAL(finished()), thread, SLOT(deleteLater()));

    thread->start();

    initAppServerConnection(settings);

    QnAppServerConnectionPtr conn = QnAppServerConnectionFactory::createConnection(QUrl("http://admin:123@127.0.0.1:8000"));

    QnResourceDiscoveryManager::instance().setServer(true);
    // QnResourceDiscoveryManager::instance().setResourceProcessor(m_processor);
    QnResourceDiscoveryManager::instance().setResourceProcessor(m_processor);
    QnResourceDiscoveryManager::instance().addDeviceServer(&QnPlArecontResourceSearcher::instance());
    QnResourceDiscoveryManager::instance().addDeviceServer(&QnPlAxisResourceSearcher::instance());
    QnResourceDiscoveryManager::instance().addDeviceServer(&QnPlDlinkResourceSearcher::instance());
    QnResourceDiscoveryManager::instance().addDeviceServer(&QnPlIqResourceSearcher::instance());

    QnResourceDiscoveryManager::instance().addDeviceServer(&QnPlIpWebCamResourceSearcher::instance());
    QnResourceDiscoveryManager::instance().addDeviceServer(&QnPlDroidResourceSearcher::instance());
    QnResourceDiscoveryManager::instance().addDeviceServer(&QnPlISDResourceSearcher::instance());

    QnResourceDiscoveryManager::instance().addDeviceServer(&QnTestCameraResourceSearcher::instance());
    QnResourceDiscoveryManager::instance().addDeviceServer(&QnPlOnvifWsSearcher::instance());
    QnResourceDiscoveryManager::instance().addDeviceServer(&QnPlPulseSearcher::instance());
    

    QnResourceTypeList resourceTypes;
    QByteArray errorString;
    initResourceTypes(conn);

        QnVideoServerResourcePtr videoServer;

        while (videoServer.isNull())
        {
            QnVideoServerResourcePtr server = findServer(conn);

            if (!server)
                server = createServer();

            setServerNameAndUrls(server, defaultLocalAddress(QHostAddress("127.0.0.1")));

            if (server->getStorages().isEmpty())
                server->setStorages(QnStorageResourceList() << createDefaultStorage());

            videoServer = registerServer(conn, server);
            if (videoServer.isNull())
                QnSleep::msleep(1000);
        }

    /*
    QnVideoServerConnection vc(QUrl("http://physic:8080")); // /api/RecordedTimePeriods?mac=00-40-8C-BF-92-CE&startTime=123&detail=12);
    QnCameraResourceList cameras;
    conn->getCameras(cameras, QnId(2), errorString);
    qDebug() << errorString;

    QnNetworkResourceList nrl;
    nrl.append(cameras[1]);
    QnTimePeriodList tpl = vc.recordedTimePeriods(nrl); */
    app.exec();
    return 0;
 #endif

    QnVideoService service(argc, argv);

    int result = service.exec();

    QnResource::stopCommandProc();
    QnResourceDiscoveryManager::instance().stop();
    QnRecordingManager::instance()->stop();

    QnVideoCameraPool::instance()->stop();

    if (serviceMainInstance)
    {
        serviceMainInstance->stopObjects();
        serviceMainInstance = 0;
    }

    return result;
}<|MERGE_RESOLUTION|>--- conflicted
+++ resolved
@@ -211,18 +211,13 @@
 void setServerNameAndUrls(QnVideoServerResourcePtr server, const QString& myAddress)
 {
     server->setName(QString("Server ") + myAddress);
-<<<<<<< HEAD
 #ifdef _TEST_TWO_SERVERS
     server->setUrl(QString("rtsp://") + myAddress + QString(':') + QString::number(55001));
     server->setApiUrl(QString("http://") + myAddress + QString(':') + QString::number(55002));
 #else
-    server->setUrl(QString("rtsp://") + myAddress + QString(':') + settings.value("rtspPort", DEFAUT_RTSP_PORT).toString());
-    server->setApiUrl(QString("http://") + myAddress + QString(':') + settings.value("apiPort", DEFAULT_REST_PORT).toString());
-#endif
-=======
     server->setUrl(QString("rtsp://") + myAddress + QString(':') + qSettings.value("rtspPort", DEFAUT_RTSP_PORT).toString());
     server->setApiUrl(QString("http://") + myAddress + QString(':') + qSettings.value("apiPort", DEFAULT_REST_PORT).toString());
->>>>>>> f8185b7e
+#endif
 }
 
 QnVideoServerResourcePtr createServer()
