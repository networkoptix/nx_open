#include "main.h"

#include <cstdlib>
#include <iostream>
#include <fstream>
#include <signal.h>

#include <qtsinglecoreapplication.h>
#include "qtservice.h"

#include <QtCore/QCoreApplication>
#include <QtCore/QDir>
#include <QtCore/QSettings>
#include <QtCore/QUrl>
#include <QtCore/QUuid>
#include <QtCore/QThreadPool>

#include <QtNetwork/QUdpSocket>
#include <QtNetwork/QHostAddress>
#include <QtNetwork/QHostInfo>
#include <QtNetwork/QNetworkInterface>

#include <api/app_server_connection.h>
#include <api/session_manager.h>
#include <api/global_settings.h>

#include <appserver/processor.h>

#include <business/business_event_connector.h>
#include <business/business_event_rule.h>
#include <business/business_rule_processor.h>
#include <business/events/reasoned_business_event.h>

#include <camera/camera_pool.h>

#include <core/misc/schedule_task.h>
#include <core/resource_management/camera_driver_restriction_list.h>
#include <core/resource_management/mserver_resource_discovery_manager.h>
#include <core/resource_management/resource_discovery_manager.h>
#include <core/resource_management/resource_pool.h>
#include <core/resource/media_server_resource.h>
#include <core/resource/user_resource.h>

#include <events/mserver_business_rule_processor.h>

#include <media_server/media_server_module.h>

#include <motion/motion_helper.h>

#include <network/authenticate_helper.h>
#include <network/default_tcp_connection_processor.h>
#include <nx_ec/ec2_lib.h>
#include <nx_ec/ec_api.h>

#include <platform/core_platform_abstraction.h>

#include <plugins/plugin_manager.h>
#include <plugins/resources/acti/acti_resource_searcher.h>
#include <plugins/resources/archive/avi_files/avi_resource.h>
#include <plugins/resources/arecontvision/resource/av_resource_searcher.h>
#include <plugins/resources/axis/axis_resource_searcher.h>
#include <plugins/resources/desktop_camera/desktop_camera_registrator.h>
#include <plugins/resources/desktop_camera/desktop_camera_resource_searcher.h>
#include <plugins/resources/d-link/dlink_resource_searcher.h>
#include <plugins/resources/droid/droid_resource_searcher.h>
#include <plugins/resources/droid_ipwebcam/ipwebcam_droid_resource_searcher.h>
#include <plugins/resources/flex_watch/flexwatch_resource_searcher.h>
#include <plugins/resources/iqinvision/iqinvision_resource_searcher.h>
#include <plugins/resources/isd/isd_resource_searcher.h>
#include <plugins/resources/mserver_resource_searcher.h>
#include <plugins/resources/onvif/onvif_resource_searcher.h>
#include <plugins/resources/pulse/pulse_resource_searcher.h>
#include <plugins/resources/stardot/stardot_resource_searcher.h>
#include <plugins/resources/test_camera/testcamera_resource_searcher.h>
#include <plugins/resources/third_party/third_party_resource_searcher.h>
#include <plugins/storage/coldstore/coldstore_storage.h>
#include <plugins/storage/dts/coldstore/coldstore_dts_resource_searcher.h>
#include <plugins/storage/dts/vmax480/vmax480_resource_searcher.h>
#include <plugins/storage/file_storage/file_storage_resource.h>

#include <recorder/file_deletor.h>
#include <recorder/recording_manager.h>
#include <recorder/storage_manager.h>

#include <rest/handlers/camera_diagnostics_handler.h>
#include <rest/handlers/camera_event_handler.h>
#include <rest/handlers/camera_settings_handler.h>
#include <rest/handlers/events_handler.h>
#include <rest/handlers/exec_action_handler.h>
#include <rest/handlers/ext_bevent_handler.h>
#include <rest/handlers/favico_handler.h>
#include <rest/handlers/image_handler.h>
#include <rest/handlers/log_handler.h>
#include <rest/handlers/manual_camera_addition_handler.h>
#include <rest/handlers/ping_handler.h>
#include <rest/handlers/ptz_handler.h>
#include <rest/handlers/rebuild_archive_handler.h>
#include <rest/handlers/recorded_chunks_handler.h>
#include <rest/handlers/statistics_handler.h>
#include <rest/handlers/storage_space_handler.h>
#include <rest/handlers/storage_status_handler.h>
#include <rest/handlers/time_handler.h>
#include <rest/server/rest_connection_processor.h>
#include <rest/server/rest_server.h>

#include <rtsp/rtsp_connection.h>
#include <rtsp/rtsp_listener.h>

#include <soap/soapserver.h>

#include <utils/common/command_line_parser.h>
#include <utils/common/log.h>
#include <utils/common/sleep.h>
#include <utils/common/synctime.h>
#include <utils/common/util.h>
#include <utils/network/multicodec_rtp_reader.h>
#include <utils/network/simple_http_client.h>
#include <utils/network/ssl_socket.h>


#include <media_server/server_message_processor.h>
#include <media_server/settings.h>
#include <media_server/serverutil.h>
#include "version.h"

#ifdef _WIN32
#include "common/systemexcept_win32.h"
#endif
#include "core/ptz/server_ptz_controller_pool.h"
#include "plugins/resources/acti/acti_resource.h"

#define USE_SINGLE_STREAMING_PORT

//#include "plugins/resources/digitalwatchdog/dvr/dw_dvr_resource_searcher.h"

// This constant is used while checking for compatibility.
// Do not change it until you know what you're doing.
static const char COMPONENT_NAME[] = "MediaServer";

static QString SERVICE_NAME = QString(QLatin1String(VER_COMPANYNAME_STR)) + QString(QLatin1String(" Media Server"));

class QnMain;
static QnMain* serviceMainInstance = 0;
void stopServer(int signal);

//#include "device_plugins/arecontvision/devices/av_device_server.h"

//#define TEST_RTSP_SERVER

static const int DEFAUT_RTSP_PORT = 50000;
static const int DEFAULT_STREAMING_PORT = 50000;

static const int PROXY_POOL_SIZE = 8;

//!TODO: #ak have to do something with settings
class CmdLineArguments
{
public:
    QString logLevel;
    QString rebuildArchive;
};

static CmdLineArguments cmdLineArguments;

void decoderLogCallback(void* /*pParam*/, int i, const char* szFmt, va_list args)
{
    //USES_CONVERSION;

    //Ignore debug and info (i == 2 || i == 1) messages
    if(AV_LOG_ERROR != i)
    {
        //return;
    }

    // AVCodecContext* pCtxt = (AVCodecContext*)pParam;

    char szMsg[1024];
    vsprintf(szMsg, szFmt, args);
    //if(szMsg[strlen(szMsg)] == '\n')
    {
        szMsg[strlen(szMsg)-1] = 0;
    }

    cl_log.log(QLatin1String("FFMPEG "), QString::fromLocal8Bit(szMsg), cl_logERROR);
}

QHostAddress resolveHost(const QString& hostString)
{
    QHostAddress host(hostString);
    if (host.toIPv4Address() != 0)
        return host;

    QHostInfo info = QHostInfo::fromName(hostString);

    // Can't resolve
    if (info.error() != QHostInfo::NoError)
    {
        cl_log.log("Couldn't resolve host ", hostString, cl_logERROR);
        return QHostAddress();
    }

    // Initialize to zero
    host = QHostAddress();
    foreach (const QHostAddress &address, info.addresses())
    {
        if (address.toIPv4Address() != 0)
        {
            host = address;
            break;
        }
    }

    if (host.toIPv4Address() == 0)
        cl_log.log("No ipv4 address associated with host ", hostString, cl_logERROR);

    return host;
}

QString defaultLocalAddress(const QHostAddress& target)
{
    {
        QUdpSocket socket;
        socket.connectToHost(target, 53);

        if (socket.localAddress() != QHostAddress::LocalHost)
            return socket.localAddress().toString(); // if app server is on other computer we use same address as used to connect to app server
    }

    {
        // try select default interface
        QUdpSocket socket;
        socket.connectToHost("8.8.8.8", 53);
        QString result = socket.localAddress().toString();

        if (result.length()>0)
            return result;
    }


    {
        // if nothing else works use first enabled hostaddr
        QList<QnInterfaceAndAddr> interfaces = getAllIPv4Interfaces();

        for (int i = 0; i < interfaces.size();++i)
        {
            QUdpSocket socket;
            if (!socket.bind(interfaces.at(i).address, 0))
                continue;

            QString result = socket.localAddress().toString();

            Q_ASSERT(result.length() > 0 );

            return result;
        }
    }

    return "127.0.0.1";

}


static int lockmgr(void **mtx, enum AVLockOp op)
{
    QMutex** qMutex = (QMutex**) mtx;
    switch(op) {
        case AV_LOCK_CREATE:
            *qMutex = new QMutex();
            return 0;
        case AV_LOCK_OBTAIN:
            (*qMutex)->lock();
            return 0;
        case AV_LOCK_RELEASE:
            (*qMutex)->unlock();
            return 0;
        case AV_LOCK_DESTROY:
            delete *qMutex;
            return 0;
    }
    return 1;
}

void ffmpegInit()
{
    //avcodec_init();
    av_register_all();

    if(av_lockmgr_register(lockmgr) != 0)
    {
        qCritical() << "Failed to register ffmpeg lock manager";
    }

    QnStoragePluginFactory::instance()->registerStoragePlugin("file", QnFileStorageResource::instance, true); // true means use it plugin if no <protocol>:// prefix
    QnStoragePluginFactory::instance()->registerStoragePlugin("coldstore", QnPlColdStoreStorage::instance, false); // true means use it plugin if no <protocol>:// prefix
}

QnStorageResourcePtr createStorage(const QString& path)
{
    QnStorageResourcePtr storage(QnStoragePluginFactory::instance()->createStorage("ufile"));
    storage->setName("Initial");
    storage->setUrl(path);
    storage->setSpaceLimit( QnStorageManager::DEFAULT_SPACE_LIMIT );
    storage->setUsedForWriting(storage->isStorageAvailableForWriting());

    return storage;
}

#ifdef Q_OS_WIN
static int freeGB(QString drive)
{
    ULARGE_INTEGER freeBytes;

    GetDiskFreeSpaceEx(drive.toStdWString().c_str(), &freeBytes, 0, 0);

    return freeBytes.HighPart * 4 + (freeBytes.LowPart>> 30);
}
#endif

static QStringList listRecordFolders()
{
    QStringList folderPaths;

#ifdef Q_OS_WIN
    //QString maxFreeSpaceDrive;
    //int maxFreeSpace = 0;

    foreach (QFileInfo drive, QDir::drives()) {
        if (!drive.isWritable())
            continue;

        
        QString path = drive.absolutePath();
        
        if (GetDriveType(path.toStdWString().c_str()) != DRIVE_FIXED)
            continue;

        folderPaths.append(path + QN_MEDIA_FOLDER_NAME);
        /*
        int freeSpace = freeGB(path);

        if (maxFreeSpaceDrive.isEmpty() || freeSpace > maxFreeSpace) {
            maxFreeSpaceDrive = path;
            maxFreeSpace = freeSpace;
        }

        if (freeSpace >= 100) {
            cl_log.log(QString("Drive %1 has more than 100GB free space. Using it for storage.").arg(path), cl_logINFO);
            folderPaths.append(path + QN_MEDIA_FOLDER_NAME);
        }
        */
    }
    /*
    if (folderPaths.isEmpty()) {
        cl_log.log(QString("There are no drives with more than 100GB free space. Using drive %1 as it has the most free space: %2 GB").arg(maxFreeSpaceDrive).arg(maxFreeSpace), cl_logINFO);
        folderPaths.append(maxFreeSpaceDrive + QN_MEDIA_FOLDER_NAME);
    }
    */
#endif

#ifdef Q_OS_LINUX
    folderPaths.append(getDataDirectory() + "/data");
#endif

    return folderPaths;
}

QnAbstractStorageResourceList createStorages()
{
    QnAbstractStorageResourceList storages;
    //bool isBigStorageExist = false;
    qint64 bigStorageThreshold = 0;
    foreach(QString folderPath, listRecordFolders()) {
        QnStorageResourcePtr storage = createStorage(folderPath);
        qint64 available = storage->getTotalSpace() - storage->getSpaceLimit();
        bigStorageThreshold = qMax(bigStorageThreshold, available);
        storages.append(storage);
        cl_log.log(QString("Creating new storage: %1").arg(folderPath), cl_logINFO);
    }
    bigStorageThreshold /= QnStorageManager::BIG_STORAGE_THRESHOLD_COEFF;

    for (int i = 0; i < storages.size(); ++i) {
        QnStorageResourcePtr storage = storages[i].dynamicCast<QnStorageResource>();
        qint64 available = storage->getTotalSpace() - storage->getSpaceLimit();
        if (available < bigStorageThreshold)
            storage->setUsedForWriting(false);
    }

    return storages;
}

void setServerNameAndUrls(QnMediaServerResourcePtr server, const QString& myAddress, int port)
{
    if (server->getName().isEmpty())
        server->setName(QString("Server ") + myAddress);

    server->setUrl(QString("rtsp://%1:%2").arg(myAddress).arg(port));
    server->setApiUrl(QString("http://%1:%2").arg(myAddress).arg(port));
}

QnMediaServerResourcePtr findServer(QnAppServerConnectionPtr appServerConnection, QnMediaServerResource::PanicMode* pm)
{
    QnMediaServerResourceList servers;
    *pm = QnMediaServerResource::PM_None;

    while (servers.isEmpty())
    {
        if (appServerConnection->getServers(servers) == 0)
            break;

        qDebug() << "findServer(): Call to getServers failed. Reason: " << appServerConnection->getLastError();
        QnSleep::msleep(1000);
    }

    foreach(QnMediaServerResourcePtr server, servers)
    {
        *pm = server->getPanicMode();
        if (server->getGuid() == serverGuid())
            return server;
    }

    return QnMediaServerResourcePtr();
}

QnMediaServerResourcePtr registerServer(QnAppServerConnectionPtr appServerConnection, QnMediaServerResourcePtr serverPtr)
{
    QnMediaServerResourceList servers;
    serverPtr->setStatus(QnResource::Online);

    QByteArray authKey;
    if (appServerConnection->saveServer(serverPtr, servers, authKey) != 0)
    {
        qDebug() << "registerServer(): Call to registerServer failed. Reason: " << appServerConnection->getLastError();

        return QnMediaServerResourcePtr();
    }

    if (!authKey.isEmpty()) {
        MSSettings::roSettings()->setValue("authKey", authKey);
        QnAppServerConnectionFactory::setAuthKey(authKey);
    }

    return servers.at(0);
}

#ifdef Q_OS_WIN
#include <windows.h>
#include <stdio.h>
BOOL WINAPI stopServer_WIN(DWORD dwCtrlType)
{
    stopServer(dwCtrlType);
    return true;
}
#endif

static QtMessageHandler defaultMsgHandler = 0;

static void myMsgHandler(QtMsgType type, const QMessageLogContext& ctx, const QString& msg)
{
    if (defaultMsgHandler)
        defaultMsgHandler(type, ctx, msg);

    qnLogMsgHandler(type, ctx, msg);
}

int serverMain(int argc, char *argv[])
{
    Q_UNUSED(argc)
#ifdef Q_OS_WIN
    SetConsoleCtrlHandler(stopServer_WIN, true);
#endif
    signal(SIGINT, stopServer);
    //signal(SIGABRT, stopServer);
    signal(SIGTERM, stopServer);

//    av_log_set_callback(decoderLogCallback);

    QCoreApplication::setOrganizationName(QLatin1String(QN_ORGANIZATION_NAME));
    QCoreApplication::setApplicationName(QLatin1String(QN_APPLICATION_NAME));
    QCoreApplication::setApplicationVersion(QLatin1String(QN_APPLICATION_VERSION));

    const QString& dataLocation = getDataDirectory();
    QDir::setCurrent(qApp->applicationDirPath());

    if (cmdLineArguments.rebuildArchive.isEmpty()) {
        cmdLineArguments.rebuildArchive = MSSettings::runTimeSettings()->value("rebuild").toString();
    }
    MSSettings::runTimeSettings()->remove("rebuild");

    if( cmdLineArguments.logLevel != QString::fromLatin1("none") )
    {
        const QString& logDir = MSSettings::roSettings()->value( "logDir", dataLocation + QLatin1String("/log/") ).toString();
        QDir().mkpath( logDir );
        const QString& logFileName = logDir + QLatin1String("/log_file");
        //MSSettings::roSettings()->setValue("logFile", logFileName);
        if (!cl_log.create(logFileName, 1024*1024*10, 25, cl_logDEBUG1))
        {
            qApp->quit();

            return 0;
        }

        QnLog::initLog(cmdLineArguments.logLevel);
    }

    if (cmdLineArguments.rebuildArchive == "all")
        DeviceFileCatalog::setRebuildArchive(DeviceFileCatalog::Rebuild_All);
    else if (cmdLineArguments.rebuildArchive == "hq")
        DeviceFileCatalog::setRebuildArchive(DeviceFileCatalog::Rebuild_HQ);
    else if (cmdLineArguments.rebuildArchive == "lq")
        DeviceFileCatalog::setRebuildArchive(DeviceFileCatalog::Rebuild_LQ);
    
    cl_log.log(QN_APPLICATION_NAME, " started", cl_logALWAYS);
    cl_log.log("Software version: ", QN_APPLICATION_VERSION, cl_logALWAYS);
    cl_log.log("Software revision: ", QN_APPLICATION_REVISION, cl_logALWAYS);
    cl_log.log("binary path: ", QFile::decodeName(argv[0]), cl_logALWAYS);

    if( cmdLineArguments.logLevel != QString::fromLatin1("none") )
        defaultMsgHandler = qInstallMessageHandler(myMsgHandler);

    qnPlatform->process(NULL)->setPriority(QnPlatformProcess::HighPriority);

    ffmpegInit();

    // ------------------------------------------
#ifdef TEST_RTSP_SERVER
    addTestData();
#endif

    QDir stateDirectory;
    stateDirectory.mkpath(dataLocation + QLatin1String("/state"));
    qnFileDeletor->init(dataLocation + QLatin1String("/state")); // constructor got root folder for temp files

    return 0;
}

void initAppServerConnection(const QSettings &settings, bool tryDirectConnect)
{
    QUrl appServerUrl;

    // ### remove
    appServerUrl.setScheme(settings.value("secureAppserverConnection", true).toBool() ? QLatin1String("https") : QLatin1String("http"));
    QString host = settings.value("appserverHost", QLatin1String(DEFAULT_APPSERVER_HOST)).toString();
    int port = settings.value("appserverPort", DEFAULT_APPSERVER_PORT).toInt();
    QString userName = settings.value("appserverLogin", QLatin1String("admin")).toString();
    QString password = settings.value("appserverPassword", QLatin1String("123")).toString();
    appServerUrl.setHost(host);
    appServerUrl.setPort(port);
    appServerUrl.setUserName(userName);
    appServerUrl.setPassword(password);

    // check if it proxy connection and direct EC access is available
    if (tryDirectConnect) {
        QAuthenticator auth;
        auth.setUser(userName);
        auth.setPassword(password);
        static const int TEST_DIRECT_CONNECT_TIMEOUT = 2000;
        CLSimpleHTTPClient testClient(host, port, TEST_DIRECT_CONNECT_TIMEOUT, auth);
        CLHttpStatus result = testClient.doGET(lit("proxy_api/ec_port"));
        if (result == CL_HTTP_SUCCESS)
        {
            QUrl directURL;
            QByteArray data;
            testClient.readAll(data);
            directURL = appServerUrl;
            directURL.setPort(data.toInt());
            appServerUrl = directURL;
        }
    }

    QUrl urlNoPassword(appServerUrl);
    urlNoPassword.setPassword("");
    cl_log.log("Connect to enterprise controller server ", urlNoPassword.toString(), cl_logINFO);
    QnAppServerConnectionFactory::setAuthKey(authKey());
    QnAppServerConnectionFactory::setClientGuid(serverGuid());
    QnAppServerConnectionFactory::setDefaultUrl(appServerUrl);
    QnAppServerConnectionFactory::setDefaultFactory(QnResourceDiscoveryManager::instance());
}

void initAppServerEventConnection(const QSettings &settings, const QnMediaServerResourcePtr& mediaServer)
{
    QUrl appServerEventsUrl;

    // ### remove
    appServerEventsUrl.setScheme(settings.value("secureAppserverConnection", true).toBool() ? QLatin1String("https") : QLatin1String("http"));
    appServerEventsUrl.setHost(settings.value("appserverHost", QLatin1String(DEFAULT_APPSERVER_HOST)).toString());
    appServerEventsUrl.setPort(settings.value("appserverPort", DEFAULT_APPSERVER_PORT).toInt());
    appServerEventsUrl.setUserName(settings.value("appserverLogin", QLatin1String("admin")).toString());
    appServerEventsUrl.setPassword(settings.value("appserverPassword", QLatin1String("123")).toString());
    appServerEventsUrl.setPath("/events/");
    QUrlQuery appServerEventsUrlQuery;
    appServerEventsUrlQuery.addQueryItem("xid", mediaServer->getId().toString());
    appServerEventsUrlQuery.addQueryItem("guid", QnAppServerConnectionFactory::clientGuid());
    appServerEventsUrlQuery.addQueryItem("version", QN_ENGINE_VERSION);
    appServerEventsUrlQuery.addQueryItem("format", "pb");
    appServerEventsUrl.setQuery( appServerEventsUrlQuery );

    QnServerMessageProcessor::instance()->init(appServerEventsUrl, settings.value("authKey").toString());
}


QnMain::QnMain(int argc, char* argv[])
    : m_argc(argc),
    m_argv(argv),
    m_firstRunningTime(0),
    m_rtspListener(0),
    m_restServer(0),
    m_progressiveDownloadingServer(0),
    m_universalTcpListener(0)
{
    serviceMainInstance = this;
}

QnMain::~QnMain()
{
    quit();
    stop();
    stopObjects();
}

void QnMain::stopSync()
{
    if (serviceMainInstance) {
        serviceMainInstance->pleaseStop();
        serviceMainInstance->exit();
        serviceMainInstance->wait();
        serviceMainInstance = 0;
    }
    qApp->quit();
}

void QnMain::stopAsync()
{
    QTimer::singleShot(0, this, SLOT(stopSync()));
}


void QnMain::stopObjects()
{
    qWarning() << "QnMain::stopObjects() called";

    QnStorageManager::instance()->cancelRebuildCatalogAsync();
    qnFileDeletor->pleaseStop();


    if (m_restServer)
        m_restServer->pleaseStop();
    if (m_progressiveDownloadingServer)
        m_progressiveDownloadingServer->pleaseStop();
    if (m_rtspListener)
        m_rtspListener->pleaseStop();
    
    if (m_universalTcpListener) {
        m_universalTcpListener->pleaseStop();
        delete m_universalTcpListener;
        m_universalTcpListener = 0;
    }

    if (m_restServer)
    {
        delete m_restServer;
        m_restServer = 0;
    }

    if (m_progressiveDownloadingServer) {
        delete m_progressiveDownloadingServer;
        m_progressiveDownloadingServer = 0;
    }

    if (m_rtspListener)
    {
        delete m_rtspListener;
        m_rtspListener = 0;
    }

}

static const unsigned int APP_SERVER_REQUEST_ERROR_TIMEOUT_MS = 5500;

void QnMain::loadResourcesFromECS()
{
    QnAppServerConnectionPtr appServerConnection = QnAppServerConnectionFactory::createConnection();
#ifdef OLD_EC

    QnVirtualCameraResourceList cameras;
    while (appServerConnection->getCameras(cameras, m_mediaServer->getId()) != 0)
    {
        qDebug() << "QnMain::run(): Can't get cameras. Reason: " << appServerConnection->getLastError();
        QnSleep::msleep(10000);
    }
#else
    ec2::AbstractECConnectionPtr ec2Connection = QnAppServerConnectionFactory::createConnection2Sync();

    QnVirtualCameraResourceList cameras;
    while (ec2Connection->getCameraManager()->getCamerasSync(m_mediaServer->getId(), &cameras) != ec2::ErrorCode::ok)
    {
        qDebug() << "QnMain::run(): Can't get cameras. Reason: "; // << ec2Connection->getLastError();
        QnSleep::msleep(10000);
    }
#endif

    QnManualCameraInfoMap manualCameras;
    foreach(const QnSecurityCamResourcePtr &camera, cameras)
    {
        QnResourcePtr ownResource = qnResPool->getResourceById(camera->getId());
        if (ownResource) {
            ownResource->update(camera);
        }
        else {
            qnResPool->addResource(camera);
            QnVirtualCameraResourcePtr virtualCamera = qSharedPointerDynamicCast<QnVirtualCameraResource>(camera);
            if (virtualCamera->isManuallyAdded()) {
                QnResourceTypePtr resType = qnResTypePool->getResourceType(virtualCamera->getTypeId());
                manualCameras.insert(virtualCamera->getUrl(), QnManualCameraInfo(QUrl(virtualCamera->getUrl()), virtualCamera->getAuth(), resType->getName()));
            }
        }
    }
    QnResourceDiscoveryManager::instance()->registerManualCameras(manualCameras);

    //reading media servers list
    QnMediaServerResourceList mediaServerList;
    while( ec2Connection->getMediaServerManager()->getServersSync( &mediaServerList) != ec2::ErrorCode::ok )
    {
        qWarning() << "QnMain::run(). Can't get media servers."; //.arg(QLatin1String(appServerConnection->getLastError())), cl_logERROR );
        QnSleep::msleep(APP_SERVER_REQUEST_ERROR_TIMEOUT_MS);
    }

    //reading other servers' cameras
    foreach( const QnMediaServerResourcePtr& mediaServer, mediaServerList )
    {
        if( mediaServer->getGuid() == serverGuid() )
            continue;

        qnResPool->addResource( mediaServer );
        //requesting remote server cameras
        QnVirtualCameraResourceList cameras;
        //while( appServerConnection->getCameras(cameras, mediaServer->getId()) != 0 )
        while (ec2Connection->getCameraManager()->getCamerasSync(mediaServer->getId(), &cameras) != ec2::ErrorCode::ok)
        {
            NX_LOG( QString::fromLatin1("QnMain::run(). Error retreiving server %1(%2) cameras from enterprise controller. %3").
                arg(mediaServer->getId()).arg(mediaServer->getGuid()).arg(QLatin1String("" /*appServerConnection->getLastError()*/)), cl_logERROR );
            QnSleep::msleep(APP_SERVER_REQUEST_ERROR_TIMEOUT_MS);
        }
        foreach( const QnVirtualCameraResourcePtr &camera, cameras )
        {
            camera->addFlags( QnResource::foreigner );  //marking resource as not belonging to us
            qnResPool->addResource( camera );
        }
    }

    QnCameraHistoryList cameraHistoryList;
    while (ec2Connection->getCameraManager()->getCameraHistoryListSync(&cameraHistoryList) != ec2::ErrorCode::ok)
    {
        qDebug() << "QnMain::run(): Can't get cameras history. Reason: "; // << appServerConnection->getLastError();
        QnSleep::msleep(1000);
    }

    foreach(QnCameraHistoryPtr history, cameraHistoryList)
    {
        QnCameraHistoryPool::instance()->addCameraHistory(history);
    }

    //loading business rules
    QnUserResourceList users;
    while( appServerConnection->getUsers(users) != 0 )
    {
        qDebug() << "QnMain::run(): Can't get users. Reason: " << appServerConnection->getLastError();
        QnSleep::msleep(APP_SERVER_REQUEST_ERROR_TIMEOUT_MS);
    }

    foreach(const QnUserResourcePtr &user, users)
        qnResPool->addResource(user);

    //loading business rules
    QnBusinessEventRuleList rules;
    while( appServerConnection->getBusinessRules(rules) != 0 )
    {
        qDebug() << "QnMain::run(): Can't get business rules. Reason: " << appServerConnection->getLastError();
        QnSleep::msleep(APP_SERVER_REQUEST_ERROR_TIMEOUT_MS);
    }

    foreach(const QnBusinessEventRulePtr &rule, rules)
        qnBusinessRuleProcessor->addBusinessRule( rule );
}

void QnMain::at_localInterfacesChanged()
{
    QnAppServerConnectionPtr appServerConnection = QnAppServerConnectionFactory::createConnection();

    m_mediaServer->setNetAddrList(allLocalAddresses());

    appServerConnection->saveAsync(m_mediaServer, this, SLOT(at_serverSaved(int, const QnResourceList&, int)));
}

void QnMain::at_serverSaved(int status, const QnResourceList &, int)
{
    if (status != 0)
        qWarning() << "Error saving server.";
}

void QnMain::at_connectionOpened()
{
    if (m_firstRunningTime)
        qnBusinessRuleConnector->at_mserverFailure(qnResPool->getResourceByGuid(serverGuid()).dynamicCast<QnMediaServerResource>(), m_firstRunningTime*1000, QnBusiness::MServerIssueStarted);
    qnBusinessRuleConnector->at_mserverStarted(qnResPool->getResourceByGuid(serverGuid()).dynamicCast<QnMediaServerResource>(), qnSyncTime->currentUSecsSinceEpoch());
    m_firstRunningTime = 0;
}

void QnMain::at_timer()
{
    MSSettings::runTimeSettings()->setValue("lastRunningTime", qnSyncTime->currentMSecsSinceEpoch());
    foreach(QnResourcePtr res, qnResPool->getAllEnabledCameras()) 
    {
        QnVirtualCameraResourcePtr cam = res.dynamicCast<QnVirtualCameraResource>();
        if (cam)
            cam->noCameraIssues(); // decrease issue counter
    }
    
}

void QnMain::at_noStorages()
{
    qnBusinessRuleConnector->at_NoStorages(m_mediaServer);
}

void QnMain::at_storageFailure(QnResourcePtr storage, QnBusiness::EventReason reason)
{
    qnBusinessRuleConnector->at_storageFailure(m_mediaServer, qnSyncTime->currentUSecsSinceEpoch(), reason, storage);
}

void QnMain::at_cameraIPConflict(QHostAddress host, QStringList macAddrList)
{
    qnBusinessRuleConnector->at_cameraIPConflict(
        m_mediaServer,
        host,
        macAddrList,
        qnSyncTime->currentUSecsSinceEpoch());
}


void QnMain::initTcpListener()
{
    int rtspPort = MSSettings::roSettings()->value("rtspPort", DEFAUT_RTSP_PORT).toInt();
#ifdef USE_SINGLE_STREAMING_PORT
    QnRestProcessorPool::instance()->registerHandler("api/RecordedTimePeriods", new QnRecordedChunksHandler());
    QnRestProcessorPool::instance()->registerHandler("api/storageStatus", new QnStorageStatusHandler());
    QnRestProcessorPool::instance()->registerHandler("api/storageSpace", new QnStorageSpaceHandler());
    QnRestProcessorPool::instance()->registerHandler("api/statistics", new QnStatisticsHandler());
    QnRestProcessorPool::instance()->registerHandler("api/getCameraParam", new QnGetCameraParamHandler());
    QnRestProcessorPool::instance()->registerHandler("api/setCameraParam", new QnSetCameraParamHandler());
    QnRestProcessorPool::instance()->registerHandler("api/manualCamera", new QnManualCameraAdditionHandler());
    QnRestProcessorPool::instance()->registerHandler("api/ptz", new QnPtzHandler());
    QnRestProcessorPool::instance()->registerHandler("api/image", new QnImageHandler());
    QnRestProcessorPool::instance()->registerHandler("api/execAction", new QnExecActionHandler());
    QnRestProcessorPool::instance()->registerHandler("api/onEvent", new QnExternalBusinessEventHandler());
    QnRestProcessorPool::instance()->registerHandler("api/gettime", new QnTimeHandler());
    QnRestProcessorPool::instance()->registerHandler("api/ping", new QnRestPingHandler());
    QnRestProcessorPool::instance()->registerHandler("api/rebuildArchive", new QnRestRebuildArchiveHandler());
    QnRestProcessorPool::instance()->registerHandler("api/events", new QnRestEventsHandler());
    QnRestProcessorPool::instance()->registerHandler("api/showLog", new QnRestLogHandler());
    QnRestProcessorPool::instance()->registerHandler("api/doCameraDiagnosticsStep", new QnCameraDiagnosticsHandler());
#ifdef ENABLE_ACTI
<<<<<<< HEAD
    QnRestProcessorPool::instance()->registerHandler("api/camera_event", new QnCameraEventHandler());  //used to receive event from acti camera. TODO: remove this from api
=======
    QnActiResource::setEventPort(rtspPort);
    QnRestConnectionProcessor::registerHandler("api/camera_event", new QnCameraEventHandler());  //used to receive event from acti camera. TODO: remove this from api
>>>>>>> 7b0736e3
#endif
    QnRestProcessorPool::instance()->registerHandler("favicon.ico", new QnRestFavicoHandler());

    m_universalTcpListener = new QnUniversalTcpListener(QHostAddress::Any, rtspPort);
    m_universalTcpListener->enableSSLMode();
    m_universalTcpListener->addHandler<QnRtspConnectionProcessor>("RTSP", "*");
    m_universalTcpListener->addHandler<QnRestConnectionProcessor>("HTTP", "api");
    m_universalTcpListener->addHandler<QnProgressiveDownloadingConsumer>("HTTP", "media");
    m_universalTcpListener->addHandler<QnDefaultTcpConnectionProcessor>("HTTP", "*");

    if( !MSSettings::roSettings()->value("authenticationEnabled", "true").toBool() )
        m_universalTcpListener->disableAuth();

#ifdef ENABLE_DESKTOP_CAMERA
    m_universalTcpListener->addHandler<QnDesktopCameraRegistrator>("HTTP", "desktop_camera");
#endif   //ENABLE_DESKTOP_CAMERA

    m_universalTcpListener->start();

#else
    int apiPort = MSSettings::roSettings()->value("apiPort", DEFAULT_REST_PORT).toInt();
    int streamingPort = MSSettings::roSettings()->value("streamingPort", DEFAULT_STREAMING_PORT).toInt();

    m_restServer = new QnRestServer(QHostAddress::Any, apiPort);
    m_progressiveDownloadingServer = new QnProgressiveDownloadingServer(QHostAddress::Any, streamingPort);
    m_progressiveDownloadingServer->start();
    m_progressiveDownloadingServer->enableSSLMode();
    m_rtspListener = new QnRtspListener(QHostAddress::Any, rtspUrl.port());
    m_restServer->start();
    m_progressiveDownloadingServer->start();
    m_rtspListener->start();
#endif
}

QHostAddress QnMain::getPublicAddress()
{
    static const QString DEFAULT_URL_LIST("http://checkrealip.com; http://www.thisip.org/cgi-bin/thisip.cgi; http://checkip.eurodyndns.org");
    static const QRegExp iPRegExpr("[^a-zA-Z0-9\\.](([0-9]){1,3}\\.){3}([0-9]){1,3}[^a-zA-Z0-9\\.]");

    if (MSSettings::roSettings()->value("publicIPEnabled").isNull())
        MSSettings::roSettings()->setValue("publicIPEnabled", 1);

    int publicIPEnabled = MSSettings::roSettings()->value("publicIPEnabled").toInt();

    if (publicIPEnabled == 0)
        return QHostAddress(); // disabled
    else if (publicIPEnabled > 1)
        return QHostAddress(MSSettings::roSettings()->value("staticPublicIP").toString()); // manually added

    QStringList urls = MSSettings::roSettings()->value("publicIPServers", DEFAULT_URL_LIST).toString().split(";");

    QNetworkAccessManager networkManager;
    QList<QNetworkReply*> replyList;
    for (int i = 0; i < urls.size(); ++i)
        replyList << networkManager.get(QNetworkRequest(urls[i].trimmed()));

    QString result;
    QTime t;
    t.start();
    while (t.elapsed() < 4000 && result.isEmpty()) 
    {
        msleep(1);
        qApp->processEvents();
        for (int i = 0; i < replyList.size(); ++i) 
        {
            if (replyList[i]->isFinished()) {
                QByteArray response = QByteArray(" ") + replyList[i]->readAll() + QByteArray(" ");
                int ipPos = iPRegExpr.indexIn(response);
                if (ipPos >= 0) {
                    result = response.mid(ipPos+1, iPRegExpr.matchedLength()-2);
                    break;
                }
            }
        }
    }
    for (int i = 0; i < replyList.size(); ++i)
        replyList[i]->deleteLater();

    return QHostAddress(result);
}

void QnMain::run()
{
    QFile f(QLatin1String(":/cert.pem"));
    if (!f.open(QIODevice::ReadOnly)) 
    {
        qWarning() << "No SSL sertificate for mediaServer!";
    }
    else {
        QByteArray certData = f.readAll();
        QnSSLSocket::initSSLEngine(certData);
    }

    QScopedPointer<QnServerMessageProcessor> messageProcessor(new QnServerMessageProcessor());

    // Create SessionManager
    QnSessionManager::instance()->start();
    
#ifdef ENABLE_ONVIF
    //starting soap server to accept event notifications from onvif servers
    QnSoapServer::initStaticInstance( new QnSoapServer(8083) ); //TODO/IMPL get port from settings or use any unused port?
    QnSoapServer::instance()->start();
#endif //ENABLE_ONVIF

    QnResourcePool::initStaticInstance( new QnResourcePool() );

    QScopedPointer<QnGlobalSettings> globalSettings(new QnGlobalSettings());

    QnAuthHelper::initStaticInstance(new QnAuthHelper());

    QnBusinessRuleProcessor::init(new QnMServerBusinessRuleProcessor());
    QnEventsDB::init();

    QnVideoCameraPool::initStaticInstance( new QnVideoCameraPool() );

    QnMotionHelper::initStaticInstance( new QnMotionHelper() );

    QnBusinessEventConnector::initStaticInstance( new QnBusinessEventConnector() );
    auto stopQThreadFunc = []( QThread* obj ){ obj->quit(); obj->wait(); delete obj; };
    std::unique_ptr<QThread, decltype(stopQThreadFunc)> connectorThread( new QThread(), stopQThreadFunc );
    connectorThread->start();
    qnBusinessRuleConnector->moveToThread(connectorThread.get());

    CameraDriverRestrictionList cameraDriverRestrictionList;

    QnResourceDiscoveryManager::init(new QnMServerResourceDiscoveryManager(cameraDriverRestrictionList));
    bool directConnectTried = true;
    initAppServerConnection(*MSSettings::roSettings(), directConnectTried);

    QnMulticodecRtpReader::setDefaultTransport( MSSettings::roSettings()->value(QLatin1String("rtspTransport"), RtpTransport::_auto).toString().toUpper() );

    QScopedPointer<QnServerPtzControllerPool> ptzPool(new QnServerPtzControllerPool());

    QnAppServerConnectionPtr appServerConnection = QnAppServerConnectionFactory::createConnection();
    connect(QnResourceDiscoveryManager::instance(), SIGNAL(CameraIPConflict(QHostAddress, QStringList)), this, SLOT(at_cameraIPConflict(QHostAddress, QStringList)));
    connect(QnStorageManager::instance(), SIGNAL(noStoragesAvailable()), this, SLOT(at_noStorages()));
    connect(QnStorageManager::instance(), SIGNAL(storageFailure(QnResourcePtr, QnBusiness::EventReason)), this, SLOT(at_storageFailure(QnResourcePtr, QnBusiness::EventReason)));


    std::unique_ptr<ec2::AbstractECConnectionFactory> ec2ConnectionFactory(getConnectionFactory());
	ec2ConnectionFactory->setResourceFactory(QSharedPointer<QnResourceFactory>(new QnMediaServerResourceFactory()));
    ec2::AbstractECConnectionPtr ec2Connection;
    while (!needToStop())
    {
        const ec2::ErrorCode errorCode = ec2ConnectionFactory->connectSync( QUrl(), &ec2Connection );
        if( errorCode == ec2::ErrorCode::ok )
        {
            NX_LOG( QString::fromLatin1("Connected to local EC2"), cl_logWARNING );
            break;
        }

        NX_LOG( QString::fromLatin1("Can't connect to local EC2. %1").arg(ec2::toString(errorCode)), cl_logERROR );
    }

    QnAppServerConnectionFactory::setEC2ConnectionFactory( ec2ConnectionFactory.get() );


    QnConnectionInfoPtr connectInfo(new QnConnectionInfo());
    while (!needToStop())
    {
        if (appServerConnection->connect(connectInfo) == 0)
            break;

        if (directConnectTried) {
            directConnectTried = false;
            initAppServerConnection(*MSSettings::roSettings(), directConnectTried);
            appServerConnection->setUrl(QnAppServerConnectionFactory::defaultUrl ());
            continue;
        }

        cl_log.log("Can't connect to Enterprise Controller: ", appServerConnection->getLastError(), cl_logWARNING);
        if (!needToStop())
            QnSleep::msleep(1000);
    }
    QnAppServerConnectionFactory::setDefaultMediaProxyPort(connectInfo->proxyPort);
    QnAppServerConnectionFactory::setPublicIp(connectInfo->publicIp);

    QnMServerResourceSearcher::initStaticInstance( new QnMServerResourceSearcher() );
    QnMServerResourceSearcher::instance()->setAppPServerGuid(connectInfo->ecsGuid.toUtf8());
    QnMServerResourceSearcher::instance()->start();

    //Initializing plugin manager
    PluginManager::instance()->loadPlugins();

    if (needToStop())
        return;

    QnCompatibilityChecker remoteChecker(connectInfo->compatibilityItems);
    QnCompatibilityChecker localChecker(localCompatibilityItems());

    QnCompatibilityChecker* compatibilityChecker;
    if (remoteChecker.size() > localChecker.size())
        compatibilityChecker = &remoteChecker;
    else
        compatibilityChecker = &localChecker;

    if (!compatibilityChecker->isCompatible(COMPONENT_NAME, QnSoftwareVersion(QN_ENGINE_VERSION), "ECS", connectInfo->version))
    {
        cl_log.log(cl_logERROR, "Incompatible Enterprise Controller version detected! Giving up.");
        return;
    }

    while (!needToStop() && !initResourceTypes(ec2Connection))
    {
        QnSleep::msleep(1000);
    }
    while (!needToStop() && !initResourceTypes(appServerConnection))
    {
        QnSleep::msleep(1000);
    }


    while (!needToStop() && !initLicenses(appServerConnection))
    {
        QnSleep::msleep(1000);
    }

    if (needToStop())
        return;


    QnResource::startCommandProc();

    QnResourcePool::instance(); // to initialize net state;

    QString appserverHostString = MSSettings::roSettings()->value("appserverHost", QLatin1String(DEFAULT_APPSERVER_HOST)).toString();

    QHostAddress appserverHost;
    do
    {
        appserverHost = resolveHost(appserverHostString);
    } while (appserverHost.toIPv4Address() == 0);

    QnRestProcessorPool restProcessorPool;
    QnRestProcessorPool::initStaticInstance( &restProcessorPool );

    ec2ConnectionFactory->registerRestHandlers( &restProcessorPool );

    initTcpListener();

    QUrl proxyServerUrl = appServerConnection->url();
    proxyServerUrl.setPort(connectInfo->proxyPort);
    m_universalTcpListener->setProxyParams(proxyServerUrl, serverGuid());
    m_universalTcpListener->addProxySenderConnections(PROXY_POOL_SIZE);

    QHostAddress publicAddress = getPublicAddress();

    QnMediaServerResource::PanicMode pm;
    while (m_mediaServer.isNull())
    {
        QnMediaServerResourcePtr server = findServer(appServerConnection, &pm);

        if (!server) {
            server = QnMediaServerResourcePtr(new QnMediaServerResource());
            server->setGuid(serverGuid());
            server->setPanicMode(pm);
        }

        setServerNameAndUrls(server, defaultLocalAddress(appserverHost), m_universalTcpListener->getPort());

        QList<QHostAddress> serverIfaceList = allLocalAddresses();
        if (!publicAddress.isNull()) {
            bool isExists = false;
            for (int i = 0; i < serverIfaceList.size(); ++i)
            {
                if (serverIfaceList[i] == publicAddress)
                    isExists = true;
            }
            if (!isExists)
                serverIfaceList << publicAddress;
        }
        server->setNetAddrList(serverIfaceList);

        QnAbstractStorageResourceList storages = server->getStorages();
        if (storages.isEmpty())
            server->setStorages(createStorages());

        m_mediaServer = registerServer(appServerConnection, server);
        if (m_mediaServer.isNull())
            QnSleep::msleep(1000);
    }

    syncStoragesToSettings(m_mediaServer);

    int status;
    do
    {
        status = appServerConnection->setResourceStatus(m_mediaServer->getId(), QnResource::Online);
    } while (status != 0);


    QStringList usedPathList;
    foreach (QnAbstractStorageResourcePtr storage, m_mediaServer->getStorages())
    {
        qnResPool->addResource(storage);
        usedPathList << closeDirPath(storage->getUrl());
        QnStorageResourcePtr physicalStorage = qSharedPointerDynamicCast<QnStorageResource>(storage);
        if (physicalStorage)
            qnStorageMan->addStorage(physicalStorage);
    }
    
    
    // check old storages, absent in the DB
    QStringList allStoragePathList = qnStorageMan->getAllStoragePathes();
    foreach (const QString& path, allStoragePathList)
    {
        if (usedPathList.contains(path))
            continue;
        QnStorageResourcePtr newStorage = QnStorageResourcePtr(new QnFileStorageResource());
        newStorage->setId(QnId::generateSpecialId());
        newStorage->setUrl(path);
        newStorage->setSpaceLimit(QnStorageManager::DEFAULT_SPACE_LIMIT);
        newStorage->setUsedForWriting(false);
        newStorage->addFlags(QnResource::deprecated);

        qnStorageMan->addStorage(newStorage);
    }

    

    qnStorageMan->loadFullFileCatalog();

    initAppServerEventConnection(*MSSettings::roSettings(), m_mediaServer);
    QnServerMessageProcessor::instance()->run();

    std::auto_ptr<QnAppserverResourceProcessor> m_processor( new QnAppserverResourceProcessor(m_mediaServer->getId()) );

    QnRecordingManager::initStaticInstance( new QnRecordingManager() );
    QnRecordingManager::instance()->start();
    qnResPool->addResource(m_mediaServer);

    // ------------------------------------------


    //===========================================================================
    //IPPH264Decoder::dll.init();

    //============================
    UPNPDeviceSearcher::initGlobalInstance( new UPNPDeviceSearcher() );

    QnResourceDiscoveryManager::instance()->setResourceProcessor(m_processor.get());


    QString disabledVendors = MSSettings::roSettings()->value("disabledVendors").toString();
    QStringList disabledVendorList;
    if (disabledVendors.contains(";"))
        disabledVendorList = disabledVendors.split(";");
    else
        disabledVendorList = disabledVendors.split(" ");
    QStringList updatedVendorList;        
    for (int i = 0; i < disabledVendorList.size(); ++i) {
    if (!disabledVendorList[i].trimmed().isEmpty())
            updatedVendorList << disabledVendorList[i].trimmed();
    }
    qWarning() << "disabled vendors amount" << updatedVendorList.size();
    qWarning() << disabledVendorList;        
    QnResourceDiscoveryManager::instance()->setDisabledVendors(updatedVendorList);

    //NOTE plugins have higher priority than built-in drivers
    ThirdPartyResourceSearcher::initStaticInstance( new ThirdPartyResourceSearcher( &cameraDriverRestrictionList ) );
    QnResourceDiscoveryManager::instance()->addDeviceServer(ThirdPartyResourceSearcher::instance());
#ifdef ENABLE_ARECONT
    QnResourceDiscoveryManager::instance()->addDeviceServer(&QnPlArecontResourceSearcher::instance());
#endif
#ifdef ENABLE_DLINK
    QnResourceDiscoveryManager::instance()->addDeviceServer(&QnPlDlinkResourceSearcher::instance());
#endif
#ifdef ENABLE_DROID
    QnResourceDiscoveryManager::instance()->addDeviceServer(&QnPlIpWebCamResourceSearcher::instance());
    QnResourceDiscoveryManager::instance()->addDeviceServer(&QnPlDroidResourceSearcher::instance());
#endif
#ifdef ENABLE_TEST_CAMERA
    QnResourceDiscoveryManager::instance()->addDeviceServer(&QnTestCameraResourceSearcher::instance());
#endif
#ifdef ENABLE_PULSE_CAMERA
    //QnResourceDiscoveryManager::instance().addDeviceServer(&QnPlPulseSearcher::instance()); native driver does not support dual streaming! new pulse cameras works via onvif
#endif
#ifdef ENABLE_AXIS
    QnResourceDiscoveryManager::instance()->addDeviceServer(&QnPlAxisResourceSearcher::instance());
#endif
#ifdef ENABLE_ACTI
    QnResourceDiscoveryManager::instance()->addDeviceServer(&QnActiResourceSearcher::instance());
#endif
#ifdef ENABLE_STARDOT
    QnResourceDiscoveryManager::instance()->addDeviceServer(&QnStardotResourceSearcher::instance());
#endif
#ifdef ENABLE_IQE
    QnResourceDiscoveryManager::instance()->addDeviceServer(&QnPlIqResourceSearcher::instance());
#endif
#ifdef ENABLE_ISD
    QnResourceDiscoveryManager::instance()->addDeviceServer(&QnPlISDResourceSearcher::instance());
#endif
#ifdef ENABLE_DESKTOP_CAMERA
    QnResourceDiscoveryManager::instance()->addDeviceServer(&QnDesktopCameraResourceSearcher::instance());
#endif  //ENABLE_DESKTOP_CAMERA

#if defined(Q_OS_WIN) && defined(ENABLE_VMAX)
    QnPlVmax480ResourceSearcher::initStaticInstance( new QnPlVmax480ResourceSearcher() );
    QnResourceDiscoveryManager::instance()->addDeviceServer(QnPlVmax480ResourceSearcher::instance());
#endif

    //Onvif searcher should be the last:
#ifdef ENABLE_ONVIF
    QnResourceDiscoveryManager::instance()->addDeviceServer(&QnFlexWatchResourceSearcher::instance());
    QnResourceDiscoveryManager::instance()->addDeviceServer(&OnvifResourceSearcher::instance());
#endif //ENABLE_ONVIF

    

    // Roman asked Ivan to comment it for Brian
    // QnResourceDiscoveryManager::instance()->addDTSServer(&QnColdStoreDTSSearcher::instance());

    //QnResourceDiscoveryManager::instance().addDeviceServer(&DwDvrResourceSearcher::instance());

    //

    //CLDeviceManager::instance().getDeviceSearcher().addDeviceServer(&FakeDeviceServer::instance());
    //CLDeviceSearcher::instance()->addDeviceServer(&IQEyeDeviceServer::instance());

    loadResourcesFromECS();

    connect(QnServerMessageProcessor::instance(), SIGNAL(connectionReset()), this, SLOT(loadResourcesFromECS()));

    /*
    QnScheduleTaskList scheduleTasks;
    foreach (const QnScheduleTask &scheduleTask, scheduleTasks)
    {
        QString str;
        QTextStream stream(&str);

        stream << "ScheduleTask "
               << scheduleTask.getId().toString()
               << scheduleTask.getAfterThreshold()
               << scheduleTask.getBeforeThreshold()
               << scheduleTask.getDayOfWeek()
               << scheduleTask.getDoRecordAudio()
               << scheduleTask.getStartTime()
               << scheduleTask.getEndTime()
               << scheduleTask.getRecordingType()
               << scheduleTask.getResourceId().toString();
        cl_log.log(str, cl_logALWAYS);
    }
    */

    QnResourceDiscoveryManager::instance()->setReady(true);
    QnResourceDiscoveryManager::instance()->start();


    connect(QnResourceDiscoveryManager::instance(), SIGNAL(localInterfacesChanged()), this, SLOT(at_localInterfacesChanged()));

    m_firstRunningTime = MSSettings::roSettings()->value("lastRunningTime").toLongLong();

    at_timer();
    QTimer timer;
    connect(&timer, SIGNAL(timeout()), this, SLOT(at_timer()), Qt::DirectConnection);
    connect(QnServerMessageProcessor::instance(), SIGNAL(connectionOpened()), this, SLOT(at_connectionOpened()), Qt::DirectConnection);
    timer.start(60 * 1000);


    exec();

    stopObjects();

    QnResource::stopCommandProc();

    delete QnRecordingManager::instance();
    QnRecordingManager::initStaticInstance( NULL );

    QnRestProcessorPool::initStaticInstance( nullptr );

    delete QnMServerResourceSearcher::instance();
    QnMServerResourceSearcher::initStaticInstance( NULL );

    delete QnVideoCameraPool::instance();
    QnVideoCameraPool::initStaticInstance( NULL );

    QnResourceDiscoveryManager::instance()->stop();
    QnResource::stopAsyncTasks();

    delete QnResourceDiscoveryManager::instance();
    QnResourceDiscoveryManager::init( NULL );

    m_processor.reset();

    delete ThirdPartyResourceSearcher::instance();
    ThirdPartyResourceSearcher::initStaticInstance( NULL );

#if defined(Q_OS_WIN) && defined(ENABLE_VMAX)
    delete QnPlVmax480ResourceSearcher::instance();
    QnPlVmax480ResourceSearcher::initStaticInstance( NULL );
#endif

    delete UPNPDeviceSearcher::instance();
    UPNPDeviceSearcher::initGlobalInstance( NULL );

    connectorThread->quit();
    connectorThread->wait();

    //deleting object from wrong thread, but its no problem, since object's thread has been stopped and no event can be delivered to the object
    delete QnBusinessEventConnector::instance();
    QnBusinessEventConnector::initStaticInstance( NULL );

    QnBusinessRuleProcessor::fini();
    QnEventsDB::fini();

    delete QnMotionHelper::instance();
    QnMotionHelper::initStaticInstance( NULL );

    delete QnResourcePool::instance();
    QnResourcePool::initStaticInstance( NULL );

    QnStorageManager::instance()->stopAsyncTasks();

    ptzPool.reset();

#ifdef ENABLE_ONVIF
    delete QnSoapServer::instance();
    QnSoapServer::initStaticInstance( NULL );
#endif //ENABLE_ONVIF

    av_lockmgr_register(NULL);

    // First disconnect eventManager from all slots, to not try to reconnect on connection close
    disconnect(QnServerMessageProcessor::instance());

    // This method will set flag on message channel to threat next connection close as normal
    appServerConnection->disconnectSync();
    MSSettings::runTimeSettings()->setValue("lastRunningTime", 0);

    QnSSLSocket::releaseSSLEngine();
    QnAuthHelper::initStaticInstance(NULL);
}

class QnVideoService : public QtService<QtSingleCoreApplication>
{
public:
    QnVideoService(int argc, char **argv): 
        QtService<QtSingleCoreApplication>(argc, argv, SERVICE_NAME),
        m_argc(argc),
        m_argv(argv)
    {
        setServiceDescription(SERVICE_NAME);
    }

protected:
    virtual int executeApplication() override { 
        QScopedPointer<QnCorePlatformAbstraction> platform(new QnCorePlatformAbstraction());
        QScopedPointer<QnLongRunnablePool> runnablePool(new QnLongRunnablePool());
        QScopedPointer<QnMediaServerModule> module(new QnMediaServerModule(m_argc, m_argv));
        
        m_main.reset(new QnMain(m_argc, m_argv));

        return application()->exec();
    }

    virtual void start() override
    {
        QtSingleCoreApplication *application = this->application();

        // check if local or remote EC. MServer changes guid depend of this fact
        bool primaryGuidAbsent = MSSettings::roSettings()->value(lit("serverGuid")).isNull();
        if (primaryGuidAbsent)
            MSSettings::roSettings()->setValue("separateGuidForRemoteEC", 1);

        QString ECHost = resolveHost(MSSettings::roSettings()->value("appserverHost").toString()).toString();
        bool isLocalAddr = (ECHost == lit("127.0.0.1") || ECHost == lit("localhost"));
        foreach(const QHostAddress& addr, allLocalAddresses())
        {
            if (addr.toString() == ECHost)
                isLocalAddr = true;
        }
        if (!isLocalAddr && MSSettings::roSettings()->value("separateGuidForRemoteEC").toBool())
            setUseAlternativeGuid(true);

        QString guid = serverGuid();
        if (guid.isEmpty())
        {
            cl_log.log("Can't save guid. Run once as administrator.", cl_logERROR);
            qApp->quit();
            return;
        }

        if (application->isRunning())
        {
            cl_log.log("Server already started", cl_logERROR);
            qApp->quit();
            return;
        }

        serverMain(m_argc, m_argv);
        m_main->start();
    }

    virtual void stop() override
    {
        if (serviceMainInstance)
            serviceMainInstance->stopSync();
    }

private:
    int m_argc;
    char **m_argv;
    QScopedPointer<QnMain> m_main;
};

void stopServer(int signal)
{
    if (serviceMainInstance) {
        qWarning() << "got signal" << signal << "stop server!";
        serviceMainInstance->stopAsync();
    }
}

static void printVersion();
static void printHelp();

int main(int argc, char* argv[])
{
#if __arm__
#if defined(__GNUC__)
# if defined(__i386__)
        /* Enable Alignment Checking on x86 */
        __asm__("pushf\norl $0x40000,(%esp)\npopf");
# elif defined(__x86_64__) 
             /* Enable Alignment Checking on x86_64 */
            __asm__("pushf\norl $0x40000,(%rsp)\npopf");
# endif
#endif
#endif //__arm__

    ::srand( ::time(NULL) );
#ifdef _WIN32
    win32_exception::installGlobalUnhandledExceptionHandler();
#endif

    //parsing command-line arguments
    QString configFilePath;
    QString rwConfigFilePath;
    bool showVersion = false;
    bool showHelp = false;

    QnCommandLineParser commandLineParser;
    commandLineParser.addParameter(&cmdLineArguments.logLevel, "--log-level", NULL, QString());
    commandLineParser.addParameter(&cmdLineArguments.rebuildArchive, "--rebuild", NULL, QString(), "all");
    commandLineParser.addParameter(&configFilePath, "--conf-file", NULL, QString());
    commandLineParser.addParameter(&rwConfigFilePath, "--runtime-conf-file", NULL, QString());
    commandLineParser.addParameter(&showVersion, "--version", NULL, QString(), true);
    commandLineParser.addParameter(&showHelp, "--help", NULL, QString(), true);
    commandLineParser.parse(argc, argv, stderr);

    if( showVersion )
    {
        printVersion();
        return 0;
    }

    if( showHelp )
    {
        printHelp();
        return 0;
    }

    if( !configFilePath.isEmpty() )
        MSSettings::initializeROSettingsFromConfFile( configFilePath );
    if( !rwConfigFilePath.isEmpty() )
        MSSettings::initializeRunTimeSettingsFromConfFile( rwConfigFilePath );

    QnVideoService service( argc, argv );
    return service.exec();
}

static void printVersion()
{
    std::cout<<"  "<<QN_APPLICATION_NAME" v."<<QN_APPLICATION_VERSION<<std::endl;
}

static void printHelp()
{
    printVersion();

    std::cout<<"\n"
        "  --help                   This help message\n"
        "  --version                Print version info and exit\n"
        "  -e                       Start as console application\n"
        "  --log-level              Supported values: none (no logging), ALWAYS, ERROR, WARNING, INFO, DEBUG, DEBUG2. Default value is "
#ifdef _DEBUG
            "DEBUG\n"
#else
            "INFO\n"
#endif
        "  --rebuild                Rebuild archive index. Supported values: all (high & low quality), hq (only high), lq (only low)\n"
        "  --conf-file              Path to config file. By default "<<MSSettings::defaultROSettingsFilePath().toStdString()<<"\n"
        "  --runtime-conf-file      Path to config file which is used to save some. By default "<<MSSettings::defaultRunTimeSettingsFilePath().toStdString()<<"\n"
        ;
}<|MERGE_RESOLUTION|>--- conflicted
+++ resolved
@@ -859,12 +859,8 @@
     QnRestProcessorPool::instance()->registerHandler("api/showLog", new QnRestLogHandler());
     QnRestProcessorPool::instance()->registerHandler("api/doCameraDiagnosticsStep", new QnCameraDiagnosticsHandler());
 #ifdef ENABLE_ACTI
-<<<<<<< HEAD
-    QnRestProcessorPool::instance()->registerHandler("api/camera_event", new QnCameraEventHandler());  //used to receive event from acti camera. TODO: remove this from api
-=======
     QnActiResource::setEventPort(rtspPort);
-    QnRestConnectionProcessor::registerHandler("api/camera_event", new QnCameraEventHandler());  //used to receive event from acti camera. TODO: remove this from api
->>>>>>> 7b0736e3
+    QnRestConnectionProcessor::instance()->registerHandler("api/camera_event", new QnCameraEventHandler());  //used to receive event from acti camera. TODO: remove this from api
 #endif
     QnRestProcessorPool::instance()->registerHandler("favicon.ico", new QnRestFavicoHandler());
 
