--- conflicted
+++ resolved
@@ -90,10 +90,7 @@
         smtp.quit();
         return false;
     }
-<<<<<<< HEAD
-=======
     smtp.quit();
->>>>>>> f84c5c7d
 
     return true;
 }