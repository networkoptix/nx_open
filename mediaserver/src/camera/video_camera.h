#ifndef __VIDEO_CAMERA_H__
#define __VIDEO_CAMERA_H__

#include <memory>

#include <QScopedPointer>

#include <core/dataconsumer/abstract_data_consumer.h>
#include <core/resource/resource_consumer.h>
#include "core/dataprovider/media_streamdataprovider.h"
#include "streaming/hls/hls_live_playlist_manager.h"
#include "utils/media/media_stream_cache.h"
#include "utils/media/mediaindex.h"
#include "core/dataprovider/live_stream_provider.h"

class QnVideoCameraGopKeeper;
class MediaStreamCache;
namespace nx_hls
{
    class HLSLivePlaylistManager;
}

class QnVideoCamera: public QObject
{
    Q_OBJECT

public:
    QnVideoCamera(QnResourcePtr resource);
    virtual ~QnVideoCamera();
    QnLiveStreamProviderPtr getLiveReader(QnResource::ConnectionRole role);
    int copyLastGop(bool primaryLiveStream, qint64 skipTime, CLDataQueue& dstQueue, int cseq);

    //QnMediaContextPtr getVideoCodecContext(bool primaryLiveStream);
    //QnMediaContextPtr getAudioCodecContext(bool primaryLiveStream);
    QnConstCompressedVideoDataPtr getLastVideoFrame(bool primaryLiveStream) const;
    QnConstCompressedVideoDataPtr getFrameByTime(bool primaryLiveStream, qint64 time, bool iFrameAfterTime) const;
    QnConstCompressedAudioDataPtr getLastAudioFrame(bool primaryLiveStream) const;
	Q_SLOT void at_camera_resourceChanged();
    void beforeStop();

    bool isSomeActivity() const;

    /* stop reading from camera if no active DataConsumers left */
    void stopIfNoActivity();

    void updateActivity();

    /* Mark some camera activity (RTSP client connection for example) */
    void inUse(void* user);

    /* Unmark some camera activity (RTSP client connection for example) */
    void notInUse(void* user);

    //!Returns cache holding several last seconds of media stream
    /*!
        \return Can be NULL
    */
    const MediaStreamCache* liveCache() const;
    MediaStreamCache* liveCache();

    const MediaIndex* mediaIndex() const;
    MediaIndex* mediaIndex();

    /*!
        \todo Should remove it from here
    */
<<<<<<< HEAD
    const nx_hls::HLSLivePlaylistManager* hlsLivePlaylistManager() const;
=======
    QSharedPointer<nx_hls::HLSLivePlaylistManager> hlsLivePlaylistManager() const;
>>>>>>> 0e60a293

    //!Starts caching live stream, if not started
    /*!
        \return true, if started, false if failed to start
    */
    bool ensureLiveCacheStarted();

private:
    void createReader(QnResource::ConnectionRole role);

    void stop();
private:
    QMutex m_readersMutex;
    QMutex m_getReaderMutex;
    QnResourcePtr m_resource;
    QnLiveStreamProviderPtr m_primaryReader;
    QnLiveStreamProviderPtr m_secondaryReader;

    QnVideoCameraGopKeeper* m_primaryGopKeeper;
    QnVideoCameraGopKeeper* m_secondaryGopKeeper;
    QSet<void*> m_cameraUsers;
    QnCompressedAudioDataPtr m_lastAudioFrame;
<<<<<<< HEAD
    std::auto_ptr<MediaStreamCache> m_liveCache;
    std::auto_ptr<nx_hls::HLSLivePlaylistManager> m_hlsLivePlaylistManager;
=======
    std::unique_ptr<MediaStreamCache> m_liveCache;
    QSharedPointer<nx_hls::HLSLivePlaylistManager> m_hlsLivePlaylistManager;
>>>>>>> 0e60a293
    MediaIndex m_mediaIndex;

    bool ensureLiveCacheStarted( QnAbstractMediaStreamDataProviderPtr primaryReader );
};

#endif // __VIDEO_CAMERA_H__<|MERGE_RESOLUTION|>--- conflicted
+++ resolved
@@ -64,11 +64,7 @@
     /*!
         \todo Should remove it from here
     */
-<<<<<<< HEAD
-    const nx_hls::HLSLivePlaylistManager* hlsLivePlaylistManager() const;
-=======
     QSharedPointer<nx_hls::HLSLivePlaylistManager> hlsLivePlaylistManager() const;
->>>>>>> 0e60a293
 
     //!Starts caching live stream, if not started
     /*!
@@ -91,13 +87,8 @@
     QnVideoCameraGopKeeper* m_secondaryGopKeeper;
     QSet<void*> m_cameraUsers;
     QnCompressedAudioDataPtr m_lastAudioFrame;
-<<<<<<< HEAD
-    std::auto_ptr<MediaStreamCache> m_liveCache;
-    std::auto_ptr<nx_hls::HLSLivePlaylistManager> m_hlsLivePlaylistManager;
-=======
     std::unique_ptr<MediaStreamCache> m_liveCache;
     QSharedPointer<nx_hls::HLSLivePlaylistManager> m_hlsLivePlaylistManager;
->>>>>>> 0e60a293
     MediaIndex m_mediaIndex;
 
     bool ensureLiveCacheStarted( QnAbstractMediaStreamDataProviderPtr primaryReader );
