--- conflicted
+++ resolved
@@ -1,13 +1,11 @@
 #ifndef __VIDEO_CAMERA_H__
 #define __VIDEO_CAMERA_H__
 
-<<<<<<< HEAD
 #include <memory>
 
 #include <QScopedPointer>
-=======
+
 #include <server/server_globals.h>
->>>>>>> 3bc34559
 
 #include <core/dataconsumer/abstract_data_consumer.h>
 #include <core/resource/resource_consumer.h>
@@ -74,12 +72,7 @@
     bool ensureLiveCacheStarted( MediaQuality streamQuality );
 
 private:
-<<<<<<< HEAD
-    void createReader(QnResource::ConnectionRole role);
-
-=======
     void createReader(QnServer::ChunksCatalog catalog);
->>>>>>> 3bc34559
     void stop();
 private:
     QMutex m_readersMutex;
