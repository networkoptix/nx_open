--- conflicted
+++ resolved
@@ -337,7 +337,7 @@
         m_primaryReader->stop();
     if (needStopSecondary)
         m_secondaryReader->stop();
-<<<<<<< HEAD
+    */
 }
 
 const MediaStreamCache* QnVideoCamera::liveCache() const
@@ -387,7 +387,4 @@
     primaryReader->addDataProcessor( m_liveCache.get() );
     m_cameraUsers << this;
     return true;
-=======
-    */
->>>>>>> 41c440fc
 }