--- conflicted
+++ resolved
@@ -440,17 +440,6 @@
         m_secondaryReader->pleaseStop();
 }
 
-<<<<<<< HEAD
-    /*
-    if (needStopPrimary)
-        m_primaryReader->stop();
-    if (needStopSecondary)
-        m_secondaryReader->stop();
-    */
-}
-
-=======
->>>>>>> 883ecfb6
 const MediaStreamCache* QnVideoCamera::liveCache( MediaQuality streamQuality ) const
 {
     return m_liveCache[streamQuality].get();
@@ -477,11 +466,7 @@
     if( streamQuality == MEDIA_Quality_High )
     {
         if( !m_primaryReader )
-<<<<<<< HEAD
-            getLiveReader( QnResource::Role_LiveVideo );
-=======
             getLiveReader( QnServer::HiQualityCatalog );
->>>>>>> 883ecfb6
         if( !m_primaryReader )
             return false;
         return ensureLiveCacheStarted( streamQuality, m_primaryReader );
@@ -490,11 +475,7 @@
     if( streamQuality == MEDIA_Quality_Low )
     {
         if( !m_secondaryReader )
-<<<<<<< HEAD
-            getLiveReader( QnResource::Role_SecondaryLiveVideo );
-=======
             getLiveReader( QnServer::LowQualityCatalog );
->>>>>>> 883ecfb6
         if( !m_secondaryReader )
             return false;
         return ensureLiveCacheStarted( streamQuality, m_secondaryReader );
