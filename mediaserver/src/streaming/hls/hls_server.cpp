--- conflicted
+++ resolved
@@ -266,11 +266,7 @@
         const QStringRef& shortFileName = fileName.mid( 0, extensionSepPos );
 
         //searching for requested resource
-<<<<<<< HEAD
-        QnResourcePtr resource = qnResPool->getResourceByUniqId( shortFileName.toString() );
-=======
-        QnResourcePtr resource = QnResourcePool::instance()->getResourceByUniqueId( shortFileName.toString() );
->>>>>>> 5861348d
+        QnResourcePtr resource = qnResPool->getResourceByUniqueId( shortFileName.toString() );
         if( !resource )
         {
             NX_LOG( QString::fromLatin1("QnHttpLiveStreamingProcessor::getPlaylist. Requested resource %1 not found").
