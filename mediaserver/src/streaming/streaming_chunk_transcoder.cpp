////////////////////////////////////////////////////////////
// 18 dec 2012    Andrey Kolesnikov
////////////////////////////////////////////////////////////

#include "streaming_chunk_transcoder.h"

#include <QtCore/QMutexLocker>

#include <core/dataprovider/h264_mp4_to_annexb.h>
#include <core/resource_management/resource_pool.h>
#include <core/resource/security_cam_resource.h>
#include <plugins/resource/archive/abstract_archive_stream_reader.h>
#include <recording/time_period.h>
#include <transcoding/ffmpeg_transcoder.h>
#include <utils/common/log.h>
#include <utils/common/timermanager.h>

#include "ondemand_media_data_provider.h"
#include "live_media_cache_reader.h"
#include "streaming_chunk_cache_key.h"
#include "streaming_chunk_transcoder_thread.h"
#include "../camera/camera_pool.h"


using namespace std;

//!Maximum time (in micros) by which requested chunk start time may be in future
static const double MAX_CHUNK_TIMESTAMP_ADVANCE_MICROS = 30*1000*1000;
static const int TRANSCODE_THREAD_COUNT = 1;
static const int USEC_IN_MSEC = 1000;
static const int MSEC_IN_SEC = 1000;
//static const int MICROS_IN_SECOND = MSEC_IN_SEC*USEC_IN_MSEC;

StreamingChunkTranscoder::TranscodeContext::TranscodeContext()
:
    chunk( NULL ),
    transcoder( NULL )
{
}


StreamingChunkTranscoder::StreamingChunkTranscoder( Flags flags )
:
    m_terminated( false ),
    m_flags( flags ),
    m_transcodeIDSeq( 1 )
{
    m_transcodeThreads.resize( TRANSCODE_THREAD_COUNT );
    for( size_t i = 0; i < m_transcodeThreads.size(); ++i )
    {
        m_transcodeThreads[i] = new StreamingChunkTranscoderThread();
        connect(
            m_transcodeThreads[i], &StreamingChunkTranscoderThread::transcodingFinished,
            this, &StreamingChunkTranscoder::onTranscodingFinished,
            Qt::DirectConnection );
        m_transcodeThreads[i]->start();
    }
}

StreamingChunkTranscoder::~StreamingChunkTranscoder()
{
    //cancelling all scheduled transcodings
    {
        QMutexLocker lk( &m_mutex );
        m_terminated = true;
    }

    for( auto val: m_taskIDToTranscode )
        TimerManager::instance()->joinAndDeleteTimer( val.first );

    std::for_each( m_transcodeThreads.begin(), m_transcodeThreads.end(), std::default_delete<StreamingChunkTranscoderThread>() );
    m_transcodeThreads.clear();
}

bool StreamingChunkTranscoder::transcodeAsync(
    const StreamingChunkCacheKey& transcodeParams,
    StreamingChunkPtr chunk )
{
    //searching for resource
<<<<<<< HEAD
    QnResourcePtr resource = qnResPool->getResourceByUniqId( transcodeParams.srcResourceUniqueID() );
=======
    QnResourcePtr resource = QnResourcePool::instance()->getResourceByUniqueId( transcodeParams.srcResourceUniqueID() );
>>>>>>> 5861348d
    if( !resource )
    {
        NX_LOG( QString::fromLatin1("StreamingChunkTranscoder::transcodeAsync. Requested resource %1 not found").
            arg(transcodeParams.srcResourceUniqueID()), cl_logDEBUG1 );
        return false;
    }

    QnSecurityCamResourcePtr cameraResource = resource.dynamicCast<QnSecurityCamResource>();
    if( !cameraResource )
    {
        NX_LOG( QString::fromLatin1("StreamingChunkTranscoder::transcodeAsync. Requested resource %1 is not media resource").
            arg(transcodeParams.srcResourceUniqueID()), cl_logDEBUG1 );
        return false;
    }

    QnVideoCamera* camera = qnCameraPool->getVideoCamera( resource );
    Q_ASSERT( camera );

    //validating transcoding parameters
    if( !validateTranscodingParameters( transcodeParams ) )
        return false;
    //if region is in future not futher, than MAX_CHUNK_TIMESTAMP_ADVANCE: scheduling task

    const int newTranscodingID = m_transcodeIDSeq.fetchAndAddAcquire(1);

    chunk->openForModification();

    DataSourceContextPtr dataSourceCtx = m_dataSourceCache.find( transcodeParams );
    if( dataSourceCtx )
    {
        NX_LOG( lit("Taking reader for resource %1, start timestamp %2, duration %3 from cache").
            arg(transcodeParams.srcResourceUniqueID()).arg(transcodeParams.startTimestamp()).arg(transcodeParams.duration()), cl_logDEBUG2 );
    }
    else
    {
        AbstractOnDemandDataProviderPtr mediaDataProvider;
        //checking requested time region: 
            //whether data is present (in archive or cache)
        if( transcodeParams.live() )
        {
            if( !camera->liveCache(transcodeParams.streamQuality()) )
            {
                chunk->doneModification( StreamingChunk::rcError );
                return false;
            }

            NX_LOG( lit("Creating LIVE reader for resource %1, start timestamp %2, duration %3").
                arg(transcodeParams.srcResourceUniqueID()).arg(transcodeParams.startTimestamp()).arg(transcodeParams.duration()), cl_logDEBUG2 );

            const quint64 cacheStartTimestamp = camera->liveCache(transcodeParams.streamQuality())->startTimestamp();
            const quint64 cacheEndTimestamp = camera->liveCache(transcodeParams.streamQuality())->currentTimestamp();
            const quint64 actualStartTimestamp = std::max<>( cacheStartTimestamp, transcodeParams.startTimestamp() );
            mediaDataProvider = AbstractOnDemandDataProviderPtr( new LiveMediaCacheReader( camera->liveCache(transcodeParams.streamQuality()), actualStartTimestamp ) );

            if( (transcodeParams.startTimestamp() < cacheEndTimestamp &&     //requested data is in live cache (at least, partially)
                 transcodeParams.endTimestamp() > cacheStartTimestamp) ||
                (transcodeParams.startTimestamp() > cacheEndTimestamp &&     //chunk is in future not futher, than MAX_CHUNK_TIMESTAMP_ADVANCE_MICROS
                 transcodeParams.startTimestamp() - cacheEndTimestamp < MAX_CHUNK_TIMESTAMP_ADVANCE_MICROS) ||
                !transcodeParams.alias().isEmpty() )    //have alias, startTimestamp may be invalid
            {
            }
            else
            {
                //no data. e.g., request is too far away in future
                chunk->doneModification( StreamingChunk::rcError );
                return false;
            }
        }
        else
        {
            NX_LOG( lit("Creating archive reader for resource %1, start timestamp %2, duration %3").
                arg(transcodeParams.srcResourceUniqueID()).arg(transcodeParams.startTimestamp()).arg(transcodeParams.duration()), cl_logDEBUG2 );

            //creating archive reader
            QSharedPointer<QnAbstractStreamDataProvider> dp( cameraResource->createDataProvider( Qn::CR_Archive ) );
            if( !dp )
            {
                NX_LOG( lit("StreamingChunkTranscoder::transcodeAsync. Failed (1) to create archive data provider (resource %1)").
                    arg(transcodeParams.srcResourceUniqueID()), cl_logWARNING );
                chunk->doneModification( StreamingChunk::rcError );
                return false;
            }

            QnAbstractArchiveReader* archiveReader = dynamic_cast<QnAbstractArchiveReader*>(dp.data());
            if( !archiveReader || !archiveReader->open() )
            {
                NX_LOG( lit("StreamingChunkTranscoder::transcodeAsync. Failed (2) to create archive data provider (resource %1)").
                    arg(transcodeParams.srcResourceUniqueID()), cl_logWARNING );
                chunk->doneModification( StreamingChunk::rcError );
                return false;
            }
            archiveReader->setQuality(transcodeParams.streamQuality(), true);
            archiveReader->setPlaybackRange( QnTimePeriod( transcodeParams.startTimestamp() / USEC_IN_MSEC, transcodeParams.duration() ) );
            mediaDataProvider = OnDemandMediaDataProviderPtr( new OnDemandMediaDataProvider( dp ) );
            archiveReader->start();
        }

        mediaDataProvider = AbstractOnDemandDataProviderPtr( new H264Mp4ToAnnexB( mediaDataProvider ) );    
            //TODO #ak this is not always required, and should be done in createTranscoder method

        //creating transcoder
        QnTranscoderPtr transcoder( createTranscoder( cameraResource, transcodeParams ) );
        if( !transcoder )
        {
            NX_LOG( lit("StreamingChunkTranscoder::transcodeAsync. Failed to create transcoder. resource %1, format %2, video codec %3").
                arg(transcodeParams.srcResourceUniqueID()).arg(transcodeParams.containerFormat()).arg(transcodeParams.videoCodec()), cl_logWARNING );
            chunk->doneModification( StreamingChunk::rcError );
            return false;
        }

        dataSourceCtx = DataSourceContextPtr( new DataSourceContext( mediaDataProvider, transcoder ) );
    }

    if( transcodeParams.live() )
    {
        NX_LOG( lit("Starting transcoding startTimestamp %1, duration %2").arg(transcodeParams.startTimestamp()).arg(transcodeParams.duration()), cl_logDEBUG1 );

        const quint64 cacheEndTimestamp = camera->liveCache(transcodeParams.streamQuality())->currentTimestamp();
        if( transcodeParams.alias().isEmpty() &&
            transcodeParams.startTimestamp() > cacheEndTimestamp &&
            transcodeParams.startTimestamp() - cacheEndTimestamp < MAX_CHUNK_TIMESTAMP_ADVANCE_MICROS )
        {
            //chunk is in future not futher, than MAX_CHUNK_TIMESTAMP_ADVANCE_MICROS, scheduling transcoding on data availability
            pair<map<int, TranscodeContext>::iterator, bool> p = m_scheduledTranscodings.insert( make_pair( newTranscodingID, TranscodeContext() ) );
            Q_ASSERT( p.second );

            p.first->second.mediaResource = cameraResource;
            p.first->second.dataSourceCtx = dataSourceCtx;
            p.first->second.transcodeParams = transcodeParams;
            p.first->second.chunk = chunk;

            if( scheduleTranscoding(
                    newTranscodingID,
                    (transcodeParams.startTimestamp() - cacheEndTimestamp) / USEC_IN_MSEC + 1 ) )
            {
                return true;
            }
            chunk->doneModification( StreamingChunk::rcError );
            m_scheduledTranscodings.erase( p.first );
            return false;
        }
    }

    if( !startTranscoding(
            newTranscodingID,
            dataSourceCtx,
            transcodeParams,
            chunk ) )
    {
        chunk->doneModification( StreamingChunk::rcError );
        return false;
    }

    return true;
}

Q_GLOBAL_STATIC_WITH_ARGS( StreamingChunkTranscoder, streamingChunkTranscoderInstance, (StreamingChunkTranscoder::fBeginOfRangeInclusive) );

StreamingChunkTranscoder* StreamingChunkTranscoder::instance()
{
    return streamingChunkTranscoderInstance();
}

void StreamingChunkTranscoder::onTimer( const quint64& timerID )
{
    QMutexLocker lk( &m_mutex );

    if( m_terminated )
        return;

    std::map<quint64, int>::const_iterator taskIter = m_taskIDToTranscode.find( timerID );
    if( taskIter == m_taskIDToTranscode.end() )
    {
        NX_LOG( QString("StreamingChunkTranscoder::onTimer. Received timer event with unknown id %1. Ignoring...").arg(timerID), cl_logDEBUG1 );
        return;
    }

    const int transcodeID = taskIter->second;
    m_taskIDToTranscode.erase( taskIter );

    std::map<int, TranscodeContext>::iterator transcodeIter = m_scheduledTranscodings.find( transcodeID );
    if( transcodeIter == m_scheduledTranscodings.end() )
    {
        NX_LOG( QString("StreamingChunkTranscoder::onTimer. Received timer event (%1) with unknown transcode id %2. Ignoring...").
            arg(timerID).arg(transcodeID), cl_logDEBUG1 );
        return;
    }

    NX_LOG( QString("StreamingChunkTranscoder::onTimer. Received timer event with id %1. Resource %1").
        arg(timerID).arg(transcodeIter->second.mediaResource->toResource()->getUniqueId()), cl_logDEBUG1 );

    //starting transcoding
    if( !startTranscoding(
            transcodeID,
            transcodeIter->second.dataSourceCtx,
            transcodeIter->second.transcodeParams,
            transcodeIter->second.chunk ) )
    {
        NX_LOG( QString::fromLatin1("StreamingChunkTranscoder::onTimer. Failed to start transcoding (resource %1)").
            arg(transcodeIter->second.mediaResource->toResource()->getUniqueId()), cl_logWARNING );
        transcodeIter->second.chunk->doneModification( StreamingChunk::rcError );
    }

    m_scheduledTranscodings.erase( transcodeIter );
}

bool StreamingChunkTranscoder::startTranscoding(
    int transcodingID,
    DataSourceContextPtr dataSourceCtx,
    const StreamingChunkCacheKey& transcodeParams,
    StreamingChunkPtr chunk )
{
    //selecting least used transcoding thread from pool
    StreamingChunkTranscoderThread* transcoderThread = *std::max_element( m_transcodeThreads.cbegin(), m_transcodeThreads.cend(), 
        [](StreamingChunkTranscoderThread* one, StreamingChunkTranscoderThread* two){
            return one->ongoingTranscodings() < two->ongoingTranscodings();
        } );

    //adding transcoder to transcoding thread
    return transcoderThread->startTranscoding(
        transcodingID,
        chunk,
        dataSourceCtx,
        transcodeParams );
}

bool StreamingChunkTranscoder::scheduleTranscoding(
    const int transcodeID,
    int delayMSec )
{
    const quint64 taskID = TimerManager::instance()->addTimer(
        this,
        delayMSec );

    QMutexLocker lk( &m_mutex );
    m_taskIDToTranscode[taskID] = transcodeID;
    return true;
}

bool StreamingChunkTranscoder::validateTranscodingParameters( const StreamingChunkCacheKey& /*transcodeParams*/ )
{
    //TODO #ak
    return true;
}

QnTranscoder* StreamingChunkTranscoder::createTranscoder(
    const QnSecurityCamResourcePtr& mediaResource,
    const StreamingChunkCacheKey& transcodeParams )
{
    //launching transcoding:
        //creating transcoder
    std::unique_ptr<QnFfmpegTranscoder> transcoder( new QnFfmpegTranscoder() );
    if( transcoder->setContainer( transcodeParams.containerFormat() ) != 0 )
    {
        NX_LOG( QString::fromLatin1("Failed to create transcoder with container \"%1\" to transcode chunk (%2 - %3) of resource %4").
            arg(transcodeParams.containerFormat()).arg(transcodeParams.startTimestamp()).
            arg(transcodeParams.endTimestamp()).arg(transcodeParams.srcResourceUniqueID()), cl_logWARNING );
        return nullptr;
    }
    CodecID codecID = CODEC_ID_NONE;
    QnTranscoder::TranscodeMethod transcodeMethod = QnTranscoder::TM_DirectStreamCopy;
    const CodecID resourceVideoStreamCodecID = CODEC_ID_H264;   //TODO #ak: get codec of resource video stream. Currently (only HLS uses this class), it is always h.264
    QSize videoResolution;
    if( transcodeParams.videoCodec().isEmpty() && !transcodeParams.pictureSizePixels().isValid() )
    {
        codecID = resourceVideoStreamCodecID;
        transcodeMethod = QnTranscoder::TM_DirectStreamCopy;
    }
    else
    {
        //AVOutputFormat* requestedVideoFormat = av_guess_format( transcodeParams.videoCodec().toLatin1().data(), NULL, NULL );
        codecID = 
            transcodeParams.videoCodec().isEmpty()
            ? resourceVideoStreamCodecID
            : av_guess_codec( NULL, transcodeParams.videoCodec().toLatin1().data(), NULL, NULL, AVMEDIA_TYPE_VIDEO );
        if( codecID == CODEC_ID_NONE )
        {
            NX_LOG( QString::fromLatin1("Cannot start transcoding of streaming chunk of resource %1. No codec %2 found in FFMPEG library").
                arg(mediaResource->toResource()->getUniqueId()).arg(transcodeParams.videoCodec()), cl_logWARNING );
            return nullptr;
        }
        transcodeMethod = codecID == resourceVideoStreamCodecID ?   //TODO: #ak and resolusion did not change
            QnTranscoder::TM_DirectStreamCopy :
            QnTranscoder::TM_FfmpegTranscode;
        if( transcodeParams.pictureSizePixels().isValid() )
        {
            videoResolution = transcodeParams.pictureSizePixels();
        }
        else
        {
            assert( false );
            videoResolution = QSize( 1280, 720 );  //TODO: #ak get resolution of resource video stream. This resolution is ignored when TM_DirectStreamCopy is used
        }
    }
    if( transcoder->setVideoCodec( codecID, transcodeMethod, Qn::QualityNormal, videoResolution ) != 0 )
    {
        NX_LOG( QString::fromLatin1("Failed to create transcoder with video codec \"%1\" to transcode chunk (%2 - %3) of resource %4").
            arg(transcodeParams.videoCodec()).arg(transcodeParams.startTimestamp()).
            arg(transcodeParams.endTimestamp()).arg(transcodeParams.srcResourceUniqueID()), cl_logWARNING );
        return nullptr;
    }

    //TODO/HLS #ak audio
    if( !transcodeParams.audioCodec().isEmpty() )
    {
        //if( transcoder->setAudioCodec( CODEC_ID_AAC, QnTranscoder::TM_FfmpegTranscode ) != 0 )
        //{
        //    NX_LOG( QString::fromLatin1("Failed to create transcoder with audio codec \"%1\" to transcode chunk (%2 - %3) of resource %4").
        //        arg(transcodeParams.audioCodec()).arg(transcodeParams.startTimestamp()).
        //        arg(transcodeParams.endTimestamp()).arg(transcodeParams.srcResourceUniqueID()), cl_logWARNING );
        //    return nullptr;
        //}
    }

    return transcoder.release();
}

void StreamingChunkTranscoder::onTranscodingFinished(
    int /*transcodingID*/,
    bool result,
    const StreamingChunkCacheKey& key,
    DataSourceContextPtr data )
{
    if( !result )
    {
        //TODO/HLS #ak: MUST remove chunk from cache
        return;
    }
    m_dataSourceCache.put( key, data, (key.duration() / USEC_IN_MSEC) * 3 );  //ideally, <max chunk length from previous playlist> * <chunk count in playlist>
}<|MERGE_RESOLUTION|>--- conflicted
+++ resolved
@@ -77,11 +77,7 @@
     StreamingChunkPtr chunk )
 {
     //searching for resource
-<<<<<<< HEAD
-    QnResourcePtr resource = qnResPool->getResourceByUniqId( transcodeParams.srcResourceUniqueID() );
-=======
-    QnResourcePtr resource = QnResourcePool::instance()->getResourceByUniqueId( transcodeParams.srcResourceUniqueID() );
->>>>>>> 5861348d
+    QnResourcePtr resource = qnResPool->getResourceByUniqueId( transcodeParams.srcResourceUniqueID() );
     if( !resource )
     {
         NX_LOG( QString::fromLatin1("StreamingChunkTranscoder::transcodeAsync. Requested resource %1 not found").
