QT = core gui network xml opengl webkit
CONFIG += console precompile_header
CONFIG -= flat app_bundle

win32 {
  QT += multimedia 
  CONFIG += x86
}

TEMPLATE = app
VERSION = 0.0.1
ICON = eve_logo.icns
QMAKE_INFO_PLIST = Info.plist

BUILDLIB = %BUILDLIB
FFMPEG = %FFMPEG
EVETOOLS_DIR = %EVETOOLS_DIR

TARGET = mediaserver

include(../contrib/qtservice/src/qtservice.pri)
include(../../common/contrib/qtsingleapplication/src/qtsinglecoreapplication.pri)

win* {
    INCLUDEPATH += $$PWD/../../common/contrib/openssl/include
    INCLUDEPATH += ../../common/contrib/ffmpeg-misc-headers-win32
<<<<<<< HEAD
    LIBS += -L$$PWD/../../common/contrib/openssl/bin -llibeay32 -lssleay32
=======
    
    win32-msvc2010 {
        LIBS += -L$$PWD/../../common/contrib/openssl/bin/win32-msvc2010
    }
    win32-msvc2008 {
        LIBS += -L$$PWD/../../common/contrib/openssl/bin
    }
    LIBS += -llibeay32
>>>>>>> af469532
}

INCLUDEPATH += ../../common/src
INCLUDEPATH += ../../common/contrib/qjson/include
INCLUDEPATH += ../../common/contrib/qt

win32: RC_FILE = server.rc

CONFIG(debug, debug|release) {
  DESTDIR = ../bin/debug
  OBJECTS_DIR  = ../build/debug
  MOC_DIR = ../build/debug/generated
  UI_DIR = ../build/debug/generated
  RCC_DIR = ../build/debug/generated
  win32 {
  PRE_TARGETDEPS += ../../common/bin/debug/common.lib
  }
  unix:!mac {
  PRE_TARGETDEPS += ../../common/bin/debug/libcommon.a
  }
  mac {
  PRE_TARGETDEPS += ../../common/bin/debug/libcommon.dylib
  }
}

CONFIG(release, debug|release) {
  DESTDIR = ../bin/release
  OBJECTS_DIR  = ../build/release
  MOC_DIR = ../build/release/generated
  UI_DIR = ../build/release/generated
  RCC_DIR = ../build/release/generated
  win32 {
  PRE_TARGETDEPS += ../../common/bin/release/common.lib
  }
  unix:!mac {
  PRE_TARGETDEPS += ../../common/bin/release/libcommon.a
  }
  mac {
  PRE_TARGETDEPS += ../../common/bin/release/libcommon.dylib
  }
}

CONFIG(debug, debug|release) {
  INCLUDEPATH += $$FFMPEG-debug/include
  LIBS += -L$$FFMPEG-debug/bin -L$$FFMPEG-debug/lib -L$$PWD/../../common/bin/debug -lcommon -L$$EVETOOLS_DIR/lib/debug

  win32 {
    LIBS += -L../../common/contrib/qjson/lib/win32/debug 
  }

  unix {
    LIBS += -L/usr/lib/debug
  }

}
CONFIG(release, debug|release) {
  INCLUDEPATH += $$FFMPEG-release/include
  LIBS += -L$$FFMPEG-release/bin -L$$FFMPEG-release/lib -L$$PWD/../../common/bin/release -lcommon -L$$EVETOOLS_DIR/lib/release

  win32 {
    LIBS += -L../../common/contrib/qjson/lib/win32/release 
  }

  unix {
    LIBS += -L/usr/lib/release
  }
}

QMAKE_CXXFLAGS += -I$$EVETOOLS_DIR/include

win32 {
    QMAKE_CXXFLAGS += -Zc:wchar_t
    QMAKE_CXXFLAGS -= -Zc:wchar_t-

    LIBS += -llibprotobuf

    # Define QN_EXPORT only if common build is not static
    isEmpty(BUILDLIB) { DEFINES += QN_EXPORT=Q_DECL_IMPORT }
    !isEmpty(BUILDLIB) { DEFINES += QN_EXPORT= }
}

mac {
    LIBS += -L../../common/contrib/qjson/lib/mac -lprotobuf
    DEFINES += QN_EXPORT=
}

unix:!mac {
    LIBS += -lprotobuf
    HARDWARE_PLATFORM = $$system(uname -i)
    contains( HARDWARE_PLATFORM, x86_64 ) {
        LIBS += -L../../common/contrib/qjson/lib/linux-64 
    } else {
        LIBS += -L../../common/contrib/qjson/lib/linux-32
    }
    QMAKE_CXXFLAGS += -I/usr/include
}

LIBS += -L$$EVETOOLS_DIR/lib

LIBS += -lavcodec -lavdevice -lavfilter -lavformat -lavutil -lswscale -lqjson -lgsoap-base -lonvif

win32 {
  win32-msvc* {
    QMAKE_CXXFLAGS += -MP /Fd$$OBJECTS_DIR

    # Don't warn for deprecated 'unsecure' CRT functions.
    DEFINES += _CRT_SECURE_NO_WARNINGS

    # Don't warn for deprecated POSIX functions.
    DEFINES += _CRT_NONSTDC_NO_DEPRECATE 

    INCLUDEPATH += ../contrib/ffmpeg-misc-headers-win32
  }

  LIBS += -lws2_32 -lIphlpapi -lOle32 -leay32 -lssleay32

  LIBS += -lwinmm

  SOURCES += 

  # Define QN_EXPORT only if common build is not static
  isEmpty(BUILDLIB) { DEFINES += QN_EXPORT=Q_DECL_IMPORT }
  !isEmpty(BUILDLIB) { DEFINES += QN_EXPORT= }
}

DEFINES += __STDC_CONSTANT_MACROS

unix {
  LIBS += -L/usr/lib -lz -lcrypto -lssl
  QMAKE_CXXFLAGS += -msse2
  DEFINES += QN_EXPORT=
}

mac {
  LIBS += -lbz2 -framework IOKit -framework CoreServices
}

INCLUDEPATH += $$PWD
PRECOMPILED_HEADER = $$PWD/StdAfx.h
PRECOMPILED_SOURCE = $$PWD/StdAfx.cpp

RESOURCES += 
FORMS += 

DEFINES += CL_TRIAL_MODE CL_FORCE_LOGO
#DEFINES += CL_DEFAULT_SKIN_PREFIX=\\\"./trinity\\\"


# Define override specifier.
OVERRIDE_DEFINITION = "override="
win32-msvc*:OVERRIDE_DEFINITION = "override=override"
DEFINES += $$OVERRIDE_DEFINITION<|MERGE_RESOLUTION|>--- conflicted
+++ resolved
@@ -24,10 +24,7 @@
 win* {
     INCLUDEPATH += $$PWD/../../common/contrib/openssl/include
     INCLUDEPATH += ../../common/contrib/ffmpeg-misc-headers-win32
-<<<<<<< HEAD
-    LIBS += -L$$PWD/../../common/contrib/openssl/bin -llibeay32 -lssleay32
-=======
-    
+    LIBS += -L$$PWD/../../common/contrib/openssl/bin -llibeay32
     win32-msvc2010 {
         LIBS += -L$$PWD/../../common/contrib/openssl/bin/win32-msvc2010
     }
@@ -35,7 +32,6 @@
         LIBS += -L$$PWD/../../common/contrib/openssl/bin
     }
     LIBS += -llibeay32
->>>>>>> af469532
 }
 
 INCLUDEPATH += ../../common/src
