#include "ptz_rest_handler.h"

#include <utils/serialization/json_functions.h>
#include <utils/serialization/lexical.h>
#include <utils/network/tcp_connection_priv.h>

#include <core/resource_management/resource_pool.h>
#include <core/resource/camera_resource.h>
#include <core/ptz/abstract_ptz_controller.h>
#include <core/ptz/ptz_data.h>
#include <core/ptz/ptz_controller_pool.h>

static const int OLD_SEQUENCE_THRESHOLD = 1000 * 60 * 5;


void QnPtzRestHandler::cleanupOldSequence()
{
    QMap<QString, SequenceInfo>::iterator itr = m_sequencedRequests.begin();
    while ( itr != m_sequencedRequests.end())
    {
        SequenceInfo& info = itr.value();
        if (info.m_timer.elapsed() > OLD_SEQUENCE_THRESHOLD)
            itr = m_sequencedRequests.erase(itr);
        else
            ++itr;
    }
}

bool QnPtzRestHandler::checkSequence(const QString& id, int sequence)
{
    QMutexLocker lock(&m_sequenceMutex);
    cleanupOldSequence();
    if (id.isEmpty() || sequence == -1)
        return true; // do not check if empty

    if (m_sequencedRequests[id].sequence > sequence)
        return false;

    m_sequencedRequests[id] = SequenceInfo(sequence);
    return true;
}

int QnPtzRestHandler::executePost(const QString &, const QnRequestParams &params, const QByteArray &body, QnJsonRestResult &result) {
    QString sequenceId;
    int sequenceNumber = -1;
    Qn::PtzCommand command;
    QString resourceId;
    if(
        !requireParameter(params, lit("command"), result, &command) || 
        !requireParameter(params, lit("resourceId"), result, &resourceId) ||
        !requireParameter(params, lit("sequenceId"), result, &sequenceId, true) ||
        !requireParameter(params, lit("sequenceNumber"), result, &sequenceNumber, true)
    ) {
        return CODE_INVALID_PARAMETER;
    }

    QnVirtualCameraResourcePtr camera = qnResPool->getNetResourceByPhysicalId(resourceId).dynamicCast<QnVirtualCameraResource>();
    if(!camera) {
        result.setError(QnJsonRestResult::InvalidParameter, lit("Camera resource '%1' not found.").arg(resourceId));
        return CODE_INVALID_PARAMETER;
    }

    if (camera->getStatus() == QnResource::Offline || camera->getStatus() == QnResource::Unauthorized) {
        result.setError(QnJsonRestResult::InvalidParameter, lit("Camera resource '%1' is not ready yet.").arg(resourceId));
        return CODE_INVALID_PARAMETER;
    }

    QnPtzControllerPtr controller = qnPtzPool->controller(camera);
    if (!controller) {
        result.setError(QnJsonRestResult::InvalidParameter, lit("PTZ is not supported by camera '%1'.").arg(resourceId));
        return CODE_INVALID_PARAMETER;
    }

    if(!checkSequence(sequenceId, sequenceNumber))
        return CODE_OK;

    switch(command) {
    case Qn::ContinuousMovePtzCommand:      return executeContinuousMove(controller, params, result);
    case Qn::ContinuousFocusPtzCommand:     return executeContinuousFocus(controller, params, result);
    case Qn::AbsoluteDeviceMovePtzCommand:
    case Qn::AbsoluteLogicalMovePtzCommand: return executeAbsoluteMove(controller, params, result);
    case Qn::ViewportMovePtzCommand:        return executeViewportMove(controller, params, result);
    case Qn::GetDevicePositionPtzCommand:
    case Qn::GetLogicalPositionPtzCommand:  return executeGetPosition(controller, params, result);
    case Qn::CreatePresetPtzCommand:        return executeCreatePreset(controller, params, result);
    case Qn::UpdatePresetPtzCommand:        return executeUpdatePreset(controller, params, result);
    case Qn::RemovePresetPtzCommand:        return executeRemovePreset(controller, params, result);
    case Qn::ActivatePresetPtzCommand:      return executeActivatePreset(controller, params, result);
    case Qn::GetPresetsPtzCommand:          return executeGetPresets(controller, params, result);
    case Qn::CreateTourPtzCommand:          return executeCreateTour(controller, params, body, result);
    case Qn::RemoveTourPtzCommand:          return executeRemoveTour(controller, params, result);
    case Qn::ActivateTourPtzCommand:        return executeActivateTour(controller, params, result);
    case Qn::GetToursPtzCommand:            return executeGetTours(controller, params, result);
    case Qn::GetActiveObjectPtzCommand:     return executeGetActiveObject(controller, params, result);
    case Qn::UpdateHomeObjectPtzCommand:    return executeUpdateHomeObject(controller, params, result);
    case Qn::GetHomeObjectPtzCommand:       return executeGetHomeObject(controller, params, result);
    case Qn::GetAuxilaryTraitsPtzCommand:   return executeGetAuxilaryTraits(controller, params, result);
    case Qn::RunAuxilaryCommandPtzCommand:  return executeRunAuxilaryCommand(controller, params, result);
    case Qn::GetDataPtzCommand:             return executeGetData(controller, params, result);
    default:                                return CODE_INVALID_PARAMETER;
    }
}

int QnPtzRestHandler::executeContinuousMove(const QnPtzControllerPtr &controller, const QnRequestParams &params, QnJsonRestResult &result) {
    qreal xSpeed, ySpeed, zSpeed;
    if(
        !requireParameter(params, lit("xSpeed"), result, &xSpeed) || 
        !requireParameter(params, lit("ySpeed"), result, &ySpeed) || 
        !requireParameter(params, lit("zSpeed"), result, &zSpeed)
    ) {
        return CODE_INVALID_PARAMETER;
    }

    QVector3D speed(xSpeed, ySpeed, zSpeed);
    if(!controller->continuousMove(speed))
        return CODE_INTERNAL_ERROR;

    return CODE_OK;
}

int QnPtzRestHandler::executeContinuousFocus(const QnPtzControllerPtr &controller, const QnRequestParams &params, QnJsonRestResult &result) {
    qreal speed;
    if(!requireParameter(params, lit("speed"), result, &speed))
        return CODE_INVALID_PARAMETER;

    if(!controller->continuousFocus(speed))
        return CODE_INTERNAL_ERROR;

    return CODE_OK;
}

int QnPtzRestHandler::executeAbsoluteMove(const QnPtzControllerPtr &controller, const QnRequestParams &params, QnJsonRestResult &result) {
    Qn::PtzCommand command;
    qreal xPos, yPos, zPos, speed;
    if(
        !requireParameter(params, lit("command"), result, &command) || 
        !requireParameter(params, lit("xPos"), result, &xPos) || 
        !requireParameter(params, lit("yPos"), result, &yPos) || 
        !requireParameter(params, lit("zPos"), result, &zPos) ||
        !requireParameter(params, lit("speed"), result, &speed)
    ) {
        return CODE_INVALID_PARAMETER;
    }
    
    QVector3D position(xPos, yPos, zPos);
    if(!controller->absoluteMove(command == Qn::AbsoluteDeviceMovePtzCommand ? Qn::DevicePtzCoordinateSpace : Qn::LogicalPtzCoordinateSpace, position, speed))
        return CODE_INTERNAL_ERROR;

    return CODE_OK;
}

int QnPtzRestHandler::executeViewportMove(const QnPtzControllerPtr &controller, const QnRequestParams &params, QnJsonRestResult &result) {
    qreal viewportTop, viewportLeft, viewportBottom, viewportRight, aspectRatio, speed;
    if(
        !requireParameter(params, lit("viewportTop"),       result, &viewportTop) || 
        !requireParameter(params, lit("viewportLeft"),      result, &viewportLeft) || 
        !requireParameter(params, lit("viewportBottom"),    result, &viewportBottom) ||
        !requireParameter(params, lit("viewportRight"),     result, &viewportRight) || 
        !requireParameter(params, lit("aspectRatio"),       result, &aspectRatio) ||
        !requireParameter(params, lit("speed"),             result, &speed)
    ) {
        return CODE_INVALID_PARAMETER;
    }
    
    QRectF viewport(QPointF(viewportLeft, viewportTop), QPointF(viewportRight, viewportBottom));
    if(!controller->viewportMove(aspectRatio, viewport, speed))
        return CODE_INTERNAL_ERROR;

    return CODE_OK;
}

int QnPtzRestHandler::executeGetPosition(const QnPtzControllerPtr &controller, const QnRequestParams &params, QnJsonRestResult &result) {
    Qn::PtzCommand command;
    if(!requireParameter(params, lit("command"), result, &command))
        return CODE_INVALID_PARAMETER;

    QVector3D position;
    if(!controller->getPosition(command == Qn::GetDevicePositionPtzCommand ? Qn::DevicePtzCoordinateSpace : Qn::LogicalPtzCoordinateSpace, &position))
        return CODE_INTERNAL_ERROR;

    result.setReply(position);
    return CODE_OK;
}

int QnPtzRestHandler::executeCreatePreset(const QnPtzControllerPtr &controller, const QnRequestParams &params, QnJsonRestResult &result) {
    QString presetId, presetName;
    if(!requireParameter(params, lit("presetId"), result, &presetId) || !requireParameter(params, lit("presetName"), result, &presetName))
        return CODE_INVALID_PARAMETER;

    QnPtzPreset preset(presetId, presetName);
    if(!controller->createPreset(preset))
        return CODE_INTERNAL_ERROR;

    return CODE_OK;
}

int QnPtzRestHandler::executeUpdatePreset(const QnPtzControllerPtr &controller, const QnRequestParams &params, QnJsonRestResult &result) {
    QString presetId, presetName;
    if(!requireParameter(params, lit("presetId"), result, &presetId) || !requireParameter(params, lit("presetName"), result, &presetName))
        return CODE_INVALID_PARAMETER;

    QnPtzPreset preset(presetId, presetName);
    if(!controller->updatePreset(preset))
        return CODE_INTERNAL_ERROR;

    return CODE_OK;
}

int QnPtzRestHandler::executeRemovePreset(const QnPtzControllerPtr &controller, const QnRequestParams &params, QnJsonRestResult &result) {
    QString presetId;
    if(!requireParameter(params, lit("presetId"), result, &presetId))
        return CODE_INVALID_PARAMETER;

    if(!controller->removePreset(presetId))
        return CODE_INTERNAL_ERROR;

    return CODE_OK;
}

int QnPtzRestHandler::executeActivatePreset(const QnPtzControllerPtr &controller, const QnRequestParams &params, QnJsonRestResult &result) {
    QString presetId;
    qreal speed;
    if(!requireParameter(params, lit("presetId"), result, &presetId) || !requireParameter(params, lit("speed"), result, &speed))
        return CODE_INVALID_PARAMETER;

    if(!controller->activatePreset(presetId, speed))
        return CODE_INTERNAL_ERROR;

    return CODE_OK;
}

int QnPtzRestHandler::executeGetPresets(const QnPtzControllerPtr &controller, const QnRequestParams &, QnJsonRestResult &result) {
    QnPtzPresetList presets;
    if(!controller->getPresets(&presets))
        return CODE_INTERNAL_ERROR;

    result.setReply(presets);
    return CODE_OK;
}

int QnPtzRestHandler::executeCreateTour(const QnPtzControllerPtr &controller, const QnRequestParams &, const QByteArray &body, QnJsonRestResult& /*result*/) {
    QnPtzTour tour;
    if(!QJson::deserialize(body, &tour))
        return CODE_INVALID_PARAMETER;

    // TODO: #Elric use result.

    if(!controller->createTour(tour))
        return CODE_INTERNAL_ERROR;

    return CODE_OK;
}

int QnPtzRestHandler::executeRemoveTour(const QnPtzControllerPtr &controller, const QnRequestParams &params, QnJsonRestResult &result) {
    QString tourId;
    if(!requireParameter(params, lit("tourId"), result, &tourId))
        return CODE_INVALID_PARAMETER;

    if(!controller->removeTour(tourId))
        return CODE_INTERNAL_ERROR;

    return CODE_OK;
}

int QnPtzRestHandler::executeActivateTour(const QnPtzControllerPtr &controller, const QnRequestParams &params, QnJsonRestResult &result) {
    QString tourId;
    if(!requireParameter(params, lit("tourId"), result, &tourId))
        return CODE_INVALID_PARAMETER;

    if(!controller->activateTour(tourId))
        return CODE_INTERNAL_ERROR;

    return CODE_OK;
}

int QnPtzRestHandler::executeGetTours(const QnPtzControllerPtr &controller, const QnRequestParams &, QnJsonRestResult &result) {
    QnPtzTourList tours;
    if(!controller->getTours(&tours))
        return CODE_INTERNAL_ERROR;

    result.setReply(tours);
    return CODE_OK;
}

int QnPtzRestHandler::executeGetActiveObject(const QnPtzControllerPtr &controller, const QnRequestParams &, QnJsonRestResult &result) {
    QnPtzObject activeObject;
    if(!controller->getActiveObject(&activeObject))
        return CODE_INTERNAL_ERROR;

    result.setReply(activeObject);
    return CODE_OK;
}

int QnPtzRestHandler::executeUpdateHomeObject(const QnPtzControllerPtr &controller, const QnRequestParams &params, QnJsonRestResult &result) {
    Qn::PtzObjectType objectType;
    QString objectId;
    if(!requireParameter(params, lit("objectType"), result, &objectType) || !requireParameter(params, lit("objectId"), result, &objectId))
        return CODE_INVALID_PARAMETER;

    if(!controller->updateHomeObject(QnPtzObject(objectType, objectId)))
        return CODE_INTERNAL_ERROR;

    return CODE_OK;
}

int QnPtzRestHandler::executeGetHomeObject(const QnPtzControllerPtr &controller, const QnRequestParams &, QnJsonRestResult &result) {
    QnPtzObject homeObject;
    if(!controller->getHomeObject(&homeObject))
        return CODE_INTERNAL_ERROR;

    result.setReply(homeObject);
    return CODE_OK;
}

int QnPtzRestHandler::executeGetAuxilaryTraits(const QnPtzControllerPtr &controller, const QnRequestParams &params, QnJsonRestResult &result) {
    QnPtzAuxilaryTraitList traits;
    if(!controller->getAuxilaryTraits(&traits))
        return CODE_INTERNAL_ERROR;

    result.setReply(traits);
    return CODE_OK;
}

int QnPtzRestHandler::executeRunAuxilaryCommand(const QnPtzControllerPtr &controller, const QnRequestParams &params, QnJsonRestResult &result) {
    QnPtzAuxilaryTrait trait;
    QString data;
    if(
        !requireParameter(params, lit("trait"),     result, &trait) || 
        !requireParameter(params, lit("data"),      result, &data)
    ) {
            return CODE_INVALID_PARAMETER;
    }

    if(!controller->runAuxilaryCommand(trait, data))
        return CODE_INTERNAL_ERROR;

    return CODE_OK;
}

int QnPtzRestHandler::executeGetData(const QnPtzControllerPtr &controller, const QnRequestParams &params, QnJsonRestResult &result) {
    Qn::PtzDataFields query;
    if(!requireParameter(params, lit("query"), result, &query))
        return CODE_INVALID_PARAMETER;

    QnPtzData data;
    if(!controller->getData(query, &data))
        return CODE_INTERNAL_ERROR;

    result.setReply(data);
    return CODE_OK;
}
<<<<<<< HEAD
=======

QString QnPtzRestHandler::description() const
{
    // TODO: #Elric not valid anymore
    return "\
        There are several ptz commands: <BR>\
        <b>api/ptz/move</b> - start camera moving.<BR>\
        <b>api/ptz/moveTo</b> - go to absolute position.<BR>\
        <b>api/ptz/stop</b> - stop camera moving.<BR>\
        <b>api/ptz/getPosition</b> - return current camera position.<BR>\
        <b>api/ptz/getSpaceMapper</b> - return JSON-serialized PTZ space mapper for the given camera, if any.<BR>\
        <b>api/ptz/calibrate</b> - calibrate moving speed (addition speed coeff).<BR>\
        <b>api/ptz/getCalibrate</b> - read current calibration settings.<BR>\
        <BR>\
        Param <b>res_id</b> - camera physicalID.<BR>\
        <BR>\
        Arguments for 'move' and 'calibrate' commands:<BR>\
        Param <b>xSpeed</b> - rotation X velocity in range [-1..+1].<BR>\
        Param <b>ySpeed</b> - rotation Y velocity in range [-1..+1].<BR>\
        Param <b>zoomSpeed</b> - zoom velocity in range [-1..+1].<BR>\
        <BR>\
        Arguments for 'moveTo' commands:<BR>\
        Param <b>xPos</b> - go to absolute X position in range [-1..+1].<BR>\
        Param <b>yPos</b> - go to absolute Y position in range [-1..+1].<BR>\
        Param <b>zoomPos</b> - Optional. Go to absolute zoom position in range [0..+1].<BR>\
        <BR>\
        If PTZ command do not return data, function return simple 'OK' message on success or error message if command fail. \
        For 'getCalibrate' command returns XML with coeffecients. For 'getPosition' command returns XML with current position.\
    ";
}
>>>>>>> 42489744
<|MERGE_RESOLUTION|>--- conflicted
+++ resolved
@@ -349,36 +349,5 @@
     result.setReply(data);
     return CODE_OK;
 }
-<<<<<<< HEAD
-=======
-
-QString QnPtzRestHandler::description() const
-{
-    // TODO: #Elric not valid anymore
-    return "\
-        There are several ptz commands: <BR>\
-        <b>api/ptz/move</b> - start camera moving.<BR>\
-        <b>api/ptz/moveTo</b> - go to absolute position.<BR>\
-        <b>api/ptz/stop</b> - stop camera moving.<BR>\
-        <b>api/ptz/getPosition</b> - return current camera position.<BR>\
-        <b>api/ptz/getSpaceMapper</b> - return JSON-serialized PTZ space mapper for the given camera, if any.<BR>\
-        <b>api/ptz/calibrate</b> - calibrate moving speed (addition speed coeff).<BR>\
-        <b>api/ptz/getCalibrate</b> - read current calibration settings.<BR>\
-        <BR>\
-        Param <b>res_id</b> - camera physicalID.<BR>\
-        <BR>\
-        Arguments for 'move' and 'calibrate' commands:<BR>\
-        Param <b>xSpeed</b> - rotation X velocity in range [-1..+1].<BR>\
-        Param <b>ySpeed</b> - rotation Y velocity in range [-1..+1].<BR>\
-        Param <b>zoomSpeed</b> - zoom velocity in range [-1..+1].<BR>\
-        <BR>\
-        Arguments for 'moveTo' commands:<BR>\
-        Param <b>xPos</b> - go to absolute X position in range [-1..+1].<BR>\
-        Param <b>yPos</b> - go to absolute Y position in range [-1..+1].<BR>\
-        Param <b>zoomPos</b> - Optional. Go to absolute zoom position in range [0..+1].<BR>\
-        <BR>\
-        If PTZ command do not return data, function return simple 'OK' message on success or error message if command fail. \
-        For 'getCalibrate' command returns XML with coeffecients. For 'getPosition' command returns XML with current position.\
-    ";
-}
->>>>>>> 42489744
+
+    // TODO: #Elric not valid anymore