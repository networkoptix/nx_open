--- conflicted
+++ resolved
@@ -64,18 +64,12 @@
         info.reservedSpace = -1;
 
         QnStorageResourcePtr storage = QnStorageResourcePtr(QnStoragePluginFactory::instance()->createStorage(info.path, false));
-<<<<<<< HEAD
         if (storage) {
             storage->setUrl(info.path); // createStorage is just factory and does not fill url
             info.isWritable = storage->isStorageAvailableForWriting();
+        	info.isUsedForWriting = false;
             infos.push_back(info);
         }
-=======
-        info.isWritable = storage->isStorageAvailableForWriting();
-        info.isUsedForWriting = false;
-
-        infos.push_back(info);
->>>>>>> 40b8997b
     }
 
     QVariantMap root;
