#include "ping_system_rest_handler.h"

#include "common/common_module.h"
#include "utils/network/module_information.h"
#include "utils/network/simple_http_client.h"
#include "utils/network/tcp_connection_priv.h"
#include <utils/common/app_info.h>

int QnPingSystemRestHandler::executeGet(const QString &path, const QnRequestParams &params, QnJsonRestResult &result) {
    Q_UNUSED(path)

    QUrl url = params.value(lit("url"));
    QString password = params.value(lit("password"));

    if (!url.isValid()) {
        result.setError(QnJsonRestResult::InvalidParameter);
        return CODE_INVALID_PARAMETER;
    }

    if (password.isEmpty()) {
        result.setError(QnJsonRestResult::MissingParameter);
        return CODE_INVALID_PARAMETER;
    }

    QAuthenticator auth;
    auth.setUser(lit("admin"));
    auth.setPassword(password);

    CLSimpleHTTPClient client(url, 10000, auth);
    CLHttpStatus status = client.doGET(lit("api/moduleInformationAuthenticated"));

    if (status != CL_HTTP_SUCCESS) {
        if (status == CL_HTTP_AUTH_REQUIRED)
            result.setError(QnJsonRestResult::CantProcessRequest, lit("UNAUTHORIZED"));
        else
            result.setError(QnJsonRestResult::CantProcessRequest, lit("FAIL"));
        return CODE_OK;
    }

    QByteArray data;
    client.readAll(data);

    QnJsonRestResult json;
    QJson::deserialize(data, &json);
    QnModuleInformation moduleInformation;
    QJson::deserialize(json.reply(), &moduleInformation);

    if (moduleInformation.systemName.isEmpty()) {
        /* Hmm there's no system name. It would be wrong system. Reject it. */
        result.setError(QnJsonRestResult::CantProcessRequest, lit("FAIL"));
        return CODE_OK;
    }

<<<<<<< HEAD
    if (moduleInformation.version != qnCommon->engineVersion() || moduleInformation.customization != QnAppInfo::customizationName()) {
        result.setErrorString(lit("INCOMPATIBLE"));
=======
    if (moduleInformation.version != qnCommon->engineVersion() || moduleInformation.customization != lit(QN_CUSTOMIZATION_NAME)) {
        result.setError(QnJsonRestResult::CantProcessRequest, lit("INCOMPATIBLE"));
>>>>>>> e8dc4335
        return CODE_OK;
    }

    return CODE_OK;
}<|MERGE_RESOLUTION|>--- conflicted
+++ resolved
@@ -51,13 +51,8 @@
         return CODE_OK;
     }
 
-<<<<<<< HEAD
     if (moduleInformation.version != qnCommon->engineVersion() || moduleInformation.customization != QnAppInfo::customizationName()) {
-        result.setErrorString(lit("INCOMPATIBLE"));
-=======
-    if (moduleInformation.version != qnCommon->engineVersion() || moduleInformation.customization != lit(QN_CUSTOMIZATION_NAME)) {
         result.setError(QnJsonRestResult::CantProcessRequest, lit("INCOMPATIBLE"));
->>>>>>> e8dc4335
         return CODE_OK;
     }
 
