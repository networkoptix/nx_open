--- conflicted
+++ resolved
@@ -32,13 +32,8 @@
     
     QnStorageStatusReply reply;
     reply.pluginExists = storage;
-<<<<<<< HEAD
-    reply.storage.storageId = exists ? storage->getId() : QnId();
+    reply.storage.storageId = exists ? storage->getId() : QUuid();
     reply.storage.url = storageUrl;
-=======
-    reply.storage.storageId = exists ? storage->getId() : QUuid();
-    reply.storage.path = storageUrl;
->>>>>>> 051fb65b
     reply.storage.freeSpace = storage ? storage->getFreeSpace() : -1;
     reply.storage.reservedSpace = storage ? storage->getSpaceLimit() : -1;
     reply.storage.totalSpace = storage ? storage->getTotalSpace() : -1;
