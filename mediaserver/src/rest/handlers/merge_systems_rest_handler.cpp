#include "merge_systems_rest_handler.h"

#include <QtCore/QRegExp>

#include "core/resource_management/resource_pool.h"
#include "core/resource/user_resource.h"
#include "core/resource/media_server_resource.h"
#include "nx_ec/ec_api.h"
#include "nx_ec/dummy_handler.h"
#include "api/app_server_connection.h"
#include "common/common_module.h"
#include "media_server/settings.h"
#include "media_server/serverutil.h"
#include "media_server/server_connector.h"
#include "utils/network/simple_http_client.h"
#include "utils/network/tcp_connection_priv.h"
#include "utils/network/module_finder.h"
#include "utils/network/direct_module_finder.h"
#include "utils/common/app_info.h"

namespace {
    ec2::AbstractECConnectionPtr ec2Connection() { return QnAppServerConnectionFactory::getConnection2(); }

    QnUserResourcePtr getAdminUser() {
        foreach (const QnResourcePtr &resource, qnResPool->getResourcesWithFlag(Qn::user)) {
            if (resource->getName() == lit("admin"))
                return resource.dynamicCast<QnUserResource>();
        }
        return QnUserResourcePtr();
    }
}

<<<<<<< HEAD
int QnMergeSystemsRestHandler::executeGet(const QString &path, const QnRequestParams &params, QnJsonRestResult &result, const QnRestConnectionProcessor*) {
=======
int QnMergeSystemsRestHandler::executeGet(const QString &path, const QnRequestParams &params, QnJsonRestResult &result, const QnRestConnectionProcessor* owner) {
>>>>>>> 16f63ca3
    Q_UNUSED(path)
    Q_UNUSED(owner)

    QUrl url = params.value(lit("url"));
    QString password = params.value(lit("password"));
    bool takeRemoteSettings = params.value(lit("takeRemoteSettings"), lit("false")) != lit("false");

    if (url.isEmpty()) {
        result.setError(QnJsonRestResult::MissingParameter);
        result.setErrorString(lit("url"));
        return CODE_OK;
    }

    if (!url.isValid()) {
        result.setError(QnJsonRestResult::InvalidParameter);
        result.setErrorString(lit("url"));
        return CODE_OK;
    }

    if (password.isEmpty()) {
        result.setError(QnJsonRestResult::MissingParameter);
        result.setErrorString(lit("password"));
        return CODE_OK;
    }

    /* Get module information to get system name. */

    QAuthenticator auth;
    auth.setUser(lit("admin"));
    auth.setPassword(password);

    CLSimpleHTTPClient client(url, 10000, auth);
    CLHttpStatus status = client.doGET(lit("api/moduleInformationAuthenticated"));

    if (status != CL_HTTP_SUCCESS) {
        if (status == CL_HTTP_AUTH_REQUIRED)
            result.setError(QnJsonRestResult::CantProcessRequest, lit("UNAUTHORIZED"));
        else
            result.setError(QnJsonRestResult::CantProcessRequest, lit("FAIL"));
        return CODE_OK;
    }

    /* if we've got it successfully we know system name and admin password */
    QByteArray data;
    client.readAll(data);
    client.close();

    QnJsonRestResult json;
    QJson::deserialize(data, &json);
    QnModuleInformation moduleInformation;
    QJson::deserialize(json.reply(), &moduleInformation);

    if (moduleInformation.systemName.isEmpty()) {
        /* Hmm there's no system name. It would be wrong system. Reject it. */
        result.setError(QnJsonRestResult::CantProcessRequest, lit("FAIL"));
        return CODE_OK;
    }

    if (!isCompatible(qnCommon->engineVersion(), moduleInformation.version) || moduleInformation.customization != QnAppInfo::customizationName()) {
        result.setError(QnJsonRestResult::CantProcessRequest, lit("INCOMPATIBLE"));
        return CODE_OK;
    }

    if (takeRemoteSettings) {
        if (!changeSystemName(moduleInformation.systemName)) {
            result.setError(QnJsonRestResult::CantProcessRequest, lit("BACKUP_ERROR"));
            return CODE_OK;
        }
        changeAdminPassword(password);
    } else {
        QnUserResourcePtr admin = getAdminUser();
        if (!admin) {
            result.setError(QnJsonRestResult::CantProcessRequest, lit("INTERNAL_ERROR"));
            return CODE_OK;
        }

        QString request = lit("api/configure?systemName=%1&wholeSystem=true&passwordHash=%2&passwordDigest=%3")
                          .arg(qnCommon->localSystemName())
                          .arg(QString::fromLatin1(admin->getHash()))
                          .arg(QString::fromLatin1(admin->getDigest()));

        status = client.doGET(request);
        if (status != CL_HTTP_SUCCESS) {
            result.setError(QnJsonRestResult::CantProcessRequest, lit("CONFIGURATION_ERROR"));
            return CODE_OK;
        }
    }

    if (qnResPool->getResourceById(moduleInformation.id).isNull()) {
        if (!moduleInformation.remoteAddresses.contains(url.host())) {
            QUrl simpleUrl = url;
            url.setPath(QString());
            ec2Connection()->getDiscoveryManager()->addDiscoveryInformation(moduleInformation.id, simpleUrl, false, ec2::DummyHandler::instance(), &ec2::DummyHandler::onRequestDone);
        }
        QnModuleFinder::instance()->directModuleFinder()->checkUrl(url);
    }

    if (QnServerConnector::instance())
        QnServerConnector::instance()->addConnection(moduleInformation, url);

    result.setReply(moduleInformation);

    return CODE_OK;
}

bool QnMergeSystemsRestHandler::changeSystemName(const QString &systemName) {
    QnMediaServerResourcePtr server = qnResPool->getResourceById(qnCommon->moduleGUID()).dynamicCast<QnMediaServerResource>();

    if (!backupDatabase())
        return false;

    if (systemName == qnCommon->localSystemName())
        return true;

    MSSettings::roSettings()->setValue("systemName", systemName);
    qnCommon->setLocalSystemName(systemName);

    server->setSystemName(systemName);
    ec2Connection()->getMediaServerManager()->save(server, ec2::DummyHandler::instance(), &ec2::DummyHandler::onRequestDone);

    QnAppServerConnectionFactory::getConnection2()->getMiscManager()->changeSystemName(systemName, ec2::DummyHandler::instance(), &ec2::DummyHandler::onRequestDone);

    return true;
}

bool QnMergeSystemsRestHandler::changeAdminPassword(const QString &password) {
    if (QnUserResourcePtr admin = getAdminUser()) {
        admin->setPassword(password);
        admin->generateHash();
        ec2Connection()->getUserManager()->save(admin, this, [](int, ec2::ErrorCode) { return; });
        return true;
    }
    return false;
}<|MERGE_RESOLUTION|>--- conflicted
+++ resolved
@@ -30,11 +30,8 @@
     }
 }
 
-<<<<<<< HEAD
-int QnMergeSystemsRestHandler::executeGet(const QString &path, const QnRequestParams &params, QnJsonRestResult &result, const QnRestConnectionProcessor*) {
-=======
-int QnMergeSystemsRestHandler::executeGet(const QString &path, const QnRequestParams &params, QnJsonRestResult &result, const QnRestConnectionProcessor* owner) {
->>>>>>> 16f63ca3
+int QnMergeSystemsRestHandler::executeGet(const QString &path, const QnRequestParams &params, QnJsonRestResult &result, const QnRestConnectionProcessor* owner) 
+{
     Q_UNUSED(path)
     Q_UNUSED(owner)
 
