#include <QFileInfo>
#include "utils/network/tcp_connection_priv.h"
#include "rest/server/rest_server.h"
#include "core/resourcemanagment/resource_pool.h"
#include "utils/common/util.h"
#include "api/serializer/serializer.h"
#include "get_statistics.h"
#include "recorder/storage_manager.h"
#include "utils/common/performance.h"

int QnGetStatisticsHandler::executeGet(const QString& path, const QnRequestParamList& params, QByteArray& resultByteArray)
{
    QnStorageManager::StorageMap storages = qnStorageMan->getAllStorages();
    QString result;
    result.append("<?xml version=\"1.0\"?>\n");
    result.append("<root>\n");

    
    result.append("<storages>\n");
    foreach(QnStorageResourcePtr storage, storages)
    {
        int usageInPersent = storage->getAvarageWritingUsage() * 100 + 0.5;
        result.append(QString("<storage url=\"%1\" usage=\"%2\" />\n").arg(storage->getUrl()).arg(usageInPersent));
    }
    result.append("</storages>\n");

<<<<<<< HEAD
    result.append("<cpuinfo>\n");
    
    result.append(QString("<model>%1</model>\n").arg(QnPerformance::getCpuBrand()));
    result.append(QString("<cores>%1</cores>\n").arg(QnPerformance::getCpuCores()));
    result.append(QString("<usage>%1</usage>\n").arg(QnPerformance::currentCpuUsage()));
    result.append("</cpuinfo>\n");
=======
    result.append("<misc>\n");
    
	// todo: determine CPU params in linux
    result.append(QString("<cpuInfo model=\"%1\" cores=\"%2\" usage=\"%3\" />\n")
		.arg(QnPerformance::cpuBrand())	
		.arg(QnPerformance::cpuCoreCount())	
		.arg(QnPerformance::currentCpuUsage()));
    result.append("</misc>\n");

>>>>>>> 3b67d760

    result.append("</root>\n");

    resultByteArray = result.toUtf8();

    return CODE_OK;
}

int QnGetStatisticsHandler::executePost(const QString& path, const QnRequestParamList& params, const QByteArray& body, QByteArray& result)
{
    return executeGet(path, params, result);
}

QString QnGetStatisticsHandler::description(TCPSocket* tcpSocket) const
{
    QString rez;
    rez += "Returns server info: CPU usage, HDD usage e.t.c \n";
    return rez;
}<|MERGE_RESOLUTION|>--- conflicted
+++ resolved
@@ -24,24 +24,12 @@
     }
     result.append("</storages>\n");
 
-<<<<<<< HEAD
     result.append("<cpuinfo>\n");
     
-    result.append(QString("<model>%1</model>\n").arg(QnPerformance::getCpuBrand()));
-    result.append(QString("<cores>%1</cores>\n").arg(QnPerformance::getCpuCores()));
+    result.append(QString("<model>%1</model>\n").arg(QnPerformance::cpuBrand()));
+    result.append(QString("<cores>%1</cores>\n").arg(QnPerformance::cpuCoreCount()));
     result.append(QString("<usage>%1</usage>\n").arg(QnPerformance::currentCpuUsage()));
     result.append("</cpuinfo>\n");
-=======
-    result.append("<misc>\n");
-    
-	// todo: determine CPU params in linux
-    result.append(QString("<cpuInfo model=\"%1\" cores=\"%2\" usage=\"%3\" />\n")
-		.arg(QnPerformance::cpuBrand())	
-		.arg(QnPerformance::cpuCoreCount())	
-		.arg(QnPerformance::currentCpuUsage()));
-    result.append("</misc>\n");
-
->>>>>>> 3b67d760
 
     result.append("</root>\n");
 
