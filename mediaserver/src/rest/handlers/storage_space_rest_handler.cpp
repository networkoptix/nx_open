--- conflicted
+++ resolved
@@ -90,13 +90,8 @@
         const qint64 defaultStorageSpaceLimit = MSSettings::roSettings()->value(nx_ms_conf::MIN_STORAGE_SPACE, nx_ms_conf::DEFAULT_MIN_STORAGE_SPACE).toLongLong();
 
         QnStorageSpaceData data;
-<<<<<<< HEAD
         data.url = partition.path + lit(QN_MEDIA_FOLDER_NAME);
-        data.storageId = QnId();
-=======
-        data.path = partition.path + lit(QN_MEDIA_FOLDER_NAME) + QDir::separator();
         data.storageId = QUuid();
->>>>>>> 051fb65b
         data.totalSpace = partition.sizeBytes;
         data.freeSpace = partition.freeBytes;
         data.reservedSpace = defaultStorageSpaceLimit;
