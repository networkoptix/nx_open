--- conflicted
+++ resolved
@@ -12,16 +12,11 @@
 
 class TCPSocket;
 
-<<<<<<< HEAD
 /*
 *  QnRestRequestHandler MUST be thread safe and stateless
 */
-class QnRestRequestHandler: public QObject
-{
-=======
 class QnRestRequestHandler: public QObject {
     Q_OBJECT
->>>>>>> 34111f41
 public:
     /*!
         \return http statusCode
