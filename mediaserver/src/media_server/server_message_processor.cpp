--- conflicted
+++ resolved
@@ -163,23 +163,12 @@
 
 void QnServerMessageProcessor::init(const ec2::AbstractECConnectionPtr& connection)
 {
-<<<<<<< HEAD
-    connect( connection.get(), &ec2::AbstractECConnection::remotePeerFound, this, &QnServerMessageProcessor::at_remotePeerFound );
-    connect( connection.get(), &ec2::AbstractECConnection::remotePeerLost, this, &QnServerMessageProcessor::at_remotePeerLost );
-
     connect(connection->getUpdatesManager().get(), &ec2::AbstractUpdatesManager::updateChunkReceived,
             this, &QnServerMessageProcessor::at_updateChunkReceived);
     connect(connection->getUpdatesManager().get(), &ec2::AbstractUpdatesManager::updateInstallationRequested,
             this, &QnServerMessageProcessor::at_updateInstallationRequested);
-
-    connect( connection->getMiscManager().get(), &ec2::AbstractMiscManager::systemNameChangeRequested,
-             this, &QnServerMessageProcessor::at_systemNameChangeRequested );
-=======
-    connect( connection->getUpdatesManager().get(), &ec2::AbstractUpdatesManager::updateChunkReceived,
-        this, &QnServerMessageProcessor::at_updateChunkReceived );
-    connect( connection->getUpdatesManager().get(), &ec2::AbstractUpdatesManager::updateInstallationRequested,
-        this, &QnServerMessageProcessor::at_updateInstallationRequested );
->>>>>>> 5a7bbaea
+    connect(connection->getMiscManager().get(), &ec2::AbstractMiscManager::systemNameChangeRequested,
+            this, &QnServerMessageProcessor::at_systemNameChangeRequested);
 
     QnCommonMessageProcessor::init(connection);
 }
@@ -191,22 +180,7 @@
     return !addr.isEmpty() && m_allIPAddress.contains(addr);
 }
 
-<<<<<<< HEAD
-/*
-* EC2 related processing. Need move to other class
-*/
-
-void QnServerMessageProcessor::at_remotePeerFound(ec2::ApiPeerAliveData data, bool /*isProxy*/)
-{
-    QnResourcePtr res = qnResPool->getResourceById(data.peer.id);
-    if (res)
-        res->setStatus(QnResource::Online);
-}
-
-void QnServerMessageProcessor::at_remotePeerLost(ec2::ApiPeerAliveData data, bool /*isProxy*/)
-=======
 void QnServerMessageProcessor::onResourceStatusChanged(const QnResourcePtr &resource, Qn::ResourceStatus status) 
->>>>>>> 5a7bbaea
 {
 #if 0
     if (resource->getId() == qnCommon->moduleGUID() && resource->getStatus() != Qn::Online)
@@ -269,7 +243,6 @@
     QnServerUpdateTool::instance()->installUpdate(updateId);
 }
 
-<<<<<<< HEAD
 void QnServerMessageProcessor::at_systemNameChangeRequested(const QString &systemName) {
     if (qnCommon->localSystemName() == systemName)
         return;
@@ -286,22 +259,15 @@
     }
 }
 
-bool QnServerMessageProcessor::canRemoveResource(const QnId& resourceId)  {
-=======
 bool QnServerMessageProcessor::canRemoveResource(const QUuid& resourceId) 
 { 
->>>>>>> 5a7bbaea
     QnResourcePtr res = qnResPool->getResourceById(resourceId);
     bool isOwnServer = (res && res->getId() == qnCommon->moduleGUID());
     return !isOwnServer;
 }
 
-<<<<<<< HEAD
-void QnServerMessageProcessor::removeResourceIgnored(const QnId& resourceId)  {
-=======
 void QnServerMessageProcessor::removeResourceIgnored(const QUuid& resourceId) 
 {
->>>>>>> 5a7bbaea
     QnMediaServerResourcePtr mServer = qnResPool->getResourceById(resourceId).dynamicCast<QnMediaServerResource>();
     bool isOwnServer = (mServer && mServer->getId() == qnCommon->moduleGUID());
     if (isOwnServer) {
