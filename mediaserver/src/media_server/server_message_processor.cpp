#include "server_message_processor.h"

#include "core/resource_management/resource_pool.h"
#include <core/resource/camera_resource.h>
#include <core/resource/media_server_resource.h>
#include <core/resource/user_resource.h>
#include <core/resource/videowall_resource.h>
#include <media_server/server_update_tool.h>
#include <media_server/settings.h>
#include <nx_ec/dummy_handler.h>

#include "serverutil.h"
#include "transaction/transaction_message_bus.h"
#include "business/business_message_bus.h"
#include "settings.h"
#include "api/app_server_connection.h"

#include "version.h"

QnServerMessageProcessor::QnServerMessageProcessor()
:
    base_type(),
    m_serverPort( MSSettings::roSettings()->value(nx_ms_conf::RTSP_PORT, nx_ms_conf::DEFAULT_RTSP_PORT).toInt() )
{

}

void QnServerMessageProcessor::updateAllIPList(const QnId& id, const QList<QHostAddress>& addrList)
{
    QStringList addrListStr;
    foreach(const QHostAddress& addr, addrList)
        addrListStr << addr.toString();

    updateAllIPList(id, addrListStr);
}

void QnServerMessageProcessor::updateAllIPList(const QnId& id, const QString& addr)
{
    updateAllIPList(id, QList<QString>() << addr);
}

void QnServerMessageProcessor::updateAllIPList(const QnId& id, const QList<QString>& addrList)
{
    QMutexLocker lock(&m_mutexAddrList);

    QHash<QnId, QList<QString> >::iterator itr = m_addrById.find(id);
    if (itr != m_addrById.end()) 
    {
        foreach(const QString& addr, itr.value()) 
        {
            QHash<QString, int>::iterator itrAddr = m_allIPAddress.find(addr);
            if (itrAddr != m_allIPAddress.end()) {
                if (--itrAddr.value() < 1)
                    m_allIPAddress.erase(itrAddr);
            }
        }
    }
    else {
        itr = m_addrById.insert(id, QList<QString>());
    }

    *itr = addrList;

    foreach(const QString& addr, addrList) 
    {
        QHash<QString, int>::iterator itrAddr = m_allIPAddress.find(addr);
        if (itrAddr != m_allIPAddress.end())
            ++itrAddr.value();
        else
            m_allIPAddress.insert(addr, 1);
    }

}

void QnServerMessageProcessor::removeIPList(const QnId& id)
{
    QMutexLocker lock(&m_mutexAddrList);

    QHash<QnId, QList<QString> >::iterator itr = m_addrById.find(id);
    if (itr != m_addrById.end()) 
    {
        foreach(const QString& addr, itr.value()) 
        {
            QHash<QString, int>::iterator itrAddr = m_allIPAddress.find(addr);
            if (itrAddr != m_allIPAddress.end()) {
                if (--itrAddr.value() < 1)
                    m_allIPAddress.erase(itrAddr);
            }
        }
        m_addrById.erase(itr);
    }
}

void QnServerMessageProcessor::updateResource(const QnResourcePtr &resource) {
    QnMediaServerResourcePtr ownMediaServer = qnResPool->getResourceById(serverGuid()).dynamicCast<QnMediaServerResource>();

    const bool isServer = dynamic_cast<const QnMediaServerResource*>(resource.data()) != nullptr;
    const bool isCamera = dynamic_cast<const QnVirtualCameraResource*>(resource.data()) != nullptr;
    const bool isUser = dynamic_cast<const QnUserResource*>(resource.data()) != nullptr;
    const bool isVideowall = dynamic_cast<const QnVideoWallResource*>(resource.data()) != nullptr;

    if (!isServer && !isCamera && !isUser && !isVideowall)
        return;

    //storing all servers' cameras too
    // If camera from other server - marking it
    
    if (isCamera) 
    {
        bool needProxyToCamera = true;
        if (resource->getParentId() != ownMediaServer->getId()) {
            resource->addFlags( QnResource::foreigner );
        }
        else {
#ifdef EDGE_SERVER
            needProxyToCamera = false;
#endif
        }
        // update all known IP list
        if (needProxyToCamera) {
            const QnVirtualCameraResource* camRes = dynamic_cast<const QnVirtualCameraResource*>(resource.data());
            updateAllIPList(camRes->getId(), camRes->getHostAddress());
        }
    }

    if (isServer) 
    {
        if (resource->getId() != ownMediaServer->getId()) {
            resource->addFlags( QnResource::foreigner );
            // update all known IP list
            updateAllIPList(resource->getId(), dynamic_cast<const QnMediaServerResource*>(resource.data())->getNetAddrList());
        }
    }

    // We are always online
    if (isServer && resource->getId() == serverGuid()) {
        if (resource->getStatus() != QnResource::Online) {
            qWarning() << "XYZ1: Received message that our status is " << resource->getStatus();
            resource->setStatus(QnResource::Online);
        }
    }

    if (QnResourcePtr ownResource = qnResPool->getResourceById(resource->getId()))
        ownResource->update(resource);
    else
        qnResPool->addResource(resource);

    if (isServer && resource->getId() == serverGuid())
        syncStoragesToSettings(ownMediaServer);

}

void QnServerMessageProcessor::afterRemovingResource(const QnId& id)
{
    QnCommonMessageProcessor::afterRemovingResource(id);
    removeIPList(id);
}

void QnServerMessageProcessor::init(const ec2::AbstractECConnectionPtr& connection)
{
    connect( connection.get(), &ec2::AbstractECConnection::remotePeerFound, this, &QnServerMessageProcessor::at_remotePeerFound );
    connect( connection.get(), &ec2::AbstractECConnection::remotePeerLost, this, &QnServerMessageProcessor::at_remotePeerLost );

    connect(connection->getUpdatesManager().get(), &ec2::AbstractUpdatesManager::updateChunkReceived,
            this, &QnServerMessageProcessor::at_updateChunkReceived);
    connect(connection->getUpdatesManager().get(), &ec2::AbstractUpdatesManager::updateInstallationRequested,
            this, &QnServerMessageProcessor::at_updateInstallationRequested);

    connect( connection->getMiscManager().get(), &ec2::AbstractMiscManager::systemNameChangeRequested,
             this, &QnServerMessageProcessor::at_systemNameChangeRequested );

    QnCommonMessageProcessor::init(connection);
}

bool QnServerMessageProcessor::isKnownAddr(const QString& addr) const
{
    QMutexLocker lock(&m_mutexAddrList);
    //return true;
    return !addr.isEmpty() && m_allIPAddress.contains(addr);
}

/*
* EC2 related processing. Need move to other class
*/

void QnServerMessageProcessor::at_remotePeerFound(ec2::ApiPeerAliveData data, bool /*isProxy*/)
{
    QnResourcePtr res = qnResPool->getResourceById(data.peer.id);
    if (res)
        res->setStatus(QnResource::Online);
}

void QnServerMessageProcessor::at_remotePeerLost(ec2::ApiPeerAliveData data, bool /*isProxy*/)
{
    QnResourcePtr res = qnResPool->getResourceById(data.peer.id);
    if (res) {
        res->setStatus(QnResource::Offline);
        if (data.peer.peerType != Qn::PT_Server) {
            // This media server hasn't own DB
            foreach(QnResourcePtr camera, qnResPool->getAllCameras(res))
                camera->setStatus(QnResource::Offline);
        }
    }
}

void QnServerMessageProcessor::onResourceStatusChanged(const QnResourcePtr &resource, QnResource::Status status) {
    resource->setStatus(status, true);
}

bool QnServerMessageProcessor::isLocalAddress(const QString& addr) const
{
    if (addr == "localhost" || addr == "127.0.0.1")
        return true;
    if( !m_mServer )
        m_mServer = qnResPool->getResourceById(qnCommon->moduleGUID()).dynamicCast<QnMediaServerResource>();
    if (m_mServer) 
    {
        QHostAddress hostAddr(addr);
        foreach(const QHostAddress& serverAddr, m_mServer->getNetAddrList())
        {
            if (hostAddr == serverAddr)
                return true;
        }
    }
    return false;
}

bool QnServerMessageProcessor::isProxy(const nx_http::Request& request) const
{
    const nx_http::BufferType& desiredServerGuid = nx_http::getHeaderValue( request.headers, "x-server-guid" );
    nx_http::HttpHeaders::const_iterator xServerGuidIter = request.headers.find( "x-server-guid" );
    if( xServerGuidIter != request.headers.end() )
    {
        const QByteArray& localServerGUID = qnCommon->moduleGUID().toByteArray();
        return desiredServerGuid != localServerGUID;
    }

    const QString& urlHost = request.requestLine.url.host();
    const int port = request.requestLine.url.port( nx_http::DEFAULT_HTTP_PORT );
    const bool _isLocalAddress = isLocalAddress(urlHost);
    if (_isLocalAddress)
        return port != m_serverPort; //if false, request addressed to us. If true, proxing to some local service

    return isKnownAddr(urlHost); // is it camera or other media server address?
}

void QnServerMessageProcessor::execBusinessActionInternal(const QnAbstractBusinessActionPtr& action) {
    qnBusinessMessageBus->at_actionReceived(action);
}

void QnServerMessageProcessor::at_updateChunkReceived(const QString &updateId, const QByteArray &data, qint64 offset) {
    QnServerUpdateTool::instance()->addUpdateFileChunk(updateId, data, offset);
}

void QnServerMessageProcessor::at_updateInstallationRequested(const QString &updateId) {
    QnServerUpdateTool::instance()->installUpdate(updateId);
}

<<<<<<< HEAD
void QnServerMessageProcessor::at_systemNameChangeRequested(const QString &systemName) {
    if (qnCommon->localSystemName() == systemName)
        return;

    qnCommon->setLocalSystemName(systemName);
    QnMediaServerResourcePtr server = qnResPool->getResourceById(qnCommon->moduleGUID()).dynamicCast<QnMediaServerResource>();
    if (!server) {
        NX_LOG("Cannot find self server resource!", cl_logERROR);
        return;
    }

    MSSettings::roSettings()->setValue("systemName", systemName);
    server->setSystemName(systemName);
    m_connection->getMediaServerManager()->save(server, ec2::DummyHandler::instance(), &ec2::DummyHandler::onRequestDone);
=======
bool QnServerMessageProcessor::canRemoveResource(const QnId& resourceId) 
{ 
    QnResourcePtr res = qnResPool->getResourceById(resourceId);
    bool isOwnServer = (res && res->getId() == qnCommon->moduleGUID());
    return !isOwnServer;
}

void QnServerMessageProcessor::removeResourceIgnored(const QnId& resourceId) 
{
    QnMediaServerResourcePtr mServer = qnResPool->getResourceById(resourceId).dynamicCast<QnMediaServerResource>();
    bool isOwnServer = (mServer && mServer->getId() == qnCommon->moduleGUID());
    if (isOwnServer) {
        QnMediaServerResourcePtr savedServer;
        QnAppServerConnectionFactory::getConnection2()->getMediaServerManager()->saveSync(mServer, &savedServer);
    }
>>>>>>> c5aef098
}<|MERGE_RESOLUTION|>--- conflicted
+++ resolved
@@ -256,7 +256,6 @@
     QnServerUpdateTool::instance()->installUpdate(updateId);
 }
 
-<<<<<<< HEAD
 void QnServerMessageProcessor::at_systemNameChangeRequested(const QString &systemName) {
     if (qnCommon->localSystemName() == systemName)
         return;
@@ -266,26 +265,24 @@
     if (!server) {
         NX_LOG("Cannot find self server resource!", cl_logERROR);
         return;
-    }
-
-    MSSettings::roSettings()->setValue("systemName", systemName);
-    server->setSystemName(systemName);
-    m_connection->getMediaServerManager()->save(server, ec2::DummyHandler::instance(), &ec2::DummyHandler::onRequestDone);
-=======
-bool QnServerMessageProcessor::canRemoveResource(const QnId& resourceId) 
-{ 
+
+        MSSettings::roSettings()->setValue("systemName", systemName);
+        server->setSystemName(systemName);
+        m_connection->getMediaServerManager()->save(server, ec2::DummyHandler::instance(), &ec2::DummyHandler::onRequestDone);
+    }
+}
+
+bool QnServerMessageProcessor::canRemoveResource(const QnId& resourceId)  {
     QnResourcePtr res = qnResPool->getResourceById(resourceId);
     bool isOwnServer = (res && res->getId() == qnCommon->moduleGUID());
     return !isOwnServer;
 }
 
-void QnServerMessageProcessor::removeResourceIgnored(const QnId& resourceId) 
-{
+void QnServerMessageProcessor::removeResourceIgnored(const QnId& resourceId)  {
     QnMediaServerResourcePtr mServer = qnResPool->getResourceById(resourceId).dynamicCast<QnMediaServerResource>();
     bool isOwnServer = (mServer && mServer->getId() == qnCommon->moduleGUID());
     if (isOwnServer) {
         QnMediaServerResourcePtr savedServer;
         QnAppServerConnectionFactory::getConnection2()->getMediaServerManager()->saveSync(mServer, &savedServer);
     }
->>>>>>> c5aef098
 }