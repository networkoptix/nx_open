#ifndef QN_SERVER_MESSAGE_PROCESSOR_H
#define QN_SERVER_MESSAGE_PROCESSOR_H

#include <api/common_message_processor.h>

#include <core/resource/resource_fwd.h>
#include "nx_ec/impl/ec_api_impl.h"

class QnServerMessageProcessor : public QnCommonMessageProcessor
{
    Q_OBJECT

    typedef QnCommonMessageProcessor base_type;
public:
    QnServerMessageProcessor();

    bool isKnownAddr(const QString& addr) const;
<<<<<<< HEAD
#endif
    virtual void updateResource(const QnResourcePtr &resource) override;

=======
    virtual void updateResource(QnResourcePtr resource) override;
    static bool isProxy(void* opaque, const QUrl& url);
    bool isProxy(const QUrl& url);
>>>>>>> eae2d88e
protected:
    virtual void onResourceStatusChanged(const QnResourcePtr &resource, QnResource::Status ) override;
    virtual void init(ec2::AbstractECConnectionPtr connection);
    virtual void afterRemovingResource(const QnId& id) override;
private slots:
    void at_remotePeerFound(QnId id, bool isClient, bool isProxy);
    void at_remotePeerLost(QnId id, bool isClient, bool isProxy);
private:
    void updateAllIPList(const QnId& id, const QList<QHostAddress>& addrList);
    void updateAllIPList(const QnId& id, const QList<QString>& addr);
    void updateAllIPList(const QnId& id, const QString& addr);
    void removeIPList(const QnId& id);
private:
    mutable QMutex m_mutexAddrList;
    QHash<QString, int> m_allIPAddress;
    QHash<QnId, QList<QString> > m_addrById;
};

#endif // QN_SERVER_MESSAGE_PROCESSOR_H<|MERGE_RESOLUTION|>--- conflicted
+++ resolved
@@ -15,15 +15,9 @@
     QnServerMessageProcessor();
 
     bool isKnownAddr(const QString& addr) const;
-<<<<<<< HEAD
-#endif
     virtual void updateResource(const QnResourcePtr &resource) override;
-
-=======
-    virtual void updateResource(QnResourcePtr resource) override;
     static bool isProxy(void* opaque, const QUrl& url);
     bool isProxy(const QUrl& url);
->>>>>>> eae2d88e
 protected:
     virtual void onResourceStatusChanged(const QnResourcePtr &resource, QnResource::Status ) override;
     virtual void init(ec2::AbstractECConnectionPtr connection);
