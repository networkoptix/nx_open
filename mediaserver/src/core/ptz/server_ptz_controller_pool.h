--- conflicted
+++ resolved
@@ -14,13 +14,9 @@
 protected:
     virtual void registerResource(const QnResourcePtr &resource) override;
     virtual void unregisterResource(const QnResourcePtr &resource) override;
-<<<<<<< HEAD
-    virtual QnPtzControllerPtr createController(const QnResourcePtr &resource) override;
+    virtual QnPtzControllerPtr createController(const QnResourcePtr &resource) const override;
 private slots:
     void at_addCameraDone(int, ec2::ErrorCode, const QnVirtualCameraResourceList &);
-=======
-    virtual QnPtzControllerPtr createController(const QnResourcePtr &resource) const override;
->>>>>>> 29d87ee9
 };
 
 #endif // QN_SERVER_PTZ_CONTROLLER_POOL_H