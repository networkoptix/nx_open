#include "server_ptz_controller_pool.h"

#include <common/common_module.h>

#include <api/app_server_connection.h>

#include <core/resource_management/resource_data_pool.h>
#include <core/resource/camera_resource.h>

#include <core/ptz/mapped_ptz_controller.h>
#include <core/ptz/viewport_ptz_controller.h>
#include <core/ptz/workaround_ptz_controller.h>
#include <core/ptz/preset_ptz_controller.h>
#include <core/ptz/tour_ptz_controller.h>
#include <core/ptz/activity_ptz_controller.h>
#include <core/ptz/home_ptz_controller.h>

QnServerPtzControllerPool::QnServerPtzControllerPool(QObject *parent): 
    base_type(parent) 
{
    setConstructionMode(ThreadedControllerConstruction);
}

void QnServerPtzControllerPool::registerResource(const QnResourcePtr &resource) {
    // TODO: #Elric we're creating controller from main thread. 
    // Controller ctor may take some time (several seconds).
    // => main thread will stall.
    connect(resource, &QnResource::initializedChanged, this, &QnServerPtzControllerPool::updateController, Qt::QueuedConnection);
    base_type::registerResource(resource);
}

void QnServerPtzControllerPool::unregisterResource(const QnResourcePtr &resource) {
    base_type::unregisterResource(resource);
    disconnect(resource, NULL, this, NULL);
}

QnPtzControllerPtr QnServerPtzControllerPool::createController(const QnResourcePtr &resource) const {
    if(resource->flags() & QnResource::foreigner)
        return QnPtzControllerPtr(); /* That's not our resource! */

    if(!resource->isInitialized())
        return QnPtzControllerPtr();

    QnVirtualCameraResourcePtr camera = resource.dynamicCast<QnVirtualCameraResource>();
    if(!camera)
        return QnPtzControllerPtr();

    QnPtzControllerPtr controller(camera->createPtzController());
<<<<<<< HEAD
    if(!controller)
        return QnPtzControllerPtr();

    if(QnMappedPtzController::extends(controller->getCapabilities()))
        if(QnPtzMapperPtr mapper = qnCommon->dataPool()->data(camera).value<QnPtzMapperPtr>(lit("ptzMapper")))
            controller.reset(new QnMappedPtzController(mapper, controller));
=======
    if(controller) {
        if(QnMappedPtzController::extends(controller->getCapabilities()))
            if(QnPtzMapperPtr mapper = qnCommon->dataPool()->data(camera).ptzMapper())
                controller.reset(new QnMappedPtzController(mapper, controller));
>>>>>>> 2cd5c63f

        if(QnViewportPtzController::extends(controller->getCapabilities()))
            controller.reset(new QnViewportPtzController(controller));

<<<<<<< HEAD
    if(QnPresetPtzController::extends(controller->getCapabilities()))
        controller.reset(new QnPresetPtzController(controller));
=======
    if(QnWorkaroundPtzController::extends(controller->getCapabilities()))
        controller.reset(new QnWorkaroundPtzController(controller));

        if(QnPresetPtzController::extends(controller->getCapabilities()))
            controller.reset(new QnPresetPtzController(controller));
>>>>>>> 2cd5c63f

        if(QnTourPtzController::extends(controller->getCapabilities()))
            controller.reset(new QnTourPtzController(controller));

        if(QnActivityPtzController::extends(controller->getCapabilities()))
            controller.reset(new QnActivityPtzController(QnActivityPtzController::Server, controller));

        if(QnHomePtzController::extends(controller->getCapabilities()))
            controller.reset(new QnHomePtzController(controller));

<<<<<<< HEAD
    if(QnWorkaroundPtzController::extends(controller->getCapabilities()))
        controller.reset(new QnWorkaroundPtzController(controller));

    camera->setPtzCapabilities(controller->getCapabilities());
    QnAppServerConnectionFactory::getConnection2()->getCameraManager()->addCamera(camera, this, &QnServerPtzControllerPool::at_addCameraDone);
=======
        if(QnWorkaroundPtzController::extends(controller->getCapabilities()))
            controller.reset(new QnWorkaroundPtzController(controller));
    }

    camera->setPtzCapabilities(controller ? controller->getCapabilities() : Qn::NoPtzCapabilities);
    QnAppServerConnectionFactory::createConnection()->saveAsync(camera, NULL, NULL);
>>>>>>> 2cd5c63f
    
    return controller;
}

void QnServerPtzControllerPool::at_addCameraDone(int, ec2::ErrorCode, const QnVirtualCameraResourceList &)
{

}<|MERGE_RESOLUTION|>--- conflicted
+++ resolved
@@ -46,33 +46,16 @@
         return QnPtzControllerPtr();
 
     QnPtzControllerPtr controller(camera->createPtzController());
-<<<<<<< HEAD
-    if(!controller)
-        return QnPtzControllerPtr();
-
-    if(QnMappedPtzController::extends(controller->getCapabilities()))
-        if(QnPtzMapperPtr mapper = qnCommon->dataPool()->data(camera).value<QnPtzMapperPtr>(lit("ptzMapper")))
-            controller.reset(new QnMappedPtzController(mapper, controller));
-=======
     if(controller) {
         if(QnMappedPtzController::extends(controller->getCapabilities()))
             if(QnPtzMapperPtr mapper = qnCommon->dataPool()->data(camera).ptzMapper())
                 controller.reset(new QnMappedPtzController(mapper, controller));
->>>>>>> 2cd5c63f
 
         if(QnViewportPtzController::extends(controller->getCapabilities()))
             controller.reset(new QnViewportPtzController(controller));
 
-<<<<<<< HEAD
-    if(QnPresetPtzController::extends(controller->getCapabilities()))
-        controller.reset(new QnPresetPtzController(controller));
-=======
-    if(QnWorkaroundPtzController::extends(controller->getCapabilities()))
-        controller.reset(new QnWorkaroundPtzController(controller));
-
         if(QnPresetPtzController::extends(controller->getCapabilities()))
             controller.reset(new QnPresetPtzController(controller));
->>>>>>> 2cd5c63f
 
         if(QnTourPtzController::extends(controller->getCapabilities()))
             controller.reset(new QnTourPtzController(controller));
@@ -83,20 +66,12 @@
         if(QnHomePtzController::extends(controller->getCapabilities()))
             controller.reset(new QnHomePtzController(controller));
 
-<<<<<<< HEAD
-    if(QnWorkaroundPtzController::extends(controller->getCapabilities()))
-        controller.reset(new QnWorkaroundPtzController(controller));
-
-    camera->setPtzCapabilities(controller->getCapabilities());
-    QnAppServerConnectionFactory::getConnection2()->getCameraManager()->addCamera(camera, this, &QnServerPtzControllerPool::at_addCameraDone);
-=======
         if(QnWorkaroundPtzController::extends(controller->getCapabilities()))
             controller.reset(new QnWorkaroundPtzController(controller));
     }
 
     camera->setPtzCapabilities(controller ? controller->getCapabilities() : Qn::NoPtzCapabilities);
-    QnAppServerConnectionFactory::createConnection()->saveAsync(camera, NULL, NULL);
->>>>>>> 2cd5c63f
+    QnAppServerConnectionFactory::getConnection2()->getCameraManager()->addCamera(camera, this, &QnServerPtzControllerPool::at_addCameraDone);
     
     return controller;
 }
