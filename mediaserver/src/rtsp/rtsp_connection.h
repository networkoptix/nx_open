#ifndef __RTSP_CONNECTION_H_
#define __RTSP_CONNECTION_H_

#include <QtNetwork/QHostAddress>
#include <QtCore/QMutex>
#include "utils/network/ffmpeg_sdp.h"
#include "utils/network/tcp_connection_processor.h"
#include <core/resource/resource_fwd.h>
#include "core/datapacket/media_data_packet.h"
#include "rtsp/rtsp_encoder.h"

class QnAbstractStreamDataProvider;
class QnResourceVideoLayout;
class QnArchiveStreamReader;

struct RtspServerTrackInfo
{
    RtspServerTrackInfo(): clientPort(-1), clientRtcpPort(0), sequence(0), firstRtpTime(-1), mediaSocket(0), rtcpSocket(0) 
    {

    }
    ~RtspServerTrackInfo()
    {
        delete mediaSocket;
        delete rtcpSocket;
    }

    bool openServerSocket(const QString& peerAddress);

    quint32 getSSRC() const {
        return encoder ? encoder->getSSRC() : 0;
    }

    int clientPort;
    int clientRtcpPort;
    quint16 sequence;
    qint64 firstRtpTime;
    AbstractDatagramSocket* mediaSocket;
    AbstractDatagramSocket* rtcpSocket;
    QnRtspEncoderPtr encoder;
    static QMutex m_createSocketMutex;
};
typedef QSharedPointer<RtspServerTrackInfo> RtspServerTrackInfoPtr;
typedef QMap<int, RtspServerTrackInfoPtr> ServerTrackInfoMap;

class QnRtspConnectionProcessorPrivate;

class QnRtspConnectionProcessor: public QnTCPConnectionProcessor
{
    Q_OBJECT
public:
    QnRtspConnectionProcessor(QSharedPointer<AbstractStreamSocket> socket, QnTcpListener* owner);
    virtual ~QnRtspConnectionProcessor();
    qint64 getRtspTime();
    void setRtspTime(qint64 time);
    void resetTrackTiming();
    bool isTcpMode() const;
    QnMediaResourcePtr getResource() const;
    bool isLiveDP(QnAbstractStreamDataProvider* dp);

    void setQuality(MediaQuality quality);
    bool isSecondaryLiveDPSupported() const;
    QHostAddress getPeerAddress() const;
<<<<<<< HEAD
    QByteArray getRangeHeaderIfChanged();
=======
    QByteArray getRangeStr(QnArchiveStreamReader* archiveDP);
>>>>>>> 77f8a0d0
    int getMetadataChannelNum() const;
    int getAVTcpChannel(int trackNum) const;
    //QnRtspEncoderPtr getCodecEncoder(int trackNum) const;
    //UDPSocket* getMediaSocket(int trackNum) const;
    RtspServerTrackInfo* getTrackInfo(int trackNum) const;
    int getTracksCount() const;

protected:
    virtual void run();
    void addResponseRangeHeader();
<<<<<<< HEAD
    QByteArray getRangeStr();

=======
>>>>>>> 77f8a0d0
private slots:
    void at_camera_parentIdChanged();
    void at_camera_resourceChanged();

private:
    void checkQuality();
    void processRequest();
    void parseRequest();
    void initResponse(int code = 200, const QString& message = "OK");
    void generateSessionId();
    void sendResponse(int code);

    int numOfVideoChannels();
    int composeDescribe();
    int composeSetup();
    int composePlay();
    int composePause();
    void parseRangeHeader(const QString& rangeStr, qint64* startTime, qint64* endTime);
    int extractTrackId(const QString& path);
    int composeTeardown();
    void processRangeHeader();
    void extractNptTime(const QString& strValue, qint64* dst);
    int composeSetParameter();
    int composeGetParameter();
    void createDataProvider();
    void putLastIFrameToQueue();
    //QnAbstractMediaStreamDataProvider* getLiveDp();
    void setQualityInternal(MediaQuality quality);
    QnRtspEncoderPtr createEncoderByMediaData(QnConstAbstractMediaDataPtr media, QSize resolution, QSharedPointer<const QnResourceVideoLayout> vLayout);
    QnConstAbstractMediaDataPtr getCameraData(QnAbstractMediaData::DataType dataType);
    static int isFullBinaryMessage(const QByteArray& data);
    void processBinaryRequest();
    void createPredefinedTracks(QSharedPointer<const QnResourceVideoLayout> videoLayout);

private:
    Q_DECLARE_PRIVATE(QnRtspConnectionProcessor);
    friend class QnRtspDataConsumer;
};

#endif<|MERGE_RESOLUTION|>--- conflicted
+++ resolved
@@ -61,11 +61,7 @@
     void setQuality(MediaQuality quality);
     bool isSecondaryLiveDPSupported() const;
     QHostAddress getPeerAddress() const;
-<<<<<<< HEAD
-    QByteArray getRangeHeaderIfChanged();
-=======
     QByteArray getRangeStr(QnArchiveStreamReader* archiveDP);
->>>>>>> 77f8a0d0
     int getMetadataChannelNum() const;
     int getAVTcpChannel(int trackNum) const;
     //QnRtspEncoderPtr getCodecEncoder(int trackNum) const;
@@ -76,11 +72,6 @@
 protected:
     virtual void run();
     void addResponseRangeHeader();
-<<<<<<< HEAD
-    QByteArray getRangeStr();
-
-=======
->>>>>>> 77f8a0d0
 private slots:
     void at_camera_parentIdChanged();
     void at_camera_resourceChanged();
