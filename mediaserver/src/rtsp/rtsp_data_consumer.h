--- conflicted
+++ resolved
@@ -108,14 +108,11 @@
     qint64 m_lastRtTime; // used for realtime streaming mode
     QnAdaptiveSleep m_adaptiveSleep;
     bool m_useUTCTime; // use absolute UTC file for RTP (used for proprietary format)
-<<<<<<< HEAD
-=======
     int m_fastChannelZappingSize;
     
     qint64 m_firstLiveTime;
     qint64 m_lastLiveTime;
     QTime m_liveTimer;
     mutable QMutex m_liveTimingControlMtx;
->>>>>>> 9c2b0ace
 };
 #endif // __RTSP_DATA_CONSUMER_H__