--- conflicted
+++ resolved
@@ -76,11 +76,7 @@
     bool isMediaTimingsSlow() const;
     void setLiveQualityInternal(MediaQuality quality);
     qint64 dataQueueDuration();
-<<<<<<< HEAD
-    void getEdgePackets(qint64& firstVTime, qint64& lastVTime, bool checkLQ);
     void sendMetadata(const QByteArray& metadata);
-=======
->>>>>>> ec6a89ec
 private:
     //QMap<CodecID, QnMediaContextPtr> m_generatedContext;
     bool m_gotLivePacket;
