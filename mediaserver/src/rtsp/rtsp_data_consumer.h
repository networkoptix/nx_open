--- conflicted
+++ resolved
@@ -126,10 +126,7 @@
     qint64 m_previousScaledRtpTimestamp;
 
     int m_framesSinceRangeCheck;
-<<<<<<< HEAD
-=======
     qint64 m_prevStartTime;
     qint64 m_prevEndTime;
->>>>>>> 77f8a0d0
 };
 #endif // __RTSP_DATA_CONSUMER_H__