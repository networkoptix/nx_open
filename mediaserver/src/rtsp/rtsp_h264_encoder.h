#ifndef __RTSP_H264_ENCODER_H__
#define __RTSP_H264_ENCODER_H__

<<<<<<< HEAD
#include <QtCore/QMap>
#include "rtsp_encoder.h"
=======
#include <QMap>
#include "rtsp/rtsp_encoder.h"
>>>>>>> d904e784

static const int RTSP_H264_PAYLOAD_TYPE = 96;
static const int RTSP_H264_PAYLOAD_FREQ = 90000;
static const int RTSP_H264_PAYLOAD_SSRC = 15000;
static const int RTSP_H264_MAX_LEN = 1412;

class QnRtspH264Encoder: public QnRtspEncoder
{
public:
    QnRtspH264Encoder();

    virtual QByteArray getAdditionSDP() override;

    virtual void setDataPacket(QnAbstractMediaDataPtr media) override;
    virtual bool getNextPacket(QnByteArray& sendBuffer) override;
    virtual void init() override;

    virtual quint32 getSSRC() override;
    virtual bool getRtpMarker() override;
    virtual quint32 getFrequency() override;
    virtual quint8 getPayloadtype() override;
    virtual QString getName() override;

    virtual bool isRtpHeaderExists() const override { return false; }
private:
    void goNextNal();
    bool isLastPacket();
private:
    QnAbstractMediaDataPtr m_media;
    const quint8* m_currentData;
    const quint8* m_nalEnd;
    bool m_nalStarted;
    bool m_isFragmented;
    quint8 m_nalType;
    quint8 m_nalRefIDC;
};

#endif // __RTSP_H264_ENCODER_H__<|MERGE_RESOLUTION|>--- conflicted
+++ resolved
@@ -1,13 +1,8 @@
 #ifndef __RTSP_H264_ENCODER_H__
 #define __RTSP_H264_ENCODER_H__
 
-<<<<<<< HEAD
 #include <QtCore/QMap>
-#include "rtsp_encoder.h"
-=======
-#include <QMap>
 #include "rtsp/rtsp_encoder.h"
->>>>>>> d904e784
 
 static const int RTSP_H264_PAYLOAD_TYPE = 96;
 static const int RTSP_H264_PAYLOAD_FREQ = 90000;
