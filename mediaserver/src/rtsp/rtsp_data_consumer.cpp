#include <QtCore/QMap>

#include "rtsp_data_consumer.h"
#include "core/datapacket/media_data_packet.h"
#include "rtsp_connection.h"
#include "utils/common/util.h"
#include "utils/media/ffmpeg_helper.h"
#include "camera/video_camera.h"
#include "camera/camera_pool.h"
#include "utils/common/sleep.h"
#include "utils/network/rtpsession.h"
#include "core/dataprovider/abstract_streamdataprovider.h"
#include "utils/common/synctime.h"
#include "core/resource/security_cam_resource.h"
#include "recorder/recording_manager.h"
#include "plugins/resource/archive/archive_stream_reader.h"

static_assert(AV_NOPTS_VALUE == DATETIME_INVALID, "DATETIME_INVALID must be equal to AV_NOPTS_VALUE.");

static const int MAX_QUEUE_SIZE = 12;
static const qint64 TO_LOWQ_SWITCH_MIN_QUEUE_DURATION = 2000ll * 1000ll; // 2 seconds
//static const QString RTP_FFMPEG_GENERIC_STR("mpeg4-generic"); // this line for debugging purpose with VLC player

static const int MAX_RTSP_WRITE_BUFFER = 1024*1024;
static const int MAX_PACKETS_AT_SINGLE_SHOT = 3;
static const int HIGH_QUALITY_RETRY_COUNTER = 1;
static const int QUALITY_SWITCH_INTERVAL = 1000 * 5; // delay between high quality switching attempts
static const int MAX_CLIENT_BUFFER_SIZE_MS = 1000*2;

QHash<QHostAddress, qint64> QnRtspDataConsumer::m_lastSwitchTime;
QSet<QnRtspDataConsumer*> QnRtspDataConsumer::m_allConsumers;
QMutex QnRtspDataConsumer::m_allConsumersMutex(QMutex::Recursive);


QnRtspDataConsumer::QnRtspDataConsumer(QnRtspConnectionProcessor* owner):
    QnAbstractDataConsumer(MAX_QUEUE_SIZE),
    m_owner(owner),
    m_lastSendTime(0),
    m_rtStartTime(AV_NOPTS_VALUE),
    m_lastRtTime(0),
    m_lastMediaTime(0),
    m_waitSCeq(-1),
    m_liveMode(false),
    m_pauseNetwork(false),
    m_singleShotMode(false),
    m_packetSended(false),
    m_prefferedProvider(0),
    m_currentDP(0),
    m_liveQuality(MEDIA_Quality_High),
    m_newLiveQuality(MEDIA_Quality_None),
    m_streamingSpeed(MAX_STREAMING_SPEED),
    m_multiChannelVideo(false),
    m_adaptiveSleep(MAX_FRAME_DURATION*1000),
    m_useUTCTime(true),
    m_fastChannelZappingSize(0),
    m_firstLiveTime(AV_NOPTS_VALUE),
    m_lastLiveTime(AV_NOPTS_VALUE),
    m_allowAdaptiveStreaming(true),
    m_sendBuffer(CL_MEDIA_ALIGNMENT, 1024*256),
    m_someDataIsDropped(false),
    m_previousRtpTimestamp(-1),
    m_previousScaledRtpTimestamp(-1),
<<<<<<< HEAD
    m_framesSinceRangeCheck(0)
=======
    m_framesSinceRangeCheck(0),
    m_prevStartTime(AV_NOPTS_VALUE),
    m_prevEndTime(AV_NOPTS_VALUE)

>>>>>>> 77f8a0d0
{
    m_timer.start();
    QMutexLocker lock(&m_allConsumersMutex);
    m_allConsumers << this;
}

QnRtspDataConsumer::~QnRtspDataConsumer()
{
    {
        QMutexLocker lock(&m_allConsumersMutex);
        m_allConsumers.remove(this);
    }
    stop();
}

void QnRtspDataConsumer::pauseNetwork()
{
    m_pauseNetwork = true;
    m_fastChannelZappingSize = 0;
}
void QnRtspDataConsumer::resumeNetwork()
{
    m_pauseNetwork = false;
}

//qint64 lastSendTime() const { return m_lastSendTime; }
void QnRtspDataConsumer::setLastSendTime(qint64 time) 
{ 
    m_lastMediaTime = m_lastSendTime = time; 
}
void QnRtspDataConsumer::setWaitCSeq(qint64 newTime, int sceq)
{ 
    QMutexLocker lock(&m_mutex);
    m_waitSCeq = sceq; 
    m_lastMediaTime = m_lastSendTime = newTime;
}

qint64 QnRtspDataConsumer::getCurrentTime() const
{
    return m_lastSendTime; 
}

qint64 QnRtspDataConsumer::getNextTime() const
{
    return m_lastSendTime; 
}

qint64 QnRtspDataConsumer::getDisplayedTime() const 
{ 
    return m_lastSendTime; 
}

qint64 QnRtspDataConsumer::getExternalTime() const
{
    return m_lastSendTime; 
}

bool removeItemsCondition(const QnAbstractDataPacketPtr& data)
{
    return !(std::dynamic_pointer_cast<QnAbstractMediaData>(data)->flags & AV_PKT_FLAG_KEY);
}

bool QnRtspDataConsumer::isMediaTimingsSlow() const
{
    QMutexLocker lock(&m_liveTimingControlMtx);
    if (m_lastLiveTime == (qint64)AV_NOPTS_VALUE)
        return false;
    Q_ASSERT(m_firstLiveTime != (qint64)AV_NOPTS_VALUE);
    //qint64 elapsed = m_liveTimer.elapsed()*1000;
    bool rez = m_lastLiveTime - m_firstLiveTime < m_liveTimer.elapsed()*1000;

    return rez;
}

void QnRtspDataConsumer::getEdgePackets(qint64& firstVTime, qint64& lastVTime, bool checkLQ) const
{
    for (int i = 0; i < m_dataQueue.size(); ++i)
    {
        const QnConstCompressedVideoDataPtr& video = std::dynamic_pointer_cast<const QnCompressedVideoData>(m_dataQueue.atUnsafe(i));
        if (video && video->isLQ() == checkLQ) {
            firstVTime = video->timestamp;
            break;
        }
    }

    for (int i = m_dataQueue.size()-1; i >=0; --i)
    {
        const QnConstCompressedVideoDataPtr& video = std::dynamic_pointer_cast<const QnCompressedVideoData>(m_dataQueue.atUnsafe(i));
        if (video && video->isLQ() == checkLQ) {
            lastVTime = video->timestamp;
            break;
        }
    }
}

qint64 QnRtspDataConsumer::dataQueueDuration()
{
    m_dataQueue.lock();

    qint64 firstVTime = AV_NOPTS_VALUE;
    qint64 lastVTime = AV_NOPTS_VALUE;
    getEdgePackets(firstVTime, lastVTime, false);
    if (firstVTime == (qint64)AV_NOPTS_VALUE || lastVTime == (qint64)AV_NOPTS_VALUE)
        getEdgePackets(firstVTime, lastVTime, true);

    m_dataQueue.unlock();

    if (firstVTime != (qint64)AV_NOPTS_VALUE && lastVTime != (qint64)AV_NOPTS_VALUE)
        return lastVTime - firstVTime;
    else
        return 0;

    //return m_dataQueue.mediaLength();
}

static const int MAX_DATA_QUEUE_SIZE = 120;

void QnRtspDataConsumer::putData(const QnAbstractDataPacketPtr& nonConstData)
{
    //QnConstAbstractDataPacketPtr data = nonConstData;

//    NX_LOG("queueSize=", m_dataQueue.size(), cl_logALWAYS);
//    QnAbstractMediaDataPtr media = qSharedPointerDynamicCast<QnAbstractMediaData>(data);
//    NX_LOG(QDateTime::fromMSecsSinceEpoch(media->timestamp/1000).toString("hh.mm.ss.zzz"), cl_logALWAYS);

    QMutexLocker lock(&m_dataQueueMtx);
    m_dataQueue.push(nonConstData);
    //QnConstAbstractMediaDataPtr media = qSharedPointerDynamicCast<const QnAbstractMediaData>(data);
    //if (m_dataQueue.size() > m_dataQueue.maxSize()*1.5) // additional space for archiveData (when archive->live switch occured, archive ordinary using all dataQueue size)

    // quality control

    if (m_dataQueue.size() > MAX_DATA_QUEUE_SIZE ||
       (m_dataQueue.size() > m_dataQueue.maxSize() && dataQueueDuration() > TO_LOWQ_SWITCH_MIN_QUEUE_DURATION))
    {
        m_dataQueue.lock();
        bool clearHiQ = m_liveQuality != MEDIA_Quality_Low; // remove LQ packets, keep HQ

        // try to reduce queue by removed packets in specified quality
        bool somethingDeleted = false;
        for (int i = m_dataQueue.size()-1; i >=0; --i)
        {
            const QnAbstractMediaData* media = dynamic_cast<const QnAbstractMediaData*>( m_dataQueue.atUnsafe(i).get() );
            if (media->flags & AV_PKT_FLAG_KEY) 
            {
                bool isHiQ = !(media->flags & QnAbstractMediaData::MediaFlags_LowQuality);
                if (isHiQ == clearHiQ)
                {
                    m_dataQueue.removeFirst(i);
                    somethingDeleted = true;
                    break;
                }
            }
        }

        // try to reduce queue by removed video packets at any quality
        if (!somethingDeleted)
        {
            for (int i = m_dataQueue.size()-1; i >=0; --i)
            {
                const QnAbstractMediaData* media = dynamic_cast<const QnAbstractMediaData*>( m_dataQueue.atUnsafe(i).get() );
                if (media->flags & AV_PKT_FLAG_KEY)
                {
                    m_dataQueue.removeFirst(i);
                    somethingDeleted = true;
                    break;
                }
            }
        }
        if (somethingDeleted) 
        {
            // clone packet. Put to queue new copy because data is modified
            QnAbstractMediaDataPtr media = QnAbstractMediaDataPtr(std::dynamic_pointer_cast<const QnAbstractMediaData>(m_dataQueue.front())->clone());
            media->flags |= QnAbstractMediaData::MediaFlags_AfterDrop;
            m_dataQueue.setAt(media, 0);
            m_someDataIsDropped = true;
        }
        m_dataQueue.unlock();
    }

    while(m_dataQueue.size() > MAX_DATA_QUEUE_SIZE) // queue to large
    {
        QnAbstractDataPacketPtr tmp;
        m_dataQueue.pop(tmp);
    }
}

bool QnRtspDataConsumer::canAcceptData() const
{
    if (m_liveMode)
        return true;
    else if (m_singleShotMode)
        return m_dataQueue.size() == 0;
    else 
        return QnAbstractDataConsumer::canAcceptData();
}

void QnRtspDataConsumer::setLiveMode(bool value)
{
    m_liveMode = value;
}

void QnRtspDataConsumer::setLiveQuality(MediaQuality liveQuality)
{
    QMutexLocker lock(&m_qualityChangeMutex);
    m_newLiveQuality = liveQuality;
}

/*
QnMediaContextPtr QnRtspDataConsumer::getGeneratedContext(CodecID compressionType)
{
    QMap<CodecID, QnMediaContextPtr>::iterator itr = m_generatedContext.find(compressionType);
    if (itr != m_generatedContext.end())
        return itr.value();
    QnMediaContextPtr result(new QnMediaContext(compressionType));
    AVCodecContext* ctx = result->ctx();
    m_generatedContext.insert(compressionType, result);
    return result;
}

void QnRtspDataConsumer::createDataPacketTCP(QnByteArray& sendBuffer, QnAbstractMediaDataPtr media, int rtpTcpChannel)
{
    quint16 flags = media->flags;
    int cseq = media->opaque;

    if (m_owner->isLiveDP(media->dataProvider)) {
        flags |= QnAbstractMediaData::MediaFlags_LIVE;
        cseq = m_liveMarker;
    }
    if (flags & QnAbstractMediaData::MediaFlags_AfterEOF)
        m_ctxSended.clear();

    bool isLive = media->flags & QnAbstractMediaData::MediaFlags_LIVE;
    if (isLive) {
        if (!m_gotLivePacket)
            flags |= QnAbstractMediaData::MediaFlags_BOF;
        m_gotLivePacket = true;
    }


    // one video channel may has several subchannels (video combined with frames from difference codecContext)
    // max amount of subchannels is MAX_CONTEXTS_AT_VIDEO. Each channel used 2 ssrc: for data and for CodecContext

    quint32 ssrc = BASIC_FFMPEG_SSRC + media->channelNumber * MAX_CONTEXTS_AT_VIDEO*2;

    ssrc += media->subChannelNumber*2;
    int subChannelNumber = media->subChannelNumber;

    QnMetaDataV1Ptr metadata = qSharedPointerDynamicCast<QnMetaDataV1>(media);

    if (!metadata && media->compressionType)
    {
        QList<QnMediaContextPtr>& ctxData = m_ctxSended[media->channelNumber];
        while (ctxData.size() <= subChannelNumber)
            ctxData << QnMediaContextPtr(0);

        QnMediaContextPtr currentContext = media->context;
        if (currentContext == 0)
            currentContext = getGeneratedContext(media->compressionType);
        int rtpHeaderSize = 4 + RtpHeader::RTP_HEADER_SIZE;
        if (ctxData[subChannelNumber] == 0 || !ctxData[subChannelNumber]->equalTo(currentContext.data()))
        {
            ctxData[subChannelNumber] = currentContext;
            QByteArray codecCtxData;
            QnFfmpegHelper::serializeCodecContext(currentContext->ctx(), &codecCtxData);
            buildRtspTcpHeader(rtpTcpChannel, ssrc + 1, codecCtxData.size(), true, 0, RTP_FFMPEG_GENERIC_CODE); // ssrc+1 - switch data subchannel to context subchannel
            sendBuffer.write(m_rtspTcpHeader, rtpHeaderSize);
            Q_ASSERT(!codecCtxData.isEmpty());
            m_owner->bufferData(codecCtxData);
        }
    }

    // send data with RTP headers
    QnCompressedVideoData *video = media.dynamicCast<QnCompressedVideoData>().data();
    const char* curData = media->data.data();
    int sendLen = 0;
    int ffHeaderSize = RTSP_FFMPEG_GENERIC_HEADER_SIZE;
    if (video)
        ffHeaderSize += RTSP_FFMPEG_VIDEO_HEADER_SIZE;
    else if (metadata)
        ffHeaderSize += RTSP_FFMPEG_METADATA_HEADER_SIZE;

    if (m_lastSendTime != DATETIME_NOW)
        m_lastSendTime = media->timestamp;
    m_lastMediaTime = media->timestamp;

    m_mutex.unlock();

    for (int dataRest = media->data.size(); dataRest > 0 || ffHeaderSize; dataRest -= sendLen)
    {
        while (m_pauseNetwork && !m_needStop)
        {
            QnSleep::msleep(1);
        }

        sendLen = qMin(MAX_RTSP_DATA_LEN - ffHeaderSize, dataRest);
        buildRtspTcpHeader(rtpTcpChannel, ssrc, sendLen + ffHeaderSize, sendLen >= dataRest ? 1 : 0, media->timestamp, RTP_FFMPEG_GENERIC_CODE);
        //QMutexLocker lock(&m_owner->getSockMutex());
        m_owner->bufferData(m_rtspTcpHeader, sizeof(m_rtspTcpHeader));
        if (ffHeaderSize) 
        {
            quint8 packetType = media->dataType;
            m_owner->bufferData((const char*) &packetType, 1);
            quint32 timestampHigh = htonl(media->timestamp >> 32);
            m_owner->bufferData((const char*) &timestampHigh, 4);
            quint8 cseq8 = cseq;
            m_owner->bufferData((const char*) &cseq8, 1);
            flags = htons(flags);
            m_owner->bufferData((const char*) &flags, 2);
            if (video) 
            {
                quint32 videoHeader = htonl(video->data.size() & 0x00ffffff);
                m_owner->bufferData(((const char*) &videoHeader)+1, 3);
            }
            else if (metadata) {
                quint32 metadataHeader = htonl(metadata->m_duration/1000);
                m_owner->bufferData((const char*) &metadataHeader, 4);
            }
            ffHeaderSize = 0;
        }

        if(sendLen > 0)
            m_owner->bufferData(curData, sendLen);
        curData += sendLen;

        m_owner->sendBuffer();
        m_owner->clearBuffer();
    }
}
*/

void QnRtspDataConsumer::setStreamingSpeed(int speed)
{
    Q_ASSERT( speed > 0 );
    m_streamingSpeed = speed <= 0 ? 1 : speed;
}

void QnRtspDataConsumer::setMultiChannelVideo(bool value)
{
    m_multiChannelVideo = value;
}

void QnRtspDataConsumer::doRealtimeDelay(QnConstAbstractMediaDataPtr media)
{
    if (m_rtStartTime == (qint64)AV_NOPTS_VALUE) {
        m_rtStartTime = media->timestamp;
    }
    else {
        qint64 timeDiff = media->timestamp - m_lastRtTime;
        if (timeDiff <= MAX_FRAME_DURATION*1000)
            m_adaptiveSleep.terminatedSleep(timeDiff, MAX_FRAME_DURATION*1000); // if diff too large, it is recording hole. do not calc delay for this case
    }
    m_lastRtTime = media->timestamp;
}

void QnRtspDataConsumer::sendMetadata(const QByteArray& metadata)
{
    RtspServerTrackInfo* metadataTrack = m_owner->getTrackInfo(m_owner->getMetadataChannelNum());
    if (metadataTrack && metadataTrack->clientPort != -1)
    {
        m_sendBuffer.resize(16);
        QnRtspEncoder::buildRTPHeader(m_sendBuffer.data()+4, METADATA_SSRC, metadata.size(), qnSyncTime->currentMSecsSinceEpoch(), RTP_METADATA_CODE, metadataTrack->sequence);
        m_sendBuffer.write(metadata);

        if (m_owner->isTcpMode()) {
            m_sendBuffer.data()[0] = '$';
            m_sendBuffer.data()[1] = metadataTrack->clientPort;
            quint16* lenPtr = (quint16*) (m_sendBuffer.data() + 2);
            *lenPtr = htons(m_sendBuffer.size() - 4);
            m_owner->sendBuffer(m_sendBuffer);
        }
        else  if (metadataTrack->mediaSocket) {
            Q_ASSERT(m_sendBuffer.size() > 4 && m_sendBuffer.size() < 16384);
            metadataTrack->mediaSocket->send(m_sendBuffer.data()+4, m_sendBuffer.size()-4);
        }

        metadataTrack->sequence++;
        m_sendBuffer.clear();
    }
}

QByteArray QnRtspDataConsumer::getRangeHeaderIfChanged(const QnConstAbstractMediaDataPtr& media)
{
    QnArchiveStreamReader* archiveDP = dynamic_cast<QnArchiveStreamReader*>(media->dataProvider);
    if (!archiveDP)
        return QByteArray();

    qint64 endTime = archiveDP->endTime();
    if (QnRecordingManager::instance()->isCameraRecoring(archiveDP->getResource()))
        endTime = DATETIME_NOW;

    if (archiveDP->startTime() != m_prevStartTime || endTime != m_prevEndTime) {
        m_prevStartTime = archiveDP->startTime();
        m_prevEndTime = endTime;
        return m_owner->getRangeStr(archiveDP);
    }
    else {
        return QByteArray();
    }
};

bool QnRtspDataConsumer::processData(const QnAbstractDataPacketPtr& nonConstData)
{
    QnConstAbstractDataPacketPtr data = nonConstData;

    if (m_pauseNetwork)
        return false; // does not ready to process data. please wait

    //msleep(500);

    QnConstAbstractMediaDataPtr media = std::dynamic_pointer_cast<const QnAbstractMediaData>(data);
    if (!media)
        return true;

    if( (m_streamingSpeed != MAX_STREAMING_SPEED) && (m_streamingSpeed != 1) )
    {
        Q_ASSERT( !media->flags.testFlag(QnAbstractMediaData::MediaFlags_LIVE) );
        //TODO #ak changing packet's timestamp. It is OK for archive, but generally unsafe.
            //Introduce safe solution
        if( !media->flags.testFlag(QnAbstractMediaData::MediaFlags_LIVE) )
            (static_cast<QnAbstractMediaData*>(nonConstData.get()))->timestamp /= m_streamingSpeed;
    }

    bool isLive = media->flags & QnAbstractMediaData::MediaFlags_LIVE;
    const QnMetaDataV1* metadata = dynamic_cast<const QnMetaDataV1*>(data.get());
    if (metadata == 0)
    {
        bool isKeyFrame = media->flags & AV_PKT_FLAG_KEY;
        bool isSecondaryProvider = media->flags & QnAbstractMediaData::MediaFlags_LowQuality;
        {
            QMutexLocker lock(&m_qualityChangeMutex);
            if (isKeyFrame && m_newLiveQuality != MEDIA_Quality_None)
            {
                if (m_newLiveQuality == MEDIA_Quality_Low && isSecondaryProvider) {
                    setLiveQualityInternal(MEDIA_Quality_Low); // slow network. Reduce quality
                    m_newLiveQuality = MEDIA_Quality_None;
                }
                else if ((m_newLiveQuality == MEDIA_Quality_High || m_newLiveQuality == MEDIA_Quality_ForceHigh) && !isSecondaryProvider) {
                    setLiveQualityInternal(m_newLiveQuality);
                    m_newLiveQuality = MEDIA_Quality_None;
                }
            }
        }
        if (isLive) {
            if (m_liveQuality != MEDIA_Quality_Low && isSecondaryProvider)
                return true; // data for other live quality stream
            else if (m_liveQuality == MEDIA_Quality_Low && !isSecondaryProvider)
                return true; // data for other live quality stream
        }
    }

    int trackNum = media->channelNumber;
    if (!m_multiChannelVideo && media->dataType == QnAbstractMediaData::VIDEO)
        trackNum = 0; // multichannel video is going to be transcoded to a single track
    RtspServerTrackInfo* trackInfo = m_owner->getTrackInfo(trackNum);

    if (trackInfo == nullptr || trackInfo->encoder == 0 || trackInfo->clientPort == -1)
        return true; // skip data (for example audio is disabled)
    const QnRtspEncoderPtr& codecEncoder = trackInfo->encoder;
    {
        QMutexLocker lock(&m_mutex);
        int cseq = media->opaque;
        if (m_waitSCeq != -1) {
            if (cseq != m_waitSCeq)
                return true; // ignore data
            else if (m_pauseNetwork)
                return false; // wait

            m_waitSCeq = -1;
            m_rtStartTime = AV_NOPTS_VALUE;
            m_adaptiveSleep.afterdelay(); // same as reset call
            m_adaptiveSleep.addQuant(MAX_CLIENT_BUFFER_SIZE_MS); // allow to stream data faster at start streaming for some client prebuffer. value in ms

            m_owner->resetTrackTiming();
        }
        if (m_lastSendTime != DATETIME_NOW)
            m_lastSendTime = media->timestamp;
        m_lastMediaTime = media->timestamp;
    }

    if (m_someDataIsDropped) {
        sendMetadata("drop-report");
        m_someDataIsDropped = false;
    }

    if( (m_streamingSpeed != MAX_STREAMING_SPEED) && (!isLive) )
        doRealtimeDelay(media);

    if (isLive && media->dataType == QnAbstractMediaData::VIDEO) 
    {
        QMutexLocker lock(&m_liveTimingControlMtx);
        if (m_firstLiveTime == (qint64)AV_NOPTS_VALUE) {
            m_liveTimer.restart();
            m_lastLiveTime = m_firstLiveTime = media->timestamp;
        }
    }

    QnRtspFfmpegEncoder* ffmpegEncoder = dynamic_cast<QnRtspFfmpegEncoder*>(codecEncoder.data());
    if (ffmpegEncoder)
    {
        ffmpegEncoder->setAdditionFlags(0);
        if (isLive) {
            ffmpegEncoder->setLiveMarker(m_liveMarker);
            if (m_fastChannelZappingSize > 0) {
                ffmpegEncoder->setAdditionFlags(QnAbstractMediaData::MediaFlags_FCZ);
                m_fastChannelZappingSize--;
            }
        }
    }

    codecEncoder->setDataPacket(media);
    if (trackInfo->firstRtpTime == -1)
        trackInfo->firstRtpTime = media->timestamp;
    static AVRational r = {1, 1000000};
    AVRational time_base = {1, (int)codecEncoder->getFrequency() };

    m_sendBuffer.resize(4); // reserve space for RTP TCP header
    while(!m_needStop && codecEncoder->getNextPacket(m_sendBuffer))
    {
        while (m_pauseNetwork && !m_needStop)
            QnSleep::msleep(1);
        if (m_waitSCeq != -1)
            break;

        bool isRtcp = false;
        if (codecEncoder->isRtpHeaderExists()) 
        {
            RtpHeader* packet = (RtpHeader*) (m_sendBuffer.data() + 4);
            isRtcp = packet->payloadType >= 72 && packet->payloadType <= 76;
            if (isRtcp && m_owner->getTracksCount() == 1) 
            {
                // skip RTCP packets is no audio. some clients have problem with it. I don't know why.
                m_sendBuffer.resize(4);
                continue;
            }
        }
        else {
            const qint64 packetTime = av_rescale_q(media->timestamp, r, time_base);
            QnRtspEncoder::buildRTPHeader(m_sendBuffer.data() + 4, codecEncoder->getSSRC(), codecEncoder->getRtpMarker(), packetTime, codecEncoder->getPayloadtype(), trackInfo->sequence++); 
        }
        
        if (m_owner->isTcpMode()) {
            m_sendBuffer.data()[0] = '$';
            m_sendBuffer.data()[1] = isRtcp ? trackInfo->clientRtcpPort : trackInfo->clientPort;
            quint16* lenPtr = (quint16*) (m_sendBuffer.data() + 2);
            *lenPtr = htons(m_sendBuffer.size() - 4);
            m_owner->sendBuffer(m_sendBuffer);
        }
        else {
            Q_ASSERT(m_sendBuffer.size() > 4 && m_sendBuffer.size() < 16384);
            AbstractDatagramSocket* mediaSocket = isRtcp ? trackInfo->rtcpSocket : trackInfo->mediaSocket;
            mediaSocket->send(m_sendBuffer.data()+4, m_sendBuffer.size()-4);
        }

        m_sendBuffer.resize(4); // reserve space for RTP TCP header
    }
    m_sendBuffer.clear();

    static const int FRAMES_BETWEEN_PLAY_RANGE_CHECK = 20;
    if( (++m_framesSinceRangeCheck) > FRAMES_BETWEEN_PLAY_RANGE_CHECK )
    {
        m_framesSinceRangeCheck = 0;
<<<<<<< HEAD
        const QByteArray& newRange = m_owner->getRangeHeaderIfChanged();
=======
        const QByteArray& newRange = getRangeHeaderIfChanged(media);
>>>>>>> 77f8a0d0
        if (!newRange.isEmpty())
            sendMetadata(newRange);
    }

    if (m_packetSended++ == MAX_PACKETS_AT_SINGLE_SHOT)
        m_singleShotMode = false;

    QMutexLocker lock(&m_liveTimingControlMtx);
    if (media->dataType == QnAbstractMediaData::VIDEO && m_lastLiveTime != (qint64)AV_NOPTS_VALUE)
        m_lastLiveTime = media->timestamp;

    return true;
}

void QnRtspDataConsumer::lockDataQueue()
{
    m_dataQueueMtx.lock();
}

void QnRtspDataConsumer::unlockDataQueue()
{
    m_dataQueueMtx.unlock();
}

void QnRtspDataConsumer::addData(const QnAbstractMediaDataPtr& data)
{
    m_dataQueue.push(data);
}

int QnRtspDataConsumer::copyLastGopFromCamera(bool usePrimaryStream, qint64 skipTime, quint32 cseq)
{
    // Fast channel zapping
    int prevSize = m_dataQueue.size();
    QnVideoCamera* camera = 0;
    QnResourcePtr res;
    if (m_owner->getResource()) {
        res = m_owner->getResource()->toResourcePtr();
        camera = qnCameraPool->getVideoCamera(res);
    }
    int copySize = 0;
    //if (camera && !res->hasFlags(Qn::no_last_gop))
        copySize = camera->copyLastGop(usePrimaryStream, skipTime, m_dataQueue, cseq);
    m_dataQueue.setMaxSize(m_dataQueue.size()-prevSize + MAX_QUEUE_SIZE);
    m_fastChannelZappingSize = copySize;

    QMutexLocker lock(&m_liveTimingControlMtx);
    m_firstLiveTime = AV_NOPTS_VALUE;
    m_lastLiveTime = AV_NOPTS_VALUE;

    return copySize;
}

void QnRtspDataConsumer::setSingleShotMode(bool value)
{
    m_singleShotMode = value;
    m_packetSended = 0;
}

qint64 QnRtspDataConsumer::lastQueuedTime()
{
    if (m_dataQueue.size() == 0)
        return m_lastMediaTime;
    else {
        const QnAbstractMediaData* media = dynamic_cast<const QnAbstractMediaData*>( m_dataQueue.last().get() );
        if (media)
            return media->timestamp;
        else
            return m_lastMediaTime;
    }
}

void QnRtspDataConsumer::setLiveMarker(int marker)
{
    m_liveMarker = marker;
}

void QnRtspDataConsumer::clearUnprocessedData()
{
    QMutexLocker lock(&m_dataQueueMtx);
    QnAbstractDataConsumer::clearUnprocessedData();
    m_newLiveQuality = MEDIA_Quality_None;
    m_dataQueue.setMaxSize(MAX_QUEUE_SIZE);
}

void QnRtspDataConsumer::setUseUTCTime(bool value)
{
    m_useUTCTime = value;
}

void QnRtspDataConsumer::setAllowAdaptiveStreaming(bool value)
{
    m_allowAdaptiveStreaming = value;
}

void QnRtspDataConsumer::setLiveQualityInternal(MediaQuality quality)
{
    qint64 currentTime = qnSyncTime->currentMSecsSinceEpoch();
    QHostAddress clientAddress = m_owner->getPeerAddress();
    QMutexLocker lock(&m_allConsumersMutex);
    m_lastSwitchTime[clientAddress] = currentTime;
    m_liveQuality = quality;
}<|MERGE_RESOLUTION|>--- conflicted
+++ resolved
@@ -60,14 +60,10 @@
     m_someDataIsDropped(false),
     m_previousRtpTimestamp(-1),
     m_previousScaledRtpTimestamp(-1),
-<<<<<<< HEAD
-    m_framesSinceRangeCheck(0)
-=======
     m_framesSinceRangeCheck(0),
     m_prevStartTime(AV_NOPTS_VALUE),
     m_prevEndTime(AV_NOPTS_VALUE)
 
->>>>>>> 77f8a0d0
 {
     m_timer.start();
     QMutexLocker lock(&m_allConsumersMutex);
@@ -630,11 +626,7 @@
     if( (++m_framesSinceRangeCheck) > FRAMES_BETWEEN_PLAY_RANGE_CHECK )
     {
         m_framesSinceRangeCheck = 0;
-<<<<<<< HEAD
-        const QByteArray& newRange = m_owner->getRangeHeaderIfChanged();
-=======
         const QByteArray& newRange = getRangeHeaderIfChanged(media);
->>>>>>> 77f8a0d0
         if (!newRange.isEmpty())
             sendMetadata(newRange);
     }
