--- conflicted
+++ resolved
@@ -305,7 +305,7 @@
     if (itr != m_generatedContext.end())
         return itr.value();
     QnMediaContextPtr result(new QnMediaContext(compressionType));
-    //AVCodecContext* ctx = result->ctx();
+    AVCodecContext* ctx = result->ctx();
     m_generatedContext.insert(compressionType, result);
     return result;
 }
@@ -338,15 +338,7 @@
     ssrc += media->subChannelNumber*2;
     int subChannelNumber = media->subChannelNumber;
 
-<<<<<<< HEAD
     QnMetaDataV1Ptr metadata = qSharedPointerDynamicCast<QnMetaDataV1>(media);
-=======
-    int rtpTcpChannel = m_owner->getAVTcpChannel(rtspChannelNum);
-    if (rtpTcpChannel == -1) {
-        m_mutex.unlock();
-        return true; // skip data (for example audio is disabled)
-    }
->>>>>>> 5d59c092
 
     if (!metadata && media->compressionType)
     {
