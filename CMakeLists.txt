--- conflicted
+++ resolved
@@ -190,16 +190,8 @@
 add_subdirectory(dependencies)
 
 if (withMediaServer OR withTestCamera OR withTrayTool OR withDesktopClient OR withMobileClient OR withClouds)
-<<<<<<< HEAD
     add_subdirectory(nxlib)
-    add_subdirectory(nx_cloud)
-=======
-    add_subdirectory(common_libs)
-    add_subdirectory(vms_libs)
-    add_subdirectory(common)
-    add_subdirectory(appserver2)
     add_subdirectory(cloud)
->>>>>>> 3d6459a8
 endif()
 
 #add_subdirectory(_axis_controller)
