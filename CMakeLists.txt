--- conflicted
+++ resolved
@@ -204,14 +204,13 @@
     add_subdirectory(storage_plugins)
     add_subdirectory(nx_system_commands)
 
-<<<<<<< HEAD
     if(withDistributions)
         # TODO: Combine all SDKs (nx_storage_sdk, nx_sdk, nx_metadata_sdk) into one like this.
         add_subdirectory(nx_metadata_sdk)
-=======
+    endif()
+
     if (withMediaDbUtil)
         add_subdirectory(media_db_util)
->>>>>>> 4dc05fa1
     endif()
 
     if(LINUX AND box MATCHES "none|tx1")
