--- conflicted
+++ resolved
@@ -113,11 +113,7 @@
 include(customization_package)
 
 if(customization.advanced.useMetaVersion)
-<<<<<<< HEAD
-    set(metaVersion R1)
-=======
     set(metaVersion R2)
->>>>>>> 50b72c6e
 endif()
 
 include(properties)
