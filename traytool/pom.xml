--- conflicted
+++ resolved
@@ -6,21 +6,6 @@
     It should also be possible to have one maven project per solution project, 
     and have a parent pom to deletegate the build.
   -->
-<<<<<<< HEAD
-    <parent>
-        <artifactId>cpp</artifactId>
-        <groupId>com.networkoptix.hdwitness</groupId>
-		<version>2.0.1-SNAPSHOT</version>
-        <relativePath>../cpp</relativePath>
-    </parent>
-
-    <groupId>com.networkoptix.hdwitness</groupId>
-	<version>2.0.1-SNAPSHOT</version>
-    <modelVersion>4.0.0</modelVersion>
-    <artifactId>traytool</artifactId>
-    <packaging>pom</packaging>
-    <name>HD Witness Tray Assistant</name>	
-=======
 	<parent>
 		<artifactId>cpp</artifactId>
 		<groupId>com.networkoptix.hdwitness</groupId>
@@ -34,7 +19,6 @@
 	<artifactId>traytool</artifactId>
 	<packaging>pom</packaging>
 	<name>HD Witness Tray Assistant</name>	
->>>>>>> 088d1983
 
     <properties>
         <product.title>${traytool.name}</product.title>		
