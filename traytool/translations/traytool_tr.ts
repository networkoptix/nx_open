--- conflicted
+++ resolved
@@ -54,66 +54,6 @@
         <translation>%1 Servisler Kurulamadı</translation>
     </message>
     <message>
-<<<<<<< HEAD
-        <source>&amp;Quit</source>
-        <translation type="unfinished"></translation>
-    </message>
-    <message>
-        <source>Server has been stopped</source>
-        <translation type="unfinished"></translation>
-    </message>
-    <message>
-        <source>Server has been started</source>
-        <translation type="unfinished"></translation>
-    </message>
-    <message>
-        <source>Server will be stopped. Continue?</source>
-        <translation type="unfinished"></translation>
-    </message>
-    <message>
-        <source>Show Server Log</source>
-        <translation type="unfinished"></translation>
-    </message>
-    <message>
-        <source>Start Server</source>
-        <translation type="unfinished"></translation>
-    </message>
-    <message>
-        <source>Stop Server</source>
-        <translation type="unfinished"></translation>
-    </message>
-    <message>
-        <source>Server Web Page</source>
-        <translation type="unfinished"></translation>
-    </message>
-    <message>
-        <source>stopped</source>
-        <translation type="unfinished"></translation>
-    </message>
-    <message>
-        <source>starting</source>
-        <translation type="unfinished"></translation>
-    </message>
-    <message>
-        <source>stopping</source>
-        <translation type="unfinished"></translation>
-    </message>
-    <message>
-        <source>started</source>
-        <translation type="unfinished"></translation>
-    </message>
-    <message>
-        <source>resuming</source>
-        <translation type="unfinished"></translation>
-    </message>
-    <message>
-        <source>paused</source>
-        <translation type="unfinished"></translation>
-    </message>
-    <message>
-        <source>pausing</source>
-        <translation type="unfinished"></translation>
-=======
         <source>Media server has been stopped</source>
         <translation>Medya Sunucusu Durduruldu</translation>
     </message>
@@ -172,7 +112,6 @@
     <message>
         <source>Media Server Web Page</source>
         <translation>Medya Sunucusu Web Sayfası</translation>
->>>>>>> 3fcd90c4
     </message>
 </context>
 </TS>