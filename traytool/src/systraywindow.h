--- conflicted
+++ resolved
@@ -113,10 +113,7 @@
     void at_mediaServerStartAction();
     void at_mediaServerStopAction();
     void at_mediaServerWebAction();
-<<<<<<< HEAD
-=======
     void onShowMediaServerLogAction();
->>>>>>> e890988e
 
     void findServiceInfo();
     void updateServiceInfo();
@@ -135,11 +132,8 @@
     void initTranslations();
 
 private:
-<<<<<<< HEAD
-=======
     QSettings m_mediaServerSettings;
 
->>>>>>> e890988e
     QAction *m_quitAction;
 
     QSystemTrayIcon *m_trayIcon;
@@ -151,12 +145,8 @@
 
     SC_HANDLE m_scManager;
     SC_HANDLE m_mediaServerHandle;
-<<<<<<< HEAD
-    
-=======
 
     QAction *m_showMediaServerLogAction;    
->>>>>>> e890988e
     QAction* m_mediaServerStartAction;
     QAction* m_mediaServerStopAction;
     QAction* m_mediaServerWebAction;
