--- conflicted
+++ resolved
@@ -1,312 +1,308 @@
-*** Settings ***
-Library           SeleniumLibrary    run_on_failure=Failure Tasks
-Library           NoptixImapLibrary/
-Library           String
-Library           NoptixLibrary/
-Resource          variables.robot
-Resource          ${variables_file}
-
-*** variables ***
-${headless}    false
-${directory}    ${SCREENSHOTDIRECTORY}
-${variables_file}    variables-env.robot
-
-*** Keywords ***
-Open Browser and go to URL
-    [Arguments]    ${url}
-    Set Screenshot Directory    ${SCREENSHOT_DIRECTORY}
-    Open Browser    ${ENV}    ${BROWSER}
-#    Maximize Browser Window
-    Set Selenium Speed    0
-    Check Language
-    Go To    ${url}
-
-Check Language
-    Wait Until Page Contains Element    ${LANGUAGE DROPDOWN}/span[@lang='en_US']
-    Register Keyword To Run On Failure    NONE
-    ${status}    ${value}=    Run Keyword And Ignore Error    Wait Until Element Is Visible    ${LANGUAGE DROPDOWN}/span[@lang='${LANGUAGE}']    2
-    Register Keyword To Run On Failure    Failure Tasks
-    Run Keyword If    "${status}"=="FAIL"    Set Language
-
-Set Language
-    Click Button    ${LANGUAGE DROPDOWN}
-    Wait Until Element Is Visible    ${LANGUAGE TO SELECT}
-    Click Element    ${LANGUAGE TO SELECT}
-    Wait Until Element Is Visible    ${LANGUAGE DROPDOWN}/span[@lang='${LANGUAGE}']    5
-
-Log In
-    [arguments]    ${email}    ${password}    ${button}=${LOG IN NAV BAR}
-    Run Keyword Unless    '''${button}''' == "None"    Wait Until Element Is Visible    ${button}
-    Run Keyword Unless    '''${button}''' == "None"    Click Link    ${button}
-    Wait Until Elements Are Visible    ${EMAIL INPUT}    ${PASSWORD INPUT}
-    Input Text    ${EMAIL INPUT}    ${email}
-    Input Text    ${PASSWORD INPUT}    ${password}
-
-    Wait Until Element Is Visible    ${LOG IN BUTTON}
-    Click Element    ${LOG IN BUTTON}
-
-Validate Log In
-    Wait Until Page Contains Element    ${AUTHORIZED BODY}
-    Check Language
-
-Log Out
-    Wait Until Page Does Not Contain Element    ${BACKDROP}
-    Wait Until Page Contains Element    ${LOG OUT BUTTON}
-    Wait Until Element Is Visible    ${ACCOUNT DROPDOWN}
-<<<<<<< HEAD
-    Click Button    ${ACCOUNT DROPDOWN}
-=======
-    Sleep    .05    #Ubuntu was clicking too soon
-    Click Link    ${ACCOUNT DROPDOWN}
->>>>>>> 8d0533d8
-    Wait Until Element Is Visible    ${LOG OUT BUTTON}
-    Click Link    ${LOG OUT BUTTON}
-    Validate Log Out
-
-Validate Log Out
-    Wait Until Element Is Not Visible    ${BACKDROP}
-    Wait Until Page Contains Element    ${ANONYMOUS BODY}
-
-Register
-    [arguments]    ${first name}    ${last name}    ${email}    ${password}    ${checked}=false
-    Wait Until Elements Are Visible    ${REGISTER FIRST NAME INPUT}    ${REGISTER LAST NAME INPUT}    ${REGISTER PASSWORD INPUT}    ${CREATE ACCOUNT BUTTON}
-    Input Text    ${REGISTER FIRST NAME INPUT}    ${first name}
-    Input Text    ${REGISTER LAST NAME INPUT}    ${last name}
-    ${read only}    Run Keyword And Return Status    Wait Until Element Is Visible    ${REGISTER EMAIL INPUT LOCKED}
-    Run Keyword Unless    ${read only}    Input Text    ${REGISTER EMAIL INPUT}    ${email}
-    Input Text    ${REGISTER PASSWORD INPUT}    ${password}
-    Run Keyword If    "${checked}"=="false"    Click Element    ${TERMS AND CONDITIONS CHECKBOX}
-    Click Button    ${CREATE ACCOUNT BUTTON}
-
-Validate Register Success
-    [arguments]    ${location}=${url}/register/success
-    Wait Until Element Is Visible    ${ACCOUNT CREATION SUCCESS}
-    Location Should Be    ${location}
-
-Validate Register Email Received
-    [arguments]    ${recipient}
-    Open Mailbox    host=${BASE HOST}    password=${BASE EMAIL PASSWORD}    port=${BASE PORT}    user=${BASE EMAIL}    is_secure=True
-    ${email}    Wait For Email    recipient=${recipient}    timeout=120    status=UNSEEN
-    Check Email Subject    ${email}    ${ACTIVATE YOUR ACCOUNT EMAIL SUBJECT}    ${BASE EMAIL}    ${BASE EMAIL PASSWORD}    ${BASE HOST}    ${BASE PORT}
-    Should Not Be Equal    ${email}    ${EMPTY}
-    Delete Email    ${email}
-    Close Mailbox
-
-Get Email Link
-    [arguments]    ${recipient}    ${link type}
-    Open Mailbox    host=${BASE HOST}    password=${BASE EMAIL PASSWORD}    port=${BASE PORT}    user=${BASE EMAIL}    is_secure=True
-    ${email}    Wait For Email    recipient=${recipient}    timeout=120    status=UNSEEN
-    Run Keyword If    "${link type}"=="activate"    Check Email Subject    ${email}    ${ACTIVATE YOUR ACCOUNT EMAIL SUBJECT}    ${BASE EMAIL}    ${BASE EMAIL PASSWORD}    ${BASE HOST}    ${BASE PORT}
-    Run Keyword If    "${link type}"=="restore_password"    Check Email Subject    ${email}    ${RESET PASSWORD EMAIL SUBJECT}    ${BASE EMAIL}    ${BASE EMAIL PASSWORD}    ${BASE HOST}    ${BASE PORT}
-    ${INVITED TO SYSTEM EMAIL SUBJECT UNREGISTERED}    Replace String    ${INVITED TO SYSTEM EMAIL SUBJECT UNREGISTERED}    {{message.sharer_name}}    mark hamil
-    Run Keyword If    "${link type}"=="register"    Check Email Subject    ${email}    ${INVITED TO SYSTEM EMAIL SUBJECT UNREGISTERED}    ${BASE EMAIL}    ${BASE EMAIL PASSWORD}    ${BASE HOST}    ${BASE PORT}
-    ${links}    Get NX Links From Email    ${email}    ${link type}
-    log    ${links}
-    Delete Email    ${email}
-    Close Mailbox
-    Return From Keyword    ${links}
-
-Activate
-    [arguments]    ${email}
-    ${link}    Get Email Link    ${email}    activate
-    Go To    ${link}
-    Wait Until Element Is Visible    ${ACTIVATION SUCCESS}
-    Element Should Be Visible    ${ACTIVATION SUCCESS}
-    Location Should Be    ${url}/activate/success
-
-Share To
-    [arguments]    ${random email}    ${permissions}
-    Wait Until Element Is Visible    ${SHARE BUTTON SYSTEMS}
-    Click Button    ${SHARE BUTTON SYSTEMS}
-    Wait Until Elements Are Visible    ${SHARE EMAIL}    ${SHARE BUTTON MODAL}
-    Input Text    ${SHARE EMAIL}    ${random email}
-    Wait Until Element Is Visible    ${SHARE PERMISSIONS DROPDOWN}
-    Click Button    ${SHARE PERMISSIONS DROPDOWN}
-    Wait Until Element Is Visible    ${SHARE PERMISSIONS DROPDOWN}/following-sibling::div/button/span[text()='${permissions}']
-    Click Button    ${SHARE PERMISSIONS DROPDOWN}/following-sibling::div/button/span[text()='${permissions}']/..
-    Click Button    ${SHARE BUTTON MODAL}
-
-Edit User Permissions In Systems
-    [arguments]    ${user email}    ${permissions}
-    Wait Until Element Is Not Visible    ${SHARE MODAL}
-    Wait Until Element Is Visible    //tr[@ng-repeat='user in system.users']//td[contains(text(), '${user email}')]
-    Mouse Over    //tr[@ng-repeat='user in system.users']//td[contains(text(), '${user email}')]
-    Wait Until Element Is Visible    //tr[@ng-repeat='user in system.users']//td[contains(text(), '${user email}')]/following-sibling::td/a[@ng-click='editShare(user)']/span[contains(text(),'${EDIT USER BUTTON TEXT}')]/..
-    Click Element    //tr[@ng-repeat='user in system.users']//td[contains(text(), '${user email}')]/following-sibling::td/a[@ng-click='editShare(user)']/span[contains(text(),'${EDIT USER BUTTON TEXT}')]/..
-
-
-    Wait Until Element Is Visible    ${SHARE PERMISSIONS DROPDOWN}
-    Click Button    ${SHARE PERMISSIONS DROPDOWN}
-    Wait Until Element Is Visible    ${SHARE PERMISSIONS DROPDOWN}/following-sibling::div/button/span[text()='${permissions}']
-    Click Button    ${SHARE PERMISSIONS DROPDOWN}/following-sibling::div/button/span[text()='${permissions}']/..
-    Click Button    ${EDIT PERMISSIONS SAVE}
-    Wait Until Page Does Not Contain Element    ${SHARE MODAL}
-    Check For Alert    ${NEW PERMISSIONS SAVED}
-
-Check User Permissions
-    [arguments]    ${user email}    ${permissions}
-    Wait Until Element Is Visible    //tr[@ng-repeat='user in system.users']//td[contains(text(), '${user email}')]/following-sibling::td/span['${permissions}']
-    Element Should Be Visible    //tr[@ng-repeat='user in system.users']//td[contains(text(), '${user email}')]/following-sibling::td/span['${permissions}']
-
-Remove User Permissions
-    [arguments]    ${user email}
-    Wait Until Element Is Visible    //tr[@ng-repeat='user in system.users']//td[contains(text(), '${user email}')]
-    Mouse Over    //tr[@ng-repeat='user in system.users']//td[contains(text(), '${user email}')]
-    Wait Until Element Is Visible    //tr[@ng-repeat='user in system.users']//td[contains(text(), '${user email}')]/following-sibling::td/a[@ng-click='unshare(user)']/span['&nbsp&nbspDelete']
-    Click Element    //tr[@ng-repeat='user in system.users']//td[contains(text(), '${user email}')]/following-sibling::td/a[@ng-click='unshare(user)']/span['&nbsp&nbspDelete']
-    Wait Until Element Is Visible    ${DELETE USER BUTTON}
-    Click Button    ${DELETE USER BUTTON}
-    ${PERMISSIONS WERE REMOVED FROM EMAIL}    Replace String    ${PERMISSIONS WERE REMOVED FROM}    %email%    ${user email}
-    Check For Alert    ${PERMISSIONS WERE REMOVED FROM EMAIL}
-    Wait Until Element Is Not Visible    //tr[@ng-repeat='user in system.users']//td[contains(text(), '${user email}')]
-
-Check For Alert
-    [arguments]    ${alert text}
-    Wait Until Element Is Visible    ${ALERT}
-    Element Should Be Visible    ${ALERT}
-    Element Text Should Be    ${ALERT}    ${alert text}
-    Wait Until Page Does Not Contain Element    ${ALERT}
-
-Check For Alert Dismissable
-    [arguments]    ${alert text}
-    Wait Until Elements Are Visible    ${ALERT}    ${ALERT CLOSE}
-    Element Text Should Be    ${ALERT}    ${alert text}
-    Click Element    ${ALERT CLOSE}
-    Wait Until Page Does Not Contain Element    ${ALERT}
-
-Verify In System
-    [arguments]    ${system name}
-    Wait Until Element Is Visible    //h1[@ng-if='gettingSystem.success' and contains(text(), '${system name}')]
-
-Failure Tasks
-    Capture Page Screenshot    selenium-screenshot-${LANGUAGE}{index}.png
-
-Wait Until Elements Are Visible
-    [arguments]    @{elements}
-    :FOR     ${element}  IN  @{elements}
-    \  Wait Until Element Is Visible    ${element}
-
-#Reset resources
-Clean up email noperm
-    Register Keyword To Run On Failure    None
-    Open Browser and Go To URL    ${url}
-    Log In    ${EMAIL OWNER}    ${password}
-    Validate Log In
-    Go To    ${url}/systems/${AUTO_TESTS SYSTEM ID}
-    Run Keyword And Ignore Error    Remove User Permissions    ${EMAIL NOPERM}
-    Close Browser
-
-Clean up random emails
-    Register Keyword To Run On Failure    None
-    Open Browser and Go To URL    ${url}
-    Log In    ${EMAIL OWNER}    ${password}
-    Validate Log In
-    Go To    ${url}/systems/${AUTO_TESTS SYSTEM ID}
-    ${status}    Run Keyword And Return Status    Wait Until Element Is Visible    //div[@process-loading='gettingSystemUsers']//tbody//tr//td[contains(text(), 'noptixautoqa+15')]
-    Run Keyword If    ${status}    Find and remove emails
-    Close Browser
-
-Find and remove emails
-    ${random emails}    Get WebElements    //div[@process-loading='gettingSystemUsers']//tbody//tr//td[contains(text(), 'noptixautoqa+15')]
-    :FOR    ${element}    IN    @{random emails}
-    \  ${email}    Get Text    ${element}
-    \  Mouse Over    ${element}
-    \  Wait Until Element Is Visible    //tr[@ng-repeat='user in system.users']//td[contains(text(), '${email}')]/following-sibling::td/a[@ng-click='unshare(user)']/span['&nbsp&nbspDelete']
-    \  Click Element    //tr[@ng-repeat='user in system.users']//td[contains(text(), '${email}')]/following-sibling::td/a[@ng-click='unshare(user)']/span['&nbsp&nbspDelete']
-    \  Wait Until Element Is Visible    ${DELETE USER BUTTON}
-    \  Click Button    ${DELETE USER BUTTON}
-    \  ${PERMISSIONS WERE REMOVED FROM EMAIL}    Replace String    ${PERMISSIONS WERE REMOVED FROM}    %email%    ${email}
-    \  Check For Alert    ${PERMISSIONS WERE REMOVED FROM EMAIL}
-    \  Wait Until Element Is Not Visible    //tr[@ng-repeat='user in system.users']//td[contains(text(), '${email}')]
-
-Reset user noperm first/last name
-    Register Keyword To Run On Failure    None
-    Open Browser and go to URL    ${url}
-    Go To    ${url}/account
-    Log In    ${EMAIL NOPERM}    ${password}    button=None
-    Validate Log In
-    ######## TEMPORARYYYYYYYYYYYYYYYYYYYYYYYYYYYYYYYYYYYYYYYYYYYYYYYYYYYYYYYYYYYYYYYYYYYYYYYYYYYYYYYYYYYYYYYYYYYYYYYYYYYYYYYYYYYYYYYYY
-    Go To    ${url}/account
-    Run Keyword And Ignore Error    Wait Until Textfield Contains    ${ACCOUNT FIRST NAME}    nameChanged
-    Run Keyword And Ignore Error    Wait Until Textfield Contains    ${ACCOUNT LAST NAME}    nameChanged
-
-    Clear Element Text    ${ACCOUNT FIRST NAME}
-    Input Text    ${ACCOUNT FIRST NAME}    ${TEST FIRST NAME}
-    Clear Element Text    ${ACCOUNT LAST NAME}
-    Input Text    ${ACCOUNT LAST NAME}    ${TEST LAST NAME}
-    Click Button    ${ACCOUNT SAVE}
-    Check For Alert    ${YOUR ACCOUNT IS SUCCESSFULLY SAVED}
-    Close Browser
-
-Reset user owner first/last name
-    Register Keyword To Run On Failure    None
-    Open Browser and go to URL    ${url}/account
-    Log In    ${EMAIL OWNER}    ${password}    button=None
-    Validate Log In
-    ######## TEMPORARYYYYYYYYYYYYYYYYYYYYYYYYYYYYYYYYYYYYYYYYYYYYYYYYYYYYYYYYYYYYYYYYYYYYYYYYYYYYYYYYYYYYYYYYYYYYYYYYYYYYYYYYYYYYYYYYY
-    Go To    ${url}/account
-    Run Keyword And Ignore Error    Wait Until Textfield Contains    ${ACCOUNT FIRST NAME}    newFirstName
-    Run Keyword And Ignore Error    Wait Until Textfield Contains    ${ACCOUNT LAST NAME}    newLastName
-
-    Clear Element Text    ${ACCOUNT FIRST NAME}
-    Input Text    ${ACCOUNT FIRST NAME}    ${TEST FIRST NAME}
-    Clear Element Text    ${ACCOUNT LAST NAME}
-    Input Text    ${ACCOUNT LAST NAME}    ${TEST LAST NAME}
-    Click Button    ${ACCOUNT SAVE}
-    Check For Alert    ${YOUR ACCOUNT IS SUCCESSFULLY SAVED}
-    Close Browser
-
-Reset user password to base
-    [arguments]    ${email}    ${current password}
-    Go To    ${url}/account/password
-    Log In    ${email}    ${current password}    None
-    Validate Log In
-    Wait Until Elements Are Visible    ${CURRENT PASSWORD INPUT}    ${NEW PASSWORD INPUT}    ${CHANGE PASSWORD BUTTON}
-    Input Text    ${CURRENT PASSWORD INPUT}    ${current password}
-    Input Text    ${NEW PASSWORD INPUT}    ${BASE PASSWORD}
-    Click Button    ${CHANGE PASSWORD BUTTON}
-    Check For Alert    ${YOUR ACCOUNT IS SUCCESSFULLY SAVED}
-
-Add notowner
-    Wait Until Element Is Visible    ${SHARE BUTTON SYSTEMS}
-    Click Button    ${SHARE BUTTON SYSTEMS}
-    Wait Until Elements Are Visible    ${SHARE EMAIL}    ${SHARE BUTTON MODAL}
-    Input Text    ${SHARE EMAIL}    ${EMAIL NOT OWNER}
-    Click Button    ${SHARE BUTTON MODAL}
-    Check For Alert    ${NEW PERMISSIONS SAVED}
-    Check User Permissions    ${EMAIL NOT OWNER}    ${CUSTOM TEXT}
-    Close Browser
-
-Make sure notowner is in the system
-    Register Keyword To Run On Failure    None/
-    Open Browser and Go To URL    ${url}
-    Log In    ${EMAIL OWNER}    ${password}
-    Validate Log In
-    Go To    ${url}/systems/${AUTO_TESTS SYSTEM ID}
-    ${status}    Run Keyword And Return Status    Wait Until Element Is Visible    ${NOT OWNER IN SYSTEM}
-    Run Keyword Unless    ${status}    Add notowner
-    Close Browser
-
-Reset System Names
-    Open Browser and go to URL    ${url}/systems/${AUTOTESTS OFFLINE SYSTEM ID}
-    Log In    ${EMAIL OWNER}    ${BASE PASSWORD}    None
-    Validate Log In
-    Wait Until Elements Are Visible    ${DISCONNECT FROM NX}    ${SHARE BUTTON SYSTEMS}    ${OPEN IN NX BUTTON}    ${RENAME SYSTEM}
-    Click Button    ${RENAME SYSTEM}
-    Wait Until Elements Are Visible    ${RENAME CANCEL}    ${RENAME SAVE}    ${RENAME INPUT}
-    Clear Element Text    ${RENAME INPUT}
-    Input Text    ${RENAME INPUT}    Auto Tests 2
-    Click Button    ${RENAME SAVE}
-    Check For Alert    ${SYSTEM NAME SAVED}
-    Verify In System    Auto Tests 2
-
-    Go To    ${url}/systems/${AUTO TESTS SYSTEM ID}
-    Wait Until Elements Are Visible    ${DISCONNECT FROM NX}    ${SHARE BUTTON SYSTEMS}    ${OPEN IN NX BUTTON}    ${RENAME SYSTEM}
-    Click Button    ${RENAME SYSTEM}
-    Wait Until Elements Are Visible    ${RENAME CANCEL}    ${RENAME SAVE}    ${RENAME INPUT}
-    Clear Element Text    ${RENAME INPUT}
-    Input Text    ${RENAME INPUT}    Auto Tests
-    Click Button    ${RENAME SAVE}
-    Check For Alert    ${SYSTEM NAME SAVED}
-    Verify In System    Auto Tests
+*** Settings ***
+Library           SeleniumLibrary    run_on_failure=Failure Tasks
+Library           NoptixImapLibrary/
+Library           String
+Library           NoptixLibrary/
+Resource          variables.robot
+Resource          ${variables_file}
+
+*** variables ***
+${headless}    false
+${directory}    ${SCREENSHOTDIRECTORY}
+${variables_file}    variables-env.robot
+
+*** Keywords ***
+Open Browser and go to URL
+    [Arguments]    ${url}
+    Set Screenshot Directory    ${SCREENSHOT_DIRECTORY}
+    Open Browser    ${ENV}    ${BROWSER}
+#    Maximize Browser Window
+    Set Selenium Speed    0
+    Check Language
+    Go To    ${url}
+
+Check Language
+    Wait Until Page Contains Element    ${LANGUAGE DROPDOWN}/span[@lang='en_US']
+    Register Keyword To Run On Failure    NONE
+    ${status}    ${value}=    Run Keyword And Ignore Error    Wait Until Element Is Visible    ${LANGUAGE DROPDOWN}/span[@lang='${LANGUAGE}']    2
+    Register Keyword To Run On Failure    Failure Tasks
+    Run Keyword If    "${status}"=="FAIL"    Set Language
+
+Set Language
+    Click Button    ${LANGUAGE DROPDOWN}
+    Wait Until Element Is Visible    ${LANGUAGE TO SELECT}
+    Click Element    ${LANGUAGE TO SELECT}
+    Wait Until Element Is Visible    ${LANGUAGE DROPDOWN}/span[@lang='${LANGUAGE}']    5
+
+Log In
+    [arguments]    ${email}    ${password}    ${button}=${LOG IN NAV BAR}
+    Run Keyword Unless    '''${button}''' == "None"    Wait Until Element Is Visible    ${button}
+    Run Keyword Unless    '''${button}''' == "None"    Click Link    ${button}
+    Wait Until Elements Are Visible    ${EMAIL INPUT}    ${PASSWORD INPUT}
+    Input Text    ${EMAIL INPUT}    ${email}
+    Input Text    ${PASSWORD INPUT}    ${password}
+
+    Wait Until Element Is Visible    ${LOG IN BUTTON}
+    Click Element    ${LOG IN BUTTON}
+
+Validate Log In
+    Wait Until Page Contains Element    ${AUTHORIZED BODY}
+    Check Language
+
+Log Out
+    Wait Until Page Does Not Contain Element    ${BACKDROP}
+    Wait Until Page Contains Element    ${LOG OUT BUTTON}
+    Wait Until Element Is Visible    ${ACCOUNT DROPDOWN}
+    Sleep    .05    #Ubuntu was clicking too soon
+    Click Link    ${ACCOUNT DROPDOWN}
+    Wait Until Element Is Visible    ${LOG OUT BUTTON}
+    Click Link    ${LOG OUT BUTTON}
+    Validate Log Out
+
+Validate Log Out
+    Wait Until Element Is Not Visible    ${BACKDROP}
+    Wait Until Page Contains Element    ${ANONYMOUS BODY}
+
+Register
+    [arguments]    ${first name}    ${last name}    ${email}    ${password}    ${checked}=false
+    Wait Until Elements Are Visible    ${REGISTER FIRST NAME INPUT}    ${REGISTER LAST NAME INPUT}    ${REGISTER PASSWORD INPUT}    ${CREATE ACCOUNT BUTTON}
+    Input Text    ${REGISTER FIRST NAME INPUT}    ${first name}
+    Input Text    ${REGISTER LAST NAME INPUT}    ${last name}
+    ${read only}    Run Keyword And Return Status    Wait Until Element Is Visible    ${REGISTER EMAIL INPUT LOCKED}
+    Run Keyword Unless    ${read only}    Input Text    ${REGISTER EMAIL INPUT}    ${email}
+    Input Text    ${REGISTER PASSWORD INPUT}    ${password}
+    Run Keyword If    "${checked}"=="false"    Click Element    ${TERMS AND CONDITIONS CHECKBOX}
+    Click Button    ${CREATE ACCOUNT BUTTON}
+
+Validate Register Success
+    [arguments]    ${location}=${url}/register/success
+    Wait Until Element Is Visible    ${ACCOUNT CREATION SUCCESS}
+    Location Should Be    ${location}
+
+Validate Register Email Received
+    [arguments]    ${recipient}
+    Open Mailbox    host=${BASE HOST}    password=${BASE EMAIL PASSWORD}    port=${BASE PORT}    user=${BASE EMAIL}    is_secure=True
+    ${email}    Wait For Email    recipient=${recipient}    timeout=120    status=UNSEEN
+    Check Email Subject    ${email}    ${ACTIVATE YOUR ACCOUNT EMAIL SUBJECT}    ${BASE EMAIL}    ${BASE EMAIL PASSWORD}    ${BASE HOST}    ${BASE PORT}
+    Should Not Be Equal    ${email}    ${EMPTY}
+    Delete Email    ${email}
+    Close Mailbox
+
+Get Email Link
+    [arguments]    ${recipient}    ${link type}
+    Open Mailbox    host=${BASE HOST}    password=${BASE EMAIL PASSWORD}    port=${BASE PORT}    user=${BASE EMAIL}    is_secure=True
+    ${email}    Wait For Email    recipient=${recipient}    timeout=120    status=UNSEEN
+    Run Keyword If    "${link type}"=="activate"    Check Email Subject    ${email}    ${ACTIVATE YOUR ACCOUNT EMAIL SUBJECT}    ${BASE EMAIL}    ${BASE EMAIL PASSWORD}    ${BASE HOST}    ${BASE PORT}
+    Run Keyword If    "${link type}"=="restore_password"    Check Email Subject    ${email}    ${RESET PASSWORD EMAIL SUBJECT}    ${BASE EMAIL}    ${BASE EMAIL PASSWORD}    ${BASE HOST}    ${BASE PORT}
+    ${INVITED TO SYSTEM EMAIL SUBJECT UNREGISTERED}    Replace String    ${INVITED TO SYSTEM EMAIL SUBJECT UNREGISTERED}    {{message.sharer_name}}    ${TEST FIRST NAME} ${TEST LAST NAME}
+    Run Keyword If    "${link type}"=="register"    Check Email Subject    ${email}    ${INVITED TO SYSTEM EMAIL SUBJECT UNREGISTERED}    ${BASE EMAIL}    ${BASE EMAIL PASSWORD}    ${BASE HOST}    ${BASE PORT}
+    ${links}    Get NX Links From Email    ${email}    ${link type}
+    log    ${links}
+    Delete Email    ${email}
+    Close Mailbox
+    Return From Keyword    ${links}
+
+Activate
+    [arguments]    ${email}
+    ${link}    Get Email Link    ${email}    activate
+    Go To    ${link}
+    Wait Until Element Is Visible    ${ACTIVATION SUCCESS}
+    Element Should Be Visible    ${ACTIVATION SUCCESS}
+    Location Should Be    ${url}/activate/success
+
+Share To
+    [arguments]    ${random email}    ${permissions}
+    Wait Until Element Is Visible    ${SHARE BUTTON SYSTEMS}
+    Click Button    ${SHARE BUTTON SYSTEMS}
+    Wait Until Elements Are Visible    ${SHARE EMAIL}    ${SHARE BUTTON MODAL}
+    Input Text    ${SHARE EMAIL}    ${random email}
+    Wait Until Element Is Visible    ${SHARE PERMISSIONS DROPDOWN}
+    Click Button    ${SHARE PERMISSIONS DROPDOWN}
+    Wait Until Element Is Visible    ${SHARE PERMISSIONS DROPDOWN}/following-sibling::div/button/span[text()='${permissions}']
+    Click Button    ${SHARE PERMISSIONS DROPDOWN}/following-sibling::div/button/span[text()='${permissions}']/..
+    Click Button    ${SHARE BUTTON MODAL}
+
+Edit User Permissions In Systems
+    [arguments]    ${user email}    ${permissions}
+    Wait Until Element Is Not Visible    ${SHARE MODAL}
+    Wait Until Element Is Visible    //tr[@ng-repeat='user in system.users']//td[contains(text(), '${user email}')]
+    Mouse Over    //tr[@ng-repeat='user in system.users']//td[contains(text(), '${user email}')]
+    Wait Until Element Is Visible    //tr[@ng-repeat='user in system.users']//td[contains(text(), '${user email}')]/following-sibling::td/a[@ng-click='editShare(user)']/span[contains(text(),'${EDIT USER BUTTON TEXT}')]/..
+    Click Element    //tr[@ng-repeat='user in system.users']//td[contains(text(), '${user email}')]/following-sibling::td/a[@ng-click='editShare(user)']/span[contains(text(),'${EDIT USER BUTTON TEXT}')]/..
+
+
+    Wait Until Element Is Visible    ${SHARE PERMISSIONS DROPDOWN}
+    Click Button    ${SHARE PERMISSIONS DROPDOWN}
+    Wait Until Element Is Visible    ${SHARE PERMISSIONS DROPDOWN}/following-sibling::div/button/span[text()='${permissions}']
+    Click Button    ${SHARE PERMISSIONS DROPDOWN}/following-sibling::div/button/span[text()='${permissions}']/..
+    Click Button    ${EDIT PERMISSIONS SAVE}
+    Wait Until Page Does Not Contain Element    ${SHARE MODAL}
+    Check For Alert    ${NEW PERMISSIONS SAVED}
+
+Check User Permissions
+    [arguments]    ${user email}    ${permissions}
+    Wait Until Element Is Visible    //tr[@ng-repeat='user in system.users']//td[contains(text(), '${user email}')]/following-sibling::td/span['${permissions}']
+    Element Should Be Visible    //tr[@ng-repeat='user in system.users']//td[contains(text(), '${user email}')]/following-sibling::td/span['${permissions}']
+
+Remove User Permissions
+    [arguments]    ${user email}
+    Wait Until Element Is Visible    //tr[@ng-repeat='user in system.users']//td[contains(text(), '${user email}')]
+    Mouse Over    //tr[@ng-repeat='user in system.users']//td[contains(text(), '${user email}')]
+    Wait Until Element Is Visible    //tr[@ng-repeat='user in system.users']//td[contains(text(), '${user email}')]/following-sibling::td/a[@ng-click='unshare(user)']/span['&nbsp&nbspDelete']
+    Click Element    //tr[@ng-repeat='user in system.users']//td[contains(text(), '${user email}')]/following-sibling::td/a[@ng-click='unshare(user)']/span['&nbsp&nbspDelete']
+    Wait Until Element Is Visible    ${DELETE USER BUTTON}
+    Click Button    ${DELETE USER BUTTON}
+    ${PERMISSIONS WERE REMOVED FROM EMAIL}    Replace String    ${PERMISSIONS WERE REMOVED FROM}    %email%    ${user email}
+    Check For Alert    ${PERMISSIONS WERE REMOVED FROM EMAIL}
+    Wait Until Element Is Not Visible    //tr[@ng-repeat='user in system.users']//td[contains(text(), '${user email}')]
+
+Check For Alert
+    [arguments]    ${alert text}
+    Wait Until Element Is Visible    ${ALERT}
+    Element Should Be Visible    ${ALERT}
+    Element Text Should Be    ${ALERT}    ${alert text}
+    Wait Until Page Does Not Contain Element    ${ALERT}
+
+Check For Alert Dismissable
+    [arguments]    ${alert text}
+    Wait Until Elements Are Visible    ${ALERT}    ${ALERT CLOSE}
+    Element Text Should Be    ${ALERT}    ${alert text}
+    Click Element    ${ALERT CLOSE}
+    Wait Until Page Does Not Contain Element    ${ALERT}
+
+Verify In System
+    [arguments]    ${system name}
+    Wait Until Element Is Visible    //h1[@ng-if='gettingSystem.success' and contains(text(), '${system name}')]
+
+Failure Tasks
+    Capture Page Screenshot    selenium-screenshot-${LANGUAGE}{index}.png
+
+Wait Until Elements Are Visible
+    [arguments]    @{elements}
+    :FOR     ${element}  IN  @{elements}
+    \  Wait Until Element Is Visible    ${element}
+
+#Reset resources
+Clean up email noperm
+    Register Keyword To Run On Failure    None
+    Open Browser and Go To URL    ${url}
+    Log In    ${EMAIL OWNER}    ${password}
+    Validate Log In
+    Go To    ${url}/systems/${AUTO_TESTS SYSTEM ID}
+    Run Keyword And Ignore Error    Remove User Permissions    ${EMAIL NOPERM}
+    Close Browser
+
+Clean up random emails
+    Register Keyword To Run On Failure    None
+    Open Browser and Go To URL    ${url}
+    Log In    ${EMAIL OWNER}    ${password}
+    Validate Log In
+    Go To    ${url}/systems/${AUTO_TESTS SYSTEM ID}
+    ${status}    Run Keyword And Return Status    Wait Until Element Is Visible    //div[@process-loading='gettingSystemUsers']//tbody//tr//td[contains(text(), 'noptixautoqa+15')]
+    Run Keyword If    ${status}    Find and remove emails
+    Close Browser
+
+Find and remove emails
+    ${random emails}    Get WebElements    //div[@process-loading='gettingSystemUsers']//tbody//tr//td[contains(text(), 'noptixautoqa+15')]
+    :FOR    ${element}    IN    @{random emails}
+    \  ${email}    Get Text    ${element}
+    \  Mouse Over    ${element}
+    \  Wait Until Element Is Visible    //tr[@ng-repeat='user in system.users']//td[contains(text(), '${email}')]/following-sibling::td/a[@ng-click='unshare(user)']/span['&nbsp&nbspDelete']
+    \  Click Element    //tr[@ng-repeat='user in system.users']//td[contains(text(), '${email}')]/following-sibling::td/a[@ng-click='unshare(user)']/span['&nbsp&nbspDelete']
+    \  Wait Until Element Is Visible    ${DELETE USER BUTTON}
+    \  Click Button    ${DELETE USER BUTTON}
+    \  ${PERMISSIONS WERE REMOVED FROM EMAIL}    Replace String    ${PERMISSIONS WERE REMOVED FROM}    %email%    ${email}
+    \  Check For Alert    ${PERMISSIONS WERE REMOVED FROM EMAIL}
+    \  Wait Until Element Is Not Visible    //tr[@ng-repeat='user in system.users']//td[contains(text(), '${email}')]
+
+Reset user noperm first/last name
+    Register Keyword To Run On Failure    None
+    Open Browser and go to URL    ${url}
+    Go To    ${url}/account
+    Log In    ${EMAIL NOPERM}    ${password}    button=None
+    Validate Log In
+    ######## TEMPORARYYYYYYYYYYYYYYYYYYYYYYYYYYYYYYYYYYYYYYYYYYYYYYYYYYYYYYYYYYYYYYYYYYYYYYYYYYYYYYYYYYYYYYYYYYYYYYYYYYYYYYYYYYYYYYYYY
+    Go To    ${url}/account
+    Run Keyword And Ignore Error    Wait Until Textfield Contains    ${ACCOUNT FIRST NAME}    nameChanged
+    Run Keyword And Ignore Error    Wait Until Textfield Contains    ${ACCOUNT LAST NAME}    nameChanged
+
+    Clear Element Text    ${ACCOUNT FIRST NAME}
+    Input Text    ${ACCOUNT FIRST NAME}    ${TEST FIRST NAME}
+    Clear Element Text    ${ACCOUNT LAST NAME}
+    Input Text    ${ACCOUNT LAST NAME}    ${TEST LAST NAME}
+    Click Button    ${ACCOUNT SAVE}
+    Check For Alert    ${YOUR ACCOUNT IS SUCCESSFULLY SAVED}
+    Close Browser
+
+Reset user owner first/last name
+    Register Keyword To Run On Failure    None
+    Open Browser and go to URL    ${url}/account
+    Log In    ${EMAIL OWNER}    ${password}    button=None
+    Validate Log In
+    ######## TEMPORARYYYYYYYYYYYYYYYYYYYYYYYYYYYYYYYYYYYYYYYYYYYYYYYYYYYYYYYYYYYYYYYYYYYYYYYYYYYYYYYYYYYYYYYYYYYYYYYYYYYYYYYYYYYYYYYYY
+    Go To    ${url}/account
+    Run Keyword And Ignore Error    Wait Until Textfield Contains    ${ACCOUNT FIRST NAME}    newFirstName
+    Run Keyword And Ignore Error    Wait Until Textfield Contains    ${ACCOUNT LAST NAME}    newLastName
+
+    Clear Element Text    ${ACCOUNT FIRST NAME}
+    Input Text    ${ACCOUNT FIRST NAME}    ${TEST FIRST NAME}
+    Clear Element Text    ${ACCOUNT LAST NAME}
+    Input Text    ${ACCOUNT LAST NAME}    ${TEST LAST NAME}
+    Click Button    ${ACCOUNT SAVE}
+    Check For Alert    ${YOUR ACCOUNT IS SUCCESSFULLY SAVED}
+    Close Browser
+
+Reset user password to base
+    [arguments]    ${email}    ${current password}
+    Go To    ${url}/account/password
+    Log In    ${email}    ${current password}    None
+    Validate Log In
+    Wait Until Elements Are Visible    ${CURRENT PASSWORD INPUT}    ${NEW PASSWORD INPUT}    ${CHANGE PASSWORD BUTTON}
+    Input Text    ${CURRENT PASSWORD INPUT}    ${current password}
+    Input Text    ${NEW PASSWORD INPUT}    ${BASE PASSWORD}
+    Click Button    ${CHANGE PASSWORD BUTTON}
+    Check For Alert    ${YOUR ACCOUNT IS SUCCESSFULLY SAVED}
+
+Add notowner
+    Wait Until Element Is Visible    ${SHARE BUTTON SYSTEMS}
+    Click Button    ${SHARE BUTTON SYSTEMS}
+    Wait Until Elements Are Visible    ${SHARE EMAIL}    ${SHARE BUTTON MODAL}
+    Input Text    ${SHARE EMAIL}    ${EMAIL NOT OWNER}
+    Click Button    ${SHARE BUTTON MODAL}
+    Check For Alert    ${NEW PERMISSIONS SAVED}
+    Check User Permissions    ${EMAIL NOT OWNER}    ${CUSTOM TEXT}
+    Close Browser
+
+Make sure notowner is in the system
+    Register Keyword To Run On Failure    None/
+    Open Browser and Go To URL    ${url}
+    Log In    ${EMAIL OWNER}    ${password}
+    Validate Log In
+    Go To    ${url}/systems/${AUTO_TESTS SYSTEM ID}
+    ${status}    Run Keyword And Return Status    Wait Until Element Is Visible    ${NOT OWNER IN SYSTEM}
+    Run Keyword Unless    ${status}    Add notowner
+    Close Browser
+
+Reset System Names
+    Open Browser and go to URL    ${url}/systems/${AUTOTESTS OFFLINE SYSTEM ID}
+    Log In    ${EMAIL OWNER}    ${BASE PASSWORD}    None
+    Validate Log In
+    Wait Until Elements Are Visible    ${DISCONNECT FROM NX}    ${SHARE BUTTON SYSTEMS}    ${OPEN IN NX BUTTON}    ${RENAME SYSTEM}
+    Click Button    ${RENAME SYSTEM}
+    Wait Until Elements Are Visible    ${RENAME CANCEL}    ${RENAME SAVE}    ${RENAME INPUT}
+    Clear Element Text    ${RENAME INPUT}
+    Input Text    ${RENAME INPUT}    Auto Tests 2
+    Click Button    ${RENAME SAVE}
+    Check For Alert    ${SYSTEM NAME SAVED}
+    Verify In System    Auto Tests 2
+
+    Go To    ${url}/systems/${AUTO TESTS SYSTEM ID}
+    Wait Until Elements Are Visible    ${DISCONNECT FROM NX}    ${SHARE BUTTON SYSTEMS}    ${OPEN IN NX BUTTON}    ${RENAME SYSTEM}
+    Click Button    ${RENAME SYSTEM}
+    Wait Until Elements Are Visible    ${RENAME CANCEL}    ${RENAME SAVE}    ${RENAME INPUT}
+    Clear Element Text    ${RENAME INPUT}
+    Input Text    ${RENAME INPUT}    Auto Tests
+    Click Button    ${RENAME SAVE}
+    Check For Alert    ${SYSTEM NAME SAVED}
+    Verify In System    Auto Tests
     Close Browser