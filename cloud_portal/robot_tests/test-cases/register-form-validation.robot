*** Settings ***
Resource          ../resource.robot
Resource          ../variables.robot
Suite Setup       Open Browser and go to URL    ${url}/register
Suite Teardown    Close Browser
Test Teardown     Run Keyword If Test Failed    Restart
Test Template     Test Register Invalid
Force Tags        form

*** Variables ***
${url}    ${ENV}
${existing email}              ${EMAIL VIEWER}
${no upper password}           adrhartjad
${7char password}              asdfghj
${common password}             yyyyyyyy
${weak password}               asqwerdf
${valid email}                 noptixqa+valid@gmail.com
#Register form errors
<<<<<<< HEAD
${FIRST NAME IS REQUIRED}      //span[@ng-if='registerForm.firstName.$touched && registerForm.firstName.$error.required' and contains(text(),'${FIRST NAME IS REQUIRED TEXT}')]
${LAST NAME IS REQUIRED}       //span[@ng-if='registerForm.lastName.$touched && registerForm.lastName.$error.required' and contains(text(),'${LAST NAME IS REQUIRED TEXT}')]
${EMAIL IS REQUIRED}           //span[@ng-if='registerForm.registerEmail.$touched && registerForm.registerEmail.$error.required' and contains(text(),'${EMAIL IS REQUIRED TEXT}')]
${EMAIL ALREADY REGISTERED}    //span[@ng-if='registerForm.registerEmail.$error.alreadyExists' and contains(text(),'${EMAIL ALREADY REGISTERED TEXT}')]
${EMAIL INVALID}               //span[@ng-if='registerForm.registerEmail.$touched && registerForm.registerEmail.$error.email' and contains(text(),'${EMAIL INVALID TEXT}')]
${PASSWORD IS REQUIRED}        //span[@ng-if='passwordInput.password.$error.required' and contains(text(),'${PASSWORD IS REQUIRED TEXT}')]
${PASSWORD SPECIAL CHARS}      //span[@ng-if='passwordInput.password.$error.pattern' and contains(text(),'${PASSWORD SPECIAL CHARS TEXT}')]
${PASSWORD TOO SHORT}          //span[contains(@ng-if,'form.passwordNew.$error.minlength') and contains(text(),'${PASSWORD TOO SHORT TEXT}')]
${PASSWORD TOO COMMON}         //span[contains(@ng-if,'form.passwordNew.$error.common &&') and contains(@ng-if,'!form.passwordNew.$error.required') and contains(text(),'${PASSWORD TOO COMMON TEXT}')]
${PASSWORD IS WEAK}            //span[contains(@ng-if,'form.passwordNew.$error.weak &&') and contains(@ng-if,'!form.passwordNew.$error.common &&') and contains(@ng-if,'!form.passwordNew.$error.pattern &&') and contains(@ng-if,'!form.passwordNew.$error.required &&') and contains(@ng-if,'!form.passwordNew.$error.minlength') and contains(text(),'${PASSWORD IS WEAK TEXT}')]
=======
${FIRST NAME IS REQUIRED}      //span[@ng-if="registerForm.firstName.$touched && registerForm.firstName.$error.required" and contains(text(),"${FIRST NAME IS REQUIRED TEXT}")]
${LAST NAME IS REQUIRED}       //span[@ng-if="registerForm.lastName.$touched && registerForm.lastName.$error.required" and contains(text(),"${LAST NAME IS REQUIRED TEXT}")]
${EMAIL IS REQUIRED}           //span[@ng-if="registerForm.registerEmail.$touched && registerForm.registerEmail.$error.required" and contains(text(),'${EMAIL IS REQUIRED TEXT}')]
${EMAIL ALREADY REGISTERED}    //span[@ng-if="registerForm.registerEmail.$error.alreadyExists" and contains(text(),"${EMAIL ALREADY REGISTERED TEXT}")]
${EMAIL INVALID}               //span[@ng-if="registerForm.registerEmail.$touched && registerForm.registerEmail.$error.email" and contains(text(),"${EMAIL INVALID TEXT}")]
${PASSWORD IS REQUIRED}        //span[@ng-if="passwordInput.password.$error.required" and contains(text(),"${PASSWORD IS REQUIRED TEXT}")]
${PASSWORD SPECIAL CHARS}      //span[@ng-if="passwordInput.password.$error.pattern" and contains(text(),"${PASSWORD SPECIAL CHARS TEXT}")]
${PASSWORD TOO SHORT}          //span[contains(@ng-if,"passwordInput.password.$error.minlength &&") and contains(@ng-if,"!passwordInput.password.$error.pattern") and contains(text(),"${PASSWORD TOO SHORT TEXT}")]
${PASSWORD TOO COMMON}         //span[contains(@ng-if,"passwordInput.password.$error.common &&") and contains(@ng-if,"!passwordInput.password.$error.pattern &&") and contains(@ng-if,"!passwordInput.password.$error.required") and contains(text(),"${PASSWORD TOO COMMON TEXT}")]
${PASSWORD IS WEAK}            //span[contains(@ng-if,"passwordInput.password.$error.common &&") and contains(@ng-if,"!passwordInput.password.$error.pattern &&") and contains(@ng-if,"!passwordInput.password.$error.required") and contains(text(),"${PASSWORD IS WEAK TEXT}")]
>>>>>>> 284eb51c

*** Test Cases ***      FIRST       LAST        EMAIL                     PASS                      CHECKED
Invalid Email 1         mark        hamill      noptixqagmail.com         ${BASE PASSWORD}            True
Invalid Email 2         mark        hamill      @gmail.com                ${BASE PASSWORD}            True
Invalid Email 3         mark        hamill      noptixqa@gmail..com       ${BASE PASSWORD}            True
Invalid Email 4         mark        hamill      noptixqa@192.168.1.1.0    ${BASE PASSWORD}            True
Invalid Email 5         mark        hamill      noptixqa.@gmail.com       ${BASE PASSWORD}            True
Invalid Email 6         mark        hamill      noptixq..a@gmail.c        ${BASE PASSWORD}            True
Invalid Email 7         mark        hamill      noptixqa@-gmail.com       ${BASE PASSWORD}            True
Invalid Email 8         mark        hamill      ${SPACE}                  ${BASE PASSWORD}            True
Empty Email             mark        hamill      ${EMPTY}                  ${BASE PASSWORD}            True
Registered Email        mark        hamill      ${existing email}         ${BASE PASSWORD}            True
Invalid Password 1      mark        hamill      ${valid email}            ${7char password}           True
Invalid Password 2      mark        hamill      ${valid email}            ${no upper password}        True
Invalid Password 3      mark        hamill      ${valid email}            ${common password}          True
Invalid Password 4      mark        hamill      ${valid email}            ${weak password}            True
Invalid Password 5      mark        hamill      ${valid email}            ${CYRILLIC TEXT}            True
Invalid Password 6      mark        hamill      ${valid email}            ${SMILEY TEXT}              True
Invalid Password 7      mark        hamill      ${valid email}            ${GLYPH TEXT}               True
Invalid Password 8      mark        hamill      ${valid email}            ${TM TEXT}                  True
Invalid Password 9      mark        hamill      ${valid email}            ${SPACE}${BASE PASSWORD}    True
Invalid Password 10     mark        hamill      ${valid email}            ${BASE PASSWORD}${SPACE}    True
Empty Password          mark        hamill      ${valid email}            ${EMPTY}                    True
Invalid First Name      ${SPACE}    hamill      ${valid email}            ${BASE PASSWORD}            True
Empty First Name        ${EMPTY}    hamill      ${valid email}            ${BASE PASSWORD}            True
Invalid Last Name       mark        ${SPACE}    ${valid email}            ${BASE PASSWORD}            True
Empty Last Name         mark        ${EMPTY}    ${valid email}            ${BASE PASSWORD}            True
Invalid All             ${SPACE}    ${SPACE}    noptixqagmail.com         ${7char password}           True
Terms Unchecked         mark        hamill      ${valid email}            ${BASE PASSWORD}            False
Empty All               ${EMPTY}    ${EMPTY}    ${EMPTY}                  ${EMPTY}                    True

*** Keywords ***
Restart
    Close Browser
    Open Browser and go to URL    ${url}/register

Test Register Invalid
    [Arguments]    ${first}    ${last}    ${email}    ${pass}    ${checked}
    Wait Until Elements Are Visible    ${REGISTER FIRST NAME INPUT}    ${REGISTER LAST NAME INPUT}    ${REGISTER EMAIL INPUT}    ${REGISTER PASSWORD INPUT}    ${CREATE ACCOUNT BUTTON}
    Register Form Validation    ${first}    ${last}    ${email}    ${pass}    ${checked}
    Run Keyword Unless    "${pass}"=="${BASE PASSWORD}"    Check Password Outline    ${pass}
    Run Keyword Unless    "${email}"=="${valid email}"    Check Email Outline    ${email}
    Run Keyword Unless    "${first}"=="mark"    Check First Name Outline    ${first}
    Run Keyword Unless    "${last}"=="hamill"    Check Last Name Outline    ${last}
    Run Keyword Unless    "${checked}"=="True"    Check Terms and Conditions
    Run Keyword If    "${checked}"=="True"    Click Element    ${TERMS AND CONDITIONS CHECKBOX}


Register Form Validation
    [arguments]    ${first name}    ${last name}    ${email}    ${password}    ${checked}
    Input Text    ${REGISTER FIRST NAME INPUT}    ${first name}
    Input Text    ${REGISTER LAST NAME INPUT}    ${last name}
    Input Text    ${REGISTER EMAIL INPUT}    ${email}
    Input Text    ${REGISTER PASSWORD INPUT}    ${password}
    Run Keyword Unless    "${checked}"=="False"    Click Element    ${TERMS AND CONDITIONS CHECKBOX}
    click button    ${CREATE ACCOUNT BUTTON}

Check Email Outline
    [Arguments]    ${email}
    Wait Until Element Is Visible    ${REGISTER EMAIL INPUT}/parent::div/parent::div[contains(@class,"has-error")]
    Run Keyword If    "${email}"=="${EMPTY}" or "${email}"=="${SPACE}"    Element Should Be Visible    ${EMAIL IS REQUIRED}
    Run Keyword If    "${email}"=="${existing email}"    Element Should Be Visible    ${EMAIL ALREADY REGISTERED}
    Run Keyword Unless    "${email}"=="${EMPTY}" or "${email}"=="${SPACE}" or "${email}"=="${existing email}"    Element Should Be Visible    ${EMAIL INVALID}

Check Password Outline
    [Arguments]    ${pass}
<<<<<<< HEAD
    Wait Until Element Is Visible    ${REGISTER PASSWORD INPUT}/../input[contains(@class,'ng-invalid')]
=======
    Wait Until Element Is Visible    ${REGISTER PASSWORD INPUT}/parent::div/parent::div/parent::div[contains(@class,"has-error")]
>>>>>>> 284eb51c
    Run Keyword If    "${pass}"=="${EMPTY}" or "${pass}"=="${SPACE}"    Element Should Be Visible    ${PASSWORD IS REQUIRED}
    Run Keyword If    "${pass}"=="${7char password}"    Element Should Be Visible    ${PASSWORD TOO SHORT}
    Run Keyword If    "${pass}"=="${CYRILLIC TEXT}" or "${pass}"=="${SMILEY TEXT}" or "${pass}"=="${GLYPH TEXT}" or "${pass}"=="${TM TEXT}" or "${pass}"=="${SPACE}${BASE PASSWORD}" or "${pass}"=="${BASE PASSWORD}${SPACE}"    Element Should Be Visible    ${PASSWORD SPECIAL CHARS}
    Run Keyword If    "${pass}"=="${common password}"    Element Should Be Visible    ${PASSWORD TOO COMMON}
    Run Keyword If    "${pass}"=="${weak password}"    Element Should Be Visible    ${PASSWORD IS WEAK}

Check First Name Outline
    [Arguments]    ${first}
    Wait Until Element Is Visible    ${REGISTER FIRST NAME INPUT}/parent::div/parent::div[contains(@class,"has-error")]
    Element Should Be Visible    ${FIRST NAME IS REQUIRED}

Check Last Name Outline
    [Arguments]    ${last}
    Wait Until Element Is Visible    ${REGISTER LAST NAME INPUT}/parent::div/parent::div[contains(@class,"has-error")]
    Element Should Be Visible    ${LAST NAME IS REQUIRED}

Check Terms and Conditions
    Wait Until Element Is Visible    ${TERMS AND CONDITIONS ERROR}<|MERGE_RESOLUTION|>--- conflicted
+++ resolved
@@ -1,130 +1,113 @@
-*** Settings ***
-Resource          ../resource.robot
-Resource          ../variables.robot
-Suite Setup       Open Browser and go to URL    ${url}/register
-Suite Teardown    Close Browser
-Test Teardown     Run Keyword If Test Failed    Restart
-Test Template     Test Register Invalid
-Force Tags        form
-
-*** Variables ***
-${url}    ${ENV}
-${existing email}              ${EMAIL VIEWER}
-${no upper password}           adrhartjad
-${7char password}              asdfghj
-${common password}             yyyyyyyy
-${weak password}               asqwerdf
-${valid email}                 noptixqa+valid@gmail.com
-#Register form errors
-<<<<<<< HEAD
-${FIRST NAME IS REQUIRED}      //span[@ng-if='registerForm.firstName.$touched && registerForm.firstName.$error.required' and contains(text(),'${FIRST NAME IS REQUIRED TEXT}')]
-${LAST NAME IS REQUIRED}       //span[@ng-if='registerForm.lastName.$touched && registerForm.lastName.$error.required' and contains(text(),'${LAST NAME IS REQUIRED TEXT}')]
-${EMAIL IS REQUIRED}           //span[@ng-if='registerForm.registerEmail.$touched && registerForm.registerEmail.$error.required' and contains(text(),'${EMAIL IS REQUIRED TEXT}')]
-${EMAIL ALREADY REGISTERED}    //span[@ng-if='registerForm.registerEmail.$error.alreadyExists' and contains(text(),'${EMAIL ALREADY REGISTERED TEXT}')]
-${EMAIL INVALID}               //span[@ng-if='registerForm.registerEmail.$touched && registerForm.registerEmail.$error.email' and contains(text(),'${EMAIL INVALID TEXT}')]
-${PASSWORD IS REQUIRED}        //span[@ng-if='passwordInput.password.$error.required' and contains(text(),'${PASSWORD IS REQUIRED TEXT}')]
-${PASSWORD SPECIAL CHARS}      //span[@ng-if='passwordInput.password.$error.pattern' and contains(text(),'${PASSWORD SPECIAL CHARS TEXT}')]
-${PASSWORD TOO SHORT}          //span[contains(@ng-if,'form.passwordNew.$error.minlength') and contains(text(),'${PASSWORD TOO SHORT TEXT}')]
-${PASSWORD TOO COMMON}         //span[contains(@ng-if,'form.passwordNew.$error.common &&') and contains(@ng-if,'!form.passwordNew.$error.required') and contains(text(),'${PASSWORD TOO COMMON TEXT}')]
-${PASSWORD IS WEAK}            //span[contains(@ng-if,'form.passwordNew.$error.weak &&') and contains(@ng-if,'!form.passwordNew.$error.common &&') and contains(@ng-if,'!form.passwordNew.$error.pattern &&') and contains(@ng-if,'!form.passwordNew.$error.required &&') and contains(@ng-if,'!form.passwordNew.$error.minlength') and contains(text(),'${PASSWORD IS WEAK TEXT}')]
-=======
-${FIRST NAME IS REQUIRED}      //span[@ng-if="registerForm.firstName.$touched && registerForm.firstName.$error.required" and contains(text(),"${FIRST NAME IS REQUIRED TEXT}")]
-${LAST NAME IS REQUIRED}       //span[@ng-if="registerForm.lastName.$touched && registerForm.lastName.$error.required" and contains(text(),"${LAST NAME IS REQUIRED TEXT}")]
-${EMAIL IS REQUIRED}           //span[@ng-if="registerForm.registerEmail.$touched && registerForm.registerEmail.$error.required" and contains(text(),'${EMAIL IS REQUIRED TEXT}')]
-${EMAIL ALREADY REGISTERED}    //span[@ng-if="registerForm.registerEmail.$error.alreadyExists" and contains(text(),"${EMAIL ALREADY REGISTERED TEXT}")]
-${EMAIL INVALID}               //span[@ng-if="registerForm.registerEmail.$touched && registerForm.registerEmail.$error.email" and contains(text(),"${EMAIL INVALID TEXT}")]
-${PASSWORD IS REQUIRED}        //span[@ng-if="passwordInput.password.$error.required" and contains(text(),"${PASSWORD IS REQUIRED TEXT}")]
-${PASSWORD SPECIAL CHARS}      //span[@ng-if="passwordInput.password.$error.pattern" and contains(text(),"${PASSWORD SPECIAL CHARS TEXT}")]
-${PASSWORD TOO SHORT}          //span[contains(@ng-if,"passwordInput.password.$error.minlength &&") and contains(@ng-if,"!passwordInput.password.$error.pattern") and contains(text(),"${PASSWORD TOO SHORT TEXT}")]
-${PASSWORD TOO COMMON}         //span[contains(@ng-if,"passwordInput.password.$error.common &&") and contains(@ng-if,"!passwordInput.password.$error.pattern &&") and contains(@ng-if,"!passwordInput.password.$error.required") and contains(text(),"${PASSWORD TOO COMMON TEXT}")]
-${PASSWORD IS WEAK}            //span[contains(@ng-if,"passwordInput.password.$error.common &&") and contains(@ng-if,"!passwordInput.password.$error.pattern &&") and contains(@ng-if,"!passwordInput.password.$error.required") and contains(text(),"${PASSWORD IS WEAK TEXT}")]
->>>>>>> 284eb51c
-
-*** Test Cases ***      FIRST       LAST        EMAIL                     PASS                      CHECKED
-Invalid Email 1         mark        hamill      noptixqagmail.com         ${BASE PASSWORD}            True
-Invalid Email 2         mark        hamill      @gmail.com                ${BASE PASSWORD}            True
-Invalid Email 3         mark        hamill      noptixqa@gmail..com       ${BASE PASSWORD}            True
-Invalid Email 4         mark        hamill      noptixqa@192.168.1.1.0    ${BASE PASSWORD}            True
-Invalid Email 5         mark        hamill      noptixqa.@gmail.com       ${BASE PASSWORD}            True
-Invalid Email 6         mark        hamill      noptixq..a@gmail.c        ${BASE PASSWORD}            True
-Invalid Email 7         mark        hamill      noptixqa@-gmail.com       ${BASE PASSWORD}            True
-Invalid Email 8         mark        hamill      ${SPACE}                  ${BASE PASSWORD}            True
-Empty Email             mark        hamill      ${EMPTY}                  ${BASE PASSWORD}            True
-Registered Email        mark        hamill      ${existing email}         ${BASE PASSWORD}            True
-Invalid Password 1      mark        hamill      ${valid email}            ${7char password}           True
-Invalid Password 2      mark        hamill      ${valid email}            ${no upper password}        True
-Invalid Password 3      mark        hamill      ${valid email}            ${common password}          True
-Invalid Password 4      mark        hamill      ${valid email}            ${weak password}            True
-Invalid Password 5      mark        hamill      ${valid email}            ${CYRILLIC TEXT}            True
-Invalid Password 6      mark        hamill      ${valid email}            ${SMILEY TEXT}              True
-Invalid Password 7      mark        hamill      ${valid email}            ${GLYPH TEXT}               True
-Invalid Password 8      mark        hamill      ${valid email}            ${TM TEXT}                  True
-Invalid Password 9      mark        hamill      ${valid email}            ${SPACE}${BASE PASSWORD}    True
-Invalid Password 10     mark        hamill      ${valid email}            ${BASE PASSWORD}${SPACE}    True
-Empty Password          mark        hamill      ${valid email}            ${EMPTY}                    True
-Invalid First Name      ${SPACE}    hamill      ${valid email}            ${BASE PASSWORD}            True
-Empty First Name        ${EMPTY}    hamill      ${valid email}            ${BASE PASSWORD}            True
-Invalid Last Name       mark        ${SPACE}    ${valid email}            ${BASE PASSWORD}            True
-Empty Last Name         mark        ${EMPTY}    ${valid email}            ${BASE PASSWORD}            True
-Invalid All             ${SPACE}    ${SPACE}    noptixqagmail.com         ${7char password}           True
-Terms Unchecked         mark        hamill      ${valid email}            ${BASE PASSWORD}            False
-Empty All               ${EMPTY}    ${EMPTY}    ${EMPTY}                  ${EMPTY}                    True
-
-*** Keywords ***
-Restart
-    Close Browser
-    Open Browser and go to URL    ${url}/register
-
-Test Register Invalid
-    [Arguments]    ${first}    ${last}    ${email}    ${pass}    ${checked}
-    Wait Until Elements Are Visible    ${REGISTER FIRST NAME INPUT}    ${REGISTER LAST NAME INPUT}    ${REGISTER EMAIL INPUT}    ${REGISTER PASSWORD INPUT}    ${CREATE ACCOUNT BUTTON}
-    Register Form Validation    ${first}    ${last}    ${email}    ${pass}    ${checked}
-    Run Keyword Unless    "${pass}"=="${BASE PASSWORD}"    Check Password Outline    ${pass}
-    Run Keyword Unless    "${email}"=="${valid email}"    Check Email Outline    ${email}
-    Run Keyword Unless    "${first}"=="mark"    Check First Name Outline    ${first}
-    Run Keyword Unless    "${last}"=="hamill"    Check Last Name Outline    ${last}
-    Run Keyword Unless    "${checked}"=="True"    Check Terms and Conditions
-    Run Keyword If    "${checked}"=="True"    Click Element    ${TERMS AND CONDITIONS CHECKBOX}
-
-
-Register Form Validation
-    [arguments]    ${first name}    ${last name}    ${email}    ${password}    ${checked}
-    Input Text    ${REGISTER FIRST NAME INPUT}    ${first name}
-    Input Text    ${REGISTER LAST NAME INPUT}    ${last name}
-    Input Text    ${REGISTER EMAIL INPUT}    ${email}
-    Input Text    ${REGISTER PASSWORD INPUT}    ${password}
-    Run Keyword Unless    "${checked}"=="False"    Click Element    ${TERMS AND CONDITIONS CHECKBOX}
-    click button    ${CREATE ACCOUNT BUTTON}
-
-Check Email Outline
-    [Arguments]    ${email}
-    Wait Until Element Is Visible    ${REGISTER EMAIL INPUT}/parent::div/parent::div[contains(@class,"has-error")]
-    Run Keyword If    "${email}"=="${EMPTY}" or "${email}"=="${SPACE}"    Element Should Be Visible    ${EMAIL IS REQUIRED}
-    Run Keyword If    "${email}"=="${existing email}"    Element Should Be Visible    ${EMAIL ALREADY REGISTERED}
-    Run Keyword Unless    "${email}"=="${EMPTY}" or "${email}"=="${SPACE}" or "${email}"=="${existing email}"    Element Should Be Visible    ${EMAIL INVALID}
-
-Check Password Outline
-    [Arguments]    ${pass}
-<<<<<<< HEAD
-    Wait Until Element Is Visible    ${REGISTER PASSWORD INPUT}/../input[contains(@class,'ng-invalid')]
-=======
-    Wait Until Element Is Visible    ${REGISTER PASSWORD INPUT}/parent::div/parent::div/parent::div[contains(@class,"has-error")]
->>>>>>> 284eb51c
-    Run Keyword If    "${pass}"=="${EMPTY}" or "${pass}"=="${SPACE}"    Element Should Be Visible    ${PASSWORD IS REQUIRED}
-    Run Keyword If    "${pass}"=="${7char password}"    Element Should Be Visible    ${PASSWORD TOO SHORT}
-    Run Keyword If    "${pass}"=="${CYRILLIC TEXT}" or "${pass}"=="${SMILEY TEXT}" or "${pass}"=="${GLYPH TEXT}" or "${pass}"=="${TM TEXT}" or "${pass}"=="${SPACE}${BASE PASSWORD}" or "${pass}"=="${BASE PASSWORD}${SPACE}"    Element Should Be Visible    ${PASSWORD SPECIAL CHARS}
-    Run Keyword If    "${pass}"=="${common password}"    Element Should Be Visible    ${PASSWORD TOO COMMON}
-    Run Keyword If    "${pass}"=="${weak password}"    Element Should Be Visible    ${PASSWORD IS WEAK}
-
-Check First Name Outline
-    [Arguments]    ${first}
-    Wait Until Element Is Visible    ${REGISTER FIRST NAME INPUT}/parent::div/parent::div[contains(@class,"has-error")]
-    Element Should Be Visible    ${FIRST NAME IS REQUIRED}
-
-Check Last Name Outline
-    [Arguments]    ${last}
-    Wait Until Element Is Visible    ${REGISTER LAST NAME INPUT}/parent::div/parent::div[contains(@class,"has-error")]
-    Element Should Be Visible    ${LAST NAME IS REQUIRED}
-
-Check Terms and Conditions
+*** Settings ***
+Resource          ../resource.robot
+Resource          ../variables.robot
+Suite Setup       Open Browser and go to URL    ${url}/register
+Suite Teardown    Close Browser
+Test Teardown     Run Keyword If Test Failed    Restart
+Test Template     Test Register Invalid
+Force Tags        form
+
+*** Variables ***
+${url}    ${ENV}
+${existing email}              ${EMAIL VIEWER}
+${no upper password}           adrhartjad
+${7char password}              asdfghj
+${common password}             yyyyyyyy
+${weak password}               asqwerdf
+${valid email}                 noptixqa+valid@gmail.com
+#Register form errors
+${FIRST NAME IS REQUIRED}      //span[@ng-if='registerForm.firstName.$touched && registerForm.firstName.$error.required' and contains(text(),'${FIRST NAME IS REQUIRED TEXT}')]
+${LAST NAME IS REQUIRED}       //span[@ng-if='registerForm.lastName.$touched && registerForm.lastName.$error.required' and contains(text(),'${LAST NAME IS REQUIRED TEXT}')]
+${EMAIL IS REQUIRED}           //span[@ng-if='registerForm.registerEmail.$touched && registerForm.registerEmail.$error.required' and contains(text(),'${EMAIL IS REQUIRED TEXT}')]
+${EMAIL ALREADY REGISTERED}    //span[@ng-if='registerForm.registerEmail.$error.alreadyExists' and contains(text(),'${EMAIL ALREADY REGISTERED TEXT}')]
+${EMAIL INVALID}               //span[@ng-if='registerForm.registerEmail.$touched && registerForm.registerEmail.$error.email' and contains(text(),'${EMAIL INVALID TEXT}')]
+${PASSWORD IS REQUIRED}        //span[@ng-if='passwordInput.password.$error.required' and contains(text(),'${PASSWORD IS REQUIRED TEXT}')]
+${PASSWORD SPECIAL CHARS}      //span[@ng-if='passwordInput.password.$error.pattern' and contains(text(),'${PASSWORD SPECIAL CHARS TEXT}')]
+${PASSWORD TOO SHORT}          //span[contains(@ng-if,'form.passwordNew.$error.minlength') and contains(text(),'${PASSWORD TOO SHORT TEXT}')]
+${PASSWORD TOO COMMON}         //span[contains(@ng-if,'form.passwordNew.$error.common &&') and contains(@ng-if,'!form.passwordNew.$error.required') and contains(text(),'${PASSWORD TOO COMMON TEXT}')]
+${PASSWORD IS WEAK}            //span[contains(@ng-if,'form.passwordNew.$error.weak &&') and contains(@ng-if,'!form.passwordNew.$error.common &&') and contains(@ng-if,'!form.passwordNew.$error.pattern &&') and contains(@ng-if,'!form.passwordNew.$error.required &&') and contains(@ng-if,'!form.passwordNew.$error.minlength') and contains(text(),'${PASSWORD IS WEAK TEXT}')]
+
+*** Test Cases ***      FIRST       LAST        EMAIL                     PASS                      CHECKED
+Invalid Email 1         mark        hamill      noptixqagmail.com         ${BASE PASSWORD}            True
+Invalid Email 2         mark        hamill      @gmail.com                ${BASE PASSWORD}            True
+Invalid Email 3         mark        hamill      noptixqa@gmail..com       ${BASE PASSWORD}            True
+Invalid Email 4         mark        hamill      noptixqa@192.168.1.1.0    ${BASE PASSWORD}            True
+Invalid Email 5         mark        hamill      noptixqa.@gmail.com       ${BASE PASSWORD}            True
+Invalid Email 6         mark        hamill      noptixq..a@gmail.c        ${BASE PASSWORD}            True
+Invalid Email 7         mark        hamill      noptixqa@-gmail.com       ${BASE PASSWORD}            True
+Invalid Email 8         mark        hamill      ${SPACE}                  ${BASE PASSWORD}            True
+Empty Email             mark        hamill      ${EMPTY}                  ${BASE PASSWORD}            True
+Registered Email        mark        hamill      ${existing email}         ${BASE PASSWORD}            True
+Invalid Password 1      mark        hamill      ${valid email}            ${7char password}           True
+Invalid Password 2      mark        hamill      ${valid email}            ${no upper password}        True
+Invalid Password 3      mark        hamill      ${valid email}            ${common password}          True
+Invalid Password 4      mark        hamill      ${valid email}            ${weak password}            True
+Invalid Password 5      mark        hamill      ${valid email}            ${CYRILLIC TEXT}            True
+Invalid Password 6      mark        hamill      ${valid email}            ${SMILEY TEXT}              True
+Invalid Password 7      mark        hamill      ${valid email}            ${GLYPH TEXT}               True
+Invalid Password 8      mark        hamill      ${valid email}            ${TM TEXT}                  True
+Invalid Password 9      mark        hamill      ${valid email}            ${SPACE}${BASE PASSWORD}    True
+Invalid Password 10     mark        hamill      ${valid email}            ${BASE PASSWORD}${SPACE}    True
+Empty Password          mark        hamill      ${valid email}            ${EMPTY}                    True
+Invalid First Name      ${SPACE}    hamill      ${valid email}            ${BASE PASSWORD}            True
+Empty First Name        ${EMPTY}    hamill      ${valid email}            ${BASE PASSWORD}            True
+Invalid Last Name       mark        ${SPACE}    ${valid email}            ${BASE PASSWORD}            True
+Empty Last Name         mark        ${EMPTY}    ${valid email}            ${BASE PASSWORD}            True
+Invalid All             ${SPACE}    ${SPACE}    noptixqagmail.com         ${7char password}           True
+Terms Unchecked         mark        hamill      ${valid email}            ${BASE PASSWORD}            False
+Empty All               ${EMPTY}    ${EMPTY}    ${EMPTY}                  ${EMPTY}                    True
+
+*** Keywords ***
+Restart
+    Close Browser
+    Open Browser and go to URL    ${url}/register
+
+Test Register Invalid
+    [Arguments]    ${first}    ${last}    ${email}    ${pass}    ${checked}
+    Wait Until Elements Are Visible    ${REGISTER FIRST NAME INPUT}    ${REGISTER LAST NAME INPUT}    ${REGISTER EMAIL INPUT}    ${REGISTER PASSWORD INPUT}    ${CREATE ACCOUNT BUTTON}
+    Register Form Validation    ${first}    ${last}    ${email}    ${pass}    ${checked}
+    Run Keyword Unless    "${pass}"=="${BASE PASSWORD}"    Check Password Outline    ${pass}
+    Run Keyword Unless    "${email}"=="${valid email}"    Check Email Outline    ${email}
+    Run Keyword Unless    "${first}"=="mark"    Check First Name Outline    ${first}
+    Run Keyword Unless    "${last}"=="hamill"    Check Last Name Outline    ${last}
+    Run Keyword Unless    "${checked}"=="True"    Check Terms and Conditions
+    Run Keyword If    "${checked}"=="True"    Click Element    ${TERMS AND CONDITIONS CHECKBOX}
+
+
+Register Form Validation
+    [arguments]    ${first name}    ${last name}    ${email}    ${password}    ${checked}
+    Input Text    ${REGISTER FIRST NAME INPUT}    ${first name}
+    Input Text    ${REGISTER LAST NAME INPUT}    ${last name}
+    Input Text    ${REGISTER EMAIL INPUT}    ${email}
+    Input Text    ${REGISTER PASSWORD INPUT}    ${password}
+    Run Keyword Unless    "${checked}"=="False"    Click Element    ${TERMS AND CONDITIONS CHECKBOX}
+    click button    ${CREATE ACCOUNT BUTTON}
+
+Check Email Outline
+    [Arguments]    ${email}
+    Wait Until Element Is Visible    ${REGISTER EMAIL INPUT}/parent::div/parent::div[contains(@class,"has-error")]
+    Run Keyword If    "${email}"=="${EMPTY}" or "${email}"=="${SPACE}"    Element Should Be Visible    ${EMAIL IS REQUIRED}
+    Run Keyword If    "${email}"=="${existing email}"    Element Should Be Visible    ${EMAIL ALREADY REGISTERED}
+    Run Keyword Unless    "${email}"=="${EMPTY}" or "${email}"=="${SPACE}" or "${email}"=="${existing email}"    Element Should Be Visible    ${EMAIL INVALID}
+
+Check Password Outline
+    [Arguments]    ${pass}
+    Wait Until Element Is Visible    ${REGISTER PASSWORD INPUT}/../input[contains(@class,'ng-invalid')]
+    Run Keyword If    "${pass}"=="${EMPTY}" or "${pass}"=="${SPACE}"    Element Should Be Visible    ${PASSWORD IS REQUIRED}
+    Run Keyword If    "${pass}"=="${7char password}"    Element Should Be Visible    ${PASSWORD TOO SHORT}
+    Run Keyword If    "${pass}"=="${CYRILLIC TEXT}" or "${pass}"=="${SMILEY TEXT}" or "${pass}"=="${GLYPH TEXT}" or "${pass}"=="${TM TEXT}" or "${pass}"=="${SPACE}${BASE PASSWORD}" or "${pass}"=="${BASE PASSWORD}${SPACE}"    Element Should Be Visible    ${PASSWORD SPECIAL CHARS}
+    Run Keyword If    "${pass}"=="${common password}"    Element Should Be Visible    ${PASSWORD TOO COMMON}
+    Run Keyword If    "${pass}"=="${weak password}"    Element Should Be Visible    ${PASSWORD IS WEAK}
+
+Check First Name Outline
+    [Arguments]    ${first}
+    Wait Until Element Is Visible    ${REGISTER FIRST NAME INPUT}/parent::div/parent::div[contains(@class,"has-error")]
+    Element Should Be Visible    ${FIRST NAME IS REQUIRED}
+
+Check Last Name Outline
+    [Arguments]    ${last}
+    Wait Until Element Is Visible    ${REGISTER LAST NAME INPUT}/parent::div/parent::div[contains(@class,"has-error")]
+    Element Should Be Visible    ${LAST NAME IS REQUIRED}
+
+Check Terms and Conditions
     Wait Until Element Is Visible    ${TERMS AND CONDITIONS ERROR}