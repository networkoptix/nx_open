{
<<<<<<< HEAD
    "YOU HAVE NO SYSTEMS TEXT": "You have no Systems connected to {{PRODUCT_NAME}}",
=======
    "YOU HAVE NO SYSTEMS TEXT": "You have no Systems connected to %PRODUCT_NAME%",
>>>>>>> 63f5a0ae
    "LOG OUT BUTTON TEXT": "Deconectați-vă",
    "ACCOUNT SETTINGS BUTTON TEXT": "Setările contului",
    "RESET EMAIL SENT MESSAGE TEXT": "Password reset instructions are sent to Email %email%",
    "CREATE ACCOUNT BUTTON TEXT": "Creează cont",
    "TERMS AND CONDITIONS LINK TEXT": "Termeni si conditii",
    "RESEND ACTIVATION LINK BUTTON TEXT": "Trimiteți din nou linkul de activare",
    "SYSTEM NO ACCESS TEXT": "Nu a reușit să acceseze sistemul",
    "DISCONNECT MODAL WARNING TEXT": "Sunteți pe cale să deconectați acest sistem de contul dvs. Nu veți mai putea accesa acest sistem. Esti sigur?",
    "ALREADY ACTIVATED TEXT": "Contul este deja activat sau codul de confirmare este incorect",
    "AUTOTESTS OFFLINE TEXT": "deconectat",
    "NEW PERMISSIONS SAVED": "Au fost salvate noi permisiuni",
<<<<<<< HEAD
    "PERMISSIONS WERE REMOVED FROM": "Permissions were removed from {{email}}",
=======
    "PERMISSIONS WERE REMOVED FROM": "Permissions were removed from %email%",
>>>>>>> 63f5a0ae
    "RESET SUCCESS MESSAGE TEXT": "Parola salvată cu succes",
    "YOUR ACCOUNT IS SUCCESSFULLY SAVED": "Contul dvs. a fost salvat cu succes",
    "ACCOUNT SUCCESSFULLY ACTIVATED TEXT": "Contul dvs. a fost activat cu succes",
    "SYSTEM NAME SAVED": "Numele sistemului a fost salvat",
    "ACCOUNT IS CREATED": "Contul este creat",
<<<<<<< HEAD
    "CONFIRMATION MESSAGE IS SENT TO": "Confirmation message is sent to {{email}}",
=======
    "CONFIRMATION MESSAGE IS SENT TO": "Confirmation message is sent to %email%",
>>>>>>> 63f5a0ae
    "CANNOT SAVE PASSWORD": "Nu se poate salva parola:",
    "PASSWORD INCORRECT": "Parola curentă este incorectă.",
    "WRONG PASSWORD": "Parola gresita",
    "ACCOUNT DOES NOT EXIST": "Contul nu există.",
    "CANNOT SEND CONFIRMATION EMAIL": "Nu se poate trimite confirmare Email:",
    "CODE USED/INCORRECT": "Codul de confirmare este deja utilizat sau incorect",
    "SHARE PERMISSIONS HINT ADMIN": "Acces nelimitat, inclusiv posibilitatea de a partaja",
    "SHARE PERMISSIONS HINT ADV VIEWER": "Poate vizualiza video live, navighează în arhivă, configurează camerele, controlează PTZ etc",
    "SHARE PERMISSIONS HINT VIEWER": "Poți viziona videoclipurile live și poți naviga în arhivă",
    "SHARE PERMISSIONS HINT LIVE VIEWER": "Poate viziona numai videoclipuri live",
<<<<<<< HEAD
    "SHARE PERMISSIONS HINT CUSTOM": "Use the {{PRODUCT_NAME}} Client application to set up custom permissions",
=======
    "SHARE PERMISSIONS HINT CUSTOM": "Use the %PRODUCT_NAME% Client application to set up custom permissions",
>>>>>>> 63f5a0ae
    "ACCOUNT TEXT": "Cont",
    "EDIT USER BUTTON TEXT": "Editați | ×",
    "DELETE USER BUTTON TEXT": "Șterge",
    "DELETE USER CANCEL BUTTON TEXT": "Anulare",
    "OWNER TEXT": "Proprietar",
    "ADMIN TEXT": "Administrator",
    "ADV VIEWER TEXT": "Vizualizator avansat",
    "VIEWER TEXT": "Telespectator",
    "LIVE VIEWER TEXT": "Live Viewer",
    "CUSTOM TEXT": "Personalizat",
    "YOUR SYSTEM TEXT": "Your System",
<<<<<<< HEAD
    "ACTIVATE YOUR ACCOUNT EMAIL SUBJECT": "activează-ți contul",
    "RESET PASSWORD EMAIL SUBJECT": "reseteaza parola",
    "INVITED TO SYSTEM EMAIL SUBJECT": "{{message.sharer_name}} invites you to {{PRODUCT_NAME}}",
    "DISCONNECT FORM HEADER TEXT": "Disconnect System from {{PRODUCT_NAME}}?",
    "FIRST NAME IS REQUIRED TEXT": "Numele de familie este obligatoriu",
    "LAST NAME IS REQUIRED TEXT": "Numele de familie este obligatoriu",
    "EMAIL IS REQUIRED TEXT": "E-mailul este necesar",
    "EMAIL ALREADY REGISTERED TEXT": "This Email has been already registered in {{PRODUCT_NAME}}",
=======
    "ACTIVATE YOUR ACCOUNT EMAIL SUBJECT": "Activează-ți contul",
    "RESET PASSWORD EMAIL SUBJECT": "Reseteaza parola",
    "INVITED TO SYSTEM EMAIL SUBJECT": "Video system {{message.system_name}} was shared with you",
    "INVITED TO SYSTEM EMAIL SUBJECT UNREGISTERED": "{{message.sharer_name}} invites you to %PRODUCT_NAME%",
    "DISCONNECT FORM HEADER TEXT": "Disconnect System from %PRODUCT_NAME%?",
    "FIRST NAME IS REQUIRED TEXT": "Numele de familie este obligatoriu",
    "LAST NAME IS REQUIRED TEXT": "Numele de familie este obligatoriu",
    "EMAIL IS REQUIRED TEXT": "E-mailul este necesar",
    "EMAIL ALREADY REGISTERED TEXT": "This Email has been already registered in %PRODUCT_NAME%",
>>>>>>> 63f5a0ae
    "EMAIL INVALID TEXT": "Please enter a valid Email",
    "PASSWORD IS REQUIRED TEXT": "Parola este necesara",
    "CURRENT PASSWORD IS REQUIRED TEXT": "Current password is required",
    "PASSWORD SPECIAL CHARS TEXT": "Utilizați numai litere latine, numere și simboluri de tastatură, evitați spațiile de conducere și de sfârșit",
    "PASSWORD TOO SHORT TEXT": "Parola trebuie să conțină cel puțin 8 caractere",
    "PASSWORD TOO COMMON TEXT": "Această parolă se află în cele mai populare parole din lume",
    "PASSWORD IS WEAK TEXT": "Use numbers, upper and lower case letters and special characters to make your password stronger",
    "TERMS AND CONDITIONS ERROR TEXT": "Please review and agree to the Terms and Conditions and Privacy policy in order to proceed",
    "THIS LINK IS BROKEN TEXT": "This link is broken,<br>\n            System may be disconnected from %PRODUCT_NAME%,<br>\n            Access to this System may be revoked, <br>\n            or you may be logged into a different account",
    "PAGE NOT FOUND": "Page not found",
    "TAKE ME HOME": "Take me home",
    "OPEN NX WITNESS BUTTON TEXT": "Open %VMS_NAME%"
}<|MERGE_RESOLUTION|>--- conflicted
+++ resolved
@@ -1,9 +1,5 @@
 {
-<<<<<<< HEAD
-    "YOU HAVE NO SYSTEMS TEXT": "You have no Systems connected to {{PRODUCT_NAME}}",
-=======
     "YOU HAVE NO SYSTEMS TEXT": "You have no Systems connected to %PRODUCT_NAME%",
->>>>>>> 63f5a0ae
     "LOG OUT BUTTON TEXT": "Deconectați-vă",
     "ACCOUNT SETTINGS BUTTON TEXT": "Setările contului",
     "RESET EMAIL SENT MESSAGE TEXT": "Password reset instructions are sent to Email %email%",
@@ -15,21 +11,13 @@
     "ALREADY ACTIVATED TEXT": "Contul este deja activat sau codul de confirmare este incorect",
     "AUTOTESTS OFFLINE TEXT": "deconectat",
     "NEW PERMISSIONS SAVED": "Au fost salvate noi permisiuni",
-<<<<<<< HEAD
-    "PERMISSIONS WERE REMOVED FROM": "Permissions were removed from {{email}}",
-=======
     "PERMISSIONS WERE REMOVED FROM": "Permissions were removed from %email%",
->>>>>>> 63f5a0ae
     "RESET SUCCESS MESSAGE TEXT": "Parola salvată cu succes",
     "YOUR ACCOUNT IS SUCCESSFULLY SAVED": "Contul dvs. a fost salvat cu succes",
     "ACCOUNT SUCCESSFULLY ACTIVATED TEXT": "Contul dvs. a fost activat cu succes",
     "SYSTEM NAME SAVED": "Numele sistemului a fost salvat",
     "ACCOUNT IS CREATED": "Contul este creat",
-<<<<<<< HEAD
-    "CONFIRMATION MESSAGE IS SENT TO": "Confirmation message is sent to {{email}}",
-=======
     "CONFIRMATION MESSAGE IS SENT TO": "Confirmation message is sent to %email%",
->>>>>>> 63f5a0ae
     "CANNOT SAVE PASSWORD": "Nu se poate salva parola:",
     "PASSWORD INCORRECT": "Parola curentă este incorectă.",
     "WRONG PASSWORD": "Parola gresita",
@@ -40,11 +28,7 @@
     "SHARE PERMISSIONS HINT ADV VIEWER": "Poate vizualiza video live, navighează în arhivă, configurează camerele, controlează PTZ etc",
     "SHARE PERMISSIONS HINT VIEWER": "Poți viziona videoclipurile live și poți naviga în arhivă",
     "SHARE PERMISSIONS HINT LIVE VIEWER": "Poate viziona numai videoclipuri live",
-<<<<<<< HEAD
-    "SHARE PERMISSIONS HINT CUSTOM": "Use the {{PRODUCT_NAME}} Client application to set up custom permissions",
-=======
     "SHARE PERMISSIONS HINT CUSTOM": "Use the %PRODUCT_NAME% Client application to set up custom permissions",
->>>>>>> 63f5a0ae
     "ACCOUNT TEXT": "Cont",
     "EDIT USER BUTTON TEXT": "Editați | ×",
     "DELETE USER BUTTON TEXT": "Șterge",
@@ -56,16 +40,6 @@
     "LIVE VIEWER TEXT": "Live Viewer",
     "CUSTOM TEXT": "Personalizat",
     "YOUR SYSTEM TEXT": "Your System",
-<<<<<<< HEAD
-    "ACTIVATE YOUR ACCOUNT EMAIL SUBJECT": "activează-ți contul",
-    "RESET PASSWORD EMAIL SUBJECT": "reseteaza parola",
-    "INVITED TO SYSTEM EMAIL SUBJECT": "{{message.sharer_name}} invites you to {{PRODUCT_NAME}}",
-    "DISCONNECT FORM HEADER TEXT": "Disconnect System from {{PRODUCT_NAME}}?",
-    "FIRST NAME IS REQUIRED TEXT": "Numele de familie este obligatoriu",
-    "LAST NAME IS REQUIRED TEXT": "Numele de familie este obligatoriu",
-    "EMAIL IS REQUIRED TEXT": "E-mailul este necesar",
-    "EMAIL ALREADY REGISTERED TEXT": "This Email has been already registered in {{PRODUCT_NAME}}",
-=======
     "ACTIVATE YOUR ACCOUNT EMAIL SUBJECT": "Activează-ți contul",
     "RESET PASSWORD EMAIL SUBJECT": "Reseteaza parola",
     "INVITED TO SYSTEM EMAIL SUBJECT": "Video system {{message.system_name}} was shared with you",
@@ -75,7 +49,6 @@
     "LAST NAME IS REQUIRED TEXT": "Numele de familie este obligatoriu",
     "EMAIL IS REQUIRED TEXT": "E-mailul este necesar",
     "EMAIL ALREADY REGISTERED TEXT": "This Email has been already registered in %PRODUCT_NAME%",
->>>>>>> 63f5a0ae
     "EMAIL INVALID TEXT": "Please enter a valid Email",
     "PASSWORD IS REQUIRED TEXT": "Parola este necesara",
     "CURRENT PASSWORD IS REQUIRED TEXT": "Current password is required",
