{
<<<<<<< HEAD
    "YOU HAVE NO SYSTEMS TEXT": "You have no Systems connected to {{PRODUCT_NAME}}",
=======
    "YOU HAVE NO SYSTEMS TEXT": "You have no Systems connected to %PRODUCT_NAME%",
>>>>>>> 63f5a0ae
    "LOG OUT BUTTON TEXT": "Odhlásit se",
    "ACCOUNT SETTINGS BUTTON TEXT": "Nastavení účtu",
    "RESET EMAIL SENT MESSAGE TEXT": "Password reset instructions are sent to Email %email%",
    "CREATE ACCOUNT BUTTON TEXT": "Vytvořit účet",
    "TERMS AND CONDITIONS LINK TEXT": "Pravidla a podmínky",
    "RESEND ACTIVATION LINK BUTTON TEXT": "Znovu odeslat aktivační odkaz",
    "SYSTEM NO ACCESS TEXT": "Nepodařilo se získat přístup k systému",
    "DISCONNECT MODAL WARNING TEXT": "Chystáte se systém odpojit od svého účtu. K tomuto systému již nebudete mít přístup. Jsi si jistá?",
    "ALREADY ACTIVATED TEXT": "Účet je již aktivován nebo je nesprávný potvrzovací kód",
    "AUTOTESTS OFFLINE TEXT": "offline",
    "NEW PERMISSIONS SAVED": "Byla uložena nová oprávnění",
<<<<<<< HEAD
    "PERMISSIONS WERE REMOVED FROM": "Permissions were removed from {{email}}",
=======
    "PERMISSIONS WERE REMOVED FROM": "Permissions were removed from %email%",
>>>>>>> 63f5a0ae
    "RESET SUCCESS MESSAGE TEXT": "Heslo bylo úspěšně uloženo",
    "YOUR ACCOUNT IS SUCCESSFULLY SAVED": "Váš účet byl úspěšně uložen",
    "ACCOUNT SUCCESSFULLY ACTIVATED TEXT": "Váš účet byl úspěšně aktivován",
    "SYSTEM NAME SAVED": "Název systému byl uložen",
    "ACCOUNT IS CREATED": "Účet je vytvořen",
<<<<<<< HEAD
    "CONFIRMATION MESSAGE IS SENT TO": "Confirmation message is sent to {{email}}",
=======
    "CONFIRMATION MESSAGE IS SENT TO": "Confirmation message is sent to %email%",
>>>>>>> 63f5a0ae
    "CANNOT SAVE PASSWORD": "Heslo nelze uložit:",
    "PASSWORD INCORRECT": "Současné heslo je nesprávné.",
    "WRONG PASSWORD": "Špatné heslo",
    "ACCOUNT DOES NOT EXIST": "Účet neexistuje.",
    "CANNOT SEND CONFIRMATION EMAIL": "Nelze odeslat potvrzení Email:",
    "CODE USED/INCORRECT": "Potvrzovací kód je již použit nebo nesprávný",
    "SHARE PERMISSIONS HINT ADMIN": "Neomezený přístup včetně možnosti sdílení",
    "SHARE PERMISSIONS HINT ADV VIEWER": "Můžete sledovat živé video, prohlížet archiv, konfigurovat kamery, ovládat PTZ apod",
    "SHARE PERMISSIONS HINT VIEWER": "Můžete zobrazit živé video a prohlížet archiv",
    "SHARE PERMISSIONS HINT LIVE VIEWER": "Může zobrazit pouze živé video",
<<<<<<< HEAD
    "SHARE PERMISSIONS HINT CUSTOM": "Use the {{PRODUCT_NAME}} Client application to set up custom permissions",
=======
    "SHARE PERMISSIONS HINT CUSTOM": "Use the %PRODUCT_NAME% Client application to set up custom permissions",
>>>>>>> 63f5a0ae
    "ACCOUNT TEXT": "Účet",
    "EDIT USER BUTTON TEXT": "Upravit",
    "DELETE USER BUTTON TEXT": "Vymazat",
    "DELETE USER CANCEL BUTTON TEXT": "Zzrušení",
    "OWNER TEXT": "Majitel",
    "ADMIN TEXT": "Správce",
    "ADV VIEWER TEXT": "Rozšířený prohlížeč",
    "VIEWER TEXT": "Divák",
    "LIVE VIEWER TEXT": "Live Viewer",
    "CUSTOM TEXT": "Zvyk",
    "YOUR SYSTEM TEXT": "Your System",
    "ACTIVATE YOUR ACCOUNT EMAIL SUBJECT": "Aktivujte svuj ucet",
    "RESET PASSWORD EMAIL SUBJECT": "Obnovit heslo",
<<<<<<< HEAD
    "INVITED TO SYSTEM EMAIL SUBJECT": "{{message.sharer_name}} invites you to {{PRODUCT_NAME}}",
    "DISCONNECT FORM HEADER TEXT": "Disconnect System from {{PRODUCT_NAME}}?",
    "FIRST NAME IS REQUIRED TEXT": "Jméno je povinné",
    "LAST NAME IS REQUIRED TEXT": "Je vyžadováno příjmení",
    "EMAIL IS REQUIRED TEXT": "Je vyžadován e-mail",
    "EMAIL ALREADY REGISTERED TEXT": "This Email has been already registered in {{PRODUCT_NAME}}",
=======
    "INVITED TO SYSTEM EMAIL SUBJECT": "Video system {{message.system_name}} was shared with you",
    "INVITED TO SYSTEM EMAIL SUBJECT UNREGISTERED": "{{message.sharer_name}} invites you to %PRODUCT_NAME%",
    "DISCONNECT FORM HEADER TEXT": "Disconnect System from %PRODUCT_NAME%?",
    "FIRST NAME IS REQUIRED TEXT": "Jméno je povinné",
    "LAST NAME IS REQUIRED TEXT": "Je vyžadováno příjmení",
    "EMAIL IS REQUIRED TEXT": "Je vyžadován e-mail",
    "EMAIL ALREADY REGISTERED TEXT": "This Email has been already registered in %PRODUCT_NAME%",
>>>>>>> 63f5a0ae
    "EMAIL INVALID TEXT": "Please enter a valid Email",
    "PASSWORD IS REQUIRED TEXT": "Heslo je vyžadováno",
    "CURRENT PASSWORD IS REQUIRED TEXT": "Current password is required",
    "PASSWORD SPECIAL CHARS TEXT": "Použijte pouze latinská písmena, čísla a symboly klávesnice, vyhněte se předním a koncovým mezerám",
    "PASSWORD TOO SHORT TEXT": "Heslo musí obsahovat alespoň 8 znaků",
    "PASSWORD TOO COMMON TEXT": "Toto heslo je v nejpopulárnějších nejoblíbenějších heslech na světě",
    "PASSWORD IS WEAK TEXT": "Use numbers, upper and lower case letters and special characters to make your password stronger",
    "TERMS AND CONDITIONS ERROR TEXT": "Please review and agree to the Terms and Conditions and Privacy policy in order to proceed",
    "THIS LINK IS BROKEN TEXT": "This link is broken,<br>\n            System may be disconnected from %PRODUCT_NAME%,<br>\n            Access to this System may be revoked, <br>\n            or you may be logged into a different account",
    "PAGE NOT FOUND": "Page not found",
    "TAKE ME HOME": "Take me home",
    "OPEN NX WITNESS BUTTON TEXT": "Open %VMS_NAME%"
}<|MERGE_RESOLUTION|>--- conflicted
+++ resolved
@@ -1,9 +1,5 @@
 {
-<<<<<<< HEAD
-    "YOU HAVE NO SYSTEMS TEXT": "You have no Systems connected to {{PRODUCT_NAME}}",
-=======
     "YOU HAVE NO SYSTEMS TEXT": "You have no Systems connected to %PRODUCT_NAME%",
->>>>>>> 63f5a0ae
     "LOG OUT BUTTON TEXT": "Odhlásit se",
     "ACCOUNT SETTINGS BUTTON TEXT": "Nastavení účtu",
     "RESET EMAIL SENT MESSAGE TEXT": "Password reset instructions are sent to Email %email%",
@@ -15,21 +11,13 @@
     "ALREADY ACTIVATED TEXT": "Účet je již aktivován nebo je nesprávný potvrzovací kód",
     "AUTOTESTS OFFLINE TEXT": "offline",
     "NEW PERMISSIONS SAVED": "Byla uložena nová oprávnění",
-<<<<<<< HEAD
-    "PERMISSIONS WERE REMOVED FROM": "Permissions were removed from {{email}}",
-=======
     "PERMISSIONS WERE REMOVED FROM": "Permissions were removed from %email%",
->>>>>>> 63f5a0ae
     "RESET SUCCESS MESSAGE TEXT": "Heslo bylo úspěšně uloženo",
     "YOUR ACCOUNT IS SUCCESSFULLY SAVED": "Váš účet byl úspěšně uložen",
     "ACCOUNT SUCCESSFULLY ACTIVATED TEXT": "Váš účet byl úspěšně aktivován",
     "SYSTEM NAME SAVED": "Název systému byl uložen",
     "ACCOUNT IS CREATED": "Účet je vytvořen",
-<<<<<<< HEAD
-    "CONFIRMATION MESSAGE IS SENT TO": "Confirmation message is sent to {{email}}",
-=======
     "CONFIRMATION MESSAGE IS SENT TO": "Confirmation message is sent to %email%",
->>>>>>> 63f5a0ae
     "CANNOT SAVE PASSWORD": "Heslo nelze uložit:",
     "PASSWORD INCORRECT": "Současné heslo je nesprávné.",
     "WRONG PASSWORD": "Špatné heslo",
@@ -40,11 +28,7 @@
     "SHARE PERMISSIONS HINT ADV VIEWER": "Můžete sledovat živé video, prohlížet archiv, konfigurovat kamery, ovládat PTZ apod",
     "SHARE PERMISSIONS HINT VIEWER": "Můžete zobrazit živé video a prohlížet archiv",
     "SHARE PERMISSIONS HINT LIVE VIEWER": "Může zobrazit pouze živé video",
-<<<<<<< HEAD
-    "SHARE PERMISSIONS HINT CUSTOM": "Use the {{PRODUCT_NAME}} Client application to set up custom permissions",
-=======
     "SHARE PERMISSIONS HINT CUSTOM": "Use the %PRODUCT_NAME% Client application to set up custom permissions",
->>>>>>> 63f5a0ae
     "ACCOUNT TEXT": "Účet",
     "EDIT USER BUTTON TEXT": "Upravit",
     "DELETE USER BUTTON TEXT": "Vymazat",
@@ -58,14 +42,6 @@
     "YOUR SYSTEM TEXT": "Your System",
     "ACTIVATE YOUR ACCOUNT EMAIL SUBJECT": "Aktivujte svuj ucet",
     "RESET PASSWORD EMAIL SUBJECT": "Obnovit heslo",
-<<<<<<< HEAD
-    "INVITED TO SYSTEM EMAIL SUBJECT": "{{message.sharer_name}} invites you to {{PRODUCT_NAME}}",
-    "DISCONNECT FORM HEADER TEXT": "Disconnect System from {{PRODUCT_NAME}}?",
-    "FIRST NAME IS REQUIRED TEXT": "Jméno je povinné",
-    "LAST NAME IS REQUIRED TEXT": "Je vyžadováno příjmení",
-    "EMAIL IS REQUIRED TEXT": "Je vyžadován e-mail",
-    "EMAIL ALREADY REGISTERED TEXT": "This Email has been already registered in {{PRODUCT_NAME}}",
-=======
     "INVITED TO SYSTEM EMAIL SUBJECT": "Video system {{message.system_name}} was shared with you",
     "INVITED TO SYSTEM EMAIL SUBJECT UNREGISTERED": "{{message.sharer_name}} invites you to %PRODUCT_NAME%",
     "DISCONNECT FORM HEADER TEXT": "Disconnect System from %PRODUCT_NAME%?",
@@ -73,7 +49,6 @@
     "LAST NAME IS REQUIRED TEXT": "Je vyžadováno příjmení",
     "EMAIL IS REQUIRED TEXT": "Je vyžadován e-mail",
     "EMAIL ALREADY REGISTERED TEXT": "This Email has been already registered in %PRODUCT_NAME%",
->>>>>>> 63f5a0ae
     "EMAIL INVALID TEXT": "Please enter a valid Email",
     "PASSWORD IS REQUIRED TEXT": "Heslo je vyžadováno",
     "CURRENT PASSWORD IS REQUIRED TEXT": "Current password is required",
