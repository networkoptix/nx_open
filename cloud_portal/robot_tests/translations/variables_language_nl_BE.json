--- conflicted
+++ resolved
@@ -11,27 +11,19 @@
     "ALREADY ACTIVATED TEXT": "Account is al geactiveerd of de bevestigingscode is onjuist",
     "AUTOTESTS OFFLINE TEXT": "offline",
     "NEW PERMISSIONS SAVED": "Nieuwe rechten opgeslagen",
-<<<<<<< HEAD
-    "PERMISSIONS WERE REMOVED FROM": "Machtigingen zijn verwijderd uit {{email}}",
-=======
     "PERMISSIONS WERE REMOVED FROM": "Toestemmingen zijn verwijderd voor %email%",
->>>>>>> 63f5a0ae
     "RESET SUCCESS MESSAGE TEXT": "Het wachtwoord is succesvol opgeslagen",
     "YOUR ACCOUNT IS SUCCESSFULLY SAVED": "Uw account is succesvol opgeslagen",
     "ACCOUNT SUCCESSFULLY ACTIVATED TEXT": "Uw account is succesvol geactiveerd",
     "SYSTEM NAME SAVED": "De systeemnaam is opgeslagen",
     "ACCOUNT IS CREATED": "Het account is aangemaakt",
-<<<<<<< HEAD
-    "CONFIRMATION MESSAGE IS SENT TO": "Bevestigingsbericht wordt verzonden naar {{email}}",
-=======
     "CONFIRMATION MESSAGE IS SENT TO": "Een bevestigingsbericht wordt verzonden naar%email%",
->>>>>>> 63f5a0ae
     "CANNOT SAVE PASSWORD": "Wachtwoord kan niet worden opgeslagen:",
     "PASSWORD INCORRECT": "Dit wachtwoord is onjuist.",
     "WRONG PASSWORD": "Wachtwoord onjuist",
     "ACCOUNT DOES NOT EXIST": "Account bestaat niet.",
     "CANNOT SEND CONFIRMATION EMAIL": "Kan geen bevestigingsmail versturen:",
-    "CODE USED/INCORRECT": "De bevestigingscode is al gebruikt of onjuist",
+    "CODE USED/INCORRECT": "Bevestigingscode is al gebruikt of niet correct",
     "SHARE PERMISSIONS HINT ADMIN": "Onbeperkt toegang inclusief de mogelijkheid om te delen",
     "SHARE PERMISSIONS HINT ADV VIEWER": "Kan live video bekijken, zoeken in opgenomen beelden, camera configureren, PTZ, enz. bedienen",
     "SHARE PERMISSIONS HINT VIEWER": "Kan live video bekijken en zoeken in opgenomen beelden",
@@ -50,14 +42,6 @@
     "YOUR SYSTEM TEXT": "Uw systeem",
     "ACTIVATE YOUR ACCOUNT EMAIL SUBJECT": "Account activeren",
     "RESET PASSWORD EMAIL SUBJECT": "Herstel uw wachtwoord",
-<<<<<<< HEAD
-    "INVITED TO SYSTEM EMAIL SUBJECT": "{{message.sharer_name}} nodigt je uit voor {{PRODUCT_NAME}}",
-    "DISCONNECT FORM HEADER TEXT": "Verbinding verbreken met systeem {{PRODUCT_NAME}}?",
-    "FIRST NAME IS REQUIRED TEXT": "Voornaam is verplicht",
-    "LAST NAME IS REQUIRED TEXT": "Achternaam is verplicht",
-    "EMAIL IS REQUIRED TEXT": "E-mail is verplicht",
-    "EMAIL ALREADY REGISTERED TEXT": "Deze e-mail is al geregistreerd in {{PRODUCT_NAME}}",
-=======
     "INVITED TO SYSTEM EMAIL SUBJECT": "Videosysteem {{message.system_name}} is met u gedeeld",
     "INVITED TO SYSTEM EMAIL SUBJECT UNREGISTERED": "{{message.sharer_name}} nodigt u uit voor %PRODUCT_NAME%",
     "DISCONNECT FORM HEADER TEXT": "Ontkoppel het systeem van %PRODUCT_NAME%?",
@@ -65,7 +49,6 @@
     "LAST NAME IS REQUIRED TEXT": "Achternaam is verplicht",
     "EMAIL IS REQUIRED TEXT": "E-mail is verplicht",
     "EMAIL ALREADY REGISTERED TEXT": "Dit e-mailadres is al geregistreerd voor %PRODUCT_NAME%",
->>>>>>> 63f5a0ae
     "EMAIL INVALID TEXT": "Gelieve een geldig e-mailadres in te vullen",
     "PASSWORD IS REQUIRED TEXT": "Wachtwoord is vereist",
     "CURRENT PASSWORD IS REQUIRED TEXT": "Huidig wachtwoord (verplicht)",
@@ -73,15 +56,9 @@
     "PASSWORD TOO SHORT TEXT": "Het wachtwoord moet minstens 8 karakters bevatten",
     "PASSWORD TOO COMMON TEXT": "Dit wachtwoord bevind zich in de top van de meest populaire wachtwoorden in de wereld",
     "PASSWORD IS WEAK TEXT": "Gebruik cijfers, hoofdletters, kleine letters en speciale tekens om uw wachtwoord sterker te maken",
-<<<<<<< HEAD
-    "THIS LINK IS BROKEN TEXT": "Deze link is gebroken, <br>het systeem kan worden losgekoppeld van {{PRODUCT_NAME}}, <br>toegang tot dit systeem kan zijn ingetrokken, <br>of u bent reeds ingelogd bij een ander account",
-    "PAGE NOT FOUND": "Pagina niet gevonden",
-    "TAKE ME HOME": "Breng me terug naar de homepagina"
-=======
     "TERMS AND CONDITIONS ERROR TEXT": "Lees hier onze Algemene voorwaarden en ons Privacybeleid en ga akkoord om door te gaan",
     "THIS LINK IS BROKEN TEXT": "Deze link is gebroken, <br>het systeem kan worden losgekoppeld van %PRODUCT_NAME%, <br>toegang tot dit systeem kan zijn ingetrokken, <br>of u bent reeds ingelogd bij een ander account",
     "PAGE NOT FOUND": "Pagina niet gevonden",
     "TAKE ME HOME": "Breng me terug naar de homepagina",
     "OPEN NX WITNESS BUTTON TEXT": "Open %VMS_NAME%"
->>>>>>> 63f5a0ae
 }