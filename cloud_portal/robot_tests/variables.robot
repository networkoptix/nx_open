*** Settings ***
Variables    getvars.py

*** Variables ***
${ALERT}                              //span[@ng-if='!message.compileContent']
${ALERT CLOSE}                        //div[contains(@class, 'ng-toast')]//span[@ng-bind-html='message.content']/../preceding-sibling::button[@ng-click='!message.dismissOnClick && dismiss()']

${BACKDROP}                           //div[@uib-modal-backdrop="modal-backdrop"]

${LANGUAGE DROPDOWN}                  //footer//button[@uib-dropdown-toggle and @id='language-dropdown' and @aria-haspopup='true']
${LANGUAGE TO SELECT}                 //footer//span[@lang='${LANGUAGE}']/..

@{LANGUAGES LIST}                          en_US    en_GB    ru_RU           fr_FR   de_DE    es_ES   hu_HU  zh_CN  zh_TW  ja_JP   ko_KR  tr_TR  th_TH     nl_NL    he_IL  pl_PL  vi_VN
@{LANGUAGES ACCOUNT TEXT LIST}             Account  Account  Учетная запись  Compte  Account  Cuenta  Fiók   帐户    帳號   アカウント  계정    Hesap  บัญชีผู้ใช้  Account  חשבון    Konto  Tài khoản

${CYRILLIC TEXT}                      Кенгшщзх
${SMILEY TEXT}                        ☠☿☂⊗⅓∠∩λ℘웃♞⊀☻★
${GLYPH TEXT}                         您都可以享受源源不絕的好禮及優惠
${SYMBOL TEXT}                        `~!@#$%^&*()_:";'{}[]+<>?,./\
${TM TEXT}                            qweasdzxc123®™

#Log In Elements
<<<<<<< HEAD
${LOG IN MODAL}                       //form[@name='loginForm']
${EMAIL INPUT}                        //form[@name='loginForm']//input[@id='email']
${PASSWORD INPUT}                     //form[@name='loginForm']//input[@id='password']
${LOG IN BUTTON}                      //form[@name='loginForm']//button[text()= 'Log In']
${REMEMBER ME CHECKBOX}               //form[@name='loginForm']//input[@id='remember']
${FORGOT PASSWORD}                    //form[@name='loginForm']//a[@href='/restore_password']
${LOG IN CLOSE BUTTON}                //button[@data-dismiss='modal']
${ACCOUNT NOT FOUND}                  //form[@name='loginForm']//label[contains(text(), '${ACCOUNT NOT FOUND TEXT}')]
${RESEND ACTIVATION EMAIL LINK}       //form[@name='loginForm']//a[text()='${RESEND ACTVIATION EMAIL}']
=======
${LOG IN MODAL}                       //div[contains(@class, 'modal-content')]
${EMAIL INPUT}                        //form[contains(@name, 'loginForm')]//input[@ng-model='auth.email']
${PASSWORD INPUT}                     //form[contains(@name, 'loginForm')]//input[@ng-model='auth.password']
${LOG IN BUTTON}                      //form[contains(@name, 'loginForm')]//button[@ng-click='checkForm()']
${REMEMBER ME CHECKBOX}               //form[contains(@name, 'loginForm')]//input[@ng-model='auth.remember']
${FORGOT PASSWORD}                    //form[contains(@name, 'loginForm')]//a[@href='/restore_password']
${LOG IN CLOSE BUTTON}                //button[@ng-click='close()']
>>>>>>> 994ddcea

${LOG IN NAV BAR}                     //nav//a[contains(@ng-click, 'login()')]
${YOU HAVE NO SYSTEMS}                //span[contains(text(),'${YOU HAVE NO SYSTEMS TEXT}')]

${ACCOUNT DROPDOWN}                   //li[contains(@class, 'collapse-first')]//a['uib-dropdown-toggle']
${LOG OUT BUTTON}                     //li[contains(@class, 'collapse-first')]//a[contains(text(), '${LOG OUT BUTTON TEXT}')]
<<<<<<< HEAD
${ACCOUNT SETTINGS BUTTON}            //li//a[(@href = '/account/')]
${SYSTEMS DROPDOWN}                   //li[contains(@class, 'collapse-second')]//button['btn-dropdown-toggle']
${ALL SYSTEMS}                        //li[contains(@class, 'collapse-second')]//a[@href='/systems']
=======
${ACCOUNT SETTINGS BUTTON}            //li[contains(@class, 'collapse-first')]//a[contains(text(), '${ACCOUNT SETTINGS BUTTON TEXT}')]
${SYSTEMS DROPDOWN}                   //li[contains(@class, 'collapse-second')]//a['uib-dropdown-toggle']
${ALL SYSTEMS}                        //li[contains(@class, 'collapse-second')]//a[@ng-href='/systems']
>>>>>>> 994ddcea
${AUTHORIZED BODY}                    //body[contains(@class, 'authorized')]
${ANONYMOUS BODY}                     //body[contains(@class,'anonymous')]
${CREATE ACCOUNT HEADER}              //header//a[@href='/register']
${CREATE ACCOUNT BODY}                //body//a[@href='/register']

#Forgot Password
${RESTORE PASSWORD EMAIL INPUT}       //form[@name='restorePassword']//input[@type='email']
${RESET PASSWORD BUTTON}              //form[@name='restorePassword']//button[@ng-click='checkForm()']
${RESET PASSWORD INPUT}               //form[@name='restorePasswordWithCode']//input[@type='password']
${SAVE PASSWORD}                      //form[@name='restorePasswordWithCode']//button[@ng-click='checkForm()']
${RESET EMAIL SENT MESSAGE}           //div[@ng-if='restoringSuccess']/h1
${RESET SUCCESS MESSAGE}              //h1[contains(text(), '${RESET SUCCESS MESSAGE TEXT}')]
${RESET SUCCESS LOG IN LINK}          //h1[@ng-if='change.success || changeSuccess']//a[@href='/login']

#Change Password
${CURRENT PASSWORD INPUT}             //form[@name='passwordForm']//input[@ng-model='pass.password']
${NEW PASSWORD INPUT}                 //form[@name='passwordForm']//password-input[@ng-model='pass.newPassword']//input[@type='password']
${CHANGE PASSWORD BUTTON}             //form[@name='passwordForm']//button[@ng-click='checkForm()']
${PASSWORD IS REQUIRED}               //span[@ng-if='passwordInput.password.$error.required']

#Register Form Elements
${REGISTER FIRST NAME INPUT}          //form[@name= 'registerForm']//input[@ng-model='account.firstName']
${REGISTER LAST NAME INPUT}           //form[@name= 'registerForm']//input[@ng-model='account.lastName']
${REGISTER EMAIL INPUT}               //form[@name= 'registerForm']//input[@ng-model='account.email']
${REGISTER EMAIL INPUT LOCKED}        //form[@name= 'registerForm']//input['readOnly' and @ng-if='lockEmail']
${REGISTER PASSWORD INPUT}            //form[@name= 'registerForm']//password-input[@ng-model='account.password']//input[@type='password']
${TERMS AND CONDITIONS CHECKBOX}      //form[@name= 'registerForm']//input[@ng-model='account.accept']
${CREATE ACCOUNT BUTTON}              //form[@name= 'registerForm']//button[contains(text(), '${CREATE ACCOUNT BUTTON TEXT}')]
${TERMS AND CONDITIONS LINK}          //form[@name= 'registerForm']//a[@href='/content/eula']
${TERMS AND CONDITIONS ERROR}         //form[@name= 'registerForm']//p[@ng-if='registerForm.accept.$touched && registerForm.accept.$error.required' and contains(text(), '${TERMS AND CONDITIONS ERROR TEXT}')]
${PRIVACY POLICY LINK}                //form[@name= 'registerForm']//a[@href='/content/privacy']
${RESEND ACTIVATION LINK BUTTON}      //form[@name= 'reactivateAccount']//button[contains(text(), "${RESEND ACTIVATION LINK BUTTON TEXT}")]

#targets the open nx witness button presented when logging in after activating with from=mobile or client
${OPEN NX WITNESS BUTTON FROM =}      //button[text()='${OPEN NX WITNESS BUTTON TEXT}']

${EMAIL ALREADY REGISTERED}           //span[@ng-if="registerForm.registerEmail.$error.alreadyExists"]

${ACCOUNT CREATION SUCCESS}           //h1[@ng-if='(register.success || registerSuccess) && !activated']
${ACTIVATION SUCCESS}                 //h1[@ng-if='activate.success' and contains(text(), '${ACCOUNT SUCCESSFULLY ACTIVATED TEXT}')]
${SUCCESS LOG IN BUTTON}              //h1[@ng-if='activate.success' and contains(text(), '${ACCOUNT SUCCESSFULLY ACTIVATED TEXT}')]/following-sibling::h1/a[@href="/login"]
#In system settings
${FIRST USER OWNER}                   //table[@ng-if='system.users.length']/tbody/tr/td[3]/span[contains(text(),'${OWNER TEXT}')]
${DISCONNECT FROM NX}                 //button[@ng-click='disconnect()']
${RENAME SYSTEM}                      //button[@ng-click='rename()']
${RENAME CANCEL}                      //form[@name='renameForm']//button[text()='Cancel']
${RENAME SAVE}                        //form[@name='renameForm']//button[text()='Save']
${RENAME INPUT}                       //form[@name='renameForm']//input[@ng-model='model.systemName']
${DISCONNECT FROM MY ACCOUNT}         //button[@ng-click='delete()']
${SHARE BUTTON SYSTEMS}               //div[@process-loading='gettingSystem']//button[@ng-click='share()']
${SHARE BUTTON DISABLED}              //div[@process-loading='gettingSystem']//button[@ng-click='share()' and @ng-disabled='!system.isAvailable']
${OPEN IN NX BUTTON}                  //div[@process-loading='gettingSystem']//button[@ng-click='checkForm()']
${OPEN IN NX BUTTON DISABLED}         //div[@process-loading='gettingSystem']//button[@ng-click='checkForm()' and @ng-disabled='buttonDisabled']
${DELETE USER MODAL}                  //div[@uib-modal-transclude]
${DELETE USER BUTTON}                 //button[contains(text(), '${DELETE USER BUTTON TEXT}')]
${DELETE USER CANCEL BUTTON}          //button[@ng-click='cancel()' and contains(text(), '${DELETE USER CANCEL BUTTON TEXT}')]
${SYSTEM NAME OFFLINE}                //span[@ng-if='!system.isOnline']
${USERS LIST}                         //div[@process-loading='gettingSystemUsers']

${SYSTEM NO ACCESS}                   //div[@ng-if='systemNoAccess']/h1[contains(text(), '${SYSTEM NO ACCESS TEXT}')]

#Disconnect from cloud portal
${DISCONNECT FORM}                    //form[@name='disconnectForm']
${DISCONNECT FORM CANCEL}             //form[@name='disconnectForm']//button[text()='Cancel']
${DISCONNECT FORM HEADER}             //h1['${DISCONNECT FORM HEADER TEXT}']

#Disconnect from my account
${DISCONNECT MODAL WARNING}              //p[contains(text(), '${DISCONNECT MODAL WARNING TEXT}')]
# extra spaces here temporarily
${DISCONNECT MODAL CANCEL}               //button[text()='Cancel ']
${DISCONNECT MODAL DISCONNECT BUTTON}    //button[text()='Disconnect ']

${JUMBOTRON}                          //div[@class='jumbotron']
${PROMO BLOCK}                        //div[contains(@class,'promo-block') and not(contains(@class, 'col-sm-4'))]
${ALREADY ACTIVATED}                  //h1[@ng-if='!activate.success' and contains(text(),'${ALREADY ACTIVATED TEXT}')]

#Share Elements (Note: Share and Permissions are the same form so these are the same variables.  Making two just in case they do diverge at some point.)
<<<<<<< HEAD
${SHARE MODAL}                        //form[@name='shareForm']
${SHARE EMAIL}                        //form[@name='shareForm']//input[@id='email']
${SHARE PERMISSIONS DROPDOWN}         //form[@name='shareForm']//nx-permissions-select//button[@id='permissionsSelect']
${SHARE BUTTON MODAL}                 //form[@name='shareForm']//button[text()='Share']
${SHARE CANCEL}                       //form[@name='shareForm']//button[text()='Cancel']
${SHARE CLOSE}                        //form[@name='shareForm']//button[@data-dismiss='modal']
=======
${SHARE MODAL}                        //div[@uib-modal-transclude]
${SHARE EMAIL}                        //form[@name='shareForm']//input[@ng-model='user.email']
${SHARE PERMISSIONS DROPDOWN}         //form[@name='shareForm']//select[@ng-model='user.role']
${SHARE BUTTON MODAL}                 //form[@name='shareForm']//button[@ng-click='checkForm()']
${SHARE CANCEL}                       //form[@name='shareForm']//button[@ng-click='close()']
${SHARE CLOSE}                        //div[@uib-modal-transclude]//div[@ng-if='settings.title']//button[@ng-click='close()']
>>>>>>> 994ddcea
${SHARE PERMISSIONS HINT}             //form[@name='shareForm']//span[contains(@class,'help-block')]

${EDIT PERMISSIONS EMAIL}             //form[@name='shareForm']//input[@ng-model='user.email']
${EDIT PERMISSIONS DROPDOWN}          //form[@name='shareForm']//select[@ng-model='user.role']
${EDIT PERMISSIONS SAVE}              //form[@name='shareForm']//button[text()='Save']
${EDIT PERMISSIONS CANCEL}            //form[@name='shareForm']//button[@ng-click='close()']
${EDIT PERMISSIONS CLOSE}             //div[@uib-modal-transclude]//div[@ng-if='settings.title']//button[@ng-click='close()']
${EDIT PERMISSIONS ADMINISTRATOR}     //form[@name='shareForm']//select[@ng-model='user.role']//option[@label='Administrator']
${EDIT PERMISSIONS ADVANCED VIEWER}   //form[@name='shareForm']//select[@ng-model='user.role']//option[@label='Advanced Viewer']
${EDIT PERMISSIONS VIEWER}            //form[@name='shareForm']//select[@ng-model='user.role']//option[@label='Viewer']
${EDIT PERMISSIONS LIVE VIEWER}       //form[@name='shareForm']//select[@ng-model='user.role']//option[@label='Live Viewer']
${EDIT PERMISSIONS CUSTOM}            //form[@name='shareForm']//select[@ng-model='user.role']//option[@label='Custom']
${EDIT PERMISSIONS HINT}              //form[@name='shareForm']//span[contains(@class,'help-block')]

#Account Page
${ACCOUNT EMAIL}                      //form[@name='accountForm']//input[@ng-model='account.email']
${ACCOUNT FIRST NAME}                 //form[@name='accountForm']//input[@ng-model='account.first_name']
${ACCOUNT LAST NAME}                  //form[@name='accountForm']//input[@ng-model='account.last_name']
${ACCOUNT LANGUAGE DROPDOWN}          //form[@name='accountForm']//language-select//button
${ACCOUNT SAVE}                       //form[@name='accountForm']//button[@ng-click='checkForm()']

#Already logged in modal
#extra spaces here temporarily
${LOGGED IN CONTINUE BUTTON}          //ngb-modal-window//button[text()='Continue ']
${LOGGED IN LOG OUT BUTTON}           //ngb-modal-window//button[text()='Log Out ']

${CONTINUE BUTTON}                    //div[@uib-modal-window='modal-window']//button[@ng-class='settings.buttonClass' and @ng-click='ok()']
${CONTINUE MODAL}                     //div[@uib-modal-window='modal-window']

${300CHARS}                           QWErtyuiopasdfghhkljzxcvbnmqwertyuiopasdfghhkljzxcvbnmqwertyuiopasdfghhkljzxcvbnmqwertyuiopasdfghhkljzxcvbnmqwertyuiopasdfghhkljzxcvbnmqwertyuiopasdfghhkljzxcvbnmqwertyuiopasdfghhkljzxcvbnmqwertyuiopasdfghhkljzxcvbnmqwertyuiopasdfghhkljzxcvbnmqwertyuiopasdfghhkljzxcvbnmqwertyuiopasdfghhkljzxcvbnmyy
${255CHARS}                           QWErtyuiopasdfghhkljzxcvbnmqwertyuiopasdfghhkljzxcvbnmqwertyuiopasdfghhkljzxcvbnmqwertyuiopasdfghhkljzxcvbnmqwertyuiopasdfghhkljzxcvbnmqwertyuiopasdfghhkljzxcvbnmqwertyuiopasdfghhkljzxcvbnmqwertyuiopasdfghhkljzxcvbnmqwertyuiopasdfghhkljzxcvbnmqwertyuiopas

#ASCII
${ESCAPE}                             \\27
${ENTER}                              \\13
${TAB}                                \\9
${SPACEBAR}                           \\32<|MERGE_RESOLUTION|>--- conflicted
+++ resolved
@@ -1,185 +1,159 @@
-*** Settings ***
-Variables    getvars.py
-
-*** Variables ***
-${ALERT}                              //span[@ng-if='!message.compileContent']
-${ALERT CLOSE}                        //div[contains(@class, 'ng-toast')]//span[@ng-bind-html='message.content']/../preceding-sibling::button[@ng-click='!message.dismissOnClick && dismiss()']
-
-${BACKDROP}                           //div[@uib-modal-backdrop="modal-backdrop"]
-
-${LANGUAGE DROPDOWN}                  //footer//button[@uib-dropdown-toggle and @id='language-dropdown' and @aria-haspopup='true']
-${LANGUAGE TO SELECT}                 //footer//span[@lang='${LANGUAGE}']/..
-
-@{LANGUAGES LIST}                          en_US    en_GB    ru_RU           fr_FR   de_DE    es_ES   hu_HU  zh_CN  zh_TW  ja_JP   ko_KR  tr_TR  th_TH     nl_NL    he_IL  pl_PL  vi_VN
-@{LANGUAGES ACCOUNT TEXT LIST}             Account  Account  Учетная запись  Compte  Account  Cuenta  Fiók   帐户    帳號   アカウント  계정    Hesap  บัญชีผู้ใช้  Account  חשבון    Konto  Tài khoản
-
-${CYRILLIC TEXT}                      Кенгшщзх
-${SMILEY TEXT}                        ☠☿☂⊗⅓∠∩λ℘웃♞⊀☻★
-${GLYPH TEXT}                         您都可以享受源源不絕的好禮及優惠
-${SYMBOL TEXT}                        `~!@#$%^&*()_:";'{}[]+<>?,./\
-${TM TEXT}                            qweasdzxc123®™
-
-#Log In Elements
-<<<<<<< HEAD
-${LOG IN MODAL}                       //form[@name='loginForm']
-${EMAIL INPUT}                        //form[@name='loginForm']//input[@id='email']
-${PASSWORD INPUT}                     //form[@name='loginForm']//input[@id='password']
-${LOG IN BUTTON}                      //form[@name='loginForm']//button[text()= 'Log In']
-${REMEMBER ME CHECKBOX}               //form[@name='loginForm']//input[@id='remember']
-${FORGOT PASSWORD}                    //form[@name='loginForm']//a[@href='/restore_password']
-${LOG IN CLOSE BUTTON}                //button[@data-dismiss='modal']
-${ACCOUNT NOT FOUND}                  //form[@name='loginForm']//label[contains(text(), '${ACCOUNT NOT FOUND TEXT}')]
-${RESEND ACTIVATION EMAIL LINK}       //form[@name='loginForm']//a[text()='${RESEND ACTVIATION EMAIL}']
-=======
-${LOG IN MODAL}                       //div[contains(@class, 'modal-content')]
-${EMAIL INPUT}                        //form[contains(@name, 'loginForm')]//input[@ng-model='auth.email']
-${PASSWORD INPUT}                     //form[contains(@name, 'loginForm')]//input[@ng-model='auth.password']
-${LOG IN BUTTON}                      //form[contains(@name, 'loginForm')]//button[@ng-click='checkForm()']
-${REMEMBER ME CHECKBOX}               //form[contains(@name, 'loginForm')]//input[@ng-model='auth.remember']
-${FORGOT PASSWORD}                    //form[contains(@name, 'loginForm')]//a[@href='/restore_password']
-${LOG IN CLOSE BUTTON}                //button[@ng-click='close()']
->>>>>>> 994ddcea
-
-${LOG IN NAV BAR}                     //nav//a[contains(@ng-click, 'login()')]
-${YOU HAVE NO SYSTEMS}                //span[contains(text(),'${YOU HAVE NO SYSTEMS TEXT}')]
-
-${ACCOUNT DROPDOWN}                   //li[contains(@class, 'collapse-first')]//a['uib-dropdown-toggle']
-${LOG OUT BUTTON}                     //li[contains(@class, 'collapse-first')]//a[contains(text(), '${LOG OUT BUTTON TEXT}')]
-<<<<<<< HEAD
-${ACCOUNT SETTINGS BUTTON}            //li//a[(@href = '/account/')]
-${SYSTEMS DROPDOWN}                   //li[contains(@class, 'collapse-second')]//button['btn-dropdown-toggle']
-${ALL SYSTEMS}                        //li[contains(@class, 'collapse-second')]//a[@href='/systems']
-=======
-${ACCOUNT SETTINGS BUTTON}            //li[contains(@class, 'collapse-first')]//a[contains(text(), '${ACCOUNT SETTINGS BUTTON TEXT}')]
-${SYSTEMS DROPDOWN}                   //li[contains(@class, 'collapse-second')]//a['uib-dropdown-toggle']
-${ALL SYSTEMS}                        //li[contains(@class, 'collapse-second')]//a[@ng-href='/systems']
->>>>>>> 994ddcea
-${AUTHORIZED BODY}                    //body[contains(@class, 'authorized')]
-${ANONYMOUS BODY}                     //body[contains(@class,'anonymous')]
-${CREATE ACCOUNT HEADER}              //header//a[@href='/register']
-${CREATE ACCOUNT BODY}                //body//a[@href='/register']
-
-#Forgot Password
-${RESTORE PASSWORD EMAIL INPUT}       //form[@name='restorePassword']//input[@type='email']
-${RESET PASSWORD BUTTON}              //form[@name='restorePassword']//button[@ng-click='checkForm()']
-${RESET PASSWORD INPUT}               //form[@name='restorePasswordWithCode']//input[@type='password']
-${SAVE PASSWORD}                      //form[@name='restorePasswordWithCode']//button[@ng-click='checkForm()']
-${RESET EMAIL SENT MESSAGE}           //div[@ng-if='restoringSuccess']/h1
-${RESET SUCCESS MESSAGE}              //h1[contains(text(), '${RESET SUCCESS MESSAGE TEXT}')]
-${RESET SUCCESS LOG IN LINK}          //h1[@ng-if='change.success || changeSuccess']//a[@href='/login']
-
-#Change Password
-${CURRENT PASSWORD INPUT}             //form[@name='passwordForm']//input[@ng-model='pass.password']
-${NEW PASSWORD INPUT}                 //form[@name='passwordForm']//password-input[@ng-model='pass.newPassword']//input[@type='password']
-${CHANGE PASSWORD BUTTON}             //form[@name='passwordForm']//button[@ng-click='checkForm()']
-${PASSWORD IS REQUIRED}               //span[@ng-if='passwordInput.password.$error.required']
-
-#Register Form Elements
-${REGISTER FIRST NAME INPUT}          //form[@name= 'registerForm']//input[@ng-model='account.firstName']
-${REGISTER LAST NAME INPUT}           //form[@name= 'registerForm']//input[@ng-model='account.lastName']
-${REGISTER EMAIL INPUT}               //form[@name= 'registerForm']//input[@ng-model='account.email']
-${REGISTER EMAIL INPUT LOCKED}        //form[@name= 'registerForm']//input['readOnly' and @ng-if='lockEmail']
-${REGISTER PASSWORD INPUT}            //form[@name= 'registerForm']//password-input[@ng-model='account.password']//input[@type='password']
-${TERMS AND CONDITIONS CHECKBOX}      //form[@name= 'registerForm']//input[@ng-model='account.accept']
-${CREATE ACCOUNT BUTTON}              //form[@name= 'registerForm']//button[contains(text(), '${CREATE ACCOUNT BUTTON TEXT}')]
-${TERMS AND CONDITIONS LINK}          //form[@name= 'registerForm']//a[@href='/content/eula']
-${TERMS AND CONDITIONS ERROR}         //form[@name= 'registerForm']//p[@ng-if='registerForm.accept.$touched && registerForm.accept.$error.required' and contains(text(), '${TERMS AND CONDITIONS ERROR TEXT}')]
-${PRIVACY POLICY LINK}                //form[@name= 'registerForm']//a[@href='/content/privacy']
-${RESEND ACTIVATION LINK BUTTON}      //form[@name= 'reactivateAccount']//button[contains(text(), "${RESEND ACTIVATION LINK BUTTON TEXT}")]
-
-#targets the open nx witness button presented when logging in after activating with from=mobile or client
-${OPEN NX WITNESS BUTTON FROM =}      //button[text()='${OPEN NX WITNESS BUTTON TEXT}']
-
-${EMAIL ALREADY REGISTERED}           //span[@ng-if="registerForm.registerEmail.$error.alreadyExists"]
-
-${ACCOUNT CREATION SUCCESS}           //h1[@ng-if='(register.success || registerSuccess) && !activated']
-${ACTIVATION SUCCESS}                 //h1[@ng-if='activate.success' and contains(text(), '${ACCOUNT SUCCESSFULLY ACTIVATED TEXT}')]
-${SUCCESS LOG IN BUTTON}              //h1[@ng-if='activate.success' and contains(text(), '${ACCOUNT SUCCESSFULLY ACTIVATED TEXT}')]/following-sibling::h1/a[@href="/login"]
-#In system settings
-${FIRST USER OWNER}                   //table[@ng-if='system.users.length']/tbody/tr/td[3]/span[contains(text(),'${OWNER TEXT}')]
-${DISCONNECT FROM NX}                 //button[@ng-click='disconnect()']
-${RENAME SYSTEM}                      //button[@ng-click='rename()']
-${RENAME CANCEL}                      //form[@name='renameForm']//button[text()='Cancel']
-${RENAME SAVE}                        //form[@name='renameForm']//button[text()='Save']
-${RENAME INPUT}                       //form[@name='renameForm']//input[@ng-model='model.systemName']
-${DISCONNECT FROM MY ACCOUNT}         //button[@ng-click='delete()']
-${SHARE BUTTON SYSTEMS}               //div[@process-loading='gettingSystem']//button[@ng-click='share()']
-${SHARE BUTTON DISABLED}              //div[@process-loading='gettingSystem']//button[@ng-click='share()' and @ng-disabled='!system.isAvailable']
-${OPEN IN NX BUTTON}                  //div[@process-loading='gettingSystem']//button[@ng-click='checkForm()']
-${OPEN IN NX BUTTON DISABLED}         //div[@process-loading='gettingSystem']//button[@ng-click='checkForm()' and @ng-disabled='buttonDisabled']
-${DELETE USER MODAL}                  //div[@uib-modal-transclude]
-${DELETE USER BUTTON}                 //button[contains(text(), '${DELETE USER BUTTON TEXT}')]
-${DELETE USER CANCEL BUTTON}          //button[@ng-click='cancel()' and contains(text(), '${DELETE USER CANCEL BUTTON TEXT}')]
-${SYSTEM NAME OFFLINE}                //span[@ng-if='!system.isOnline']
-${USERS LIST}                         //div[@process-loading='gettingSystemUsers']
-
-${SYSTEM NO ACCESS}                   //div[@ng-if='systemNoAccess']/h1[contains(text(), '${SYSTEM NO ACCESS TEXT}')]
-
-#Disconnect from cloud portal
-${DISCONNECT FORM}                    //form[@name='disconnectForm']
-${DISCONNECT FORM CANCEL}             //form[@name='disconnectForm']//button[text()='Cancel']
-${DISCONNECT FORM HEADER}             //h1['${DISCONNECT FORM HEADER TEXT}']
-
-#Disconnect from my account
-${DISCONNECT MODAL WARNING}              //p[contains(text(), '${DISCONNECT MODAL WARNING TEXT}')]
-# extra spaces here temporarily
-${DISCONNECT MODAL CANCEL}               //button[text()='Cancel ']
-${DISCONNECT MODAL DISCONNECT BUTTON}    //button[text()='Disconnect ']
-
-${JUMBOTRON}                          //div[@class='jumbotron']
-${PROMO BLOCK}                        //div[contains(@class,'promo-block') and not(contains(@class, 'col-sm-4'))]
-${ALREADY ACTIVATED}                  //h1[@ng-if='!activate.success' and contains(text(),'${ALREADY ACTIVATED TEXT}')]
-
-#Share Elements (Note: Share and Permissions are the same form so these are the same variables.  Making two just in case they do diverge at some point.)
-<<<<<<< HEAD
-${SHARE MODAL}                        //form[@name='shareForm']
-${SHARE EMAIL}                        //form[@name='shareForm']//input[@id='email']
-${SHARE PERMISSIONS DROPDOWN}         //form[@name='shareForm']//nx-permissions-select//button[@id='permissionsSelect']
-${SHARE BUTTON MODAL}                 //form[@name='shareForm']//button[text()='Share']
-${SHARE CANCEL}                       //form[@name='shareForm']//button[text()='Cancel']
-${SHARE CLOSE}                        //form[@name='shareForm']//button[@data-dismiss='modal']
-=======
-${SHARE MODAL}                        //div[@uib-modal-transclude]
-${SHARE EMAIL}                        //form[@name='shareForm']//input[@ng-model='user.email']
-${SHARE PERMISSIONS DROPDOWN}         //form[@name='shareForm']//select[@ng-model='user.role']
-${SHARE BUTTON MODAL}                 //form[@name='shareForm']//button[@ng-click='checkForm()']
-${SHARE CANCEL}                       //form[@name='shareForm']//button[@ng-click='close()']
-${SHARE CLOSE}                        //div[@uib-modal-transclude]//div[@ng-if='settings.title']//button[@ng-click='close()']
->>>>>>> 994ddcea
-${SHARE PERMISSIONS HINT}             //form[@name='shareForm']//span[contains(@class,'help-block')]
-
-${EDIT PERMISSIONS EMAIL}             //form[@name='shareForm']//input[@ng-model='user.email']
-${EDIT PERMISSIONS DROPDOWN}          //form[@name='shareForm']//select[@ng-model='user.role']
-${EDIT PERMISSIONS SAVE}              //form[@name='shareForm']//button[text()='Save']
-${EDIT PERMISSIONS CANCEL}            //form[@name='shareForm']//button[@ng-click='close()']
-${EDIT PERMISSIONS CLOSE}             //div[@uib-modal-transclude]//div[@ng-if='settings.title']//button[@ng-click='close()']
-${EDIT PERMISSIONS ADMINISTRATOR}     //form[@name='shareForm']//select[@ng-model='user.role']//option[@label='Administrator']
-${EDIT PERMISSIONS ADVANCED VIEWER}   //form[@name='shareForm']//select[@ng-model='user.role']//option[@label='Advanced Viewer']
-${EDIT PERMISSIONS VIEWER}            //form[@name='shareForm']//select[@ng-model='user.role']//option[@label='Viewer']
-${EDIT PERMISSIONS LIVE VIEWER}       //form[@name='shareForm']//select[@ng-model='user.role']//option[@label='Live Viewer']
-${EDIT PERMISSIONS CUSTOM}            //form[@name='shareForm']//select[@ng-model='user.role']//option[@label='Custom']
-${EDIT PERMISSIONS HINT}              //form[@name='shareForm']//span[contains(@class,'help-block')]
-
-#Account Page
-${ACCOUNT EMAIL}                      //form[@name='accountForm']//input[@ng-model='account.email']
-${ACCOUNT FIRST NAME}                 //form[@name='accountForm']//input[@ng-model='account.first_name']
-${ACCOUNT LAST NAME}                  //form[@name='accountForm']//input[@ng-model='account.last_name']
-${ACCOUNT LANGUAGE DROPDOWN}          //form[@name='accountForm']//language-select//button
-${ACCOUNT SAVE}                       //form[@name='accountForm']//button[@ng-click='checkForm()']
-
-#Already logged in modal
-#extra spaces here temporarily
-${LOGGED IN CONTINUE BUTTON}          //ngb-modal-window//button[text()='Continue ']
-${LOGGED IN LOG OUT BUTTON}           //ngb-modal-window//button[text()='Log Out ']
-
-${CONTINUE BUTTON}                    //div[@uib-modal-window='modal-window']//button[@ng-class='settings.buttonClass' and @ng-click='ok()']
-${CONTINUE MODAL}                     //div[@uib-modal-window='modal-window']
-
-${300CHARS}                           QWErtyuiopasdfghhkljzxcvbnmqwertyuiopasdfghhkljzxcvbnmqwertyuiopasdfghhkljzxcvbnmqwertyuiopasdfghhkljzxcvbnmqwertyuiopasdfghhkljzxcvbnmqwertyuiopasdfghhkljzxcvbnmqwertyuiopasdfghhkljzxcvbnmqwertyuiopasdfghhkljzxcvbnmqwertyuiopasdfghhkljzxcvbnmqwertyuiopasdfghhkljzxcvbnmqwertyuiopasdfghhkljzxcvbnmyy
-${255CHARS}                           QWErtyuiopasdfghhkljzxcvbnmqwertyuiopasdfghhkljzxcvbnmqwertyuiopasdfghhkljzxcvbnmqwertyuiopasdfghhkljzxcvbnmqwertyuiopasdfghhkljzxcvbnmqwertyuiopasdfghhkljzxcvbnmqwertyuiopasdfghhkljzxcvbnmqwertyuiopasdfghhkljzxcvbnmqwertyuiopasdfghhkljzxcvbnmqwertyuiopas
-
-#ASCII
-${ESCAPE}                             \\27
-${ENTER}                              \\13
-${TAB}                                \\9
+*** Settings ***
+Variables    getvars.py
+
+*** Variables ***
+${ALERT}                              //span[@ng-if='!message.compileContent']
+${ALERT CLOSE}                        //div[contains(@class, 'ng-toast')]//span[@ng-bind-html='message.content']/../preceding-sibling::button[@ng-click='!message.dismissOnClick && dismiss()']
+
+${BACKDROP}                           //div[@uib-modal-backdrop="modal-backdrop"]
+
+${LANGUAGE DROPDOWN}                  //footer//button[@uib-dropdown-toggle and @id='language-dropdown' and @aria-haspopup='true']
+${LANGUAGE TO SELECT}                 //footer//span[@lang='${LANGUAGE}']/..
+
+@{LANGUAGES LIST}                          en_US    en_GB    ru_RU           fr_FR   de_DE    es_ES   hu_HU  zh_CN  zh_TW  ja_JP   ko_KR  tr_TR  th_TH     nl_NL    he_IL  pl_PL  vi_VN
+@{LANGUAGES ACCOUNT TEXT LIST}             Account  Account  Учетная запись  Compte  Account  Cuenta  Fiók   帐户    帳號   アカウント  계정    Hesap  บัญชีผู้ใช้  Account  חשבון    Konto  Tài khoản
+
+${CYRILLIC TEXT}                      Кенгшщзх
+${SMILEY TEXT}                        ☠☿☂⊗⅓∠∩λ℘웃♞⊀☻★
+${GLYPH TEXT}                         您都可以享受源源不絕的好禮及優惠
+${SYMBOL TEXT}                        `~!@#$%^&*()_:";'{}[]+<>?,./\
+${TM TEXT}                            qweasdzxc123®™
+
+#Log In Elements
+${LOG IN MODAL}                       //div[contains(@class, 'modal-content')]
+${EMAIL INPUT}                        //form[contains(@name, 'loginForm')]//input[@ng-model='auth.email']
+${PASSWORD INPUT}                     //form[contains(@name, 'loginForm')]//input[@ng-model='auth.password']
+${LOG IN BUTTON}                      //form[contains(@name, 'loginForm')]//button[@ng-click='checkForm()']
+${REMEMBER ME CHECKBOX}               //form[contains(@name, 'loginForm')]//input[@ng-model='auth.remember']
+${FORGOT PASSWORD}                    //form[contains(@name, 'loginForm')]//a[@href='/restore_password']
+${LOG IN CLOSE BUTTON}                //button[@ng-click='close()']
+${RESEND ACTIVATION EMAIL LINK}       //form[@name='loginForm']//a[text()='${RESEND ACTVIATION EMAIL}']
+
+${LOG IN NAV BAR}                     //nav//a[contains(@ng-click, 'login()')]
+${YOU HAVE NO SYSTEMS}                //span[contains(text(),'${YOU HAVE NO SYSTEMS TEXT}')]
+
+${ACCOUNT DROPDOWN}                   //li[contains(@class, 'collapse-first')]//a['uib-dropdown-toggle']
+${LOG OUT BUTTON}                     //li[contains(@class, 'collapse-first')]//a[contains(text(), '${LOG OUT BUTTON TEXT}')]
+${ACCOUNT SETTINGS BUTTON}            //li[contains(@class, 'collapse-first')]//a[contains(text(), '${ACCOUNT SETTINGS BUTTON TEXT}')]
+${SYSTEMS DROPDOWN}                   //li[contains(@class, 'collapse-second')]//button['btn-dropdown-toggle']
+${ALL SYSTEMS}                        //li[contains(@class, 'collapse-second')]//a[@href='/systems']
+${AUTHORIZED BODY}                    //body[contains(@class, 'authorized')]
+${ANONYMOUS BODY}                     //body[contains(@class,'anonymous')]
+${CREATE ACCOUNT HEADER}              //header//a[@href='/register']
+${CREATE ACCOUNT BODY}                //body//a[@href='/register']
+
+#Forgot Password
+${RESTORE PASSWORD EMAIL INPUT}       //form[@name='restorePassword']//input[@type='email']
+${RESET PASSWORD BUTTON}              //form[@name='restorePassword']//button[@ng-click='checkForm()']
+${RESET PASSWORD INPUT}               //form[@name='restorePasswordWithCode']//input[@type='password']
+${SAVE PASSWORD}                      //form[@name='restorePasswordWithCode']//button[@ng-click='checkForm()']
+${RESET EMAIL SENT MESSAGE}           //div[@ng-if='restoringSuccess']/h1
+${RESET SUCCESS MESSAGE}              //h1[contains(text(), '${RESET SUCCESS MESSAGE TEXT}')]
+${RESET SUCCESS LOG IN LINK}          //h1[@ng-if='change.success || changeSuccess']//a[@href='/login']
+
+#Change Password
+${CURRENT PASSWORD INPUT}             //form[@name='passwordForm']//input[@ng-model='pass.password']
+${NEW PASSWORD INPUT}                 //form[@name='passwordForm']//password-input[@ng-model='pass.newPassword']//input[@type='password']
+${CHANGE PASSWORD BUTTON}             //form[@name='passwordForm']//button[@ng-click='checkForm()']
+${PASSWORD IS REQUIRED}               //span[@ng-if='passwordInput.password.$error.required']
+
+#Register Form Elements
+${REGISTER FIRST NAME INPUT}          //form[@name= 'registerForm']//input[@ng-model='account.firstName']
+${REGISTER LAST NAME INPUT}           //form[@name= 'registerForm']//input[@ng-model='account.lastName']
+${REGISTER EMAIL INPUT}               //form[@name= 'registerForm']//input[@ng-model='account.email']
+${REGISTER EMAIL INPUT LOCKED}        //form[@name= 'registerForm']//input['readOnly' and @ng-if='lockEmail']
+${REGISTER PASSWORD INPUT}            //form[@name= 'registerForm']//password-input[@ng-model='account.password']//input[@type='password']
+${TERMS AND CONDITIONS CHECKBOX}      //form[@name= 'registerForm']//input[@ng-model='account.accept']
+${CREATE ACCOUNT BUTTON}              //form[@name= 'registerForm']//button[contains(text(), '${CREATE ACCOUNT BUTTON TEXT}')]
+${TERMS AND CONDITIONS LINK}          //form[@name= 'registerForm']//a[@href='/content/eula']
+${TERMS AND CONDITIONS ERROR}         //form[@name= 'registerForm']//p[@ng-if='registerForm.accept.$touched && registerForm.accept.$error.required' and contains(text(), '${TERMS AND CONDITIONS ERROR TEXT}')]
+${PRIVACY POLICY LINK}                //form[@name= 'registerForm']//a[@href='/content/privacy']
+${RESEND ACTIVATION LINK BUTTON}      //form[@name= 'reactivateAccount']//button[contains(text(), "${RESEND ACTIVATION LINK BUTTON TEXT}")]
+
+#targets the open nx witness button presented when logging in after activating with from=mobile or client
+${OPEN NX WITNESS BUTTON FROM =}      //button[text()='${OPEN NX WITNESS BUTTON TEXT}']
+
+${EMAIL ALREADY REGISTERED}           //span[@ng-if="registerForm.registerEmail.$error.alreadyExists"]
+
+${ACCOUNT CREATION SUCCESS}           //h1[@ng-if='(register.success || registerSuccess) && !activated']
+${ACTIVATION SUCCESS}                 //h1[@ng-if='activate.success' and contains(text(), '${ACCOUNT SUCCESSFULLY ACTIVATED TEXT}')]
+${SUCCESS LOG IN BUTTON}              //h1[@ng-if='activate.success' and contains(text(), '${ACCOUNT SUCCESSFULLY ACTIVATED TEXT}')]/following-sibling::h1/a[@href="/login"]
+#In system settings
+${FIRST USER OWNER}                   //table[@ng-if='system.users.length']/tbody/tr/td[3]/span[contains(text(),'${OWNER TEXT}')]
+${DISCONNECT FROM NX}                 //button[@ng-click='disconnect()']
+${RENAME SYSTEM}                      //button[@ng-click='rename()']
+${RENAME CANCEL}                      //form[@name='renameForm']//button[text()='Cancel']
+${RENAME SAVE}                        //form[@name='renameForm']//button[text()='Save']
+${RENAME INPUT}                       //form[@name='renameForm']//input[@ng-model='model.systemName']
+${DISCONNECT FROM MY ACCOUNT}         //button[@ng-click='delete()']
+${SHARE BUTTON SYSTEMS}               //div[@process-loading='gettingSystem']//button[@ng-click='share()']
+${SHARE BUTTON DISABLED}              //div[@process-loading='gettingSystem']//button[@ng-click='share()' and @ng-disabled='!system.isAvailable']
+${OPEN IN NX BUTTON}                  //div[@process-loading='gettingSystem']//button[@ng-click='checkForm()']
+${OPEN IN NX BUTTON DISABLED}         //div[@process-loading='gettingSystem']//button[@ng-click='checkForm()' and @ng-disabled='buttonDisabled']
+${DELETE USER MODAL}                  //div[@uib-modal-transclude]
+${DELETE USER BUTTON}                 //button[contains(text(), '${DELETE USER BUTTON TEXT}')]
+${DELETE USER CANCEL BUTTON}          //button[@ng-click='cancel()' and contains(text(), '${DELETE USER CANCEL BUTTON TEXT}')]
+${SYSTEM NAME OFFLINE}                //span[@ng-if='!system.isOnline']
+${USERS LIST}                         //div[@process-loading='gettingSystemUsers']
+
+${SYSTEM NO ACCESS}                   //div[@ng-if='systemNoAccess']/h1[contains(text(), '${SYSTEM NO ACCESS TEXT}')]
+
+#Disconnect from cloud portal
+${DISCONNECT FORM}                    //form[@name='disconnectForm']
+${DISCONNECT FORM CANCEL}             //form[@name='disconnectForm']//button[text()='Cancel']
+${DISCONNECT FORM HEADER}             //h1['${DISCONNECT FORM HEADER TEXT}']
+
+#Disconnect from my account
+${DISCONNECT MODAL WARNING}              //p[contains(text(), '${DISCONNECT MODAL WARNING TEXT}')]
+# extra spaces here temporarily
+${DISCONNECT MODAL CANCEL}               //button[text()='Cancel ']
+${DISCONNECT MODAL DISCONNECT BUTTON}    //button[text()='Disconnect ']
+
+${JUMBOTRON}                          //div[@class='jumbotron']
+${PROMO BLOCK}                        //div[contains(@class,'promo-block') and not(contains(@class, 'col-sm-4'))]
+${ALREADY ACTIVATED}                  //h1[@ng-if='!activate.success' and contains(text(),'${ALREADY ACTIVATED TEXT}')]
+
+#Share Elements (Note: Share and Permissions are the same form so these are the same variables.  Making two just in case they do diverge at some point.)
+${SHARE MODAL}                        //div[@uib-modal-transclude]
+${SHARE EMAIL}                        //form[@name='shareForm']//input[@id='email']
+${SHARE PERMISSIONS DROPDOWN}         //form[@name='shareForm']//select[@ng-model='user.role']
+${SHARE BUTTON MODAL}                 //form[@name='shareForm']//button[text()='Share']
+${SHARE CANCEL}                       //form[@name='shareForm']//button[@ng-click='close()']
+${SHARE CLOSE}                        //div[@uib-modal-transclude]//div[@ng-if='settings.title']//button[@ng-click='close()']
+${SHARE PERMISSIONS HINT}             //form[@name='shareForm']//span[contains(@class,'help-block')]
+
+${EDIT PERMISSIONS EMAIL}             //form[@name='shareForm']//input[@ng-model='user.email']
+${EDIT PERMISSIONS DROPDOWN}          //form[@name='shareForm']//select[@ng-model='user.role']
+${EDIT PERMISSIONS SAVE}              //form[@name='shareForm']//button[text()='Save']
+${EDIT PERMISSIONS CANCEL}            //form[@name='shareForm']//button[@ng-click='close()']
+${EDIT PERMISSIONS CLOSE}             //div[@uib-modal-transclude]//div[@ng-if='settings.title']//button[@ng-click='close()']
+${EDIT PERMISSIONS ADMINISTRATOR}     //form[@name='shareForm']//select[@ng-model='user.role']//option[@label='Administrator']
+${EDIT PERMISSIONS ADVANCED VIEWER}   //form[@name='shareForm']//select[@ng-model='user.role']//option[@label='Advanced Viewer']
+${EDIT PERMISSIONS VIEWER}            //form[@name='shareForm']//select[@ng-model='user.role']//option[@label='Viewer']
+${EDIT PERMISSIONS LIVE VIEWER}       //form[@name='shareForm']//select[@ng-model='user.role']//option[@label='Live Viewer']
+${EDIT PERMISSIONS CUSTOM}            //form[@name='shareForm']//select[@ng-model='user.role']//option[@label='Custom']
+${EDIT PERMISSIONS HINT}              //form[@name='shareForm']//span[contains(@class,'help-block')]
+
+#Account Page
+${ACCOUNT EMAIL}                      //form[@name='accountForm']//input[@ng-model='account.email']
+${ACCOUNT FIRST NAME}                 //form[@name='accountForm']//input[@ng-model='account.first_name']
+${ACCOUNT LAST NAME}                  //form[@name='accountForm']//input[@ng-model='account.last_name']
+${ACCOUNT LANGUAGE DROPDOWN}          //form[@name='accountForm']//language-select//button
+${ACCOUNT SAVE}                       //form[@name='accountForm']//button[@ng-click='checkForm()']
+
+#Already logged in modal
+#extra spaces here temporarily
+${LOGGED IN CONTINUE BUTTON}          //ngb-modal-window//button[text()='Continue ']
+${LOGGED IN LOG OUT BUTTON}           //ngb-modal-window//button[text()='Log Out ']
+
+${CONTINUE BUTTON}                    //div[@uib-modal-window='modal-window']//button[@ng-class='settings.buttonClass' and @ng-click='ok()']
+${CONTINUE MODAL}                     //div[@uib-modal-window='modal-window']
+
+${300CHARS}                           QWErtyuiopasdfghhkljzxcvbnmqwertyuiopasdfghhkljzxcvbnmqwertyuiopasdfghhkljzxcvbnmqwertyuiopasdfghhkljzxcvbnmqwertyuiopasdfghhkljzxcvbnmqwertyuiopasdfghhkljzxcvbnmqwertyuiopasdfghhkljzxcvbnmqwertyuiopasdfghhkljzxcvbnmqwertyuiopasdfghhkljzxcvbnmqwertyuiopasdfghhkljzxcvbnmqwertyuiopasdfghhkljzxcvbnmyy
+${255CHARS}                           QWErtyuiopasdfghhkljzxcvbnmqwertyuiopasdfghhkljzxcvbnmqwertyuiopasdfghhkljzxcvbnmqwertyuiopasdfghhkljzxcvbnmqwertyuiopasdfghhkljzxcvbnmqwertyuiopasdfghhkljzxcvbnmqwertyuiopasdfghhkljzxcvbnmqwertyuiopasdfghhkljzxcvbnmqwertyuiopasdfghhkljzxcvbnmqwertyuiopas
+
+#ASCII
+${ESCAPE}                             \\27
+${ENTER}                              \\13
+${TAB}                                \\9
 ${SPACEBAR}                           \\32