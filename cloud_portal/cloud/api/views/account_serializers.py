from api.models import Account
from rest_framework import serializers
import django
from cloud import settings


class CreateAccountSerializer(serializers.Serializer):  # ModelSerializer
    password = serializers.CharField(required=True, allow_blank=False, max_length=255,
                                     min_length=settings.PASSWORD_REQUIREMENTS['minLength'])
    email = serializers.CharField(required=True, allow_blank=False, max_length=255)
    language = serializers.CharField(required=True, allow_blank=False, max_length=7)
    first_name = serializers.CharField(required=True, allow_blank=False, max_length=255)
    last_name = serializers.CharField(required=True, allow_blank=False, max_length=255)
    subscribe = serializers.BooleanField(required=False)

    code = serializers.CharField(required=False, max_length=255)

    @staticmethod
    def validate_password(value):

        if len(value) < settings.PASSWORD_REQUIREMENTS['minLength']:
            raise serializers.ValidationError("Too short password")

        if len(value) > 255:
            raise serializers.ValidationError("Too long password")

        # Correct characters
        pattern = settings.PASSWORD_REQUIREMENTS['requiredRegex']
        if not pattern.match(value):
            raise serializers.ValidationError("Incorrect password")

        # popular passwords list
        if value in settings.PASSWORD_REQUIREMENTS['common_passwords'] or \
                (value.upper() == value and value.lower() in settings.PASSWORD_REQUIREMENTS['common_passwords']):
            raise serializers.ValidationError("Too common password")

        return value

    @staticmethod
    def validate_email(value):
        django.core.validators.validate_email(value)
        return value

    @staticmethod
    def create(validated_data):
        return Account.objects.create_user(**validated_data)


class AccountSerializer(serializers.ModelSerializer):  # ModelSerializer
    class Meta:
        model = Account
<<<<<<< HEAD
        fields = ('email', 'first_name', 'last_name', 'subscribe', 'language', 'is_staff', 'permissions')
=======
        fields = ('email', 'first_name', 'last_name', 'subscribe', 'language', 'is_staff', 'is_superuser', 'permissions')
>>>>>>> d52c1b2f


class AccountUpdateSerializer(serializers.ModelSerializer):  # ModelSerializer
    class Meta:
        model = Account
        fields = ('first_name', 'last_name', 'subscribe', 'language')<|MERGE_RESOLUTION|>--- conflicted
+++ resolved
@@ -49,11 +49,7 @@
 class AccountSerializer(serializers.ModelSerializer):  # ModelSerializer
     class Meta:
         model = Account
-<<<<<<< HEAD
-        fields = ('email', 'first_name', 'last_name', 'subscribe', 'language', 'is_staff', 'permissions')
-=======
-        fields = ('email', 'first_name', 'last_name', 'subscribe', 'language', 'is_staff', 'is_superuser', 'permissions')
->>>>>>> d52c1b2f
+        fields = ('email', 'first_name', 'last_name', 'subscribe', 'language', 'is_staff')
 
 
 class AccountUpdateSerializer(serializers.ModelSerializer):  # ModelSerializer
