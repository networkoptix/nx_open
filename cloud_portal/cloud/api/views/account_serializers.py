--- conflicted
+++ resolved
@@ -49,12 +49,7 @@
 class AccountSerializer(serializers.ModelSerializer):  # ModelSerializer
     class Meta:
         model = Account
-<<<<<<< HEAD
-        fields = ('email', 'first_name', 'last_name', 'subscribe', 'language', 'is_staff', 'permissions')
-=======
         fields = ('email', 'first_name', 'last_name', 'subscribe', 'language', 'is_staff', 'is_superuser', 'permissions')
->>>>>>> fe370500
-
 
 class AccountUpdateSerializer(serializers.ModelSerializer):  # ModelSerializer
     class Meta:
