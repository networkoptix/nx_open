{
  "product":"cloud_portal",
  "contexts":[
    {
      "name":"branding",
      "is_global":true,
      "description":"Common branding information",
      "translatable": false,
      "values":[
<<<<<<< HEAD
        {
          "label": "Product Name",
          "name": "%PRODUCT_NAME%",
          "old_name": "{{PRODUCT_NAME}}",
          "value": "VMS Demo Cloud",
          "description": "Name for cloud"
        },
        {
          "label": "Skin",
          "name": "%SKIN%",
          "value": "blue",
          "description": "Skin. Supported values: blue, orange, green. Changing skin requires forcing update."
        },
        {
          "label": "VMS Name",
          "name": "%VMS_NAME%",
          "old_name": "{{VMS_NAME}}",
          "value": "VMS Demonstration",
          "description": "Name of the VMS customization. Must be short!"
        },
        {
          "label": "Cloud tab name",
          "name": "%CLOUD_TAB_NAME%",
          "old_name": "{{CLOUD_TAB_NAME}}",
          "value": "Cloud",
          "description": "Cloud tab name in thick client"
        },
        {
          "label": "Support Link",
          "name": "%SUPPORT_LINK%",
          "old_name": "{{supportLink}}",
          "value": "/content/support",
          "description": "Support link. Use https://{{CLOUD_ADDRESS}}/content/support to use embedded page. If you use phone number here - make sure you format the link correctly like 'tel:...'"
        },
        {
          "label": "Support Link Text",
          "name": "%SUPPORT_LINK_TEXT%",
          "old_name": "{{supportLinkText}}",
          "value": "http://support.networkoptix.com",
          "description": "Text to be shown on the support link in emails"
        },
        {
          "label": "Company web site",
          "name": "%COMPANY_LINK%",
          "old_name": "{{companyUrl}}",
          "value": "http://networkoptix.com",
          "description": "Company main web site"
        },
        {
          "label": "Company Name",
          "name": "%COMPANY_NAME%",
          "old_name": "%COMPANY_NAME%",
          "value": "Network Optix",
          "description": "The name of the company itself"
        },
        {
          "label": "Client Protocol",
          "name": "%CLIENT_PROTOCOL%",
          "old_name": "{{CLIENT_PROTOCOL}}",
          "value": "demo-vms",
          "description": "URL protocol for calling native clients from browser",
          "advanced": true
        },
        {
          "label": "IOS application ID",
          "name": "%IOS_APPLICATION_ID%",
          "old_name": "{{iOSappID}}",
          "value": "L6FE34GJWM.com.networkoptix.NxMobile",
          "description": "App ID for iOS mobile application",
          "advanced": true
        },
        {
          "label": "IOS application link",
          "name": "%IOS_APPLICATION_LINK%",
          "old_name": "{{IOS_APP_LINK}}",
          "value": "disabled",
          "description": "Link for iOS application in Apple AppStore",
          "advanced": true
        },
        {
          "label": "Android application link",
          "name": "%ANDROID_APPLICATION_LINK%",
          "old_name": "{{ANDROID_APP_LINK}}",
          "value": "disabled",
          "description": "Link for Android application in Google Play",
          "advanced": true
        },
        {
          "label": "Mail from - name",
          "name": "%MAIL_FROM_NAME%",
          "value": "VMS Demo Cloud",
          "description": "Sender name for emails from cloud portal"
        },
        {
          "label": "Mail from - email",
          "name": "%MAIL_FROM_EMAIL%",
          "value": "service@networkoptix.com",
          "description": "Sender email for emails from cloud portal. Case sensitive. (Needs to be verified by Amazon, contact Nx support team for assistance)",
          "advanced": true
        },
        {
          "label": "Favicon",
          "name": "static/images/favicon.ico",
          "value": "",
          "optional": true,
          "description": "Favicon for browser tabs",
          "type": "Image",
          "meta": {
            "format": "ico"
          }
        },
        {
          "label": "Portal header logo",
          "name": "static/images/logo.png",
          "value": "",
          "description": "Logo for branding. ",
          "type": "Image",
          "meta": {
            "format": "png",
            "height": 64
          }
        },
        {
          "label": "Email Logo",
          "name": "templates/email_logo.png",
          "value": "",
          "description": "Logo for email. ",
          "type": "Image",
          "meta": {
            "format": "png",
            "height_ge": 32,
            "height_le": 64,
            "width_ge": 32,
            "width_le": 200
          }
        }
=======
        ["{{PRODUCT_NAME}}","VMS Demo Cloud","Name for cloud"],
        ["{{CLOUD_TAB_NAME}}","Cloud","Cloud tab name in thick client"],
        ["{{CLIENT_PROTOCOL}}","demo-vms","URL protocol for calling native clients from browser"],
        ["{{VMS_NAME}}","VMS Demonstration","Name of the VMS customization. Must be short!"],
        ["{{downloadLink}}","http://www.networkoptix.com/live-demo#fulltrial","Emergency link for downloading applications (in case if cloud is down)"],
        ["{{supportLink}}","/content/support",
          "Support link. Use /content/support to use embedded page. If you use phone number here - make sure you format the link correctly like 'tel:...'"],
        ["{{supportLinkText}}","http://support.networkoptix.com","Text to be shown on the support link"],
        ["{{companyUrl}}","http://networkoptix.com","Company main web site"],
        ["{{iOSappID}}","L6FE34GJWM.com.networkoptix.NxMobile","App ID for iOS mobile application"],
        ["{{IOS_APP_LINK}}","disabled","Link for iOS application in Apple AppStore"],
        ["{{ANDROID_APP_LINK}}","disabled","Link for Android application in Google Play"],
        ["{{COMPANY_NAME}}", "Network Optix", "The name of the company itself"],
        ["{{LEGAL_COMPANY_NAME}}", "Network Optix, Inc.", "Legal name of the company (for EULA)"],
        ["{{LEGAL_COMPANY_LOCATION}}", "California", "Location of the company (for EULA)"],
        ["{{LEGAL_COMPANY_JURISDICTION}}", "State of California", "Company's jurisdiction (for EULA)"],
        ["{{LEGAL_COMPANY_COURT}}", "state and federal courts located in Los Angeles County, California", "Court to handle disputes (for EULA)"],
        ["static/images/logo.png", "", "Logo for branding. Height must be equal 64px", "Image", {"height": 64}],
        ["templates/email_logo.png", "",
          "Logo for email. Height must be between 32px and 64px, Width must be between 32px and 240px",
          "Image", {"height_ge": 32, "height_le": 64, "width_le": 240, "width_ge": 32}],
        ["%MAIL_FROM_NAME%", "", "Reserved for future use"],
        ["%MAIL_FROM_EMAIL%", "", "Reserved for future use"]
>>>>>>> ba6d8a34
      ]
    },
    {
      "name": "Landing page",
      "file_path": "static/lang_{{language}}/views/static/landing.html",
      "url": "/content/about",
      "translatable": true,
      "values":[
<<<<<<< HEAD
        {
          "label":"Landing page large image",
          "name": "static/images/promo/cloud.png",
          "optional": true,
          "value": "",
          "description": "Image for the front page. Image must have transparent background.",
          "type": "Image",
          "meta": {
            "format": "png",
            "height_ge": 200
          }
        },
        ["Subtitle", "%SUBTITLE%","Welcome!",
          "Text under product name on landing page. One line (50-100 symbols)"],
        ["Left block title","%BLOCK1_TITLE%","Connect",
=======
        ["static/images/promo/cloud.png", "",
          "Image for the front page. Image must have transparent background, recommended height is 240px (that is minimal height).",
          "Image", {"height_ge": 240}],
        ["%SUBTITLE%","Welcome!",
          "One line (50-100 symbols)"],
        ["%BLOCK1_TITLE%","Connect",
>>>>>>> ba6d8a34
          "1-3 words"],
        {
          "label":"Left block text",
          "name": "%BLOCK1_CONTENT%",
          "value": "Connect to your Systems with %PRODUCT_NAME% account",
          "description": "8-10 words",
          "type": "Long Text"
        },
        ["Middle block title","%BLOCK2_TITLE%","Share",
          "1-3 words"],
        {
          "label": "Middle block text",
          "name": "%BLOCK2_CONTENT%",
          "value": "Share the access and manage all your Systems, users and their permissions from a single place",
          "description": "8-10 words",
          "type": "Long Text"
        },
        ["Right block title","%BLOCK3_TITLE%","Access",
          "1-3 words"],
        {
          "label": "Right block text",
          "name": "%BLOCK3_CONTENT%",
          "value": "No port-forwarding and IP configuration anymore",
          "description": "8-10 words",
          "type": "Long Text"
        }
      ]
    },
    {
      "name": "Support page",
      "file_path": "static/lang_{{language}}/views/static/support.html",
      "url": "/content/support",
      "translatable": true,
      "values":[
        {
          "label": "Support Page Content",
          "name": "%CONTENT%",
          "value": "",
          "description": "Content for support page",
          "type": "HTML"
        }
      ]
    },
    {
      "name": "Cloud maintenance page (503)",
      "file_path": "static/503.html",
      "description": "This page is visible if Cloud service is unavailable",
      "url": "/503.html",
      "translatable": false,
      "values": [
        {
          "label": "Content",
          "name": "%CONTENT%",
          "old_name": "%BLOCK_CONTENT%",
          "value": "<h1>{{PRODUCT_NAME}} is under maintenance</h1><p>New better version will be online soon!</p><p>Your {{VMS_NAME}} system is still recording and<br> you can connect there using <a href=\"%DOWNLOAD_LINK%\">our apps</a></p>",
          "description": "Message to show on Cloud maintenance page (503)"
        },
        {
          "label": "Download Link",
          "name": "%DOWNLOAD_LINK%",
          "old_name": "{{downloadLink}}",
          "value": "http://www.networkoptix.com/live-demo#fulltrial",
          "description": "Emergency link for downloading applications (in case if cloud is down)"
        },
        {
          "label": "Service maintenance image",
          "name": "static/images/503.png",
          "type": "Image",
          "description": "Image for page. Image goes above text on page",
          "meta": {
            "format": "png"
          }
        },
        {
          "label": "Service maintenance image",
          "name": "static/images/503@2x.png",
          "type": "Image",
          "description": "High res image for page. Image goes above text on page",
          "meta": {
            "format": "png"
          }
        }
      ]
    },
    {
      "name": "License Agreement",
      "old_name": "Eula",
      "description":"End User License Agreement",
      "file_path": "static/lang_{{language}}/views/static/eula.html",
      "url": "/content/eula",
      "translatable": true,
      "values":[
        {
          "label": "EULA Text",
          "name": "%CONTENT%",
          "value": "<p>%LEGAL_COMPANY_NAME%</p><p><b>TERMS OF SERVICE</b></p><p><b>IMPORTANT - PLEASE READ CAREFULLY:</b> These Terms of Service (the Agreement) is a legal agreement between %LEGAL_COMPANY_NAME%, a %LEGAL_COMPANY_LOCATION% corporation (<b>Company</b>) and the customer agreeing to these terms (<b>Customer</b>) and governs Customer's use of the cloud connect service offered by Company (the <b>Service</b>).</p><p>BY CLICKING ON THE I AGREE BUTTON OR USING THE SERVICE, YOU ARE (1)&nbsp;REPRESENTING THAT YOU ARE OVER THE AGE OF 18, (2)&nbsp;REPRESENTING THAT YOU HAVE THE RIGHT AND AUTHORITY TO LEGALLY BIND CUSTOMER, AND (3)&nbsp;CONSENTING TO BE LEGALLY BOUND BY ALL THE TERMS AND CONDITIONS OF THE AGREEMENT. IF YOU DO NOT AGREE TO ALL THESE TERMS OR CANNOT MAKE SUCH REPRESENTATIONS, YOU MAY NOT USE THE SERVICE.</p><p>COMPANY RESERVES THE RIGHT, AT ITS SOLE DISCRETION, TO MODIFY OR REPLACE THIS AGREEMENT AT ANY TIME. IF THE ALTERATIONS CONSTITUTE A MATERIAL CHANGE TO THE AGREEMENT, COMPANY WILL NOTIFY CUSTOMER. WHAT CONSTITUTES A MATERIAL CHANGE WILL BE DETERMINED AT COMPANY'S SOLE DISCRETION, IN GOOD FAITH AND USING COMMON SENSE AND REASONABLE JUDGMENT. CUSTOMER SHALL BE RESPONSIBLE FOR REVIEWING AND BECOMING FAMILIAR WITH ANY SUCH MODIFICATIONS. USE OF THE SERVICE BY CUSTOMER FOLLOWING SUCH NOTIFICATION CONSTITUTES CUSTOMER'S ACCEPTANCE OF THESE TERMS AS MODIFIED. IF ANY MODIFICATION IS NOT ACCEPTABLE TO CUSTOMER, CUSTOMER'S SOLE REMEDY AND RECOURSE IS TO DISCONTINUE USE OF THE SERVICE.</p><p><b>1. DEFINITIONS.</b></p><p><b>1.1.</b> <b>Company Technology</b> means collectively, the Software and any know-how, processes, methodologies, specifications, designs, inventions, functionality, graphics, techniques, methods, applications, user manuals, online documentation, products or other technology and materials of any kind used by Company or its licensors in connection with the performance of the Service or made available by Company to Customer.</p><p><b>1.2.</b> <b>Confidential Information</b> means any and all technical and non-technical information disclosed by one party (<b>Disclosing Party</b>) to the other (<b>Receiving Party</b>), before or after the date hereof, either in writing, orally, by inspection or in any other form or medium, and related to the past, present or future business or technology of the Disclosing Party, including without limitation information constituting or concerning research, development, processes and methodologies; know-how, data, product architecture, designs and specification; software, whether human-readable or machine-readable; product, marketing, sales and business development plans and strategies; competitive analyses; financial analyses and forecasts; cost and pricing data; procurement requirements and vendor information; customers and prospects; licensing and distribution arrangements; the identity, skills and compensation of employees, contractors and consultants; and third party information that the Disclosing Party is permitted to disclose under an obligation to maintain confidentiality. The relationship between the parties and the substance of this Agreement shall also be Confidential Information. The Disclosing Party will mark all Confidential Information in tangible form confidential or proprietary or with words of similar import. Information communicated orally will be considered Confidential Information if the information is identified in writing as being Confidential Information within a reasonable time after the initial disclosure. Regardless of whether so marked or identified, any information that the Receiving Party knew or should have known was considered confidential or proprietary by the Disclosing Party, including without limitation the products and information learned by the Receiving Party upon visual inspection of the Disclosing Party's premises, will be considered Confidential Information of the Disclosing Party's under this Agreement. Confidential Information does not include information, technical data or know-how, which (i)&nbsp;is in the possession of the Receiving Party at the time of disclosure as shown by the Receiving Party's files and records immediately prior to the time of disclosure; (ii)&nbsp;prior or after the time of disclosure becomes part of the public knowledge or literature, not as a result of any inaction or action of the Receiving Party, (iii)&nbsp;is approved for release by the Disclosing Party, or (iv)&nbsp;is independently developed by the Receiving Party without the use of any Confidential Information of the other party.</p><p><b>1.3.</b> <b>Customer Information</b> means all data, information or other content entered by or collected from Customer while accessing and using the Service.</p><p><b>1.4.</b> <b>Software</b> means proprietary software maintained and hosted by Company or its licensors and offered to Customer for use in connection with the Service. Software also includes any Updates provided by Company or its licensors to Customer hereunder.</p><p><b>1.5.</b> <b>Update</b> means the new release of software that includes error corrections and/or minor feature updates.</p><p><b>2. SERVICE.</b></p><p><b>2.1.</b> Subject to the terms and conditions of this Agreement, Company will use commercially reasonable efforts to make available the Service for use by the Customer. The Service is provided to Customer solely for Customer's internal business purposes. Customer's use of the Service shall not include service bureau use, outsourcing, renting, facilities management or time-sharing of the Service or any other use, which would permit any third party to, directly or indirectly, utilize or otherwise benefit from the Service, whether or not for monetary or other consideration.</p><p><b>2.2.</b> Customer shall be responsible for obtaining and maintaining throughout the Term, the internet access and bandwidth (Customer Requirements) necessary to access and use the Service at Customer's facilities. In addition, Customer shall provide adequate access to Customer's premises, personnel and Customer Requirements as is reasonably required for performance of the Service hereunder. Customer acknowledges and agrees that access to Customer Requirements, Customer's facilities and Customer's reasonable cooperation and assistance is essential for the proper and timely performance of the Service.</p><p><b>2.3.</b> Customer shall (i)&nbsp;be responsible for the accuracy, quality and legality of Customer Information and for the means by which Customer acquired Customer Information, and (ii)&nbsp;warrant that Customer Information does not and will not violate third-party rights of any kind, including without limitation any intellectual property rights or rights of publicity and privacy. Company is not responsible for any public display or misuse of Customer Information.</p><p><b>2.4.</b> Customer hereby grants Company a worldwide, non-exclusive, royalty-free license during to use, reproduce, electronically distribute, transmit, have transmitted, perform, display, store, archive, and index Customer Information to provide the Service to Customer.</p><p><b>2.5.</b> Company will have the right to review and monitor all use of the Service to ensure compliance with all of the terms of the Agreement and evaluate performance of the Service. Company will also have the right to analyze user behavior to evaluate use of the Service, both on an individual basis and in the aggregate, and otherwise to collect, create and analyze metadata on an anonymized basis about Customer's and its users' use of the Service provided that such metadata is never disclosed to any third party other than in an anonymized and aggregate format.</p><p>3. SERVICE WARRANTY AND DISCLAIMERS.</p><p><b>3.1.</b> Company warrants that Company shall perform the Service in a workmanlike manner and, in doing so, Company shall use individuals of suitable training and skills consistent with industry standards reasonably applicable to such services.</p><p><b>3.2.</b> EXCEPT AS PROVIDED IN THIS SECTION&nbsp;3, THE SERVICE IS PROVIDED ON AN AS IS BASIS, AND CUSTOMER'S USE OF THE SERVICE IS AT ITS OWN RISK. COMPANY AND ITS LICENSORS MAKE NO OTHER WARRANTY OF ANY KIND, WHETHER EXPRESS, IMPLIED, STATUTORY, OR OTHERWISE RELATING TO THE SERVICE. COMPANY SPECIFICALLY DISCLAIMS ALL IMPLIED WARRANTIES OF MERCHANTABILITY, FITNESS FOR A PARTICULAR PURPOSE AND NON-INFRINGEMENT, AND WARRANTIES ARISING BY STATUTE OR OTHERWISE IN LAW OR FROM A COURSE OF DEALING OR USE OF TRADE, AS TO ANY MATTER. FURTHERMORE, COMPANY DOES NOT WARRANT THAT THE SERVICE WILL MEET ALL OF CUSTOMER'S REQUIREMENTS, OR THAT THE USE OF THE SERVICE WILL BE UNINTERRUPTED OR ERROR-FREE, OR THAT OPERATION OF THE SERVICE WILL BE SECURE. CUSTOMER ACKNOWLEDGES THAT COMPANY DOES NOT AND CANNOT CONTROL THE FLOW OF DATA OVER THE INTERNET AND SUCH FLOW DEPENDS IN LARGE PART ON THE PERFORMANCE OF INTERNET SERVICES PROVIDED OR CONTROLLED BY THIRD PARTIES ENGAGED BY CUSTOMER. AT TIMES, ACTIONS OR INACTIONS OF SUCH THIRD PARTIES CAN IMPAIR OR DISRUPT CUSTOMER'S USE OF THE SERVICE.</p><p><b>4. SOFTWARE.</b></p><p><b>4.1.</b> Subject to the restrictions and limitations set forth in this Agreement, Company hereby grants to Customer a nonexclusive, nontransferable, limited license, during the Term, to access and use the Software solely to the extent necessary to use the Service in the regular course of Customer's business.</p><p><b>4.2.</b> The license granted under Section&nbsp;4.1 does not include the right to (a)&nbsp;enable any person or entity other than Customer's employees to access and use the Service or Software; (b)&nbsp;modify or create any derivative work based upon the Service or Software; (c)&nbsp;engage in, permit or suffer to continue any unauthorized copying, reselling or distribution of the Service or Software; (d)&nbsp;grant any sublicense or other rights to the Service or Software; (e)&nbsp;reverse engineer, disassemble or decompile all or any portion of, or attempt to discover or recreate the source code for, any Software; or (f)&nbsp;remove, obscure or alter any intellectual property rights notice related to the Software or the Service. Subject to the limited rights expressly granted hereunder, Company reserves all right, title and interest in and to the Software including all related intellectual property rights. No rights are granted to Customer hereunder other than as expressly set forth herein.</p><p><b>5. OWNERSHIP.</b></p><p><b>5.1.</b> All rights, title and interest in and to the Service and Company Technology and any intellectual property rights embodied therein, together with any enhancements, improvements or modifications made thereto, is and shall remain the sole and exclusive property of Company and its licensors, whether created alone or in conjunction with any third party. Except for the rights specifically granted within this Agreement, Customer is granted no other rights in or to the Service or the Company Technology licensed hereunder. Customer shall not obtain any rights, title or interests to Service, Company Technology or any intellectual property rights embodied therein, including any modifications, enhancements, improvements or other alterations made thereto, by virtue of this agreement, operation of law or otherwise.</p><p><b>5.2.</b> Subject only to the limited license expressly granted hereunder, as between Customer and Company, Company acquires no right, title or interest from Customer in or to Customer Information, including any intellectual property rights therein.</p><p><b>6. CONFIDENTIALITY.</b></p><p><b>6.1.</b> The Receiving Party will: (i) not disclose any Confidential Information of the Disclosing Party to any third party at any time without the prior written consent of the Disclosing Party; (ii) not use any Confidential Information of the Disclosing Party for any purpose other than for the purposes set forth in, or in furtherance of the transactions contemplated by this Agreement; and (iii)&nbsp;use all commercially reasonable efforts to prevent unauthorized publication or disclosure by any person of Confidential Information of the Disclosing Party. The Receiving Party further agrees that the Disclosing Party's Confidential Information shall remain the sole property of the Disclosing Party and that it will take all reasonable precautions to prevent any unauthorized disclosure of such Confidential Information by its employees or contractors. No license shall be granted by the Disclosing Party to the Receiving Party with respect to Confidential Information disclosed hereunder unless otherwise expressly provided herein. Moreover, the parties understand the sensitive nature of Confidential Information and the underlying project and agree that no Confidential Information received hereunder shall be disclosed to any employee or contractor not having a need to know the same in connection with the project or in the normal course of the business. Accordingly, the parties agree that none of their respective employees, contractors and vendors shall be given access to the other party's Confidential Information until such employee, contractor or vendor has been informed of the confidentiality obligations of this Agreement and has agreed to be bound by the terms of this Agreement or a similar binding obligation of confidentiality and non-disclosure and restricted use as may be applicable. During and after the Term of the Agreement, Customer and its agents are required to keep all proprietary information, including, but not limited to, Company's vendors, devices, remote monitoring agents and other licenses used to perform its obligations under this Agreement, prices and quotations for any products, services or solutions recommended or provided to Customer, confidential and shall not reveal to any outside party, including, but not limited to, Company's competitors.</p><p><b>6.2.</b> In the event the Receiving Party is required to disclose the Confidential Information of the Disclosing Party pursuant to judicial order, requirement of a governmental agency, or by operation of law, the Receiving Party shall promptly deliver written notice to the Disclosing Party to allow the Disclosing Party to contest the disclosure with such judicial or governmental agency and seek a protective order or waive the Receiving Party's requirements hereunder; <u>provided</u>, that if the Receiving Party is compelled to disclose the Confidential Information of the Disclosing Party, the Receiving Party shall disclose only so much of the Confidential Information as is reasonably required to comply with such judicial order, requirement, or law.</p><p><b>6.3.</b> If either party breaches any of its obligations with respect to confidentiality and unauthorized use of the other party's Confidential Information hereunder, the other party shall be entitled to seek equitable relief to protect its interest therein, including but not limited to, injunctive relief, as well as direct monetary damages notwithstanding anything to the contrary contained herein.</p><p><b>7. FEES AND PAYMENT.</b></p><p><b>7.1.</b> Customer shall pay Company the mutually agreed fees and charges for the Service. Company shall invoice the Customer for such fees and charges, which shall be payable within thirty (30) days of the receipt thereof by Customer. Customer acknowledges that (i)&nbsp;fees are based on services purchased and delivered, and (ii)&nbsp;payment obligations are non-cancelable and not subject to set-off or deduction and fees paid are non-refundable. Customer's obligations under this Agreement are absolute, non-cancelable and shall continue without abatement.</p><p><b>7.2.</b> The charges and fees under this Agreement are exclusive of any national, state, municipal, or other governmental excise, sales, value-added and occupational taxes all of which, if applicable, shall be paid by Customer.</p><p><b>7.3.</b> All billing disputes or requests for billing adjustments must be submitted in writing to the Company accounting department within ten (10) days of the receipt of disputed invoice, accompanied by a reasonably detailed explanation for the basis of such dispute. Payment of all invoiced amounts shall be paid timely, and in no event may Customer withhold any amount due. Company may request additional information or supporting documentation or reject Customer's claim if unverifiable based on Company's records. If Company rejects such claim, Company will notify Customer, in which case no refund or credit shall be due. If Company determines that the disputed portion was erroneously charged or that other credits or adjustments for downtime or failure to comply with service levels are appropriate pursuant to the terms and conditions of this Agreement, Company will notify Customer of such determination and will credit Customer's invoice for such amount in the next appropriate billing cycle and Customer may withhold payment of the credited amount from such invoice.</p><p><b>7.4.</b> Company may suspend Service immediately and without notice if Customer's account with Company is or becomes past due. In addition to any rights and remedies available to Company hereunder, at law, or in equity, if Customer fails to pay any fees due hereunder within ten (10) days from the date due, Company may impose a late charge equal to the maximum allowable under applicable law. Customer shall be liable for any costs and expenses, including any and all attorneys' fees, incurred by Company in collecting any amounts due and payable hereunder.</p><p><b>8. TERM; TERMINATION; EFFECT OF TERMINATION.</b></p><p><b>8.1.</b> The term of this Agreement will commence from the date of installation and continue until terminated in accordance with Section&nbsp;8.2 below (the Term).</p><p><b>8.2.</b> This Agreement may be terminated by either party upon thirty (30) days' prior written notice for any or no reason.</p><p><b>8.3.</b> Upon the termination of the Agreement, the following will apply: (a)&nbsp;any license rights granted to Customer with respect to the Service and/or Company will terminate as of the effective date of the termination; (b)&nbsp;each party will return to the other party any and all Confidential Information of the other party in its possession or control; and (c)&nbsp;Company will have no obligation to provide the Service to Customer after the effective date of the termination. Notwithstanding the expiration or termination of this Agreement for any reason, Sections&nbsp;3.2, 5, 6, 8.3, 9, 10 and 14 will survive any termination of this Agreement.</p><p><b>9. INDEMNIFICATION.</b></p><p><b>9.1.</b> Company will indemnify, defend and hold Customer harmless from and against all demands, claims, actions, losses, damages, liabilities, costs and expenses, including, without limitation, costs of investigation and defense and reasonable attorneys' fees and expenses, asserted against, imposed upon, incurred or to be incurred by Customer in connection with claims by a third party, which result from or are based on (i)&nbsp;a claim that the Service, as provided by Company, infringe the copyright or misappropriate the trade secrets of such third party, or (ii)&nbsp;Company's gross negligence or willful misconduct.</p><p><b>9.2.</b> Except for claims covered under Company's indemnification obligations under Section&nbsp;9.1 above, Customer will indemnify, defend and hold Company harmless from and against all demands, claims, actions, losses, damages, liabilities, costs and expenses, including, without limitation, costs of investigation and defense and reasonable attorneys' fees and expenses, asserted against, imposed upon, incurred or to be incurred by Company in connection with claims by a third party which result from or are based on (i)&nbsp;any use of the Service by Customer, (ii)&nbsp;Customer's gross negligence or willful misconduct, or (iii)&nbsp;Customer's failure to comply with Applicable Laws.</p><p><b>9.3.</b> The indemnification obligations of each party are dependent on the party seeking indemnity (a)&nbsp;giving the indemnifying party prompt written notice of such claim, (b)&nbsp;permitting the indemnifying party to defend or settle the claim, (c)&nbsp;not making any admission of liability in respect of the whole or any part of the claim or entering into any agreement or negotiation to settle or dispose of the claim, (d)&nbsp;providing all reasonable assistance to the indemnifying party in defending or settling the claim, and (e)&nbsp;the claim shall not have arisen due to unauthorized acts or misconduct of the other party or a third party, acting on behalf of such other party.</p><p><b>10.</b> <b>LIMITATIONS ON LIABILITY; BASIS OF BARGAIN.</b> IN NO EVENT WILL COMPANY OR ITS LICENSORS BE LIABLE FOR ANY PUNITIVE, EXEMPLARY, SPECIAL, CONSEQUENTIAL OR INCIDENTAL DAMAGES (INCLUDING, WITHOUT LIMITATION, LOSS OF REVENUE, USE, PROFITS, DATA, OR GOODWILL) OR COSTS OF PROCURING SUBSTITUTE PRODUCTS OR SERVICES, ARISING OUT OF, RELATING TO, OR IN CONNECTION WITH THIS AGREEMENT INCLUDING THE USE, OPERATION OR PERFORMANCE OF THE SERVICE OR COMPANY TECHNOLOGY WHETHER SUCH LIABILITY ARISES FROM ANY CLAIM BASED UPON CONTRACT, WARRANTY, TORT (INCLUDING NEGLIGENCE), PRODUCT LIABILITY OR OTHERWISE, WHETHER OR NOT COMPANY HAS BEEN ADVISED OF THE POSSIBILITY OF SUCH LOSS OR DAMAGE. COMPANY AND CUSTOMER HAVE AGREED THAT THESE LIMITATIONS WILL SURVIVE AND APPLY EVEN IF ANY LIMITED REMEDY SPECIFIED IN THIS AGREEMENT IS FOUND TO HAVE FAILED OF ITS ESSENTIAL PURPOSE. IN NO EVENT WILL COMPANY'S LIABILITY TO CUSTOMER ARISING OUT OF, RELATING TO, OR IN CONNECTION WITH THIS AGREEMENT, FROM ALL CAUSES OF ACTION AND UNDER ALL THEORIES OF LIABILITY, EXCEED THE FEES PAID BY CUSTOMER TO COMPANY IN THE SIX (6) CALENDAR MONTH PERIOD IMMEDIATELY PRECEDING THE DATE FOR WHICH ANY CLAIM OF LIABILITY IS MADE. CUSTOMER ACKNOWLEDGES THAT (A)&nbsp;COMPANY HAS SET ITS PRICES AND ENTERED INTO THIS AGREEMENT IN RELIANCE UPON THE LIMITATIONS OF LIABILITY AND THE DISCLAIMERS OF WARRANTIES AND DAMAGES SET FORTH HEREIN, AND THAT THE SAME FORM AN ESSENTIAL BASIS OF THE BARGAIN BETWEEN THE PARTIES, AND (B)&nbsp;THE LIMITATION AND EXCLUSIONS OF LIABILITY AND DISCLAIMERS SPECIFIED IN THIS AGREEMENT WILL SURVIVE AND APPLY EVEN IF FOUND TO HAVE FAILED THEIR ESSENTIAL PURPOSE.</p><p><b>11.</b> <b>ASSIGNMENT.</b> Customer may not assign, resell or otherwise transfer any goods or services received under this Agreement to a third party without the prior written consent of Company. Notwithstanding the foregoing, Customer may assign all of its rights and duties under this Agreement to a third party that: (a)&nbsp;directly or indirectly controls Customer; (b)&nbsp;is controlled by or under common control with Customer; or (c)&nbsp;purchases all or substantially all of Customer's assets; provided, that: (i) Customer gives prior written notice to Company of the assignment, and (ii)&nbsp;the assignee agrees to be bound by all the terms of this Agreement. Assignment of this Agreement will not release Customer from any prior outstanding obligation under this Agreement. Subject to the foregoing, this Agreement will inure to the benefit of each party's successors and assigns. Any assignment in violation of this Section&nbsp;11 is null and void.</p><p><b>12.</b> <b>RELATIONSHIP.</b> No agency, partnership, or joint venture is created by this Agreement. &nbsp;The parties are and remain at all times independent contractors and not agents or employees of the other party. Neither party has the authority to act for, bind, or incur any debts or liabilities on behalf of, the other party in any respect whatsoever. Each party will act in good faith and refrain from activities that attempt to induce the other party's employee(s) to leave their employer, or to interfere with the other party's relationship with its employees. The parties agree that during the term of the Agreement, and for a period of twelve (12) months thereafter, neither party will, in any way, directly or indirectly (a)&nbsp;induce or attempt to persuade any employee of the other to quit employment, (b)&nbsp;otherwise interfere with or disrupt the other party's relationship with its employees, or (c)&nbsp;knowingly solicit, entice or hire away any employees of the other party. Nothing in this Section&nbsp;12 prohibits either party from hiring in response to a general solicitation for employment or if approached by the prospective employee without solicitation by the party hiring.</p><p><b>13. FORCE MAJEURE.</b> Company will be excused from performance under this Agreement for any period and to the extent that it is prevented from performing pursuant hereto, in whole or in part, as a result of delays caused by Customer or third parties or an act of God, war, civil disturbance, court order, labor dispute or other cause beyond Company's reasonable control, including without limitation failures or fluctuations in electrical equipment. In addition, the Service may be subject to limitations, delays, and other problems inherent in the use of the Internet and electronic communications. Company is not responsible for any delays, failures, or other damage resulting from such problems. Customer acknowledges that the Service may be affected by numerous factors outside of Company's control.</p><p><b>14. GENERAL TERMS.</b> If any provision of this Agreement is held invalid, illegal, or unenforceable, including, without limitation, as a result of unconscionability or inconsistency with public policy, such provision will be construed so as to come as close as possible to its intended meaning, and the validity, legality, or enforceability of the remaining provisions will in no way be impaired. Under no circumstances will the preprinted terms of any service order or any other terms apply to this Agreement. No waiver of any of the terms or conditions of this Agreement will be binding for any purpose unless made in writing and signed by authorized representatives of both parties and any such waiver will be effective only in the specific instance and for the purpose given. No failure or delay on the part of either of the parties in exercising any right will operate as a waiver, nor will any single or partial exercise by either of the parties of any right preclude any other or further exercise thereof or the exercise of any other right. All notices, consents and approvals under this Agreement must be delivered in writing by overnight delivery with a tracking system, personal delivery, or certified mail, postage pre-paid, to the other party at its address set forth above or at such other address as may be later designated by such party. Notices will be deemed to have been received upon the date of receipt or, in the case of certified mailing, two (2) days after deposit in the mail. This Agreement will be governed by the laws of the %LEGAL_COMPANY_JURISDICTION% without regard to conflicts of law principles. All disputes arising under this Agreement must be brought in the %LEGAL_COMPANY_COURT%. Each party irrevocably hereby consents to the jurisdiction and venue of any such court in any such action or proceeding. This Agreement constitutes the entire, final and exclusive agreement between the parties regarding the subject matter hereof, and supersede all prior or contemporaneous agreements, understandings, discussions, negotiations and communications, whether written or oral, express or implied.</p>",
          "description":"End user licence agreement.",
          "type": "HTML",
          "advanced": true
        },
        ["Legal Company Name", "%LEGAL_COMPANY_NAME%", "Network Optix, Inc.", "Legal name of the company (for EULA)"],
        ["Legal Company Location", "%LEGAL_COMPANY_LOCATION%", "California", "Location of the company (for EULA)"],
        ["Legal Company Jurisdiction", "%LEGAL_COMPANY_JURISDICTION%", "State of California", "Company's jurisdiction (for EULA)"],
        ["Legal Company Court", "%LEGAL_COMPANY_COURT%", "state and federal courts located in Los Angeles County, California", "Court to handle disputes (for EULA)"]
      ]
    }
  ]
}<|MERGE_RESOLUTION|>--- conflicted
+++ resolved
@@ -7,7 +7,6 @@
       "description":"Common branding information",
       "translatable": false,
       "values":[
-<<<<<<< HEAD
         {
           "label": "Product Name",
           "name": "%PRODUCT_NAME%",
@@ -141,34 +140,9 @@
             "height_ge": 32,
             "height_le": 64,
             "width_ge": 32,
-            "width_le": 200
-          }
-        }
-=======
-        ["{{PRODUCT_NAME}}","VMS Demo Cloud","Name for cloud"],
-        ["{{CLOUD_TAB_NAME}}","Cloud","Cloud tab name in thick client"],
-        ["{{CLIENT_PROTOCOL}}","demo-vms","URL protocol for calling native clients from browser"],
-        ["{{VMS_NAME}}","VMS Demonstration","Name of the VMS customization. Must be short!"],
-        ["{{downloadLink}}","http://www.networkoptix.com/live-demo#fulltrial","Emergency link for downloading applications (in case if cloud is down)"],
-        ["{{supportLink}}","/content/support",
-          "Support link. Use /content/support to use embedded page. If you use phone number here - make sure you format the link correctly like 'tel:...'"],
-        ["{{supportLinkText}}","http://support.networkoptix.com","Text to be shown on the support link"],
-        ["{{companyUrl}}","http://networkoptix.com","Company main web site"],
-        ["{{iOSappID}}","L6FE34GJWM.com.networkoptix.NxMobile","App ID for iOS mobile application"],
-        ["{{IOS_APP_LINK}}","disabled","Link for iOS application in Apple AppStore"],
-        ["{{ANDROID_APP_LINK}}","disabled","Link for Android application in Google Play"],
-        ["{{COMPANY_NAME}}", "Network Optix", "The name of the company itself"],
-        ["{{LEGAL_COMPANY_NAME}}", "Network Optix, Inc.", "Legal name of the company (for EULA)"],
-        ["{{LEGAL_COMPANY_LOCATION}}", "California", "Location of the company (for EULA)"],
-        ["{{LEGAL_COMPANY_JURISDICTION}}", "State of California", "Company's jurisdiction (for EULA)"],
-        ["{{LEGAL_COMPANY_COURT}}", "state and federal courts located in Los Angeles County, California", "Court to handle disputes (for EULA)"],
-        ["static/images/logo.png", "", "Logo for branding. Height must be equal 64px", "Image", {"height": 64}],
-        ["templates/email_logo.png", "",
-          "Logo for email. Height must be between 32px and 64px, Width must be between 32px and 240px",
-          "Image", {"height_ge": 32, "height_le": 64, "width_le": 240, "width_ge": 32}],
-        ["%MAIL_FROM_NAME%", "", "Reserved for future use"],
-        ["%MAIL_FROM_EMAIL%", "", "Reserved for future use"]
->>>>>>> ba6d8a34
+            "width_le": 240
+          }
+        }
       ]
     },
     {
@@ -177,7 +151,6 @@
       "url": "/content/about",
       "translatable": true,
       "values":[
-<<<<<<< HEAD
         {
           "label":"Landing page large image",
           "name": "static/images/promo/cloud.png",
@@ -187,20 +160,12 @@
           "type": "Image",
           "meta": {
             "format": "png",
-            "height_ge": 200
+            "height_ge": 240
           }
         },
         ["Subtitle", "%SUBTITLE%","Welcome!",
           "Text under product name on landing page. One line (50-100 symbols)"],
         ["Left block title","%BLOCK1_TITLE%","Connect",
-=======
-        ["static/images/promo/cloud.png", "",
-          "Image for the front page. Image must have transparent background, recommended height is 240px (that is minimal height).",
-          "Image", {"height_ge": 240}],
-        ["%SUBTITLE%","Welcome!",
-          "One line (50-100 symbols)"],
-        ["%BLOCK1_TITLE%","Connect",
->>>>>>> ba6d8a34
           "1-3 words"],
         {
           "label":"Left block text",
