--- conflicted
+++ resolved
@@ -477,11 +477,7 @@
             ("force_update", "Can forcibly update content"),
         )
 
-<<<<<<< HEAD
     REVIEW_STATES = Choices((0, "pending", "Pending"), (1, "accepted", "Accepted"), (2, "rejected", "Rejected"), (3, "blocked", "Blocked"))
-=======
-    REVIEW_STATES = Choices((0, "pending", "Pending"), (1, "accepted", "Accepted"), (2, "rejected", "Rejected"))
->>>>>>> 874ff5bd
     customization = models.ForeignKey(Customization)
     version = models.ForeignKey(ContentVersion)
     state = models.IntegerField(choices=REVIEW_STATES, default=REVIEW_STATES.pending)
