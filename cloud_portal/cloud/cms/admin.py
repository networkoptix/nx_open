from __future__ import unicode_literals
from django.contrib import admin
from models import *


# CMS structure (data structure). Only developers can change that

class ProductAdmin(admin.ModelAdmin):
    list_display = ('name',)
admin.site.register(Product, ProductAdmin)


class ContextAdmin(admin.ModelAdmin):
    list_display = ('product', 'name', 'description', 'url', 'translatable')
admin.site.register(Context, ContextAdmin)


class DataStructureAdmin(admin.ModelAdmin):
    list_display = ('context', 'name', 'description', 'translatable')

admin.site.register(DataStructure, DataStructureAdmin)


class LanguageAdmin(admin.ModelAdmin):
    list_display = ('name', 'code')
admin.site.register(Language, LanguageAdmin)


class CustomizationAdmin(admin.ModelAdmin):
    list_display = ('name',)
admin.site.register(Customization, CustomizationAdmin)


class DataRecordAdmin(admin.ModelAdmin):
    list_display = ('customization', 'language', 'data_structure', 'value', 'version')
admin.site.register(DataRecord, DataRecordAdmin)


class ContentVersionAdmin(admin.ModelAdmin):
<<<<<<< HEAD
    list_display = ('id', 'customization',
=======
    list_display = ('id', 'customization', 'name',
>>>>>>> 020d6d46
                    'created_date', 'created_by',
                    'accepted_date', 'accepted_by')
admin.site.register(ContentVersion, ContentVersionAdmin)
<|MERGE_RESOLUTION|>--- conflicted
+++ resolved
@@ -37,11 +37,7 @@
 
 
 class ContentVersionAdmin(admin.ModelAdmin):
-<<<<<<< HEAD
-    list_display = ('id', 'customization',
-=======
     list_display = ('id', 'customization', 'name',
->>>>>>> 020d6d46
                     'created_date', 'created_by',
                     'accepted_date', 'accepted_by')
 admin.site.register(ContentVersion, ContentVersionAdmin)
