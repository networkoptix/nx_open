from datetime import datetime

from notifications.engines.email_engine import send

from PIL import Image
import base64, ast

from .filldata import fill_content, make_dir
from api.models import Account
from cms.models import *


def get_context_and_language(request_data, context_id, language_id):
    context = Context.objects.get(id=context_id) if context_id else None
    language = Language.objects.get(id=language_id) if language_id else None

    if not context and 'context' in request_data and request_data['context']:
        context = Context.objects.get(id=request_data['context'])

    if not language and 'language' in request_data and request_data['language']:
        language = Language.objects.get(id=request_data['language'])

    return context, language


def accept_latest_draft(customization, user):
    unaccepted_version = ContentVersion.objects.filter(accepted_date=None, customization=customization).latest(
        'created_date')
    unaccepted_version.accepted_by = user
    unaccepted_version.accepted_date = datetime.now()
    unaccepted_version.save()


def notify_version_ready(customization, version_id, product_name):
    super_users = Account.objects.filter(customization=customization, is_superuser=1)
    for user in super_users:
        send(user.email, "review_version", {'id': version_id, 'product': product_name}, settings.CUSTOMIZATION)


def save_unrevisioned_records(customization, language, data_structures, request_data, request_files, user):
<<<<<<< HEAD
    upload_errors = []
    for data_structure in data_structures:
        data_structure_name = data_structure.name

        latest_unapproved_record = data_structure.datarecord_set.filter(customization=customization,
                                                                        language=language,
                                                                        version=None)

        latest_approved_record = data_structure.datarecord_set.filter(customization=customization,
                                                                      language=language) \
            .exclude(version=None)

        new_record_value = None
        # If the DataStructure is supposed to be an image convert to base64 and error check
        if data_structure_name in request_files:
            new_record_value, dimensions, invalid_file_type = handle_image_upload(request_files[data_structure_name])

            if invalid_file_type:
                upload_errors.append((data_structure_name, 'Invalid file type. Can only upload ".png"'))
                continue

            # Gets the meta_settings form the DataStructure to check if the sizes are valid
            data_structure_meta_string = data_structure.meta_settings
            # ast.literal_eval used to convert string to dict
            data_structure_meta = ast.literal_eval(data_structure_meta_string)

            if data_structure_meta['height'] < dimensions['height'] or \
                            data_structure_meta['width'] < dimensions['width']:
                size_error_msg = 'Size is too big. Height must be less than {}. Width must be less than {}.' \
                    .format(data_structure_meta['height'], data_structure_meta['width'])

                upload_errors.append((data_structure_name, size_error_msg))
                continue
        else:
            new_record_value = request_data[data_structure_name]

        if latest_unapproved_record.exists():
            if new_record_value == latest_unapproved_record.latest('created_date').value:
                continue
        elif latest_approved_record.exists():
            if new_record_value == latest_approved_record.latest('created_date').value:
                continue
        elif data_structure.default == new_record_value:
            continue

        record = DataRecord(data_structure=data_structure,
                            language=language,
                            customization=customization,
                            value=new_record_value,
                            created_by=user)
        record.save()

    return upload_errors
=======
	upload_errors = []
	for data_structure in data_structures:
		data_structure_name = data_structure.name
		
		latest_unapproved_record = data_structure.datarecord_set.filter(customization=customization,
																		language=language,
																		version=None)
		
		latest_approved_record = data_structure.datarecord_set.filter(customization=customization,
																	  language=language)\
															  .exclude(version=None)
		
		new_record_value = ""
		#If the DataStructure is supposed to be an image convert to base64 and error check
		if data_structure.get_type('Image') == data_structure.type:
			#If a file has been uploaded try to save it
			if data_structure_name in request_files:
				new_record_value, dimensions, invalid_file_type = handle_image_upload(request_files[data_structure_name])

				if invalid_file_type:
					upload_errors.append((data_structure_name, 'Invalid file type. Can only upload ".png"'))
					continue

				#Gets the meta_settings form the DataStructure to check if the sizes are valid
				data_structure_meta_string = data_structure.meta_settings
				#if the length is zero then there is no meta settings
				if len(data_structure_meta_string):
					#ast.literal_eval used to convert string to dict
					data_structure_meta = ast.literal_eval(data_structure_meta_string)

					size_errors = check_image_dimensions(data_structure_name, data_structure_meta, dimensions)

					if size_errors:
						upload_errors.extend(size_errors)
						continue
			#If file was not uploaded remove it if user chooses to delete it
			elif "Remove_" + data_structure_name in request_data:
				new_record_value = ""
			#If neither case do nothing for this record
			else:
				continue
		else:
			new_record_value = request_data[data_structure_name]


		if latest_unapproved_record.exists():
			if new_record_value == latest_unapproved_record.latest('created_date').value:
			   	continue
		elif latest_approved_record.exists():
			if new_record_value == latest_approved_record.latest('created_date').value:
				continue
		elif data_structure.default == new_record_value:
			continue

		record = DataRecord(data_structure=data_structure,
							language=language,
							customization=customization,
							value=new_record_value,
							created_by=user)
		record.save()

	return upload_errors
>>>>>>> b26f1b01


def alter_records_version(contexts, customization, old_version, new_version):
    languages = Language.objects.all()
    for context in contexts:
        for data_structure in context.datastructure_set.all():
            record = data_structure.datarecord_set.filter(customization=customization,
                                                          version=old_version)

            # Now only the latest records that can be published will have its version altered
            if record.exists():
                latest_record = record.latest('created_date')
                latest_record.version = new_version
                latest_record.save()


def generate_preview(context=None):
    fill_content(customization_name=settings.CUSTOMIZATION)
    return '/' + context.url + "?preview" if context else "/?preview"


def publish_latest_version(customization, user):
    accept_latest_draft(customization, user)
    fill_content(customization_name=settings.CUSTOMIZATION, preview=False)


<<<<<<< HEAD
def send_version_for_review(customization, language, data_structures, product, request_data, user):
    old_versions = ContentVersion.objects.filter(accepted_date=None)
=======
def send_version_for_review(customization, language, data_structures, product, request_data, request_files, user):
	old_versions = ContentVersion.objects.filter(accepted_date=None)
>>>>>>> b26f1b01

    if old_versions.exists():
        old_version = old_versions.latest('created_date')
        alter_records_version(Context.objects.filter(product=product), customization, old_version, None)
        old_version.delete()

<<<<<<< HEAD
    save_unrevisioned_records(customization, language, data_structures, request_data, user)
=======
	upload_errors = save_unrevisioned_records(customization, language, data_structures, request_data, request_files, user)
>>>>>>> b26f1b01

    version = ContentVersion(customization=customization, name="N/A", created_by=user)
    version.save()

<<<<<<< HEAD
    alter_records_version(Context.objects.filter(product=product), customization, None, version)
    # TODO add notification need to make template for this
    notify_version_ready(customization, version.id, product.name)
=======
	alter_records_version(Context.objects.filter(product=product), customization, None, version)
	notify_version_ready(customization, version.id, product.name)
	return upload_errors
>>>>>>> b26f1b01


def get_records_for_version(version):
    data_records = version.datarecord_set.all().order_by('data_structure__context__name',
                                                         'language__code')
    contexts = {}

    for record in data_records:
        context_name = record.data_structure.context.name
        if context_name in contexts:
            contexts[context_name].append(record)
        else:
            contexts[context_name] = [record]
    return contexts


def handle_image_upload(image):
    encoded_string = base64.b64encode(image.read())
    file_type = image.content_type

    if file_type != 'image/png':
        return None, None, True

<<<<<<< HEAD
    newImage = Image.open(image)
    width, height = newImage.size
    return encoded_string, {'width': width, 'height': height}, False
=======
	newImage = Image.open(image)
	width, height = newImage.size
	return encoded_string, {'width': width, 'height': height}, False
	

def check_image_dimensions(data_structure_name, meta_dimensions, image_dimensions):
	size_error_msgs = []
	if not meta_dimensions:
		return size_error_msgs

	if 'height' in meta_dimensions and meta_dimensions['height'] != image_dimensions['height']:			   	
	   	error_msg = "Image height must be equal to {}. Uploaded image's height is {}."\
	   						.format(meta_dimensions['height'], image_dimensions['height'])
		size_error_msgs.append((data_structure_name, error_msg))

	if 'width' in meta_dimensions and meta_dimensions['width'] != image_dimensions['width']:
		error_msg = "Image width must be equal to {}. Uploaded image's width is {}."\
	   						.format(meta_dimensions['width'], image_dimensions['width'])
	   	size_error_msgs.append((data_structure_name, error_msg))

	if 'height_le' in meta_dimensions and meta_dimensions['height_le'] < image_dimensions['height']:
		error_msg = "Image height must be equal to or less than {}. Uploaded image's height is {}."\
	   						.format(meta_dimensions['height_le'], image_dimensions['height'])
		size_error_msgs.append((data_structure_name, error_msg))

	if 'width_le' in meta_dimensions and meta_dimensions['width_le'] < image_dimensions['width']:
		error_msg = "Image width must be equal to or less than {}. Uploaded image's width is {}."\
	   						.format(meta_dimensions['width_le'], image_dimensions['width'])
	   	size_error_msgs.append((data_structure_name, error_msg))

	return size_error_msgs


#date is a string var can be either 'created_date' or 'accepted_date'
def convert_latest_b64_images_to_png(customization, date='created_date'):
	latest_version = ContentVersion.objects.filter(customization=customization).latest(date)
	
	#todo find out where to save it currently its going into /app/app/static/custom/static/images
	image_directory = '{}{}'.format(settings.STATIC_ROOT,'/images/')
	make_dir(image_directory)

	for record in latest_version.datarecord_set.filter(data_structure__type=DataStructure.get_type('Image')):
		file_name = "{}{}.png".format(image_directory, record.data_structure.name)
		#if the images is empty do not overwrite old image
		if not record.value:
			continue

		image_png = base64.b64decode(record.value)
		with open(file_name, 'wb') as f:
			f.write(image_png)
>>>>>>> b26f1b01
<|MERGE_RESOLUTION|>--- conflicted
+++ resolved
@@ -38,7 +38,6 @@
 
 
 def save_unrevisioned_records(customization, language, data_structures, request_data, request_files, user):
-<<<<<<< HEAD
     upload_errors = []
     for data_structure in data_structures:
         data_structure_name = data_structure.name
@@ -51,26 +50,35 @@
                                                                       language=language) \
             .exclude(version=None)
 
-        new_record_value = None
+        new_record_value = ""
         # If the DataStructure is supposed to be an image convert to base64 and error check
-        if data_structure_name in request_files:
-            new_record_value, dimensions, invalid_file_type = handle_image_upload(request_files[data_structure_name])
-
-            if invalid_file_type:
-                upload_errors.append((data_structure_name, 'Invalid file type. Can only upload ".png"'))
-                continue
-
-            # Gets the meta_settings form the DataStructure to check if the sizes are valid
-            data_structure_meta_string = data_structure.meta_settings
-            # ast.literal_eval used to convert string to dict
-            data_structure_meta = ast.literal_eval(data_structure_meta_string)
-
-            if data_structure_meta['height'] < dimensions['height'] or \
-                            data_structure_meta['width'] < dimensions['width']:
-                size_error_msg = 'Size is too big. Height must be less than {}. Width must be less than {}.' \
-                    .format(data_structure_meta['height'], data_structure_meta['width'])
-
-                upload_errors.append((data_structure_name, size_error_msg))
+        if data_structure.get_type('Image') == data_structure.type:
+            # If a file has been uploaded try to save it
+            if data_structure_name in request_files:
+                new_record_value, dimensions, invalid_file_type = handle_image_upload(
+                    request_files[data_structure_name])
+
+                if invalid_file_type:
+                    upload_errors.append((data_structure_name, 'Invalid file type. Can only upload ".png"'))
+                    continue
+
+                # Gets the meta_settings form the DataStructure to check if the sizes are valid
+                data_structure_meta_string = data_structure.meta_settings
+                # if the length is zero then there is no meta settings
+                if len(data_structure_meta_string):
+                    # ast.literal_eval used to convert string to dict
+                    data_structure_meta = ast.literal_eval(data_structure_meta_string)
+
+                    size_errors = check_image_dimensions(data_structure_name, data_structure_meta, dimensions)
+
+                    if size_errors:
+                        upload_errors.extend(size_errors)
+                        continue
+            # If file was not uploaded remove it if user chooses to delete it
+            elif "Remove_" + data_structure_name in request_data:
+                new_record_value = ""
+            # If neither case do nothing for this record
+            else:
                 continue
         else:
             new_record_value = request_data[data_structure_name]
@@ -92,70 +100,6 @@
         record.save()
 
     return upload_errors
-=======
-	upload_errors = []
-	for data_structure in data_structures:
-		data_structure_name = data_structure.name
-		
-		latest_unapproved_record = data_structure.datarecord_set.filter(customization=customization,
-																		language=language,
-																		version=None)
-		
-		latest_approved_record = data_structure.datarecord_set.filter(customization=customization,
-																	  language=language)\
-															  .exclude(version=None)
-		
-		new_record_value = ""
-		#If the DataStructure is supposed to be an image convert to base64 and error check
-		if data_structure.get_type('Image') == data_structure.type:
-			#If a file has been uploaded try to save it
-			if data_structure_name in request_files:
-				new_record_value, dimensions, invalid_file_type = handle_image_upload(request_files[data_structure_name])
-
-				if invalid_file_type:
-					upload_errors.append((data_structure_name, 'Invalid file type. Can only upload ".png"'))
-					continue
-
-				#Gets the meta_settings form the DataStructure to check if the sizes are valid
-				data_structure_meta_string = data_structure.meta_settings
-				#if the length is zero then there is no meta settings
-				if len(data_structure_meta_string):
-					#ast.literal_eval used to convert string to dict
-					data_structure_meta = ast.literal_eval(data_structure_meta_string)
-
-					size_errors = check_image_dimensions(data_structure_name, data_structure_meta, dimensions)
-
-					if size_errors:
-						upload_errors.extend(size_errors)
-						continue
-			#If file was not uploaded remove it if user chooses to delete it
-			elif "Remove_" + data_structure_name in request_data:
-				new_record_value = ""
-			#If neither case do nothing for this record
-			else:
-				continue
-		else:
-			new_record_value = request_data[data_structure_name]
-
-
-		if latest_unapproved_record.exists():
-			if new_record_value == latest_unapproved_record.latest('created_date').value:
-			   	continue
-		elif latest_approved_record.exists():
-			if new_record_value == latest_approved_record.latest('created_date').value:
-				continue
-		elif data_structure.default == new_record_value:
-			continue
-
-		record = DataRecord(data_structure=data_structure,
-							language=language,
-							customization=customization,
-							value=new_record_value,
-							created_by=user)
-		record.save()
-
-	return upload_errors
->>>>>>> b26f1b01
 
 
 def alter_records_version(contexts, customization, old_version, new_version):
@@ -182,37 +126,23 @@
     fill_content(customization_name=settings.CUSTOMIZATION, preview=False)
 
 
-<<<<<<< HEAD
-def send_version_for_review(customization, language, data_structures, product, request_data, user):
+def send_version_for_review(customization, language, data_structures, product, request_data, request_files, user):
     old_versions = ContentVersion.objects.filter(accepted_date=None)
-=======
-def send_version_for_review(customization, language, data_structures, product, request_data, request_files, user):
-	old_versions = ContentVersion.objects.filter(accepted_date=None)
->>>>>>> b26f1b01
 
     if old_versions.exists():
         old_version = old_versions.latest('created_date')
         alter_records_version(Context.objects.filter(product=product), customization, old_version, None)
         old_version.delete()
 
-<<<<<<< HEAD
-    save_unrevisioned_records(customization, language, data_structures, request_data, user)
-=======
-	upload_errors = save_unrevisioned_records(customization, language, data_structures, request_data, request_files, user)
->>>>>>> b26f1b01
+    upload_errors = save_unrevisioned_records(customization, language, data_structures, request_data, request_files,
+                                              user)
 
     version = ContentVersion(customization=customization, name="N/A", created_by=user)
     version.save()
 
-<<<<<<< HEAD
     alter_records_version(Context.objects.filter(product=product), customization, None, version)
-    # TODO add notification need to make template for this
     notify_version_ready(customization, version.id, product.name)
-=======
-	alter_records_version(Context.objects.filter(product=product), customization, None, version)
-	notify_version_ready(customization, version.id, product.name)
-	return upload_errors
->>>>>>> b26f1b01
+    return upload_errors
 
 
 def get_records_for_version(version):
@@ -236,59 +166,53 @@
     if file_type != 'image/png':
         return None, None, True
 
-<<<<<<< HEAD
     newImage = Image.open(image)
     width, height = newImage.size
     return encoded_string, {'width': width, 'height': height}, False
-=======
-	newImage = Image.open(image)
-	width, height = newImage.size
-	return encoded_string, {'width': width, 'height': height}, False
-	
+
 
 def check_image_dimensions(data_structure_name, meta_dimensions, image_dimensions):
-	size_error_msgs = []
-	if not meta_dimensions:
-		return size_error_msgs
-
-	if 'height' in meta_dimensions and meta_dimensions['height'] != image_dimensions['height']:			   	
-	   	error_msg = "Image height must be equal to {}. Uploaded image's height is {}."\
-	   						.format(meta_dimensions['height'], image_dimensions['height'])
-		size_error_msgs.append((data_structure_name, error_msg))
-
-	if 'width' in meta_dimensions and meta_dimensions['width'] != image_dimensions['width']:
-		error_msg = "Image width must be equal to {}. Uploaded image's width is {}."\
-	   						.format(meta_dimensions['width'], image_dimensions['width'])
-	   	size_error_msgs.append((data_structure_name, error_msg))
-
-	if 'height_le' in meta_dimensions and meta_dimensions['height_le'] < image_dimensions['height']:
-		error_msg = "Image height must be equal to or less than {}. Uploaded image's height is {}."\
-	   						.format(meta_dimensions['height_le'], image_dimensions['height'])
-		size_error_msgs.append((data_structure_name, error_msg))
-
-	if 'width_le' in meta_dimensions and meta_dimensions['width_le'] < image_dimensions['width']:
-		error_msg = "Image width must be equal to or less than {}. Uploaded image's width is {}."\
-	   						.format(meta_dimensions['width_le'], image_dimensions['width'])
-	   	size_error_msgs.append((data_structure_name, error_msg))
-
-	return size_error_msgs
-
-
-#date is a string var can be either 'created_date' or 'accepted_date'
+    size_error_msgs = []
+    if not meta_dimensions:
+        return size_error_msgs
+
+    if 'height' in meta_dimensions and meta_dimensions['height'] != image_dimensions['height']:
+        error_msg = "Image height must be equal to {}. Uploaded image's height is {}." \
+            .format(meta_dimensions['height'], image_dimensions['height'])
+        size_error_msgs.append((data_structure_name, error_msg))
+
+    if 'width' in meta_dimensions and meta_dimensions['width'] != image_dimensions['width']:
+        error_msg = "Image width must be equal to {}. Uploaded image's width is {}." \
+            .format(meta_dimensions['width'], image_dimensions['width'])
+        size_error_msgs.append((data_structure_name, error_msg))
+
+    if 'height_le' in meta_dimensions and meta_dimensions['height_le'] < image_dimensions['height']:
+        error_msg = "Image height must be equal to or less than {}. Uploaded image's height is {}." \
+            .format(meta_dimensions['height_le'], image_dimensions['height'])
+        size_error_msgs.append((data_structure_name, error_msg))
+
+    if 'width_le' in meta_dimensions and meta_dimensions['width_le'] < image_dimensions['width']:
+        error_msg = "Image width must be equal to or less than {}. Uploaded image's width is {}." \
+            .format(meta_dimensions['width_le'], image_dimensions['width'])
+        size_error_msgs.append((data_structure_name, error_msg))
+
+    return size_error_msgs
+
+
+# date is a string var can be either 'created_date' or 'accepted_date'
 def convert_latest_b64_images_to_png(customization, date='created_date'):
-	latest_version = ContentVersion.objects.filter(customization=customization).latest(date)
-	
-	#todo find out where to save it currently its going into /app/app/static/custom/static/images
-	image_directory = '{}{}'.format(settings.STATIC_ROOT,'/images/')
-	make_dir(image_directory)
-
-	for record in latest_version.datarecord_set.filter(data_structure__type=DataStructure.get_type('Image')):
-		file_name = "{}{}.png".format(image_directory, record.data_structure.name)
-		#if the images is empty do not overwrite old image
-		if not record.value:
-			continue
-
-		image_png = base64.b64decode(record.value)
-		with open(file_name, 'wb') as f:
-			f.write(image_png)
->>>>>>> b26f1b01
+    latest_version = ContentVersion.objects.filter(customization=customization).latest(date)
+
+    # todo find out where to save it currently its going into /app/app/static/custom/static/images
+    image_directory = '{}{}'.format(settings.STATIC_ROOT, '/images/')
+    make_dir(image_directory)
+
+    for record in latest_version.datarecord_set.filter(data_structure__type=DataStructure.get_type('Image')):
+        file_name = "{}{}.png".format(image_directory, record.data_structure.name)
+        # if the images is empty do not overwrite old image
+        if not record.value:
+            continue
+
+        image_png = base64.b64decode(record.value)
+        with open(file_name, 'wb') as f:
+            f.write(image_png)