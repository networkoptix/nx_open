from datetime import datetime

from notifications.engines.email_engine import send

from PIL import Image
import base64, ast

from .filldata import fill_content
from api.models import Account
from cms.models import *


def get_context_and_language(request_data, context_id, language_id):
    context = Context.objects.get(id=context_id) if context_id else None
    language = Language.objects.get(id=language_id) if language_id else None

    if not context and 'context' in request_data and request_data['context']:
        context = Context.objects.get(id=request_data['context'])

    if not language and 'language' in request_data and request_data['language']:
        language = Language.objects.get(id=request_data['language'])

    return context, language


def accept_latest_draft(customization, user):
    unaccepted_version = ContentVersion.objects.filter(accepted_date=None, customization=customization).latest(
        'created_date')
    unaccepted_version.accepted_by = user
    unaccepted_version.accepted_date = datetime.now()
    unaccepted_version.save()


def notify_version_ready(customization, version_id, product_name):
    super_users = Account.objects.filter(customization=customization, is_superuser=1)
    for user in super_users:
        send(user.email, "review_version", {'id': version_id, 'product': product_name}, settings.CUSTOMIZATION)


def save_unrevisioned_records(customization, language, data_structures, request_data, request_files, user):
    upload_errors = []
    for data_structure in data_structures:
        data_structure_name = data_structure.name

        latest_unapproved_record = data_structure.datarecord_set.filter(customization=customization,
                                                                        language=language,
                                                                        version=None)

        latest_approved_record = data_structure.datarecord_set.filter(customization=customization,
                                                                      language=language) \
            .exclude(version=None)

        new_record_value = ""
        # If the DataStructure is supposed to be an image convert to base64 and error check
        if data_structure.get_type('Image') == data_structure.type:
            # If a file has been uploaded try to save it
            if data_structure_name in request_files:
                new_record_value, dimensions, invalid_file_type = handle_image_upload(
                    request_files[data_structure_name])

                if invalid_file_type:
                    upload_errors.append((data_structure_name, 'Invalid file type. Can only upload ".png"'))
                    continue

                # Gets the meta_settings form the DataStructure to check if the sizes are valid
                data_structure_meta_string = data_structure.meta_settings
                # if the length is zero then there is no meta settings
                if len(data_structure_meta_string):
                    # ast.literal_eval used to convert string to dict
                    data_structure_meta = ast.literal_eval(data_structure_meta_string)

                    size_errors = check_image_dimensions(data_structure_name, data_structure_meta, dimensions)

                    if size_errors:
                        upload_errors.extend(size_errors)
                        continue
            # If file was not uploaded remove it if user chooses to delete it
            elif "Remove_" + data_structure_name in request_data:
                new_record_value = ""
            # If neither case do nothing for this record
            else:
                continue
        else:
            new_record_value = request_data[data_structure_name]

        if latest_unapproved_record.exists():
            if new_record_value == latest_unapproved_record.latest('created_date').value:
                continue
        elif latest_approved_record.exists():
            if new_record_value == latest_approved_record.latest('created_date').value:
                continue
        elif data_structure.default == new_record_value:
            continue

        record = DataRecord(data_structure=data_structure,
                            language=language,
                            customization=customization,
                            value=new_record_value,
                            created_by=user)
        record.save()

    return upload_errors


def alter_records_version(contexts, customization, old_version, new_version):
    languages = Language.objects.all()
    for context in contexts:
        for data_structure in context.datastructure_set.all():
            record = data_structure.datarecord_set.filter(customization=customization,
                                                          version=old_version)

            # Now only the latest records that can be published will have its version altered
            if record.exists():
                latest_record = record.latest('created_date')
                latest_record.version = new_version
                latest_record.save()


def generate_preview(context=None):
    fill_content(customization_name=settings.CUSTOMIZATION)
    return '/' + context.url + "?preview" if context else "/?preview"


def publish_latest_version(customization, user):
    accept_latest_draft(customization, user)
    fill_content(customization_name=settings.CUSTOMIZATION, preview=False)


def send_version_for_review(customization, language, data_structures, product, request_data, request_files, user):
    old_versions = ContentVersion.objects.filter(accepted_date=None)

    if old_versions.exists():
        old_version = old_versions.latest('created_date')
        alter_records_version(Context.objects.filter(product=product), customization, old_version, None)
        old_version.delete()

    upload_errors = save_unrevisioned_records(customization, language, data_structures, request_data, request_files,
                                              user)

    version = ContentVersion(customization=customization, name="N/A", created_by=user)
    version.save()

    alter_records_version(Context.objects.filter(product=product), customization, None, version)
    notify_version_ready(customization, version.id, product.name)
    return upload_errors


def get_records_for_version(version):
    data_records = version.datarecord_set.all().order_by('data_structure__context__name',
                                                         'language__code')
    contexts = {}

    for record in data_records:
        context_name = record.data_structure.context.name
        if context_name in contexts:
            contexts[context_name].append(record)
        else:
            contexts[context_name] = [record]
    return contexts


def handle_image_upload(image):
    encoded_string = base64.b64encode(image.read())
    file_type = image.content_type

    if file_type != 'image/png':
        return None, None, True

    newImage = Image.open(image)
    width, height = newImage.size
    return encoded_string, {'width': width, 'height': height}, False


def check_image_dimensions(data_structure_name, meta_dimensions, image_dimensions):
    size_error_msgs = []
    if not meta_dimensions:
        return size_error_msgs

    if 'height' in meta_dimensions and meta_dimensions['height'] != image_dimensions['height']:
        error_msg = "Image height must be equal to {}. Uploaded image's height is {}." \
            .format(meta_dimensions['height'], image_dimensions['height'])
        size_error_msgs.append((data_structure_name, error_msg))

    if 'width' in meta_dimensions and meta_dimensions['width'] != image_dimensions['width']:
        error_msg = "Image width must be equal to {}. Uploaded image's width is {}." \
            .format(meta_dimensions['width'], image_dimensions['width'])
        size_error_msgs.append((data_structure_name, error_msg))

    if 'height_le' in meta_dimensions and meta_dimensions['height_le'] < image_dimensions['height']:
        error_msg = "Image height must be equal to or less than {}. Uploaded image's height is {}." \
            .format(meta_dimensions['height_le'], image_dimensions['height'])
        size_error_msgs.append((data_structure_name, error_msg))

    if 'width_le' in meta_dimensions and meta_dimensions['width_le'] < image_dimensions['width']:
        error_msg = "Image width must be equal to or less than {}. Uploaded image's width is {}." \
            .format(meta_dimensions['width_le'], image_dimensions['width'])
        size_error_msgs.append((data_structure_name, error_msg))

<<<<<<< HEAD
    return size_error_msgs


# date is a string var can be either 'created_date' or 'accepted_date'
def convert_latest_b64_images_to_png(customization, date='created_date'):
    latest_version = ContentVersion.objects.filter(customization=customization).latest(date)

    # todo find out where to save it currently its going into /app/app/static/custom/static/images
    image_directory = '{}{}'.format(settings.STATIC_ROOT, '/images/')
    make_dir(image_directory)

    for record in latest_version.datarecord_set.filter(data_structure__type=DataStructure.get_type('Image')):
        file_name = "{}{}.png".format(image_directory, record.data_structure.name)
        # if the images is empty do not overwrite old image
        if not record.value:
            continue

        image_png = base64.b64decode(record.value)
        with open(file_name, 'wb') as f:
            f.write(image_png)
=======
	return size_error_msgs
>>>>>>> 21227f0b
<|MERGE_RESOLUTION|>--- conflicted
+++ resolved
@@ -9,214 +9,188 @@
 from api.models import Account
 from cms.models import *
 
+def get_context_and_language(request_data, context_id, language_id):
+	context = Context.objects.get(id=context_id) if context_id else None
+	language = Language.objects.get(id=language_id) if language_id else None
+	
+	if not context and 'context' in request_data and request_data['context']:
+		context = Context.objects.get(id=request_data['context'])
+	
+	if not language and 'language' in request_data and request_data['language']: 
+		language = Language.objects.get(id=request_data['language'])
 
-def get_context_and_language(request_data, context_id, language_id):
-    context = Context.objects.get(id=context_id) if context_id else None
-    language = Language.objects.get(id=language_id) if language_id else None
-
-    if not context and 'context' in request_data and request_data['context']:
-        context = Context.objects.get(id=request_data['context'])
-
-    if not language and 'language' in request_data and request_data['language']:
-        language = Language.objects.get(id=request_data['language'])
-
-    return context, language
+	return context, language
 
 
 def accept_latest_draft(customization, user):
-    unaccepted_version = ContentVersion.objects.filter(accepted_date=None, customization=customization).latest(
-        'created_date')
-    unaccepted_version.accepted_by = user
-    unaccepted_version.accepted_date = datetime.now()
-    unaccepted_version.save()
+	unaccepted_version = ContentVersion.objects.filter(accepted_date=None, customization=customization).latest('created_date')
+	unaccepted_version.accepted_by = user
+	unaccepted_version.accepted_date = datetime.now()
+	unaccepted_version.save()
 
 
 def notify_version_ready(customization, version_id, product_name):
-    super_users = Account.objects.filter(customization=customization, is_superuser=1)
-    for user in super_users:
-        send(user.email, "review_version", {'id': version_id, 'product': product_name}, settings.CUSTOMIZATION)
+	super_users = Account.objects.filter(customization=customization, is_superuser=1)
+	for user in super_users:
+		send(user.email, "review_version", {'id':version_id, 'product': product_name}, settings.CUSTOMIZATION)
 
 
 def save_unrevisioned_records(customization, language, data_structures, request_data, request_files, user):
-    upload_errors = []
-    for data_structure in data_structures:
-        data_structure_name = data_structure.name
+	upload_errors = []
+	for data_structure in data_structures:
+		data_structure_name = data_structure.name
+		
+		latest_unapproved_record = data_structure.datarecord_set.filter(customization=customization,
+																		language=language,
+																		version=None)
+		
+		latest_approved_record = data_structure.datarecord_set.filter(customization=customization,
+																	  language=language)\
+															  .exclude(version=None)
+		
+		new_record_value = ""
+		#If the DataStructure is supposed to be an image convert to base64 and error check
+		if data_structure.get_type('Image') == data_structure.type:
+			#If a file has been uploaded try to save it
+			if data_structure_name in request_files:
+				new_record_value, dimensions, invalid_file_type = handle_image_upload(request_files[data_structure_name])
 
-        latest_unapproved_record = data_structure.datarecord_set.filter(customization=customization,
-                                                                        language=language,
-                                                                        version=None)
+				if invalid_file_type:
+					upload_errors.append((data_structure_name, 'Invalid file type. Can only upload ".png"'))
+					continue
 
-        latest_approved_record = data_structure.datarecord_set.filter(customization=customization,
-                                                                      language=language) \
-            .exclude(version=None)
+				#Gets the meta_settings form the DataStructure to check if the sizes are valid
+				data_structure_meta_string = data_structure.meta_settings
+				#if the length is zero then there is no meta settings
+				if len(data_structure_meta_string):
+					#ast.literal_eval used to convert string to dict
+					data_structure_meta = ast.literal_eval(data_structure_meta_string)
 
-        new_record_value = ""
-        # If the DataStructure is supposed to be an image convert to base64 and error check
-        if data_structure.get_type('Image') == data_structure.type:
-            # If a file has been uploaded try to save it
-            if data_structure_name in request_files:
-                new_record_value, dimensions, invalid_file_type = handle_image_upload(
-                    request_files[data_structure_name])
+					size_errors = check_image_dimensions(data_structure_name, data_structure_meta, dimensions)
 
-                if invalid_file_type:
-                    upload_errors.append((data_structure_name, 'Invalid file type. Can only upload ".png"'))
-                    continue
+					if size_errors:
+						upload_errors.extend(size_errors)
+						continue
+			#If file was not uploaded remove it if user chooses to delete it
+			elif "Remove_" + data_structure_name in request_data:
+				new_record_value = ""
+			#If neither case do nothing for this record
+			else:
+				continue
+		else:
+			new_record_value = request_data[data_structure_name]
 
-                # Gets the meta_settings form the DataStructure to check if the sizes are valid
-                data_structure_meta_string = data_structure.meta_settings
-                # if the length is zero then there is no meta settings
-                if len(data_structure_meta_string):
-                    # ast.literal_eval used to convert string to dict
-                    data_structure_meta = ast.literal_eval(data_structure_meta_string)
 
-                    size_errors = check_image_dimensions(data_structure_name, data_structure_meta, dimensions)
+		if latest_unapproved_record.exists():
+			if new_record_value == latest_unapproved_record.latest('created_date').value:
+			   	continue
+		elif latest_approved_record.exists():
+			if new_record_value == latest_approved_record.latest('created_date').value:
+				continue
+		elif data_structure.default == new_record_value:
+			continue
 
-                    if size_errors:
-                        upload_errors.extend(size_errors)
-                        continue
-            # If file was not uploaded remove it if user chooses to delete it
-            elif "Remove_" + data_structure_name in request_data:
-                new_record_value = ""
-            # If neither case do nothing for this record
-            else:
-                continue
-        else:
-            new_record_value = request_data[data_structure_name]
+		record = DataRecord(data_structure=data_structure,
+							language=language,
+							customization=customization,
+							value=new_record_value,
+							created_by=user)
+		record.save()
 
-        if latest_unapproved_record.exists():
-            if new_record_value == latest_unapproved_record.latest('created_date').value:
-                continue
-        elif latest_approved_record.exists():
-            if new_record_value == latest_approved_record.latest('created_date').value:
-                continue
-        elif data_structure.default == new_record_value:
-            continue
-
-        record = DataRecord(data_structure=data_structure,
-                            language=language,
-                            customization=customization,
-                            value=new_record_value,
-                            created_by=user)
-        record.save()
-
-    return upload_errors
+	return upload_errors
 
 
 def alter_records_version(contexts, customization, old_version, new_version):
-    languages = Language.objects.all()
-    for context in contexts:
-        for data_structure in context.datastructure_set.all():
-            record = data_structure.datarecord_set.filter(customization=customization,
-                                                          version=old_version)
+	languages = Language.objects.all()
+	for context in contexts:
+		for data_structure in context.datastructure_set.all():
+			record = data_structure.datarecord_set.filter(customization=customization,
+														   version=old_version)
 
-            # Now only the latest records that can be published will have its version altered
-            if record.exists():
-                latest_record = record.latest('created_date')
-                latest_record.version = new_version
-                latest_record.save()
+			#Now only the latest records that can be published will have its version altered
+			if record.exists():
+				latest_record = record.latest('created_date')
+				latest_record.version = new_version
+				latest_record.save()
 
 
 def generate_preview(context=None):
-    fill_content(customization_name=settings.CUSTOMIZATION)
-    return '/' + context.url + "?preview" if context else "/?preview"
+	fill_content(customization_name=settings.CUSTOMIZATION)
+	return '/' + context.url + "?preview" if context else "/?preview"
 
 
 def publish_latest_version(customization, user):
-    accept_latest_draft(customization, user)
-    fill_content(customization_name=settings.CUSTOMIZATION, preview=False)
+	accept_latest_draft(customization, user)
+	fill_content(customization_name=settings.CUSTOMIZATION, preview=False)
 
 
 def send_version_for_review(customization, language, data_structures, product, request_data, request_files, user):
-    old_versions = ContentVersion.objects.filter(accepted_date=None)
+	old_versions = ContentVersion.objects.filter(accepted_date=None)
 
-    if old_versions.exists():
-        old_version = old_versions.latest('created_date')
-        alter_records_version(Context.objects.filter(product=product), customization, old_version, None)
-        old_version.delete()
+	if old_versions.exists():
+		old_version = old_versions.latest('created_date')
+		alter_records_version(Context.objects.filter(product=product), customization, old_version, None)
+		old_version.delete()
 
-    upload_errors = save_unrevisioned_records(customization, language, data_structures, request_data, request_files,
-                                              user)
+	upload_errors = save_unrevisioned_records(customization, language, data_structures, request_data, request_files, user)
 
-    version = ContentVersion(customization=customization, name="N/A", created_by=user)
-    version.save()
+	version = ContentVersion(customization=customization, name="N/A", created_by=user)
+	version.save()
 
-    alter_records_version(Context.objects.filter(product=product), customization, None, version)
-    notify_version_ready(customization, version.id, product.name)
-    return upload_errors
+	alter_records_version(Context.objects.filter(product=product), customization, None, version)
+	notify_version_ready(customization, version.id, product.name)
+	return upload_errors
 
 
 def get_records_for_version(version):
-    data_records = version.datarecord_set.all().order_by('data_structure__context__name',
-                                                         'language__code')
-    contexts = {}
+	data_records = version.datarecord_set.all().order_by('data_structure__context__name',
+														 'language__code')
+	contexts = {}
 
-    for record in data_records:
-        context_name = record.data_structure.context.name
-        if context_name in contexts:
-            contexts[context_name].append(record)
-        else:
-            contexts[context_name] = [record]
-    return contexts
+	for record in data_records:
+		context_name = record.data_structure.context.name
+		if  context_name in contexts:
+			contexts[context_name].append(record)
+		else:
+			contexts[context_name] = [record]
+	return contexts
 
 
 def handle_image_upload(image):
-    encoded_string = base64.b64encode(image.read())
-    file_type = image.content_type
+	encoded_string = base64.b64encode(image.read())
+	file_type = image.content_type
 
-    if file_type != 'image/png':
-        return None, None, True
+	if file_type != 'image/png':
+		return None, None, True
 
-    newImage = Image.open(image)
-    width, height = newImage.size
-    return encoded_string, {'width': width, 'height': height}, False
-
+	newImage = Image.open(image)
+	width, height = newImage.size
+	return encoded_string, {'width': width, 'height': height}, False
+	
 
 def check_image_dimensions(data_structure_name, meta_dimensions, image_dimensions):
-    size_error_msgs = []
-    if not meta_dimensions:
-        return size_error_msgs
+	size_error_msgs = []
+	if not meta_dimensions:
+		return size_error_msgs
 
-    if 'height' in meta_dimensions and meta_dimensions['height'] != image_dimensions['height']:
-        error_msg = "Image height must be equal to {}. Uploaded image's height is {}." \
-            .format(meta_dimensions['height'], image_dimensions['height'])
-        size_error_msgs.append((data_structure_name, error_msg))
+	if 'height' in meta_dimensions and meta_dimensions['height'] != image_dimensions['height']:			   	
+	   	error_msg = "Image height must be equal to {}. Uploaded image's height is {}."\
+	   						.format(meta_dimensions['height'], image_dimensions['height'])
+		size_error_msgs.append((data_structure_name, error_msg))
 
-    if 'width' in meta_dimensions and meta_dimensions['width'] != image_dimensions['width']:
-        error_msg = "Image width must be equal to {}. Uploaded image's width is {}." \
-            .format(meta_dimensions['width'], image_dimensions['width'])
-        size_error_msgs.append((data_structure_name, error_msg))
+	if 'width' in meta_dimensions and meta_dimensions['width'] != image_dimensions['width']:
+		error_msg = "Image width must be equal to {}. Uploaded image's width is {}."\
+	   						.format(meta_dimensions['width'], image_dimensions['width'])
+	   	size_error_msgs.append((data_structure_name, error_msg))
 
-    if 'height_le' in meta_dimensions and meta_dimensions['height_le'] < image_dimensions['height']:
-        error_msg = "Image height must be equal to or less than {}. Uploaded image's height is {}." \
-            .format(meta_dimensions['height_le'], image_dimensions['height'])
-        size_error_msgs.append((data_structure_name, error_msg))
+	if 'height_le' in meta_dimensions and meta_dimensions['height_le'] < image_dimensions['height']:
+		error_msg = "Image height must be equal to or less than {}. Uploaded image's height is {}."\
+	   						.format(meta_dimensions['height_le'], image_dimensions['height'])
+		size_error_msgs.append((data_structure_name, error_msg))
 
-    if 'width_le' in meta_dimensions and meta_dimensions['width_le'] < image_dimensions['width']:
-        error_msg = "Image width must be equal to or less than {}. Uploaded image's width is {}." \
-            .format(meta_dimensions['width_le'], image_dimensions['width'])
-        size_error_msgs.append((data_structure_name, error_msg))
+	if 'width_le' in meta_dimensions and meta_dimensions['width_le'] < image_dimensions['width']:
+		error_msg = "Image width must be equal to or less than {}. Uploaded image's width is {}."\
+	   						.format(meta_dimensions['width_le'], image_dimensions['width'])
+	   	size_error_msgs.append((data_structure_name, error_msg))
 
-<<<<<<< HEAD
-    return size_error_msgs
-
-
-# date is a string var can be either 'created_date' or 'accepted_date'
-def convert_latest_b64_images_to_png(customization, date='created_date'):
-    latest_version = ContentVersion.objects.filter(customization=customization).latest(date)
-
-    # todo find out where to save it currently its going into /app/app/static/custom/static/images
-    image_directory = '{}{}'.format(settings.STATIC_ROOT, '/images/')
-    make_dir(image_directory)
-
-    for record in latest_version.datarecord_set.filter(data_structure__type=DataStructure.get_type('Image')):
-        file_name = "{}{}.png".format(image_directory, record.data_structure.name)
-        # if the images is empty do not overwrite old image
-        if not record.value:
-            continue
-
-        image_png = base64.b64decode(record.value)
-        with open(file_name, 'wb') as f:
-            f.write(image_png)
-=======
 	return size_error_msgs
->>>>>>> 21227f0b
