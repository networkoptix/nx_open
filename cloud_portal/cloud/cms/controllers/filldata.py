--- conflicted
+++ resolved
@@ -37,59 +37,10 @@
             'static', customization.name, 'preview', file_name)
     return target_file_name
 
-def process_context_structure(customization, context, content, language, version_id, preview, force_global_files):
-    def replace_in(adict, key, value):
-        for dict_key in adict.keys():
-            itm_type = type(adict[dict_key])
-            if itm_type not in [str, unicode, dict, list]:
-                continue
-
-            if itm_type is list:
-                for item in adict[dict_key]:
-                    if type(item) in [str, unicode]:
-                        idx = adict[dict_key].index(item)
-                        adict[dict_key][idx] = item.replace(key, value)
-                    elif item in [dict, list]:
-                        replace_in(item, key, value)
-
-            elif itm_type is dict:
-                replace_in(adict[dict_key], key, value)
-
-            elif key in adict[dict_key]:
-                adict[dict_key] = adict[dict_key].replace(key, value)
-
-
+
+def process_context_structure(customization, context, content,
+                              language, version_id, preview, force_global_files):
     for datastructure in context.datastructure_set.order_by('order').all():
-<<<<<<< HEAD
-        content_value = datastructure.find_actual_value(customization, language, version_id)
-        # replace marker with value
-        if datastructure.type not in (DataStructure.DATA_TYPES.image, DataStructure.DATA_TYPES.file):
-            if type(content) == dict:
-                # Process language JSON file
-                replace_in(content, datastructure.name, content_value)
-            else:
-                content = content.replace(datastructure.name, content_value)
-
-        elif content_value or datastructure.optional:
-            if context.is_global and not force_global_files:
-                # do not update files from global contexts all the time
-                continue
-
-            if not datastructure.translatable and language != customization.default_language:
-                # if file itself is not translatable - update it only for default language
-                continue
-
-            image_storage = os.path.join('static', customization.name)
-            if preview:
-                image_storage = os.path.join(image_storage, 'preview')
-            
-            file_name = datastructure.name
-            if language:
-                file_name = file_name.replace("{{language}}", language.code)
-
-            # print "Save file from DB: " + file_name, context, language, context.is_global
-            save_b64_to_file(content_value, file_name, image_storage)
-=======
         try:
             content_value = datastructure.find_actual_value(customization, language, version_id)
             # replace marker with value
@@ -120,7 +71,6 @@
             logger.error("ERROR: Cannot process data structure {0} for customization {1}".format(
                 datastructure.name, customization.name))
             logger.error(traceback.format_exc())
->>>>>>> 00060969
 
     return content
 
@@ -133,28 +83,15 @@
 
 def process_context(context, language_code, customization, preview, version_id, global_contexts):
     language = Language.by_code(language_code, customization.default_language)
-    context_template = context.template_for_language(language, customization.default_language)
-
-    # check if the file is language JSON
-    if context.file_path.endswith(".json") and isinstance(context_template, unicode):
-        try:
-            context_template = json.loads(context_template)
-        except ValueError:
-            print("Failed to decode file -> " + context.file_path)
-
-    if not context_template:
-        context_template = ''
-
-    content = process_context_structure(customization, context, context_template, language,
+    context_template_text = context.template_for_language(language, customization.default_language)
+    if not context_template_text:
+        context_template_text = ''
+    content = process_context_structure(customization, context, context_template_text, language,
                                         version_id, preview, context.is_global)  # if context is global - process it
     if not context.is_global:  # if current context is global - do not apply other contexts
         for global_context in global_contexts.all():
-            content = process_context_structure(customization, global_context, content, None,
-                                                version_id, preview, False)
-
-    # dump json to string
-    if type(content) == dict:
-        content = json.dumps(content)
+            content = process_context_structure(
+                customization, global_context, content, None, version_id, preview, False)
 
     return content
 
@@ -202,6 +139,7 @@
     language = Language.by_code(language_code, customization.default_language)
     if context.template_for_language(language, customization.default_language):  # if we have template - save context to file
         target_file_name = target_file(context_path, customization, language_code, preview)
+        # print "save file: " + target_file_name
         save_content(target_file_name, content)
 
 
