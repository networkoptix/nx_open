from ..models import *
import os
import json
import codecs
import base64
import zipfile
import distutils.dir_util
import errno
import traceback
from StringIO import StringIO

import logging
logger = logging.getLogger(__name__)

SOURCE_DIR = 'static/_source/{{skin}}'
TARGET_DIR = 'static/{{customization}}'


def make_dir(filename):
    dirname = os.path.dirname(filename)
    if not os.path.exists(dirname):
        try:
            os.makedirs(dirname)
        except OSError as exc:  # Guard against race condition
            if exc.errno != errno.EEXIST:
                raise


def target_file(file_name, customization, language_code, preview):
    if language_code:
        file_name = file_name.replace("{{language}}", language_code)
    # write content to target place
    if not preview:
        target_file_name = os.path.join('static', customization.name, file_name)
    else:
        target_file_name = os.path.join(
            'static', customization.name, 'preview', file_name)
    return target_file_name


def process_context_structure(product, customization, context, content,
                              language, version_id, preview, force_global_files):
    logger.info("process_context_structure: " + context.name)

    def replace_in(adict, key, value):
        for dict_key in adict.keys():
            itm_type = type(adict[dict_key])
            if itm_type not in [str, unicode, dict, list]:
                continue

            if itm_type is list:
                for item in adict[dict_key]:
                    if type(item) in [str, unicode]:
                        idx = adict[dict_key].index(item)
                        adict[dict_key][idx] = item.replace(key, value)
                    elif item in [dict, list]:
                        replace_in(item, key, value)

            elif itm_type is dict:
                replace_in(adict[dict_key], key, value)

            elif key in adict[dict_key]:
                adict[dict_key] = adict[dict_key].replace(key, value)

    for datastructure in context.datastructure_set.order_by('order').all():
        try:
            content_value = datastructure.find_actual_value(product, customization, language, version_id)
            # replace marker with value
            if datastructure.type not in (DataStructure.DATA_TYPES.image, DataStructure.DATA_TYPES.file):
                if type(content) == dict:
                    # Process language JSON file
                    replace_in(content, datastructure.name, content_value)
                else:
                    content = content.replace(datastructure.name, content_value)

            elif content_value or datastructure.optional:
                if context.is_global and not force_global_files:
                    # do not update files from global contexts all the time
                    continue

                if not datastructure.translatable and language != customization.default_language:
                    # if file itself is not translatable - update it only for default language
                    continue

                image_storage = os.path.join('static', customization.name)
                if preview:
                    image_storage = os.path.join(image_storage, 'preview')

                file_name = datastructure.name
                if language:
                    file_name = file_name.replace("{{language}}", language.code)

                # print "Save file from DB: " + file_name, context, language, context.is_global
                save_b64_to_file(content_value, file_name, image_storage)
        except Exception:
            # if something happens here - instance will not start and it will close to impossible to fix
            # so we ignore broken records while logging them - it will raise cloud alarm and we will go and fix the problem
            logger.error("ERROR: Cannot process data structure {0} for customization {1}".format(
                datastructure.name, customization.name))
            logger.error(traceback.format_exc())

    return content


def save_content(filename, content):
    make_dir(filename)
    with codecs.open(filename, "w", "utf-8") as file:
        file.write(content)


def process_context(product, context, language_code, customization, preview, version_id, global_contexts):
    language = Language.by_code(language_code, customization.default_language)
    skin = product.read_global_value('%SKIN%')
    context_template_text = context.template_for_language(language, customization.default_language, skin)

    # check if the file is language JSON
    if context.file_path.endswith(".json") and isinstance(context_template_text, unicode):
        try:
            context_template_text = json.loads(context_template_text)
        except ValueError:
            print("Failed to decode file -> " + context.file_path)

    if not context_template_text:
        context_template_text = ''
<<<<<<< HEAD
    content = process_context_structure(product, customization, context, context_template_text, language,
=======

    content = process_context_structure(customization, context, context_template_text, language,
>>>>>>> bb5230b1
                                        version_id, preview, context.is_global)  # if context is global - process it
    if not context.is_global:  # if current context is global - do not apply other contexts
        for global_context in global_contexts.all():
            content = process_context_structure(product, customization, global_context, content,
                                                None, version_id, preview, False)

    # If json -> dump it to string
    if type(content) == dict:
        content = json.dumps(content)

    return content


def read_customized_file(filename, product, customization, language_code=None, version_id=None, preview=False):
    # 1. try to find context for this file

    clean_name = filename.replace(language_code, "{{language}}") if language_code else filename
    context = Context.objects.filter(file_path=clean_name, product_type=product.product_type)
    if context.exists():
        # success -> return process_context
        context = context.first()
        global_contexts = Context.objects.filter(is_global=True, product__type=product.product_type)
        return process_context(product, context, language_code, customization, preview, version_id, global_contexts)

    # 2. try to find datastructure for this file
    # TODO: name is not unique
    data_structure = DataStructure.objects.filter(name=clean_name)
    if data_structure.exists():
        # success -> return actual value
        data_structure = data_structure.first()
        value = data_structure.find_actual_value(customization,
                                                 Language.by_code(language_code),
                                                 version_id)
        return base64.b64decode(value)

    # fail - try to read file from drive
    filename = filename.replace("{{language}}", language_code)
    file_path = os.path.join(settings.STATIC_LOCATION, customization.name, filename)
    try:  # try to read file as text
        with codecs.open(filename, 'r', 'utf-8') as file:
            return file.read()
    except IOError:
        pass

    try:  # try to read binary file
        with open(file_path, "rb") as file:
            return file.read()
    except IOError:
        return None  # nothing helps


def save_context(product, context, context_path, language_code, customization, preview, version_id, global_contexts):
    content = process_context(product, context, language_code, customization, preview, version_id, global_contexts)
    language = Language.by_code(language_code, customization.default_language)
    skin = product.read_global_value('%SKIN%')
    if context.template_for_language(language, customization.default_language, skin):  # if we have template - save context to file
        target_file_name = target_file(context_path, customization, language_code, preview)
        # print "save file: " + target_file_name
        save_content(target_file_name, content)


def generate_languages_json(customization, preview):
    languages_json = [{"name": lang.name, "language": lang.code}
                      for lang in customization.languages.all()]
    target_file_name = target_file('static/languages.json', customization, None, preview)
    save_content(target_file_name, json.dumps(languages_json, ensure_ascii=False))


def init_skin(customization_name, product):
    # 1. read skin for this customization
<<<<<<< HEAD
    skin = product.read_global_value('%SKIN%')
=======
    customization = Customization.objects.get(name=customization_name)
    skin = customization.read_global_value('%SKIN%')

    logger.info("Init " + skin + " skin for " + customization_name)
>>>>>>> bb5230b1
    # 2. copy directory
    from_dir = SOURCE_DIR.replace("{{skin}}", skin)
    target_dir = TARGET_DIR.replace("{{customization}}", customization_name)
    distutils.dir_util.copy_tree(from_dir, target_dir)
    distutils.dir_util.copy_tree(from_dir, os.path.join(target_dir, 'preview'))

    logger.info("Fill content for " + customization_name)
    # 3. run fill_content
<<<<<<< HEAD
    customization = Customization.objects.get(name=customization_name)
    fill_content(product, customization, preview=False, incremental=False)
    fill_content(product, customization, preview=True, incremental=False)
=======
    fill_content(customization_name, product, preview=False, incremental=False)

    logger.info("Fill preview for " + customization_name)
    fill_content(customization_name, product, preview=True, incremental=False)
>>>>>>> bb5230b1


def fill_content(product, customization,
                 preview=True,
                 version_id=None,
                 incremental=False,
                 changed_context=None,
                 send_to_review=False):

    # if preview=False
    #   retrieve latest accepted version
    #   if version_id is not None and version_id!=latest_id - raise exception
    # else
    #   if version_id is None - preview latest available datarecords
    #   else - preview specific version
    if not product.can_preview:
        return

    if preview:  # Here we decide, if we need to change preview state
        # if incremental was false initially - we keep it as false
        if version_id:
            if customization.preview_status != Customization.PREVIEW_STATUS.review:
                # When previewing awaiting version and state is draft
                # if we are just sending version to review - do incremental update
                if not send_to_review:
                    incremental = False  # otherwise - do full update and change state to review
                customization.change_preview_status(Customization.PREVIEW_STATUS.review)
            else:
                if incremental:
                    return  # When previewing awaiting version and state is review - do nothing
                pass
        else:  # draft
            if customization.preview_status == Customization.PREVIEW_STATUS.review:
                # When saving draft and state is review - do incremental update
                # applying all drafted changes and change state to draft
                # incremental = True
                customization.change_preview_status(Customization.PREVIEW_STATUS.draft)
                changed_context = None  # remove changed context so that we do full incremental update
            else:
                # When saving draft for context and state is draft - do incremental update only for changed context
                # update only changed context
                # keep incremental value
                pass

    global_contexts = Context.objects.filter(is_global=True, product_type=product.product_type)

    if not preview:
        if version_id is not None:
            raise Exception(
                'Only latest accepted version can be published\
                 without preview flag, version_id id forbidden')
        versions = ContentVersion.objects.filter(
            product_id=product.id, accepted_date__isnull=False)
        if versions.exists():
            version_id = versions.latest('accepted_date').id
        else:
            version_id = 0
            incremental = False  # no version - do full update using default values
        cloud_portal_customization_cache(customization, force=True)

    if incremental and not changed_context:
        # filter records changed in this version
        # get their datastructures
        # detect their contexts

        changed_records = DataRecord.objects.filter(version_id=version_id, product=product)
        # in case version_id is none - we need to filter by customization as well
        if not version_id:  # if version_id is None - check if records are actually latest
            changed_records_ids = [DataRecord.objects.
                                   filter(language_id=record.language_id,
                                          data_structure_id=record.data_structure_id,
                                          product=product).
                                   latest('created_date').id for record in changed_records]
            changed_records = changed_records.filter(id__in=changed_records_ids)

        changed_context_ids = list(changed_records.values_list('data_structure__context_id', flat=True).distinct())
        changed_contexts = Context.objects.filter(id__in=changed_context_ids)

        changed_global_contexts = changed_contexts.filter(is_global = True)
        if changed_global_contexts.exists():  # global context was changed - force full rebuild
            incremental = False
        changed_contexts = changed_contexts.all()

    if changed_context:  # if we want to update only fixed content
        if changed_context.is_global:
            incremental = False
        else:
            changed_contexts = [changed_context]
            changed_records = DataRecord.objects.filter(version_id=version_id, product=product)
            if not version_id:
                changed_records_ids = [DataRecord.objects.
                                           filter(language_id=record.language_id,
                                                  data_structure_id=record.data_structure_id,
                                                  product=product).
                                           latest('created_date').id for record in changed_records]
                changed_records = changed_records.filter(id__in=changed_records_ids)

    if not incremental:  # If not incremental - iterate all contexts and all languages
        changed_contexts = Context.objects.filter(product_type=product.product_type).all()
        changed_languages = customization.languages_list

    for context in changed_contexts:
        logger.info("Process context: " + context.name + " file:" + context.file_path)
        # now we need to check what languages were changes
        # if the default language is changed - we update all languages (lazy way)
        # otherwise - update only affected languages
        if incremental:
            changed_languages = list(changed_records.filter(data_structure__context_id=context.id).\
                values_list('language__code', flat=True).distinct())

            if customization.default_language.code in changed_languages:
                # if default language changes - it can affect all languages in the context
                changed_languages = customization.languages_list

        # update affected languages
        if context.translatable:
            for language_code in changed_languages:
                save_context(product, context, context.file_path, language_code, customization, preview, version_id, global_contexts)
        else:
            save_context(product, context, context.file_path, None, customization, preview, version_id, global_contexts)

    generate_languages_json(customization, preview)


def zip_context(zip_file, skin, product, context, customization, language_code, preview, version_id, global_contexts, add_root):
    language = Language.by_code(language_code, customization.default_language)
    if context.template_for_language(language, customization.default_language, skin):  # if we have template - save context to file
        data = process_context(product, context, language_code, customization, preview, version_id, global_contexts)
        name = context.file_path.replace("{{language}}", language_code) if language_code else context.file_path
        if add_root:
            name = os.path.join(customization.name, name)
        zip_file.writestr(name, data)
    file_structures = context.datastructure_set.filter(type__in=(DataStructure.DATA_TYPES.image,
                                                                 DataStructure.DATA_TYPES.file))
    for file_structure in file_structures:
        data = file_structure.find_actual_value(product, customization,
                                                Language.by_code(language_code), version_id)
        data = base64.b64decode(data)
        name = file_structure.name.replace("{{language}}", language_code) if language_code else file_structure.name
        if add_root:
            name = os.path.join(customization.name, name)
        zip_file.writestr(name, data)


def get_zip_package(customization, product_name,
                    preview=True,
                    version_id=None,
                    add_root=True):
    zip_data = StringIO()
    zip_file = zipfile.ZipFile(zip_data, "a", zipfile.ZIP_DEFLATED, False)

    product = Product.objects.get(name=product_name, customization__in=[customization])
    global_contexts = Context.objects.filter(is_global=True, product_type=product.product_type)
    languages = customization.languages_list

    skin = product.read_global_value('%SKIN%')

    for context in product.context_set.all():
        if context.translatable:
            for language_code in languages:
                zip_context(zip_file, skin, product, context, customization, language_code,
                            preview, version_id, global_contexts, add_root)
        else:
            zip_context(zip_file, skin, product, context, customization, None,
                        preview, version_id, global_contexts, add_root)

    # Mark the files as having been created on Windows so that
    # Unix permissions are not inferred as 0000
    for file in zip_file.filelist:
        file.create_system = 0

    zip_file.close()
    zip_data.seek(0)
    return zip_data.read()


def save_b64_to_file(value, filename, storage_location):
    file_name = os.path.join(storage_location, filename)
    make_dir(file_name)

    image_png = base64.b64decode(value) if value else ''

    with open(file_name, 'wb') as f:
        f.write(image_png)<|MERGE_RESOLUTION|>--- conflicted
+++ resolved
@@ -122,12 +122,7 @@
 
     if not context_template_text:
         context_template_text = ''
-<<<<<<< HEAD
     content = process_context_structure(product, customization, context, context_template_text, language,
-=======
-
-    content = process_context_structure(customization, context, context_template_text, language,
->>>>>>> bb5230b1
                                         version_id, preview, context.is_global)  # if context is global - process it
     if not context.is_global:  # if current context is global - do not apply other contexts
         for global_context in global_contexts.all():
@@ -198,14 +193,8 @@
 
 def init_skin(customization_name, product):
     # 1. read skin for this customization
-<<<<<<< HEAD
     skin = product.read_global_value('%SKIN%')
-=======
-    customization = Customization.objects.get(name=customization_name)
-    skin = customization.read_global_value('%SKIN%')
-
     logger.info("Init " + skin + " skin for " + customization_name)
->>>>>>> bb5230b1
     # 2. copy directory
     from_dir = SOURCE_DIR.replace("{{skin}}", skin)
     target_dir = TARGET_DIR.replace("{{customization}}", customization_name)
@@ -214,16 +203,10 @@
 
     logger.info("Fill content for " + customization_name)
     # 3. run fill_content
-<<<<<<< HEAD
     customization = Customization.objects.get(name=customization_name)
     fill_content(product, customization, preview=False, incremental=False)
+    logger.info("Fill preview for " + customization_name)
     fill_content(product, customization, preview=True, incremental=False)
-=======
-    fill_content(customization_name, product, preview=False, incremental=False)
-
-    logger.info("Fill preview for " + customization_name)
-    fill_content(customization_name, product, preview=True, incremental=False)
->>>>>>> bb5230b1
 
 
 def fill_content(product, customization,
