from __future__ import absolute_import
from celery import shared_task
from .engines import email_engine

from smtplib import SMTPException, SMTPConnectError
from ssl import SSLError
from celery.exceptions import Ignore

from django.conf import settings

from api.models import Account
from notifications import api
from util.helpers import get_language_for_email

import traceback
import logging
logger = logging.getLogger(__name__)

<<<<<<< HEAD
def log_error(error, user_email, type, message, customization, language_code, queue_name, attempt):
    error_formatted = '\n{}:{}\nTarget Email: {}\nType: {}\nMessage:{}\nCustomization: {}\nLanguage: {}\nQueue: {}\nAttempt: {}\nCall Stack: {}'\
=======
def log_error(error, user_email, type, message, lang, customization, queue, attempt):
    error_formatted = '\n{}:{}\nTarget Email: {}\nType: {}\nMessage:{}\nLanguage: {}\nCustomization: {}\nQueue: {}\nAttempt: {}\nCall Stack: {}'\
>>>>>>> ade098f2
        .format(error.__class__.__name__,
                error,
                user_email,
                type,
                message,
                lang,
                customization,
<<<<<<< HEAD
                language_code,
                queue_name,
=======
                queue,
>>>>>>> ade098f2
                attempt,
                traceback.format_exc())

    if isinstance(error, SMTPException):
        logger.warning(error_formatted)
    else:
        logger.error(error_formatted)


@shared_task
def send_email(user_email, type, message, customization, queue="", attempt=1):
<<<<<<< HEAD
    language_code = get_language_for_email(user_email, customization)
    try:
        email_engine.send(user_email, type, message, language_code, customization)
=======
    custom_config = email_engine.get_custom_config(customization)
    lang = get_language_for_email(user_email, custom_config['languages'])
    try:
        email_engine.send(user_email, type, message, lang, customization, custom_config)
>>>>>>> ade098f2
    except Exception as error:
        if (isinstance(error, SMTPException) or isinstance(error, SSLError)) and attempt < settings.MAX_RETRIES:
            send_email.apply_async(args=[user_email, type, message, customization, queue, attempt+1],
                                   queue=queue)

<<<<<<< HEAD
        log_error(error, user_email, type, message, customization, language_code, queue, attempt)
=======
        log_error(error, user_email, type, message, lang, customization, queue, attempt)
>>>>>>> ade098f2

        send_email.update_state(state="FAILURE", meta={'error': str(error),
                                                       'user_email': user_email,
                                                       'type': type,
                                                       'message': message,
                                                       'customization': customization,
<<<<<<< HEAD
                                                       'language': language_code,
=======
                                                       'language': lang,
>>>>>>> ade098f2
                                                       'queue': queue,
                                                       'attempt': attempt,
                                                       })
        raise Ignore()
    else:
        return {'user_email': user_email, 'type': type, 'message': message, 'customization': customization,
<<<<<<< HEAD
                'language': language_code, 'queue': queue, 'attempt': attempt}
=======
                'language': lang, 'queue': queue, 'attempt': attempt}
>>>>>>> ade098f2


# For testing we dont want to send emails to everyone so we need to set
# "BROADCAST_NOTIFICATIONS_SUPERUSERS_ONLY = true" in cloud.settings
@shared_task
def send_to_all_users(notification_id, message, force=False):
    # if forced and not testing dont apply any filters to send to all users
    users = Account.objects.exclude(activated_date=None, last_login=None)

    if not force:
        users = users.filter(subscribe=True)

    if settings.BROADCAST_NOTIFICATIONS_SUPERUSERS_ONLY:
        users = users.filter(is_superuser=True)

    for user in users:
        message['full_name'] = user.get_full_name()
        api.send(user.email, 'cloud_notification', message, user.customization)

    return {'notification_id': notification_id, 'subject': message['subject'], 'force': force}


@shared_task
def test_task(x, y):
    from time import sleep
    print("x: %i\ty:%i" % (x, y))
    sleep(y * 60)
    print("total: %i" % (x * y))
    with open('task.log', 'a+') as f:
        f.write("Task Done: %i * %i = %i" % (x, x, x*y))
    return x * y<|MERGE_RESOLUTION|>--- conflicted
+++ resolved
@@ -16,26 +16,16 @@
 import logging
 logger = logging.getLogger(__name__)
 
-<<<<<<< HEAD
 def log_error(error, user_email, type, message, customization, language_code, queue_name, attempt):
     error_formatted = '\n{}:{}\nTarget Email: {}\nType: {}\nMessage:{}\nCustomization: {}\nLanguage: {}\nQueue: {}\nAttempt: {}\nCall Stack: {}'\
-=======
-def log_error(error, user_email, type, message, lang, customization, queue, attempt):
-    error_formatted = '\n{}:{}\nTarget Email: {}\nType: {}\nMessage:{}\nLanguage: {}\nCustomization: {}\nQueue: {}\nAttempt: {}\nCall Stack: {}'\
->>>>>>> ade098f2
         .format(error.__class__.__name__,
                 error,
                 user_email,
                 type,
                 message,
-                lang,
                 customization,
-<<<<<<< HEAD
                 language_code,
                 queue_name,
-=======
-                queue,
->>>>>>> ade098f2
                 attempt,
                 traceback.format_exc())
 
@@ -47,48 +37,29 @@
 
 @shared_task
 def send_email(user_email, type, message, customization, queue="", attempt=1):
-<<<<<<< HEAD
     language_code = get_language_for_email(user_email, customization)
     try:
         email_engine.send(user_email, type, message, language_code, customization)
-=======
-    custom_config = email_engine.get_custom_config(customization)
-    lang = get_language_for_email(user_email, custom_config['languages'])
-    try:
-        email_engine.send(user_email, type, message, lang, customization, custom_config)
->>>>>>> ade098f2
     except Exception as error:
         if (isinstance(error, SMTPException) or isinstance(error, SSLError)) and attempt < settings.MAX_RETRIES:
             send_email.apply_async(args=[user_email, type, message, customization, queue, attempt+1],
                                    queue=queue)
 
-<<<<<<< HEAD
         log_error(error, user_email, type, message, customization, language_code, queue, attempt)
-=======
-        log_error(error, user_email, type, message, lang, customization, queue, attempt)
->>>>>>> ade098f2
 
         send_email.update_state(state="FAILURE", meta={'error': str(error),
                                                        'user_email': user_email,
                                                        'type': type,
                                                        'message': message,
                                                        'customization': customization,
-<<<<<<< HEAD
                                                        'language': language_code,
-=======
-                                                       'language': lang,
->>>>>>> ade098f2
                                                        'queue': queue,
                                                        'attempt': attempt,
                                                        })
         raise Ignore()
     else:
         return {'user_email': user_email, 'type': type, 'message': message, 'customization': customization,
-<<<<<<< HEAD
                 'language': language_code, 'queue': queue, 'attempt': attempt}
-=======
-                'language': lang, 'queue': queue, 'attempt': attempt}
->>>>>>> ade098f2
 
 
 # For testing we dont want to send emails to everyone so we need to set
@@ -97,7 +68,7 @@
 def send_to_all_users(notification_id, message, force=False):
     # if forced and not testing dont apply any filters to send to all users
     users = Account.objects.exclude(activated_date=None, last_login=None)
-
+    
     if not force:
         users = users.filter(subscribe=True)
 
