--- conflicted
+++ resolved
@@ -5,13 +5,8 @@
 {{/message.sharer_name}}
 
 {{^message.sharer_name}}
-<<<<<<< HEAD
 You are invited you to join %PRODUCT_NAME%.
-The system {{message.system_name}} was shared with you.
-=======
-You are invited you to join {{PRODUCT_NAME}}.
 You have been granted access to {{message.system_name}}.
->>>>>>> 29c6e17d
 {{/message.sharer_name}}
 
 Register and view the system: {{config.portal_url}}/register/{{message.code}}
