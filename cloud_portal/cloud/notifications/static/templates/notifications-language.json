--- conflicted
+++ resolved
@@ -11,15 +11,10 @@
   "system_shared":{
     "emailSubject":"{{message.sharer_name}} invites you to {{PRODUCT_NAME}}"
   },
-<<<<<<< HEAD
   "review_version": {
     "emailSubject": "Version {{message.id}} is ready to be reviewed"
   },
   "cloud_notification": {
     "emailSubject": "{{message.subject}}"
-=======
-  "review_version":{
-    "emailSubject":"Version {{message.id}} is ready to be reviewed"
->>>>>>> 0b266c0a
   }
 }