--- conflicted
+++ resolved
@@ -1,16 +1,10 @@
-<<<<<<< HEAD
-<h1>Welcome to %PRODUCT_NAME%</h1>
-
-<p>Thank you for joining %PRODUCT_NAME%. Please click the button below to confirm your Email address and activate the account.</p>
-=======
 <h1>Hello, {{message.fullName}}</h1>
 
 <p>Please click the button below to confirm your email address and activate the account.</p>
->>>>>>> 15dc3c6a
 
 <a class="btn" href="{{config.portal_url}}/activate/{{message.code}}">Activate Account</a>
 
 <p class='disclaimer'>
-If you didn't register in %PRODUCT_NAME%, just ignore this email.<br>
+If you didn't register in {{PRODUCT_NAME}}, just ignore this email.<br>
 Please do not share the message or the link with third parties.
 </p>