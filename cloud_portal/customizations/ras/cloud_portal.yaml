--- conflicted
+++ resolved
@@ -36,8 +36,6 @@
 
 languages:
     - en_US
-<<<<<<< HEAD
-=======
     - ru_RU
     - fr_FR
     - de_DE
@@ -46,7 +44,6 @@
     - ko_KR
     - tr_TR
     - hu_HU
->>>>>>> 82fc1347
 
 queue_name: '$INSTANCE_NAME'
 
