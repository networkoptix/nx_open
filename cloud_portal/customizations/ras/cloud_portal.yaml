customization: '$CUSTOMIZATION'

host: '$CLOUD_PORTAL_HOST'

cloud_database:
    host: '$DB_HOST'
    port: '$DB_PORT'
    username: '$DB_USER'
    password: '$DB_PASSWORD'
    database: '$DB_NAME'

cloud_db:
    url: 'http://$CLOUD_DB_HOST:$CLOUD_DB_PORT/cdb'

cloud_portal:
    url: 'https://$CLOUD_PORTAL_HOST'

cloud_gateway:
    url: 'http://$VMS_GATEWAY_HOST:$VMS_GATEWAY_PORT'

mail_from: 'pbxcloud@rassecurity.com'

mail_prefix: '[PBX Cloud]'

smtp:
    host: 'email-smtp.us-east-1.amazonaws.com'
    user: 'AKIAJ6MLW7ZT7WXXXOIA'
    password: 'AlYDnddPk8mWorQFVogh8sqkQX6Nv01JwxxfMoYJAFeC'
    port: 587
    tls: on

admins:
    -
        - 'Admins'
        - 'cloud-portal-admins@networkoptix.com'

languages:
    - en_US
<<<<<<< HEAD
    - en_GB
=======
>>>>>>> b8db7316
    - ru_RU
    - fr_FR
    - de_DE
    - es_ES
    - ja_JP
    - ko_KR
    - tr_TR
<<<<<<< HEAD
    - zh_CN
    - zh_TW
=======
>>>>>>> b8db7316
    - hu_HU

queue_name: '$INSTANCE_NAME'

max_retries: 10<|MERGE_RESOLUTION|>--- conflicted
+++ resolved
@@ -36,10 +36,6 @@
 
 languages:
     - en_US
-<<<<<<< HEAD
-    - en_GB
-=======
->>>>>>> b8db7316
     - ru_RU
     - fr_FR
     - de_DE
@@ -47,11 +43,6 @@
     - ja_JP
     - ko_KR
     - tr_TR
-<<<<<<< HEAD
-    - zh_CN
-    - zh_TW
-=======
->>>>>>> b8db7316
     - hu_HU
 
 queue_name: '$INSTANCE_NAME'
