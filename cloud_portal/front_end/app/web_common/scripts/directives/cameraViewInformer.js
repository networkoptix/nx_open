--- conflicted
+++ resolved
@@ -2,16 +2,10 @@
     
     'use strict';
     
-<<<<<<< HEAD
-    function CameraViewInformer(nxConfigService) {
-    
+    function CameraViewInformer(nxConfigService, languageService) {
+        
         const CONFIG = nxConfigService.getConfig();
-=======
-    function CameraViewInformer(configService, languageService) {
-    
-        const CONFIG = configService.config;
         const LANG = languageService.lang;
->>>>>>> 1cf71c17
         
         function updateTpl(scope) {
             //offline and unauthorized are special cases. All others can be set without editing
@@ -79,11 +73,7 @@
         };
     }
     
-<<<<<<< HEAD
-    CameraViewInformer.$inject = ['nxConfigService'];
-=======
-    CameraViewInformer.$inject = ['configService', 'languageService'];
->>>>>>> 1cf71c17
+    CameraViewInformer.$inject = ['nxConfigService', 'languageService'];
     
     angular
         .module('nxCommon')
