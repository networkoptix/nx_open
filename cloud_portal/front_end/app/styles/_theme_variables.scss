--- conflicted
+++ resolved
@@ -180,13 +180,8 @@
 $dropdown-link-active-bg:   transparent;
 $dropdown-link-active-color: $brand_core;
 
-<<<<<<< HEAD
-$collapse-first-width: 920px;
-$collapse-second-width: 700px;
-=======
 $collapse-first-width  : 920px;
 $collapse-second-width : 768px;
->>>>>>> b24a7254
 
 #outline {
     box-shadow : 0 0 0 2px transparentize($brand_l2, 0.4) !important;
