@import "~sass-rem";

@import 'native-theme/_theme_palette';
@import '_theme_palette';
@import 'custom/_custom_palette';
@import '_theme_variables';
@import '~bootstrap/scss/bootstrap';
@import '_theme_override';
// Components
@import '_header';
@import '_arrows';
@import '_checkbox';
@import '_option';
// Pages
@import '_faq';

@import '../web_common/styles/common';

html {
    @include rem-baseline;
    position: relative;
    min-height: 100%;
    overflow-y: scroll; /* CLOUD-373: this is hack: we fix vertical scroll to prevent the page from shaking when it appears or disappears*/
}

body {
    @include media-breakpoint-up(lg) {
        margin-bottom : 80px;
    }

    min-width : 360px;
    padding   : 0 !important;
}

[data-whatintent='mouse'] *:focus {
    outline : none !important;
}

<<<<<<< HEAD
[data-whatelement='input'] input[type=checkbox]:focus {
    & + .checkmark {
        outline : none !important;
        @extend #outline;
    }
}

=======
>>>>>>> b24a7254
[data-whatintent='keyboard'] button:focus:not([disabled]):not(.disabled),
[data-whatintent='keyboard'] a:focus:not([disabled]):not(.disabled),
[data-whatintent='keyboard'] input:focus,
[data-whatintent='keyboard'] input:active{
    outline : none !important;
    @extend #outline;

    &.inset {
        @extend #inset-outline;
    }
}

<<<<<<< HEAD
=======
[data-whatintent='keyboard'] input[type=checkbox]:focus {
    & + .checkmark {
        outline : none !important;
        @extend #outline;
    }
}

>>>>>>> b24a7254
[data-whatintent='keyboard'] .nav-tabs .nav-item a:focus {
    @extend #inset-outline;
}

html.webclient-page{
    overflow: hidden; /* WEB-564: this is another hack: we hide scroll for view page */

    body{
        margin-bottom: 0;
    }
    .navbar{
        box-shadow: none;
        margin-bottom: 0;
    }
}

nx-app {
    .placeholder {
        position: absolute;
        background-color: transparent;
<<<<<<< HEAD
=======

        &.page {
            @include media-breakpoint-up(lg) {
                position : fixed;
            }
            top       : 50%;
            left      : 50%;
            transform : translate(-50%, -50%);
        }
>>>>>>> b24a7254
    }
}

footer {
    position         : absolute;
    bottom           : 0;
    width            : 100%;
    border-top       : 1px solid $common-border-color;
    padding-bottom   : 2px;
    background-color : $body-bg;
    z-index          : 9;

    @include media-breakpoint-down(md) {
        position   : relative;
        margin-top : 1rem;
    }

    .row {
        margin-left : 0;
    }

    .nav > li {
        position : relative;
        display  : block;

        & > span {
            line-height : 24px;
            display     : block;
        }

        nx-language-select {
            padding : 10px 5px 7px 0;
            display : block;
        }
    }

    .nav > li > a,
    .nav > li > span {
        position  : relative;
        display   : block;
        font-size : $font-size-sm;
        padding   : 15px 10px;
        color     : $light12;

        &:hover, &:focus {
            box-shadow       : none;
            text-decoration  : none !important;
            background-color : transparent;
            color            : $light16;
        }
    }

    @include media-breakpoint-down(md) {
        .nav > li > a:not(.company) {
            padding : 5px 0;
        }
    }

    .navbar-nav {
        flex-direction : row;
        float          : left;
    }

    .navbar-right {
        float : right;
    }

    .navbar-right > li > a, .navbar-right > li > span > a {
        color : $light8;
        &:hover {
            color : $light12;
        }
    }
}


@mixin keyframe ($animation_name) {
    @-webkit-keyframes #{$animation-name} {
        @content;
    }

    @-moz-keyframes #{$animation-name} {
        @content;
    }

    @-o-keyframes #{$animation-name} {
        @content;
    }

    @keyframes #{$animation-name} {
        @content;
    }
}

@include keyframe(bubblingG) {
    0% {
        opacity:1;
	}

	77% {
	    opacity:0;
	}

	100% {
	    opacity:0;
	}
}

.process-button {
  display: inline-block;
  position: relative;

  .btn + .btn{
    margin-left:0; /* Overwrite for modal-footer bootstrap style */
  }

  .processing {
    visibility: hidden;
  }

  .loading{
    width: 100%;
    height: 100%;
    position: absolute;

	text-align: center;
	vertical-align: middle;
	overflow: hidden;

	margin: auto;
	padding-right: 0;
	padding-left: 0;

      div {
          margin: 0 auto;

          span {
              display: inline-block;
              width: 8px;
              height: 8px;
              margin: auto 3px;
              background: $brand_contrast;
              border-radius: 8px;
              animation: bubblingG 650ms infinite alternate;
              -o-animation: bubblingG 650ms infinite alternate;
              -ms-animation: bubblingG 650ms infinite alternate;
              -webkit-animation: bubblingG 650ms infinite alternate;
              -moz-animation: bubblingG 650ms infinite alternate;
          }
      }

    &.btn-default span{
        background: $light16;
    }
    .dot1{
	    animation-delay: 0s;
		-o-animation-delay: 0s;
		-ms-animation-delay: 0s;
		-webkit-animation-delay: 0s;
		-moz-animation-delay: 0s;
    }
    .dot2{
        animation-delay: 0.3s;
		-o-animation-delay: 0.3s;
		-ms-animation-delay: 0.3s;
		-webkit-animation-delay: 0.3s;
		-moz-animation-delay: 0.3s;
    }
    .dot3{
        animation-delay: 0.6s;
		-o-animation-delay: 0.6s;
		-ms-animation-delay: 0.6s;
		-webkit-animation-delay: 0.6s;
		-moz-animation-delay: 0.6s;
    }
  }


}

a.disabled {
  /* Make the disabled links grayish*/
  color: gray;
  /* And disable the pointer events */
  pointer-events: none;
}

.warning-label{
    color: $brand-danger !important;
}

.loading .auth-visible,
.loading .auth-hidden{
    display: none !important;
}

.authorized .auth-hidden,
.authorized .loading-visible{
    display: none !important;
}

.anonymous .auth-visible,
.anonymous .loading-visible{
    display: none !important;
}

.card {
    &.hoverable {
        margin-bottom: 10px;

        &:hover {
            box-shadow: 0 2px 5px 0 transparentize(dark(15), 0.8);
        }
    }

    table {
        margin : 0;
    }
}

@include media-breakpoint-up(sm) {
  .hoverable .hover-visible {
    visibility: hidden;
  }

  .hoverable:hover .hover-visible {
    visibility: visible;
  }
}

.process-loading{
  border:none;
  box-shadow:none;
}

.border-left{
  border-left:1px solid $common-border-color;
}

.border-right{
  border-right:1px solid $common-border-color;
}
.border-top{
  border-top:1px solid $common-border-color;
}
.border-bottom{
  border-bottom:1px solid $common-border-color;
}
.light-color{
  color:    $gray-light;
}

.no-data-panel {
    width            : 100%;
    z-index          : 100;
    text-align       : center;
    background-color : $body-bg;
    padding          : 2rem 0;

    &-body {
        font-size   : $h3-font-size;
        font-family : $font-family-light;
    }
}

@include media-breakpoint-down(sm) {
    .no-data-panel .right-arrow {
        transform: rotate(90deg);
    }
}

.right-arrow{
    display:inline-block;
    width:40px;
    height:40px;
    position: relative;
    background-image: url('/static/images/tutorial_arrow.png') !important;
    background-repeat: no-repeat;
    background-size: 40px 40px;
    background-position: right 0 center;

    @media only screen and (-webkit-min-device-pixel-ratio: 2), only screen and (min-device-pixel-ratio: 2) {
        background-image: url('/static/images/tutorial_arrow@2x.png') !important;
    }
}

.preloader{
    display: none;
}
.process-loading{
    position: relative;
}
.process-loading>*{
    visibility:hidden;
}


.process-loading>.preloader {

  display: block;
  visibility: visible;
  position:absolute;

  width:100%;
  height:100%;
  min-height: 144px;
  z-index:100;

  padding-top:80px;

  text-align: center;

  background-color: $body-bg;
}
.process-loading>.preloader>img{
    width:64px;
    height:64px;
}

/* inline mode for portal: no header, dialogs behave like full-screen pages */
.inline-portal header{
    display: none;
}

.inline-portal>.container{
    padding:0;
}

.inline-portal .modal{
    overflow-y: hidden;
}

.inline-portal .modal-dialog{
    width: 100%;
    height: 100%;
    padding: 0;
    margin: 0;
}

.inline-portal .modal-content{
    box-shadow: none;
    border: none;
    height:100%;
    border-radius:0;
}


.inline-portal .modal-header .close{
    display: none;
}

.ellipsis{
  overflow: hidden;
  text-overflow: ellipsis;
}
@mixin ellipsis{
  overflow: hidden;
  text-overflow: ellipsis;
  white-space: nowrap;
  max-width: 100%;
  line-height: initial;
}
.user-name{
  @include ellipsis;
}
td{
    &.user-name{
      max-width: 175px;
    }
    &.user-email{
      @include ellipsis;
      max-width: 240px;
    }
    &.user-role{
      @include ellipsis;
      max-width: 120px;
    }
}
.button-cell{
    padding-right: 6px !important;
    padding-left: 6px !important;
    text-align: center;
}
.system-button {
  user-select: none;
  cursor: pointer;
  overflow: hidden;

  h2 {
    @include ellipsis;

    line-height: 24px;
    margin-bottom: 2px;
  }
  .user-name{
    font-size: $h6-font-size;
    line-height:16px;
    display: block;
    margin-bottom:12px;
  }

  .badge {
    display: inline-block;
    height: 20px;
    margin-top: 12px;
    line-height: 12px;
    border-radius: $border-radius-small;
    font-family: $font-family-medium;
    font-size: $font-size-sm;
  }
}

.btn-wrapper {
  display: inline-block;
  padding-top: 12px;
  padding-left: 8px;
}


.buttons-panel {
    padding-bottom: 15px;

    & > .btn {
        margin-right: 0.5rem;
    }
}

@include media-breakpoint-up(sm) {
  .buttons-panel {
    float: right;
    padding-top: 15px;
    display: flex;
  }
}


/* add beta-symbol after product name everywhere */
/*.product-name.add-version:after{
  content: "\03B2";
  font-style: italic;
  opacity: 0.5;
  font-size: 90%;
}*/


.inline-block{
  display: inline-block;
}


.ng-toast {
  margin-top: 34px;

  .alert {
    margin-bottom: 8px;

      @include media-breakpoint-down(sm) {
      min-width: 100%;
    }

      @include media-breakpoint-up(sm) {
      min-width: 600px;
    }


    &.ng-animate {
      transition: 0.5s linear all;

      &.ng-enter {
        opacity: 0;
      }
      &.ng-enter-active{
        opacity: 1;
      }

      &.ng-leave {
        opacity: 1;
      }
      &.ng-leave-active{
        opacity: 0;
      }
    }
  }
}

.alert-top{
  position:fixed;
  top: 34px;
  left:50%;
  transform: translateX(-50%);
  z-index:1100;

    @include media-breakpoint-down(sm) {
    min-width: 100%;
  }

    @include media-breakpoint-up(sm) {
    min-width: 600px;
  }


 &.ng-animate {
    transition: 0.5s linear all;

    &.ng-enter {
      opacity: 0;
    }
    &.ng-enter-active{
      opacity: 1;
    }

    &.ng-leave {
      opacity: 1;
    }
    &.ng-leave-active{
       opacity: 0;
    }
  }
}

@include media-breakpoint-up(sm) {
  // Automatically set modal's width for larger viewports
  .modal-dialog .alert-top {
    top: -74px;
  }
}

.image-link {
    @include ellipsis;
    text-decoration: none !important;
    display: flex;
    align-items: center;

    &:hover {
        .glyphicon {
            background-position-y: -16px;
        }
    }
}

.promo-block {
  padding: 32px 74px;
  text-align: center;
  color: $light15;

  h2 {
    justify-content: center;
  }
}

@include media-breakpoint-up(sm) {
    .promo-block {
        padding: 32px 30px;
    }
}

@include media-breakpoint-up(lg) {
    .promo-block {
        padding: 32px 74px;
    }
}

.error-page{
    color:$dark10;
    display: flex;
    flex-direction: column;
    align-items: center;

    h1{
        font-size:40px;
    }
    p{
        font-size:24px;
    }
    a{
        text-decoration: underline;
        font-weight: 200;
    }
    img:hover {
        animation: shake 0.5s;
        animation-iteration-count: infinite;
    }

    @keyframes shake {
        0% {
            transform: translate(1px, 1px) rotate(0deg);
        }
        10% {
            transform: translate(-1px, -2px) rotate(-1deg);
        }
        20% {
            transform: translate(-3px, 0px) rotate(1deg);
        }
        30% {
            transform: translate(3px, 2px) rotate(0deg);
        }
        40% {
            transform: translate(1px, -1px) rotate(1deg);
        }
        50% {
            transform: translate(-1px, 2px) rotate(-1deg);
        }
        60% {
            transform: translate(-3px, 1px) rotate(0deg);
        }
        70% {
            transform: translate(3px, 1px) rotate(-1deg);
        }
        80% {
            transform: translate(-1px, -1px) rotate(1deg);
        }
        90% {
            transform: translate(1px, 2px) rotate(0deg);
        }
        100% {
            transform: translate(1px, -2px) rotate(-1deg);
        }
    }
}

.cloud-icon img{
  height: 60px;
}

.jumbotron {
    .cloud-icon img {
        height : 100px;
    }

    .welcome-caption {
        font-size       : 63px;
        color           : $brand-primary !important;
        justify-content : center;
        line-height     : 1;
    }

    .lead {
        margin-bottom : 15px;
        font-size     : $h2-font-size;
        font-family   : $font-family-light;
    }

    .promo-block {
        h2 {
            font-family : $font-family-medium;
        }

        h4 {
            margin      : 0.5rem 0;
            font-family : $font-family-light;
            font-size   : $h4-font-size;
        }
    }
}

<<<<<<< HEAD
.welcome-caption {
    font-size: 36px;
    color: $brand-primary !important;
    justify-content: center;
}

h1.process-success {
    line-height: 1.5;
    display: flex;
    justify-content: center;
}

=======
h1.process-success {
    line-height: 1.5;
    display: flex;
    justify-content: center;
}

>>>>>>> b24a7254
h1 .badge {
    margin-left: 8px;
}

.search-block{
    padding-top:10px;
    padding-bottom:10px;
    /*border-top:1px solid $common-border-color;
    border-bottom:1px solid $common-border-color;*/
    margin-bottom: 10px;
}
.inactive{
    opacity:0.7;
    cursor: pointer;
}

.download-link{
    display:inline-block;
    width:32px;
    height:32px;
    background-repeat: no-repeat;
    background-size: 32px 32px;

    background-image: url('/static/images/download.png') !important;

    @media only screen and (-webkit-min-device-pixel-ratio: 2), only screen and (min-device-pixel-ratio: 2) {
        background-image: url('/static/images/download@2x.png') !important;
    }
}
.mobile-link {
    display:inline-block;
    width:140px;
    height:40px;
    position: relative;
    background-repeat: no-repeat;
    background-size: 140px 40px;

    margin-right:10px;

    &.iOS,&.ios{
        background-image: url('/static/images/appstore.png') !important;

        @media only screen and (-webkit-min-device-pixel-ratio: 2), only screen and (min-device-pixel-ratio: 2) {
            background-image: url('/static/images/appstore@2x.png') !important;
        }
    }

    &.Android,&.android{
        background-image: url('/static/images/googleplay.png') !important;

        @media only screen and (-webkit-min-device-pixel-ratio: 2), only screen and (min-device-pixel-ratio: 2) {
            background-image: url('/static/images/googleplay@2x.png') !important;
        }
    }
}

.disabled{
    color: $light10;
}
.input-overlay{
    input{
        padding-right:30px;
        padding-left:30px;
    }
    .input-overlay-left{
        position:absolute;
        color:$light8;
        left:17px;
        display     : flex;
        align-items : center;
    }
    .input-overlay-right{
        position:absolute;
        color:$light8;
        right:17px;
        display     : flex;
        align-items : center;
    }
}

@include media-breakpoint-up(md) {
    .flex-md{
        display:flex;
        align-items:stretch;
    }

    .border-left-md{
      border-left:1px solid $common-border-color;
    }
}

.help-topic{
    margin-top:10px;
}

.two-columns{
    -moz-column-count: 2;
    /* Firefox */
    -webkit-column-count: 2;
    /* Safari and Chrome */
    column-count: 2;
}

@mixin icon{
  display: inline-block;
  background-size: 112px 80px;
  width: 16px;
  height: 16px;
  margin-right: 5px;
  background-image: url('/static/images/portal_icons.png');
  @media only screen and (-webkit-min-device-pixel-ratio: 2), only screen and (min-device-pixel-ratio: 2) {
    background-image: url('/static/images/portal_icons@2x.png');
  }
}

@mixin kill-glyphicon{
  @include icon;
  &:before{
    content:none;
  }
}

.glyphicon-home{
    @include kill-glyphicon;
    width: 24px;
    height: 24px;
    background-position: -24px -32px;
}

.glyphicon-user{
    @include kill-glyphicon;
    width: 24px;
    height: 24px;
    background-position: 0 -32px;
}

.glyphicon-menu-hamburger{
    @include kill-glyphicon;
    width: 20px;
    height: 18px;
    background-position: -50px -34px;
}

.glyphicon-share{
    @include kill-glyphicon;
    background-position: -16px 0;
}

.glyphicon-eye-open{
    @include kill-glyphicon;
    background-position: -80px 0;
}

.glyphicon-eye-close{
    @include kill-glyphicon;
    background-position: -80px -16px;
}

.glyphicon-pencil {
    @include kill-glyphicon;
    background-position: -47px 0;
}

.glyphicon-remove {
    @include kill-glyphicon;
    background-position: -64px 0;
}

.close-icon{
  @include icon;
  background-position: -32px 0;
}

.wide-button{
  width: 102px;
}

.help-block-no-height{
  min-height: 0px !important;
}

.light-label{
  font-weight: initial;
  padding-left: 4px;
}

.form-group {
    nx-checkbox {
        & + div.input-error {
            display : none;
        }

        &.ng-invalid:not(.ng-untouched) {
            & + div.input-error {
                display : block;
            }
        }
    }
}<|MERGE_RESOLUTION|>--- conflicted
+++ resolved
@@ -36,16 +36,6 @@
     outline : none !important;
 }
 
-<<<<<<< HEAD
-[data-whatelement='input'] input[type=checkbox]:focus {
-    & + .checkmark {
-        outline : none !important;
-        @extend #outline;
-    }
-}
-
-=======
->>>>>>> b24a7254
 [data-whatintent='keyboard'] button:focus:not([disabled]):not(.disabled),
 [data-whatintent='keyboard'] a:focus:not([disabled]):not(.disabled),
 [data-whatintent='keyboard'] input:focus,
@@ -58,8 +48,6 @@
     }
 }
 
-<<<<<<< HEAD
-=======
 [data-whatintent='keyboard'] input[type=checkbox]:focus {
     & + .checkmark {
         outline : none !important;
@@ -67,7 +55,6 @@
     }
 }
 
->>>>>>> b24a7254
 [data-whatintent='keyboard'] .nav-tabs .nav-item a:focus {
     @extend #inset-outline;
 }
@@ -88,8 +75,6 @@
     .placeholder {
         position: absolute;
         background-color: transparent;
-<<<<<<< HEAD
-=======
 
         &.page {
             @include media-breakpoint-up(lg) {
@@ -99,7 +84,6 @@
             left      : 50%;
             transform : translate(-50%, -50%);
         }
->>>>>>> b24a7254
     }
 }
 
@@ -755,27 +739,12 @@
     }
 }
 
-<<<<<<< HEAD
-.welcome-caption {
-    font-size: 36px;
-    color: $brand-primary !important;
-    justify-content: center;
-}
-
 h1.process-success {
     line-height: 1.5;
     display: flex;
     justify-content: center;
 }
 
-=======
-h1.process-success {
-    line-height: 1.5;
-    display: flex;
-    justify-content: center;
-}
-
->>>>>>> b24a7254
 h1 .badge {
     margin-left: 8px;
 }
