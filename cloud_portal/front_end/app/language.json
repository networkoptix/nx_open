{
  "language_name": "LANGUAGE_NAME",
<<<<<<< HEAD
  "productName": "%PRODUCT_NAME%",
  "clientProtocol": "%CLIENT_PROTOCOL%:",
  "dialogs": {
    "okButton": "Ok",
    "cancelButton": "Cancel",
    "loginTitle": "Log in to %PRODUCT_NAME%",
=======
  "productName": "{{PRODUCT_NAME}}",
  "clientProtocol": "{{CLIENT_PROTOCOL}}:",
  "dialogs": {
    "okButton": "Ok",
    "cancelButton": "Cancel",
    "loginTitle": "Log in to {{PRODUCT_NAME}}",
>>>>>>> c9d13c76
    "loginButton": "Log in",
    "logoutAuthorisedTitle": "You are already logged in",
    "logoutAuthorisedContinueButton": "Continue",
    "logoutAuthorisedLogoutButton": "Log Out"
  },
  "pageTitles": {
<<<<<<< HEAD
    "template": "{{title}} %PRODUCT_NAME%",
    "default": "%PRODUCT_NAME%",
=======
    "template": "{{title}} {{PRODUCT_NAME}}",
    "default": "{{PRODUCT_NAME}}",
>>>>>>> c9d13c76
    "registerSuccess": "Welcome to",
    "register": "Create account in",
    "changePassword": "Change password -",
    "account": "Account settings -",
    "systems": "Systems -",
    "system": "System -",
    "systemShare": "Share System -",
    "activate": "Activate account -",
    "activateSent": "Activate account -",
    "activateSuccess": "Account activated -",
    "activateCode": "Activate account -",
    "restorePassword": "Reset password -",
    "restorePasswordSuccess": "Password saved -",
    "restorePasswordCode": "Reset password -",
    "view": "View cameras - ",
    "debug": "Debug",
    "login": "Log in -",
<<<<<<< HEAD
    "download": "Download %VMS_NAME%",
    "downloadPlatform": "Download %VMS_NAME% for ",
=======
    "download": "Download {{VMS_NAME}}",
    "downloadPlatform": "Download {{VMS_NAME}} for ",
>>>>>>> c9d13c76
    "pageNotFound": "Page not found"
  },
  "systemStatuses": {
    "notActivated": "not activated",
    "activated": "activated",
    "online": "online",
    "offline": "offline",
    "unavailable": "unavailable"
  },
  "accessRoles": {
    "disabled": {
      "label": "Disabled",
      "description": "User is disabled and cannot log in to System"
    },
    "Owner": {
      "label": "Owner",
      "description": "Unrestricted access including the ability to share and connect/disconnect System from cloud"
    },
    "Viewer": {
      "label": "Viewer",
      "description": "Can view live video and browse the archive"
    },
    "Live Viewer": {
      "label": "Live Viewer",
      "description": "Can only view live video"
    },
    "Advanced Viewer": {
      "label": "Advanced Viewer",
      "description": "Can view live video, browse the archive, configure cameras, control PTZ etc"
    },
    "Administrator": {
      "label": "Administrator",
      "description": "Unrestricted access including the ability to share"
    },
    "Custom": {
      "label": "Custom",
<<<<<<< HEAD
      "description": "Use the %PRODUCT_NAME% Client application to set up custom permissions"
=======
      "description": "Use the {{PRODUCT_NAME}} Client application to set up custom permissions"
>>>>>>> c9d13c76
    },
    "cloudAdmin": {
      "label": "Administrator",
      "description": "Can configure System and share it"
    },
    "customRole": {
      "label": "Custom role",
      "description": "Custom user role specified in System"
    },
    "owner": {
      "label": "Owner",
      "description": "Unrestricted access including the ability to share and connect/disconnect System from cloud"
    },
    "viewer": {
      "label": "Viewer",
      "description": "Can view live video and browse the archive"
    },
    "liveViewer": {
      "label": "Live Viewer",
      "description": "Can only view live video"
    },
    "advancedViewer": {
      "label": "Advanced Viewer",
      "description": "Can view live video, browse the archive, configure cameras, control PTZ etc"
    },
    "custom": {
      "label": "Custom",
<<<<<<< HEAD
      "description": "Use the %PRODUCT_NAME% Client application to set up custom permissions"
=======
      "description": "Use the {{PRODUCT_NAME}} Client application to set up custom permissions"
>>>>>>> c9d13c76
    }
  },
  "errorCodes": {
    "ok": "ok",
    "cantSendActivationPrefix": "Cannot send confirmation Email",
    "cantDisconnectSystemPrefix": "Cannot delete System",
    "cantUnshareWithMeSystemPrefix": "Cannot delete System",
    "cantSharePrefix": "Cannot share System",
    "cantGetUsersListPrefix": "Users list is unavailable",
    "cantGetSystemsListPrefix": "System list is unavailable",
    "cantRegisterPrefix": "Error occurred",
    "cantGetSystemInfoPrefix": "System info is unavailable",
    "cantChangeAccountPrefix": "Cannot save changes",
    "cantChangePasswordPrefix": "Cannot save password",
    "cantActivatePrefix": "Cannot activate your account",
    "cantSendConfirmationPrefix": "Cannot send confirmation Email",
    "cloudInvalidResponse": "Cloud DB returned an unexpected response",
    "notAuthorized": "Wrong password",
    "wrongParameters": "Some parameters on the form are incorrect",
<<<<<<< HEAD
=======
    "brokenAccount": "Unexpected problem with account. <a href=\"/restore_password\">Restore account</a>",
>>>>>>> c9d13c76
    "wrongCode": "Account is already activated or confirmation code is incorrect",
    "wrongCodeRestore": "Confirmation code is already used or incorrect",
    "forbidden": "You do not have permissions to perform this action",
    "accountNotActivated": "This account is not activated yet. <a href=\"/activate\">Send activation link again</a>",
    "accountBlocked": "This account is blocked",
    "notFound": "Not found",
    "alreadyExists": "This account already exists",
    "unknownError": "Unexpected error occured",
    "accountAlreadyActivated": "This account is already activated",
    "emailNotFound": "Account does not exist",
    "EmailAlreadyExists": "This Email is already registered",
    "oldPasswordMistmatch": "Current password is incorrect",
    "passwordMismatch": "Wrong password",
    "cantEditYourself": "Changing own permissions is not allowed",
    "cantEditAdmin": "This user has administrator permissions",
<<<<<<< HEAD
    "cantOpenClient": "%VMS_NAME% application is not detected. <a href=\"/download\">Download</a>",
=======
    "cantOpenClient": "{{VMS_NAME}} application is not detected. <a href=\"/download\">Download</a>",
>>>>>>> c9d13c76
    "lostConnection": "Connection to {{systemName}} lost",
    "thisSystem": "the system"
  },
  "passwordRequirements": {
    "minLengthMessage": "Password must contain at least 8 characters",
    "requiredMessage": "Use only latin letters, numbers and keyboard symbols, avoid leading and trailing spaces",
    "weakMessage": "Use numbers, upper and lower case letters and special characters to make your password stronger",
    "strongMessage": "Strong password!",
    "commonMessage": "This password is in top most popular passwords in the world"
  },
  "sharing": {
    "confirmOwner": "If you change System owner, you will revoke ownership from the current account. This action is irreversible. Are you sure?",
    "shareTitle": "Share",
    "shareConfirmButton": "Share",
    "editShareTitle": "Edit Permissions",
    "editShareConfirmButton": "Save",
    "permissionsSaved": "New permissions saved"
  },
  "system": {
    "yourSystem": "Your System",
    "mySystemSearch": "IMeMyMine",
    "unavailable": "System is unreachable",
    "offline": "System is offline",
<<<<<<< HEAD
    "openClient": "Open in %VMS_NAME%",
    "openClientNoSystem": "Open %VMS_NAME%",
    "confirmRenameTitle": "System name",
    "confirmRenameAction": "Save",
    "successRename": "System name saved",
    "confirmDisconnectTitle": "Disconnect System from %PRODUCT_NAME%?",
=======
    "openClient": "Open in {{VMS_NAME}}",
    "openClientNoSystem": "Open {{VMS_NAME}}",
    "confirmRenameTitle": "System name",
    "confirmRenameAction": "Save",
    "successRename": "System name saved",
    "confirmDisconnectTitle": "Disconnect System from {{PRODUCT_NAME}}?",
>>>>>>> c9d13c76
    "confirmDisconnectAction": "Disconnect",
    "confirmUnshareFromMe": "You are about to disconnect this System from your account. You will not be able to access this System anymore. Are you sure?",
    "confirmUnshareFromMeTitle": "Disconnect System?",
    "confirmUnshareFromMeAction": "Disconnect",
    "confirmUnshare": "This user will not be able to access System. Are you sure?",
    "confirmUnshareTitle": "Delete user?",
    "confirmUnshareAction": "Delete",
<<<<<<< HEAD
    "successDisconnected": "System is successfully disconnected from %PRODUCT_NAME%",
=======
    "successDisconnected": "System is successfully disconnected from {{PRODUCT_NAME}}",
>>>>>>> c9d13c76
    "successDeleted": "System {{systemName}} is successfully deleted from your account",
    "permissionsRemoved": "Permissions were removed from {{email}}"
  },
  "account": {
    "accountSavedSuccess": "Your account is successfully saved",
    "activationLinkSent": "Activation Link Sent",
    "passwordChangedSuccess": "Your account is successfully saved",
    "changePassword": "Change Password",
    "newPasswordLabel": "New password",
    "saveChanges": "Save"
  },
  "downloads": {
<<<<<<< HEAD
    "noClientDetectedTitle": "Install %VMS_NAME% to view your System",
    "action": "Download %VMS_NAME%",
    "mobile": {
      "ios": {
        "link": "%IOS_APPLICATION_LINK%"
      },
      "android": {
        "link": "%ANDROID_APPLICATION_LINK%"
=======
    "noClientDetectedTitle": "Install {{VMS_NAME}} to view your System",
    "action": "Download {{VMS_NAME}}",
    "mobile": {
      "ios": {
        "link": "{{IOS_APP_LINK}}"
      },
      "android": {
        "link": "{{ANDROID_APP_LINK}}"
>>>>>>> c9d13c76
      }
    },
    "groups": {
      "windows": {
        "label": "Windows",
        "supported": "7, 8, 8.1, 10, Server 2008, Server 2012"
      },
      "mac": {
        "label": "Mac OS",
        "supported": "OSX 10.11 El Capitan, OSX 10.12 Sierra"
      },
      "linux": {
        "label": "Ubuntu Linux",
        "shortLabel": "Ubuntu",
        "supported": "Ubuntu 14.04 LTS, 16.04 LTS"
      },
      "macos": {
        "label": "Mac OS",
        "supported": "OSX 10.11 El Capitan, OSX 10.12 Sierra"
      },
      "ios": {
        "label": "iOS",
        "shortLabel": "iOS"
      },
      "android": {
        "label": "Android",
        "shortLabel": "Android"
      },
      "arm": {
        "label": "ARM",
        "shortLabel": "ARM",
        "supported": "Ubuntu 14.04 LTS, 16.04 LTS"
      }
    },
    "platforms": {
      "win64": "x64",
      "win86": "x86",
      "linux64": "x64",
      "linux86": "x86",
      "mac": "X"
    },
    "appTypes": {
      "client": "Client only",
      "server": "Server only",
      "bundle": "Client and Server",
      "servertool": "Configuration tool"
    },
    "releasesTypes": {
      "beta": "Beta",
      "betas": "Betas",
      "rc": "Release Candidate",
      "release": "Release",
      "releases": "Releases",
      "patch": "Patch",
      "patches": "Patches"
    }
  },
  "activeActions": {
    "sendConfirm": "Resend activation link",
    "resetPassword": "Reset Password",
    "setNewPassword": "Save password",
    "setNewPasswordLabel": "New password"
  },
  "regActions": {
    "passwordLabel": "Password",
    "createAccount": "Create Account"
  },
  "header": {
    "allSystems": "All Systems",
    "systems": "Systems"
  }
}<|MERGE_RESOLUTION|>--- conflicted
+++ resolved
@@ -1,33 +1,19 @@
 {
   "language_name": "LANGUAGE_NAME",
-<<<<<<< HEAD
   "productName": "%PRODUCT_NAME%",
   "clientProtocol": "%CLIENT_PROTOCOL%:",
   "dialogs": {
     "okButton": "Ok",
     "cancelButton": "Cancel",
     "loginTitle": "Log in to %PRODUCT_NAME%",
-=======
-  "productName": "{{PRODUCT_NAME}}",
-  "clientProtocol": "{{CLIENT_PROTOCOL}}:",
-  "dialogs": {
-    "okButton": "Ok",
-    "cancelButton": "Cancel",
-    "loginTitle": "Log in to {{PRODUCT_NAME}}",
->>>>>>> c9d13c76
     "loginButton": "Log in",
     "logoutAuthorisedTitle": "You are already logged in",
     "logoutAuthorisedContinueButton": "Continue",
     "logoutAuthorisedLogoutButton": "Log Out"
   },
   "pageTitles": {
-<<<<<<< HEAD
     "template": "{{title}} %PRODUCT_NAME%",
     "default": "%PRODUCT_NAME%",
-=======
-    "template": "{{title}} {{PRODUCT_NAME}}",
-    "default": "{{PRODUCT_NAME}}",
->>>>>>> c9d13c76
     "registerSuccess": "Welcome to",
     "register": "Create account in",
     "changePassword": "Change password -",
@@ -45,13 +31,8 @@
     "view": "View cameras - ",
     "debug": "Debug",
     "login": "Log in -",
-<<<<<<< HEAD
     "download": "Download %VMS_NAME%",
     "downloadPlatform": "Download %VMS_NAME% for ",
-=======
-    "download": "Download {{VMS_NAME}}",
-    "downloadPlatform": "Download {{VMS_NAME}} for ",
->>>>>>> c9d13c76
     "pageNotFound": "Page not found"
   },
   "systemStatuses": {
@@ -88,11 +69,7 @@
     },
     "Custom": {
       "label": "Custom",
-<<<<<<< HEAD
       "description": "Use the %PRODUCT_NAME% Client application to set up custom permissions"
-=======
-      "description": "Use the {{PRODUCT_NAME}} Client application to set up custom permissions"
->>>>>>> c9d13c76
     },
     "cloudAdmin": {
       "label": "Administrator",
@@ -120,11 +97,7 @@
     },
     "custom": {
       "label": "Custom",
-<<<<<<< HEAD
       "description": "Use the %PRODUCT_NAME% Client application to set up custom permissions"
-=======
-      "description": "Use the {{PRODUCT_NAME}} Client application to set up custom permissions"
->>>>>>> c9d13c76
     }
   },
   "errorCodes": {
@@ -143,11 +116,8 @@
     "cantSendConfirmationPrefix": "Cannot send confirmation Email",
     "cloudInvalidResponse": "Cloud DB returned an unexpected response",
     "notAuthorized": "Wrong password",
+    "brokenAccount": "Unexpected problem with account. <a href=\"/restore_password\">Restore account</a>",
     "wrongParameters": "Some parameters on the form are incorrect",
-<<<<<<< HEAD
-=======
-    "brokenAccount": "Unexpected problem with account. <a href=\"/restore_password\">Restore account</a>",
->>>>>>> c9d13c76
     "wrongCode": "Account is already activated or confirmation code is incorrect",
     "wrongCodeRestore": "Confirmation code is already used or incorrect",
     "forbidden": "You do not have permissions to perform this action",
@@ -163,11 +133,7 @@
     "passwordMismatch": "Wrong password",
     "cantEditYourself": "Changing own permissions is not allowed",
     "cantEditAdmin": "This user has administrator permissions",
-<<<<<<< HEAD
     "cantOpenClient": "%VMS_NAME% application is not detected. <a href=\"/download\">Download</a>",
-=======
-    "cantOpenClient": "{{VMS_NAME}} application is not detected. <a href=\"/download\">Download</a>",
->>>>>>> c9d13c76
     "lostConnection": "Connection to {{systemName}} lost",
     "thisSystem": "the system"
   },
@@ -191,21 +157,12 @@
     "mySystemSearch": "IMeMyMine",
     "unavailable": "System is unreachable",
     "offline": "System is offline",
-<<<<<<< HEAD
     "openClient": "Open in %VMS_NAME%",
     "openClientNoSystem": "Open %VMS_NAME%",
     "confirmRenameTitle": "System name",
     "confirmRenameAction": "Save",
     "successRename": "System name saved",
     "confirmDisconnectTitle": "Disconnect System from %PRODUCT_NAME%?",
-=======
-    "openClient": "Open in {{VMS_NAME}}",
-    "openClientNoSystem": "Open {{VMS_NAME}}",
-    "confirmRenameTitle": "System name",
-    "confirmRenameAction": "Save",
-    "successRename": "System name saved",
-    "confirmDisconnectTitle": "Disconnect System from {{PRODUCT_NAME}}?",
->>>>>>> c9d13c76
     "confirmDisconnectAction": "Disconnect",
     "confirmUnshareFromMe": "You are about to disconnect this System from your account. You will not be able to access this System anymore. Are you sure?",
     "confirmUnshareFromMeTitle": "Disconnect System?",
@@ -213,11 +170,7 @@
     "confirmUnshare": "This user will not be able to access System. Are you sure?",
     "confirmUnshareTitle": "Delete user?",
     "confirmUnshareAction": "Delete",
-<<<<<<< HEAD
     "successDisconnected": "System is successfully disconnected from %PRODUCT_NAME%",
-=======
-    "successDisconnected": "System is successfully disconnected from {{PRODUCT_NAME}}",
->>>>>>> c9d13c76
     "successDeleted": "System {{systemName}} is successfully deleted from your account",
     "permissionsRemoved": "Permissions were removed from {{email}}"
   },
@@ -230,7 +183,6 @@
     "saveChanges": "Save"
   },
   "downloads": {
-<<<<<<< HEAD
     "noClientDetectedTitle": "Install %VMS_NAME% to view your System",
     "action": "Download %VMS_NAME%",
     "mobile": {
@@ -239,16 +191,6 @@
       },
       "android": {
         "link": "%ANDROID_APPLICATION_LINK%"
-=======
-    "noClientDetectedTitle": "Install {{VMS_NAME}} to view your System",
-    "action": "Download {{VMS_NAME}}",
-    "mobile": {
-      "ios": {
-        "link": "{{IOS_APP_LINK}}"
-      },
-      "android": {
-        "link": "{{ANDROID_APP_LINK}}"
->>>>>>> c9d13c76
       }
     },
     "groups": {
