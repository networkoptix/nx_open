{
<<<<<<< HEAD
  "language_name": "LANGUAGE_NAME",
  "productName": "%PRODUCT_NAME%",
  "clientProtocol": "%CLIENT_PROTOCOL%:",
  "dialogs": {
    "okButton": "Ok",
    "cancelButton": "Cancel",
    "loginTitle": "Log in to %PRODUCT_NAME%",
=======
  "language_name":"English (UK)",
  "productName":"{{PRODUCT_NAME}}",
  "clientProtocol":"{{CLIENT_PROTOCOL}}:",
  "dialogs":{
    "okButton":"Ok",
    "cancelButton":"Cancel",
    "loginTitle":"Log in to {{PRODUCT_NAME}}",
>>>>>>> 15dc3c6a
    "loginButton":"Log in",
    "logoutAuthorisedTitle":"You are already logged in",
    "logoutAuthorisedContinueButton":"Continue",
    "logoutAuthorisedLogoutButton":"Log Out"
  },
<<<<<<< HEAD
  "pageTitles": {
    "template": "{{title}} %PRODUCT_NAME%",
    "default": "%PRODUCT_NAME%",
    "registerSuccess": "Welcome to",
    "register": "Create account in",
    "changePassword": "Change password -",
    "account": "Account settings -",
    "systems": "Systems -",
    "system": "System -",
    "systemShare": "Share System -",
    "activate": "Activate account -",
    "activateSent": "Activate account -",
    "activateSuccess": "Account activated -",
    "activateCode": "Activate account -",
    "restorePassword": "Reset password -",
    "restorePasswordSuccess": "Password saved -",
    "restorePasswordCode": "Reset password -",
    "view": "View cameras - ",
    "debug": "Debug",
    "login": "Log in -",
    "download": "Download %VMS_NAME%",
    "downloadPlatform": "Download %VMS_NAME% for ",
    "pageNotFound": "Page not found"
=======
  "pageTitles":{
    "template":"{{title}} {{PRODUCT_NAME}}",
    "default":"{{PRODUCT_NAME}}",
    "registerSuccess":"Welcome to",
    "register":"Create account in",
    "changePassword":"Change password -",
    "account":"Account settings -",
    "systems":"Systems -",
    "system":"System -",
    "systemShare":"Share System -",
    "activate":"Activate account -",
    "activateSent":"Activate account -",
    "activateSuccess":"Account activated -",
    "activateCode":"Activate account -",
    "restorePassword":"Reset password -",
    "restorePasswordSuccess":"Password saved -",
    "restorePasswordCode":"Reset password -",
    "view":"View cameras - ",
    "debug":"Debug",
    "login":"Log in -",
    "download":"Download {{VMS_NAME}}",
    "downloadPlatform":"Download {{VMS_NAME}} for ",
    "pageNotFound":"Page not found"
>>>>>>> 15dc3c6a
  },
  "systemStatuses":{
    "notActivated":"not activated",
    "activated":"activated",
    "online":"online",
    "offline":"offline",
    "unavailable":"unavailable"
  },
<<<<<<< HEAD
  "accessRoles": {
    "disabled": {
      "label": "Disabled",
      "description": "User is disabled and cannot log in to System"
    },
    "Owner": {
      "label": "Owner",
      "description": "Unrestricted access including the ability to share and connect/disconnect System from cloud"
    },
    "Viewer": {
      "label": "Viewer",
      "description": "Can view live video and browse the archive"
    },
    "Live Viewer": {
      "label": "Live Viewer",
      "description": "Can only view live video"
    },
    "Advanced Viewer": {
      "label": "Advanced Viewer",
      "description": "Can view live video, browse the archive, configure cameras, control PTZ etc"
    },
    "Administrator": {
      "label": "Administrator",
      "description": "Unrestricted access including the ability to share"
    },
    "Custom": {
      "label": "Custom",
      "description": "Use the %PRODUCT_NAME% Client application to set up custom permissions"
    },
    "cloudAdmin": {
      "label": "Administrator",
      "description": "Can configure System and share it"
    },
    "customRole": {
      "label": "Custom role",
      "description": "Custom user role specified in System"
    },
    "owner": {
      "label": "Owner",
      "description": "Unrestricted access including the ability to share and connect/disconnect System from cloud"
    },
    "viewer": {
      "label": "Viewer",
      "description": "Can view live video and browse the archive"
    },
    "liveViewer": {
      "label": "Live Viewer",
      "description": "Can only view live video"
    },
    "advancedViewer": {
      "label": "Advanced Viewer",
      "description": "Can view live video, browse the archive, configure cameras, control PTZ etc"
    },
    "custom": {
      "label": "Custom",
      "description": "Use the %PRODUCT_NAME% Client application to set up custom permissions"
    }
  },
  "errorCodes": {
    "ok": "ok",
    "cantSendActivationPrefix": "Cannot send confirmation Email",
    "cantDisconnectSystemPrefix": "Cannot delete System",
    "cantUnshareWithMeSystemPrefix": "Cannot delete System",
    "cantSharePrefix": "Cannot share System",
    "cantGetUsersListPrefix": "Users list is unavailable",
    "cantGetSystemsListPrefix": "System list is unavailable",
    "cantRegisterPrefix": "Error occurred",
    "cantGetSystemInfoPrefix": "System info is unavailable",
    "cantChangeAccountPrefix": "Cannot save changes",
    "cantChangePasswordPrefix": "Cannot save password",
    "cantActivatePrefix": "Cannot activate your account",
    "cantSendConfirmationPrefix": "Cannot send confirmation Email",
    "cloudInvalidResponse": "Cloud DB returned an unexpected response",
    "notAuthorized": "Incorrect Email or password",
    "wrongParameters": "Some parameters on the form are incorrect",
    "wrongCode": "Account is already activated or confirmation code is incorrect",
    "wrongCodeRestore": "Confirmation code is already used or incorrect",
    "forbidden": "You do not have permissions to perform this action",
    "accountNotActivated": "This account is not activated yet. <a href=\"/activate\">Send activation link again</a>",
    "accountBlocked": "This account is blocked",
    "notFound": "Not found",
    "alreadyExists": "This account already exists",
    "unknownError": "Unexpected error occured",
    "accountAlreadyActivated": "This account is already activated",
    "emailNotFound": "Account does not exist",
    "EmailAlreadyExists": "This Email is already registered",
    "oldPasswordMistmatch": "Current password is incorrect",
    "passwordMismatch": "Wrong password",
    "cantEditYourself": "Changing own permissions is not allowed",
    "cantEditAdmin": "This user has administrator permissions",
    "cantOpenClient": "%VMS_NAME% application is not detected. <a href=\"/download\">Download</a>",
    "lostConnection": "Connection to {{systemName}} lost",
    "thisSystem": "the system"
=======
  "accessRoles":{
    "disabled":{
      "label":"Disabled",
      "description":"User is disabled and cannot log in to System"
    },
    "Owner":{
      "label":"Owner",
      "description":"Unrestricted access including the ability to share and connect/disconnect System from cloud"
    },
    "Viewer":{
      "label":"Viewer",
      "description":"Can view live video and browse the archive"
    },
    "Live Viewer":{
      "label":"Live Viewer",
      "description":"Can only view live video"
    },
    "Advanced Viewer":{
      "label":"Advanced Viewer",
      "description":"Can view live video, browse the archive, configure cameras, control PTZ etc"
    },
    "Administrator":{
      "label":"Administrator",
      "description":"Unrestricted access including the ability to share"
    },
    "Custom":{
      "label":"Custom",
      "description":"Use the {{PRODUCT_NAME}} Client application to set up custom permissions"
    },
    "cloudAdmin":{
      "label":"Administrator",
      "description":"Can configure System and share it"
    },
    "customRole":{
      "label":"Custom role",
      "description":"Custom user role specified in System"
    },
    "owner":{
      "label":"Owner",
      "description":"Unrestricted access including the ability to share and connect/disconnect System from cloud"
    },
    "viewer":{
      "label":"Viewer",
      "description":"Can view live video and browse the archive"
    },
    "liveViewer":{
      "label":"Live Viewer",
      "description":"Can only view live video"
    },
    "advancedViewer":{
      "label":"Advanced Viewer",
      "description":"Can view live video, browse the archive, configure cameras, control PTZ etc"
    },
    "custom":{
      "label":"Custom",
      "description":"Use the {{PRODUCT_NAME}} Client application to set up custom permissions"
    }
  },
  "errorCodes":{
    "ok":"ok",
    "cantSendActivationPrefix":"Cannot send confirmation Email",
    "cantDisconnectSystemPrefix":"Cannot delete System",
    "cantUnshareWithMeSystemPrefix":"Cannot delete System",
    "cantSharePrefix":"Cannot share System",
    "cantGetUsersListPrefix":"Users list is unavailable",
    "cantGetSystemsListPrefix":"System list is unavailable",
    "cantRegisterPrefix":"Error occurred",
    "cantGetSystemInfoPrefix":"System info is unavailable",
    "cantChangeAccountPrefix":"Cannot save changes",
    "cantChangePasswordPrefix":"Cannot save password",
    "cantActivatePrefix":"Cannot activate your account",
    "cantSendConfirmationPrefix":"Cannot send confirmation Email",
    "cloudInvalidResponse":"Cloud DB returned an unexpected response",
    "notAuthorized":"Incorrect Email or password",
    "wrongParameters":"Some parameters on the form are incorrect",
    "wrongCode":"Account is already activated or confirmation code is incorrect",
    "wrongCodeRestore":"Confirmation code is already used or incorrect",
    "forbidden":"You do not have permissions to perform this action",
    "accountNotActivated":"This account is not activated yet. <a href=\"/activate\">Send activation link again</a>",
    "accountBlocked":"This account is blocked",
    "notFound":"Not found",
    "alreadyExists":"This account already exists",
    "unknownError":"Unexpected error occured",
    "accountAlreadyActivated":"This account is already activated",
    "emailNotFound":"Account does not exist",
    "EmailAlreadyExists":"This Email is already registered",
    "oldPasswordMistmatch":"Current password is incorrect",
    "passwordMismatch":"Wrong password",
    "cantEditYourself":"Changing own permissions is not allowed",
    "cantEditAdmin":"This user has administrator permissions",
    "cantOpenClient":"{{VMS_NAME}} application is not detected. <a href=\"/download\">Download</a>",
    "lostConnection":"Connection to {{systemName}} lost",
    "thisSystem":"the system"
>>>>>>> 15dc3c6a
  },
  "passwordRequirements":{
    "minLengthMessage":"Password must contain at least 8 characters",
    "requiredMessage":"Use only latin letters, numbers and keyboard symbols, avoid leading and trailing spaces",
    "weakMessage":"Use numbers, upper and lower case letters and special characters to make your password stronger",
    "strongMessage":"Strong password!",
    "commonMessage":"This password is in top most popular passwords in the world"
  },
  "sharing":{
    "confirmOwner":"If you change System owner, you will revoke ownership from the current account. This action is irreversible. Are you sure?",
    "shareTitle":"Share",
    "shareConfirmButton":"Share",
    "editShareTitle":"Edit Permissions",
    "editShareConfirmButton":"Save",
    "permissionsSaved":"New permissions saved"
  },
<<<<<<< HEAD
  "system": {
    "yourSystem": "Your System",
    "mySystemSearch": "IMeMyMine",
    "unavailable": "System is unreachable",
    "offline": "System is offline",
    "openClient": "Open in %VMS_NAME%",
    "confirmRenameTitle": "System name",
    "confirmRenameAction": "Save",
    "successRename": "System name saved",
    "confirmDisconnectTitle": "Disconnect System from %PRODUCT_NAME%?",
    "confirmDisconnectAction": "Disconnect",
    "confirmUnshareFromMe": "You are about to disconnect this System from your account. You will not be able to access this System anymore. Are you sure?",
    "confirmUnshareFromMeTitle": "Disconnect System?",
    "confirmUnshareFromMeAction": "Disconnect",
    "confirmUnshare": "This user will not be able to access System. Are you sure?",
    "confirmUnshareTitle": "Delete user?",
    "confirmUnshareAction": "Delete",
    "successDisconnected": "System is successfully disconnected from %PRODUCT_NAME%",
    "successDeleted": "System {{systemName}} is successfully deleted from your account",
    "permissionsRemoved": "Permissions were removed from {{email}}"
=======
  "system":{
    "yourSystem":"Your System",
    "mySystemSearch":"IMeMyMine",
    "unavailable":"System is unreachable",
    "offline":"System is offline",
    "openClient":"Open in {{VMS_NAME}}",
    "confirmRenameTitle":"System name",
    "confirmRenameAction":"Save",
    "successRename":"System name saved",
    "confirmDisconnectTitle":"Disconnect System from {{PRODUCT_NAME}}?",
    "confirmDisconnectAction":"Disconnect",
    "confirmUnshareFromMe":"You are about to disconnect this System from your account. You will not be able to access this System anymore. Are you sure?",
    "confirmUnshareFromMeTitle":"Disconnect System?",
    "confirmUnshareFromMeAction":"Disconnect",
    "confirmUnshare":"This user will not be able to access System. Are you sure?",
    "confirmUnshareTitle":"Delete user?",
    "confirmUnshareAction":"Delete",
    "successDisconnected":"System is successfully disconnected from {{PRODUCT_NAME}}",
    "successDeleted":"System {{systemName}} is successfully deleted from your account",
    "permissionsRemoved":"Permissions were removed from {{email}}"
>>>>>>> 15dc3c6a
  },
  "account":{
    "accountSavedSuccess":"Your account is successfully saved",
    "activationLinkSent":"Activation Link Sent",
    "passwordChangedSuccess":"Your account is successfully saved",
    "changePassword":"Change Password",
    "newPasswordLabel":"New password",
    "saveChanges":"Save"
  },
<<<<<<< HEAD
  "downloads": {
    "noClientDetectedTitle": "Install %VMS_NAME% to view your System",
    "action": "Download %VMS_NAME%",
    "mobile": {
      "ios": {
        "link": "%IOS_APPLICATION_LINK%"
      },
      "android": {
        "link":"%ANDROID_APPLICATION_LINK%"
=======
  "downloads":{
    "noClientDetectedTitle":"Install {{VMS_NAME}} to view your System",
    "action":"Download {{VMS_NAME}}",
    "mobile":{
      "ios":{
        "link":"{{IOS_APP_LINK}}"
      },
      "android":{
        "link":"{{ANDROID_APP_LINK}}"
>>>>>>> 15dc3c6a
      }
    },
    "groups":{
      "windows":{
        "label":"Windows",
        "supported":"7, 8, 8.1, 10, Server 2008, Server 2012"
      },
      "mac":{
        "label":"Mac OS",
        "supported":"OSX 10.11 El Capitan, OSX 10.12 Sierra"
      },
      "linux":{
        "label":"Ubuntu Linux",
        "shortLabel":"Ubuntu",
        "supported":"Ubuntu 14.04 LTS, 16.04 LTS"
      }
    },
    "platforms":{
      "win64":"x64",
      "win86":"x86",
      "linux64":"x64",
      "linux86":"x86",
      "mac":"X"
    },
    "appTypes":{
      "client":"Client only",
      "server":"Server only",
      "bundle":"Client and Server",
      "servertool":"Configuration tool"
    }
  },
  "activeActions":{
    "sendConfirm":"Resend activation link",
    "resetPassword":"Reset Password",
    "setNewPassword":"Save password",
    "setNewPasswordLabel":"New password"
  },
  "regActions":{
    "passwordLabel":"Password",
    "createAccount":"Create Account"
  },
  "header":{
    "allSystems":"All Systems",
    "systems":"Systems"
  }
}<|MERGE_RESOLUTION|>--- conflicted
+++ resolved
@@ -1,5 +1,4 @@
 {
-<<<<<<< HEAD
   "language_name": "LANGUAGE_NAME",
   "productName": "%PRODUCT_NAME%",
   "clientProtocol": "%CLIENT_PROTOCOL%:",
@@ -7,21 +6,11 @@
     "okButton": "Ok",
     "cancelButton": "Cancel",
     "loginTitle": "Log in to %PRODUCT_NAME%",
-=======
-  "language_name":"English (UK)",
-  "productName":"{{PRODUCT_NAME}}",
-  "clientProtocol":"{{CLIENT_PROTOCOL}}:",
-  "dialogs":{
-    "okButton":"Ok",
-    "cancelButton":"Cancel",
-    "loginTitle":"Log in to {{PRODUCT_NAME}}",
->>>>>>> 15dc3c6a
-    "loginButton":"Log in",
-    "logoutAuthorisedTitle":"You are already logged in",
-    "logoutAuthorisedContinueButton":"Continue",
-    "logoutAuthorisedLogoutButton":"Log Out"
-  },
-<<<<<<< HEAD
+    "loginButton": "Log in",
+    "logoutAuthorisedTitle": "You are already logged in",
+    "logoutAuthorisedContinueButton": "Continue",
+    "logoutAuthorisedLogoutButton": "Log Out"
+  },
   "pageTitles": {
     "template": "{{title}} %PRODUCT_NAME%",
     "default": "%PRODUCT_NAME%",
@@ -45,40 +34,14 @@
     "download": "Download %VMS_NAME%",
     "downloadPlatform": "Download %VMS_NAME% for ",
     "pageNotFound": "Page not found"
-=======
-  "pageTitles":{
-    "template":"{{title}} {{PRODUCT_NAME}}",
-    "default":"{{PRODUCT_NAME}}",
-    "registerSuccess":"Welcome to",
-    "register":"Create account in",
-    "changePassword":"Change password -",
-    "account":"Account settings -",
-    "systems":"Systems -",
-    "system":"System -",
-    "systemShare":"Share System -",
-    "activate":"Activate account -",
-    "activateSent":"Activate account -",
-    "activateSuccess":"Account activated -",
-    "activateCode":"Activate account -",
-    "restorePassword":"Reset password -",
-    "restorePasswordSuccess":"Password saved -",
-    "restorePasswordCode":"Reset password -",
-    "view":"View cameras - ",
-    "debug":"Debug",
-    "login":"Log in -",
-    "download":"Download {{VMS_NAME}}",
-    "downloadPlatform":"Download {{VMS_NAME}} for ",
-    "pageNotFound":"Page not found"
->>>>>>> 15dc3c6a
-  },
-  "systemStatuses":{
-    "notActivated":"not activated",
-    "activated":"activated",
-    "online":"online",
-    "offline":"offline",
-    "unavailable":"unavailable"
-  },
-<<<<<<< HEAD
+  },
+  "systemStatuses": {
+    "notActivated": "not activated",
+    "activated": "activated",
+    "online": "online",
+    "offline": "offline",
+    "unavailable": "unavailable"
+  },
   "accessRoles": {
     "disabled": {
       "label": "Disabled",
@@ -172,118 +135,22 @@
     "cantOpenClient": "%VMS_NAME% application is not detected. <a href=\"/download\">Download</a>",
     "lostConnection": "Connection to {{systemName}} lost",
     "thisSystem": "the system"
-=======
-  "accessRoles":{
-    "disabled":{
-      "label":"Disabled",
-      "description":"User is disabled and cannot log in to System"
-    },
-    "Owner":{
-      "label":"Owner",
-      "description":"Unrestricted access including the ability to share and connect/disconnect System from cloud"
-    },
-    "Viewer":{
-      "label":"Viewer",
-      "description":"Can view live video and browse the archive"
-    },
-    "Live Viewer":{
-      "label":"Live Viewer",
-      "description":"Can only view live video"
-    },
-    "Advanced Viewer":{
-      "label":"Advanced Viewer",
-      "description":"Can view live video, browse the archive, configure cameras, control PTZ etc"
-    },
-    "Administrator":{
-      "label":"Administrator",
-      "description":"Unrestricted access including the ability to share"
-    },
-    "Custom":{
-      "label":"Custom",
-      "description":"Use the {{PRODUCT_NAME}} Client application to set up custom permissions"
-    },
-    "cloudAdmin":{
-      "label":"Administrator",
-      "description":"Can configure System and share it"
-    },
-    "customRole":{
-      "label":"Custom role",
-      "description":"Custom user role specified in System"
-    },
-    "owner":{
-      "label":"Owner",
-      "description":"Unrestricted access including the ability to share and connect/disconnect System from cloud"
-    },
-    "viewer":{
-      "label":"Viewer",
-      "description":"Can view live video and browse the archive"
-    },
-    "liveViewer":{
-      "label":"Live Viewer",
-      "description":"Can only view live video"
-    },
-    "advancedViewer":{
-      "label":"Advanced Viewer",
-      "description":"Can view live video, browse the archive, configure cameras, control PTZ etc"
-    },
-    "custom":{
-      "label":"Custom",
-      "description":"Use the {{PRODUCT_NAME}} Client application to set up custom permissions"
-    }
-  },
-  "errorCodes":{
-    "ok":"ok",
-    "cantSendActivationPrefix":"Cannot send confirmation Email",
-    "cantDisconnectSystemPrefix":"Cannot delete System",
-    "cantUnshareWithMeSystemPrefix":"Cannot delete System",
-    "cantSharePrefix":"Cannot share System",
-    "cantGetUsersListPrefix":"Users list is unavailable",
-    "cantGetSystemsListPrefix":"System list is unavailable",
-    "cantRegisterPrefix":"Error occurred",
-    "cantGetSystemInfoPrefix":"System info is unavailable",
-    "cantChangeAccountPrefix":"Cannot save changes",
-    "cantChangePasswordPrefix":"Cannot save password",
-    "cantActivatePrefix":"Cannot activate your account",
-    "cantSendConfirmationPrefix":"Cannot send confirmation Email",
-    "cloudInvalidResponse":"Cloud DB returned an unexpected response",
-    "notAuthorized":"Incorrect Email or password",
-    "wrongParameters":"Some parameters on the form are incorrect",
-    "wrongCode":"Account is already activated or confirmation code is incorrect",
-    "wrongCodeRestore":"Confirmation code is already used or incorrect",
-    "forbidden":"You do not have permissions to perform this action",
-    "accountNotActivated":"This account is not activated yet. <a href=\"/activate\">Send activation link again</a>",
-    "accountBlocked":"This account is blocked",
-    "notFound":"Not found",
-    "alreadyExists":"This account already exists",
-    "unknownError":"Unexpected error occured",
-    "accountAlreadyActivated":"This account is already activated",
-    "emailNotFound":"Account does not exist",
-    "EmailAlreadyExists":"This Email is already registered",
-    "oldPasswordMistmatch":"Current password is incorrect",
-    "passwordMismatch":"Wrong password",
-    "cantEditYourself":"Changing own permissions is not allowed",
-    "cantEditAdmin":"This user has administrator permissions",
-    "cantOpenClient":"{{VMS_NAME}} application is not detected. <a href=\"/download\">Download</a>",
-    "lostConnection":"Connection to {{systemName}} lost",
-    "thisSystem":"the system"
->>>>>>> 15dc3c6a
-  },
-  "passwordRequirements":{
-    "minLengthMessage":"Password must contain at least 8 characters",
-    "requiredMessage":"Use only latin letters, numbers and keyboard symbols, avoid leading and trailing spaces",
-    "weakMessage":"Use numbers, upper and lower case letters and special characters to make your password stronger",
-    "strongMessage":"Strong password!",
-    "commonMessage":"This password is in top most popular passwords in the world"
-  },
-  "sharing":{
-    "confirmOwner":"If you change System owner, you will revoke ownership from the current account. This action is irreversible. Are you sure?",
-    "shareTitle":"Share",
-    "shareConfirmButton":"Share",
-    "editShareTitle":"Edit Permissions",
-    "editShareConfirmButton":"Save",
-    "permissionsSaved":"New permissions saved"
-  },
-<<<<<<< HEAD
+  },
+  "passwordRequirements": {
+    "minLengthMessage": "Password must contain at least 8 characters",
+    "requiredMessage": "Use only latin letters, numbers and keyboard symbols, avoid leading and trailing spaces",
+    "weakMessage": "Use numbers, upper and lower case letters and special characters to make your password stronger",
+    "strongMessage": "Strong password!",
+    "commonMessage": "This password is in top most popular passwords in the world"
+  },
+  "sharing": {
+    "confirmOwner": "If you change System owner, you will revoke ownership from the current account. This action is irreversible. Are you sure?",
+    "shareTitle": "Share",
+    "shareConfirmButton": "Share",
+    "editShareTitle": "Edit Permissions",
+    "editShareConfirmButton": "Save",
+    "permissionsSaved": "New permissions saved"
+  },
   "system": {
     "yourSystem": "Your System",
     "mySystemSearch": "IMeMyMine",
@@ -304,38 +171,15 @@
     "successDisconnected": "System is successfully disconnected from %PRODUCT_NAME%",
     "successDeleted": "System {{systemName}} is successfully deleted from your account",
     "permissionsRemoved": "Permissions were removed from {{email}}"
-=======
-  "system":{
-    "yourSystem":"Your System",
-    "mySystemSearch":"IMeMyMine",
-    "unavailable":"System is unreachable",
-    "offline":"System is offline",
-    "openClient":"Open in {{VMS_NAME}}",
-    "confirmRenameTitle":"System name",
-    "confirmRenameAction":"Save",
-    "successRename":"System name saved",
-    "confirmDisconnectTitle":"Disconnect System from {{PRODUCT_NAME}}?",
-    "confirmDisconnectAction":"Disconnect",
-    "confirmUnshareFromMe":"You are about to disconnect this System from your account. You will not be able to access this System anymore. Are you sure?",
-    "confirmUnshareFromMeTitle":"Disconnect System?",
-    "confirmUnshareFromMeAction":"Disconnect",
-    "confirmUnshare":"This user will not be able to access System. Are you sure?",
-    "confirmUnshareTitle":"Delete user?",
-    "confirmUnshareAction":"Delete",
-    "successDisconnected":"System is successfully disconnected from {{PRODUCT_NAME}}",
-    "successDeleted":"System {{systemName}} is successfully deleted from your account",
-    "permissionsRemoved":"Permissions were removed from {{email}}"
->>>>>>> 15dc3c6a
-  },
-  "account":{
-    "accountSavedSuccess":"Your account is successfully saved",
-    "activationLinkSent":"Activation Link Sent",
-    "passwordChangedSuccess":"Your account is successfully saved",
-    "changePassword":"Change Password",
-    "newPasswordLabel":"New password",
-    "saveChanges":"Save"
-  },
-<<<<<<< HEAD
+  },
+  "account": {
+    "accountSavedSuccess": "Your account is successfully saved",
+    "activationLinkSent": "Activation Link Sent",
+    "passwordChangedSuccess": "Your account is successfully saved",
+    "changePassword": "Change Password",
+    "newPasswordLabel": "New password",
+    "saveChanges": "Save"
+  },
   "downloads": {
     "noClientDetectedTitle": "Install %VMS_NAME% to view your System",
     "action": "Download %VMS_NAME%",
@@ -344,61 +188,50 @@
         "link": "%IOS_APPLICATION_LINK%"
       },
       "android": {
-        "link":"%ANDROID_APPLICATION_LINK%"
-=======
-  "downloads":{
-    "noClientDetectedTitle":"Install {{VMS_NAME}} to view your System",
-    "action":"Download {{VMS_NAME}}",
-    "mobile":{
-      "ios":{
-        "link":"{{IOS_APP_LINK}}"
+        "link": "%ANDROID_APPLICATION_LINK%"
+      }
+    },
+    "groups": {
+      "windows": {
+        "label": "Windows",
+        "supported": "7, 8, 8.1, 10, Server 2008, Server 2012"
       },
-      "android":{
-        "link":"{{ANDROID_APP_LINK}}"
->>>>>>> 15dc3c6a
+      "mac": {
+        "label": "Mac OS",
+        "supported": "OSX 10.11 El Capitan, OSX 10.12 Sierra"
+      },
+      "linux": {
+        "label": "Ubuntu Linux",
+        "shortLabel": "Ubuntu",
+        "supported": "Ubuntu 14.04 LTS, 16.04 LTS"
       }
     },
-    "groups":{
-      "windows":{
-        "label":"Windows",
-        "supported":"7, 8, 8.1, 10, Server 2008, Server 2012"
-      },
-      "mac":{
-        "label":"Mac OS",
-        "supported":"OSX 10.11 El Capitan, OSX 10.12 Sierra"
-      },
-      "linux":{
-        "label":"Ubuntu Linux",
-        "shortLabel":"Ubuntu",
-        "supported":"Ubuntu 14.04 LTS, 16.04 LTS"
-      }
-    },
-    "platforms":{
-      "win64":"x64",
-      "win86":"x86",
-      "linux64":"x64",
-      "linux86":"x86",
-      "mac":"X"
-    },
-    "appTypes":{
-      "client":"Client only",
-      "server":"Server only",
-      "bundle":"Client and Server",
-      "servertool":"Configuration tool"
+    "platforms": {
+      "win64": "x64",
+      "win86": "x86",
+      "linux64": "x64",
+      "linux86": "x86",
+      "mac": "X"
+    },
+    "appTypes": {
+      "client": "Client only",
+      "server": "Server only",
+      "bundle": "Client and Server",
+      "servertool": "Configuration tool"
     }
   },
-  "activeActions":{
-    "sendConfirm":"Resend activation link",
-    "resetPassword":"Reset Password",
-    "setNewPassword":"Save password",
-    "setNewPasswordLabel":"New password"
-  },
-  "regActions":{
-    "passwordLabel":"Password",
-    "createAccount":"Create Account"
-  },
-  "header":{
-    "allSystems":"All Systems",
-    "systems":"Systems"
+  "activeActions": {
+    "sendConfirm": "Resend activation link",
+    "resetPassword": "Reset Password",
+    "setNewPassword": "Save password",
+    "setNewPasswordLabel": "New password"
+  },
+  "regActions": {
+    "passwordLabel": "Password",
+    "createAccount": "Create Account"
+  },
+  "header": {
+    "allSystems": "All Systems",
+    "systems": "Systems"
   }
 }