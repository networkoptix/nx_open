{
  "language_name":"LANGUAGE_NAME",
  "productName":"{{PRODUCT_NAME}}",
  "clientProtocol":"{{CLIENT_PROTOCOL}}:",
  "dialogs":{
    "okButton":"Ok",
    "cancelButton":"Cancel",
    "loginTitle":"Log in to {{PRODUCT_NAME}}",
    "loginButton":"Log in",
    "logoutAuthorisedTitle":"You are already logged in",
    "logoutAuthorisedContinueButton":"Continue",
    "logoutAuthorisedLogoutButton":"Log Out"
  },
  "pageTitles":{
    "template":"{{title}} {{PRODUCT_NAME}}",
    "default":"{{PRODUCT_NAME}}",
    "registerSuccess":"Welcome to",
    "register":"Create account in",
    "changePassword":"Change password -",
    "account":"Account settings -",
    "systems":"Systems -",
    "system":"System -",
    "systemShare":"Share System -",
    "activate":"Activate account -",
    "activateSent":"Activate account -",
    "activateSuccess":"Account activated -",
    "activateCode":"Activate account -",
    "restorePassword":"Reset password -",
    "restorePasswordSuccess":"Password saved -",
    "restorePasswordCode":"Reset password -",
    "view":"View cameras - ",
    "debug":"Debug",
    "login":"Log in -",
    "download":"Download {{VMS_NAME}}",
    "downloadPlatform":"Download {{VMS_NAME}} for ",
    "pageNotFound":"Page not found"
  },
  "systemStatuses":{
    "notActivated":"not activated",
    "activated":"activated",
    "online":"online",
    "offline":"offline",
    "unavailable":"unavailable"
  },
  "accessRoles":{
    "disabled":{
      "label":"Disabled",
      "description":"User is disabled and cannot log in to System"
    },
    "Owner":{
      "label":"Owner",
      "description":"Unrestricted access including the ability to share and connect/disconnect System from cloud"
    },
    "Viewer":{
      "label":"Viewer",
      "description":"Can view live video and browse the archive"
    },
    "Live Viewer":{
      "label":"Live Viewer",
      "description":"Can only view live video"
    },
    "Advanced Viewer":{
      "label":"Advanced Viewer",
      "description":"Can view live video, browse the archive, configure cameras, control PTZ etc"
    },
    "Administrator":{
      "label":"Administrator",
      "description":"Unrestricted access including the ability to share"
    },
    "Custom":{
      "label":"Custom",
      "description":"Use the {{PRODUCT_NAME}} Client application to set up custom permissions"
    },
    "cloudAdmin":{
      "label":"Administrator",
      "description":"Can configure System and share it"
    },
    "customRole":{
      "label":"Custom role",
      "description":"Custom user role specified in System"
    },
    "owner":{
      "label":"Owner",
      "description":"Unrestricted access including the ability to share and connect/disconnect System from cloud"
    },
    "viewer":{
      "label":"Viewer",
      "description":"Can view live video and browse the archive"
    },
    "liveViewer":{
      "label":"Live Viewer",
      "description":"Can only view live video"
    },
    "advancedViewer":{
      "label":"Advanced Viewer",
      "description":"Can view live video, browse the archive, configure cameras, control PTZ etc"
    },
    "custom":{
      "label":"Custom",
      "description":"Use the {{PRODUCT_NAME}} Client application to set up custom permissions"
    }
  },
  "errorCodes":{
    "ok":"ok",
    "cantSendActivationPrefix":"Cannot send confirmation Email",
    "cantDisconnectSystemPrefix":"Cannot delete System",
    "cantUnshareWithMeSystemPrefix":"Cannot delete System",
    "cantSharePrefix":"Cannot share System",
    "cantGetUsersListPrefix":"Users list is unavailable",
    "cantGetSystemsListPrefix":"System list is unavailable",
    "cantRegisterPrefix":"Error occurred",
    "cantGetSystemInfoPrefix":"System info is unavailable",
    "cantChangeAccountPrefix":"Cannot save changes",
    "cantChangePasswordPrefix":"Cannot save password",
    "cantActivatePrefix":"Cannot activate your account",
    "cantSendConfirmationPrefix":"Cannot send confirmation Email",
    "cloudInvalidResponse":"Cloud DB returned an unexpected response",
    "notAuthorized":"Incorrect Email or password",
    "wrongParameters":"Some parameters on the form are incorrect",
    "wrongCode":"Account is already activated or confirmation code is incorrect",
    "wrongCodeRestore":"Confirmation code is already used or incorrect",
    "forbidden":"You do not have permissions to perform this action",
    "accountNotActivated":"This account is not activated yet. <a href=\"/activate\">Send activation link again</a>",
    "accountBlocked":"This account is blocked",
    "notFound":"Not found",
    "alreadyExists":"This account already exists",
    "unknownError":"Unexpected error occured",
    "accountAlreadyActivated":"This account is already activated",
    "emailNotFound":"Account does not exist",
    "EmailAlreadyExists":"This Email is already registered",
    "oldPasswordMistmatch":"Current password is incorrect",
    "passwordMismatch":"Wrong password",
    "cantEditYourself":"Changing own permissions is not allowed",
    "cantEditAdmin":"This user has administrator permissions",
    "cantOpenClient":"{{VMS_NAME}} application is not detected. <a href=\"/download\">Download</a>",
    "lostConnection":"Connection to {{systemName}} lost",
    "thisSystem":"the system"
  },
  "passwordRequirements":{
    "minLengthMessage":"Password must contain at least 8 characters",
    "requiredMessage":"Use only latin letters, numbers and keyboard symbols, avoid leading and trailing spaces",
    "weakMessage":"Use numbers, upper and lower case letters and special characters to make your password stronger",
    "strongMessage":"Strong password!",
    "commonMessage":"This password is in top most popular passwords in the world"
  },
  "sharing":{
    "confirmOwner":"If you change System owner, you will revoke ownership from the current account. This action is irreversible. Are you sure?",
    "shareTitle":"Share",
    "shareConfirmButton":"Share",
    "editShareTitle":"Edit Permissions",
    "editShareConfirmButton":"Save",
    "permissionsSaved":"New permissions saved"
  },
  "system":{
    "yourSystem":"Your System",
    "mySystemSearch":"IMeMyMine",
    "unavailable":"System is unreachable",
    "offline":"System is offline",
    "openClient":"Open in {{VMS_NAME}}",
    "confirmRenameTitle":"System name",
    "confirmRenameAction":"Save",
    "successRename":"System name saved",
    "confirmDisconnectTitle":"Disconnect System from {{PRODUCT_NAME}}?",
    "confirmDisconnectAction":"Disconnect",
    "confirmUnshareFromMe":"You are about to disconnect this System from your account. You will not be able to access this System anymore. Are you sure?",
    "confirmUnshareFromMeTitle":"Disconnect System?",
    "confirmUnshareFromMeAction":"Disconnect",
    "confirmUnshare":"This user will not be able to access System. Are you sure?",
    "confirmUnshareTitle":"Delete user?",
    "confirmUnshareAction":"Delete",
    "successDisconnected":"System is successfully disconnected from {{PRODUCT_NAME}}",
    "successDeleted":"System {{systemName}} is successfully deleted from your account",
    "permissionsRemoved":"Permissions were removed from {{email}}"
  },
  "account":{
    "accountSavedSuccess":"Your account is successfully saved",
    "activationLinkSent":"Activation Link Sent",
    "passwordChangedSuccess":"Your account is successfully saved",
    "changePassword":"Change Password",
    "newPasswordLabel":"New password",
    "saveChanges":"Save"
  },
  "downloads":{
    "noClientDetectedTitle":"Install {{VMS_NAME}} to view your System",
    "action":"Download {{VMS_NAME}}",
    "mobile":{
      "ios":{
        "link":"{{IOS_APP_LINK}}"
      },
      "android":{
        "link":"{{ANDROID_APP_LINK}}"
      }
    },
    "groups":{
      "windows":{
        "label":"Windows",
        "supported":"7, 8, 8.1, 10, Server 2008, Server 2012"
      },
      "mac":{
        "label":"Mac OS",
        "supported":"OSX 10.11 El Capitan, OSX 10.12 Sierra"
      },
<<<<<<< HEAD
      "linux":{
        "label":"Ubuntu Linux",
        "shortLabel":"Ubuntu",
        "supported":"Ubuntu 14.04 LTS, 16.04 LTS"
      }
    },
    "platforms":{
      "win64":"x64",
      "win86":"x86",
      "linux64":"x64",
      "linux86":"x86",
      "mac":"X"
    },
    "appTypes":{
      "client":"Client only",
      "server":"Server only",
      "bundle":"Client and Server",
      "servertool":"Configuration tool"
=======
      "macos": {
        "label": "Mac OS",
        "supported": "OSX 10.11 El Capitan, OSX 10.12 Sierra"
      },
      "linux": {
        "label": "Ubuntu Linux",
        "shortLabel": "Ubuntu",
        "supported": "Ubuntu 14.04 LTS, 16.04 LTS"
      },
      "arm": {
        "label": "ARM",
        "shortLabel": "ARM",
        "supported": "Ubuntu 14.04 LTS, 16.04 LTS"
      },
      "ios": {
        "label": "iOS",
        "shortLabel": "iOS"
      },
      "android": {
        "label": "Android",
        "shortLabel": "Android"
      }
    },
    "platforms": {
      "win64": "x64",
      "win86": "x86",
      "linux64": "x64",
      "linux86": "x86",
      "mac": "X"
    },
    "appTypes": {
      "client": "Client only",
      "server": "Server only",
      "bundle": "Client and Server",
      "servertool": "Configuration tool"
    },
    "releasesTypes":{
      "beta": "Beta",
      "betas": "Betas",
      "rc": "Release Candidate",
      "release": "Release",
      "releases": "Releases",
      "patch": "Patch",
      "patches": "Patches"
>>>>>>> e80af511
    }
  },
  "activeActions":{
    "sendConfirm":"Resend activation link",
    "resetPassword":"Reset Password",
    "setNewPassword":"Save password",
    "setNewPasswordLabel":"New password"
  },
  "regActions":{
    "passwordLabel":"Password",
    "createAccount":"Create Account"
  },
  "header":{
    "allSystems":"All Systems",
    "systems":"Systems"
  }
}<|MERGE_RESOLUTION|>--- conflicted
+++ resolved
@@ -200,11 +200,27 @@
         "label":"Mac OS",
         "supported":"OSX 10.11 El Capitan, OSX 10.12 Sierra"
       },
-<<<<<<< HEAD
       "linux":{
         "label":"Ubuntu Linux",
         "shortLabel":"Ubuntu",
         "supported":"Ubuntu 14.04 LTS, 16.04 LTS"
+      },
+      "macos": {
+        "label": "Mac OS",
+        "supported": "OSX 10.11 El Capitan, OSX 10.12 Sierra"
+      },
+      "ios": {
+        "label": "iOS",
+        "shortLabel": "iOS"
+      },
+      "android": {
+        "label": "Android",
+        "shortLabel": "Android"
+      },
+      "arm": {
+        "label": "ARM",
+        "shortLabel": "ARM",
+        "supported": "Ubuntu 14.04 LTS, 16.04 LTS"
       }
     },
     "platforms":{
@@ -219,44 +235,8 @@
       "server":"Server only",
       "bundle":"Client and Server",
       "servertool":"Configuration tool"
-=======
-      "macos": {
-        "label": "Mac OS",
-        "supported": "OSX 10.11 El Capitan, OSX 10.12 Sierra"
-      },
-      "linux": {
-        "label": "Ubuntu Linux",
-        "shortLabel": "Ubuntu",
-        "supported": "Ubuntu 14.04 LTS, 16.04 LTS"
-      },
-      "arm": {
-        "label": "ARM",
-        "shortLabel": "ARM",
-        "supported": "Ubuntu 14.04 LTS, 16.04 LTS"
-      },
-      "ios": {
-        "label": "iOS",
-        "shortLabel": "iOS"
-      },
-      "android": {
-        "label": "Android",
-        "shortLabel": "Android"
-      }
-    },
-    "platforms": {
-      "win64": "x64",
-      "win86": "x86",
-      "linux64": "x64",
-      "linux86": "x86",
-      "mac": "X"
-    },
-    "appTypes": {
-      "client": "Client only",
-      "server": "Server only",
-      "bundle": "Client and Server",
-      "servertool": "Configuration tool"
-    },
-    "releasesTypes":{
+    },
+    "releasesTypes": {
       "beta": "Beta",
       "betas": "Betas",
       "rc": "Release Candidate",
@@ -264,7 +244,6 @@
       "releases": "Releases",
       "patch": "Patch",
       "patches": "Patches"
->>>>>>> e80af511
     }
   },
   "activeActions":{
