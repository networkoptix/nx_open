<div class="container">
    <h1>SANDBOX</h1>


<<<<<<< HEAD

    <!--<div class="row">-->
        <!--<div class="col-12">-->
            <!--<iframe-->
                    <!--style="border : 1px solid gold; height: 300px; width: 50%;"-->
                    <!--src="https://cloud-test.hdw.mx/embed/262d629d-144c-4402-bfa9-c490d9f6dbe9/view/ff2f7cd0-4220-bcf6-2dac-a63441454daf?nocameras&noheader&nocontrols&auth=bm9wdGl4YXV0b3FhK293bmVyQGdtYWlsLmNvbTpxd2Vhc2QgMTIz">-->
                <!--Your browser doesn't support iframe.-->
            <!--</iframe>-->
        <!--</div>-->
    <!--</div>-->
=======
    <div class="container">
        <div class="card-columns">
            <div class="card">
                <img class="card-img-top img-fluid" src="//placehold.it/800x560" alt="Card image cap">
                <div class="card-body">
                    <h4 class="card-title">Card title that wraps to a new line</h4>
                    <p class="card-text">This is a longer card with supporting text below as a natural lead-in to
                        additional content. This content is a little bit longer.</p>
                </div>
            </div>
            <div class="card card-body">
                <blockquote class="card-blockquote">
                    <p>Lorem ipsum dolor sit amet, consectetur adipiscing elit. Integer posuere erat a ante.</p>

                    <small class="text-muted">
                        Someone famous in <cite title="Source Title">Source Title</cite>
                    </small>
                </blockquote>
            </div>
            <div class="card">
                <img class="card-img-top img-fluid" src="//placehold.it/800x400" alt="Card image cap">
                <div class="card-body">
                    <h4 class="card-title">Card title</h4>
                    <p class="card-text">This card has supporting text below as a natural lead-in to additional
                        content.</p>
                    <p class="card-text">
                        <small class="text-muted">Last updated 3 mins ago</small>
                    </p>
                </div>
            </div>
            <div class="card card-body card-inverse card-primary text-xs-center">
                <blockquote class="card-blockquote">
                    <p>Lorem ipsum dolor sit amet, consectetur adipiscing elit. Integer posuere erat.</p>

                    <small>
                        Someone famous in <cite title="Source Title">Source Title</cite>
                    </small>
                </blockquote>
            </div>
            <div class="card card-body text-xs-center">
                <h4 class="card-title">Card title</h4>
                <p class="card-text">This card has supporting text below as a natural lead-in to additional content.</p>
                <p class="card-text">
                    <small class="text-muted">Last updated 3 mins ago</small>
                </p>
            </div>
            <div class="card">
                <img class="card-img img-fluid" src="//placehold.it/800x600" alt="Card image">
            </div>
            <div class="card card-body text-right">
                <blockquote class="card-blockquote">
                    <p>Lorem ipsum dolor sit amet, consectetur adipiscing elit. Integer posuere erat a ante.</p>
                    <small class="text-muted">
                        Someone famous in <cite title="Source Title">Source Title</cite>
                    </small>
                </blockquote>
            </div>
            <div class="card card-body">
                <h4 class="card-title">Card title</h4>
                <p class="card-text">This is a wider card with supporting text below as a natural lead-in to additional
                    content. This card has even longer content than the first to show that equal height action.</p>
                <p class="card-text">
                    <small class="text-muted">Last updated 3 mins ago</small>
                </p>
            </div>
        </div>
    </div>
>>>>>>> f34469fc

    <div class="row">
        <div class="col-12 col-md-4 border-right">
            <form #testForm="ngForm" (ngSubmit)="onSubmit()" name="testForm" novalidate>

                <div class="form-group">
                    <nx-checkbox
                            name="show"
                            compId="show1"
                            [(ngModel)]="show5"
                            checked>Remember me
                    </nx-checkbox>

                    <label for="show1">Remember me</label>
                </div>

                <div class="form-group">
                    <nx-checkbox
                            name="show"
                            compId="show"
                            [(ngModel)]="show"
                            [checked]="true"
                            disabled>
                    </nx-checkbox>

                    <label for="show" disabled>Remember me (disabled)</label>
                </div>

                <div class="form-group">
                    <nx-checkbox
                            name="fldAgree"
                            compId="fldAgree" #spyAgree
                            [(ngModel)]="agree"
                            required>
                    </nx-checkbox>

                    <label for="fldAgree">I agree to T&C (required)</label>
                    <!--component: {{spyAgree | json}}-->
                    <div class="help-block input-error input-error--required">Required</div>
                </div>

                <br/>

                <div class="form-group">
                    <nx-radio
                            name="blah" compId="blah1"
                            value="blah1"
                            [(ngModel)]="blah">
                    </nx-radio>
                    <label for="blah1">blah1</label>
                    <br/>
                    <nx-radio
                            name="blah" compId="blah2"
                            value="blah2"
                            [(ngModel)]="blah">blah2
                    </nx-radio>
                    <label for="blah2">blah2</label>
                    <br/>
                    <nx-radio
                            name="blah" compId="blah3"
                            value="blah3"
                            [(ngModel)]="blah">blah3
                    </nx-radio>
                    <label for="blah3">blah3</label>
                </div>

                <div class="form-group">
                    <nx-radio
                            name="group2" compId="group1"
                            value="Tsanko"
                            [(ngModel)]="group">Tsanko
                    </nx-radio>
                    <label for="group1">Tsanko</label>
                    <br/>
                    <nx-radio
                            name="group2" compId="group2"
                            value="Evgeny"
                            [(ngModel)]="group">Evgeny
                    </nx-radio>
                    <label for="group2">Evgeny</label>
                </div>

                <div class="form-group">
                    <nx-radio
                            name="group2" compId="group3"
                            value="Tsanko"
                            [(ngModel)]="group"
                            disabled>Tsanko
                    </nx-radio>
                    <label for="group3" disabled>Tsanko</label>
                    <br/>
                    <nx-radio
                            name="group2" compId="group4"
                            value="Evgeny"
                            [(ngModel)]="group"
                            disabled>Evgeny
                    </nx-radio>
                    <label for="group4" disabled>Evgeny</label>
                </div>

                <br/>
                <br/>

                <button type="submit" class="btn btn-default">Click me!</button>

            </form>

            <br/>
            value: {{show5}}
            <br/>
            value: {{show}}
            <br/>
            <!--value (required): {{agree}}-->
            <!--<br/>-->
            <!--value (blah): {{blah}}-->
            <!--<br/>-->
            <!--value (group): {{group}}-->
            <!--<br/>-->
            <!--submited: {{submitted}}-->
            <!--<br/>-->
            form is valid: {{ testForm.valid ? 'true' : 'false' }}
            <br/>

        </div>
        <div class="col-12 col-md-4 border-right">
            <h3>Grid</h3>

            <form #testForm2="ngForm" (ngSubmit)="onSubmit()" name="testForm2" novalidate>

                <div class="row">
                    <div class="col-6 border-right">
                        <label for="show2">This is a separate label:</label>
                    </div>
                    <div>
                        <nx-checkbox
                                name="show2"
                                compId="show2"
                                [(ngModel)]="show"
                                [checked]="true">
                        </nx-checkbox>
                    </div>
                </div>

                <div class="row">
                    <div class="col-6 border-right">
                        <label for="fldEdit">
                            <span class="glyphicon glyphicon-pencil " title="Used for writing"></span>
                        </label>
                    </div>
                    <div>
                        <nx-checkbox
                                name="fldEdit"
                                compId="fldEdit"
                                [(ngModel)]="edit">
                        </nx-checkbox>
                    </div>
                </div>

                <br/>
                <br/>

                <button type="submit" class="btn btn-default">Click me!</button>

            </form>
        </div>
        <div class="col-12 col-md-4">
            <h3>Table</h3>

            <form #testForm3="ngForm" (ngSubmit)="onSubmit()" name="testForm3" novalidate>

                <table border="1" cellpadding="10">
                    <tr>
                        <td>
                            <label for="show3">This is a separate label:</label>
                        </td>
                        <td>
                            <nx-checkbox
                                    name="show3"
                                    compId="show3"
                                    [(ngModel)]="show"
                                    [checked]="true">
                            </nx-checkbox>
                        </td>
                    </tr>
                    <tr>
                        <td colspan="2">
                            <nx-checkbox
                                    name="fldEdit"
                                    compId="fldEdit3"
                                    [(ngModel)]="edit">
                            </nx-checkbox>

                            <label for="fldEdit3">
                                <span class="glyphicon glyphicon-pencil " title="Used for writing"></span>
                            </label>
                        </td>
                    </tr>
                    <tr>
                        <td>
                            <label for="blah11">blah1</label>
                        </td>
                        <td>
                            <nx-radio
                                    name="blah" compId="blah11"
                                    value="blah1"
                                    [(ngModel)]="blah">
                            </nx-radio>
                        </td>


                        <td>
                            <label for="blah21">blah2</label>
                        </td>
                        <td>
                            <nx-radio
                                    name="blah" compId="blah21"
                                    value="blah2"
                                    [(ngModel)]="blah">blah2
                            </nx-radio>
                        </td>

                        <td>
                            <label for="blah31">blah3</label>
                        </td>
                        <td>
                            <nx-radio
                                    name="blah" compId="blah31"
                                    value="blah3"
                                    [(ngModel)]="blah">blah3
                            </nx-radio>
                        </td>
                    </tr>
                </table>

                <br/>
                <br/>

            </form>
        </div>
        <div class="col-12 col-md-4">
            <h3 class="float-left m-0 mt-1 mr-1" *ngFor="let option of options">
                <nx-tag [(ngModel)]="option.selected">{{ option.name }}</nx-tag>
            </h3>
        </div>
    </div>
</div>
<|MERGE_RESOLUTION|>--- conflicted
+++ resolved
@@ -1,19 +1,21 @@
 <div class="container">
     <h1>SANDBOX</h1>
 
-
-<<<<<<< HEAD
-
-    <!--<div class="row">-->
-        <!--<div class="col-12">-->
+    <div class="row">
+        <div class="col-12">
             <!--<iframe-->
-                    <!--style="border : 1px solid gold; height: 300px; width: 50%;"-->
-                    <!--src="https://cloud-test.hdw.mx/embed/262d629d-144c-4402-bfa9-c490d9f6dbe9/view/ff2f7cd0-4220-bcf6-2dac-a63441454daf?nocameras&noheader&nocontrols&auth=bm9wdGl4YXV0b3FhK293bmVyQGdtYWlsLmNvbTpxd2Vhc2QgMTIz">-->
+                <!--style="border : 1px solid gold; height: 400px; width: 100%;"-->
+                <!--src="https://0.0.0.0:9000/embed/c9899a0f-4ce9-4114-946c-3a4f4df06a49/view/ad1d1b6c-7013-0049-6fd4-ff15450e4716?nocameras&noheader&nocontrols&auth=dHRzb2xvdkBuZXR3b3Jrb3B0aXguY29tOnF3ZWFzZDEyMzU=">-->
                 <!--Your browser doesn't support iframe.-->
             <!--</iframe>-->
-        <!--</div>-->
-    <!--</div>-->
-=======
+            <iframe
+                    style="border : 1px solid gold; height: 400px; width: 100%;"
+                    src="https://cloud-test.hdw.mx/embed/262d629d-144c-4402-bfa9-c490d9f6dbe9/view/ff2f7cd0-4220-bcf6-2dac-a63441454daf?nocameras&noheader&nocontrols&auth=bm9wdGl4YXV0b3FhK293bmVyQGdtYWlsLmNvbTpxd2Vhc2QgMTIz">
+                Your browser doesn't support iframe.
+            </iframe>
+        </div>
+    </div>
+
     <div class="container">
         <div class="card-columns">
             <div class="card">
@@ -81,7 +83,6 @@
             </div>
         </div>
     </div>
->>>>>>> f34469fc
 
     <div class="row">
         <div class="col-12 col-md-4 border-right">
@@ -321,10 +322,5 @@
 
             </form>
         </div>
-        <div class="col-12 col-md-4">
-            <h3 class="float-left m-0 mt-1 mr-1" *ngFor="let option of options">
-                <nx-tag [(ngModel)]="option.selected">{{ option.name }}</nx-tag>
-            </h3>
-        </div>
     </div>
 </div>
