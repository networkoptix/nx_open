--- conflicted
+++ resolved
@@ -2,7 +2,6 @@
     <h1>SANDBOX</h1>
 
     <div class="row">
-<<<<<<< HEAD
         <div class="col-12 col-md-4">
             <nx-content-block>
                 <header>
@@ -68,7 +67,10 @@
                 </nx-content-block-section>
                 <!-- ngFor -->
             </nx-content-block>
-=======
+        </div>
+    </div>
+
+    <div class="row">
         <div class="col-12">
             <iframe
                     style="border : 1px solid gold; height: 500px; width: 100%;"
@@ -95,7 +97,6 @@
                     src="/embed/766a58d2-a5e6-4765-87d5-95a4d1798995/view/ad1d1b6c-7013-0049-6fd4-ff15450e4716?nocameras&nocontrols&noheader">
                 Your browser doesn't support iframe.
             </iframe>
->>>>>>> b2eed147
         </div>
     </div>
 
