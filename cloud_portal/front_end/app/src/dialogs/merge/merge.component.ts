<<<<<<< HEAD
import { Component, Inject, OnInit, Input, ViewEncapsulation } from '@angular/core';
import { Location }                                            from '@angular/common';
import { NgbModal, NgbActiveModal, NgbModalRef }               from '@ng-bootstrap/ng-bootstrap';
import { EmailValidator }                                      from '@angular/forms';
import { NxConfigService }                                     from '../../services/nx-config';
=======
import { Component, Inject, Input, ViewEncapsulation } from '@angular/core';
import { NgbModal, NgbActiveModal, NgbModalRef }       from '@ng-bootstrap/ng-bootstrap';
>>>>>>> 2588123c

@Component({
    selector: 'nx-modal-merge-content',
    templateUrl: 'merge.component.html',
    styleUrls: ['merge.component.scss']
})
export class MergeModalContent {
    @Input() system;
    @Input() systemName;
    @Input() language;
    @Input() closable;

    config: any;
    merging: any;
    user: any;
    systems: any;
    showMergeForm: any;
    targetSystem: any;
    systemMergeable: string;
    masterId: string;
    systemsSelect: any;

    constructor(public activeModal: NgbActiveModal,
                private configService: NxConfigService,
                @Inject('process') private process: any,
                @Inject('account') private account: any,
                @Inject('system') private systemService: any,
                @Inject('systemsProvider') private systemsProvider: any,
                @Inject('cloudApiService') private cloudApi: any) {

        this.config = configService.getConfig();
    }

    // Add system can merge where added to systems form api call
    checkMergeAbility(system) {
        if (system.stateOfHealth === 'offline' || !system.isOnline) {
            return 'offline';
        }
        if (!system.canMerge) {
            return 'cannotMerge';
        }
        return '';
    }

    setTargetSystem(system) {
        this.targetSystem = system;
        return this.systemService(system.id, this.user.email).update().then((system) => {
            this.systemMergeable = this.checkMergeAbility(system);
        });
    }

    addStatus(system) {
        let status = '';

        if (system.stateOfHealth === 'offline') {
            status = ' (offline)';
        } else if (system.stateOfHealth === 'online' && system.canMerge) {
            status = ' (incompatable)';
        }

        return system.name + status;
    }

    makeSelectorList(systems) {
        this.systemsSelect = [];
        systems.forEach(element => {
            this.systemsSelect.push({
                name: this.addStatus(element),
                id: element.id
            });
        });
    }

    ngOnInit() {
        this.systemsSelect = [];
        this.masterId = this.system.id;
        this.account
            .get()
            .then((user) => {
                this.user = user;
                this.systems = this.systemsProvider.getMySystems(user.email, this.system.id);
                this.showMergeForm = this.system.canMerge && this.systems.length > 0;
                this.makeSelectorList(this.systems);
                this.targetSystem = this.systemsSelect[0];
                return this.systemService(this.targetSystem.id, user.email).update();
            }).then(system => {
                this.systemMergeable = this.checkMergeAbility(system);
            });

        this.merging = this.process.init(() => {
            let masterSystemId = null;
            let slaveSystemId = null;
            if (this.masterId === this.system.id) {
                masterSystemId = this.system.id;
                slaveSystemId = this.targetSystem.id;
            } else {
                masterSystemId = this.targetSystem.id;
                slaveSystemId = this.system.id;
            }
            return this.cloudApi.merge(masterSystemId, slaveSystemId);
        }, {
            errorCodes: {
                mergedSystemIsOffline: (error) => {
                    return this.language.errorCodes[error.errorText] || error.errorText;
                },
                vmsRequestFailure: (error) => {
                    return this.language.errorCodes[error.errorText] || error.errorText;
                }
            },
            successMessage: this.language.system.mergeSystemSuccess
        }).then(() => {
            this.systemsProvider.forceUpdateSystems();
            this.activeModal.close({
                anotherSystemId: this.targetSystem.id,
                role: this.masterId === this.system.id ?
                    this.config.systemStatuses.master :
                    this.config.systemStatuses.slave
            });
        });
    }
}

@Component({
    selector: 'nx-modal-merge',
    template: '',
    encapsulation: ViewEncapsulation.None,
    styleUrls: []
})

export class NxModalMergeComponent {
    modalRef: NgbModalRef;

    constructor(@Inject('languageService') private language: any,
                private modalService: NgbModal) {
    }

    private dialog(system) {
        // TODO: Refactor dialog to use generic dialog
        // TODO: retire loading ModalContent (CLOUD-2493)
        this.modalRef = this.modalService.open(MergeModalContent,
                {
                            windowClass: 'modal-holder',
                            backdrop: 'static'
                        });
        this.modalRef.componentInstance.language = this.language.lang;
        this.modalRef.componentInstance.system = system;
        this.modalRef.componentInstance.closable = true;

        return this.modalRef;
    }

    open(system) {
        return this.dialog(system).result;
    }

    close() {
        this.modalRef.close({});
    }
}<|MERGE_RESOLUTION|>--- conflicted
+++ resolved
@@ -1,13 +1,8 @@
-<<<<<<< HEAD
 import { Component, Inject, OnInit, Input, ViewEncapsulation } from '@angular/core';
 import { Location }                                            from '@angular/common';
 import { NgbModal, NgbActiveModal, NgbModalRef }               from '@ng-bootstrap/ng-bootstrap';
 import { EmailValidator }                                      from '@angular/forms';
 import { NxConfigService }                                     from '../../services/nx-config';
-=======
-import { Component, Inject, Input, ViewEncapsulation } from '@angular/core';
-import { NgbModal, NgbActiveModal, NgbModalRef }       from '@ng-bootstrap/ng-bootstrap';
->>>>>>> 2588123c
 
 @Component({
     selector: 'nx-modal-merge-content',
