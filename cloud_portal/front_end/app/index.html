--- conflicted
+++ resolved
@@ -1,22 +1,25 @@
 <!doctype html>
-<html class="no-js" ng-app="cloudApp">
+<!--[if lt IE 7]>      <html class="no-js lt-ie9 lt-ie8 lt-ie7"> <![endif]-->
+<!--[if IE 7]>         <html class="no-js lt-ie9 lt-ie8"> <![endif]-->
+<!--[if IE 8]>         <html class="no-js lt-ie9"> <![endif]-->
+<!--[if gt IE 8]><!--> <html class="no-js"> <!--<![endif]-->
 <head>
     <meta charset="utf-8">
     <meta http-equiv="X-UA-Compatible" content="IE=edge">
     <title ng-bind-html="pageTitle"></title>
     <meta name="description" content="">
 
-    <base href="/"/>
+    <base href="/" />
 
-    <meta name="viewport" content="width=device-width, initial-scale=1.0, maximum-scale=1.0, user-scalable=no"/>
+    <meta name="viewport" content="width=device-width, initial-scale=1.0, maximum-scale=1.0, user-scalable=no" />
 
     <!-- Place favicon.ico and apple-touch-icon.png in the root directory -->
     <link rel="shortcut icon" href="/static/images/favicon.ico">
 
-    <link rel="stylesheet" href="fonts/roboto/roboto_bold/stylesheet.css"/>
-    <link rel="stylesheet" href="fonts/roboto/roboto_light/stylesheet.css"/>
-    <link rel="stylesheet" href="fonts/roboto/roboto_regular/stylesheet.css"/>
-    <link rel="stylesheet" href="fonts/roboto/roboto_medium/stylesheet.css"/>
+    <link rel="stylesheet" href="fonts/roboto/roboto_bold/stylesheet.css" />
+    <link rel="stylesheet" href="fonts/roboto/roboto_light/stylesheet.css" />
+    <link rel="stylesheet" href="fonts/roboto/roboto_regular/stylesheet.css" />
+    <link rel="stylesheet" href="fonts/roboto/roboto_medium/stylesheet.css" />
 
     <!-- build:css({.tmp,app}) static/styles/index.css -->
 
@@ -27,31 +30,36 @@
 
 </head>
 <body class="loading">
-<!--[if lt IE 9]>
-<p class="browsehappy">You are using an <strong>outdated</strong> browser. Please <a href="http://browsehappy.com/">upgrade
-    your browser</a> to improve your experience.</p>
+<!--[if lt IE 7]>
+<p class="browsehappy">You are using an <strong>outdated</strong> browser. Please <a href="http://browsehappy.com/">upgrade your browser</a> to improve your experience.</p>
 <![endif]-->
 
 <!-- Add your site or application content here -->
+
 <noscript>
     Please, turn on JavaScript in your browser
 </noscript>
 
 <header></header>
 
-<<<<<<< HEAD
-<div ng-view="" ng-model-options="{ updateOn: 'blur' }"></div>
-=======
 <div ng-view="">
 </div>
->>>>>>> a1886efa
 
 <footer></footer>
+
+<!--[if lt IE 9]>
+<!-- build:js static/scripts/ie-downgrade.js -->
+<script src="bower_components/es5-shim/es5-shim.js"></script>
+<script src="bower_components/json3/lib/json3.min.js"></script>
+<!-- endbuild -->
+<!--[endif]-->
 
 <!-- build:js static/scripts/vendor.js -->
 <!-- bower:js -->
 <script src="bower_components/jquery/jquery.js"></script>
 <script src="bower_components/angular/angular.js"></script>
+<script src="bower_components/json3/lib/json3.js"></script>
+<script src="bower_components/es5-shim/es5-shim.js"></script>
 <script src="bower_components/bootstrap-sass/assets/javascripts/bootstrap.js"></script>
 <script src="bower_components/angular-resource/angular-resource.js"></script>
 <script src="bower_components/angular-cookies/angular-cookies.js"></script>
@@ -86,11 +94,13 @@
 <script src="web_common/components/nativeplayer.js"></script>
 
 <script src="web_common/scripts/module.js"></script>
+
 <script src="web_common/scripts/services/systemAPI.js"></script>
 <script src="web_common/scripts/services/nativeClient.js"></script>
 <script src="web_common/scripts/services/poll.js"></script>
 <script src="web_common/scripts/services/animateScope.js"></script>
 <script src="web_common/scripts/services/page.js"></script>
+
 <script src="web_common/scripts/services/timelineConfig.js"></script>
 <script src="web_common/scripts/services/timelineActions.js"></script>
 <script src="web_common/scripts/services/timelineCanvasRender.js"></script>
@@ -123,10 +133,8 @@
 
 <script src="scripts/client-detection.js"></script>
 
+<script src="scripts/config.js"></script>
 <script src="scripts/app.js"></script>
-
-<script src="scripts/services/nx-config.js"></script>
-<script src="scripts/services/language.js"></script>
 
 <script src="scripts/controllers/startPage.js"></script>
 <script src="scripts/controllers/login.js"></script>
@@ -163,22 +171,17 @@
 <script src="scripts/services/system.js"></script>
 <script src="scripts/services/account.js"></script>
 <script src="scripts/services/systems.js"></script>
+
+<script src="scripts/bootstrap.js"></script>
 <!-- endbuild -->
 
+
 <!-- Google Tag Manager -->
-<script async>(function (w, d, s, l, i) {
-    w[l] = w[l] || [];
-    w[l].push({
-        'gtm.start':
-            new Date().getTime(), event: 'gtm.js'
-    });
-    var f = d.getElementsByTagName(s)[0],
-        j = d.createElement(s), dl = l != 'dataLayer' ? '&l=' + l : '';
-    j.async = true;
-    j.src =
-        '//www.googletagmanager.com/gtm.js?id=' + i + dl;
-    f.parentNode.insertBefore(j, f);
-})(window, document, 'script', 'dataLayer', Config.googleTagsCode);</script>
+<script>(function(w,d,s,l,i){w[l]=w[l]||[];w[l].push({'gtm.start':
+new Date().getTime(),event:'gtm.js'});var f=d.getElementsByTagName(s)[0],
+j=d.createElement(s),dl=l!='dataLayer'?'&l='+l:'';j.async=true;j.src=
+'//www.googletagmanager.com/gtm.js?id='+i+dl;f.parentNode.insertBefore(j,f);
+})(window,document,'script','dataLayer',Config.googleTagsCode);</script>
 <!-- End Google Tag Manager -->
 
 </body>
