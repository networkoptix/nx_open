<!doctype html>
<html class="no-js" ng-app="cloudApp">
<head>
    <meta charset="utf-8">
    <meta http-equiv="X-UA-Compatible" content="IE=edge">
    <title ng-bind-html="pageTitle"></title>
    <meta name="description" content="">

    <base href="/"/>

    <meta name="viewport" content="width=device-width, initial-scale=1.0, maximum-scale=1.0, user-scalable=no"/>

    <!-- Place favicon.ico and apple-touch-icon.png in the root directory -->
    <link rel="shortcut icon" href="/static/images/favicon.ico">

    <link rel="stylesheet" href="fonts/roboto/roboto_bold/stylesheet.css"/>
    <link rel="stylesheet" href="fonts/roboto/roboto_light/stylesheet.css"/>
    <link rel="stylesheet" href="fonts/roboto/roboto_regular/stylesheet.css"/>
    <link rel="stylesheet" href="fonts/roboto/roboto_medium/stylesheet.css"/>

    <!-- build:css({.tmp,app}) static/styles/index.css -->

    <link rel="stylesheet" href="bower_components/ngToast/dist/ngToast.css">
    <link rel="stylesheet" href="bower_components/ngToast/dist/ngToast-animations.css">
    <link rel="stylesheet" href="styles/main.css">
    <!-- endbuild -->

</head>
<body class="loading">
<!--[if lt IE 9]>
<p class="browsehappy">You are using an <strong>outdated</strong> browser. Please <a href="http://browsehappy.com/">upgrade
    your browser</a> to improve your experience.</p>
<![endif]-->

<!-- Add your site or application content here -->
<noscript>
    Please, turn on JavaScript in your browser
</noscript>

<header></header>

<<<<<<< HEAD
<div ng-view="" ng-model-options="{ updateOn: 'blur' }"></div>
=======
<div ng-view="">
</div>
>>>>>>> a1886efa

<footer></footer>

<!-- build:js static/scripts/vendor.js -->
<!-- bower:js -->
<script src="bower_components/jquery/jquery.js"></script>
<script src="bower_components/angular/angular.js"></script>
<script src="bower_components/bootstrap-sass/assets/javascripts/bootstrap.js"></script>
<script src="bower_components/angular-resource/angular-resource.js"></script>
<script src="bower_components/angular-cookies/angular-cookies.js"></script>
<script src="bower_components/angular-sanitize/angular-sanitize.js"></script>
<script src="bower_components/angular-route/angular-route.js"></script>
<script src="bower_components/angular-animate/angular-animate.js"></script>
<script src="bower_components/angular-bootstrap/ui-bootstrap-tpls.js"></script>
<script src="bower_components/underscore/underscore.js"></script>
<script src="bower_components/jquery-mousewheel/jquery.mousewheel.js"></script>
<script src="bower_components/angular-cookie/angular-cookie.js"></script>
<script src="bower_components/ngstorage/ngStorage.js"></script>
<script src="bower_components/angular-base64/angular-base64.js"></script>
<script src="bower_components/ngToast/dist/ngToast.js"></script>
<script src="bower_components/angular-clipboard/angular-clipboard.js"></script>
<!-- endbower -->

<script src="bower_components/screenfull/dist/screenfull.js"></script>
<script src="scripts/vendor/protocolcheck.js"></script>
<!-- endbuild -->

<!-- build:js({.tmp,app}) static/scripts/common.js -->
<script src="web_common/scripts/vendor/date.js"></script>
<script src="web_common/scripts/vendor/Impetus.js"></script>
<script src="web_common/scripts/vendor/client-detection.js"></script>
<script src="web_common/scripts/vendor/hls.js"></script>
<script src="web_common/scripts/vendor/cast.js"></script>
<script src="web_common/scripts/vendor/cast-framework.js"></script>
<script src="web_common/scripts/vendor/cast-sender.js"></script>

<script src="web_common/components/flashls.js"></script>
<script src="web_common/components/jshls.js"></script>
<script src="web_common/components/nativeplayer.js"></script>

<script src="web_common/scripts/module.js"></script>
<script src="web_common/scripts/services/systemAPI.js"></script>
<script src="web_common/scripts/services/nativeClient.js"></script>
<script src="web_common/scripts/services/poll.js"></script>
<script src="web_common/scripts/services/animateScope.js"></script>
<script src="web_common/scripts/services/page.js"></script>
<script src="web_common/scripts/services/timelineConfig.js"></script>
<script src="web_common/scripts/services/timelineActions.js"></script>
<script src="web_common/scripts/services/timelineCanvasRender.js"></script>
<script src="web_common/scripts/services/timelineModels.js"></script>
<script src="web_common/scripts/services/cameraRecords.js"></script>
<script src="web_common/scripts/services/camerasProvider.js"></script>
<script src="web_common/scripts/services/chromecast.js"></script>
<script src="web_common/scripts/services/voiceControl.js"></script>

<script src="web_common/scripts/directives/videowindow.js"></script>
<script src="web_common/scripts/directives/cameraPanel.js"></script>
<script src="web_common/scripts/directives/cameraLinks.js"></script>
<script src="web_common/scripts/directives/cameraStatus.js"></script>
<script src="web_common/scripts/directives/cameraViewInformer.js"></script>
<script src="web_common/scripts/directives/copyButton.js"></script>
<script src="web_common/scripts/directives/timeline.js"></script>
<script src="web_common/scripts/directives/volumeControl.js"></script>
<script src="web_common/scripts/directives/webclient.js"></script>
<script src="web_common/scripts/directives/icon.js"></script>
<script src="web_common/scripts/directives/placeholder.js"></script>
<script src="web_common/scripts/directives/previewImage.js"></script>

<script src="web_common/scripts/filters/escape.js"></script>
<script src="web_common/scripts/filters/highlight.js"></script>

<script src="web_common/scripts/controllers/view.js"></script>
<!-- endbuild -->

<!-- build:js({.tmp,app}) static/scripts/scripts.js -->

<script src="scripts/client-detection.js"></script>

<script src="scripts/app.js"></script>

<script src="scripts/services/nx-config.js"></script>
<script src="scripts/services/language.js"></script>

<script src="scripts/controllers/startPage.js"></script>
<script src="scripts/controllers/login.js"></script>
<script src="scripts/controllers/register.js"></script>
<script src="scripts/controllers/systems.js"></script>
<script src="scripts/controllers/system.js"></script>
<script src="scripts/controllers/share.js"></script>
<script src="scripts/controllers/account.js"></script>
<script src="scripts/controllers/activateRestore.js"></script>
<script src="scripts/controllers/static.js"></script>
<script src="scripts/controllers/debug.js"></script>
<script src="scripts/controllers/disconnect.js"></script>
<script src="scripts/controllers/rename.js"></script>
<script src="scripts/controllers/download.js"></script>
<script src="scripts/controllers/downloadHistory.js"></script>
<script src="scripts/controllers/view.js"></script>

<script src="scripts/directives/header.js"></script>
<script src="scripts/directives/footer.js"></script>
<script src="scripts/directives/process.js"></script>
<script src="scripts/directives/validateField.js"></script>
<script src="scripts/directives/autofocus.js"></script>
<script src="scripts/directives/passwordInput.js"></script>
<script src="scripts/directives/validateEmail.js"></script>
<script src="scripts/directives/setTitle.js"></script>
<script src="scripts/directives/openClientButton.js"></script>
<script src="scripts/directives/languageSelect.js"></script>

<script src="scripts/services/angular-uuid2.js"></script>
<script src="scripts/services/dialogs.js"></script>
<script src="scripts/services/cloud_api.js"></script>
<script src="scripts/services/process.js"></script>
<script src="scripts/services/urlProtocol.js"></script>
<script src="scripts/services/system.js"></script>
<script src="scripts/services/account.js"></script>
<script src="scripts/services/systems.js"></script>
<!-- endbuild -->

<!-- Google Tag Manager -->
<script async>(function (w, d, s, l, i) {
    w[l] = w[l] || [];
    w[l].push({
        'gtm.start':
            new Date().getTime(), event: 'gtm.js'
    });
    var f = d.getElementsByTagName(s)[0],
        j = d.createElement(s), dl = l != 'dataLayer' ? '&l=' + l : '';
    j.async = true;
    j.src =
        '//www.googletagmanager.com/gtm.js?id=' + i + dl;
    f.parentNode.insertBefore(j, f);
})(window, document, 'script', 'dataLayer', Config.googleTagsCode);</script>
<!-- End Google Tag Manager -->

</body>
</html><|MERGE_RESOLUTION|>--- conflicted
+++ resolved
@@ -39,12 +39,8 @@
 
 <header></header>
 
-<<<<<<< HEAD
-<div ng-view="" ng-model-options="{ updateOn: 'blur' }"></div>
-=======
 <div ng-view="">
 </div>
->>>>>>> a1886efa
 
 <footer></footer>
 
