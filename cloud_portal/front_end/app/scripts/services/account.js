--- conflicted
+++ resolved
@@ -1,31 +1,18 @@
-<<<<<<< HEAD
 (function () {
     'use strict';
     angular
         .module('cloudApp')
         .factory('account', AccountService);
-    AccountService.$inject = ['cloudApi', '$q', '$location', '$localStorage',
+    AccountService.$inject = ['cloudApi', '$q', '$location', '$localStorage', '$routeParams',
         '$rootScope', '$base64', 'configService', 'dialogs', 'languageService'];
-    function AccountService(cloudApi, $q, $location, $localStorage, $rootScope, $base64, configService, dialogs, languageService) {
+    function AccountService(cloudApi, $q, $location, $localStorage, $routeParams, $rootScope, $base64, configService, dialogs, languageService) {
         $rootScope.session = $localStorage;
         let requestingLogin;
         let initialState = $rootScope.session.loginState;
         const CONFIG = configService.config;
         const lang = languageService.lang;
         $rootScope.$watch('session.loginState', function (value) {
-            if (initialState !== value) {
-=======
-'use strict';
-
-angular.module('cloudApp')
-    .factory('account', ['cloudApi', 'dialogs', '$q', '$location', '$localStorage', '$rootScope', '$base64', '$routeParams',
-    function (cloudApi, dialogs, $q, $location, $localStorage, $rootScope, $base64, $routeParams) {
-        $rootScope.session = $localStorage;
-
-        var initialState = $rootScope.session.loginState;
-        $rootScope.$watch('session.loginState',function(value){  // Catch logout from other tabs
-            if(!$routeParams.next && initialState !== value){
->>>>>>> a9ca3e22
+            if (!$routeParams.next && initialState !== value) {
                 document.location.reload();
             }
         });
