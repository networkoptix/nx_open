'use strict';

angular.module('cloudApp')
    .factory('mediaserver', ['$http', '$q', 'uuid2', '$localStorage','$base64', function ($http, $q, uuid2, $localStorage, $base64) {

        function gateway(serverId){
            return Config.apiBase + '/systems/' + serverId  + '/proxy';
        }
        function direct_gateway(serverId){
            return Config.gatewayUrl + '/' + serverId;
        }

        function emulateResponse(data){
            var deferred = $q.defer();
            deferred.resolve({data:data});
            return deferred.promise;
        }
        var service = function(systemId){ 
            return{
                login:function(auth){
                    return $localStorage[systemId] = {auth: auth};
                },
                logout:function(){
                    $localStorage[systemId] = null;
                },
                auth:function(){
                    if($localStorage[systemId] && $localStorage[systemId].auth){
                        return $localStorage[systemId].auth;
                    }
                    return null;
                },
                
                _get:function(url){
                    var auth = this.auth();
                    if(auth){
                        if(url.indexOf('?') == -1){
                            url += '?auth=';
                        }else{
                            url += '&auth=';
                        }
                        return $http.get(direct_gateway(systemId) + url + auth);
                    }
                    return $http.get(gateway(systemId) + url);
                },
                _post:function(url, data){
                    return $http.post(gateway(systemId) + url, data);
                },
                
                getCurrentUser: function(){
                    return this._get('/ec2/getCurrentUser');
                },
                getAggregatedUsersData: function(){
                    return this._get('/api/aggregator?exec_cmd=ec2%2FgetUsers&exec_cmd=ec2%2FgetPredefinedRoles&exec_cmd=ec2%2FgetUserRoles');
                },
                saveUser: function(user){
                    return this._post('/ec2/saveUser', this.cleanUserObject(user));
                },
                deleteUser: function(userId){
                    return this._post('/ec2/removeUser', {id:userId});
                },
                cleanUserObject:function(user){ // Remove unnesesary fields from the object
<<<<<<< HEAD
                    var supportedFields = ['email', 'userId', 'userRoleId', 'permissions', 'isCloud', 'isEnabled'];
=======
>>>>>>> 8acf547e
                    var cleanedUser = {};
                    if(user.id){
                        cleanedUser.id = user.id;
                    }
                    var supportedFields = ['email', 'name', 'fullName', 'userId', 'groupId', 'permissions', 'isCloud', 'isEnabled'];

                    for(var i in supportedFields){
                        cleanedUser[supportedFields[i]] = user[supportedFields[i]];
                    }
                    if(!cleanedUser.groupId){
                        cleanedUser.groupId = '{00000000-0000-0000-0000-000000000000}';
                    }
                    return cleanedUser;
                },
                userObject: function(fullName, email){
                    return {
                        'canBeEdited' : true,
                        'canBeDeleted' : true,

                        'email': email,

                        'isCloud': true,
                        'isEnabled': true,
    
                        'userRoleId': '{00000000-0000-0000-0000-000000000000}',
                        'permissions': '',

                        //TODO: Remove the trash below after #VMS-2968
                        'name': email,
                        'fullName': fullName,
                    }
                }
            }   
        };
        return service;
    }]);<|MERGE_RESOLUTION|>--- conflicted
+++ resolved
@@ -50,7 +50,7 @@
                     return this._get('/ec2/getCurrentUser');
                 },
                 getAggregatedUsersData: function(){
-                    return this._get('/api/aggregator?exec_cmd=ec2%2FgetUsers&exec_cmd=ec2%2FgetPredefinedRoles&exec_cmd=ec2%2FgetUserRoles');
+                    return this._get('/api/aggregator?exec_cmd=ec2%2FgetUsers&exec_cmd=ec2%2FgetPredefinedRoles&exec_cmd=ec2%2FgetUserGroups');
                 },
                 saveUser: function(user){
                     return this._post('/ec2/saveUser', this.cleanUserObject(user));
@@ -59,10 +59,6 @@
                     return this._post('/ec2/removeUser', {id:userId});
                 },
                 cleanUserObject:function(user){ // Remove unnesesary fields from the object
-<<<<<<< HEAD
-                    var supportedFields = ['email', 'userId', 'userRoleId', 'permissions', 'isCloud', 'isEnabled'];
-=======
->>>>>>> 8acf547e
                     var cleanedUser = {};
                     if(user.id){
                         cleanedUser.id = user.id;
@@ -87,7 +83,7 @@
                         'isCloud': true,
                         'isEnabled': true,
     
-                        'userRoleId': '{00000000-0000-0000-0000-000000000000}',
+                        'groupId': '{00000000-0000-0000-0000-000000000000}',
                         'permissions': '',
 
                         //TODO: Remove the trash below after #VMS-2968
