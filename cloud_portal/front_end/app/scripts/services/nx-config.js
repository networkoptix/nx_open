(function () {
    'use strict';
    angular
        .module('cloudApp.services')
        .provider('configService', [
        function () {
            // These properties will be injected on config *******************
            // viewsDir: 'static/views/', //'static/lang_' + lang + '/views/';
            // previewPath: '',
            // viewsDirCommon: 'static/web_common/views/',
            // ***************************************************************
<<<<<<< HEAD
            const config = {
                gatewayUrl: '/gateway',
                googleTagsCode: 'GTM-5MRNWP',
                apiBase: '/api',
                realm: 'VMS',
                cacheTimeout: 20 * 1000,
                updateInterval: 30 * 1000,
                openClientTimeout: 20 * 1000,
                openMobileClientTimeout: 300,
                alertTimeout: 3 * 1000,
                alertsMaxCount: 5,
                minSystemsToSearch: 9,
                maxSystemsForHeader: 6,
                redirectAuthorised: '/systems',
                redirectUnauthorised: '/',
                systemStatuses: {
                    onlineStatus: 'online',
                    sortOrder: [
                        'online',
                        'offline',
                        'activated',
                        'unavailable',
                        'notActivated'
                    ],
                    default: {
                        style: 'badge-default'
=======

            googleTagsCode: 'GTM-5MRNWP',
            apiBase: '/api',
            realm: 'VMS',

            cacheTimeout: 20 * 1000, // Cache lives for 30 seconds
            updateInterval: 30 * 1000, // Update content on pages every 30 seconds
            openClientTimeout: 20 * 1000, // 20 seconds we wait for client to open

            openMobileClientTimeout: 300, // 300ms for mobile browsers

            alertTimeout: 3 * 1000,  // Alerts are shown for 3 seconds
            alertsMaxCount: 5,
            minSystemsToSearch: 9, //We need at least 9 system to enable search
            maxSystemsForHeader: 6, // Dropdown at the top is limited in terms of number of cameras to display

            redirectAuthorised: '/systems', // Page for redirecting all authorised users
            redirectUnauthorised: '/', // Page for redirecting all unauthorised users by default

            systemStatuses: {
                onlineStatus: 'online', //*/'offline', // - special hack for a bug
                sortOrder: [
                    'online',
                    'offline',
                    'activated',
                    'unavailable',
                    'notActivated'
                ],
                default: {
                    style: 'label-default'
                },
                notActivated: {
                    style: 'label-danger'
                },
                activated: {
                    style: 'label-info'
                },
                online: {
                    style: 'label-success'
                },
                offline: {
                    style: 'label-default'
                },
                unavailable: {
                    style: 'label-default'
                }
            },
            accessRoles: {
                unshare: 'none',
                default: 'Viewer',
                disabled: 'disabled',
                custom: 'custom',
                owner: 'Owner',
                editUserPermissionFlag: 'GlobalAdminPermission',
                globalAdminPermissionFlag: 'GlobalAdminPermission',
                customPermission: {
                    name: 'Custom',
                    permissions: 'NoPermission'
                },

                editUserAccessRoleFlag: 'Admin', // TODO: remove it later when cloud permissions are ready
                globalAdminAccessRoleFlag: 'Admin', // TODO: remove it later when cloud permissions are ready
                predefinedRoles: [
                    {
                        'isOwner': true,
                        'name': 'Owner',
                        'permissions': 'GlobalAdminPermission|GlobalEditCamerasPermission|GlobalControlVideoWallPermission|GlobalViewLogsPermission|GlobalViewArchivePermission|GlobalExportPermission|GlobalViewBookmarksPermission|GlobalManageBookmarksPermission|GlobalUserInputPermission|GlobalAccessAllMediaPermission'
                    },
                    {
                        'name': 'Administrator',
                        'permissions': 'GlobalAdminPermission|GlobalEditCamerasPermission|GlobalControlVideoWallPermission|GlobalViewLogsPermission|GlobalViewArchivePermission|GlobalExportPermission|GlobalViewBookmarksPermission|GlobalManageBookmarksPermission|GlobalUserInputPermission|GlobalAccessAllMediaPermission'
>>>>>>> fe370500
                    },
                    notActivated: {
                        style: 'badge-danger'
                    },
                    activated: {
                        style: 'badge-info'
                    },
                    online: {
                        style: 'badge-success'
                    },
                    offline: {
                        style: 'badge-default'
                    },
                    unavailable: {
                        style: 'badge-default'
                    }
                },
                systemCapabilities: {
                    cloudMerge: 'cloudMerge'
                },
                accessRoles: {
                    unshare: 'none',
                    default: 'Viewer',
                    disabled: 'disabled',
                    custom: 'custom',
                    owner: 'Owner',
                    editUserPermissionFlag: 'GlobalAdminPermission',
                    globalAdminPermissionFlag: 'GlobalAdminPermission',
                    customPermission: {
                        name: 'Custom',
                        permissions: 'NoPermission'
                    },
<<<<<<< HEAD
                    editUserAccessRoleFlag: 'Admin',
                    globalAdminAccessRoleFlag: 'Admin',
                    predefinedRoles: [
                        {
                            'isOwner': true,
                            'name': 'Owner',
                            'permissions': 'GlobalAdminPermission|GlobalEditCamerasPermission|GlobalControlVideoWallPermission|GlobalViewLogsPermission|GlobalViewArchivePermission|GlobalExportPermission|GlobalViewBookmarksPermission|GlobalManageBookmarksPermission|GlobalUserInputPermission|GlobalAccessAllMediaPermission'
                        },
                        {
                            'name': 'Administrator',
                            'permissions': 'GlobalAdminPermission|GlobalEditCamerasPermission|GlobalControlVideoWallPermission|GlobalViewLogsPermission|GlobalViewArchivePermission|GlobalExportPermission|GlobalViewBookmarksPermission|GlobalManageBookmarksPermission|GlobalUserInputPermission|GlobalAccessAllMediaPermission'
                        },
                        {
                            'name': 'Advanced Viewer',
                            'permissions': 'GlobalViewLogsPermission|GlobalViewArchivePermission|GlobalExportPermission|GlobalViewBookmarksPermission|GlobalManageBookmarksPermission|GlobalUserInputPermission|GlobalAccessAllMediaPermission'
                        },
                        {
                            'name': 'Viewer',
                            'permissions': 'GlobalViewArchivePermission|GlobalExportPermission|GlobalViewBookmarksPermission|GlobalAccessAllMediaPermission'
                        },
                        {
                            'name': 'Live Viewer',
                            'permissions': 'GlobalAccessAllMediaPermission'
                        },
                        {
                            'name': 'Custom',
                            'permissions': 'NoPermission'
                        }
                    ],
                    order: [
                        'Live Viewer',
                        'liveViewer',
                        'Viewer',
                        'viewer',
                        'Advanced Viewer',
                        'advancedViewer',
                        'Cloud Administrator',
                        'cloudAdmin',
                        'Administrator',
                        'admin',
                        'Owner',
                        'owner'
                    ]
                },
                emailRegex: '^[-!#$%&\'*+/=?^_`{}|~0-9a-zA-Z]+(\\.[-!#$%&\'*+/=?^_`{}|~0-9a-zA-Z]+)*@(?:[a-zA-Z0-9](?:[a-zA-Z0-9-]{0,61}[a-zA-Z0-9])?\\.)+[a-zA-Z]{2,6}\\.?$',
                passwordRequirements: {
                    minLength: 8,
                    maxLength: 255,
                    requiredRegex: '^[\x21-\x7E]$|^[\x21-\x7E][\x20-\x7E]*[\x21-\x7E]$',
                    minClassesCount: 2,
                    strongClassesCount: 3
                },
                downloads: {
                    mobile: [
                        {
                            name: 'ios',
                            os: 'iOS'
                        },
                        {
                            name: 'android',
                            os: 'Android'
                        }
                    ],
                    groups: [
                        {
                            name: 'windows',
                            os: 'Windows',
                            installers: [
                                {
                                    platform: 'win64',
                                    appType: 'client'
                                },
                                {
                                    platform: 'win64',
                                    appType: 'server'
                                },
                                {
                                    platform: 'win64',
                                    appType: 'bundle'
                                },
                                {
                                    platform: 'win86',
                                    appType: 'client'
                                },
                                {
                                    platform: 'win86',
                                    appType: 'server'
                                },
                                {
                                    platform: 'win86',
                                    appType: 'bundle'
                                }
                            ]
                        },
                        {
                            name: 'linux',
                            os: 'Linux',
                            installers: [
                                {
                                    platform: 'linux64',
                                    appType: 'client'
                                },
                                {
                                    platform: 'linux64',
                                    appType: 'server'
                                },
                                {
                                    platform: 'linux86',
                                    appType: 'client'
                                },
                                {
                                    platform: 'linux86',
                                    appType: 'server'
                                }
                            ]
                        },
                        {
                            name: 'mac',
                            os: 'MacOS',
                            installers: [
                                {
                                    platform: 'mac',
                                    appType: 'client'
                                }
                            ]
                        }
                    ]
                },
                webclient: {
                    useServerTime: true,
                    disableVolume: true,
                    reloadInterval: 5 * 1000,
                    leftPanelPreviewHeight: 128,
                    resetDisplayedTextTimer: 3 * 1000,
                    hlsLoadingTimeout: 90 * 1000,
                    // One minute timeout for manifest:
                    // * 30 seconds for gateway to open connection
                    // * 30 seconds for server to init camera
                    // * 20 seconds for chunks
                    // * 10 seconds extra
                    updateArchiveStateTimeout: 60 * 1000,
                    flashChromelessPath: 'components/flashlsChromeless.swf',
                    flashChromelessDebugPath: 'components/flashlsChromeless_debug.swf',
                    staticResources: 'static/web_common/',
                    maxCrashCount: 2,
                    nativeTimeout: 60 * 1000,
                    playerReadyTimeout: 100,
                    endOfArchiveTime: 30 * 1000,
                    chunksToCheckFatal: 30 //This is used in short cache when requesting chunks for jumpToPosition in timeline directive
                },
                globalEditServersPermissions: 'GlobalAdminPermission',
                globalViewArchivePermission: 'GlobalViewArchivePermission',
                globalAccessAllMediaPermission: 'GlobalAccessAllMediaPermission',
                allowBetaMode: false,
                allowDebugMode: false,
                debug: {
                    chunksOnTimeline: false // timeline.js - draw debug events
                },
                responseOk: 'ok'
            };
            this.$get = function () {
                return {
                    config: config
                };
            };
        }
    ]);
})();
//# sourceMappingURL=nx-config.js.map
=======
                    {
                        name: 'mac',
                        os: 'MacOS',
                        installers: [
                            {
                                platform: 'mac',
                                appType: 'client'
                            }
                        ]
                    }
                ]
            },
            webclient: {
                useServerTime: true,
                disableVolume: true,
                reloadInterval: 5 * 1000,
                //TODO: eventually set Preview height to 38px when server supports this size
                leftPanelPreviewHeight: 128, // 128px is the height for previews in the left panel
                resetDisplayedTextTimer: 3 * 1000,
                hlsLoadingTimeout: 90 * 1000,
                // One minute timeout for manifest:
                // * 30 seconds for gateway to open connection
                // * 30 seconds for server to init camera
                // * 20 seconds for chunks
                // * 10 seconds extra
                updateArchiveStateTimeout: 60 * 1000, // If camera hs no archive - try to update it every minute
                flashChromelessPath: 'components/flashlsChromeless.swf',
                flashChromelessDebugPath: 'components/flashlsChromeless_debug.swf',
                staticResources: 'static/web_common/',
                maxCrashCount: 2,
                nativeTimeout: 60 * 1000, //60s
                playerReadyTimeout: 100,
                endOfArchiveTime: 30 * 1000, //30s
                chunksToCheckFatal: 30 //This is used in short cache when requesting chunks for jumpToPosition in timeline directive

            },
            permissions: {
                canViewRelease: "can_view_release"
            },
            globalEditServersPermissions: 'GlobalAdminPermission',
            globalViewArchivePermission: 'GlobalViewArchivePermission',
            globalAccessAllMediaPermission: 'GlobalAccessAllMediaPermission',
            allowBetaMode: false, //Enables usage of beta features
            allowDebugMode: false, // Allow debugging at all. Set to false in production
            debug: {
                chunksOnTimeline: false // timeline.js - draw debug events
            },
            responseOk: 'ok'
        });
})();
>>>>>>> fe370500
<|MERGE_RESOLUTION|>--- conflicted
+++ resolved
@@ -9,7 +9,6 @@
             // previewPath: '',
             // viewsDirCommon: 'static/web_common/views/',
             // ***************************************************************
-<<<<<<< HEAD
             const config = {
                 gatewayUrl: '/gateway',
                 googleTagsCode: 'GTM-5MRNWP',
@@ -36,79 +35,6 @@
                     ],
                     default: {
                         style: 'badge-default'
-=======
-
-            googleTagsCode: 'GTM-5MRNWP',
-            apiBase: '/api',
-            realm: 'VMS',
-
-            cacheTimeout: 20 * 1000, // Cache lives for 30 seconds
-            updateInterval: 30 * 1000, // Update content on pages every 30 seconds
-            openClientTimeout: 20 * 1000, // 20 seconds we wait for client to open
-
-            openMobileClientTimeout: 300, // 300ms for mobile browsers
-
-            alertTimeout: 3 * 1000,  // Alerts are shown for 3 seconds
-            alertsMaxCount: 5,
-            minSystemsToSearch: 9, //We need at least 9 system to enable search
-            maxSystemsForHeader: 6, // Dropdown at the top is limited in terms of number of cameras to display
-
-            redirectAuthorised: '/systems', // Page for redirecting all authorised users
-            redirectUnauthorised: '/', // Page for redirecting all unauthorised users by default
-
-            systemStatuses: {
-                onlineStatus: 'online', //*/'offline', // - special hack for a bug
-                sortOrder: [
-                    'online',
-                    'offline',
-                    'activated',
-                    'unavailable',
-                    'notActivated'
-                ],
-                default: {
-                    style: 'label-default'
-                },
-                notActivated: {
-                    style: 'label-danger'
-                },
-                activated: {
-                    style: 'label-info'
-                },
-                online: {
-                    style: 'label-success'
-                },
-                offline: {
-                    style: 'label-default'
-                },
-                unavailable: {
-                    style: 'label-default'
-                }
-            },
-            accessRoles: {
-                unshare: 'none',
-                default: 'Viewer',
-                disabled: 'disabled',
-                custom: 'custom',
-                owner: 'Owner',
-                editUserPermissionFlag: 'GlobalAdminPermission',
-                globalAdminPermissionFlag: 'GlobalAdminPermission',
-                customPermission: {
-                    name: 'Custom',
-                    permissions: 'NoPermission'
-                },
-
-                editUserAccessRoleFlag: 'Admin', // TODO: remove it later when cloud permissions are ready
-                globalAdminAccessRoleFlag: 'Admin', // TODO: remove it later when cloud permissions are ready
-                predefinedRoles: [
-                    {
-                        'isOwner': true,
-                        'name': 'Owner',
-                        'permissions': 'GlobalAdminPermission|GlobalEditCamerasPermission|GlobalControlVideoWallPermission|GlobalViewLogsPermission|GlobalViewArchivePermission|GlobalExportPermission|GlobalViewBookmarksPermission|GlobalManageBookmarksPermission|GlobalUserInputPermission|GlobalAccessAllMediaPermission'
-                    },
-                    {
-                        'name': 'Administrator',
-                        'permissions': 'GlobalAdminPermission|GlobalEditCamerasPermission|GlobalControlVideoWallPermission|GlobalViewLogsPermission|GlobalViewArchivePermission|GlobalExportPermission|GlobalViewBookmarksPermission|GlobalManageBookmarksPermission|GlobalUserInputPermission|GlobalAccessAllMediaPermission'
->>>>>>> fe370500
                     },
                     notActivated: {
                         style: 'badge-danger'
@@ -141,7 +67,6 @@
                         name: 'Custom',
                         permissions: 'NoPermission'
                     },
-<<<<<<< HEAD
                     editUserAccessRoleFlag: 'Admin',
                     globalAdminAccessRoleFlag: 'Admin',
                     predefinedRoles: [
@@ -292,6 +217,9 @@
                     endOfArchiveTime: 30 * 1000,
                     chunksToCheckFatal: 30 //This is used in short cache when requesting chunks for jumpToPosition in timeline directive
                 },
+                permissions: {
+                    canViewRelease: "can_view_release"
+                },
                 globalEditServersPermissions: 'GlobalAdminPermission',
                 globalViewArchivePermission: 'GlobalViewArchivePermission',
                 globalAccessAllMediaPermission: 'GlobalAccessAllMediaPermission',
@@ -310,56 +238,4 @@
         }
     ]);
 })();
-//# sourceMappingURL=nx-config.js.map
-=======
-                    {
-                        name: 'mac',
-                        os: 'MacOS',
-                        installers: [
-                            {
-                                platform: 'mac',
-                                appType: 'client'
-                            }
-                        ]
-                    }
-                ]
-            },
-            webclient: {
-                useServerTime: true,
-                disableVolume: true,
-                reloadInterval: 5 * 1000,
-                //TODO: eventually set Preview height to 38px when server supports this size
-                leftPanelPreviewHeight: 128, // 128px is the height for previews in the left panel
-                resetDisplayedTextTimer: 3 * 1000,
-                hlsLoadingTimeout: 90 * 1000,
-                // One minute timeout for manifest:
-                // * 30 seconds for gateway to open connection
-                // * 30 seconds for server to init camera
-                // * 20 seconds for chunks
-                // * 10 seconds extra
-                updateArchiveStateTimeout: 60 * 1000, // If camera hs no archive - try to update it every minute
-                flashChromelessPath: 'components/flashlsChromeless.swf',
-                flashChromelessDebugPath: 'components/flashlsChromeless_debug.swf',
-                staticResources: 'static/web_common/',
-                maxCrashCount: 2,
-                nativeTimeout: 60 * 1000, //60s
-                playerReadyTimeout: 100,
-                endOfArchiveTime: 30 * 1000, //30s
-                chunksToCheckFatal: 30 //This is used in short cache when requesting chunks for jumpToPosition in timeline directive
-
-            },
-            permissions: {
-                canViewRelease: "can_view_release"
-            },
-            globalEditServersPermissions: 'GlobalAdminPermission',
-            globalViewArchivePermission: 'GlobalViewArchivePermission',
-            globalAccessAllMediaPermission: 'GlobalAccessAllMediaPermission',
-            allowBetaMode: false, //Enables usage of beta features
-            allowDebugMode: false, // Allow debugging at all. Set to false in production
-            debug: {
-                chunksOnTimeline: false // timeline.js - draw debug events
-            },
-            responseOk: 'ok'
-        });
-})();
->>>>>>> fe370500
+//# sourceMappingURL=nx-config.js.map