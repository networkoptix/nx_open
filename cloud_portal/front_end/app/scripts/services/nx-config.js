(function () {
    'use strict';
    angular
        .module('cloudApp.services')
        .provider('configService', [
        function () {
            // These properties will be injected on config *******************
            // viewsDir: 'static/views/', //'static/lang_' + lang + '/views/';
            // previewPath: '',
            // viewsDirCommon: 'static/web_common/views/',
            // ***************************************************************
            const config = {
                gatewayUrl: '/gateway',
                googleTagsCode: 'GTM-5MRNWP',
                apiBase: '/api',
                realm: 'VMS',
                cacheTimeout: 20 * 1000,
                updateInterval: 30 * 1000,
                openClientTimeout: 20 * 1000,
                openMobileClientTimeout: 300,
                alertTimeout: 3 * 1000,
                alertsMaxCount: 5,
                minSystemsToSearch: 9,
                maxSystemsForHeader: 6,
                redirectAuthorised: '/systems',
                redirectUnauthorised: '/',
                systemStatuses: {
                    onlineStatus: 'online',
                    sortOrder: [
                        'online',
                        'offline',
                        'activated',
                        'unavailable',
                        'notActivated'
                    ],
                    default: {
                        style: 'label-default'
                    },
                    notActivated: {
                        style: 'label-danger'
                    },
                    activated: {
                        style: 'label-info'
                    },
                    online: {
                        style: 'label-success'
                    },
                    offline: {
                        style: 'label-default'
                    },
                    unavailable: {
                        style: 'label-default'
                    }
                },
                accessRoles: {
                    unshare: 'none',
                    default: 'Viewer',
                    disabled: 'disabled',
                    custom: 'custom',
                    owner: 'Owner',
                    editUserPermissionFlag: 'GlobalAdminPermission',
                    globalAdminPermissionFlag: 'GlobalAdminPermission',
                    customPermission: {
                        name: 'Custom',
                        permissions: 'NoPermission'
                    },
<<<<<<< HEAD
                    editUserAccessRoleFlag: 'Admin',
                    globalAdminAccessRoleFlag: 'Admin',
                    predefinedRoles: [
                        {
                            'isOwner': true,
                            'name': 'Owner',
                            'permissions': 'GlobalAdminPermission|GlobalEditCamerasPermission|GlobalControlVideoWallPermission|GlobalViewLogsPermission|GlobalViewArchivePermission|GlobalExportPermission|GlobalViewBookmarksPermission|GlobalManageBookmarksPermission|GlobalUserInputPermission|GlobalAccessAllMediaPermission'
                        },
                        {
                            'name': 'Administrator',
                            'permissions': 'GlobalAdminPermission|GlobalEditCamerasPermission|GlobalControlVideoWallPermission|GlobalViewLogsPermission|GlobalViewArchivePermission|GlobalExportPermission|GlobalViewBookmarksPermission|GlobalManageBookmarksPermission|GlobalUserInputPermission|GlobalAccessAllMediaPermission'
                        },
                        {
                            'name': 'Advanced Viewer',
                            'permissions': 'GlobalViewLogsPermission|GlobalViewArchivePermission|GlobalExportPermission|GlobalViewBookmarksPermission|GlobalManageBookmarksPermission|GlobalUserInputPermission|GlobalAccessAllMediaPermission'
                        },
                        {
                            'name': 'Viewer',
                            'permissions': 'GlobalViewArchivePermission|GlobalExportPermission|GlobalViewBookmarksPermission|GlobalAccessAllMediaPermission'
                        },
                        {
                            'name': 'Live Viewer',
                            'permissions': 'GlobalAccessAllMediaPermission'
                        },
                        {
                            'name': 'Custom',
                            'permissions': 'NoPermission'
                        }
                    ],
                    order: [
                        'Live Viewer',
                        'liveViewer',
                        'Viewer',
                        'viewer',
                        'Advanced Viewer',
                        'advancedViewer',
                        'Cloud Administrator',
                        'cloudAdmin',
                        'Administrator',
                        'admin',
                        'Owner',
                        'owner'
                    ]
                },
                emailRegex: '^[-!#$%&\'*+/=?^_`{}|~0-9a-zA-Z]+(\\.[-!#$%&\'*+/=?^_`{}|~0-9a-zA-Z]+)*@(?:[a-zA-Z0-9](?:[a-zA-Z0-9-]{0,61}[a-zA-Z0-9])?\\.)+[a-zA-Z]{2,6}\\.?$',
                passwordRequirements: {
                    minLength: 8,
                    maxLength: 255,
                    requiredRegex: '^[\x21-\x7E]$|^[\x21-\x7E][\x20-\x7E]*[\x21-\x7E]$',
                    minClassesCount: 2,
                    strongClassesCount: 3
                },
                downloads: {
                    mobile: [
                        {
                            name: 'ios',
                            os: 'iOS'
                        },
                        {
                            name: 'android',
                            os: 'Android'
                        }
                    ],
                    groups: [
                        {
                            name: 'windows',
                            os: 'Windows',
                            installers: [
                                {
                                    platform: 'win64',
                                    appType: 'client'
                                },
                                {
                                    platform: 'win64',
                                    appType: 'server'
                                },
                                {
                                    platform: 'win64',
                                    appType: 'bundle'
                                },
                                {
                                    platform: 'win86',
                                    appType: 'client'
                                },
                                {
                                    platform: 'win86',
                                    appType: 'server'
                                },
                                {
                                    platform: 'win86',
                                    appType: 'bundle'
                                }
                            ]
                        },
                        {
                            name: 'linux',
                            os: 'Linux',
                            installers: [
                                {
                                    platform: 'linux64',
                                    appType: 'client'
                                },
                                {
                                    platform: 'linux64',
                                    appType: 'server'
                                },
                                {
                                    platform: 'linux86',
                                    appType: 'client'
                                },
                                {
                                    platform: 'linux86',
                                    appType: 'server'
                                }
                            ]
                        },
                        {
                            name: 'mac',
                            os: 'MacOS',
                            installers: [
                                {
                                    platform: 'mac',
                                    appType: 'client'
                                }
                            ]
                        }
                    ]
                },
                webclient: {
                    useServerTime: true,
                    disableVolume: true,
                    reloadInterval: 5 * 1000,
                    leftPanelPreviewHeight: 38,
                    resetDisplayedTextTimer: 3 * 1000,
                    hlsLoadingTimeout: 90 * 1000,
                    // One minute timeout for manifest:
                    // * 30 seconds for gateway to open connection
                    // * 30 seconds for server to init camera
                    // * 20 seconds for chunks
                    // * 10 seconds extra
                    updateArchiveStateTimeout: 60 * 1000,
                    flashChromelessPath: 'components/flashlsChromeless.swf',
                    flashChromelessDebugPath: 'components/flashlsChromeless_debug.swf',
                    staticResources: 'static/web_common/',
                    maxCrashCount: 2,
                    nativeTimeout: 60 * 1000,
                    playerReadyTimeout: 100,
                    endOfArchiveTime: 30 * 1000,
                    chunksToCheckFatal: 30 //This is used in short cache when requesting chunks for jumpToPosition in timeline directive
                },
                globalEditServersPermissions: 'GlobalAdminPermission',
                globalViewArchivePermission: 'GlobalViewArchivePermission',
                globalAccessAllMediaPermission: 'GlobalAccessAllMediaPermission',
                allowBetaMode: false,
                allowDebugMode: false,
                debug: {
                    chunksOnTimeline: false // timeline.js - draw debug events
                },
                responseOk: 'ok'
            };
            this.$get = function () {
                return {
                    config: config
                };
            };
        }
    ]);
})();
//# sourceMappingURL=nx-config.js.map
=======
                    {
                        name: 'mac',
                        os: 'MacOS',
                        installers: [
                            {
                                platform: 'mac',
                                appType: 'client'
                            }
                        ]
                    }
                ]
            },
            webclient: {
                useServerTime: true,
                disableVolume: true,
                reloadInterval: 5 * 1000,
                leftPanelPreviewHeight: 128, // 128px is the height for previews in the left panel
                resetDisplayedTextTimer: 3 * 1000,
                hlsLoadingTimeout: 90 * 1000,
                // One minute timeout for manifest:
                // * 30 seconds for gateway to open connection
                // * 30 seconds for server to init camera
                // * 20 seconds for chunks
                // * 10 seconds extra
                updateArchiveStateTimeout: 60 * 1000, // If camera hs no archive - try to update it every minute
                flashChromelessPath: 'components/flashlsChromeless.swf',
                flashChromelessDebugPath: 'components/flashlsChromeless_debug.swf',
                staticResources: 'static/web_common/',
                maxCrashCount: 2,
                nativeTimeout: 60 * 1000, //60s
                playerReadyTimeout: 100,
                endOfArchiveTime: 30 * 1000, //30s
                chunksToCheckFatal: 30 //This is used in short cache when requesting chunks for jumpToPosition in timeline directive

            },
            globalEditServersPermissions: 'GlobalAdminPermission',
            globalViewArchivePermission: 'GlobalViewArchivePermission',
            globalAccessAllMediaPermission: 'GlobalAccessAllMediaPermission',
            allowBetaMode: false, //Enables usage of beta features
            allowDebugMode: false, // Allow debugging at all. Set to false in production
            debug: {
                chunksOnTimeline: false // timeline.js - draw debug events
            },
            responseOk: 'ok'
        });
})();
>>>>>>> af54b12a
<|MERGE_RESOLUTION|>--- conflicted
+++ resolved
@@ -64,7 +64,6 @@
                         name: 'Custom',
                         permissions: 'NoPermission'
                     },
-<<<<<<< HEAD
                     editUserAccessRoleFlag: 'Admin',
                     globalAdminAccessRoleFlag: 'Admin',
                     predefinedRoles: [
@@ -197,7 +196,7 @@
                     useServerTime: true,
                     disableVolume: true,
                     reloadInterval: 5 * 1000,
-                    leftPanelPreviewHeight: 38,
+                    leftPanelPreviewHeight: 128,
                     resetDisplayedTextTimer: 3 * 1000,
                     hlsLoadingTimeout: 90 * 1000,
                     // One minute timeout for manifest:
@@ -233,52 +232,4 @@
         }
     ]);
 })();
-//# sourceMappingURL=nx-config.js.map
-=======
-                    {
-                        name: 'mac',
-                        os: 'MacOS',
-                        installers: [
-                            {
-                                platform: 'mac',
-                                appType: 'client'
-                            }
-                        ]
-                    }
-                ]
-            },
-            webclient: {
-                useServerTime: true,
-                disableVolume: true,
-                reloadInterval: 5 * 1000,
-                leftPanelPreviewHeight: 128, // 128px is the height for previews in the left panel
-                resetDisplayedTextTimer: 3 * 1000,
-                hlsLoadingTimeout: 90 * 1000,
-                // One minute timeout for manifest:
-                // * 30 seconds for gateway to open connection
-                // * 30 seconds for server to init camera
-                // * 20 seconds for chunks
-                // * 10 seconds extra
-                updateArchiveStateTimeout: 60 * 1000, // If camera hs no archive - try to update it every minute
-                flashChromelessPath: 'components/flashlsChromeless.swf',
-                flashChromelessDebugPath: 'components/flashlsChromeless_debug.swf',
-                staticResources: 'static/web_common/',
-                maxCrashCount: 2,
-                nativeTimeout: 60 * 1000, //60s
-                playerReadyTimeout: 100,
-                endOfArchiveTime: 30 * 1000, //30s
-                chunksToCheckFatal: 30 //This is used in short cache when requesting chunks for jumpToPosition in timeline directive
-
-            },
-            globalEditServersPermissions: 'GlobalAdminPermission',
-            globalViewArchivePermission: 'GlobalViewArchivePermission',
-            globalAccessAllMediaPermission: 'GlobalAccessAllMediaPermission',
-            allowBetaMode: false, //Enables usage of beta features
-            allowDebugMode: false, // Allow debugging at all. Set to false in production
-            debug: {
-                chunksOnTimeline: false // timeline.js - draw debug events
-            },
-            responseOk: 'ok'
-        });
-})();
->>>>>>> af54b12a
+//# sourceMappingURL=nx-config.js.map