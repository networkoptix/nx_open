(function () {

    'use strict';

    angular
        .module('cloudApp')
        .controller('SystemCtrl', NxSystemCtrl);

    NxSystemCtrl.$inject = [ '$scope', 'cloudApi', '$routeParams', '$location', 'urlProtocol', 'dialogs', 'process',
        'account', '$q', 'system', '$poll', 'page', '$timeout', 'systemsProvider',
        'authorizationCheckService', 'languageService', 'configService' ];

<<<<<<< HEAD
    function NxSystemCtrl($scope, cloudApi, $routeParams, $location, urlProtocol, dialogs, process,
                          account, $q, system, $poll, page, $timeout, systemsProvider,
                          authorizationCheckService, languageService, configService) {

        var systemId = $routeParams.systemId,
            lang     = languageService.lang,
            CONFIG   = configService.config;

        $scope.debugMode = CONFIG.allowDebugMode;

        authorizationCheckService
            .requireLogin()
            .then(function (account) {
                if (account) {
                    $scope.account = account;
                    $scope.system = system(systemId, account.email);
                    $scope.gettingSystem.run();
                }
            });
=======
        account.requireLogin().then(function(account){
            $scope.account = account;
            $scope.system = system(systemId, account.email);
            $scope.gettingSystem.run();

            $scope.$watch('system.info.name',function(value){
                page.title(value ? value + ' -' : '');
                systemsProvider.forceUpdateSystems();
            });
        });
>>>>>>> 31a55c7a

        function getMergeTarget(targetSystemId) {
            return _.find(systemsProvider.systems, function (system) {
                return targetSystemId === system.id;
            });
        }

        function setMergeStatus(mergeInfo) {
            $scope.currentlyMerging = true;
            $scope.isMaster = mergeInfo.role ? mergeInfo.role !== CONFIG.systemStatuses.slave : mergeInfo.masterSystemId === $scope.system.id;
            $scope.mergeTargetSystem = getMergeTarget(mergeInfo.anotherSystemId);
        }

        // Retrieve system info
        $scope.gettingSystem = process.init(function () {
            return $scope.system.getInfo(true); // Force reload system info when opening page
        }, {
            errorCodes : {
                forbidden: function (error) {
                    // Special handling for not having an access to the system
                    $scope.systemNoAccess = true;
                    return false;
                },
                notFound : function (error) {
                    // Special handling for not having an access to the system
                    $scope.systemNoAccess = true;
                    return false;
                },
            },
            errorPrefix: lang.errorCodes.cantGetSystemInfoPrefix
        }).then(function () {
            $scope.canMerge = $scope.system.canMerge && $scope.system.isOnline;
            if ($scope.system.mergeInfo) {
                setMergeStatus($scope.system.mergeInfo);
            }
            $scope.systemNoAccess = false;
            loadUsers();
            if ($scope.system.permissions.editUsers) {
                $scope.gettingSystemUsers.run();
            } else {
                delayedUpdateSystemInfo();
            }
        });


        var pollingSystemUpdate = null;

        function delayedUpdateSystemInfo() {
            pollingSystemUpdate = $poll(function () {
                return $scope.system.update().catch(function (error) {
                    if (error.data.resultCode === 'forbidden' || error.data.resultCode === 'notFound') {
                        connectionLost();
                    }
                });
            }, CONFIG.updateInterval);

            $scope.$on('$destroy', function (event) {
                $poll.cancel(pollingSystemUpdate);
            });
        }

        //Retrieve users list
        $scope.gettingSystemUsers = process.init(function () {
            return $scope.system.getUsers().then(function (users) {
                if ($routeParams.callShare) {
                    $scope.share().finally(cleanUrl);
                }
            }).finally(delayedUpdateSystemInfo);
        }, {
            errorPrefix: lang.errorCodes.cantGetUsersListPrefix
        });


        function loadUsers() {
            $scope.system.getUsers(true);
        }

        function cleanUrl() {
            $location.path('/systems/' + systemId, false);
        }

        function reloadSystems() {
            systemsProvider.forceUpdateSystems();
            $location.path('/systems');
        }

        $scope.disconnect = function () {
            if ($scope.system.isMine) {
                // User is the owner. Deleting system means unbinding it and disconnecting all accounts
                // dialogs.confirm(lang.system.confirmDisconnect, lang.system.confirmDisconnectTitle, lang.system.confirmDisconnectAction, 'danger').
                dialogs
                    .disconnect(systemId)
                    .result
                    .then(function (result) {
                        if ('OK' === result) {
                            reloadSystems();
                        }
                    });
            }
        };

        $scope.delete = function () {
            if (!$scope.system.isMine) {
                // User is not owner. Deleting means he'll lose access to it
                dialogs
                    .confirm(lang.system.confirmUnshareFromMe, lang.system.confirmUnshareFromMeTitle,
                        lang.system.confirmUnshareFromMeAction, 'btn-danger',
                        lang.dialogs.cancelButton)
                    .result
                    .then(function () {
                        $scope.deletingSystem = process.init(function () {
                            return $scope.system.deleteFromCurrentAccount();
                        }, {
                            successMessage: lang.system.successDeleted.replace('{{systemName}}', $scope.system.info.name),
                            errorPrefix   : lang.errorCodes.cantUnshareWithMeSystemPrefix
                        }).then(reloadSystems);

                        $scope.deletingSystem.run();
                    });
            }
        };

        $scope.rename = function () {
            return dialogs
                .rename(systemId, $scope.system.info.name)
                .result
                .then(function (finalName) {
                    $scope.system.info.name = finalName;
                });
        };

        $scope.mergeSystems = function () {
            dialogs
                .merge($scope.system)
                .result
                .then(function (mergeInfo) {
                    setMergeStatus(mergeInfo);
                });
        };

        $scope.share = function () {
            // Call share dialog, run process inside
            return dialogs
                .share($scope.system)
                .result
                .then(loadUsers);
        };

        $scope.locked = {};
        $scope.editShare = function (user) {
            //Pass user inside

            if ($scope.locked[ user.email ]) {
                return;
            }
            $scope.locked[ user.email ] = true;
            return dialogs
                .share($scope.system, user)
                .result
                .then(loadUsers)
                .finally(function () {
                    $scope.locked[ user.email ] = false;
                });
        };

        $scope.unshare = function (user) {
            if ($scope.account.email === user.email) {
                return $scope.delete();
            }
            if ($scope.locked[ user.email ]) {
                return;
            }
            $scope.locked[ user.email ] = true;
            dialogs
                .confirm(lang.system.confirmUnshare, lang.system.confirmUnshareTitle,
                    lang.system.confirmUnshareAction, 'btn-danger',
                    lang.dialogs.cancelButton)
                .result
                .then(function (result) {
                    if ('OK' === result) {
                        // Run a process of sharing
                        $poll.cancel(pollingSystemUpdate);
                        $scope.unsharing = process.init(function () {
                            return $scope.system.deleteUser(user);
                        }, {
                            successMessage: lang.system.permissionsRemoved.replace('{{email}}', user.email),
                            errorPrefix   : lang.errorCodes.cantSharePrefix
                        }).then(function () {
                            $scope.locked[ user.email ] = false;
                            $scope.system.getUsers();
                            delayedUpdateSystemInfo();
                        }, function () {
                            $scope.locked[ user.email ] = false;
                        });
                        $scope.unsharing.run();
                    }
                }, function () {
                    $scope.locked[ user.email ] = false;
                    $scope.system.getUsers();
                    delayedUpdateSystemInfo();
                });
        };

<<<<<<< HEAD
        $scope.$watch('system.info.name', function (value) {
            page.title(value ? value + ' -' : '');
            systemsProvider.forceUpdateSystems();
        });

        function normalizePermissionString(permissions) {
=======
        function normalizePermissionString(permissions){
>>>>>>> 31a55c7a
            return permissions.split('|').sort().join('|');
        }

        _.each(CONFIG.accessRoles.options, function (option) {
            if (option.permissions) {
                option.permissions = normalizePermissionString(option.permissions);
            }
        });

        function connectionLost() {
            dialogs.notify(lang.errorCodes.lostConnection.replace("{{systemName}}",
                $scope.system.info.name || lang.errorCodes.thisSystem), 'warning');
            $location.path("/systems");
        }

        var cancelSubscription = $scope.$on("unauthorized_" + $routeParams.systemId, connectionLost);

        $scope.$on('$destroy', function (event) {
            cancelSubscription();
            dialogs.dismissNotifications();
        });


    }
})();<|MERGE_RESOLUTION|>--- conflicted
+++ resolved
@@ -10,7 +10,6 @@
         'account', '$q', 'system', '$poll', 'page', '$timeout', 'systemsProvider',
         'authorizationCheckService', 'languageService', 'configService' ];
 
-<<<<<<< HEAD
     function NxSystemCtrl($scope, cloudApi, $routeParams, $location, urlProtocol, dialogs, process,
                           account, $q, system, $poll, page, $timeout, systemsProvider,
                           authorizationCheckService, languageService, configService) {
@@ -24,24 +23,15 @@
         authorizationCheckService
             .requireLogin()
             .then(function (account) {
-                if (account) {
-                    $scope.account = account;
-                    $scope.system = system(systemId, account.email);
-                    $scope.gettingSystem.run();
-                }
+                $scope.account = account;
+                $scope.system = system(systemId, account.email);
+                $scope.gettingSystem.run();
+
+                $scope.$watch('system.info.name', function (value) {
+                    page.title(value ? value + ' -' : '');
+                    systemsProvider.forceUpdateSystems();
+                });
             });
-=======
-        account.requireLogin().then(function(account){
-            $scope.account = account;
-            $scope.system = system(systemId, account.email);
-            $scope.gettingSystem.run();
-
-            $scope.$watch('system.info.name',function(value){
-                page.title(value ? value + ' -' : '');
-                systemsProvider.forceUpdateSystems();
-            });
-        });
->>>>>>> 31a55c7a
 
         function getMergeTarget(targetSystemId) {
             return _.find(systemsProvider.systems, function (system) {
@@ -245,16 +235,7 @@
                 });
         };
 
-<<<<<<< HEAD
-        $scope.$watch('system.info.name', function (value) {
-            page.title(value ? value + ' -' : '');
-            systemsProvider.forceUpdateSystems();
-        });
-
-        function normalizePermissionString(permissions) {
-=======
         function normalizePermissionString(permissions){
->>>>>>> 31a55c7a
             return permissions.split('|').sort().join('|');
         }
 
