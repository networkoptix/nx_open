(function () {

    'use strict';

    angular
        .module('cloudApp')
        .controller('SystemCtrl', NxSystemCtrl);

    NxSystemCtrl.$inject = [ '$scope', 'cloudApi', '$routeParams', '$location', 'urlProtocol', 'dialogs', 'process',
        'account', '$q', 'system', '$poll', 'page', '$timeout', 'systemsProvider',
        'authorizationCheckService', 'languageService', 'configService' ];

    function NxSystemCtrl($scope, cloudApi, $routeParams, $location, urlProtocol, dialogs, process,
                          account, $q, system, $poll, page, $timeout, systemsProvider,
                          authorizationCheckService, languageService, configService) {

        var systemId = $routeParams.systemId,
            lang     = languageService.lang,
            CONFIG   = configService.config;

        $scope.debugMode = CONFIG.allowDebugMode;

        authorizationCheckService
            .requireLogin()
            .then(function (account) {
                $scope.account = account;
                $scope.system = system(systemId, account.email);
                $scope.gettingSystem.run();

                $scope.$watch('system.info.name', function (value) {
                    page.title(value ? value + ' -' : '');
                    systemsProvider.forceUpdateSystems();
                });
            });

        function getMergeTarget(targetSystemId) {
            return _.find(systemsProvider.systems, function (system) {
                return targetSystemId === system.id;
            });
        }

        function setMergeStatus(mergeInfo) {
            $scope.currentlyMerging = true;
            $scope.isMaster = mergeInfo.role ? mergeInfo.role !== CONFIG.systemStatuses.slave : mergeInfo.masterSystemId === $scope.system.id;
            $scope.mergeTargetSystem = getMergeTarget(mergeInfo.anotherSystemId);
        }

        // Retrieve system info
        $scope.gettingSystem = process.init(function () {
            return $scope.system.getInfo(true); // Force reload system info when opening page
        }, {
            errorCodes : {
                forbidden: function (error) {
                    // Special handling for not having an access to the system
                    $scope.systemNoAccess = true;
                    return false;
                },
                notFound : function (error) {
                    // Special handling for not having an access to the system
                    $scope.systemNoAccess = true;
                    return false;
                },
            },
            errorPrefix: lang.errorCodes.cantGetSystemInfoPrefix
        }).then(function () {
            $scope.canMerge = $scope.system.canMerge && $scope.system.isOnline;
            if ($scope.system.mergeInfo) {
                setMergeStatus($scope.system.mergeInfo);
            }
            $scope.systemNoAccess = false;
            loadUsers();
            if ($scope.system.permissions.editUsers) {
                $scope.gettingSystemUsers.run();
            } else {
                delayedUpdateSystemInfo();
            }
        });


        var pollingSystemUpdate = null;

        function delayedUpdateSystemInfo() {
            pollingSystemUpdate = $poll(function () {
                return $scope.system.update().catch(function (error) {
                    if (error.data.resultCode === 'forbidden' || error.data.resultCode === 'notFound') {
                        connectionLost();
                    }
                });
            }, CONFIG.updateInterval);

            $scope.$on('$destroy', function (event) {
                $poll.cancel(pollingSystemUpdate);
            });
        }

        //Retrieve users list
        $scope.gettingSystemUsers = process.init(function () {
            return $scope.system.getUsers().then(function (users) {
                if ($routeParams.callShare) {
                    $scope.share().finally(cleanUrl);
                }
            }).finally(delayedUpdateSystemInfo);
        }, {
            errorPrefix: lang.errorCodes.cantGetUsersListPrefix
        });


        function loadUsers() {
            $scope.system.getUsers(true);
        }

        function cleanUrl() {
            $location.path('/systems/' + systemId, false);
        }

<<<<<<< HEAD
        function reloadSystems() {
            systemsProvider.forceUpdateSystems();
            $location.path('/systems');
=======
        function reloadSystems(){
            systemsProvider.forceUpdateSystems().then(function(){$location.path('/systems')});
>>>>>>> ab8123a0
        }

        $scope.disconnect = function () {
            if ($scope.system.isMine) {
                // User is the owner. Deleting system means unbinding it and disconnecting all accounts
                // dialogs.confirm(lang.system.confirmDisconnect, lang.system.confirmDisconnectTitle, lang.system.confirmDisconnectAction, 'danger').
                dialogs
                    .disconnect(systemId)
                    .result
                    .then(function (result) {
                        if ('OK' === result) {
                            reloadSystems();
                        }
                    });
            }
        };

        $scope.delete = function () {
            if (!$scope.system.isMine) {
                // User is not owner. Deleting means he'll lose access to it
                dialogs
                    .confirm(lang.system.confirmUnshareFromMe, lang.system.confirmUnshareFromMeTitle,
                        lang.system.confirmUnshareFromMeAction, 'btn-danger',
                        lang.dialogs.cancelButton)
                    .result
                    .then(function () {
                        $scope.deletingSystem = process.init(function () {
                            return $scope.system.deleteFromCurrentAccount();
                        }, {
                            successMessage: lang.system.successDeleted.replace('{{systemName}}', $scope.system.info.name),
                            errorPrefix   : lang.errorCodes.cantUnshareWithMeSystemPrefix
                        }).then(reloadSystems);

                        $scope.deletingSystem.run();
                    });
            }
        };

        $scope.rename = function () {
            return dialogs
                .rename(systemId, $scope.system.info.name)
                .result
                .then(function (finalName) {
                    $scope.system.info.name = finalName;
                });
        };

        $scope.mergeSystems = function () {
            dialogs
                .merge($scope.system)
                .result
                .then(function (mergeInfo) {
                    setMergeStatus(mergeInfo);
                });
        };

        $scope.share = function () {
            // Call share dialog, run process inside
            return dialogs
                .share($scope.system)
                .result
                .then(loadUsers);
        };

        $scope.locked = {};
        $scope.editShare = function (user) {
            //Pass user inside

            if ($scope.locked[ user.email ]) {
                return;
            }
            $scope.locked[ user.email ] = true;
            return dialogs
                .share($scope.system, user)
                .result
                .then(loadUsers)
                .finally(function () {
                    $scope.locked[ user.email ] = false;
                });
        };

        $scope.unshare = function (user) {
            if ($scope.account.email === user.email) {
                return $scope.delete();
            }
            if ($scope.locked[ user.email ]) {
                return;
            }
            $scope.locked[ user.email ] = true;
            dialogs
                .confirm(lang.system.confirmUnshare, lang.system.confirmUnshareTitle,
                    lang.system.confirmUnshareAction, 'btn-danger',
                    lang.dialogs.cancelButton)
                .result
                .then(function (result) {
                    if ('OK' === result) {
                        // Run a process of sharing
                        $poll.cancel(pollingSystemUpdate);
                        $scope.unsharing = process.init(function () {
                            return $scope.system.deleteUser(user);
                        }, {
                            successMessage: lang.system.permissionsRemoved.replace('{{email}}', user.email),
                            errorPrefix   : lang.errorCodes.cantSharePrefix
                        }).then(function () {
                            $scope.locked[ user.email ] = false;
                            $scope.system.getUsers();
                            delayedUpdateSystemInfo();
                        }, function () {
                            $scope.locked[ user.email ] = false;
                        });
                        $scope.unsharing.run();
                    }
                }, function () {
                    $scope.locked[ user.email ] = false;
                    $scope.system.getUsers();
                    delayedUpdateSystemInfo();
                });
        };

        function normalizePermissionString(permissions){
            return permissions.split('|').sort().join('|');
        }

        _.each(CONFIG.accessRoles.options, function (option) {
            if (option.permissions) {
                option.permissions = normalizePermissionString(option.permissions);
            }
        });

        function connectionLost() {
            dialogs.notify(lang.errorCodes.lostConnection.replace("{{systemName}}",
                $scope.system.info.name || lang.errorCodes.thisSystem), 'warning');
            $location.path("/systems");
        }

        var cancelSubscription = $scope.$on("unauthorized_" + $routeParams.systemId, connectionLost);

        $scope.$on('$destroy', function (event) {
            cancelSubscription();
            dialogs.dismissNotifications();
        });


    }
})();<|MERGE_RESOLUTION|>--- conflicted
+++ resolved
@@ -1,28 +1,16 @@
-(function () {
-
-    'use strict';
-
-    angular
-        .module('cloudApp')
-        .controller('SystemCtrl', NxSystemCtrl);
-
-    NxSystemCtrl.$inject = [ '$scope', 'cloudApi', '$routeParams', '$location', 'urlProtocol', 'dialogs', 'process',
+'use strict';
+
+angular.module('cloudApp')
+    .controller('SystemCtrl', [ '$scope', 'cloudApi', '$routeParams', '$location', 'urlProtocol', 'dialogs', 'process',
         'account', '$q', 'system', '$poll', 'page', '$timeout', 'systemsProvider',
-        'authorizationCheckService', 'languageService', 'configService' ];
-
-    function NxSystemCtrl($scope, cloudApi, $routeParams, $location, urlProtocol, dialogs, process,
-                          account, $q, system, $poll, page, $timeout, systemsProvider,
-                          authorizationCheckService, languageService, configService) {
-
-        var systemId = $routeParams.systemId,
-            lang     = languageService.lang,
-            CONFIG   = configService.config;
-
-        $scope.debugMode = CONFIG.allowDebugMode;
-
-        authorizationCheckService
-            .requireLogin()
-            .then(function (account) {
+        function ($scope, cloudApi, $routeParams, $location, urlProtocol, dialogs, process,
+                  account, $q, system, $poll, page, $timeout, systemsProvider) {
+
+            var systemId = $routeParams.systemId;
+            $scope.debugMode = Config.allowDebugMode;
+
+
+            account.requireLogin().then(function (account) {
                 $scope.account = account;
                 $scope.system = system(systemId, account.email);
                 $scope.gettingSystem.run();
@@ -33,236 +21,199 @@
                 });
             });
 
-        function getMergeTarget(targetSystemId) {
-            return _.find(systemsProvider.systems, function (system) {
-                return targetSystemId === system.id;
-            });
-        }
-
-        function setMergeStatus(mergeInfo) {
-            $scope.currentlyMerging = true;
-            $scope.isMaster = mergeInfo.role ? mergeInfo.role !== CONFIG.systemStatuses.slave : mergeInfo.masterSystemId === $scope.system.id;
-            $scope.mergeTargetSystem = getMergeTarget(mergeInfo.anotherSystemId);
-        }
-
-        // Retrieve system info
-        $scope.gettingSystem = process.init(function () {
-            return $scope.system.getInfo(true); // Force reload system info when opening page
-        }, {
-            errorCodes : {
-                forbidden: function (error) {
-                    // Special handling for not having an access to the system
-                    $scope.systemNoAccess = true;
-                    return false;
+            function getMergeTarget(targetSystemId) {
+                return _.find(systemsProvider.systems, function (system) {
+                    return targetSystemId == system.id;
+                });
+            }
+
+            function setMergeStatus(mergeInfo) {
+                $scope.currentlyMerging = true;
+                $scope.isMaster = mergeInfo.role ? mergeInfo.role != Config.systemStatuses.slave : mergeInfo.masterSystemId == $scope.system.id;
+                $scope.mergeTargetSystem = getMergeTarget(mergeInfo.anotherSystemId);
+            }
+
+            // Retrieve system info
+            $scope.gettingSystem = process.init(function () {
+                return $scope.system.getInfo(true); // Force reload system info when opening page
+            }, {
+                errorCodes : {
+                    forbidden: function (error) {
+                        // Special handling for not having an access to the system
+                        $scope.systemNoAccess = true;
+                        return false;
+                    },
+                    notFound : function (error) {
+                        // Special handling for not having an access to the system
+                        $scope.systemNoAccess = true;
+                        return false;
+                    },
                 },
-                notFound : function (error) {
-                    // Special handling for not having an access to the system
-                    $scope.systemNoAccess = true;
-                    return false;
-                },
-            },
-            errorPrefix: lang.errorCodes.cantGetSystemInfoPrefix
-        }).then(function () {
-            $scope.canMerge = $scope.system.canMerge && $scope.system.isOnline;
-            if ($scope.system.mergeInfo) {
-                setMergeStatus($scope.system.mergeInfo);
-            }
-            $scope.systemNoAccess = false;
-            loadUsers();
-            if ($scope.system.permissions.editUsers) {
-                $scope.gettingSystemUsers.run();
-            } else {
-                delayedUpdateSystemInfo();
-            }
-        });
-
-
-        var pollingSystemUpdate = null;
-
-        function delayedUpdateSystemInfo() {
-            pollingSystemUpdate = $poll(function () {
-                return $scope.system.update().catch(function (error) {
-                    if (error.data.resultCode === 'forbidden' || error.data.resultCode === 'notFound') {
-                        connectionLost();
+                errorPrefix: L.errorCodes.cantGetSystemInfoPrefix
+            }).then(function () {
+                $scope.canMerge = $scope.system.canMerge && $scope.system.isOnline;
+                if ($scope.system.mergeInfo) {
+                    setMergeStatus($scope.system.mergeInfo);
+                }
+                $scope.systemNoAccess = false;
+                loadUsers();
+                if ($scope.system.permissions.editUsers) {
+                    $scope.gettingSystemUsers.run();
+                } else {
+                    delayedUpdateSystemInfo();
+                }
+            });
+
+
+            var pollingSystemUpdate = null;
+
+            function delayedUpdateSystemInfo() {
+                pollingSystemUpdate = $poll(function () {
+                    return $scope.system.update().catch(function (error) {
+                        if (error.data.resultCode == 'forbidden' || error.data.resultCode == 'notFound') {
+                            connectionLost();
+                        }
+                    });
+                }, Config.updateInterval);
+
+                $scope.$on('$destroy', function (event) {
+                    $poll.cancel(pollingSystemUpdate);
+                });
+            }
+
+            //Retrieve users list
+            $scope.gettingSystemUsers = process.init(function () {
+                return $scope.system.getUsers().then(function (users) {
+                    if ($routeParams.callShare) {
+                        $scope.share().finally(cleanUrl);
                     }
-                });
-            }, CONFIG.updateInterval);
-
-            $scope.$on('$destroy', function (event) {
-                $poll.cancel(pollingSystemUpdate);
-            });
-        }
-
-        //Retrieve users list
-        $scope.gettingSystemUsers = process.init(function () {
-            return $scope.system.getUsers().then(function (users) {
-                if ($routeParams.callShare) {
-                    $scope.share().finally(cleanUrl);
-                }
-            }).finally(delayedUpdateSystemInfo);
-        }, {
-            errorPrefix: lang.errorCodes.cantGetUsersListPrefix
-        });
-
-
-        function loadUsers() {
-            $scope.system.getUsers(true);
-        }
-
-        function cleanUrl() {
-            $location.path('/systems/' + systemId, false);
-        }
-
-<<<<<<< HEAD
-        function reloadSystems() {
-            systemsProvider.forceUpdateSystems();
-            $location.path('/systems');
-=======
-        function reloadSystems(){
-            systemsProvider.forceUpdateSystems().then(function(){$location.path('/systems')});
->>>>>>> ab8123a0
-        }
-
-        $scope.disconnect = function () {
-            if ($scope.system.isMine) {
-                // User is the owner. Deleting system means unbinding it and disconnecting all accounts
-                // dialogs.confirm(lang.system.confirmDisconnect, lang.system.confirmDisconnectTitle, lang.system.confirmDisconnectAction, 'danger').
-                dialogs
-                    .disconnect(systemId)
-                    .result
-                    .then(function (result) {
-                        if ('OK' === result) {
-                            reloadSystems();
-                        }
-                    });
-            }
-        };
-
-        $scope.delete = function () {
-            if (!$scope.system.isMine) {
-                // User is not owner. Deleting means he'll lose access to it
-                dialogs
-                    .confirm(lang.system.confirmUnshareFromMe, lang.system.confirmUnshareFromMeTitle,
-                        lang.system.confirmUnshareFromMeAction, 'btn-danger',
-                        lang.dialogs.cancelButton)
-                    .result
+                }).finally(delayedUpdateSystemInfo);
+            }, {
+                errorPrefix: L.errorCodes.cantGetUsersListPrefix
+            });
+
+
+            function loadUsers() {
+                $scope.system.getUsers(true);
+            }
+
+            function cleanUrl() {
+                $location.path('/systems/' + systemId, false);
+            }
+
+            function reloadSystems() {
+                systemsProvider
+                    .forceUpdateSystems()
                     .then(function () {
+                            $location.path('/systems');
+                    });
+            }
+
+            $scope.disconnect = function () {
+                if ($scope.system.isMine) {
+                    // User is the owner. Deleting system means unbinding it and disconnecting all accounts
+                    // dialogs.confirm(L.system.confirmDisconnect, L.system.confirmDisconnectTitle, L.system.confirmDisconnectAction, 'danger').
+                    dialogs.disconnect(systemId).then(reloadSystems);
+                }
+            };
+
+            $scope.delete = function () {
+                if (!$scope.system.isMine) {
+                    // User is not owner. Deleting means he'll lose access to it
+                    dialogs.confirm(L.system.confirmUnshareFromMe, L.system.confirmUnshareFromMeTitle, L.system.confirmUnshareFromMeAction, 'danger').then(function () {
                         $scope.deletingSystem = process.init(function () {
                             return $scope.system.deleteFromCurrentAccount();
                         }, {
-                            successMessage: lang.system.successDeleted.replace('{{systemName}}', $scope.system.info.name),
-                            errorPrefix   : lang.errorCodes.cantUnshareWithMeSystemPrefix
+                            successMessage: L.system.successDeleted.replace('{{systemName}}', $scope.system.info.name),
+                            errorPrefix   : L.errorCodes.cantUnshareWithMeSystemPrefix
                         }).then(reloadSystems);
-
                         $scope.deletingSystem.run();
                     });
-            }
-        };
-
-        $scope.rename = function () {
-            return dialogs
-                .rename(systemId, $scope.system.info.name)
-                .result
-                .then(function (finalName) {
+                }
+            };
+
+            $scope.rename = function () {
+                return dialogs.rename(systemId, $scope.system.info.name).then(function (finalName) {
                     $scope.system.info.name = finalName;
                 });
-        };
-
-        $scope.mergeSystems = function () {
-            dialogs
-                .merge($scope.system)
-                .result
-                .then(function (mergeInfo) {
+            };
+
+            $scope.mergeSystems = function () {
+                dialogs.merge($scope.system).then(function (mergeInfo) {
                     setMergeStatus(mergeInfo);
                 });
-        };
-
-        $scope.share = function () {
-            // Call share dialog, run process inside
-            return dialogs
-                .share($scope.system)
-                .result
-                .then(loadUsers);
-        };
-
-        $scope.locked = {};
-        $scope.editShare = function (user) {
-            //Pass user inside
-
-            if ($scope.locked[ user.email ]) {
-                return;
-            }
-            $scope.locked[ user.email ] = true;
-            return dialogs
-                .share($scope.system, user)
-                .result
-                .then(loadUsers)
-                .finally(function () {
+            };
+
+            $scope.share = function () {
+                // Call share dialog, run process inside
+                return dialogs.share($scope.system).then(loadUsers);
+            };
+            $scope.locked = {};
+            $scope.editShare = function (user) {
+                //Pass user inside
+
+                if ($scope.locked[ user.email ]) {
+                    return;
+                }
+                $scope.locked[ user.email ] = true;
+                return dialogs.share($scope.system, user).then(loadUsers).finally(function () {
                     $scope.locked[ user.email ] = false;
                 });
-        };
-
-        $scope.unshare = function (user) {
-            if ($scope.account.email === user.email) {
-                return $scope.delete();
-            }
-            if ($scope.locked[ user.email ]) {
-                return;
-            }
-            $scope.locked[ user.email ] = true;
-            dialogs
-                .confirm(lang.system.confirmUnshare, lang.system.confirmUnshareTitle,
-                    lang.system.confirmUnshareAction, 'btn-danger',
-                    lang.dialogs.cancelButton)
-                .result
-                .then(function (result) {
-                    if ('OK' === result) {
-                        // Run a process of sharing
-                        $poll.cancel(pollingSystemUpdate);
-                        $scope.unsharing = process.init(function () {
-                            return $scope.system.deleteUser(user);
-                        }, {
-                            successMessage: lang.system.permissionsRemoved.replace('{{email}}', user.email),
-                            errorPrefix   : lang.errorCodes.cantSharePrefix
-                        }).then(function () {
-                            $scope.locked[ user.email ] = false;
-                            $scope.system.getUsers();
-                            delayedUpdateSystemInfo();
-                        }, function () {
-                            $scope.locked[ user.email ] = false;
-                        });
-                        $scope.unsharing.run();
-                    }
+            };
+
+            $scope.unshare = function (user) {
+                if ($scope.account.email == user.email) {
+                    return $scope.delete();
+                }
+                if ($scope.locked[ user.email ]) {
+                    return;
+                }
+                $scope.locked[ user.email ] = true;
+                dialogs.confirm(L.system.confirmUnshare, L.system.confirmUnshareTitle, L.system.confirmUnshareAction, 'danger').then(function () {
+                    // Run a process of sharing
+                    $poll.cancel(pollingSystemUpdate);
+                    $scope.unsharing = process.init(function () {
+                        return $scope.system.deleteUser(user);
+                    }, {
+                        successMessage: L.system.permissionsRemoved.replace('{{email}}', user.email),
+                        errorPrefix   : L.errorCodes.cantSharePrefix
+                    }).then(function () {
+                        $scope.locked[ user.email ] = false;
+                        $scope.system.getUsers()
+                        delayedUpdateSystemInfo();
+                    }, function () {
+                        $scope.locked[ user.email ] = false;
+                    });
+                    $scope.unsharing.run();
                 }, function () {
                     $scope.locked[ user.email ] = false;
-                    $scope.system.getUsers();
+                    $scope.system.getUsers()
                     delayedUpdateSystemInfo();
                 });
-        };
-
-        function normalizePermissionString(permissions){
-            return permissions.split('|').sort().join('|');
-        }
-
-        _.each(CONFIG.accessRoles.options, function (option) {
-            if (option.permissions) {
-                option.permissions = normalizePermissionString(option.permissions);
-            }
-        });
-
-        function connectionLost() {
-            dialogs.notify(lang.errorCodes.lostConnection.replace("{{systemName}}",
-                $scope.system.info.name || lang.errorCodes.thisSystem), 'warning');
-            $location.path("/systems");
-        }
-
-        var cancelSubscription = $scope.$on("unauthorized_" + $routeParams.systemId, connectionLost);
-
-        $scope.$on('$destroy', function (event) {
-            cancelSubscription();
-            dialogs.dismissNotifications();
-        });
-
-
-    }
-})();+            };
+
+            function normalizePermissionString(permissions) {
+                return permissions.split('|').sort().join('|');
+            }
+
+            _.each(Config.accessRoles.options, function (option) {
+                if (option.permissions) {
+                    option.permissions = normalizePermissionString(option.permissions);
+                }
+            });
+
+            function connectionLost() {
+                dialogs.notify(L.errorCodes.lostConnection.replace("{{systemName}}",
+                    $scope.system.info.name || L.errorCodes.thisSystem), 'warning');
+                $location.path("/systems");
+            }
+
+            var cancelSubscription = $scope.$on("unauthorized_" + $routeParams.systemId, connectionLost);
+
+            $scope.$on('$destroy', function (event) {
+                cancelSubscription();
+                dialogs.dismissNotifications();
+            });
+
+
+        } ]);