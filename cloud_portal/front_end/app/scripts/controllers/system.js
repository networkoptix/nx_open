'use strict';

angular.module('cloudApp')
    .controller('SystemCtrl', [ '$scope', 'cloudApi', '$routeParams', '$location', 'urlProtocol', 'dialogs', 'process',
        'account', 'authorizationCheckService', '$q', 'system', '$poll', 'page', '$timeout', 'systemsProvider',
        function ($scope, cloudApi, $routeParams, $location, urlProtocol, dialogs, process,
                  account, authorizationCheckService, $q, system, $poll, page, $timeout, systemsProvider) {

            var systemId = $routeParams.systemId;
            $scope.debugMode = Config.allowDebugMode;

            authorizationCheckService.requireLogin().then(function (account) {
                $scope.account = account;
                $scope.system = system(systemId, account.email);
                $scope.gettingSystem.run();

                $scope.$watch('system.info.name', function (value) {
                    page.title(value ? value + ' -' : '');
                    systemsProvider.forceUpdateSystems();
                });
            });

            function getMergeTarget(targetSystemId) {
                return _.find(systemsProvider.systems, function (system) {
                    return targetSystemId === system.id;
                });
            }

            function setMergeStatus(mergeInfo) {
                $scope.currentlyMerging = true;
                $scope.isMaster = mergeInfo.role ? mergeInfo.role !== Config.systemStatuses.slave : mergeInfo.masterSystemId === $scope.system.id;
                $scope.mergeTargetSystem = getMergeTarget(mergeInfo.anotherSystemId);
            }

            // Retrieve system info
            $scope.gettingSystem = process.init(function () {
                return $scope.system.getInfo(true); // Force reload system info when opening page
            }, {
                errorCodes : {
                    forbidden: function (error) {
                        // Special handling for not having an access to the system
                        $scope.systemNoAccess = true;
                        return false;
                    },
                    notFound : function (error) {
                        // Special handling for not having an access to the system
                        $scope.systemNoAccess = true;
                        return false;
                    },
                },
                errorPrefix: L.errorCodes.cantGetSystemInfoPrefix
            }).then(function () {
                $scope.canMerge = $scope.system.canMerge && $scope.system.isOnline;
                if ($scope.system.mergeInfo) {
                    setMergeStatus($scope.system.mergeInfo);
                }
                $scope.systemNoAccess = false;
                loadUsers();
                if ($scope.system.permissions.editUsers) {
                    $scope.gettingSystemUsers.run();
                } else {
                    delayedUpdateSystemInfo();
                }
            });


            var pollingSystemUpdate = null;

            function delayedUpdateSystemInfo() {
                pollingSystemUpdate = $poll(function () {
                    return $scope.system
                        .update()
                        .catch(function (error) {
                            if (error.data.resultCode === 'forbidden' || error.data.resultCode === 'notFound') {
                                connectionLost();
                            }
                        });
                }, Config.updateInterval);

                $scope.$on('$destroy', function (event) {
                    // $poll.cancel(pollingSystemUpdate);
                    $poll.cancel(pollingSystemUpdate);
                });
            }

            //Retrieve users list
            $scope.gettingSystemUsers = process.init(function () {
                return $scope.system.getUsers().then(function (users) {
                    if ($routeParams.callShare) {
                        $scope.share().finally(cleanUrl);
                    }
                }).finally(delayedUpdateSystemInfo);
            }, {
                errorPrefix: L.errorCodes.cantGetUsersListPrefix
            });


            function loadUsers() {
                $scope.system.getUsers(true);
            }

            function cleanUrl() {
                $location.path('/systems/' + systemId, false);
            }

            function reloadSystems() {
                systemsProvider
                    .forceUpdateSystems()
                    .then(function () {
                        $location.path('/systems');
                    });
            }

            function updateAndGoToSystems() {
                $scope.userDisconnectSystem = true;
                systemsProvider.forceUpdateSystems().then(function () {
                    $location.path('/systems');
                });
            }

            $scope.disconnect = function () {
                if ($scope.system.isMine) {
                    // User is the owner. Deleting system means unbinding it and disconnecting all accounts
                    // dialogs.confirm(L.system.confirmDisconnect, L.system.confirmDisconnectTitle, L.system.confirmDisconnectAction, 'danger').
                    dialogs.disconnect(systemId)
                        .then(function (result) {
                            if (result) {
                                updateAndGoToSystems();
                            }
                        });
                }
            };

            $scope.delete = function () {
                if (!$scope.system.isMine) {
                    // User is not owner. Deleting means he'll lose access to it
                    dialogs.confirm(L.system.confirmUnshareFromMe, L.system.confirmUnshareFromMeTitle, L.system.confirmUnshareFromMeAction, 'btn-danger', 'Cancel')
                        .then(function (result) {
                            if (result) {
                                $scope.deletingSystem = process.init(function () {
                                    return $scope.system.deleteFromCurrentAccount();
                                }, {
                                    successMessage: L.system.successDeleted.replace('{{systemName}}', $scope.system.info.name),
                                    errorPrefix   : L.errorCodes.cantUnshareWithMeSystemPrefix
                                }).then(updateAndGoToSystems);

                                $scope.deletingSystem.run();
                            }
                        });
                }
            };

<<<<<<< HEAD
            $scope.rename = function () {
                return dialogs
                    .rename(systemId, $scope.system.info.name)
                    .then(function (finalName) {
                        if (finalName) {
                            $scope.system.info.name = finalName;
                        }
                    });
            };
=======
        function updateAndGoToSystems(){
            $scope.userDisconnectSystem = true;
            systemsProvider.forceUpdateSystems().then(function(){$timeout(function(){$location.path('/systems')})});
        }
>>>>>>> fe370500

            $scope.mergeSystems = function () {
                dialogs.merge($scope.system).then(function (mergeInfo) {
                    if(mergeInfo) {
                        setMergeStatus(mergeInfo);
                    }
                });
            };

            $scope.share = function () {
                // Call share dialog, run process inside
                return dialogs
                    .share($scope.system)
                    .then(function (result) {
                        if (result) {
                            loadUsers();
                        }
                    }, function (reason) {
                        // dialog was dismissed ... this handler is required if dialog is dismissible
                        // if we don't handle it will raise a JS error
                        // ERROR Error: Uncaught (in promise): [object Number]
                    });
            };
            $scope.locked = {};
            $scope.editShare = function (user) {
                //Pass user inside

                if ($scope.locked[ user.email ]) {
                    return;
                }
                $scope.locked[ user.email ] = true;
                return dialogs
                    .share($scope.system, user)
                    .then(loadUsers)
                    .finally(function () {
                        $scope.locked[ user.email ] = false;
                    });
            };

            $scope.unshare = function (user) {
                if ($scope.account.email === user.email) {
                    return $scope.delete();
                }
                if ($scope.locked[ user.email ]) {
                    return;
                }
                $scope.locked[ user.email ] = true;
                dialogs.confirm(L.system.confirmUnshare,
                    L.system.confirmUnshareTitle,
                    L.system.confirmUnshareAction,
                    'btn-danger', 'Cancel')
                    .then(function (result) {
                        if (result) {
                            // Run a process of sharing
                            $poll.cancel(pollingSystemUpdate);
                            $scope.unsharing = process.init(function () {
                                return $scope.system.deleteUser(user);
                            }, {
                                successMessage: L.system.permissionsRemoved.replace('{{email}}', user.email),
                                errorPrefix   : L.errorCodes.cantSharePrefix
                            }).then(function () {
                                $scope.locked[ user.email ] = false;
                                $scope.system.getUsers();
                                delayedUpdateSystemInfo();
                            }, function () {
                                $scope.locked[ user.email ] = false;
                            });

                            $scope.unsharing.run();
                        } else {
                            $scope.locked[ user.email ] = false;
                            $scope.system.getUsers();
                            delayedUpdateSystemInfo();
                        }
                    }, function () {
                        $scope.locked[ user.email ] = false;
                        $scope.system.getUsers();
                        delayedUpdateSystemInfo();
                    });
            };

            _.each(Config.accessRoles.options, function (option) {
                if (option.permissions) {
                    option.permissions = normalizePermissionString(option.permissions);
                }
            });

            function normalizePermissionString(permissions) {
                return permissions.split('|').sort().join('|');
            }

            _.each(Config.accessRoles.options, function (option) {
                if (option.permissions) {
                    option.permissions = normalizePermissionString(option.permissions);
                }
            });

            function connectionLost() {
                dialogs.notify(L.errorCodes.lostConnection.replace("{{systemName}}",
                                $scope.system.info.name || L.errorCodes.thisSystem), 'warning');
                $location.path('/systems');
            }

            var cancelSubscription = $scope.$on("unauthorized_" + $routeParams.systemId, connectionLost);

            $scope.$on('$destroy', function () {
                cancelSubscription();
                if (typeof($scope.userDisconnectSystem) === 'undefined') {
                    dialogs.dismissNotifications();
                }
            });
        }
    ]);<|MERGE_RESOLUTION|>--- conflicted
+++ resolved
@@ -114,7 +114,9 @@
             function updateAndGoToSystems() {
                 $scope.userDisconnectSystem = true;
                 systemsProvider.forceUpdateSystems().then(function () {
-                    $location.path('/systems');
+                    $timeout(function () {
+                        $location.path('/systems')
+                    })
                 });
             }
 
@@ -131,26 +133,6 @@
                 }
             };
 
-            $scope.delete = function () {
-                if (!$scope.system.isMine) {
-                    // User is not owner. Deleting means he'll lose access to it
-                    dialogs.confirm(L.system.confirmUnshareFromMe, L.system.confirmUnshareFromMeTitle, L.system.confirmUnshareFromMeAction, 'btn-danger', 'Cancel')
-                        .then(function (result) {
-                            if (result) {
-                                $scope.deletingSystem = process.init(function () {
-                                    return $scope.system.deleteFromCurrentAccount();
-                                }, {
-                                    successMessage: L.system.successDeleted.replace('{{systemName}}', $scope.system.info.name),
-                                    errorPrefix   : L.errorCodes.cantUnshareWithMeSystemPrefix
-                                }).then(updateAndGoToSystems);
-
-                                $scope.deletingSystem.run();
-                            }
-                        });
-                }
-            };
-
-<<<<<<< HEAD
             $scope.rename = function () {
                 return dialogs
                     .rename(systemId, $scope.system.info.name)
@@ -160,12 +142,6 @@
                         }
                     });
             };
-=======
-        function updateAndGoToSystems(){
-            $scope.userDisconnectSystem = true;
-            systemsProvider.forceUpdateSystems().then(function(){$timeout(function(){$location.path('/systems')})});
-        }
->>>>>>> fe370500
 
             $scope.mergeSystems = function () {
                 dialogs.merge($scope.system).then(function (mergeInfo) {
@@ -271,11 +247,4 @@
 
             var cancelSubscription = $scope.$on("unauthorized_" + $routeParams.systemId, connectionLost);
 
-            $scope.$on('$destroy', function () {
-                cancelSubscription();
-                if (typeof($scope.userDisconnectSystem) === 'undefined') {
-                    dialogs.dismissNotifications();
-                }
-            });
-        }
-    ]);+    }]);