--- conflicted
+++ resolved
@@ -234,26 +234,13 @@
                 $location.path("/systems");
             }
 
-<<<<<<< HEAD
+            var cancelSubscription = $scope.$on("unauthorized_" + $routeParams.systemId, connectionLost);
+
             $scope.$on('$destroy', function() {
                 cancelSubscription();
-               if( $scope.userDisconnectSystem === undefined){
+               if( typeof($scope.userDisconnectSystem) === 'undefined'){
                    dialogs.dismissNotifications();
                }
             });
-=======
-        $scope.$on('$destroy', function() {
-            cancelSubscription();
-           if( typeof($scope.userDisconnectSystem) === 'undefined'){
-               dialogs.dismissNotifications();
-           }
-        });
->>>>>>> d47f4455
-
-            var cancelSubscription = $scope.$on("unauthorized_" + $routeParams.systemId, connectionLost);
-
-            $scope.$on('$destroy', function () {
-                cancelSubscription();
-            });
         }
     ]);