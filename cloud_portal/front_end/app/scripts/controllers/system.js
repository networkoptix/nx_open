'use strict';

angular.module('cloudApp')
    .controller('SystemCtrl', [ '$scope', 'cloudApi', '$routeParams', '$location', 'urlProtocol', 'dialogs', 'process',
        'account', '$q', 'system', '$poll', 'page', '$timeout', 'systemsProvider',
        function ($scope, cloudApi, $routeParams, $location, urlProtocol, dialogs, process,
                  account, $q, system, $poll, page, $timeout, systemsProvider) {

            var systemId = $routeParams.systemId;
            $scope.debugMode = Config.allowDebugMode;


            account.requireLogin().then(function (account) {
                $scope.account = account;
                $scope.system = system(systemId, account.email);
                $scope.gettingSystem.run();

                $scope.$watch('system.info.name', function (value) {
                    page.title(value ? value + ' -' : '');
                    systemsProvider.forceUpdateSystems();
                });
            });

            function getMergeTarget(targetSystemId) {
                return _.find(systemsProvider.systems, function (system) {
                    return targetSystemId == system.id;
                });
            }

            function setMergeStatus(mergeInfo) {
                $scope.currentlyMerging = true;
                $scope.isMaster = mergeInfo.role ? mergeInfo.role != Config.systemStatuses.slave : mergeInfo.masterSystemId == $scope.system.id;
                $scope.mergeTargetSystem = getMergeTarget(mergeInfo.anotherSystemId);
            }

            // Retrieve system info
            $scope.gettingSystem = process.init(function () {
                return $scope.system.getInfo(true); // Force reload system info when opening page
            }, {
                errorCodes : {
                    forbidden: function (error) {
                        // Special handling for not having an access to the system
                        $scope.systemNoAccess = true;
                        return false;
                    },
                    notFound : function (error) {
                        // Special handling for not having an access to the system
                        $scope.systemNoAccess = true;
                        return false;
                    },
                },
                errorPrefix: L.errorCodes.cantGetSystemInfoPrefix
            }).then(function () {
                $scope.canMerge = $scope.system.canMerge && $scope.system.isOnline;
                if ($scope.system.mergeInfo) {
                    setMergeStatus($scope.system.mergeInfo);
                }
                $scope.systemNoAccess = false;
                loadUsers();
                if ($scope.system.permissions.editUsers) {
                    $scope.gettingSystemUsers.run();
                } else {
                    delayedUpdateSystemInfo();
                }
            });


            var pollingSystemUpdate = null;

            function delayedUpdateSystemInfo() {
                pollingSystemUpdate = $poll(function () {
                    return $scope.system.update().catch(function (error) {
                        if (error.data.resultCode == 'forbidden' || error.data.resultCode == 'notFound') {
                            connectionLost();
                        }
                    });
                }, Config.updateInterval);

                $scope.$on('$destroy', function (event) {
                    $poll.cancel(pollingSystemUpdate);
                });
            }

            //Retrieve users list
            $scope.gettingSystemUsers = process.init(function () {
                return $scope.system.getUsers().then(function (users) {
                    if ($routeParams.callShare) {
                        $scope.share().finally(cleanUrl);
                    }
                }).finally(delayedUpdateSystemInfo);
            }, {
                errorPrefix: L.errorCodes.cantGetUsersListPrefix
            });


            function loadUsers() {
                $scope.system.getUsers(true);
            }

            function cleanUrl() {
                $location.path('/systems/' + systemId, false);
            }

            function reloadSystems() {
                systemsProvider
                    .forceUpdateSystems()
                    .then(function () {
                            $location.path('/systems');
                    });
            }

            $scope.disconnect = function () {
                if ($scope.system.isMine) {
                    // User is the owner. Deleting system means unbinding it and disconnecting all accounts
                    // dialogs.confirm(L.system.confirmDisconnect, L.system.confirmDisconnectTitle, L.system.confirmDisconnectAction, 'danger').
                    dialogs.disconnect(systemId).then(reloadSystems);
                }
            };

            $scope.delete = function () {
                if (!$scope.system.isMine) {
                    // User is not owner. Deleting means he'll lose access to it
                    dialogs.confirm(L.system.confirmUnshareFromMe, L.system.confirmUnshareFromMeTitle, L.system.confirmUnshareFromMeAction, 'danger').then(function () {
                        $scope.deletingSystem = process.init(function () {
                            return $scope.system.deleteFromCurrentAccount();
                        }, {
                            successMessage: L.system.successDeleted.replace('{{systemName}}', $scope.system.info.name),
                            errorPrefix   : L.errorCodes.cantUnshareWithMeSystemPrefix
                        }).then(reloadSystems);
                        $scope.deletingSystem.run();
                    });
                }
            };

            $scope.rename = function () {
                return dialogs.rename(systemId, $scope.system.info.name).then(function (finalName) {
                    $scope.system.info.name = finalName;
                });
            };

            $scope.mergeSystems = function () {
                dialogs.merge($scope.system).then(function (mergeInfo) {
                    setMergeStatus(mergeInfo);
                });
            };

            $scope.share = function () {
                // Call share dialog, run process inside
                return dialogs.share($scope.system).then(loadUsers);
            };
            $scope.locked = {};
            $scope.editShare = function (user) {
                //Pass user inside

                if ($scope.locked[ user.email ]) {
                    return;
                }
                $scope.locked[ user.email ] = true;
                return dialogs.share($scope.system, user).then(loadUsers).finally(function () {
                    $scope.locked[ user.email ] = false;
                });
            };

            $scope.unshare = function (user) {
                if ($scope.account.email == user.email) {
                    return $scope.delete();
                }
                if ($scope.locked[ user.email ]) {
                    return;
                }
                $scope.locked[ user.email ] = true;
                dialogs.confirm(L.system.confirmUnshare, L.system.confirmUnshareTitle, L.system.confirmUnshareAction, 'danger').then(function () {
                    // Run a process of sharing
                    $poll.cancel(pollingSystemUpdate);
                    $scope.unsharing = process.init(function () {
                        return $scope.system.deleteUser(user);
                    }, {
                        successMessage: L.system.permissionsRemoved.replace('{{email}}', user.email),
                        errorPrefix   : L.errorCodes.cantSharePrefix
                    }).then(function () {
                        $scope.locked[ user.email ] = false;
                        $scope.system.getUsers()
                        delayedUpdateSystemInfo();
                    }, function () {
                        $scope.locked[ user.email ] = false;
                    });
                    $scope.unsharing.run();
                }, function () {
                    $scope.locked[ user.email ] = false;
                    $scope.system.getUsers()
                    delayedUpdateSystemInfo();
                });
            };

            function normalizePermissionString(permissions) {
                return permissions.split('|').sort().join('|');
            }

            _.each(Config.accessRoles.options, function (option) {
                if (option.permissions) {
                    option.permissions = normalizePermissionString(option.permissions);
                }
            });

            function connectionLost() {
                dialogs.notify(L.errorCodes.lostConnection.replace("{{systemName}}",
                    $scope.system.info.name || L.errorCodes.thisSystem), 'warning');
                $location.path("/systems");
            }

            var cancelSubscription = $scope.$on("unauthorized_" + $routeParams.systemId, connectionLost);

<<<<<<< HEAD
            $scope.$on('$destroy', function (event) {
                cancelSubscription();
                dialogs.dismissNotifications();
            });
=======
        $scope.$on('$destroy', function() {
            cancelSubscription();
        });
>>>>>>> ff5a8766


        } ]);<|MERGE_RESOLUTION|>--- conflicted
+++ resolved
@@ -23,13 +23,13 @@
 
             function getMergeTarget(targetSystemId) {
                 return _.find(systemsProvider.systems, function (system) {
-                    return targetSystemId == system.id;
+                    return targetSystemId === system.id;
                 });
             }
 
             function setMergeStatus(mergeInfo) {
                 $scope.currentlyMerging = true;
-                $scope.isMaster = mergeInfo.role ? mergeInfo.role != Config.systemStatuses.slave : mergeInfo.masterSystemId == $scope.system.id;
+                $scope.isMaster = mergeInfo.role ? mergeInfo.role !== Config.systemStatuses.slave : mergeInfo.masterSystemId === $scope.system.id;
                 $scope.mergeTargetSystem = getMergeTarget(mergeInfo.anotherSystemId);
             }
 
@@ -70,7 +70,7 @@
             function delayedUpdateSystemInfo() {
                 pollingSystemUpdate = $poll(function () {
                     return $scope.system.update().catch(function (error) {
-                        if (error.data.resultCode == 'forbidden' || error.data.resultCode == 'notFound') {
+                        if (error.data.resultCode === 'forbidden' || error.data.resultCode === 'notFound') {
                             connectionLost();
                         }
                     });
@@ -105,7 +105,7 @@
                 systemsProvider
                     .forceUpdateSystems()
                     .then(function () {
-                            $location.path('/systems');
+                        $location.path('/systems');
                     });
             }
 
@@ -162,7 +162,7 @@
             };
 
             $scope.unshare = function (user) {
-                if ($scope.account.email == user.email) {
+                if ($scope.account.email === user.email) {
                     return $scope.delete();
                 }
                 if ($scope.locked[ user.email ]) {
@@ -179,7 +179,7 @@
                         errorPrefix   : L.errorCodes.cantSharePrefix
                     }).then(function () {
                         $scope.locked[ user.email ] = false;
-                        $scope.system.getUsers()
+                        $scope.system.getUsers();
                         delayedUpdateSystemInfo();
                     }, function () {
                         $scope.locked[ user.email ] = false;
@@ -187,10 +187,16 @@
                     $scope.unsharing.run();
                 }, function () {
                     $scope.locked[ user.email ] = false;
-                    $scope.system.getUsers()
+                    $scope.system.getUsers();
                     delayedUpdateSystemInfo();
                 });
             };
+
+            _.each(Config.accessRoles.options, function (option) {
+                if (option.permissions) {
+                    option.permissions = normalizePermissionString(option.permissions);
+                }
+            });
 
             function normalizePermissionString(permissions) {
                 return permissions.split('|').sort().join('|');
@@ -210,16 +216,8 @@
 
             var cancelSubscription = $scope.$on("unauthorized_" + $routeParams.systemId, connectionLost);
 
-<<<<<<< HEAD
-            $scope.$on('$destroy', function (event) {
+            $scope.$on('$destroy', function () {
                 cancelSubscription();
-                dialogs.dismissNotifications();
-            });
-=======
-        $scope.$on('$destroy', function() {
-            cancelSubscription();
-        });
->>>>>>> ff5a8766
-
-
-        } ]);+            });
+        }
+    ]);