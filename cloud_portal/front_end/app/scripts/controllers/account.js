--- conflicted
+++ resolved
@@ -1,18 +1,13 @@
 'use strict';
 
 angular.module('cloudApp')
-<<<<<<< HEAD
-    .controller('AccountCtrl', ['$scope', 'cloudApi', 'process', '$routeParams', 'account', '$timeout', 'systemsProvider', 'authorizationCheckService',
-    function ($scope, cloudApi, process, $routeParams, account, $timeout, systemsProvider, authorizationCheckService) {
-=======
-    .controller('AccountCtrl', ['$scope', 'cloudApi', 'process', '$routeParams', 'account', 'systemsProvider', '$localStorage', 'dialogs',
-    function ($scope, cloudApi, process, $routeParams, account, systemsProvider, $localStorage, dialogs) {
+    .controller('AccountCtrl', ['$scope', 'cloudApi', 'process', '$routeParams', 'account', 'systemsProvider', 'authorizationCheckService', '$localStorage', 'dialogs',
+    function ($scope, cloudApi, process, $routeParams, account, systemsProvider, authorizationCheckService, $localStorage, dialogs) {
 
         if($localStorage && $localStorage.langChanged){
             $localStorage.langChanged = false;
             dialogs.notify(L.account.accountSavedSuccess, 'success', false);
         }
->>>>>>> 82b1d4e1
 
         authorizationCheckService.requireLogin().then(function(account){
             $scope.account = account;
