--- conflicted
+++ resolved
@@ -77,17 +77,21 @@
                 var CONFIG = configServiceProvider.$get().config;
 
                 var appState = {
-                    viewsDir: 'static/views/', //'static/lang_' + lang + '/views/';
-                    previewPath: '',
+                        viewsDir: 'static/views/', //'static/lang_' + lang + '/views/';
+                        previewPath: '',
                         viewsDirCommon: 'static/web_common/views/',
-<<<<<<< HEAD
-                        trafficRelayHost: '{host}/gateway/{systemId}'
-                };
-=======
                         trafficRelayHost: '{host}/gateway/{systemId}',
                         publicDownloads: false
                     };
->>>>>>> b24a7254
+
+                $.ajax({
+                    url: 'api/utils/settings',
+                    async: false,
+                    dataType: 'json'
+                }).done(function(response){
+                    appState.trafficRelayHost = response.trafficRelayHost;
+                    angular.extend(CONFIG, appState);
+                });
 
                 $.ajax({
                     url: 'api/utils/settings',
@@ -312,22 +316,6 @@
                             })
                             // for history purpose
                             .when('/downloads/history', {
-<<<<<<< HEAD
-                                //templateUrl: CONFIG.viewsDir + 'downloads.html'
-                                template: '<download-history></download-history>'
-                            })
-                            .when('/downloads/:build', {
-                                template: '<download-history [route-param-build]="build"></download-history>',
-                                controller: function ($scope, getBuild) {
-                                    $scope.build = getBuild;
-                                },
-                                resolve: {
-                                    getBuild: function($route){return $route.current.params.build}
-                                }
-                            })
-                            .when('/downloads', {
-                                template: '<download-history></download-history>'
-=======
                                 template: '<download-history></download-history>'
                             })
                             .when('/downloads/:param?', {
@@ -340,22 +328,12 @@
                                         return $route.current.params.param
                                     }]
                                 }
->>>>>>> b24a7254
                             })
                             .when('/download', {
                                 template: '<download-component></download-component>'
                             })
                             .when('/download/:platform', {
                                 template: '<download-component [route-param-platform]="platform"></download-component>',
-<<<<<<< HEAD
-                                controller: function ($scope, getPlatform) {
-                                    $scope.platform = getPlatform;
-                                },
-                                resolve: {
-                                    getPlatform: function ($route) {
-                                        return $route.current.params.platform
-                                    }
-=======
                                 controller: [ '$scope', 'getPlatform', function ($scope, getPlatform) {
                                     $scope.platform = getPlatform;
                                 }],
@@ -363,17 +341,13 @@
                                     getPlatform: [ '$route', function ($route) {
                                         return $route.current.params.platform
                                     }]
->>>>>>> b24a7254
                                 }
                             })
                             .when('/browser', {
                                 template: '<non-supported-browser></non-supported-browser>'
-<<<<<<< HEAD
-=======
                             })
                             .when('/sandbox', {
                                 template: ''
->>>>>>> b24a7254
                             })
                             .when('/', {
                                 title: ''/*lang.pageTitles.startPage*/,
