--- conflicted
+++ resolved
@@ -7,7 +7,6 @@
 angular.module('cloudApp.constants', []);
 angular.module('cloudApp.templates', []);
 
-<<<<<<< HEAD
 angular.module('cloudApp', [
     'ngCookies',
     'ngResource',
@@ -35,12 +34,6 @@
 }]).config(['$routeProvider', '$locationProvider', function ($routeProvider, $locationProvider) {
     $locationProvider.html5Mode(true); //Get rid of hash in urls
     $locationProvider.hashPrefix('!');
-=======
-// Needed for compatibility with legacy modules
-// TODO: Remove it when fully migrated to Angular5
-var L = {},
-    Config = {};
->>>>>>> 07488e53
 
 (function () {
 
