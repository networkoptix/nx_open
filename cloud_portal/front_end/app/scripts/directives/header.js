(function () {

    'use strict';

    angular
        .module('cloudApp')
        .directive('nxHeader', NxHeader);

    NxHeader.$inject = [ 'nxDialogsService', 'cloudApi', 'account', '$location', '$route',
        'systemsProvider', 'configService' ];

    function NxHeader(nxDialogsService, cloudApi, account, $location, $route,
                      systemsProvider, configService) {

        const CONFIG = configService.config;

        return {
            restrict   : 'E',
            templateUrl: CONFIG.viewsDir + 'components/header.html',
            link       : function (scope) {
                scope.config = CONFIG;
                scope.inline = typeof($location.search().inline) != 'undefined';

                if (scope.inline) {
                    $('body').addClass('inline-portal');
                }

                scope.login = function () {
                    nxDialogsService.login(false);
                };
                scope.logout = function () {
                    account.logout();
                };

                scope.systemsProvider = systemsProvider;
                scope.$watch('systemsProvider.systems', function () {
                    scope.systems = scope.systemsProvider.systems;
                    scope.singleSystem = (scope.systems.length == 1);
                    scope.systemCounter = scope.systems.length;

                    updateActiveSystem();
                });


                function isActive(val) {
                    var currentPath = $location.path();
                    if (currentPath.indexOf(val) < 0) { // no match
                        return false;
                    }
                    return true;
                }

                scope.active = {};
                // scope.activeSystem = {};

                function updateActive() {
                    scope.active.register = isActive('/register');
                    scope.active.view = isActive('/view');
                    scope.active.settings = $route.current.params.systemId && !isActive('/view');
                }

                function updateActiveSystem() {
                    if (!scope.systems) {
                        return;
                    }

                    scope.activeSystem = _.find(scope.systems, function (system) {
                        return $route.current.params.systemId == system.id;
                    });
                    if (scope.singleSystem) { // Special case for a single system - it always active
                        scope.activeSystem = scope.systems[ 0 ];
                    }
                }

                updateActive();
<<<<<<< HEAD

                account
                    .get()
                    .then(function (account) {
                        scope.account = account;

                        $('body').removeClass('loading');
                        $('body').addClass('authorized');
                    }, function () {
                        $('body').removeClass('loading');
                        $('body').addClass('anonymous');
                    });
=======
                account.get().then(function(account){
                    scope.account = account;
                    scope.downloadsHistory = scope.account.permissions.indexOf(Config.permissions.canViewRelease) > -1;

                    $('body').removeClass('loading');
                    $('body').addClass('authorized');
                },function(){
                    $('body').removeClass('loading');
                    $('body').addClass('anonymous');
                });
>>>>>>> d52c1b2f


                scope.$on('$locationChangeSuccess', function (next, current) {
                    if ($route.current.params.systemId && !scope.systems) {
                            scope.systemsProvider.forceUpdateSystems();
                    }

                    updateActiveSystem();
                    updateActive();
                });

            }
        };
    }
})();<|MERGE_RESOLUTION|>--- conflicted
+++ resolved
@@ -73,12 +73,12 @@
                 }
 
                 updateActive();
-<<<<<<< HEAD
 
                 account
                     .get()
                     .then(function (account) {
                         scope.account = account;
+                    scope.downloadsHistory = scope.account.permissions.indexOf(Config.permissions.canViewRelease) > -1;
 
                         $('body').removeClass('loading');
                         $('body').addClass('authorized');
@@ -86,18 +86,6 @@
                         $('body').removeClass('loading');
                         $('body').addClass('anonymous');
                     });
-=======
-                account.get().then(function(account){
-                    scope.account = account;
-                    scope.downloadsHistory = scope.account.permissions.indexOf(Config.permissions.canViewRelease) > -1;
-
-                    $('body').removeClass('loading');
-                    $('body').addClass('authorized');
-                },function(){
-                    $('body').removeClass('loading');
-                    $('body').addClass('anonymous');
-                });
->>>>>>> d52c1b2f
 
 
                 scope.$on('$locationChangeSuccess', function (next, current) {
