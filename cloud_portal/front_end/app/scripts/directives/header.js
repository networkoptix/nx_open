--- conflicted
+++ resolved
@@ -3,12 +3,13 @@
     'use strict';
 
     function NxHeader(NxDialogsService, cloudApi, account, $location, $route,
-                      systemsProvider, nxConfigService, $rootScope) {
+                      systemsProvider, configService, $rootScope) {
 
-        const CONFIG = nxConfigService.getConfig();
+        const CONFIG = configService.config;
     
         function isActive(val) {
-            return $location.path().indexOf(val) >= 0;
+            var currentPath = $location.path();
+            return currentPath.indexOf(val) >= 0;
         }
 
         return {
@@ -18,13 +19,8 @@
                 scope.config = CONFIG;
                 scope.inline = typeof($location.search().inline) !== 'undefined';
 
-<<<<<<< HEAD
-                scope.viewHeader = CONFIG.showHeaderAndFooter;
-
-=======
                 scope.viewHeader = scope.config.showHeaderAndFooter;
                 
->>>>>>> f34469fc
                 $rootScope.$on('nx.layout.header', function (event, opt) {
                     // An event to control visibility of the header
                     // ... i.e. when in view camera in embed
@@ -51,10 +47,6 @@
                 // scope.activeSystem = {};
 
                 function updateActive() {
-                    scope.active.right = isActive('/right');
-                    scope.active.main = isActive('/main');
-                    scope.active.integrations = isActive('/integrations');
-                    scope.active.content = isActive('/content');
                     scope.active.register = isActive('/register');
                     scope.active.view = isActive('/view');
                     scope.active.settings = $route.current.params.systemId && !isActive('/view');
@@ -110,7 +102,7 @@
     }
     
     NxHeader.$inject = ['NxDialogsService', 'cloudApi', 'account', '$location', '$route',
-        'systemsProvider', 'nxConfigService', '$rootScope'];
+        'systemsProvider', 'configService', '$rootScope'];
     
     angular
         .module('cloudApp')
