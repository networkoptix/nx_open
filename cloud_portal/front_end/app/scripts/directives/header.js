--- conflicted
+++ resolved
@@ -12,16 +12,7 @@
     function NxHeader(NxDialogsService, cloudApi, account, $location, $route,
                       systemsProvider, nxConfigService, $rootScope) {
 
-<<<<<<< HEAD
         const CONFIG = nxConfigService.getConfig();
-=======
-        const CONFIG = configService.config;
-    
-        function isActive(val) {
-            var currentPath = $location.path();
-            return currentPath.indexOf(val) >= 0;
-        }
->>>>>>> 351a587f
 
         return {
             restrict   : 'E',
@@ -31,7 +22,7 @@
                 scope.inline = typeof($location.search().inline) !== 'undefined';
 
                 scope.viewHeader = CONFIG.showHeaderAndFooter;
-                
+
                 $rootScope.$on('nx.layout.header', function (event, opt) {
                     // An event to control visibility of the header
                     // ... i.e. when in view camera in embed
@@ -50,22 +41,6 @@
                 };
 
                 scope.systemsProvider = systemsProvider;
-<<<<<<< HEAD
-                scope.$watch('systemsProvider.systems', function () {
-                    scope.systems = scope.systemsProvider.systems;
-                    scope.singleSystem = (scope.systems.length === 1);
-                    scope.systemCounter = scope.systems.length;
-
-                    updateActiveSystem();
-                });
-
-
-                function isActive(val) {
-                    return $location.path().indexOf(val) >= 0;
-                }
-
-=======
->>>>>>> 351a587f
                 scope.active = {};
                 // scope.activeSystem = {};
 
