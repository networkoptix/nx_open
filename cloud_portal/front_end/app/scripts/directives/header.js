--- conflicted
+++ resolved
@@ -20,8 +20,6 @@
             link       : function (scope) {
                 scope.config = CONFIG;
                 scope.inline = typeof($location.search().inline) !== 'undefined';
-<<<<<<< HEAD
-=======
 
                 scope.viewHeader = CONFIG.showHeaderAndFooter;
 
@@ -30,7 +28,6 @@
                     // ... i.e. when in view camera in embed
                     scope.viewHeader = !opt.state;
                 });
->>>>>>> b2eed147
 
                 if (scope.inline) {
                     $('body').addClass('inline-portal');
@@ -54,12 +51,7 @@
 
 
                 function isActive(val) {
-<<<<<<< HEAD
                     return $location.path().indexOf(val) >= 0;
-=======
-                    var currentPath = $location.path();
-                    return currentPath.indexOf(val) >= 0;
->>>>>>> b2eed147
                 }
 
                 scope.active = {};
