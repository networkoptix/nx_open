--- conflicted
+++ resolved
@@ -14,10 +14,9 @@
             user   = {};
 
         return {
-<<<<<<< HEAD
             restrict   : 'E',
             templateUrl: CONFIG.viewsDir + 'components/footer.html',
-            link       : function (scope, element, attrs) {
+            link       : function (scope) {
                 scope.viewFooter = true;
                 scope.canViewHistory = false;
 
@@ -33,11 +32,6 @@
                     // ... i.e. when in "View" the server has list of cameras
                     scope.viewFooter = !state;
                 });
-=======
-            restrict: 'E',
-            templateUrl: Config.viewsDir + 'components/footer.html',
-            link: function (scope) {
->>>>>>> fe370500
             }
         }
     }
