(function () {

    'use strict';

//http://stackoverflow.com/questions/28045427/angularjs-custom-directive-with-input-element-pass-validator-from-outside
    angular
        .module('cloudApp')
        .directive('passwordInput', ['cloudApi', 'languageService', 'nxConfigService',
            function (cloudApi, languageService, nxConfigService) {

                var CONFIG = nxConfigService.getConfig();

                function loadCommonPasswords () {
                    if (!CONFIG.commonPasswordsList) {
                        cloudApi.getCommonPasswords()
                            .then(function (data) {
                                CONFIG.commonPasswordsList = data.data;
                            });
                    }
                }

                function checkComplexity (value) {
                    var classes = [
                        '[0-9]+',
                        '[a-z]+',
                        '[A-Z]+',
                        '[\\W_]+'
                    ];

                    var classesCount = 0;

                    for (var i = 0; i < classes.length; i++) {
                        var classRegex = classes[i];
                        if (new RegExp(classRegex).test(value)) {
                            classesCount++;
                        }
                    }

                    return classesCount;
                }

                return {
                    restrict   : 'E',
                    templateUrl: CONFIG.viewsDir + 'components/password-input.html',
                    require    : 'ngModel',
                    scope      : {
                        ngModel: '=',
                        name   : '=',
                        id     : '=',
                        complex: '=',
                        label  : '=',
                        form   : '='
                    },
                    link       : function (scope, elm) {
                        scope.fairPassword = true;
                        scope.lang = languageService.lang;
                        scope.config = CONFIG;

<<<<<<< HEAD
                        loadCommonPasswords(); // Load most common passwords

                        scope.$watch('ngModel', function (value) {
                            scope.fairPassword = checkComplexity(value) < CONFIG.passwordRequirements.strongClassesCount;
                        });

                    }
                };
            }]);
=======
                loadCommonPasswords(); // Load most common passwords
                
                scope.untouch = function () {
                    var name = elm[0].id.replace(/'/g, '');
                    scope.form[name].$setUntouched();
                };
                
                scope.$watch('ngModel', function(value){
                    scope.fairPassword = checkComplexity(value) < configService.config.passwordRequirements.strongClassesCount;
                });
            }
        };
    }]);
>>>>>>> 72b28dc2
})();<|MERGE_RESOLUTION|>--- conflicted
+++ resolved
@@ -56,29 +56,17 @@
                         scope.lang = languageService.lang;
                         scope.config = CONFIG;
 
-<<<<<<< HEAD
-                        loadCommonPasswords(); // Load most common passwords
+                loadCommonPasswords(); // Load most common passwords
 
-                        scope.$watch('ngModel', function (value) {
-                            scope.fairPassword = checkComplexity(value) < CONFIG.passwordRequirements.strongClassesCount;
-                        });
-
-                    }
-                };
-            }]);
-=======
-                loadCommonPasswords(); // Load most common passwords
-                
                 scope.untouch = function () {
                     var name = elm[0].id.replace(/'/g, '');
                     scope.form[name].$setUntouched();
                 };
-                
+
                 scope.$watch('ngModel', function(value){
-                    scope.fairPassword = checkComplexity(value) < configService.config.passwordRequirements.strongClassesCount;
+                    scope.fairPassword = checkComplexity(value) < CONFIG.passwordRequirements.strongClassesCount;
                 });
             }
         };
     }]);
->>>>>>> 72b28dc2
 })();