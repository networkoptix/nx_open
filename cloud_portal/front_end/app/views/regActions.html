<ng-include ng-if="!register.success && !registerSuccess && session.fromClient" src="$root.C.viewsDir + 'static/register-intro.html'"></ng-include>
<div class="container auth-hidden">
    <h1 class="process-success" ng-if="(register.success || registerSuccess) && !activated">
        Account is created. <br>Confirmation message is sent to <br>{{account.email}}
    </h1>

    <h1 class="process-success" ng-if="(register.success || registerSuccess) && activated">
        Account is successfully created.
    </h1>

    <form name="registerForm" class="form-horizontal" ng-if="!register.success && !registerSuccess" ng-init="setRegisterForm(this)" novalidate autocomplete="off">
        <h1 ng-if="!session.fromClient">Create account</h1>

        <!-- special hack to prevent autocompletion -->
        <input type="text" style="display:none">
        <input type="password" style="display:none">
        <!-- /end of special hack -->

        <div class="form-group" validate-field>
            <label for="firstName" class="col-sm-4 control-label">First name</label>
            <div class="col-sm-4">
                <input type="text" class="form-control" ng-model="account.firstName" id="firstName" maxlength="255"
                       required
 name="firstName" autocomplete="off" autofocus>
            </div>
            <div class="col-sm-4">
                <span class="help-block" ng-if="registerForm.firstName.$touched && registerForm.firstName.$error.required">First name is required.</span>
            </div>
        </div>
        <div class="form-group" validate-field>
            <label for="lastName"  class="col-sm-4 control-label">Last name</label>
            <div class="col-sm-4">
                <input type="text" class="form-control" ng-model="account.lastName" id="lastName" maxlength="255"
                       required
 name="lastName" autocomplete="off">
            </div>
            <div class="col-sm-4">
                <span class="help-block" ng-if="registerForm.lastName.$touched && registerForm.lastName.$error.required">Last name is required.</span>
            </div>
        </div>
        <div class="form-group" validate-field>
            <label for="registerEmail"  class="col-sm-4 control-label">Email</label>
            <div class="col-sm-4">
                <input ng-hide="lockEmail" type="email" class="form-control" ng-model="account.email" id="registerEmail" maxlength="255"
                       name="registerEmail" required autocomplete="off"  validate-email
 ng-change="hideAlreadyExists()">

                <input type="text" ng-if="lockEmail"
                       class="form-control" ng-model="account.email" readonly>
            </div>
            <div class="col-sm-4">
                <div><span class="help-block" ng-if="registerForm.registerEmail.$touched && registerForm.registerEmail.$error.required">Email is required.</span></div>

                <div><span class="help-block" ng-if="registerForm.registerEmail.$touched && registerForm.registerEmail.$error.email">Please, enter a valid Email.</span></div>

<<<<<<< HEAD
                <span class="help-block" ng-if="registerForm.registerEmail.$error.alreadyExists">This Email has been already registered in %PRODUCT_NAME%.</span>
=======
                <div><span class="help-block" ng-if="registerForm.registerEmail.$error.alreadyExists">This Email has been already registered in {{PRODUCT_NAME}}.</span></div>
>>>>>>> 504fb9d0
            </div>
        </div>
        <password-input ng-model="account.password" id="'registerPassword'" label="$root.L.regActions.passwordLabel"></password-input>
        <div class="form-group" >
            <div class="col-sm-offset-4 col-sm-8">
                <div class="checkbox">
                    <label ><input type="checkbox" ng-model="account.subscribe" name="subscribe" id="subscribe"> Subscribe to email newsletters</label>
                </div>
            </div>
        </div>
        <div class="form-group">
            <div class="col-sm-offset-4 col-sm-8">
                <process-button process="register"
                                form="registerForm"
                                class="pull-left"
                                button-text="$root.L.regActions.createAccount"></process-button>
                <div class="small conditions-note">
                    By clicking "Create Account", you agree to
                    <div><a href="/content/eula" target="_blank">Terms and Conditions</a></div>
                </div>
            </div>
        </div>
    </form>

</div><|MERGE_RESOLUTION|>--- conflicted
+++ resolved
@@ -53,11 +53,7 @@
 
                 <div><span class="help-block" ng-if="registerForm.registerEmail.$touched && registerForm.registerEmail.$error.email">Please, enter a valid Email.</span></div>
 
-<<<<<<< HEAD
-                <span class="help-block" ng-if="registerForm.registerEmail.$error.alreadyExists">This Email has been already registered in %PRODUCT_NAME%.</span>
-=======
-                <div><span class="help-block" ng-if="registerForm.registerEmail.$error.alreadyExists">This Email has been already registered in {{PRODUCT_NAME}}.</span></div>
->>>>>>> 504fb9d0
+                <div><span class="help-block" ng-if="registerForm.registerEmail.$error.alreadyExists">This Email has been already registered in %PRODUCT_NAME%.</span></div>
             </div>
         </div>
         <password-input ng-model="account.password" id="'registerPassword'" label="$root.L.regActions.passwordLabel"></password-input>
