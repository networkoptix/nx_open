<ng-include ng-if="!register.success && !registerSuccess && session.fromClient" src="$root.C.viewsDir + 'static/register-intro.html'"></ng-include>
<div class="container auth-hidden">
    <h1 class="process-success d-flex align-items-center flex-column mt-5"
        ng-if="(register.success || registerSuccess) && !activated">
        <span>Account is created.</span>
        <span>Confirmation message is sent to</span>
        <span><strong>{{account.email}}</strong></span>
    </h1>

    <h1 class="process-success d-flex align-items-center flex-column mt-5"
        ng-if="(register.success || registerSuccess) && activated">
        <span>Account is successfully created.</span>
    </h1>

    <form name="registerForm" class="form-horizontal" ng-if="!register.success && !registerSuccess" ng-init="setRegisterForm(this)" novalidate autocomplete="off">
        <h1 ng-if="!session.fromClient">Create account</h1>

        <!-- special hack to prevent autocompletion -->
        <input type="text" style="display:none">
        <input type="password" style="display:none">
        <!-- /end of special hack -->

        <div class="form-group row" validate-field>
            <label for="firstName" class="col-md-4 text-left text-md-right control-label">First name</label>
            <div class="col-md-4">
                <input type="text" class="form-control"
                       ng-model="account.firstName" id="firstName" maxlength="255"
                       required name="firstName" autocomplete="off" autofocus>
            </div>
            <div class="col-md-4">
                <span class="help-block input-error" ng-if="registerForm.firstName.$touched && registerForm.firstName.$error.required">First name is required</span>
            </div>
        </div>
        <div class="form-group row" validate-field>
            <label for="lastName"  class="col-md-4 text-left text-md-right control-label">Last name</label>
            <div class="col-md-4">
                <input type="text" class="form-control"
                       ng-model="account.lastName" id="lastName" maxlength="255"
                       required name="lastName" autocomplete="off">
            </div>
            <div class="col-md-4">
                <span class="help-block input-error" ng-if="registerForm.lastName.$touched && registerForm.lastName.$error.required">Last name is required</span>
            </div>
        </div>
        <div class="form-group row" validate-field>
            <label for="registerEmail"  class="col-md-4 text-left text-md-right control-label">Email</label>
            <div class="col-md-4">
                <input ng-hide="lockEmail" type="email" class="form-control"
                       ng-model="account.email" id="registerEmail" maxlength="255"
                       name="registerEmail" required autocomplete="off"  validate-email
                        ng-change="hideAlreadyExists()">

                <input type="text" ng-if="lockEmail"
                       class="form-control" ng-model="account.email" readonly>
            </div>
            <div class="col-md-4">
                <div><span class="help-block input-error" ng-if="registerForm.registerEmail.$touched && registerForm.registerEmail.$error.required">Email is required</span></div>
                <div><span class="help-block input-error" ng-if="registerForm.registerEmail.$touched && registerForm.registerEmail.$error.email">Please enter a valid Email</span></div>
                <div><span class="help-block input-error" ng-if="registerForm.registerEmail.$error.alreadyExists">This Email has been already registered in %PRODUCT_NAME%</span></div>
            </div>
        </div>

        <password-input ng-model="account.password" id="'registerPassword'" label="$root.L.regActions.passwordLabel"></password-input>

        <div class="form-group" validate-field>
<<<<<<< HEAD
            <div class="offset-md-4 col-md-8">
=======
            <div class="col-sm-offset-4 col-sm-4">
>>>>>>> 06f41038
                <div class="checkbox">
                    <label>
                        <input type="checkbox" ng-model="account.accept" name="accept" id="accept" required>
                        I agree to the <a href="/content/eula" target="_blank">Terms and Conditions</a> and
                        <a href="%PRIVACY_LINK%" target="_blank">Privacy policy</a>
                    </label>
                    <p class="form-control-static" ng-if="registerForm.accept.$touched && registerForm.accept.$error.required">
                        Please review and agree to the Terms and Conditions and Privacy policy in order to proceed
                    </p>
                </div>
            </div>
        </div>
        <div class="form-group">
            <div class="offset-md-4 col-md-8">
                <process-button process="register"
                                form="registerForm"
                                class="float-left"
                                button-text="$root.L.regActions.createAccount"></process-button>
            </div>
        </div>
    </form>

</div><|MERGE_RESOLUTION|>--- conflicted
+++ resolved
@@ -63,11 +63,7 @@
         <password-input ng-model="account.password" id="'registerPassword'" label="$root.L.regActions.passwordLabel"></password-input>
 
         <div class="form-group" validate-field>
-<<<<<<< HEAD
-            <div class="offset-md-4 col-md-8">
-=======
-            <div class="col-sm-offset-4 col-sm-4">
->>>>>>> 06f41038
+            <div class="offset-sm-4 col-md-4">
                 <div class="checkbox">
                     <label>
                         <input type="checkbox" ng-model="account.accept" name="accept" id="accept" required>
