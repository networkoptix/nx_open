--- conflicted
+++ resolved
@@ -59,20 +59,11 @@
                 <div><span class="help-block input-error" ng-if="registerForm.registerEmail.$error.alreadyExists">This Email has been already registered in %PRODUCT_NAME%</span></div>
             </div>
         </div>
+
         <password-input ng-model="account.password" id="'registerPassword'" label="$root.L.regActions.passwordLabel"></password-input>
-<<<<<<< HEAD
-        <div class="form-group" >
+
+        <div class="form-group" validate-field>
             <div class="offset-md-4 col-md-8">
-                <label class="checkbox">Subscribe to email newsletters
-                    <input type="checkbox" checked="checked"
-                           ng-model="account.subscribe"
-                           name="subscribe"
-                           id="subscribe">
-                    <span class="checkmark"></span>
-                </label>
-=======
-        <div class="form-group" validate-field>
-            <div class="col-sm-offset-4 col-sm-8">
                 <div class="checkbox">
                     <label>
                         <input type="checkbox" ng-model="account.accept" name="accept" id="accept" required>
@@ -83,7 +74,6 @@
                         Please review and agree to the Terms and Conditions and Privacy policy in order to proceed
                     </p>
                 </div>
->>>>>>> ab8031ac
             </div>
         </div>
         <div class="form-group">
