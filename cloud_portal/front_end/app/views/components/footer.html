--- conflicted
+++ resolved
@@ -7,10 +7,7 @@
                 </li>
                 <li><a href="/content/about">About <span class="product-name">%PRODUCT_NAME%</span></a></li>
                 <li><a href="/download">Download %VMS_NAME%</a></li>
-<<<<<<< HEAD
                 <li><a href="/integrations">Integrations</a></li>
-=======
->>>>>>> 2588123c
                 <li><a href="%SUPPORT_LINK%" target="_blank">Support</a></li>
                 <li><a href="/content/eula">Terms</a></li>
                 <li><a href="%PRIVACY_LINK%">Privacy</a></li>
