--- conflicted
+++ resolved
@@ -19,15 +19,6 @@
         </h1>
     </div>
 
-<<<<<<< HEAD
-    <div ng-if="!data.activateCode && !activationSuccess">
-        <h1 class="process-success" ng-if="!activate.success">
-            Account is already activated or confirmation code is incorrect
-        </h1>
-    </div>
-
-=======
->>>>>>> 1dd9c18e
     <div ng-if="reactivatingSuccess">
         <h1 class="process-success">
             Password reset instructions have been to your Email
