<div class="container auth-visible" process-loading="gettingSystems" ng-if="systems">
    <ng-include ng-if="!systems.length" src="Config.viewsDir + 'static/no-systems.html'"></ng-include>

    <div class="search-block row border-bottom" ng-if="showSearch">
        <div class="col-sm-9 col-md-8 col-lg-6 input-overlay">
            <span class="form-control-static input-overlay-left"><span class="glyphicon glyphicon-search"></span></span>
            <a href="" ng-if="search.value" ng-click="search.value=''" class="form-control-static input-overlay-right"><span class="glyphicon glyphicon-remove"></span></a>
            <input type="text"
                   class="form-control"
                   ng-model="search.value"
                   ng-model-options="{ updateOn: 'default', debounce: 500 }"
                   placeholder="Search" >
        </div>
    </div>

    <div ng-if="systems.length" >
<<<<<<< HEAD
        <h1 class="p-0">{{search.value && filtered.length}} <span translate>Systems</span> {{search.value && 'found'}}</h1>
        <div class="row">
            <div ng-repeat="system in systems | filter:searchSystems as filtered" class="col-sm-12 col-md-6 col-lg-4 col-xl-3 mb-3 mb-lg-0 system-button">
=======
        <h1 class="p-0">{{search.value && filtered.length}}&nbsp;<span translate>Systems</span>&nbsp;{{search.value && 'found'}}</h1>
        <div class="row">
            <div ng-repeat="system in systems | filter:searchSystems as filtered track by system.id" class="col-sm-12 col-md-6 col-lg-4 col-xl-3 mb-3 mb-lg-0 system-button">
>>>>>>> b24a7254
                <div class="card card-condensed hoverable">
                    <div class="card-body" ng-click="openSystem(system)">
                        <h2 ng-bind-html="system.name | escape | highlight:search.value"></h2>
                        <span class="user-name" ng-bind-html="getSystemOwnerName(system, account.email) | escape | highlight:search.value"></span>

                        <span style="margin-top: 24px;"
                              class="badge badge-info"
                              ng-if="system.stateOfHealth != Config.systemStatuses.onlineStatus"
                              ng-class="Config.systemStatuses[system.stateOfHealth].style || Config.systemStatuses.default.style"
                              ng-bind-html="Lang.systemStatuses[system.stateOfHealth] || system.stateOfHealth | escape | highlight:search.value">
                        </span>

                        <open-client-button
                                ng-if="system.stateOfHealth == Config.systemStatuses.onlineStatus"
                                system="system">
                        </open-client-button>
                    </div>
                </div>
            </div>
        </div>
    </div>
</div><|MERGE_RESOLUTION|>--- conflicted
+++ resolved
@@ -14,15 +14,9 @@
     </div>
 
     <div ng-if="systems.length" >
-<<<<<<< HEAD
-        <h1 class="p-0">{{search.value && filtered.length}} <span translate>Systems</span> {{search.value && 'found'}}</h1>
-        <div class="row">
-            <div ng-repeat="system in systems | filter:searchSystems as filtered" class="col-sm-12 col-md-6 col-lg-4 col-xl-3 mb-3 mb-lg-0 system-button">
-=======
         <h1 class="p-0">{{search.value && filtered.length}}&nbsp;<span translate>Systems</span>&nbsp;{{search.value && 'found'}}</h1>
         <div class="row">
             <div ng-repeat="system in systems | filter:searchSystems as filtered track by system.id" class="col-sm-12 col-md-6 col-lg-4 col-xl-3 mb-3 mb-lg-0 system-button">
->>>>>>> b24a7254
                 <div class="card card-condensed hoverable">
                     <div class="card-body" ng-click="openSystem(system)">
                         <h2 ng-bind-html="system.name | escape | highlight:search.value"></h2>
