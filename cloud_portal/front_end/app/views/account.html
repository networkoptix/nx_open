
<div class="container" ng-if="accountMode">
    <h1>Account</h1>
    <form name="accountForm" class="form-horizontal" novalidate>

        <div class="form-group row">
            <label class="col-md-4 text-left text-md-right control-label">Email</label>
            <div class="col-md-4">
                <input type="text"  class="form-control" ng-model="account.email" readonly>
            </div>
        </div>

        <div class="form-group row" validate-field>
            <label for="firstName" class="col-md-4 text-left text-md-right control-label">First name</label>
            <div class="col-md-4">
                <input type="text" class="form-control" ng-model="account.first_name" name="firstName" id="firstName" maxlength="255" required>
            </div>
            <div class="col-md-4">
                <span class="help-block input-error" ng-if="accountForm.firstName.$touched && accountForm.firstName.$error.required">First name is required</span>
            </div>
        </div>
        <div class="form-group row" validate-field>
            <label for="lastName" class="col-md-4 text-left text-md-right control-label">Last name</label>
            <div class="col-md-4">
                <input type="text" class="form-control" ng-model="account.last_name" name="lastName" id="lastName" maxlength="255"  required>
            </div>
            <div class="col-md-4">
                <span class="help-block input-error" ng-if="accountForm.lastName.$touched && accountForm.lastName.$error.required">Last name is required</span>
            </div>
        </div>
        <div class="form-group row" validate-field>
            <label for="lastName" class="col-md-4 text-left text-md-right control-label">Language</label>
            <div class="col-md-4">
                <nx-language-select account-mode="true"></nx-language-select>
                <!--<language-select account-mode="true" ng-model="account.language"></language-select>-->
            </div>
            <div class="col-md-4">
            </div>
        </div>

<<<<<<< HEAD
        <div class="form-group row">
            <div class="offset-md-4 col-md-6">
                <label class="checkbox">Subscribe to Email newsletters
                    <input type="checkbox" checked="checked"
                           ng-model="account.subscribe"
                           name="subscribe"
                           id="subscribe">
                    <span class="checkmark"></span>
                </label>
            </div>
        </div>

        <div class="form-group row">
            <div class="offset-md-4 col-md-4">
=======
        <div class="form-group">
            <div class="col-sm-offset-4 col-sm-4">
>>>>>>> a2712fd4
                <process-button process="save"
                                form="accountForm"
                                button-text="lang.account.saveChanges"></process-button>
            </div>
        </div>
    </form>
</div>

<div class="container" ng-if="passwordMode" >
    <h1>Change Password</h1>
    <form name="passwordForm" class="form-horizontal" novalidate>
        <div class="form-group row" validate-field>
            <label for="password"  class="col-md-4 text-left text-md-right control-label">Current password</label>
            <div class="col-md-4">
                <input type="password" class="form-control"
                       ng-model="pass.password"
                       name="password"
                       id="password" required>
            </div>
            <div class="col-md-4">
                <span class="help-block input-error" ng-if="passwordForm.password.$touched && passwordForm.password.$error.required">Current password is required</span>
            </div>
        </div>

        <password-input ng-model="pass.newPassword"
                        id="'newPassword'"
                        form="passwordForm"
                        label="lang.account.newPasswordLabel">
        </password-input>

        <div class="form-group row">
            <div class="offset-md-4 col-md-4">
                <process-button process="changePassword"
                                form="passwordForm"
                                button-text="lang.account.changePassword">
                </process-button>
            </div>
        </div>
    </form>
</div><|MERGE_RESOLUTION|>--- conflicted
+++ resolved
@@ -37,29 +37,12 @@
             <div class="col-md-4">
             </div>
         </div>
-
-<<<<<<< HEAD
-        <div class="form-group row">
-            <div class="offset-md-4 col-md-6">
-                <label class="checkbox">Subscribe to Email newsletters
-                    <input type="checkbox" checked="checked"
-                           ng-model="account.subscribe"
-                           name="subscribe"
-                           id="subscribe">
-                    <span class="checkmark"></span>
-                </label>
-            </div>
-        </div>
-
         <div class="form-group row">
             <div class="offset-md-4 col-md-4">
-=======
-        <div class="form-group">
-            <div class="col-sm-offset-4 col-sm-4">
->>>>>>> a2712fd4
                 <process-button process="save"
                                 form="accountForm"
-                                button-text="lang.account.saveChanges"></process-button>
+                                button-text="lang.account.saveChanges">
+                </process-button>
             </div>
         </div>
     </form>
