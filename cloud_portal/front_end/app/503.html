--- conflicted
+++ resolved
@@ -36,18 +36,7 @@
 
 <div class="jumbotron error-page">
     <img src="/static/images/503.png"  srcset="/static/images/503@2x.png 2x">
-<<<<<<< HEAD
-    <h1>%PRODUCT_NAME% is under maintenance</h1>
-    <p>
-        New better version will be online soon!
-    </p>
-    <p>
-        Your %VMS_NAME% system is still recording and<br> you can connect there using <a href="%DOWNLOAD_LINK%">our apps</a>
-    </p>
-=======
-    %BLOCK_CONTENT%
->>>>>>> 15dc3c6a
-
+    %CONTENT%
 </div>
 
 
