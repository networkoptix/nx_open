'use strict';

/*
    Tests cheat-sheet:

    Use x to disable suit or case, e.g.
    xdescribe - to disable all specs in the suit
    xit - to disable one spec

    Use f to run only one suit or case, e.g.
    fdescribe  - to run only this suit
    fit - to run only this spec
 */

var Helper = function () {
    var AlertSuite = require('./alerts_check.js');
    this.alert = new AlertSuite();

    var h = this;

    this.basePassword = 'qweasd123';
    this.systemLink = '/b28cdf85-8d69-4180-a123-99acce63cb70';
    this.systemName = 'ek-U16';

    this.get = function (opt_url) {
        var url = opt_url || '/';
        browser.get(url);
        browser.waitForAngular();
    };
    this.urls = {
        homepage: '/',
        account: '/account',
        password_change: '/account/password',
        systems: '/systems',
        register: '/register',
        restore_password: '/restore_password'
    };
    this.navigateBack = function (){
        browser.navigate().back();
        browser.waitForAngular();
    };

    this.getSysPage = function(systemLink) {
        this.get(this.urls.systems + systemLink);
    };

    this.getParentOf = function(field) {
        return field.element(by.xpath('..'));
    };

    this.forms = {
        login: {
            openLink: element(by.linkText('Log in')),
            dialog: element(by.css('.modal-dialog')),
            emailInput: element(by.css('.modal-dialog')).element(by.model('auth.email')),
            passwordInput: element(by.css('.modal-dialog')).element(by.model('auth.password')),
            submitButton: element(by.css('.modal-dialog')).element(by.buttonText('Log in')),
            forgotPasswordLink: element(by.css('.modal-dialog')).element(by.linkText('Forgot password?')),
            messageLoginLink: element(by.css('h1')).element(by.linkText('Log in'))
        },
        register: {
            triggerRegisterButton: element(by.linkText('Create Account')),
            firstNameInput: element(by.model('account.firstName')),
            lastNameInput: element(by.model('account.lastName')),
            emailInput: element(by.model('account.email')),
            passwordGroup: element(by.css('password-input')),
            passwordInput: element(by.css('password-input')).element(by.css('input[type=password]')),
            submitButton: element(by.css('[form=registerForm]')).element(by.buttonText('Create Account'))
        },
        account: {
            firstNameInput: element(by.model('account.first_name')),
            lastNameInput: element(by.model('account.last_name')),
            submitButton: element(by.css('[form=accountForm]')).element(by.buttonText('Save'))
        },
        share: {
            shareButton: element(by.partialButtonText('Share')),
            emailField: element(by.model('user.email')),
            roleField: element(by.model('user.role')),
            submitButton: element(by.css('process-button')).element(by.buttonText('Share'))
        },
        logout: {
            navbar: element(by.css('header')).element(by.css('.navbar')),
            dropdownToggle: element(by.css('header')).element(by.css('.navbar')).element(by.css('.dropdown-toggle')),
            dropdownMenu: element(by.css('header')).element(by.css('.navbar')).element(by.css('[uib-dropdown-menu]')),
            logoutLink: element(by.css('header')).element(by.css('.navbar')).element(by.linkText('Log out')),
            alreadyLoggedIn: element(by.cssContainingText('.modal-dialog', 'You are already logged in')),
            logOut: element(by.buttonText('Log out'))
        },
        restorePassEmail: {
            emailInput: element(by.model('data.email')),
            emailInputWrap: element(by.model('data.email')).element(by.xpath('../..')),
            submitButton: element(by.buttonText('Reset Password'))
        },
        restorePassPassword: {
            passwordInput: element(by.model('data.newPassword')).element(by.css('input[type=password]')),
            submitButton: element(by.buttonText('Save password')),
            messageLoginLink: element(by.css('h1')).element(by.linkText('Log in'))
        }
    };

    // Get valid email with random number between 10000 and 100000
    this.getRandomEmail = function() {
        var randomNumber = Math.floor((Math.random() * 100000)+10000); // Random number between 1000 and 10000
        return 'noptixqa+' + randomNumber + '@gmail.com';
    };
    // Get valid email with random number between 10000 and 100000
    this.getRandomEmailWith = function(addition) {
        var randomNumber = Math.floor((Math.random() * 100000)+10000); // Random number between 1000 and 10000
        var email = 'noptixqa+'+ addition + randomNumber + '@gmail.com';
        console.log(email);
        return email;
    };
    //this.userEmail = 'noptixqa+owner@gmail.com';
    this.userEmail = 'noptixqa+1@gmail.com'; // valid existing email
    this.userEmail2 = 'noptixqa+2@gmail.com';
    this.userEmailWrong = 'nonexistingperson@gmail.com';

    this.userEmailOwner = 'noptixqa+owner@gmail.com';
    this.userEmailAdmin = 'noptixqa+admin@gmail.com';
    this.userEmailViewer = 'noptixqa+viewer@gmail.com';
    this.userEmailAdvViewer = 'noptixqa+advviewer@gmail.com';
    this.userEmailLiveViewer = 'noptixqa+liveviewer@gmail.com';
    this.userEmailCustom = 'noptixqa+custom@gmail.com';
    this.userEmailNoPerm = 'noptixqa+noperm@gmail.com';

    this.roles = {
        owner: 'Owner',
        admin: 'Administrator',
        viewer: 'Viewer',
        advViewer: 'Advanced Viewer',
        liveViewer: 'Live Viewer',
        custom: 'Custom'
    };

    this.userFirstName = 'TestFirstName';
    this.userLastName = 'TestLastName';

    this.userPassword = this.basePassword;
    this.userPasswordNew = 'qweasd123qwe';
    this.userPasswordWrong = 'qweqwe123';

    this.userNameCyrillic = 'Кенгшщзх';
    this.userNameSmile = '☠☿☂⊗⅓∠∩λ℘웃♞⊀☻★';
    this.userNameHierog = '您都可以享受源源不絕的好禮及優惠';
    this.userPasswordSymb = '~!@#$%^&*()_:";\'{}[]+<>?,./qweasdzxc';
    this.userPasswordTm = 'qweasdzxc123®™';

    this.inputLong300 = 'QWErtyuiopasdfghhkljzxcvbnmqwertyuiopasdfghhkl' +
        'jzxcvbnmqwertyuiopasdfghhkljzxcvbnmqwertyuiopasdfghhkljzxcvbnm' +
        'qwertyuiopasdfghhkljzxcvbnmqwertyuiopasdfghhkljzxcvbnmqwertyui' +
        'opasdfghhkljzxcvbnmqwertyuiopasdfghhkljzxcvbnmqwertyuiopasdfgh' +
        'hkljzxcvbnmqwertyuiopasdfghhkljzxcvbnmqwertyuiopasdfghhkljzxcvbnmyy';
    this.inputLongCut = this.inputLong300.substr(0, 255);

    this.inputSymb = '|`~-=!@#$%^&*()_:\";\'{}[]+<>?,./';

    this.userPasswordCyrillic = 'йцуфывячс';
    this.userPasswordSmile = '☠☿☂⊗⅓∠∩λ℘웃♞⊀☻★';
    this.userPasswordHierog = '您都可以享受源源不絕的好禮及優惠';
    this.userPasswordWrong = 'qweqwe123';

    this.loginSuccessElement = element(by.cssContainingText('a','Systems')); // some element on page, that is only visible when user is authenticated
    this.loginNoSysSuccessElement = element(by.cssContainingText('span','You have no systems connected to')); // some element on page, that is only visible when user is authenticated
    this.loginSysPageSuccessElement = element(by.cssContainingText('h2','Users')); // some element on page, that is only visible when user is authenticated
    this.loginSysPageClosedSuccessElement = element(by.cssContainingText('.no-data-panel-body','You do not have access to the system information.')); // some element on page, that is only visible when user is authenticated
    //this.loggedOutElement = element(by.css('.container.ng-scope')).all(by.css('.auth-hidden')).first(); // some element on page visible to not auth user
    this.htmlBody = element(by.css('body'));

    this.checkElementFocusedBy = function(element, attribute) {
        expect(element.getAttribute(attribute)).toEqual(browser.driver.switchTo().activeElement().getAttribute(attribute));
    };

    this.login = function(email, password) {
        var loginButton = h.forms.login.openLink;

        h.get(h.urls.homepage);
        browser.sleep(500);

        loginButton.click();

        this.loginFromCurrPage(email, password);

        //TODO: rewrite using OR condition
        // Check that element that is visible only for authorized user is displayed on page
        return h.loginSuccessElement.isPresent().then( function (isPresent) {
            if (!isPresent) {
                h.loginNoSysSuccessElement.isPresent().then( function (isPresent) {
                    if (!isPresent) {
                        h.loginSysPageSuccessElement.isPresent().then( function (isPresent) {
                            if (!isPresent) {
                                h.loginSysPageClosedSuccessElement.isPresent().then( function (isPresent) {
                                    if (!isPresent) {
                                        return protractor.promise.rejected('Login failed');
                                    }
                                });
                            }
                        });
                    }
                });
            }
        });
    };

    this.loginToSystems = function(email, password) {
        this.login(email, password);
        browser.get('/systems');
    };

    this.loginFromCurrPage = function(email, password) {
        var usrEmail = email || this.userEmail;
        var usrPassword = password || this.userPassword;

        h.forms.login.emailInput.sendKeys(usrEmail);
        h.forms.login.passwordInput.sendKeys(usrPassword);
        h.forms.login.submitButton.click();
        browser.sleep(2000);
    };

    this.logout = function() {

        expect(h.forms.logout.dropdownToggle.isPresent()).toBe(true);
        h.forms.logout.dropdownToggle.getText().then(function(text) {
            if(h.isSubstr(text, 'noptixqa')) {
                h.forms.logout.dropdownToggle.click().then(function () {
                    h.forms.logout.logoutLink.click();
                });

                browser.sleep(500);

                // Check that element that is visible only for authorized user is NOT displayed on page
                //TODO: find out why it fails
                //expect(h.loginSuccessElement.isPresent()).toBe(false);
            }
            else {
                console.log('FAILED TO LOG OUT: user is already logged out');
            }
        });
    };

    this.sleepInIgnoredSync = function(timeout) {
        browser.ignoreSynchronization = true;
        browser.sleep(timeout);
        browser.ignoreSynchronization = false;
    };

    this.fillRegisterForm = function(firstName, lastName, email, password) {
        var userFistName = firstName || this.userFirstName;
        var userLastName = lastName || this.userLastName;
        var userEmail = email || this.getRandomEmail();
        var userPassword = password || this.userPassword;

        // Log out if logged in
        h.checkPresent(h.forms.logout.alreadyLoggedIn).then( function () {
            h.forms.logout.logOut.click()
        }, function () {});

        h.forms.register.firstNameInput.sendKeys(userFistName);
        h.forms.register.lastNameInput.sendKeys(userLastName);
        h.forms.register.emailInput.sendKeys(userEmail);
        h.forms.register.passwordInput.sendKeys(userPassword);

        h.forms.register.submitButton.click();
    };

    this.register = function(firstName, lastName, email, password) {
        var deferred = protractor.promise.defer();
        var alreadyRegisteredText = 'This email address has been already registered in';
        var alreadyRegisteredElement = element(by.cssContainingText('.help-block', alreadyRegisteredText));

        h.get(h.urls.register);

        h.fillRegisterForm(firstName, lastName, email, password);
        h.alert.successMessageElem.isPresent().then(function (isPresent) {
            if(isPresent) {
                expect(h.alert.successMessageElem.getText()).toContain(h.alert.alertMessages.registerSuccess);
                deferred.fulfill();
            }
            else {
                alreadyRegisteredElement.isDisplayed().then( function (isDisplayed) {
                    if (isDisplayed) {
                        //console.log('Registration failed: user is already registered. Continue without failing test.');
                        deferred.reject('Registration failed: user is already registered. Continue without failing test.');
                    }
                    else deferred.reject('Registration failed, or wrong success message is shown');
                });
            }
        });

        return deferred.promise;
    };

    this.getUrlFromEmail = function(email, userEmail, subject, where) {
        expect(email.subject).toContain(subject);
        expect(email.headers.to).toEqual(userEmail);

        // extract registration token from the link in the email message
        var pattern = new RegExp(where + '/([\\w=]+)', 'g');
        var regCode = pattern.exec(email.html)[1];
        console.log(regCode);
        return ('/' + where + '/' + regCode); // url
    };

    this.getUrlFromEmailAndCheckPortal = function(email, portalText, userEmail, subject, where) {
        expect(email.subject).toContain(subject);
        expect(email.subject).toContain(portalText);
        expect(email.headers.to).toEqual(userEmail);

        // extract registration token from the link in the email message
        var pattern = new RegExp(where + '/([\\w=]+)', 'g');
        var regCode = pattern.exec(email.html)[1];
        console.log(regCode);
        return ('/' + where + '/' + regCode); // url
    };

    this.getEmailedLink = function(userEmail, subject, where) {
        var deferred = protractor.promise.defer();

        browser.controlFlow().wait(this.getEmailTo(userEmail, subject).then(function (email) {
            deferred.fulfill(h.getUrlFromEmail(email, userEmail, subject, where));
        }));

        return deferred.promise;
    };

    this.getEmailedLinkCustom = function(userEmail, portalText, subject, where) {
        var deferred = protractor.promise.defer();

        browser.controlFlow().wait(this.getEmailTo(userEmail, subject).then(function (email) {
            deferred.fulfill(h.getUrlFromEmailAndCheckPortal(email, portalText, userEmail, subject, where));
        }));

        return deferred.promise;
    };

    this.createUser = function(firstName, lastName, email, password) {
        var deferred = protractor.promise.defer();
        var userEmail = email || h.getRandomEmail();

        h.register(firstName, lastName, userEmail, password).then(function () {
            h.getEmailedLink(userEmail, h.emailSubjects.register, 'activate').then( function(url) {
                h.get(url);
                expect(h.htmlBody.getText()).toContain(h.alert.alertMessages.registerConfirmSuccess);
                deferred.fulfill(userEmail);
            });
        }, function(errorMessage) { // on reject
            console.log(errorMessage);
<<<<<<< HEAD
=======
            deferred.fulfill(userEmail);
        });

        return deferred.promise;
    };

    this.createUserCustom = function(portalText, firstName, lastName, email, password) {
        var deferred = protractor.promise.defer();
        var userEmail = email || h.getRandomEmail();

        h.register(firstName, lastName, userEmail, password).then(function () {
            h.getEmailedLinkCustom(userEmail, portalText, h.emailSubjects.register, 'activate').then( function(url) {
                h.get(url);
                expect(h.htmlBody.getText()).toContain(h.alert.alertMessages.registerConfirmSuccess);
                deferred.fulfill(userEmail);
            });
        }, function(errorMessage) { // on reject
            console.log(errorMessage);
>>>>>>> f2320c09
            deferred.fulfill(userEmail);
        });

        return deferred.promise;
    };

    this.changeAccountNames = function(firstName, lastName) {
        h.get(h.urls.account);
        h.forms.account.firstNameInput.clear().sendKeys(firstName);
        h.forms.account.lastNameInput.clear().sendKeys(lastName);
        h.forms.account.submitButton.click();

        h.alert.catchAlert( h.alert.alertMessages.accountSuccess, h.alert.alertTypes.success);
    };

    this.shareSystemWith = function(email, role, systemLink) {
        var sharedRole = role || 'Administrator';
        var systemLinkCode = systemLink || h.systemLink;
        var roleOption = h.forms.share.roleField.element(by.cssContainingText('option', sharedRole));

        this.getSysPage(systemLinkCode);
        h.forms.share.shareButton.click();
        h.forms.share.emailField.sendKeys(email);
        h.forms.share.roleField.click();
        roleOption.click();
        h.forms.share.submitButton.click();
        expect(element(by.cssContainingText('td', email)).isPresent()).toBe(true);
    };

    this.emailSubjects = {
        register: "Confirm your account",
        restorePass: "Restore your password",
        share: ""
    };

    this.readPrevEmails = function() {
        var deferred = protractor.promise.defer();
        function onPrevMail(mail) {
            console.log("Open email to: " + mail.headers.to);
            deferred.fulfill(mail);
            notifier.stop();
            notifier.removeListener("mail", onPrevMail);
        }
        notifier.on("mail", onPrevMail);
        notifier.start();
        return deferred.promise;
    };

    this.getEmailTo = function(emailAddress, emailSubject) {
        var deferred = protractor.promise.defer();
        console.log("Waiting for an email...");

        function onMail(mail) {
            if((emailAddress === mail.headers.to) && (mail.subject.includes(emailSubject))) {
                console.log("Catch email to: " + mail.headers.to);
                deferred.fulfill(mail);
                notifier.stop();
                notifier.removeListener("mail", onMail);
                return;
            }
            console.log("Ignore email to: " + mail.headers.to);
        }

        notifier.on("mail", onMail);

        notifier.start();

        return deferred.promise;
    };

    this.restorePassword = function(userEmail, newPassword) {
        var password = newPassword || h.userPassword;
        var email = userEmail || h.userEmail;
        h.forms.restorePassEmail.sendLinkToEmail(email);
        expect(h.alert.successMessageElem.isDisplayed()).toBe(true);
        expect(h.alert.successMessageElem.getText()).toContain(h.alert.alertMessages.restorePassConfirmSent);

        h.getEmailedLink(email, h.emailSubjects.restorePass, 'restore_password').then(function(url) {
            h.get(url);
            h.forms.restorePassPassword.setNewPassword(password);
        });
    };

    this.forms.restorePassEmail.sendLinkToEmail = function(userEmail) {
        h.get(h.urls.restore_password);
        h.forms.restorePassEmail.emailInput.clear().sendKeys(userEmail);
        h.forms.restorePassEmail.submitButton.click();
    };

    this.forms.restorePassPassword.setNewPassword = function(newPassword) {
        var here = h.forms.restorePassPassword;

        // Log out if logged in
        h.checkPresent(h.forms.logout.alreadyLoggedIn).then( function () {
            h.forms.logout.logOut.click()
        }, function () {});

        expect(here.passwordInput.isPresent()).toBe(true);
        here.passwordInput.sendKeys(newPassword);
        here.submitButton.click();
        expect(h.alert.successMessageElem.isDisplayed()).toBe(true);
        expect(h.alert.successMessageElem.getText()).toContain(h.alert.alertMessages.restorePassSuccess);
    };

    this.checkPresent = function(elem) {
        var deferred = protractor.promise.defer();
        elem.isPresent().then( function(isPresent) {
            if(isPresent)   deferred.fulfill();
            else            deferred.reject("Element was not found, but that's expected.");
        });

        return deferred.promise;
    };

    this.waitIfNotPresent = function(element, timeout) {
        var timeoutUsed = timeout || 1000;
        element.isPresent().then( function(isPresent) {
            if(!isPresent) {
                browser.sleep(timeoutUsed);
            }
        })
    };

    this.isSubstr = function(string, substring) {
        if (string.indexOf(substring) > -1) return true;
    };

    var fs = require('fs');

    // writing screen shot to a file
    this.writeScreenShot = function(data, filename) {
        var stream = fs.createWriteStream(filename);

        stream.write(new Buffer(data, 'base64'));
        stream.end();
    }

};

module.exports = Helper;<|MERGE_RESOLUTION|>--- conflicted
+++ resolved
@@ -344,8 +344,6 @@
             });
         }, function(errorMessage) { // on reject
             console.log(errorMessage);
-<<<<<<< HEAD
-=======
             deferred.fulfill(userEmail);
         });
 
@@ -364,7 +362,6 @@
             });
         }, function(errorMessage) { // on reject
             console.log(errorMessage);
->>>>>>> f2320c09
             deferred.fulfill(userEmail);
         });
 
