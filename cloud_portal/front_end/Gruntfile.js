--- conflicted
+++ resolved
@@ -666,19 +666,11 @@
             updateTest:{
                 command: 'cd ../build_scripts; ./build.sh; cd ../../nx_cloud_deploy/cloud_portal; ./make.sh publish cloud-test'
             },
-<<<<<<< HEAD
-            merge:{
-                command: 'hg pull -u; python ../../../devtools/util/merge_dev.py -r vms_3.1; python ../../../devtools/util/merge_dev.py -t vms_3.1; hg push;'
-            },
-            pull:{
-                command: 'hg pull -u; python ../../../devtools/util/merge_dev.py -r vms_3.1; hg push;'
-=======
             pull:{
                 command: 'hg pull -u; python ../../../devtools/util/merge_dev.py -r <%= pull.branch %>'
             },
             push:{
                 command: 'python ../../../devtools/util/merge_dev.py -t <%= push.branch %>'
->>>>>>> c5de247b
             },
             version: {
                 command: 'hg parent > dist/version.txt'
