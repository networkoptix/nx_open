// Generated on 2014-05-29 using generator-angular 0.7.1
'use strict';

// # Globbing
// for performance reasons we're only matching one level down:
// 'test/spec/{,*/}*.js'
// use this if you want to recursively match all subfolders:
// 'test/spec/**/*.js'

module.exports = function (grunt) {

    // Load grunt tasks automatically
    require('load-grunt-tasks')(grunt);


    var cloudHost = 'cloud-dev.hdw.mx';  // 'cloud-local' // For local vagrant
    var cloudPort = 80;

    // Time how long tasks take. Can help when optimizing build times
    require('time-grunt')(grunt);

    grunt.loadNpmTasks('grunt-protractor-webdriver');
    grunt.loadNpmTasks('grunt-protractor-runner');
    grunt.loadNpmTasks('grunt-wiredep');
    grunt.loadNpmTasks('grunt-backstop');
    grunt.loadNpmTasks('grunt-connect-rewrite');

    // Define the configuration for all the tasks
    grunt.initConfig({

        // Project settings
        yeoman: {
            // configurable paths
            app: require('./bower.json').appPath || 'app',
            config: grunt.file.exists('config.json') && grunt.file.readJSON('config.json'),
            dist: 'dist'
        },

        // Automatically inject Bower components into the app
        wiredep: {
            target: {
                src: [
                    '<%= yeoman.app %>/*.html',
                    '<%= yeoman.app %>/index.xsl'
                ],
                ignorePath: '<%= yeoman.app %>/'
            }
        },
        // Watches files for changes and runs tasks based on the changed files
        watch: {
            js: {
                files: ['<%= yeoman.app %>/scripts/**','<%= yeoman.app %>/components/**'],
                tasks: ['newer:jshint:all'],
                options: {
                    livereload: true
                }
            },
            jsTest: {
                files: ['test/spec/{,*/}*.js'],
                tasks: ['newer:jshint:test', 'karma']
            },
            compass: {
                files: ['<%= yeoman.app %>/styles/{,*/}*.{scss,sass}', 'customizations/<%= yeoman.config.customization %>/front_end/{,*/}*.{scss,sass}'],
                tasks: ['compass:server', 'autoprefixer']
            },
            gruntfile: {
                files: ['Gruntfile.js']
            },
            livereload: {
                options: {
                    livereload: '<%= connect.options.livereload %>'
                },
                files: [
                    '<%= yeoman.app %>/**.html',
                    '.tmp/styles/{,*/}*.css',
                    '<%= yeoman.app %>/images/{,*/}*.{png,jpg,jpeg,gif,webp,svg}'
                ]
            }
        },


        // The actual grunt server settings
        connect: {
            options: {
                port: 9000,
                // Change this to '0.0.0.0' to access the server from outside.
                hostname: '0.0.0.0',
                livereload: 35729
            },
            rules: [
                {from: '^((?!\\.).)*$', to: '/index.html'},
                {from: '^/static/lang_.*?/(.*)$', to: '/$1'},
                {from: '^/static/(.*)$', to: '/$1'}
            ],
            proxies: [
                {context: '/gateway/',    host: cloudHost, port: cloudPort},
                {context: '/api/',    host: cloudHost, port: cloudPort},
                {context: '/notifications/',    host: cloudHost, port: cloudPort}/**/
            ],
            livereload: {
                options: {
                    middleware: function (connect, options) {
                        var serveStatic = require('serve-static');
                        if (!Array.isArray(options.base)) {
                              options.base = [options.base];
                        }

                        // Setup the proxy
                        var middlewares = [
                            require('grunt-connect-proxy/lib/utils').proxyRequest,
                            require('grunt-connect-rewrite/lib/utils').rewriteRequest
                            ];

                        // Serve static files.
                        options.base.forEach(function (base) {
                            middlewares.push(serveStatic(base));
                        });


                        // Make directory browse-able.
                        //var directory = options.directory || options.base[options.base.length - 1];
                        //middlewares.push(connect.directory(directory));

                        return middlewares;
                    },
                    open: true,
                    base: [
                        '.tmp',
                        'test',
                        '<%= yeoman.app %>'
                    ]
                }
            },
            test: {
                options: {
                    middleware: function (connect, options) {

                        var serveStatic = require('serve-static');
                        if (!Array.isArray(options.base)) {
                            options.base = [options.base];
                        }

                        // Setup the proxy
                        var middlewares = [require('grunt-connect-proxy/lib/utils').proxyRequest];

                        // Serve static files.
                        options.base.forEach(function (base) {
                            middlewares.push(serveStatic(base));
                        });

                        // Make directory browse-able.
                        // var directory = options.directory || options.base[options.base.length - 1];
                        // middlewares.push(connect.directory(directory));

                        return middlewares;
                    },
                    port: 9000,

                    base: [
                        '.tmp',
                        'test',
                        '<%= yeoman.app %>'
                    ]
                }
            },
            dist: {
                options: {
                    middleware: function (connect, options) {
                        if (!Array.isArray(options.base)) {
                            options.base = [options.base];
                        }

                        // Setup the proxy
                        var middlewares = [require('grunt-connect-proxy/lib/utils').proxyRequest];

                        // Serve static files.
                        options.base.forEach(function (base) {
                            middlewares.push(connect.static(base));
                        });



                        var rewriteRulesSnippet = require('grunt-connect-rewrite/lib/utils').rewriteRequest;
                        middlewares.push(rewriteRulesSnippet);

                        // Make directory browse-able.
                        var directory = options.directory || options.base[options.base.length - 1];
                        middlewares.push(connect.directory(directory));

                        return middlewares;
                    },
                    open: true,
                    base: '<%= yeoman.dist %>'
                }
            }
        },

        // Make sure code styles are up to par and there are no obvious mistakes
        jshint: {
            options: {
                jshintrc: '.jshintrc',
                reporter: require('jshint-stylish')
            },
            all: [
                'Gruntfile.js',
                '<%= yeoman.app %>/scripts/{,*/}*.js'
            ],
            test: {
                options: {
                    jshintrc: 'test/.jshintrc'
                },
                src: ['test/spec/{,*/}*.js']
            }
        },

        // Empties folders to start fresh
        clean: {
            compiled:{
                files: [
                    {
                        dot: true,
                        src: [
                            '<%= yeoman.dist %>/static'
                        ]
                    }
                ]
            },
            dist: {
                files: [
                    {
                        dot: true,
                        src: [
                            '.tmp',
                            '<%= yeoman.dist %>/*',
                            '!<%= yeoman.dist %>/.git*'
                        ]
                    }
                ]
            },
            server: {
                files: [
                    {
                        dot: true,
                        src: [
                            '.tmp',
                            '<%= yeoman.app %>/styles/custom'
                        ]
                    }
                ]
            },


            publish:{
                files:[
                    {
                        dot: true,
                        src: '<%= yeoman.dist %>/../../cloud/static/*'
                    }
                ],
                options: {
                    force: true
                }
            }
        },

        // Add vendor prefixed styles
        autoprefixer: {
            options: {
                browsers: ['last 1 version']
            },
            dist: {
                files: [
                    {
                        expand: true,
                        cwd: '.tmp/styles/',
                        src: '{,*/}*.css',
                        dest: '.tmp/styles/'
                    }
                ]
            }
        },

        // Automatically inject Bower components into the app
       
        // Compiles Sass to CSS and generates necessary files if requested
        compass: {
            options: {
                sassDir: '<%= yeoman.app %>/styles',
                cssDir: '.tmp/styles',
                generatedImagesDir: '.tmp/images/generated',
                imagesDir: '<%= yeoman.app %>/images',
                javascriptsDir: '<%= yeoman.app %>/scripts',
                fontsDir: '<%= yeoman.app %>/fonts',
                importPath: '<%= yeoman.app %>/bower_components',
                httpImagesPath: '/images',
                httpGeneratedImagesPath: '/images/generated',
                httpFontsPath: '/fonts',
                relativeAssets: false,
                assetCacheBuster: false,
                raw: 'Sass::Script::Number.precision = 10\n'
            },
            dist: {
                options: {
                    generatedImagesDir: '<%= yeoman.dist %>/images/generated'
                }
            },
            server: {
                options: {
                    debugInfo: true
                }
            }
        },

        // Renames files for browser caching purposes
        rev: {
            dist: {
                files: {
                    src: [
                        '<%= yeoman.dist %>/static/scripts/{,*/}*.js',
                        '<%= yeoman.dist %>/static/styles/{,*/}*.css',

                        '<%= yeoman.dist %>/scripts/{,*/}*.js',
                        '!<%= yeoman.dist %>/scripts/{,*/}downloads.js',
                        '<%= yeoman.dist %>/styles/{,*/}*.css'//,
                        //'<%= yeoman.dist %>/images/{,*/}*.{png,jpg,jpeg,gif,webp,svg}',
                        //'<%= yeoman.dist %>/fonts/*'
                    ]
                }
            }
        },

        // Reads HTML for usemin blocks to enable smart builds that automatically
        // concat, minify and revision files. Creates configurations in memory so
        // additional tasks can operate on them
        useminPrepare: {
            html: ['<%= yeoman.app %>/*.html', '<%= yeoman.app %>/api.xsl'],
            options: {
                dest: '<%= yeoman.dist %>'
            }
        },

        // Performs rewrites based on rev and the useminPrepare configuration
        usemin: {
            html: ['<%= yeoman.dist %>/{*.html,*.xsl}'],
            css: ['<%= yeoman.dist %>/styles/{,*/}*.css'],
            options: {
                assetsDirs: [
                    '<%= yeoman.dist %>',
                    '<%= yeoman.dist %>/fonts',

                    '<%= yeoman.app %>',
                    '<%= yeoman.app %>/fonts'
                ]
            }
        },

        // The following *-min tasks produce minified files in the dist folder
        imagemin: {
            dist: {
                files: [
                    {
                        expand: true,
                        cwd: '<%= yeoman.app %>/images',
                        src: '{,*/}*.{png,jpg,jpeg}',
                        dest: '<%= yeoman.dist %>/images'
                    }
                ]
            }
        },
        svgmin: {
            dist: {
                files: [
                    {
                        expand: true,
                        cwd: '<%= yeoman.app %>/images',
                        src: '{,*/}*.svg',
                        dest: '<%= yeoman.dist %>/images'
                    }
                ]
            }
        },
        htmlmin: {
            dist: {
                options: {
                    collapseWhitespace: true,
                    collapseBooleanAttributes: true,
                    removeCommentsFromCDATA: true,
                    removeOptionalTags: true
                },
                files: [
                    {
                        expand: true,
                        cwd: '<%= yeoman.dist %>',
                        src: ['*.html', 'views/{,*/}*.html'],
                        dest: '<%= yeoman.dist %>'
                    }
                ]
            }
        },

        // Allow the use of non-minsafe AngularJS files. Automatically makes it
        // minsafe compatible so Uglify does not destroy the ng references
        ngmin: {
            dist: {
                files: [
                    {
                        expand: true,
                        cwd: '.tmp/concat/scripts',
                        src: '*.js',
                        dest: '.tmp/concat/scripts'
                    }
                ]
            }
        },

        // Copies remaining files to places other tasks can use
        copy: {
            custom: {
                expand: true,
                cwd: '../customizations/<%= yeoman.config.customization %>/front_end',
                dest: '.tmp/',
                src: '**'
            },
            custom_css: {
                expand: true,
                cwd: '../customizations/<%= yeoman.config.customization %>/front_end/styles/',
                dest: '<%= yeoman.app %>/styles/custom/',
                src: '**'
            },
            compiled:{
                expand: true,
                cwd: '<%= yeoman.dist %>/static',
                dest: '<%= yeoman.dist %>',
                src: ['**']
            },
            dist: {
                files: [
                    {
                        expand: true,
                        dot: true,
                        cwd: '<%= yeoman.app %>',
                        dest: '<%= yeoman.dist %>',
                        src: [
                            '*.{ico,png,txt}',
                            '.htaccess',
                            '*.html',
                            '*.json',
                            'apple-app-site-association',
                            'scripts/{,*/}*.json',
                            'scripts/downloads.js',
                            'views/{,*/}*.html',
                            'customization/*',
                            //'bower_components/**/*',
                            //'bower_components/videogular-themes-default/videogular.css',
                            'images/**',
                            'fonts/**',
                            'components/**'
                        ]
                    },
                    {
                        expand: true,
                        cwd: '../customizations/<%= yeoman.config.customization %>/front_end',
                        dest: '<%= yeoman.dist %>/',
                        src: '**'
                    },
                    {
                        expand: true,
                        cwd: '.tmp/images',
                        dest: '<%= yeoman.dist %>/images',
                        src: ['generated/*']
                    },
                    {
                        expand: true,
                        cwd: '<%= yeoman.app %>',
                        flatten: true,
                        dest: '<%= yeoman.dist %>/fonts',
                        src: ['bower_components/bootstrap-sass/assets/fonts/*']
                    }
                ]
            },
            styles: {
                expand: true,
                cwd: '<%= yeoman.app %>/styles',
                dest: '.tmp/styles/',
                src: '{,*/}*.css'
            },
            publish:{
                expand: true,
                nonull:true,
                cwd: '<%= yeoman.dist %>',
                dest: '../cloud/static/',
                src: '**'
            }
        },

        // Run some tasks in parallel to speed up the build process
        concurrent: {
            server: [
                'compass:server'
            ],
            test: [
                'compass'
            ],
            dist: [
                'compass:dist',
                //'imagemin',
                'svgmin'
            ]
        },

        // Test settings
        karma: {
            unit: {
                configFile: 'karma.conf.js',
                singleRun: true
            }
        },
        protractor: {
            options: {
                configFile: 'protractor-conf.js', // Default config file
                keepAlive: true, // If false, the grunt process stops when the test fails.
                noColor: false, // If true, protractor will not use colors in its output.
                args: {
                    // Arguments passed to the command
                }
            },
            all: {   // Grunt requires at least one target to run so you can simply put 'all: {}' here too.
                options: {
                    args: {specs: ['test/e2e/*/*spec.js']} // Target-specific arguments
                }
            },
            userclean: {
                options: {
                    args: {specs: ['test/e2e/_restore-all-passwords/*spec.js']}
                }
            },
            account: {
                options: {
                    args: {specs: ['test/e2e/account/*spec.js']}
                }
            },
            login: {
                options: {
                    args: {specs: ['test/e2e/login/*spec.js']}
                }
            },
            register: {
                options: {
                    args: {specs: ['test/e2e/register/*spec.js']}
                }
            },
            restorepass: {
                options: {
                    args: {specs: ['test/e2e/restore_pass/*spec.js']}
                }
            },
            syspage: {
                options: {
                    args: {specs: ['test/e2e/system_page/*spec.js']}
                }
            },
            systems: {
                options: {
                    args: {specs: ['test/e2e/systems/*spec.js']}
                }
            },
            customize: {
                options: {
                    args: {specs: ['test/e2e/customize/*spec.js']}
                }
            }
        },
        protractor_webdriver: {
            options:{
                keepAlive : true,
                command: 'webdriver-manager start -Djava.security.egd=file:///dev/urandom'
            },
            default: { },
            notkeepalive: {
                keepAlive : false,
                command: 'webdriver-manager start -Djava.security.egd=file:///dev/urandom'
            }
        },

        // Screenshot-based testing
        backstop: {
            setup: {
                options : {
                    backstop_path: './node_modules/backstopjs',
                    test_path: './test/visual',
                    setup: false,
                    configure: true
                }
            },
            test: {
                options : {
                    backstop_path: './node_modules/backstopjs',
                    test_path: './test/visual',
                    create_references: false,
                    run_tests: true
                    }
                },
            reference: {
                options : {
                    backstop_path: './node_modules/backstopjs',
                    test_path: './test/visual',
                    create_references: true,
                    run_tests: false
                }
            }
        },

        shell:{
            updateTest:{
                command: 'cd ../build_scripts; ./build.sh; cd ../../nx_cloud_deploy/cloud_portal; ./make.sh publish cloud-test'
            },
            merge:{
                command: 'hg pull -u;  python ../../devtools/util/merge_dev.py -r prod_3.0.0; python ../../devtools/util/merge_dev.py -t prod_3.0.0; hg push;'
            },
            version: {
                command: 'hg parent > dist/version.txt'
            },
            print_version: {
                command: 'hg parent'
            }

        }
    });

    grunt.registerTask('setbranding', function (branding) {
        var config = {customization: branding};
        grunt.file.write('config.json', JSON.stringify(config, null, 2) + '\n');
        grunt.task.run(['build']);
    });

    grunt.registerTask('testallportals', function (specsuit) {
        var specsuit = specsuit || 'all';
        var customizationsArr = JSON.parse(grunt.file.read('./test-customizations.json'));
        var brandQuant = customizationsArr.length;

        for(var i = 0; i < brandQuant; i++) {
            grunt.task.run(
                'settestbranding:'+ i,
                'clean:server',
                'copy:custom_css',
                'configureProxies:server',
                'autoprefixer',
                'protractor_webdriver:notkeepalive',
                'shell:print_version',
                'protractor:'+ specsuit,
                'clean:server'
            );
        }
    });

    grunt.registerTask('testportal', function (specsuit, brand) {
        var specsuit = specsuit || 'all';
        var customizationsArr = JSON.parse(grunt.file.read('./test-customizations.json'));

        grunt.task.run(
            'settestbrandingname:'+ brand,
            'clean:server',
            'copy:custom_css',
            'configureProxies:server',
            'autoprefixer',
            'protractor_webdriver:notkeepalive',
            'shell:print_version',
            'protractor:'+ specsuit,
            'clean:server'
        );
    });

    grunt.registerTask('settestbranding', function (brandindex) {
        console.log(brandindex);
        var customizationsArr = JSON.parse(grunt.file.read('./test-customizations.json'));
        console.log(customizationsArr[brandindex]);
        grunt.file.write('./test-customization.json', JSON.stringify(customizationsArr[brandindex]));
    });

    grunt.registerTask('settestbrandingname', function (brand) {
        var customizationsArr = JSON.parse(grunt.file.read('./test-customizations.json'));
        for (var i = 0; i < customizationsArr.length; i ++) {
            if (customizationsArr[i].brand == brand) {
                var customization = customizationsArr[i];
            }
        }
        grunt.file.write('./test-customization.json', JSON.stringify(customization));
    });

    grunt.registerTask('serve', function (target) {
        if (target === 'dist') {
            return grunt.task.run([
                'build',
                'configureProxies:server',
                //'connect:livereload',
                'connect:dist:keepalive'
            ]);
        }

        grunt.task.run([
            'clean:server',
            'wiredep',
            'copy:custom',
            'copy:custom_css',
            'concurrent:server',
            'autoprefixer',
            'configureRewriteRules',
            'configureProxies:server',
            'connect:livereload',
            'watch'
        ]);
    });

    grunt.registerTask('server', function () {
        grunt.log.warn('The `server` task has been deprecated. Use `grunt serve` to start a server.');
        grunt.task.run(['serve']);
    });

    /* Instead of grunt test use following command to run suits separately
    grunt test-restore-all-pass; grunt test-account; grunt test-login; grunt test-register; grunt test-restore-pass; grunt test-syspage; grunt test-systems
    */
<<<<<<< HEAD
    grunt.registerTask('test', [
        'clean:server',
        'copy:custom_css',
        //'concurrent:test',
        'configureProxies:server',
        'autoprefixer',
        'connect:test',
        'protractor_webdriver',
        'shell:print_version',
        'protractor:all'
        //'newer:jshint'
        //'karma'
    ]);
    grunt.registerTask('test-restore-all-pass', [
        'clean:server',
        'copy:custom_css',
        //'concurrent:test',
        'configureProxies:server',
        'autoprefixer',
        'connect:test',
        'protractor_webdriver',
        'shell:print_version',
        'protractor:restore_all_pass'
    ]);
    grunt.registerTask('test-account', [
        'clean:server',
        'copy:custom_css',
        //'concurrent:test',
        'configureProxies:server',
        'autoprefixer',
        'connect:test',
        'protractor_webdriver',
        'shell:print_version',
        'protractor:account'
    ]);
    grunt.registerTask('test-login', [
        'clean:server',
        'copy:custom_css',
        //'concurrent:test',
        'configureProxies:server',
        'autoprefixer',
        'connect:test',
        'protractor_webdriver',
        'shell:print_version',
        'protractor:login'
    ]);
    grunt.registerTask('test-register', [
        'clean:server',
        'copy:custom_css',
        'concurrent:test',
        'configureProxies:server',
        'autoprefixer',
        'connect:test',
        'protractor_webdriver',
        'shell:print_version',
        'protractor:register'
    ]);
    grunt.registerTask('test-restore-pass', [
        'clean:server',
        'copy:custom_css',
        'concurrent:test',
        'configureProxies:server',
        'autoprefixer',
        'connect:test',
        'protractor_webdriver',
        'shell:print_version',
        'protractor:restore_pass'
    ]);
    grunt.registerTask('test-syspage', [
        'clean:server',
        'copy:custom_css',
        //'concurrent:test',
        'configureProxies:server',
        'autoprefixer',
        'connect:test',
        'protractor_webdriver',
        'shell:print_version',
        'protractor:system_page'
    ]);
    grunt.registerTask('test-systems', [
        'clean:server',
        'copy:custom_css',
        //'concurrent:test',
        'configureProxies:server',
        'autoprefixer',
        'connect:test',
        'protractor_webdriver',
        'shell:print_version',
        'protractor:systems'
    ]);
=======
    grunt.registerTask('test', function(specsuit){
            grunt.task.run([
            'clean:server',
            'copy:custom_css',
            'configureProxies:server',
            'autoprefixer',
            'connect:test',
            'protractor_webdriver',
            'shell:print_version',
            'protractor:' + specsuit
        ]);
    });

>>>>>>> f2320c09

    // Perform backstop:test to compare screenshots for locations specified at backstop.json with latest ones
    grunt.registerTask('testshots', [
        'clean:server',
        'copy:custom_css',
        //'concurrent:test',
        'configureProxies:server',
        'autoprefixer',
        'connect:test',
        'shell:print_version',
        'backstop:test'
    ]);
    // Perform backstop:reference to create screenshots for locations specified at backstop.json
    grunt.registerTask('refshots', [
        'clean:server',
        'copy:custom_css',
        //'concurrent:test',
        'configureProxies:server',
        'autoprefixer',
        'connect:test',
        'shell:print_version',
        'backstop:reference'
    ]);

    grunt.registerTask('code', [
        'newer:jshint'
    ]);

    grunt.registerTask('build', [
        'clean:dist',
        'wiredep',
        'useminPrepare',
        'copy:custom_css',
        'concurrent:dist',
        'autoprefixer',
        'concat',
        'ngmin',
        'copy:custom',
        'copy:dist',
        'cssmin',
        'uglify',
        'rev',
        'usemin',
        'copy:compiled',
        'clean:compiled',
        'htmlmin',
        'shell:version'
    ]);

    grunt.registerTask('default', [
        'newer:jshint',
        'test',
        'build'
    ]);


    grunt.registerTask('publish', [
        'build',
        'clean:publish',
        'copy:publish'
    ]);

    grunt.registerTask('pub', [
        'publish'
    ]);


    grunt.registerTask('update', [
        'shell:updateTest'
    ]);


    grunt.registerTask('merge', [
        'shell:merge'
    ]);

};<|MERGE_RESOLUTION|>--- conflicted
+++ resolved
@@ -719,98 +719,6 @@
     /* Instead of grunt test use following command to run suits separately
     grunt test-restore-all-pass; grunt test-account; grunt test-login; grunt test-register; grunt test-restore-pass; grunt test-syspage; grunt test-systems
     */
-<<<<<<< HEAD
-    grunt.registerTask('test', [
-        'clean:server',
-        'copy:custom_css',
-        //'concurrent:test',
-        'configureProxies:server',
-        'autoprefixer',
-        'connect:test',
-        'protractor_webdriver',
-        'shell:print_version',
-        'protractor:all'
-        //'newer:jshint'
-        //'karma'
-    ]);
-    grunt.registerTask('test-restore-all-pass', [
-        'clean:server',
-        'copy:custom_css',
-        //'concurrent:test',
-        'configureProxies:server',
-        'autoprefixer',
-        'connect:test',
-        'protractor_webdriver',
-        'shell:print_version',
-        'protractor:restore_all_pass'
-    ]);
-    grunt.registerTask('test-account', [
-        'clean:server',
-        'copy:custom_css',
-        //'concurrent:test',
-        'configureProxies:server',
-        'autoprefixer',
-        'connect:test',
-        'protractor_webdriver',
-        'shell:print_version',
-        'protractor:account'
-    ]);
-    grunt.registerTask('test-login', [
-        'clean:server',
-        'copy:custom_css',
-        //'concurrent:test',
-        'configureProxies:server',
-        'autoprefixer',
-        'connect:test',
-        'protractor_webdriver',
-        'shell:print_version',
-        'protractor:login'
-    ]);
-    grunt.registerTask('test-register', [
-        'clean:server',
-        'copy:custom_css',
-        'concurrent:test',
-        'configureProxies:server',
-        'autoprefixer',
-        'connect:test',
-        'protractor_webdriver',
-        'shell:print_version',
-        'protractor:register'
-    ]);
-    grunt.registerTask('test-restore-pass', [
-        'clean:server',
-        'copy:custom_css',
-        'concurrent:test',
-        'configureProxies:server',
-        'autoprefixer',
-        'connect:test',
-        'protractor_webdriver',
-        'shell:print_version',
-        'protractor:restore_pass'
-    ]);
-    grunt.registerTask('test-syspage', [
-        'clean:server',
-        'copy:custom_css',
-        //'concurrent:test',
-        'configureProxies:server',
-        'autoprefixer',
-        'connect:test',
-        'protractor_webdriver',
-        'shell:print_version',
-        'protractor:system_page'
-    ]);
-    grunt.registerTask('test-systems', [
-        'clean:server',
-        'copy:custom_css',
-        //'concurrent:test',
-        'configureProxies:server',
-        'autoprefixer',
-        'connect:test',
-        'protractor_webdriver',
-        'shell:print_version',
-        'protractor:systems'
-    ]);
-=======
     grunt.registerTask('test', function(specsuit){
             grunt.task.run([
             'clean:server',
@@ -824,7 +732,6 @@
         ]);
     });
 
->>>>>>> f2320c09
 
     // Perform backstop:test to compare screenshots for locations specified at backstop.json with latest ones
     grunt.registerTask('testshots', [
