const fs = require('fs');
const path = require('path');
const webpack = require('webpack');
const merge = require('webpack-merge');
const CopyWebpackPlugin = require('copy-webpack-plugin');
const BundleAnalyzerPlugin = require('webpack-bundle-analyzer').BundleAnalyzerPlugin;
const common = require('./webpack.common.js');
const ExtractTextPlugin = require("extract-text-webpack-plugin");

const ENV = process.env.ENV = process.env.NODE_ENV = 'dev';

module.exports = merge(common, {
    devtool  : 'cheap-module-eval-source-map',
    devServer: {
        contentBase       : './dist',
        hot               : true,
        host              : '0.0.0.0',
        port              : 9000,
        proxy             : [
            {
                context: [ '/api/', '/gateway/' ],
                //target : 'http://cloud-local',
<<<<<<< HEAD
                target : 'https://cloud-dev2.hdw.mx',
                // target : 'https://cloud-test.hdw.mx',
=======
                // target : 'https://cloud-dev2.hdw.mx',
                target : 'https://cloud-test.hdw.mx',
>>>>>>> 1cf71c17
                changeOrigin: true,
                //secure: false

            },
            // Rewrite English translations to be served from DEV files
            {
                context     : '/static/lang_en_US/',
                target      : "https://0.0.0.0:9000",
                pathRewrite : { "^/static/lang_en_US": "" },
                changeOrigin: true,
                secure      : false
            },
            // Rewrite Russian translations to be served from DEV files
            {
                context: '/static/lang_ru_RU/',
                target: "https://0.0.0.0:9000",
                pathRewrite: {"^/static/lang_ru_RU": ""},
                changeOrigin: true,
                secure: false
            },
            {
                context     : '/static/',
                target      : "https://0.0.0.0:9000",
                pathRewrite : { "^/static": "" },
                changeOrigin: true,
                secure      : false
            },
        ],
        https             : {
            spdy: {
                protocols: ['http/1.1']
            },
            key : fs.readFileSync('ssl_keys/server.key').toString(),
            cert: fs.readFileSync('ssl_keys/server.crt').toString()
        },
        historyApiFallback: {
            index: '/'
        }
    },
    plugins  : [
        new webpack.HotModuleReplacementPlugin(),
        // new BundleAnalyzerPlugin({analyzerHost:'0.0.0.0', analyzerPort:9001})

        // make some resources available while serve the project locally
        new CopyWebpackPlugin([
            {
                from: 'images',
                to  : 'static/images'
            },
            // Local test for i18n *********************
            {
                from: '../../translations/ru_RU/',
                to  : 'static/lang_ru_RU/'
            },
            // *****************************************
            // Local test for commonPasswordsList ******
            {
                from: 'scripts/commonPasswordsList.json',
                to  : 'static/scripts/commonPasswordsList.json'
            }
            // *****************************************
        ])
    ],
    output: {
        filename  : 'scripts/[name].js',
        // path      : path.resolve(__dirname, 'dist'),
        publicPath: '/'
    },
    module   : {
        rules: [
            {
                test   : /\.scss$/,
                include: /src/,
                loaders: [ 'raw-loader', 'sass-loader' ]
            },
            {
                test: /\.s?css$/,
                exclude: /src/,
                use : ExtractTextPlugin.extract({
                    fallback: "style-loader",
                    use     : [
                        {
                            loader : 'css-loader',
                            options: {
                                url      : false,
                                //minimize : true,
                                sourceMap: true
                            }
                        },
                        {
                            loader : 'postcss-loader',
                            options: {
                                url      : false,
                                sourceMap: 'inline'
                            }
                        },
                        {
                            loader : 'sass-loader',
                            options: {
                                url      : false,
                                sourceMap: true
                            }
                        }
                    ]
                })
            }
        ]
    }
});<|MERGE_RESOLUTION|>--- conflicted
+++ resolved
@@ -20,13 +20,8 @@
             {
                 context: [ '/api/', '/gateway/' ],
                 //target : 'http://cloud-local',
-<<<<<<< HEAD
                 target : 'https://cloud-dev2.hdw.mx',
                 // target : 'https://cloud-test.hdw.mx',
-=======
-                // target : 'https://cloud-dev2.hdw.mx',
-                target : 'https://cloud-test.hdw.mx',
->>>>>>> 1cf71c17
                 changeOrigin: true,
                 //secure: false
 
