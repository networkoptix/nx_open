const fs = require('fs');
const path = require('path');
const webpack = require('webpack');
const merge = require('webpack-merge');
const CopyWebpackPlugin = require('copy-webpack-plugin');
const BundleAnalyzerPlugin = require('webpack-bundle-analyzer').BundleAnalyzerPlugin;
const common = require('./webpack.common.js');
const ExtractTextPlugin = require("extract-text-webpack-plugin");

const ENV = process.env.ENV = process.env.NODE_ENV = 'dev';

module.exports = merge(common, {
    devtool  : 'cheap-module-eval-source-map',
    devServer: {
        contentBase       : './dist',
        hot               : true,
        host              : '0.0.0.0',
        port              : 9000,
        proxy             : [
            {
                context: [ '/api/', '/gateway/' ],
<<<<<<< HEAD
                // target : 'http://cloud-local'
=======
                //target : 'http://cloud-local',
>>>>>>> b24a7254
                target : 'https://cloud-dev2.hdw.mx',
                changeOrigin: true

            },
            // Rewrite English translations to be served from DEV files
            {
                context     : '/static/lang_en_US/',
                target      : "https://0.0.0.0:9000",
                pathRewrite : { "^/static/lang_en_US": "" },
                changeOrigin: true,
                secure      : false
            },
            {
                context     : '/static/',
                target      : "https://0.0.0.0:9000",
                pathRewrite : { "^/static": "" },
                changeOrigin: true,
                secure      : false
            },
        ],
        https             : {
            key : fs.readFileSync('ssl_keys/server.key').toString(),
            cert: fs.readFileSync('ssl_keys/server.crt').toString()
        },
        historyApiFallback: {
            index: '/'
        }
    },
    plugins  : [
        new webpack.HotModuleReplacementPlugin(),
        // new BundleAnalyzerPlugin({analyzerHost:'0.0.0.0', analyzerPort:9001})

        // make some resources available while serve the project locally
        new CopyWebpackPlugin([
            {
                from: 'images',
                to  : 'static/images'
            },
            // Local test for i18n *********************
            {
                from: '../../translations/ru_RU/',
                to  : 'static/lang_ru_RU/'
            }
            // *****************************************
        ])
    ],
    output: {
        filename  : 'scripts/[name].js',
        // path      : path.resolve(__dirname, 'dist'),
        publicPath: '/'
    },
    module   : {
        rules: [
            {
                test   : /\.scss$/,
                include: /src/,
                loaders: [ 'raw-loader', 'sass-loader' ]
            },
            {
                test: /\.s?css$/,
                exclude: /src/,
                use : ExtractTextPlugin.extract({
                    fallback: "style-loader",
                    use     : [
                        {
                            loader : 'css-loader',
                            options: {
                                url      : false,
                                //minimize : true,
                                sourceMap: true
                            }
                        },
                        {
                            loader : 'postcss-loader',
                            options: {
                                url      : false,
                                sourceMap: 'inline'
                            }
                        },
                        {
                            loader : 'sass-loader',
                            options: {
                                url      : false,
                                sourceMap: true
                            }
                        }
                    ]
                })
            }
        ]
    }
});<|MERGE_RESOLUTION|>--- conflicted
+++ resolved
@@ -19,11 +19,7 @@
         proxy             : [
             {
                 context: [ '/api/', '/gateway/' ],
-<<<<<<< HEAD
-                // target : 'http://cloud-local'
-=======
                 //target : 'http://cloud-local',
->>>>>>> b24a7254
                 target : 'https://cloud-dev2.hdw.mx',
                 changeOrigin: true
 
