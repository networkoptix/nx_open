--- conflicted
+++ resolved
@@ -1,27 +1,15 @@
 <h1 set-title>Limitaciones conocidas en <span class="product-name add-version">%PRODUCT_NAME%</span></h1>
 
-<div class="faq-content">
-    <div class="card">
-        <div class="card-body">
-            <h2>Conectividad remota</h2>
-            <p class="help-topic">
-                Si su versión de VMS es 3.1 o más nueva, la conectividad remota debería funcionar.
-                Si tiene algún problema, <a href="%SUPPORT_LINK%" target="_blank"> póngase en contacto con soporte </a>.
-            </p>
-        </div>
+<div class="panel">
+    <div class="panel-body">
+        <h2>Conectividad remota</h2>
+        <p class="help-topic">
+            Si su versión de VMS es 3.1 o más nueva, la conectividad remota debería funcionar.
+            Si tiene algún problema, <a href="%SUPPORT_LINK%" target="_blank"> póngase en contacto con soporte </a>.
+        </p>
     </div>
+</div>
 
-<<<<<<< HEAD
-    <div class="card">
-        <div class="card-body">
-            <h2>Combinación de sistema de nube</h2>
-            <p class="help-topic">
-                La combinación de Sistemas de la nube no es apoyada en este momento.
-                El Sistema local puede ser combinado con la nube un en cualquier momento dado. So in order to merge two cloud Systems
-                one should be disconnected from %PRODUCT_NAME%.
-            </p>
-        </div>
-=======
 <div class="panel">
     <div class="panel-body">
         <h2>Combinación de sistema de nube</h2>
@@ -29,15 +17,14 @@
             La combinación de Sistemas de la nube no es apoyada en este momento.
             El Sistema local puede ser combinado con la nube un en cualquier momento dado. Entonces, para combinar dos sistemas en la nube uno debe estar desconectado de %PRODUCT_NAME%.
         </p>
->>>>>>> 3fad48e3
     </div>
+</div>
 
-    <div class="card">
-        <div class="card-body">
-            <h2>Asistencia</h2>
-            <p class="help-topic">
-                Si tiene alguna pregunta, <a href="%SUPPORT_LINK%" target="_blank">por favor, póngase en contacto con nuestro equipo de asistencia</a>.
-            </p>
-        </div>
+<div class="panel">
+    <div class="panel-body">
+        <h2>Asistencia</h2>
+        <p class="help-topic">
+           Si tiene alguna pregunta, <a href="%SUPPORT_LINK%" target="_blank">por favor, póngase en contacto con nuestro equipo de asistencia</a>.
+        </p>
     </div>
 </div>