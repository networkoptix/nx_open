<h1>Hallo, {{message.fullName}}</h1>

<p>Klicken Sie bitte unten auf die Schaltfläche, um Ihre Emailadresse zu bestätigen und das Konto zu aktivieren.</p>

<a class="btn" href="{{config.portal_url}}/activate/{{message.code}}">Konto aktivieren</a>

<p class='disclaimer'>
<<<<<<< HEAD
Wenn Sie sich nicht bei {{PRODUCT_NAME}} registriert haben, ignorieren Sie diese E-Mail.<br>
=======
Wenn Sie sich nicht bei %PRODUCT_NAME% registriert haben, ignorieren Sie diese E-Mail.<br>
>>>>>>> 63f5a0ae
Bitte geben Sie diese Nachricht oder diesen Link nicht an Dritte weiter.
</p><|MERGE_RESOLUTION|>--- conflicted
+++ resolved
@@ -5,10 +5,6 @@
 <a class="btn" href="{{config.portal_url}}/activate/{{message.code}}">Konto aktivieren</a>
 
 <p class='disclaimer'>
-<<<<<<< HEAD
-Wenn Sie sich nicht bei {{PRODUCT_NAME}} registriert haben, ignorieren Sie diese E-Mail.<br>
-=======
 Wenn Sie sich nicht bei %PRODUCT_NAME% registriert haben, ignorieren Sie diese E-Mail.<br>
->>>>>>> 63f5a0ae
 Bitte geben Sie diese Nachricht oder diesen Link nicht an Dritte weiter.
 </p>