--- conflicted
+++ resolved
@@ -39,17 +39,6 @@
 
         <div class="form-group">
             <div class="col-sm-offset-4 col-sm-4">
-<<<<<<< HEAD
-                <div class="checkbox">
-                    <label ><input type="checkbox" ng-model="account.subscribe" name="subscribe" id="subscribe"> E-Mailnewsletter abonnieren</label>
-                </div>
-            </div>
-        </div>
-
-        <div class="form-group">
-            <div class="col-sm-offset-4 col-sm-4">
-=======
->>>>>>> 63f5a0ae
                 <process-button process="save"
                                 form="accountForm"
                                 button-text="$root.L.account.saveChanges"></process-button>
