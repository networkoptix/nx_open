--- conflicted
+++ resolved
@@ -4,11 +4,7 @@
             Il suo account è stato creato con successo
         </h1>
         <h1 class="process-success" ng-if="activate.success">
-<<<<<<< HEAD
-            <a class="btn btn-default" href="/accesso">Log In</a>
-=======
             <a class="btn btn-default" href="/login">Log In</a>
->>>>>>> 63f5a0ae
         </h1>
 
         <h1 class="process-success" ng-if="!activate.success">
@@ -21,11 +17,7 @@
             Il suo account è stato creato con successo
         </h1>
         <h1 class="process-success">
-<<<<<<< HEAD
-            <a class="btn btn-default" href="/accesso">Log In</a>
-=======
             <a class="btn btn-default" href="/login">Log In</a>
->>>>>>> 63f5a0ae
         </h1>
     </div>
     
@@ -95,11 +87,7 @@
             Password salvata correttamente
         </h1>
         <h1 class="process-success" ng-if="change.success || changeSuccess">
-<<<<<<< HEAD
-            <a class="btn btn-default" href="/accesso">Accedi</a>
-=======
             <a class="btn btn-default" href="/login">Accedi</a>
->>>>>>> 63f5a0ae
         </h1>
 
         <form name="restorePasswordWithCode" class="form-horizontal" ng-if="!change.success && !changeSuccess" novalidate>
