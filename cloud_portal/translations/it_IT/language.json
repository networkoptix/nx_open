{
  "language_name": "Italiano",
  "productName": "%PRODUCT_NAME%",
  "clientProtocol": "%CLIENT_PROTOCOL%:",
  "dialogs": {
    "okButton": "Ok",
    "cancelButton": "Annulla",
<<<<<<< HEAD
    "loginTitle": "Accedi a {{PRODUCT_NAME}}",
=======
    "loginTitle": "Accedi a %PRODUCT_NAME%",
>>>>>>> 63f5a0ae
    "loginButton": "Accesso",
    "logoutAuthorisedTitle": "Ha già effettuato l'accesso",
    "logoutAuthorisedContinueButton": "Continua",
    "logoutAuthorisedLogoutButton": "Scollegati"
  },
  "pageTitles": {
    "template": "{{title}} %PRODUCT_NAME%",
    "default": "%PRODUCT_NAME%",
    "registerSuccess": "Benvenuto in",
    "register": "Creare un account",
    "changePassword": "Cambia Password -",
    "account": "Impostazioni dell'account -",
    "systems": "Sistemi -",
    "system": "Sistema -",
    "systemShare": "Condivisione Sistema -",
    "activate": "Attivazione Account -",
    "activateSent": "Attivazione Account -",
    "activateSuccess": "Attivazione dell'account",
    "activateCode": "Attivazione Account -",
    "restorePassword": "Reimpostare la Password -",
    "restorePasswordSuccess": "Password salvata",
    "restorePasswordCode": "Reimpostare la Password -",
    "view": "Visualizzazione delle telecamere - ",
    "debug": "Debug",
    "login": "Accesso -",
<<<<<<< HEAD
    "download": "Scarica {{VMS_NAME}}",
    "downloadPlatform": "Scarica {{VMS_NAME}} ",
=======
    "download": "Scarica %VMS_NAME%",
    "downloadPlatform": "Scarica %VMS_NAME% ",
>>>>>>> 63f5a0ae
    "pageNotFound": "Pagina non trovata"
  },
  "systemStatuses": {
    "notActivated": "non attivato",
    "activated": "attivato",
    "online": "online",
    "offline": "offiline",
    "unavailable": "non disponibile"
  },
  "accessRoles": {
    "disabled": {
      "label": "Non attivo",
      "description": "L'utente è disabilitato e non può accedere al sistema"
    },
    "Owner": {
      "label": "Proprietario",
      "description": "Accesso illimitato che include la possibilità di condividere e connettere / disconnettere il sistema dal cloud"
    },
    "Viewer": {
      "label": "Visualizzatore",
      "description": "È possibile visualizzare video in diretta e sfogliare l'archivio"
    },
    "Live Viewer": {
      "label": "Visualizzatore Live",
      "description": "Possibilita' di visualizzare solo video Live"
    },
    "Advanced Viewer": {
      "label": "Visualizzatore avanzato",
      "description": "È possibile visualizzare video Live, sfogliare l'archivio, configurare telecamere, controllare PTZ ecc"
    },
    "Administrator": {
      "label": "Amministratore",
      "description": "Accesso illimitato inclusa la possibilità di condividere"
    },
    "Custom": {
      "label": "Personalizzato",
<<<<<<< HEAD
      "description": "Utilizzare l'applicazione client {{PRODUCT_NAME}} per impostare le autorizzazioni personalizzate"
=======
      "description": "Utilizzare l'applicazione client %PRODUCT_NAME% per impostare le autorizzazioni personalizzate"
>>>>>>> 63f5a0ae
    },
    "cloudAdmin": {
      "label": "Amministratore",
      "description": "Può configurare il sistema e condividerlo"
    },
    "customRole": {
      "label": "Ruoli personalizzati",
      "description": "Ruolo utente personalizzato specificato nel Sistema"
    },
    "owner": {
      "label": "Proprietario",
      "description": "Accesso illimitato che include la possibilità di condividere e connettere / disconnettere il sistema dal cloud"
    },
    "viewer": {
      "label": "Visualizzatore",
      "description": "È possibile visualizzare video in diretta e sfogliare l'archivio"
    },
    "liveViewer": {
      "label": "Visualizzatore Live",
      "description": "Possibilita' di visualizzare solo video Live"
    },
    "advancedViewer": {
      "label": "Visualizzatore avanzato",
      "description": "È possibile visualizzare video Live, sfogliare l'archivio, configurare telecamere, controllare PTZ ecc"
    },
    "custom": {
      "label": "Personalizzato",
<<<<<<< HEAD
      "description": "Utilizzare l'applicazione client {{PRODUCT_NAME}} per impostare le autorizzazioni personalizzate"
=======
      "description": "Utilizzare l'applicazione client %VMS_NAME% per impostare le autorizzazioni personalizzate"
>>>>>>> 63f5a0ae
    }
  },
  "errorCodes": {
    "ok": "ok",
    "cantSendActivationPrefix": "Non è possibile inviare e-mail di conferma",
    "cantDisconnectSystemPrefix": "Impossibile cancellare il sistema",
    "cantUnshareWithMeSystemPrefix": "Impossibile cancellare il sistema",
    "cantSharePrefix": "Impossibile condividere il sistema",
    "cantGetUsersListPrefix": "L'elenco utenti non è disponibile",
    "cantGetSystemsListPrefix": "L'elenco di sistema non è disponibile",
    "cantRegisterPrefix": "Si è verificato un errore",
    "cantGetSystemInfoPrefix": "Le informazioni di sistema non sono disponibili",
    "cantChangeAccountPrefix": "Impossibile salvare le modifiche",
    "cantChangePasswordPrefix": "Impossibile salvare la password",
    "cantActivatePrefix": "Impossibile attivare il tuo account",
    "cantSendConfirmationPrefix": "Non è possibile inviare e-mail di conferma",
    "cloudInvalidResponse": "Cloud DB ha restituito una risposta inaspettata",
    "notAuthorized": "Password errata",
    "brokenAccount": "Problema inaspettato con l'account. <a href=\"/restore_password\">Ripristina account</a>",
    "wrongParameters": "Alcuni parametri nel modulo non sono corretti",
    "wrongCode": "L'account è già attivato o il codice di conferma non è corretto",
    "wrongCodeRestore": "Il codice di conferma è già utilizzato o errato",
    "forbidden": "Non ha il permesso per effettuare questa azione",
    "accountNotActivated": "Questo account non è ancora stato attivato. <a href=\"/activate\">Invia nuovamente il link di attivazione</a>",
    "accountBlocked": "Questo account è bloccato",
    "notFound": "Non trovato",
    "alreadyExists": "Questo account esiste già",
    "unknownError": "Si è verificato un errore imprevisto",
    "accountAlreadyActivated": "Questo account è già stato attivato",
    "emailNotFound": "L'account non esiste.",
    "EmailAlreadyExists": "Questa email è già registrata",
    "oldPasswordMistmatch": "Password corrente non è corretta.",
    "passwordMismatch": "Password errata",
    "cantEditYourself": "La modifica delle proprie autorizzazioni non è consentita",
    "cantEditAdmin": "Questo utente ha le autorizzazioni di amministratore",
    "cantOpenClient": "%VMS_NAME% applicazione non rilevata. <a href=\"/download\">Scarica</a>",
    "lostConnection": "Connessione a {{systemName}} persa",
    "thisSystem": "il sistema",
    "oldSafariNotSupported": "Le versioni di Safari precedenti alla 10 non sono supportate"
  },
  "passwordRequirements": {
    "minLengthMessage": "La password deve contenere almeno 8 caratteri",
    "requiredMessage": "Usa solo lettere latine, numeri e simboli della tastiera, evita spazi iniziali e finali",
    "weakMessage": "Utilizzare numeri, lettere maiuscole e minuscole e caratteri speciali per rendere più sicura la password",
    "strongMessage": "Password sicura!",
    "commonMessage": "Questa password è nelle migliori e più popolari password utilizzate nel mondo",
    "missingMessage": "È richiesta la password"
  },
  "sharing": {
    "confirmOwner": "Se cambi proprietario del sistema, revocherai la proprietà dall'account corrente. Questa azione è irreversibile. E' sicuro?",
    "shareTitle": "Condividere",
    "shareConfirmButton": "Condividere",
    "editShareTitle": "Modifica Permessi",
    "editShareConfirmButton": "Salvare",
    "permissionsSaved": "Nuove autorizzazioni salvate"
  },
  "system": {
    "yourSystem": "Il suo sistema",
    "mySystemSearch": "IMeMyMine",
    "unavailable": "Il server è irraggiungibile",
    "offline": "Il sistema è offline",
    "openClient": "Apri in %VMS_NAME%",
    "openClientNoSystem": "Apri in %VMS_NAME%",
    "confirmMergeAction": "Unisci",
    "mergeSystemTitle": "Unione dei sistemi",
    "confirmRenameTitle": "Nome del sistema",
    "confirmRenameAction": "Salvare",
    "successRename": "Nome del sistema salvato",
    "confirmDisconnectTitle": "Scollegare il sistema da %PRODUCT_NAME%?",
    "confirmDisconnectAction": "Scollegamento",
    "confirmUnshareFromMe": "Sta per disconnettere questo Sistema dal suo account. Non sara' in più in grado di accedere a questo Sistema. E' sicuro?",
    "confirmUnshareFromMeTitle": "Scollegare il sistema da?",
    "confirmUnshareFromMeAction": "Scollegamento",
    "confirmUnshare": "Questo utente non sarà in grado di accedere al sistema. E' sicuro?",
    "confirmUnshareTitle": "Cancella utente?",
    "confirmUnshareAction": "Elimina",
    "successDisconnected": "Il sistema è stato scollegato correttamente da %PRODUCT_NAME%",
    "successDeleted": "Il sistema {{systemName}} è stato eliminato correttamente dal suo account",
    "permissionsRemoved": "Le autorizzazioni sono state rimosse da {{email}}"
  },
  "account": {
    "accountSavedSuccess": "Il suo account è stato salvato con successo",
    "activationLinkSent": "Link di attivazione inviato",
    "passwordChangedSuccess": "Il suo account è stato salvato con successo",
    "changePassword": "Cambia Password",
    "newPasswordLabel": "Nuova password",
    "saveChanges": "Salvare"
  },
  "downloads": {
    "noClientDetectedTitle": "Installa %VMS_NAME% per visualizzare il suo sistema",
    "action": "Scarica %VMS_NAME%",
    "mobile": {
      "ios": {
        "link": "%IOS_APPLICATION_LINK%"
      },
      "android": {
        "link": "%ANDROID_APPLICATION_LINK%"
      }
    },
    "groups": {
      "windows": {
        "label": "Windows",
        "supported": "7, 8, 8.1, 10, Server 2008, Server 2012"
      },
      "mac": {
        "label": "Mac OS",
        "supported": "OSX 10.11 El Capitan, OSX 10.12 Sierra"
      },
      "linux": {
        "label": "Ubuntu Linux",
        "shortLabel": "Ubuntu",
        "supported": "Ubuntu 14.04 LTS, 16.04 LTS"
      },
      "macos": {
        "label": "Mac OS",
        "supported": "OSX 10.11 El Capitan, OSX 10.12 Sierra"
      },
      "ios": {
        "label": "iOS",
        "shortLabel": "iOS"
      },
      "android": {
        "label": "Android",
        "shortLabel": "Android"
      },
      "arm": {
        "label": "ARM",
        "shortLabel": "ARM",
        "supported": "Ubuntu 14.04 LTS, 16.04 LTS"
      }
    },
    "platforms": {
      "win64": "x64",
      "win86": "x86",
      "linux64": "x64",
      "linux86": "x86",
      "mac": "X"
    },
    "appTypes": {
      "client": "Solo cliente",
      "server": "Solo server",
      "bundle": "Client e Server",
      "servertool": "Strumenti di configurazione"
    },
    "releasesTypes": {
      "beta": "Beta",
      "betas": "Betas",
      "rc": "Release Candidate",
      "release": "Release",
      "releases": "Releases",
      "patch": "Patch",
      "patches": "Patches"
    }
  },
  "activeActions": {
    "sendConfirm": "Rinvia il link di attivazione",
    "resetPassword": "Reimpostare la password",
    "setNewPassword": "Salva password",
    "setNewPasswordLabel": "Nuova password"
  },
  "regActions": {
    "passwordLabel": "Password",
    "createAccount": "Creare un account"
  },
  "header": {
    "allSystems": "Tutti i sistemi",
    "systems": "Sistemi"
  }
}<|MERGE_RESOLUTION|>--- conflicted
+++ resolved
@@ -5,11 +5,7 @@
   "dialogs": {
     "okButton": "Ok",
     "cancelButton": "Annulla",
-<<<<<<< HEAD
-    "loginTitle": "Accedi a {{PRODUCT_NAME}}",
-=======
     "loginTitle": "Accedi a %PRODUCT_NAME%",
->>>>>>> 63f5a0ae
     "loginButton": "Accesso",
     "logoutAuthorisedTitle": "Ha già effettuato l'accesso",
     "logoutAuthorisedContinueButton": "Continua",
@@ -35,13 +31,8 @@
     "view": "Visualizzazione delle telecamere - ",
     "debug": "Debug",
     "login": "Accesso -",
-<<<<<<< HEAD
-    "download": "Scarica {{VMS_NAME}}",
-    "downloadPlatform": "Scarica {{VMS_NAME}} ",
-=======
     "download": "Scarica %VMS_NAME%",
     "downloadPlatform": "Scarica %VMS_NAME% ",
->>>>>>> 63f5a0ae
     "pageNotFound": "Pagina non trovata"
   },
   "systemStatuses": {
@@ -78,11 +69,7 @@
     },
     "Custom": {
       "label": "Personalizzato",
-<<<<<<< HEAD
-      "description": "Utilizzare l'applicazione client {{PRODUCT_NAME}} per impostare le autorizzazioni personalizzate"
-=======
       "description": "Utilizzare l'applicazione client %PRODUCT_NAME% per impostare le autorizzazioni personalizzate"
->>>>>>> 63f5a0ae
     },
     "cloudAdmin": {
       "label": "Amministratore",
@@ -110,11 +97,7 @@
     },
     "custom": {
       "label": "Personalizzato",
-<<<<<<< HEAD
-      "description": "Utilizzare l'applicazione client {{PRODUCT_NAME}} per impostare le autorizzazioni personalizzate"
-=======
       "description": "Utilizzare l'applicazione client %VMS_NAME% per impostare le autorizzazioni personalizzate"
->>>>>>> 63f5a0ae
     }
   },
   "errorCodes": {
