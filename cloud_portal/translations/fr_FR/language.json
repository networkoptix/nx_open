{
  "language_name": "Français",
  "productName": "%PRODUCT_NAME%",
  "clientProtocol": "%CLIENT_PROTOCOL%:",
  "dialogs": {
    "okButton": "Ok",
    "cancelButton": "Annuler",
    "loginTitle": "Connexion à %PRODUCT_NAME%",
    "loginButton": "Connexion",
    "logoutAuthorisedTitle": "Vous êtes déjà connecté",
    "logoutAuthorisedContinueButton": "Continuer",
    "logoutAuthorisedLogoutButton": "Déconnecter"
  },
  "pageTitles": {
    "template": "{{title}}%PRODUCT_NAME%",
    "default": "%PRODUCT_NAME%",
    "registerSuccess": "Bienvenue sur",
    "register": "Créer compte dans",
    "changePassword": "Changer mot de passe -",
    "account": "Paramètres compte -",
    "systems": "Systèmes -",
    "system": "Système -",
    "systemShare": "Système de partage -",
    "activate": "Activer compte -",
    "activateSent": "Activer compte -",
    "activateSuccess": "Compte activé -",
    "activateCode": "Activer compte -",
    "restorePassword": "Réinitialiser mot de passe -",
    "restorePasswordSuccess": "Mot de passe sauvé -",
    "restorePasswordCode": "Réinitialiser mot de passe -",
    "view": "Voir les caméras - ",
    "debug": "Débogage",
    "login": "Connexion -",
    "download": "Télécharger %VMS_NAME%",
    "downloadPlatform": "Télécharger %VMS_NAME% pour ",
    "pageNotFound": "Page non trouvée"
  },
  "systemStatuses": {
    "notActivated": "non activé",
    "activated": "activé",
    "online": "en ligne",
    "offline": "hors ligne",
    "unavailable": "non disponible"
  },
  "accessRoles": {
    "disabled": {
      "label": "Désactivé",
      "description": "L’utilisateur est désactivé et ne peut pas connecter au système"
    },
    "Owner": {
      "label": "Propriétaire",
      "description": "Accès illimité, y compris la possibilité de partager et de connecter/déconnecter le système de nuage"
    },
    "Viewer": {
      "label": "Visualisateur",
      "description": "Peut afficher la vidéo en direct et parcourir les archives"
    },
    "Live Viewer": {
      "label": "Visualiseur en direct",
      "description": "Peut seulement voir vidéo en direct"
    },
    "Advanced Viewer": {
      "label": "Visualisateur avancé",
      "description": "Peut voir la vidéo en direct, parcourir l’archive, configurer les caméras, contrôle PTZ etc"
    },
    "Administrator": {
      "label": "Administrateur",
      "description": "Accès illimité, y compris la possibilité de partager"
    },
    "Custom": {
      "label": "Personnalisé",
      "description": "Utiliser l'application client %PRODUCT_NAME% pour configurer des autorisations personnalisées"
    },
    "cloudAdmin": {
      "label": "Administrateur",
      "description": "Peut configurer le système et le partager"
    },
    "customRole": {
      "label": "Rôle personnalisé",
      "description": "Rôle d’usager personnalisé spécifié dans le système"
    },
    "owner": {
      "label": "Propriétaire",
      "description": "Accès illimité, y compris la possibilité de partager et de connecter/déconnecter le système de nuage"
    },
    "viewer": {
      "label": "Visualisateur",
      "description": "Peut afficher la vidéo en direct et parcourir les archives"
    },
    "liveViewer": {
      "label": "Visualiseur en direct",
      "description": "Peut seulement voir vidéo en direct"
    },
    "advancedViewer": {
      "label": "Visualisateur avancé",
      "description": "Peut voir la vidéo en direct, parcourir l’archive, configurer les caméras, contrôle PTZ etc"
    },
    "custom": {
      "label": "Personnalisé",
      "description": "Utiliser l'application client %VMS_NAME% pour configurer des autorisations personnalisées"
    }
  },
  "errorCodes": {
    "ok": "ok",
    "cantSendActivationPrefix": "Impossible d’envoyer courriel de confirmation",
    "cantDisconnectSystemPrefix": "Impossible de supprimer le système",
    "cantUnshareWithMeSystemPrefix": "Impossible de supprimer le système",
    "cantSharePrefix": "Impossible de partager le système",
    "cantGetUsersListPrefix": "Liste des usagers non disponible",
    "cantGetSystemsListPrefix": "Liste système non disponible",
    "cantRegisterPrefix": "Erreur survenue",
    "cantGetSystemInfoPrefix": "Information système non disponible",
    "cantChangeAccountPrefix": "Impossible d'enregistrer les changements",
    "cantChangePasswordPrefix": "Ne peut pas enregistrer le mot de passe",
    "cantActivatePrefix": "Impossible d'activer votre compte",
    "cantSendConfirmationPrefix": "Impossible d’envoyer courriel de confirmation",
    "cloudInvalidResponse": "BD Nuage a retourné une réponse inattendue",
    "notAuthorized": "Mot de passe incorrect",
    "brokenAccount": "Problème inattendu avec le compte. <a href=\"/restore_password\">Restaurer le compte</a>",
    "wrongParameters": "Certains paramètres dans le formulaire sont incorrects",
    "wrongCode": "Compte déjà activé ou le code de confirmation est incorrect",
    "wrongCodeRestore": "Code de confirmation est déjà utilisé ou incorrecte",
    "forbidden": "Vous n’avez pas l'autorisation nécessaire pour effectuer cette action",
    "accountNotActivated": "Ce compte n’est pas encore activé. <a href=\"/activate\"> Envoyer à nouveau le lien d’activation</a>",
    "accountBlocked": "Ce compte est bloqué",
    "notFound": "Introuvable",
    "alreadyExists": "Ce compte existe déjà",
    "unknownError": "Erreur inattendue survenue",
    "accountAlreadyActivated": "Ce compte est déjà activé",
    "emailNotFound": "Compte n’existe pas.",
    "EmailAlreadyExists": "Courriel déjà enregistré",
    "oldPasswordMistmatch": "Mot de passe actuel incorrect.",
    "passwordMismatch": "Mot de passe incorrect",
    "cantEditYourself": "Modification des propres autorisations n’est pas autorisée",
    "cantEditAdmin": "Cet usager dispose d’autorisations administrateur",
    "cantOpenClient": "%VMS_NAME% application non détectée. <a href=\"/download\"> Télécharger</a>",
    "lostConnection": "Connexion à {{systemName}} perdu",
    "thisSystem": "le système",
    "oldSafariNotSupported": "Les versions de Safari antérieures à 10 ne sont pas supportées"
  },
  "passwordRequirements": {
    "minLengthMessage": "Mot de passe doit contenir au moins 8 caractères",
    "requiredMessage": "Utilisez uniquement les lettres latines, les chiffres et les symboles du clavier, éviter les espaces de début et de fin",
    "weakMessage": "Utiliser des nombres, majuscules et minuscules et caractères spéciaux pour rendre votre mot de passe plus fort",
    "strongMessage": "Mot de passe fort!",
    "commonMessage": "Ce mot de passe est en haut de la liste des plus populaires dans le monde",
    "missingMessage": "Mot de passe requis"
  },
  "sharing": {
    "confirmOwner": "Si vous modifiez le propriétaire du système, vous révoquez la propriété sur le compte courant. Cette action est irréversible. Êtes-vous sûr ?",
    "shareTitle": "Partager",
    "shareConfirmButton": "Partager",
    "editShareTitle": "Modifier autorisations",
    "editShareConfirmButton": "Enregistrer",
    "permissionsSaved": "Nouvelles autorisations enregistrées"
  },
  "system": {
    "yourSystem": "Votre système",
    "mySystemSearch": "IMeMyMine",
    "unavailable": "Le système est inaccessible",
    "offline": "System Hors ligne",
<<<<<<< HEAD
    "openClient": "Ouvert à {{VMS_NAME}}",
    "openClientNoSystem": "Open {{VMS_NAME}}",
=======
    "openClient": "Ouvert à %VMS_NAME%",
    "openClientNoSystem": "Ouvrir %VMS_NAME%",
    "confirmMergeAction": "Fusionner",
    "mergeSystemTitle": "Fusionner systèmes",
>>>>>>> 63f5a0ae
    "confirmRenameTitle": "Nom système",
    "confirmRenameAction": "Enregistrer",
    "successRename": "Nom du système sauvegardé",
    "confirmDisconnectTitle": "Déconnecter le système de %PRODUCT_NAME%?",
    "confirmDisconnectAction": "Déconnecter",
    "confirmUnshareFromMe": "Vous êtes sur le point de déconnecter ce système de votre compte. Vous ne serez plus en mesure d’accéder à ce système. Êtes-Vous sûr ?",
    "confirmUnshareFromMeTitle": "Déconnecter système?",
    "confirmUnshareFromMeAction": "Déconnecter",
    "confirmUnshare": "Cet usager ne sera pas en mesure d’accéder au système. Êtes-vous sûr?",
    "confirmUnshareTitle": "Supprimer usager?",
    "confirmUnshareAction": "Supprimer",
    "successDisconnected": "Système correctement déconnecté de %PRODUCT_NAME%",
    "successDeleted": "Système {{systemName}} a correctement été supprimé de votre compte",
    "permissionsRemoved": "Autorisations retirées de {{email}}"
  },
  "account": {
    "accountSavedSuccess": "Votre compte est enregistré avec succès",
    "activationLinkSent": "Lien d'activation envoyé",
    "passwordChangedSuccess": "Votre compte est enregistré avec succès",
    "changePassword": "Changer mot de passe",
    "newPasswordLabel": "Nouveau mot de passe",
    "saveChanges": "Enregistrer"
  },
  "downloads": {
    "noClientDetectedTitle": "Installer %VMS_NAME% pour visionner votre Système",
    "action": "Télécharger %VMS_NAME%",
    "mobile": {
      "ios": {
        "link": "%IOS_APPLICATION_LINK%"
      },
      "android": {
        "link": "%ANDROID_APPLICATION_LINK%"
      }
    },
    "groups": {
      "windows": {
        "label": "Windows",
        "supported": "7, 8, 8.1, 10, Server 2008, Server 2012"
      },
      "mac": {
        "label": "Mac OS",
        "supported": "OSX 10.11 El Capitan, OSX 10.12 Sierra"
      },
      "linux": {
        "label": "Ubuntu Linux",
        "shortLabel": "Ubuntu",
        "supported": "Ubuntu 14.04 LTS, 16.04 LTS"
      },
      "macos": {
        "label": "Mac OS",
        "supported": "OSX 10.11 El Capitan, OSX 10.12 Sierra"
      },
      "ios": {
        "label": "iOS",
        "shortLabel": "iOS"
      },
      "android": {
        "label": "Android",
        "shortLabel": "Android"
      },
      "arm": {
        "label": "ARM",
        "shortLabel": "ARM",
        "supported": "Ubuntu 14.04 LTS, 16.04 LTS"
      }
    },
    "platforms": {
      "win64": "x64",
      "win86": "x86",
      "linux64": "x64",
      "linux86": "x86",
      "mac": "X"
    },
    "appTypes": {
      "client": "Client seulement",
      "server": "Server seulement",
      "bundle": "Client et serveur",
      "servertool": "Outil de configuration"
    },
    "releasesTypes": {
      "beta": "Beta",
      "betas": "Betas",
      "rc": "Release Candidate",
      "release": "Release",
      "releases": "Releases",
      "patch": "Patch",
      "patches": "Patches"
    }
  },
  "activeActions": {
    "sendConfirm": "Renvoyer lien d'activation",
    "resetPassword": "Réinitialiser mot de passe",
    "setNewPassword": "Sauvergarder mot de passe",
    "setNewPasswordLabel": "Nouveau mot de passe"
  },
  "regActions": {
    "passwordLabel": "Mot de passe",
    "createAccount": "Créer compte"
  },
  "header": {
    "allSystems": "Tous les systèmes",
    "systems": "Systèmes"
  }
}<|MERGE_RESOLUTION|>--- conflicted
+++ resolved
@@ -159,15 +159,10 @@
     "mySystemSearch": "IMeMyMine",
     "unavailable": "Le système est inaccessible",
     "offline": "System Hors ligne",
-<<<<<<< HEAD
-    "openClient": "Ouvert à {{VMS_NAME}}",
-    "openClientNoSystem": "Open {{VMS_NAME}}",
-=======
     "openClient": "Ouvert à %VMS_NAME%",
     "openClientNoSystem": "Ouvrir %VMS_NAME%",
     "confirmMergeAction": "Fusionner",
     "mergeSystemTitle": "Fusionner systèmes",
->>>>>>> 63f5a0ae
     "confirmRenameTitle": "Nom système",
     "confirmRenameAction": "Enregistrer",
     "successRename": "Nom du système sauvegardé",
