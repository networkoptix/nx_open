
<div class="card card-default" ng-if="system.isMine">
    <div class="card-body">
        <h2>Votre système</h2>
        <p></p>
        <p>
            <button class="btn btn-default" ng-click="rename()">Renommer système</button>
        </p>
        <p>
            <button class="btn btn-default" ng-if="canMerge || debugMode" ng-click="mergeSystems()">Fusionner avec un autre système</button>
        </p>
        <hr></hr>
        <button class="btn btn-default" ng-click="disconnect()">Déconnecter de             <span class="product-name">%PRODUCT_NAME%</span></button>
    </div>
</div>
<div class="card card-default" ng-if="!system.isMine">
    <div class="card-body">
        <h2>Propriétaire</h2>
        <h3 class="user-name">{{system.info.ownerFullName}}</h3>
        <a ng-href="mailto:{{system.info.ownerAccountEmail}}">{{system.info.ownerAccountEmail}}</a>
        <hr>
        <p>
            Vos autorisations:             <b>{{$root.L.accessRoles[system.accessRole].label || system.accessRole}}</b>
        </p>

        <p ng-if="system.permissions.isAdmin">
            <button class="btn btn-default" ng-click="rename()">Renommer système</button>
        </p>
        <button class="btn btn-default" ng-click="delete()">Déconnecter de mon compte</button>
    </div>
</div>
<div class="card card-default" ng-if="currentlyMerging">
    <div class="card-body" ng-if="isMaster && system.isMine">
        <div><strong>{{mergeTargetSystem.name}}</strong>
            est en cours de fusion à ce système</div>
        <hr></hr>
        <div class="merge-info-text">Selon la taille de la base de données, cela peut prendre plusieurs heures</div>
    </div>
<<<<<<< HEAD
    <div class="card-body" ng-if="!isMaster || !system.isMine">
        <div>This system is being merged to
=======
    <div class="panel-body" ng-if="!isMaster || !system.isMine">
        <div>Ce système est en cours de fusion à
>>>>>>> 3fad48e3
            <strong>{{mergeTargetSystem.name}}</strong></div>
        <hr></hr>
        <div class="merge-info-text">
            <p>Selon la taille de la base de données, cela peut prendre plusieurs heures.</p>
            <p>Tant que la fusion n'est pas terminée, vous pouvez vous connecter à ce système et regarder le vidéo, mais vous ne pouvez modifier aucun paramètre.</p>
            <p>Lorsque la fusion sera terminée, tous les utilisateurs et caméras de ce système seront disponibles dans <span class="merge-system-name">{{mergeTargetSystem.name}}</span> . Système et ce système seront supprimé.</p>
        </div>
    </div>
</div><|MERGE_RESOLUTION|>--- conflicted
+++ resolved
@@ -1,6 +1,6 @@
 
-<div class="card card-default" ng-if="system.isMine">
-    <div class="card-body">
+<div class="panel panel-default" ng-if="system.isMine">
+    <div class="panel-body">
         <h2>Votre système</h2>
         <p></p>
         <p>
@@ -13,8 +13,8 @@
         <button class="btn btn-default" ng-click="disconnect()">Déconnecter de             <span class="product-name">%PRODUCT_NAME%</span></button>
     </div>
 </div>
-<div class="card card-default" ng-if="!system.isMine">
-    <div class="card-body">
+<div class="panel panel-default" ng-if="!system.isMine">
+    <div class="panel-body">
         <h2>Propriétaire</h2>
         <h3 class="user-name">{{system.info.ownerFullName}}</h3>
         <a ng-href="mailto:{{system.info.ownerAccountEmail}}">{{system.info.ownerAccountEmail}}</a>
@@ -29,20 +29,15 @@
         <button class="btn btn-default" ng-click="delete()">Déconnecter de mon compte</button>
     </div>
 </div>
-<div class="card card-default" ng-if="currentlyMerging">
-    <div class="card-body" ng-if="isMaster && system.isMine">
+<div class="panel panel-default" ng-if="currentlyMerging">
+    <div class="panel-body" ng-if="isMaster && system.isMine">
         <div><strong>{{mergeTargetSystem.name}}</strong>
             est en cours de fusion à ce système</div>
         <hr></hr>
         <div class="merge-info-text">Selon la taille de la base de données, cela peut prendre plusieurs heures</div>
     </div>
-<<<<<<< HEAD
-    <div class="card-body" ng-if="!isMaster || !system.isMine">
-        <div>This system is being merged to
-=======
     <div class="panel-body" ng-if="!isMaster || !system.isMine">
         <div>Ce système est en cours de fusion à
->>>>>>> 3fad48e3
             <strong>{{mergeTargetSystem.name}}</strong></div>
         <hr></hr>
         <div class="merge-info-text">
