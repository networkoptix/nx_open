--- conflicted
+++ resolved
@@ -7,11 +7,7 @@
             <li><a href="/content/faq">Limitations connues</a></li>
             <li><a href="%SUPPORT_LINK%" target="_blank">Support</a></li>
             <li><a href="/content/eula">Conditions</a></li>
-<<<<<<< HEAD
-            <li><a href="%PRIVACY_LINK%">Privacy</a></li>
-=======
             <li><a href="%PRIVACY_LINK%">Confidentialité</a></li>
->>>>>>> 63f5a0ae
         </ul>
         <ul  class="nav navbar-nav navbar-right">
             <li><a href="%COMPANY_LINK%" target="_blank">&copy; 2017 %COMPANY_NAME%</a></li>
