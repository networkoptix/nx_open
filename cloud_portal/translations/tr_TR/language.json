{
  "language_name": "Türk",
  "productName": "%PRODUCT_NAME%",
  "clientProtocol": "%CLIENT_PROTOCOL%:",
  "dialogs": {
    "okButton": "Tamam",
    "cancelButton": "İptal",
    "loginTitle": "%PRODUCT_NAME%'e giriş yapın",
    "loginButton": "Giriş yap",
    "logoutAuthorisedTitle": "Zaten giriş yapılmış",
    "logoutAuthorisedContinueButton": "Devam et",
    "logoutAuthorisedLogoutButton": "Oturumu Kapat"
  },
  "pageTitles": {
    "template": "{{title}} %PRODUCT_NAME%",
    "default": "%PRODUCT_NAME%",
    "registerSuccess": "Hoş geldiniz",
    "register": "Hesap Oluştur",
    "changePassword": "Parola değiştir -",
    "account": "Hesap ayarları -",
    "systems": "Sistemler -",
    "system": "Sistem -",
    "systemShare": "Sistemi Paylaş -",
    "activate": "Hesabı aktif et -",
    "activateSent": "Hesabı aktif et -",
    "activateSuccess": "Hesap aktif edildi -",
    "activateCode": "Hesabı aktif et -",
    "restorePassword": "Parolayı sıfırla -",
    "restorePasswordSuccess": "Parola kaydedildi -",
    "restorePasswordCode": "Parolayı sıfırla -",
    "view": "Kameraları görüntüle - ",
    "debug": "Hata ayıklama",
    "login": "Giriş yap -",
    "download": "İndir %VMS_NAME%",
    "downloadPlatform": "İndir %VMS_NAME% ",
    "pageNotFound": "Sayfa bulunamadı"
  },
  "systemStatuses": {
    "notActivated": "aktif edilmemiş",
    "activated": "aktif edildi",
    "online": "çevrimiçi",
    "offline": "çevrimdışı",
    "unavailable": "kullanılamaz"
  },
  "accessRoles": {
    "disabled": {
      "label": "Devre Dışı Bırak",
      "description": "Kullanıcı devre dışı bırakılmış, sisteme giriş yapamaz"
    },
    "Owner": {
      "label": "Sahip",
      "description": "Sistem'i buluttan paylaşma / bağlanma ve bağlantıyı kesme gibi sınırsız erişim"
    },
    "Viewer": {
      "label": "İzleyici",
      "description": "Canlı video görüntüleyebilir ve arşive gözatabilir"
    },
    "Live Viewer": {
      "label": "Canlı İzleyici",
      "description": "Sadece canlı vidyo izleyebilir"
    },
    "Advanced Viewer": {
      "label": "Gelişmiş Görüntüleyici",
      "description": "Canlı vidyo izleyebilir, arşivi görüntüleyebilir, kameraları ayarlayabilir, PTZ'yi kontrol edebilir"
    },
    "Administrator": {
      "label": "Yönetici",
      "description": "Sınırsız erişim, paylaşma imkanı dahil"
    },
    "Custom": {
      "label": "Özel Ayarlar",
      "description": "Özel izinler ayarlamak için %PRODUCT_NAME% İstemci uygulamasını kullanın"
    },
    "cloudAdmin": {
      "label": "Yönetici",
      "description": "Sistemi yapılandırabilir ve paylaşabilir"
    },
    "customRole": {
      "label": "Özel rol",
      "description": "Sisteminde belirtilen özel kullanıcı rolü"
    },
    "owner": {
      "label": "Sahip",
      "description": "Sistem'i buluttan paylaşma / bağlanma ve bağlantıyı kesme gibi sınırsız erişim"
    },
    "viewer": {
      "label": "İzleyici",
      "description": "Canlı video görüntüleyebilir ve arşive gözatabilir"
    },
    "liveViewer": {
      "label": "Canlı İzleme",
      "description": "Sadece canlı vidyo izleyebilir"
    },
    "advancedViewer": {
      "label": "Gelişmiş Görüntüleyici",
      "description": "Canlı vidyo izleyebilir, arşivi görüntüleyebilir, kameraları ayarlayabilir, PTZ'yi kontrol edebilir"
    },
    "custom": {
      "label": "Özel Ayarlar",
      "description": "Özel izinler ayarlamak için %VMS_NAME% İstemci uygulamasını kullanın"
    }
  },
  "errorCodes": {
    "ok": "tamam",
    "cantSendActivationPrefix": "Onay e-posta gönderemezsiniz",
    "cantDisconnectSystemPrefix": "Sistem silinemiyor",
    "cantUnshareWithMeSystemPrefix": "Sistem silinemiyor",
    "cantSharePrefix": "Sistem paylaşılamıyor",
    "cantGetUsersListPrefix": "Kullanıcı listesi kullanılamıyor",
    "cantGetSystemsListPrefix": "Kullanıcı listesi kullanılamıyor",
    "cantRegisterPrefix": "Hata oluştu",
    "cantGetSystemInfoPrefix": "Kullanıcı listesi kullanılamıyor",
    "cantChangeAccountPrefix": "Değişiklikler kaydedilemiyor",
    "cantChangePasswordPrefix": "Parola kaydedilemiyor",
    "cantActivatePrefix": "Hesabınız etkinleştirilemedi",
    "cantSendConfirmationPrefix": "Onay e-posta gönderemezsiniz",
    "cloudInvalidResponse": "Cloud DB, beklenmedik bir yanıt verdi",
    "notAuthorized": "Hatalı parola",
    "brokenAccount": "Hesapla beklenmeyen bir problem. <a href=\"/restore_password\">Hesabı geri yükle</a>",
    "wrongParameters": "Formdaki bazı parametreler yanlış",
    "wrongCode": "Hesap zaten etkinleştirildi veya onay kodu yanlış",
    "wrongCodeRestore": "Onay kodu zaten kullanılmış veya yanlış",
    "forbidden": "Bu işlemi gerçekleştirecek izinlere sahip değilsiniz",
    "accountNotActivated": "Bu hesap henüz etkinleştirilmedi. <a href=\"/activate\">Yalnızca etkinleştirme bağlantısını gönder</a>",
    "accountBlocked": "Hesap kilitlenmiş",
    "notFound": "Bulunamadı",
    "alreadyExists": "Bu hesap zaten mevcut",
    "unknownError": "Beklenmedik bir hata oluştu",
    "accountAlreadyActivated": "Bu hesap zaten etkinleştirildi",
    "emailNotFound": "Hesap mevcut değil.",
    "EmailAlreadyExists": "Bu e-posta adresi zaten kayıtlı",
    "oldPasswordMistmatch": "Parola hatalı.",
    "passwordMismatch": "Hatalı parola",
    "cantEditYourself": "Kendi izinlerini değiştirmeye izin verilmiyor",
    "cantEditAdmin": "Bu kullanıcının yönetici izinleri var",
    "cantOpenClient": "%VMS_NAME% uygulama algılanmadı. <a href=\"/download\">İndir</a>",
    "lostConnection": "{{systemName}} ile bağlantı kayboldu",
    "thisSystem": "sistem",
    "oldSafariNotSupported": "Safari 10'dan büyük sürümleri desteklenmez."
  },
  "passwordRequirements": {
    "minLengthMessage": "Şifre en az 8 karakter içermelidir",
    "requiredMessage": "Sadece alfanümerik ve klavye karakterleri kullanın",
    "weakMessage": "Parolanın güçlü olması için \nküçük büyük harf ve özel karakterler kullanın",
    "strongMessage": "Güçlü parola!",
    "commonMessage": "Dünyada en çok kullanılan parolayı seçtiniz",
    "missingMessage": "Parola gerekmektedir"
  },
  "sharing": {
    "confirmOwner": "Sistem sahibini değiştirirseniz, hesabınızdaki yetkileri iptal edersiniz. Bu eylem geri döndürülemez. Emin misiniz?",
    "shareTitle": "Paylaş",
    "shareConfirmButton": "Paylaş",
    "editShareTitle": "İzinleri düzenle",
    "editShareConfirmButton": "Kaydet",
    "permissionsSaved": "Yeni izin kaydedildi"
  },
  "system": {
    "yourSystem": "Sistem",
    "mySystemSearch": "IMeMyMine",
    "unavailable": "Sistem erişilebilir değil",
    "offline": "Sistem çevrimdışı",
<<<<<<< HEAD
    "openClient": "{{VMS_NAME}} içinde aç",
    "openClientNoSystem": "Open {{VMS_NAME}}",
=======
    "openClient": "%VMS_NAME% içinde aç",
    "openClientNoSystem": "Aç%VMS_NAME%",
    "confirmMergeAction": "Birleştir",
    "mergeSystemTitle": "Sistemleri Birleştir",
>>>>>>> 63f5a0ae
    "confirmRenameTitle": "Sistem Adı",
    "confirmRenameAction": "Kaydet",
    "successRename": "Sistem ismi kaydedildi",
    "confirmDisconnectTitle": "%PRODUCT_NAME% çıkış yapılsın mı?",
    "confirmDisconnectAction": "Bağlantıyı kes",
    "confirmUnshareFromMe": "Hesabınızın bu sistemle bağlantısını kesmek üzeresiniz. Bundan sonra bu sisteme erişim sağlayamayacaksınız. Emin misiniz?",
    "confirmUnshareFromMeTitle": "Sistemle bağlantıyı kes?",
    "confirmUnshareFromMeAction": "Bağlantıyı kes",
    "confirmUnshare": "Bu kullanıcı Sistem'e erişemez. Emin misiniz?",
    "confirmUnshareTitle": "Kullanıcıyı sil?",
    "confirmUnshareAction": "Sil",
    "successDisconnected": "Sistem %PRODUCT_NAME%'den başarıyla çıkarıldı",
    "successDeleted": "{{systemName}} sistemi hesabınızdan başarıyla silindi",
    "permissionsRemoved": "İzinler {{email}}'den kaldırıldı"
  },
  "account": {
    "accountSavedSuccess": "Hesabınız başarıyla kaydedildi",
    "activationLinkSent": "Aktivasyon linki gönderildi",
    "passwordChangedSuccess": "Hesabınız başarıyla kaydedildi",
    "changePassword": "Parola Değiştir",
    "newPasswordLabel": "Yeni Parola",
    "saveChanges": "Kaydet"
  },
  "downloads": {
    "noClientDetectedTitle": "Sisteminizi görüntülemek için %VMS_NAME%'i yükleyin",
    "action": "İndir %VMS_NAME%",
    "mobile": {
      "ios": {
        "link": "%IOS_APPLICATION_LINK%"
      },
      "android": {
        "link": "%ANDROID_APPLICATION_LINK%"
      }
    },
    "groups": {
      "windows": {
        "label": "Windows",
        "supported": "7, 8, 8.1, 10, Server 2008, Server 2012"
      },
      "mac": {
        "label": "Mac OS",
        "supported": "El Capitan, OSX 10.12 Sierra"
      },
      "linux": {
        "label": "Ubuntu Linux",
        "shortLabel": "Ubuntu",
        "supported": "Ubuntu 14.04 LTS, 16.04 LTS, LTS"
      },
      "macos": {
        "label": "Mac OS",
        "supported": "El Capitan, OSX 10.12 Sierra"
      },
      "ios": {
        "label": "iOS",
        "shortLabel": "iOS"
      },
      "android": {
        "label": "Android",
        "shortLabel": "Android"
      },
      "arm": {
        "label": "ARM",
        "shortLabel": "ARM",
        "supported": "Ubuntu 14.04 LTS, 16.04 LTS, LTS"
      }
    },
    "platforms": {
      "win64": "x64",
      "win86": "x86",
      "linux64": "x64",
      "linux86": "x86",
      "mac": "X"
    },
    "appTypes": {
      "client": "Yalnızca istemci",
      "server": "Yalnızca sunucu",
      "bundle": "İstemci ve sunucu",
      "servertool": "Konfigürasyon aracı"
    },
    "releasesTypes": {
      "beta": "Beta",
      "betas": "Beta Sürümleri",
      "rc": "Sürüm Adayı",
      "release": "Sürüm",
      "releases": "Sürümler",
      "patch": "Düzeltme",
      "patches": "Düzeltmeler"
    }
  },
  "activeActions": {
    "sendConfirm": "Aktivasyon linki gönder",
    "resetPassword": "Parolayı sıfırla",
    "setNewPassword": "Parolayı kaydet",
    "setNewPasswordLabel": "Yeni Parola"
  },
  "regActions": {
    "passwordLabel": "Parola",
    "createAccount": "Hesap oluştur"
  },
  "header": {
    "allSystems": "Tüm sistemler",
    "systems": "Sistemler"
  }
}<|MERGE_RESOLUTION|>--- conflicted
+++ resolved
@@ -159,15 +159,10 @@
     "mySystemSearch": "IMeMyMine",
     "unavailable": "Sistem erişilebilir değil",
     "offline": "Sistem çevrimdışı",
-<<<<<<< HEAD
-    "openClient": "{{VMS_NAME}} içinde aç",
-    "openClientNoSystem": "Open {{VMS_NAME}}",
-=======
     "openClient": "%VMS_NAME% içinde aç",
     "openClientNoSystem": "Aç%VMS_NAME%",
     "confirmMergeAction": "Birleştir",
     "mergeSystemTitle": "Sistemleri Birleştir",
->>>>>>> 63f5a0ae
     "confirmRenameTitle": "Sistem Adı",
     "confirmRenameAction": "Kaydet",
     "successRename": "Sistem ismi kaydedildi",
