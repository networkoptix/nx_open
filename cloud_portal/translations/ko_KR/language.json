--- conflicted
+++ resolved
@@ -160,11 +160,7 @@
     "offline": "시스템이 오프라인 상태입니다.",
     "openClient": "%VMS_NAME%에서 열기",
     "openClientNoSystem": "Open %VMS_NAME%",
-<<<<<<< HEAD
-    "confirmMergeAction": "Merge",
-=======
     "confirmMergeAction": "병합",
->>>>>>> 47a3cc34
     "mergeSystemTitle": "병합 시스템",
     "confirmRenameTitle": "시스템 이름",
     "confirmRenameAction": "저장",
