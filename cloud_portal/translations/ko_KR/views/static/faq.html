<h1 set-title><span class="product-name add-version">%PRODUCT_NAME%</span>의 알려진된 제한 사항</h1>

<div class="panel">
    <div class="panel-body">
        <h2>원격 연결</h2>
        <p class="help-topic">
            당신의 NX 버전이 3.1이상이면, 원격이 제대로 연결되어야 합니다.
            문제가 발생하였다면, <a href="%SUPPORT_LINK%" target="_blank">지원팀에 문의하세요</a>.
        </p>
    </div>
</div>

<div class="panel">
    <div class="panel-body">
        <h2>클라우드 시스템 병합</h2>
        <p class="help-topic">
            클라우드 시스템 병합은 현재 지원되지 않습니다.
<<<<<<< HEAD
            특정 시점에 로컬 시스템을 클라우드와 병합 할 수 있습니다. 따라서 두 개의 클라우드 시스템을 병합하려면 {{PRODUCT_NAME}}과의 연결을 끊어야합니다.
=======
            특정 시점에 로컬 시스템을 클라우드와 병합 할 수 있습니다. 따라서 두 개의 클라우드 시스템을 병합하려면 %PRODUCT_NAME%과의 연결을 끊어야합니다.
>>>>>>> 63f5a0ae
        </p>
    </div>
</div>

<div class="panel">
    <div class="panel-body">
        <h2>지원</h2>
        <p class="help-topic">
           만약 당신이 질문이 든, <a href="%SUPPORT_LINK%" target="_blank">우리의 지원 팀에 문의 하십시오</a>.
        </p>
    </div>
</div><|MERGE_RESOLUTION|>--- conflicted
+++ resolved
@@ -15,11 +15,7 @@
         <h2>클라우드 시스템 병합</h2>
         <p class="help-topic">
             클라우드 시스템 병합은 현재 지원되지 않습니다.
-<<<<<<< HEAD
-            특정 시점에 로컬 시스템을 클라우드와 병합 할 수 있습니다. 따라서 두 개의 클라우드 시스템을 병합하려면 {{PRODUCT_NAME}}과의 연결을 끊어야합니다.
-=======
             특정 시점에 로컬 시스템을 클라우드와 병합 할 수 있습니다. 따라서 두 개의 클라우드 시스템을 병합하려면 %PRODUCT_NAME%과의 연결을 끊어야합니다.
->>>>>>> 63f5a0ae
         </p>
     </div>
 </div>
