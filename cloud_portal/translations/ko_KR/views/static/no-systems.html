--- conflicted
+++ resolved
@@ -1,10 +1,6 @@
 <div class="no-data-panel border-bottom">
     <span class="no-data-panel-body">
-<<<<<<< HEAD
-        {{PRODUCT_NAME}}에 연결된 시스템이 없습니다.
-=======
         %PRODUCT_NAME%에 연결된 시스템이 없습니다.
->>>>>>> 63f5a0ae
     </span>
 </div>
 <div class="no-data-panel"></div>
@@ -12,11 +8,7 @@
     <div class="col-sm-3" >
         <div class="no-data-panel">
             <span class="no-data-panel-body">
-<<<<<<< HEAD
-                {{VMS_NAME}}을 사용하여 시스템에 로그인하십시오.
-=======
                 %VMS_NAME%을 사용하여 시스템에 로그인하십시오.
->>>>>>> 63f5a0ae
             </span>
         </div>
     </div>
