{
  "language_name": "עברית",
  "productName": "%PRODUCT_NAME%",
  "clientProtocol": "%CLIENT_PROTOCOL%:",
  "dialogs": {
    "okButton": "אישור",
    "cancelButton": "ביטול",
    "loginTitle": "התחבר אל %PRODUCT_NAME%",
    "loginButton": "התחבר",
    "logoutAuthorisedTitle": "אתה כבר מחובר",
    "logoutAuthorisedContinueButton": "המשך",
    "logoutAuthorisedLogoutButton": "יציאה"
  },
  "pageTitles": {
    "template": "{{title}} %PRODUCT_NAME%",
    "default": "%PRODUCT_NAME%",
    "registerSuccess": "ברוכים הבאים ל",
    "register": "צור חשבון ב-",
    "changePassword": "שנה סיסמה -",
    "account": "הגדרות חשבון -",
    "systems": "מערכות -",
    "system": "מערכת -",
    "systemShare": "שתף מערכת -",
    "activate": "הפעל חשבון -",
    "activateSent": "הפעל חשבון -",
    "activateSuccess": "החשבון הופעל -",
    "activateCode": "הפעל חשבון -",
    "restorePassword": "איפוס סיסמה -",
    "restorePasswordSuccess": "הסיסמה נשמרה -",
    "restorePasswordCode": "איפוס סיסמה -",
    "view": "הצג מצלמות - ",
    "debug": "איתור באגים",
    "login": "התחבר -",
    "download": "הורד את %VMS_NAME%",
    "downloadPlatform": "הורד %VMS_NAME% עבור ",
    "pageNotFound": "דף לא נמצא"
  },
  "systemStatuses": {
    "notActivated": "לא הופעל",
    "activated": "הופעל",
    "online": "מקוון",
    "offline": "לא מקוון",
    "unavailable": "לא זמין"
  },
  "accessRoles": {
    "disabled": {
      "label": "כבוי",
      "description": "המשתמש מושבת ולא מצליח להיכנס למערכת"
    },
    "Owner": {
      "label": "בעלים",
      "description": "גישה בלתי מוגבלת כולל היכולת לשתף ולחבר / לנתק את המערכת מהענן"
    },
    "Viewer": {
      "label": "צופה",
      "description": "ניתן להציג וידאו חי ולעיין בארכיון"
    },
    "Live Viewer": {
      "label": "צופה בשידור חי",
      "description": "יכול לצפות רק בוידאו חי"
    },
    "Advanced Viewer": {
      "label": "צופה מתקדם",
      "description": "יכול לצפות בוידאו חי, לצפות בארכיון, להגדיר מצלמות, לשלוט PTZ וכו '"
    },
    "Administrator": {
      "label": "מנהל",
      "description": "גישה בלתי מוגבלת כולל את היכולת לשתף"
    },
    "Custom": {
      "label": "התאמה אישית",
      "description": "השתמש ב %PRODUCT_NAME% כדי להגדיר הרשאות מותאמות אישית"
    },
    "cloudAdmin": {
      "label": "מנהל",
      "description": "יכול להגדיר מערכת ולשתף"
    },
    "customRole": {
      "label": "תפקיד מותאם אישית",
      "description": "תפקיד משתמש מותאם אישית שצוין במערכת"
    },
    "owner": {
      "label": "בעלים",
      "description": "גישה בלתי מוגבלת כולל היכולת לשתף ולחבר / לנתק את המערכת מהענן"
    },
    "viewer": {
      "label": "צופה",
      "description": "ניתן להציג וידאו חי ולעיין בארכיון"
    },
    "liveViewer": {
      "label": "צופה בוידאו חי",
      "description": "יכול לצפות רק בוידאו חי"
    },
    "advancedViewer": {
      "label": "צופה מתקדם",
      "description": "יכול לצפות בוידאו חי, לצפות בארכיון, להגדיר מצלמות, לשלוט PTZ וכו '"
    },
    "custom": {
      "label": "התאמה אישית",
      "description": "השתמש ב %VMS_NAME% כדי להגדיר הרשאות מותאמות אישית"
    }
  },
  "errorCodes": {
    "ok": "אישור",
    "cantSendActivationPrefix": "אין אפשרות לשלוח מייל אישור",
    "cantDisconnectSystemPrefix": "לא ניתן למחוק את המערכת",
    "cantUnshareWithMeSystemPrefix": "לא ניתן למחוק את המערכת",
    "cantSharePrefix": "אין אפשרות לשתף את המערכת",
    "cantGetUsersListPrefix": "רשימת המשתמשים אינה זמינה",
    "cantGetSystemsListPrefix": "רשימת המערכת אינה זמינה",
    "cantRegisterPrefix": "אירעה שגיאה",
    "cantGetSystemInfoPrefix": "מידע מערכת לא זמין",
    "cantChangeAccountPrefix": "לא ניתן לשמור שינויים",
    "cantChangePasswordPrefix": "לא ניתן לשמור סיסמה",
    "cantActivatePrefix": "לא ניתן להפעיל את החשבון שלך",
    "cantSendConfirmationPrefix": "אין אפשרות לשלוח מייל אישור",
    "cloudInvalidResponse": "בסיס הנתונים בענן החזיר תגובה לא צפויה",
    "notAuthorized": "סיסמה שגויה",
    "brokenAccount": "בעיה לא צפויה עם החשבון. <a href=\"/restore_password\">שחזר את החשבון</a>",
    "wrongParameters": "פרמטרים מסוימים בטופס אינם נכונים",
    "wrongCode": "החשבון כבר הופעל או שקוד האישור שגוי",
    "wrongCodeRestore": "קוד האישור כבר בשימוש או שגוי",
    "forbidden": "אין לך הרשאות לביצוע פעולה זו",
    "accountNotActivated": "חשבון זה אינו פעיל עדיין. <a href=\"/activate\"> שלח שוב קישור להפעלה </a>",
    "accountBlocked": "חשבון זה חסום",
    "notFound": "לא נמצא",
    "alreadyExists": "חשבון זה כבר קיים",
    "unknownError": "אירעה שגיאה בלתי צפויה",
    "accountAlreadyActivated": "חשבון זה כבר פעיל",
    "emailNotFound": "החשבון לא קיים.",
    "EmailAlreadyExists": "האימייל הזה כבר רשום",
    "oldPasswordMistmatch": "הסיסמא הנוכחית אינה נכונה.",
    "passwordMismatch": "סיסמה שגויה",
    "cantEditYourself": "שינוי הרשאות של המשתמש אינו מאופשר",
    "cantEditAdmin": "למשתמש זה יש הרשאות מנהל",
    "cantOpenClient": "%VMS_NAME% יישום לא אותר. <a href=\"/download\"> הורדה</a>",
    "lostConnection": "החיבור ל- {{systemName}} אבד",
    "thisSystem": "המערכת",
    "oldSafariNotSupported": "Versions of Safari older than 10 are not supported"
  },
  "passwordRequirements": {
    "minLengthMessage": "הסיסמה חייבת להכיל 8 תווים לפחות",
    "requiredMessage": "השתמש רק באותיות לטיניות, מספרים וסמלים במקלדת, הימנע מרווחים בהתחלה ובסוף",
    "weakMessage": "השתמש במספרים, אותיות גדולות וקטנות ותווים מיוחדים כדי להפוך את הסיסמה שלך חזקה יותר",
    "strongMessage": "סיסמא חזקה!",
    "commonMessage": "סיסמה זו חלשה מאחר והיא מהסיסמאות הפופולריות ביותר בעולם",
    "missingMessage": "נדרשת סיסמא"
  },
  "sharing": {
    "confirmOwner": "אם תשנה את 'בעל המערכת', תשלול את הבעלות מהחשבון הנוכחי. פעולה זו היא בלתי הפיכה. האם להמשיך?",
    "shareTitle": "שתף",
    "shareConfirmButton": "שתף",
    "editShareTitle": "ערוך הרשאות",
    "editShareConfirmButton": "שמור",
    "permissionsSaved": "הרשאות חדשות נשמרו"
  },
  "system": {
    "yourSystem": "המערכת שלך",
    "mySystemSearch": "IMeMyMine",
    "unavailable": "המערכת אינה זמינה",
    "offline": "השרת אינו זמין",
<<<<<<< HEAD
    "openClient": "פתח ב- {{VMS_NAME}}",
    "openClientNoSystem": "Open {{VMS_NAME}}",
=======
    "openClient": "פתח ב- %VMS_NAME%",
    "openClientNoSystem": "פתח %VMS_NAME%",
    "confirmMergeAction": "לְמַזֵג",
    "mergeSystemTitle": "מיזוג מערכות",
>>>>>>> 63f5a0ae
    "confirmRenameTitle": "שם מערכת",
    "confirmRenameAction": "שמור",
    "successRename": "שם המערכת נשמר",
    "confirmDisconnectTitle": "נתק את המערכת מ- %PRODUCT_NAME%?",
    "confirmDisconnectAction": "נתק",
    "confirmUnshareFromMe": "אתה עומד לנתק את המערכת מהחשבון שלך. לא תוכל עוד לגשת למערכת זו. האם להמשיך?",
    "confirmUnshareFromMeTitle": "נתק מערכת?",
    "confirmUnshareFromMeAction": "התנתק",
    "confirmUnshare": "משתמש זה לא יוכל לגשת למערכת. האם אתה בטוח?",
    "confirmUnshareTitle": "מחק משתמש?",
    "confirmUnshareAction": "מחיקה",
    "successDisconnected": "המערכת מנותקת בהצלחה מ- %PRODUCT_NAME%",
    "successDeleted": "המערכת {{systemName}} נמחקה בהצלחה מהחשבון שלך",
    "permissionsRemoved": "ההרשאות הוסרו מ- {{email}}"
  },
  "account": {
    "accountSavedSuccess": "החשבון שלך נשמר בהצלחה",
    "activationLinkSent": "קישור הפעלה נשלח",
    "passwordChangedSuccess": "החשבון שלך נשמר בהצלחה",
    "changePassword": "שנה סיסמא",
    "newPasswordLabel": "סיסמה חדשה",
    "saveChanges": "שמור"
  },
  "downloads": {
<<<<<<< HEAD
    "noClientDetectedTitle": "התקן את {{VMS_NAME}} כדי לצפות במערכת שלך",
    "action": "הורד את {{VMS_NAME}}",
=======
    "noClientDetectedTitle": "התקן את %VMS_NAME% כדי לצפות במערכת שלך",
    "action": "הורד את %VMS_NAME%",
>>>>>>> 63f5a0ae
    "mobile": {
      "ios": {
        "link": "%IOS_APPLICATION_LINK%"
      },
      "android": {
        "link": "%ANDROID_APPLICATION_LINK%"
      }
    },
    "groups": {
      "windows": {
        "label": "Windows",
        "supported": "7, 8, 8.1, 10, Server 2008, Server 2012"
      },
      "mac": {
        "label": "Mac OS",
        "supported": "OSX 10.11 El Capitan, OSX 10.12 Sierra"
      },
      "linux": {
        "label": "Ubuntu Linux",
        "shortLabel": "Ubuntu",
        "supported": "Ubuntu 14.04 LTS, 16.04 LTS"
      },
      "macos": {
        "label": "Mac OS",
        "supported": "OSX 10.11 El Capitan, OSX 10.12 Sierra"
      },
      "ios": {
        "label": "iOS",
        "shortLabel": "iOS"
      },
      "android": {
        "label": "Android",
        "shortLabel": "Android"
      },
      "arm": {
        "label": "ARM",
        "shortLabel": "ARM",
        "supported": "Ubuntu 14.04 LTS, 16.04 LTS"
      }
    },
    "platforms": {
      "win64": "x64",
      "win86": "x86",
      "linux64": "x64",
      "linux86": "x86",
      "mac": "X"
    },
    "appTypes": {
      "client": "לקוח בלבד",
      "server": "שרת בלבד",
      "bundle": "לקוח ושרת",
      "servertool": "כלי תצורה"
    },
    "releasesTypes": {
      "beta": "Beta",
      "betas": "Betas",
      "rc": "Release Candidate",
      "release": "Release",
      "releases": "Releases",
      "patch": "Patch",
      "patches": "Patches"
    }
  },
  "activeActions": {
    "sendConfirm": "שלח את קישור ההפעלה שוב",
    "resetPassword": "איפוס סיסמה",
    "setNewPassword": "שמור סיסמה",
    "setNewPasswordLabel": "סיסמה חדשה"
  },
  "regActions": {
    "passwordLabel": "סיסמה",
    "createAccount": "צור חשבון"
  },
  "header": {
    "allSystems": "כל המערכות",
    "systems": "מערכות"
  }
}<|MERGE_RESOLUTION|>--- conflicted
+++ resolved
@@ -159,15 +159,10 @@
     "mySystemSearch": "IMeMyMine",
     "unavailable": "המערכת אינה זמינה",
     "offline": "השרת אינו זמין",
-<<<<<<< HEAD
-    "openClient": "פתח ב- {{VMS_NAME}}",
-    "openClientNoSystem": "Open {{VMS_NAME}}",
-=======
     "openClient": "פתח ב- %VMS_NAME%",
     "openClientNoSystem": "פתח %VMS_NAME%",
     "confirmMergeAction": "לְמַזֵג",
     "mergeSystemTitle": "מיזוג מערכות",
->>>>>>> 63f5a0ae
     "confirmRenameTitle": "שם מערכת",
     "confirmRenameAction": "שמור",
     "successRename": "שם המערכת נשמר",
@@ -192,13 +187,8 @@
     "saveChanges": "שמור"
   },
   "downloads": {
-<<<<<<< HEAD
-    "noClientDetectedTitle": "התקן את {{VMS_NAME}} כדי לצפות במערכת שלך",
-    "action": "הורד את {{VMS_NAME}}",
-=======
     "noClientDetectedTitle": "התקן את %VMS_NAME% כדי לצפות במערכת שלך",
     "action": "הורד את %VMS_NAME%",
->>>>>>> 63f5a0ae
     "mobile": {
       "ios": {
         "link": "%IOS_APPLICATION_LINK%"
