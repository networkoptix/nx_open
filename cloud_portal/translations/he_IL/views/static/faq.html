--- conflicted
+++ resolved
@@ -1,27 +1,15 @@
 <h1 set-title>מגבלות ידועות ב <span class="product-name add-version"> %PRODUCT_NAME% </span></h1>
 
-<div class="faq-content">
-    <div class="card">
-        <div class="card-body">
-            <h2>חיבור מרחוק</h2>
-            <p class="help-topic">
-                אם הגרסא שלך היא 3.1 או חדשה יותר ואתה חווה בעיות המערת צור קשר עם התמיכה
-                ואתה חווה בעיות המערת צור קשר עם התמיכה, <a href="%SUPPORT_LINK%" target="_blank">צור קשר עם צוות התמיכה שלנו</a>.
-            </p>
-        </div>
+<div class="panel">
+    <div class="panel-body">
+        <h2>חיבור מרחוק</h2>
+        <p class="help-topic">
+            אם הגרסא שלך היא 3.1 או חדשה יותר ואתה חווה בעיות המערת צור קשר עם התמיכה
+            ואתה חווה בעיות המערת צור קשר עם התמיכה, <a href="%SUPPORT_LINK%" target="_blank">צור קשר עם צוות התמיכה שלנו</a>.
+        </p>
     </div>
+</div>
 
-<<<<<<< HEAD
-    <div class="card">
-        <div class="card-body">
-            <h2>מיזוג מערכת ענן</h2>
-            <p class="help-topic">
-                מיזוג מערכות ענן אינו נתמך כרגע.
-                ניתן למזג מערכת מקומית עם ענן אחד בכל זמן נתון. So in order to merge two cloud Systems
-                one should be disconnected from %PRODUCT_NAME%.
-            </p>
-        </div>
-=======
 <div class="panel">
     <div class="panel-body">
         <h2>מיזוג מערכת ענן</h2>
@@ -29,15 +17,14 @@
             מיזוג מערכות ענן אינו נתמך כרגע.
             ניתן למזג מערכת מקומית עם ענן אחד בכל זמן נתון. על מנת למזג שתי מערכות ענן אחד צריך להיות מנותק מ %PRODUCT_NAME%.
         </p>
->>>>>>> 3fad48e3
     </div>
+</div>
 
-    <div class="card">
-        <div class="card-body">
-            <h2>תמיכה</h2>
-            <p class="help-topic">
-                אם יש לך שאלות, <a href="%SUPPORT_LINK%" target="_blank"> צור קשר עם צוות התמיכה שלנו </a>.
-            </p>
-        </div>
+<div class="panel">
+    <div class="panel-body">
+        <h2>תמיכה</h2>
+        <p class="help-topic">
+           אם יש לך שאלות, <a href="%SUPPORT_LINK%" target="_blank"> צור קשר עם צוות התמיכה שלנו </a>.
+        </p>
     </div>
 </div>