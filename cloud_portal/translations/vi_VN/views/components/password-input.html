--- conflicted
+++ resolved
@@ -18,60 +18,36 @@
             </span>
         </div>
     </div>
-<<<<<<< HEAD
     <div class="col-12 col-md-4">
         <span class="help-block" ng-if="passwordInput.password.$valid">
             <span class="badge badge-success" ng-if="!fairPassword">good</span>
             <span class="badge badge-warning" ng-if="fairPassword" title="{{$root.L.passwordRequirements.weakMessage}}">fair</span>
-=======
-    <div class="col-sm-4">
-        <span class="help-block" ng-if="passwordInput.password.$valid">
-            <span class="label label-success" ng-if="!fairPassword">good</span>
-            <span class="label label-warning" ng-if="fairPassword" title="{{$root.L.passwordRequirements.weakMessage}}">fair</span>
->>>>>>> b8264670
         </span>
 
         <span class="help-block" ng-if="!passwordInput.password.$valid && !passwordInput.password.$touched">
 
-<<<<<<< HEAD
             <span class="badge badge-danger"
-=======
-            <span class="label label-danger"
->>>>>>> b8264670
                   ng-if="passwordInput.password.$error.weak &&
                   !passwordInput.password.$error.common &&
                   !passwordInput.password.$error.pattern &&
                   !passwordInput.password.$error.minlength"
                   title="{{$root.L.passwordRequirements.weakMessage}}">weak</span>
-<<<<<<< HEAD
             <span class="badge badge-danger"
-=======
-            <span class="label label-danger"
->>>>>>> b8264670
                   ng-if="passwordInput.password.$error.common &&
                   !passwordInput.password.$error.pattern &&
                   !passwordInput.password.$error.minlength &&
                   !passwordInput.password.$error.required"
                   title="{{$root.L.passwordRequirements.commonMessage}}">too common</span>
-<<<<<<< HEAD
             <span class="badge badge-danger"
                   ng-if="passwordInput.password.$error.minlength &&
                   !passwordInput.password.$error.pattern"
                   title="{{$root.L.passwordRequirements.minLengthMessage}}">too short</span>
             <span class="badge badge-danger"
-=======
-            <span class="label label-danger"
-                  ng-if="passwordInput.password.$error.minlength &&
-                  !passwordInput.password.$error.pattern"
-                  title="{{$root.L.passwordRequirements.minLengthMessage}}">too short</span>
-            <span class="label label-danger"
->>>>>>> b8264670
                   ng-if="passwordInput.password.$error.pattern"
                   title="{{$root.L.passwordRequirements.requiredMessage}}">incorrect</span>
         </span>
 
         <span class="help-block" ng-if="!passwordInput.password.$valid && passwordInput.password.$touched">
-<<<<<<< HEAD
             <span class="input-error" ng-if="passwordInput.password.$error.weak &&
                   !passwordInput.password.$error.common &&
                   !passwordInput.password.$error.pattern &&
@@ -82,20 +58,7 @@
             <span class="input-error" ng-if="passwordInput.password.$error.minlength &&
                   !passwordInput.password.$error.pattern">{{$root.L.passwordRequirements.minLengthMessage}}</span>
             <span class="input-error" ng-if="passwordInput.password.$error.pattern">{{$root.L.passwordRequirements.requiredMessage}}</span>
-            <span class="input-error" ng-if="passwordInput.password.$error.required">Password is required.</span>
-=======
-            <span ng-if="passwordInput.password.$error.weak &&
-                  !passwordInput.password.$error.common &&
-                  !passwordInput.password.$error.pattern &&
-                  !passwordInput.password.$error.required">{{$root.L.passwordRequirements.weakMessage}}</span>
-            <span ng-if="passwordInput.password.$error.common &&
-                  !passwordInput.password.$error.pattern &&
-                  !passwordInput.password.$error.required">{{$root.L.passwordRequirements.commonMessage}}</span>
-            <span ng-if="passwordInput.password.$error.minlength &&
-                  !passwordInput.password.$error.pattern">{{$root.L.passwordRequirements.minLengthMessage}}</span>
-            <span ng-if="passwordInput.password.$error.pattern">{{$root.L.passwordRequirements.requiredMessage}}</span>
-            <span ng-if="passwordInput.password.$error.required">{{$root.L.passwordRequirements.missingMessage}}</span>
->>>>>>> b8264670
+            <span class="input-error" ng-if="passwordInput.password.$error.required">{{$root.L.passwordRequirements.missingMessage}}</span>
         </span>
     </div>
 </div>