{
  "language_name": "Tiếng Việt",
  "productName": "%PRODUCT_NAME%",
  "clientProtocol": "%CLIENT_PROTOCOL%:",
  "dialogs": {
    "okButton": "Ok",
    "cancelButton": "Hủy bỏ",
    "loginTitle": "Đăng nhập vào %PRODUCT_NAME%",
    "loginButton": "Đăng nhập",
    "logoutAuthorisedTitle": "Bạn đã đăng nhập",
    "logoutAuthorisedContinueButton": "Tiếp tục",
    "logoutAuthorisedLogoutButton": "Đăng xuất"
  },
  "pageTitles": {
    "template": "{{title}} %PRODUCT_NAME%",
    "default": "%PRODUCT_NAME%",
    "registerSuccess": "Chào mừng bạn đến",
    "register": "Tạo tài khoản tại",
    "changePassword": "Đổi mật khẩu -",
    "account": "Cài đặt tài khoản -",
    "systems": "Hệ thống -",
    "system": "Hệ thống -",
    "systemShare": "Chia sẻ Hệ thống -",
    "activate": "Kích hoạt tài khoản -",
    "activateSent": "Kích hoạt tài khoản -",
    "activateSuccess": "Tài khoản đã kích hoạt -",
    "activateCode": "Kích hoạt tài khoản -",
    "restorePassword": "Đặt lại mật khẩu -",
    "restorePasswordSuccess": "Đã lưu mật khẩu -",
    "restorePasswordCode": "Đặt lại mật khẩu -",
    "view": "Xem camera ",
    "debug": "Gỡ rối",
    "login": "Đăng nhập -",
    "download": "Tải xuống %VMS_NAME%",
    "downloadPlatform": "Tải xuống %VMS_NAME% cho ",
    "pageNotFound": "Không tìm thấy trang"
  },
  "systemStatuses": {
    "notActivated": "chưa kích hoạt",
    "activated": "đã kích hoạt",
    "online": "trực tuyến",
    "offline": "ngoại tuyến",
    "unavailable": "không khả dụng"
  },
  "accessRoles": {
    "disabled": {
      "label": "Vô hiệu hóa",
      "description": "Người dùng bị vô hiệu và không thể đăng nhập vào Hệ thống"
    },
    "Owner": {
      "label": "Chủ nhân",
      "description": "Truy cập không giới hạn bao gồm khả năng chia sẻ và kết nối / ngắt kết nối Hệ thống từ đám mây"
    },
    "Viewer": {
      "label": "Người xem",
      "description": "Có thể xem video trực tuyến và duyệt qua kho lưu trữ"
    },
    "Live Viewer": {
      "label": "Xem trực tiếp",
      "description": "Chỉ có thể xem video trực tiếp"
    },
    "Advanced Viewer": {
      "label": "Trình xem nâng cao",
      "description": "Có thể xem video trực tiếp, duyệt các kho lưu trữ, cấu hình máy ảnh, điều khiển PTZ vv"
    },
    "Administrator": {
      "label": "Giám sát viên",
      "description": "Truy cập không giới hạn bao gồm khả năng chia sẻ"
    },
    "Custom": {
      "label": "Tùy chỉnh",
      "description": "Sử dụng ứng dụng Khách hàng %PRODUCT_NAME% để thiết lập quyền tùy chỉnh"
    },
    "cloudAdmin": {
      "label": "Giám sát viên",
      "description": "Có thể cấu hình Hệ thống và chia sẻ nó"
    },
    "customRole": {
      "label": "Tùy chỉnh role",
      "description": "Thiết lập người dùng được chỉ định trong Hệ thống"
    },
    "owner": {
      "label": "Chủ nhân",
      "description": "Truy cập không giới hạn bao gồm khả năng chia sẻ và kết nối / ngắt kết nối Hệ thống từ đám mây"
    },
    "viewer": {
      "label": "Người xem",
      "description": "Có thể xem video trực tuyến và duyệt qua kho lưu trữ"
    },
    "liveViewer": {
      "label": "Xem trực tiếp",
      "description": "Chỉ có thể xem video trực tiếp"
    },
    "advancedViewer": {
      "label": "Trình xem nâng cao",
      "description": "Có thể xem video trực tiếp, duyệt các kho lưu trữ, cấu hình máy ảnh, điều khiển PTZ vv"
    },
    "custom": {
      "label": "Tùy chỉnh",
      "description": "Sử dụng ứng dụng Khách hàng %VMS_NAME% để thiết lập quyền tùy chỉnh"
    }
  },
  "errorCodes": {
    "ok": "ok",
    "cantSendActivationPrefix": "Không thể gửi Email xác nhận",
    "cantDisconnectSystemPrefix": "Không thể xóa bỏ hệ thống",
    "cantUnshareWithMeSystemPrefix": "Không thể xóa bỏ hệ thống",
    "cantSharePrefix": "Không thể chia sẻ Hệ thống",
    "cantGetUsersListPrefix": "Danh sách người dùng không khả dụng",
    "cantGetSystemsListPrefix": "Danh sách hệ thống không khả dụng",
    "cantRegisterPrefix": "Xảy ra lỗi",
    "cantGetSystemInfoPrefix": "Thông tin hệ thống không khả dụng",
    "cantChangeAccountPrefix": "Không thể lưu thay đổi",
    "cantChangePasswordPrefix": "Không thể lưu mật khẩu",
    "cantActivatePrefix": "Không thể kích hoạt tài khoản của bạn",
    "cantSendConfirmationPrefix": "Không thể gửi Email xác nhận",
    "cloudInvalidResponse": "Có thể DB đã trả một phản hồi bất ngờ",
    "notAuthorized": "Sai mật khẩu",
    "brokenAccount": "Vấn đề không mong muốn với tài khoản. <a href=\"/restore_password\">Khôi phục tài khoản</a>",
    "wrongParameters": "Một số thông số trên biểu mẫu không chính xác",
    "wrongCode": "Tài khoản đã được kích hoạt hoặc mã xác nhận không chính xác",
    "wrongCodeRestore": "Mã xác nhận đã được sử dụng hoặc không chính xác",
    "forbidden": "Bạn không có quyền thực hiện công việc này",
    "accountNotActivated": "Tài khoản này chưa được kích hoạt. <a href=\"/activate\">Gửi liên kết kích hoạt lại</a>",
    "accountBlocked": "Tài khoản này đã bị khóa",
    "notFound": "Không tìm thấy",
    "alreadyExists": "Tài khoản này đã tồn tại",
    "unknownError": "Đã xảy ra lỗi không mong muốn",
    "accountAlreadyActivated": "Tài khoản này đã được kích hoạt",
    "emailNotFound": "Tài khoản không tồn tại.",
    "EmailAlreadyExists": "Email này đã được đăng ký",
    "oldPasswordMistmatch": "Mật khẩu hiện tại không đúng.",
    "passwordMismatch": "Sai mật khẩu",
    "cantEditYourself": "Không cho phép thay đổi quyền riêng tư",
    "cantEditAdmin": "Người dùng này có quyền quản trị viên",
    "cantOpenClient": "Ứng dụng %VMS_NAME% ứng dụng không tìm thấy. <a href=\"/download\">Tải xuống</a>",
    "lostConnection": "Kết nối với {{systemName}} bị mất",
    "thisSystem": "hệ thống",
    "oldSafariNotSupported": "Versions of Safari older than 10 are not supported"
  },
  "passwordRequirements": {
    "minLengthMessage": "Mật khẩu phải chứa ít nhất 8 ký tự",
    "requiredMessage": "Chỉ sử dụng chữ cái Latin, số và ký hiệu bàn phím, tránh các khoảng trống đầu và cuối",
    "weakMessage": "Sử dụng số, chữ hoa và chữ thường và ký tự đặc biệt để làm cho mật khẩu của bạn mạnh mẽ hơn",
    "strongMessage": "Mật khẩu mạnh!",
    "commonMessage": "Mật khẩu này nằm trong mật khẩu phổ biến nhất trên thế giới",
    "missingMessage": "Mật khẩu là bắt buộc"
  },
  "sharing": {
    "confirmOwner": "Nếu bạn thay sở hữu hệ thống, bạn sẽ thu hồi quyền sở hữu hiện tại của mình. Không thể phục hồi sở hữu cũ. Bạn có chắc không?",
    "shareTitle": "Chia sẻ",
    "shareConfirmButton": "Chia sẻ",
    "editShareTitle": "Quyền chỉnh sửa",
    "editShareConfirmButton": "Tiết kiệm",
    "permissionsSaved": "Cấp phép mới được lưu"
  },
  "system": {
    "yourSystem": "Hệ thống của bạn",
    "mySystemSearch": "IMeMyMine",
    "unavailable": "Hệ thống không thể truy cập được",
    "offline": "Hệ thống offline",
<<<<<<< HEAD
    "openClient": "Mở trong {{VMS_NAME}}",
    "openClientNoSystem": "Open {{VMS_NAME}}",
=======
    "openClient": "Mở trong %VMS_NAME%",
    "openClientNoSystem": "Mở %VMS_NAME%",
    "confirmMergeAction": "Gộp lại",
    "mergeSystemTitle": "Hợp nhất hệ thống",
>>>>>>> 63f5a0ae
    "confirmRenameTitle": "Tên hệ thống",
    "confirmRenameAction": "Tiết kiệm",
    "successRename": "Đã lưu tên hệ thống",
    "confirmDisconnectTitle": "Ngắt kết nối Hệ thống từ %PRODUCT_NAME%?",
    "confirmDisconnectAction": "Ngắt kết nối",
    "confirmUnshareFromMe": "Bạn sẽ ngắt kết nối Hệ thống này khỏi tài khoản của bạn. Bạn sẽ không thể truy cập Hệ thống này nữa. Bạn có chắc không?",
    "confirmUnshareFromMeTitle": "Ngắt kết nối hệ thống?",
    "confirmUnshareFromMeAction": "Ngắt kết nối",
    "confirmUnshare": "Người dùng này sẽ không thể truy cập vào Hệ thống. Bạn có chắc không?",
    "confirmUnshareTitle": "Xóa người dùng?",
    "confirmUnshareAction": "Xóa bỏ",
    "successDisconnected": "Hệ thống đã bị ngắt kết nối thành công từ %PRODUCT_NAME%",
    "successDeleted": "Tài khoản {{systemName}} đã xóa thành công từ hệ thống của bạn",
    "permissionsRemoved": "Các quyền đã bị xóa khỏi {{email}}"
  },
  "account": {
    "accountSavedSuccess": "Tài khoản của bạn đã được lưu thành công",
    "activationLinkSent": "Link kích hoạt đã được gửi",
    "passwordChangedSuccess": "Tài khoản của bạn đã được lưu thành công",
    "changePassword": "Đổi mật khẩu",
    "newPasswordLabel": "Mật khẩu mới",
    "saveChanges": "Tiết kiệm"
  },
  "downloads": {
    "noClientDetectedTitle": "Cài đặt %VMS_NAME% để xem Hệ thống của bạn",
    "action": "Tải xuống %VMS_NAME%",
    "mobile": {
      "ios": {
        "link": "%IOS_APPLICATION_LINK%"
      },
      "android": {
        "link": "%ANDROID_APPLICATION_LINK%"
      }
    },
    "groups": {
      "windows": {
        "label": "Windows",
        "supported": "7, 8, 8.1, 10, Server 2008, Server 2012"
      },
      "mac": {
        "label": "Mac OS",
        "supported": "OSX 10.11 El Capitan, OSX 10.12 Sierra"
      },
      "linux": {
        "label": "Ubuntu Linux",
        "shortLabel": "Ubuntu",
        "supported": "Ubuntu 14.04 LTS, 16.04 LTS"
      },
      "macos": {
        "label": "Mac OS",
        "supported": "OSX 10.11 El Capitan, OSX 10.12 Sierra"
      },
      "ios": {
        "label": "iOS",
        "shortLabel": "iOS"
      },
      "android": {
        "label": "Android",
        "shortLabel": "Android"
      },
      "arm": {
        "label": "ARM",
        "shortLabel": "ARM",
        "supported": "Ubuntu 14.04 LTS, 16.04 LTS"
      }
    },
    "platforms": {
      "win64": "x64",
      "win86": "x86",
      "linux64": "x64",
      "linux86": "x86",
      "mac": "X"
    },
    "appTypes": {
      "client": "Chỉ máy trạm",
      "server": "Chỉ máy chủ",
      "bundle": "Máy chủ và Máy trạm",
      "servertool": "Công cụ cấu hình"
    },
    "releasesTypes": {
      "beta": "Beta",
      "betas": "Betas",
      "rc": "Release Candidate",
      "release": "Release",
      "releases": "Releases",
      "patch": "Patch",
      "patches": "Patches"
    }
  },
  "activeActions": {
    "sendConfirm": "Gửi lại link kích hoạt",
    "resetPassword": "Đặt lại mật khẩu",
    "setNewPassword": "Lưu mật khẩu",
    "setNewPasswordLabel": "Mật khẩu mới"
  },
  "regActions": {
    "passwordLabel": "Mật khẩu",
    "createAccount": "Tạo tài khoản"
  },
  "header": {
    "allSystems": "Tất cả Hệ thống",
    "systems": "Hệ thống"
  }
}<|MERGE_RESOLUTION|>--- conflicted
+++ resolved
@@ -159,15 +159,10 @@
     "mySystemSearch": "IMeMyMine",
     "unavailable": "Hệ thống không thể truy cập được",
     "offline": "Hệ thống offline",
-<<<<<<< HEAD
-    "openClient": "Mở trong {{VMS_NAME}}",
-    "openClientNoSystem": "Open {{VMS_NAME}}",
-=======
     "openClient": "Mở trong %VMS_NAME%",
     "openClientNoSystem": "Mở %VMS_NAME%",
     "confirmMergeAction": "Gộp lại",
     "mergeSystemTitle": "Hợp nhất hệ thống",
->>>>>>> 63f5a0ae
     "confirmRenameTitle": "Tên hệ thống",
     "confirmRenameAction": "Tiết kiệm",
     "successRename": "Đã lưu tên hệ thống",
