
<div class="container" ng-if="accountMode">
    <h1>Account</h1>
    <form name="accountForm" class="form-horizontal" novalidate>

        <div class="form-group row">
            <label class="col-12 col-md-4 text-left text-md-right control-label">Email</label>
            <div class="col-12 col-md-4">
                <input type="text"  class="form-control" ng-model="account.email" readonly>
            </div>
        </div>

        <div class="form-group row" validate-field>
            <label for="firstName" class="col-12 col-md-4 text-left text-md-right control-label">First name</label>
            <div class="col-12 col-md-4">
                <input type="text" class="form-control" ng-model="account.first_name" name="firstName" id="firstName" maxlength="255" required>
            </div>
<<<<<<< HEAD
            <div class="col-12 col-md-4">
                <span class="help-block input-error" ng-if="accountForm.firstName.$touched && accountForm.firstName.$error.required">First name is required.</span>
=======
            <div class="col-sm-4">
                <span class="help-block" ng-if="accountForm.firstName.$touched && accountForm.firstName.$error.required">First name is required</span>
>>>>>>> b8264670
            </div>
        </div>
        <div class="form-group row" validate-field>
            <label for="lastName" class="col-12 col-md-4 text-left text-md-right control-label">Last name</label>
            <div class="col-12 col-md-4">
                <input type="text" class="form-control" ng-model="account.last_name" name="lastName" id="lastName" maxlength="255"  required>
            </div>
<<<<<<< HEAD
            <div class="col-12 col-md-4">
                <span class="help-block input-error" ng-if="accountForm.lastName.$touched && accountForm.lastName.$error.required">Last name is required.</span>
=======
            <div class="col-sm-4">
                <span class="help-block" ng-if="accountForm.lastName.$touched && accountForm.lastName.$error.required">Last name is required</span>
>>>>>>> b8264670
            </div>
        </div>
        <div class="form-group row" validate-field>
            <label for="lastName" class="col-12 col-md-4 text-left text-md-right control-label">Language</label>
            <div class="col-12 col-md-4">
                <nx-language-select account-mode="true"></nx-language-select>
                <!--<language-select account-mode="true" ng-model="account.language"></language-select>-->
            </div>
            <div class="col-12 col-md-4">
            </div>
        </div>

        <div class="form-group row">
            <div class="col-12 offset-md-4 col-md-6">
                <label class="checkbox">Subscribe to Email newsletters
                    <input type="checkbox" checked="checked"
                           ng-model="account.subscribe"
                           name="subscribe"
                           id="subscribe">
                    <span class="checkmark"></span>
                </label>
            </div>
        </div>

        <div class="form-group row">
            <div class="col-12 offset-md-4 col-md-4">
                <process-button process="save"
                                form="accountForm"
                                button-text="$root.L.account.saveChanges"></process-button>
            </div>
        </div>
    </form>
</div>

<div class="container" ng-if="passwordMode" >
    <h1>Change Password</h1>
    <form name="passwordForm" class="form-horizontal" novalidate>
        <div class="form-group row" validate-field>
            <label for="password"  class="col-12 col-md-4 text-left text-md-right control-label">Current password</label>
            <div class="col-12 col-md-4">
                <input type="password" class="form-control" ng-model="pass.password"
                       name="password"
                       id="password" required>
            </div>
<<<<<<< HEAD
            <div class="col-12 col-md-4">
                <span class="help-block input-error" ng-if="passwordForm.password.$touched && passwordForm.password.$error.required">Current password is required.</span>
=======
            <div class="col-sm-4">
                <span class="help-block" ng-if="passwordForm.password.$touched && passwordForm.password.$error.required">Current password is required</span>
>>>>>>> b8264670
            </div>
        </div>

        <password-input ng-model="pass.newPassword" id="'newPassword'" label="$root.L.account.newPasswordLabel"></password-input>

        <div class="form-group row">
            <div class="col-12 offset-md-4 col-md-4">
                <process-button process="changePassword"
                                form="passwordForm"
                                button-text="$root.L.account.changePassword"></process-button>
            </div>
        </div>
    </form>
</div><|MERGE_RESOLUTION|>--- conflicted
+++ resolved
@@ -15,13 +15,8 @@
             <div class="col-12 col-md-4">
                 <input type="text" class="form-control" ng-model="account.first_name" name="firstName" id="firstName" maxlength="255" required>
             </div>
-<<<<<<< HEAD
             <div class="col-12 col-md-4">
-                <span class="help-block input-error" ng-if="accountForm.firstName.$touched && accountForm.firstName.$error.required">First name is required.</span>
-=======
-            <div class="col-sm-4">
-                <span class="help-block" ng-if="accountForm.firstName.$touched && accountForm.firstName.$error.required">First name is required</span>
->>>>>>> b8264670
+                <span class="help-block input-error" ng-if="accountForm.firstName.$touched && accountForm.firstName.$error.required">First name is required</span>
             </div>
         </div>
         <div class="form-group row" validate-field>
@@ -29,13 +24,8 @@
             <div class="col-12 col-md-4">
                 <input type="text" class="form-control" ng-model="account.last_name" name="lastName" id="lastName" maxlength="255"  required>
             </div>
-<<<<<<< HEAD
             <div class="col-12 col-md-4">
-                <span class="help-block input-error" ng-if="accountForm.lastName.$touched && accountForm.lastName.$error.required">Last name is required.</span>
-=======
-            <div class="col-sm-4">
-                <span class="help-block" ng-if="accountForm.lastName.$touched && accountForm.lastName.$error.required">Last name is required</span>
->>>>>>> b8264670
+                <span class="help-block input-error" ng-if="accountForm.lastName.$touched && accountForm.lastName.$error.required">Last name is required</span>
             </div>
         </div>
         <div class="form-group row" validate-field>
@@ -80,13 +70,8 @@
                        name="password"
                        id="password" required>
             </div>
-<<<<<<< HEAD
             <div class="col-12 col-md-4">
-                <span class="help-block input-error" ng-if="passwordForm.password.$touched && passwordForm.password.$error.required">Current password is required.</span>
-=======
-            <div class="col-sm-4">
-                <span class="help-block" ng-if="passwordForm.password.$touched && passwordForm.password.$error.required">Current password is required</span>
->>>>>>> b8264670
+                <span class="help-block input-error" ng-if="passwordForm.password.$touched && passwordForm.password.$error.required">Current password is required</span>
             </div>
         </div>
 
