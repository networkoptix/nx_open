{
  "language_name": "日本語",
  "productName": "%PRODUCT_NAME%",
  "clientProtocol": "%CLIENT_PROTOCOL%:",
  "dialogs": {
    "okButton": "Ok",
    "cancelButton": "キャンセル",
    "loginTitle": "%PRODUCT_NAME% にログイン",
    "loginButton": "ログイン",
    "logoutAuthorisedTitle": "すでにログインしています",
    "logoutAuthorisedContinueButton": "続行",
    "logoutAuthorisedLogoutButton": "ログアウト"
  },
  "pageTitles": {
    "template": "{{title}} %PRODUCT_NAME%",
    "default": "%PRODUCT_NAME%",
    "registerSuccess": "ようこそ",
    "register": "アカウントを作成",
    "changePassword": "パスワードを変更 -",
    "account": "アカウント設定 -",
    "systems": "システム -",
    "system": "システム -",
    "systemShare": "共有システム -",
    "activate": "アクティベート アカウント -",
    "activateSent": "アクティベート アカウント -",
    "activateSuccess": "アカウント アクティベート -",
    "activateCode": "アクティベート アカウント -",
    "restorePassword": "パスワードリセット -",
    "restorePasswordSuccess": "パスワードを保存 -",
    "restorePasswordCode": "パスワードリセット -",
    "view": "カメラを表示 - ",
    "debug": "デバッグ",
    "login": "ログイン -",
    "download": "%VMS_NAME% をダウンロード",
    "downloadPlatform": "%VMS_NAME% をダウンロード ",
    "pageNotFound": "ページが見つかりません"
  },
  "systemStatuses": {
    "notActivated": "アクティベートされていません",
    "activated": "アクティベート済",
    "online": "オンライン",
    "offline": "オフライン",
    "unavailable": "利用できません"
  },
  "accessRoles": {
    "disabled": {
      "label": "無効",
      "description": "ユーザーが無効の為にシステムにログインできません"
    },
    "Owner": {
      "label": "オーナー",
      "description": "クラウドから、共有とシステムの接続/切断を含む無制限のアクセス"
    },
    "Viewer": {
      "label": "ビューアー",
      "description": "ライブ ビデオとアーカイブを参照できます"
    },
    "Live Viewer": {
      "label": "ライブビューアー",
      "description": "ライブ表示のみ可能"
    },
    "Advanced Viewer": {
      "label": "拡張ビューアー",
      "description": "ライブ表示、アーカイブ表示、カメラ設定、PTZコントロール 等"
    },
    "Administrator": {
      "label": "アドミニストレーター",
      "description": "共有する機能を含む無制限のアクセス"
    },
    "Custom": {
      "label": "カスタム",
      "description": "%PRODUCT_NAME% クライアント アプリケーションを使用してカスタム権限を設定する"
    },
    "cloudAdmin": {
      "label": "アドミニストレーター",
      "description": "システムを構成し共有することができます"
    },
    "customRole": {
      "label": "カスタムの役割",
      "description": "システムで指定されたカスタムのユーザーの役割"
    },
    "owner": {
      "label": "オーナー",
      "description": "クラウドから、共有とシステムの接続/切断を含む無制限のアクセス"
    },
    "viewer": {
      "label": "ビューアー",
      "description": "ライブ ビデオとアーカイブを参照できます"
    },
    "liveViewer": {
      "label": "ライブビューアー",
      "description": "ライブ表示のみ可能"
    },
    "advancedViewer": {
      "label": "拡張ビューアー",
      "description": "ライブ表示、アーカイブ表示、カメラ設定、PTZコントロール 等"
    },
    "custom": {
      "label": "カスタム",
      "description": "%VMS_NAME% クライアントアプリケーションを使用してカスタム権限を設定"
    }
  },
  "errorCodes": {
    "ok": "ok",
    "cantSendActivationPrefix": "確認メールを送信できません",
    "cantDisconnectSystemPrefix": "システムを削除できません",
    "cantUnshareWithMeSystemPrefix": "システムを削除できません",
    "cantSharePrefix": "システムを共有できません",
    "cantGetUsersListPrefix": "ユーザーのリストは使用できません",
    "cantGetSystemsListPrefix": "システム リストは使用できません",
    "cantRegisterPrefix": "エラーが発生しました",
    "cantGetSystemInfoPrefix": "システム情報はありません",
    "cantChangeAccountPrefix": "変更を保存できません",
    "cantChangePasswordPrefix": "パスワードを保存できません",
    "cantActivatePrefix": "アカウントをアクティベートできません",
    "cantSendConfirmationPrefix": "確認メールを送信できません",
    "cloudInvalidResponse": "クラウド DB が予期しない応答を返しました",
    "notAuthorized": "間違ったパスワード",
    "brokenAccount": "次のアカウントで予期しない問題 <a href=\"/restore_password\"> アカウントの復元</a>",
    "wrongParameters": "フォーム上のいくつかのパラメーターが正しくありません",
    "wrongCode": "アカウントは既にアクティブ済か確認コードが正しくありません",
    "wrongCodeRestore": "確認コードは既に使用されているかまたは不正です",
    "forbidden": "この操作を実行するアクセス権限がありません",
    "accountNotActivated": "このアカウントはまだアクティベートされていません <a href=\"/activate\"> 再度アクティベートリンクを送信</a>",
    "accountBlocked": "このアカウントはブロックされています",
    "notFound": "見つかりません",
    "alreadyExists": "このアカウントは既に存在します",
    "unknownError": "予期しないエラーが発生しました",
    "accountAlreadyActivated": "このアカウントは既にアクティベートされています",
    "emailNotFound": "アカウントが存在しません.",
    "EmailAlreadyExists": "このEmailは既に登録されています",
    "oldPasswordMistmatch": "パスワードが違います.",
    "passwordMismatch": "間違ったパスワード",
    "cantEditYourself": "自分のアクセス権限を変更することはできません",
    "cantEditAdmin": "このユーザーは管理者権限を持っています",
    "cantOpenClient": "%VMS_NAME% アプリケーションが検出されません<a href=\"/download\"> ダウンロード</a>",
    "lostConnection": "{{systemName}} への接続が失われました",
    "thisSystem": "システム",
    "oldSafariNotSupported": "Safariのバージョン10以前はサポートされません"
  },
  "passwordRequirements": {
    "minLengthMessage": "パスワードは8文字以上必要です",
    "requiredMessage": "英数字とキーボードの記号のみを使用して、先頭と末尾の空白を避けます",
    "weakMessage": "大文字と小文字の文字、特殊記号を使用して、強固なパスワードを作る",
    "strongMessage": "強力なパスワード!",
    "commonMessage": "このパスワードは、世界で最も人気のあるパスワード",
    "missingMessage": "パスワードが必要"
  },
  "sharing": {
    "confirmOwner": "システムオーナーを変更すると現在のアカウントから所有権を失効します　この操作は元に戻せません　宜しいですか？",
    "shareTitle": "共有",
    "shareConfirmButton": "共有",
    "editShareTitle": "権限を編集",
    "editShareConfirmButton": "保存",
    "permissionsSaved": "新しい権限の保存"
  },
  "system": {
    "yourSystem": "ご利用のシステム",
    "mySystemSearch": "IMeMyMine",
    "unavailable": "システムに到達できません",
    "offline": "システムはオフライン",
<<<<<<< HEAD
    "openClient": "{{VMS_NAME}} で開く",
    "openClientNoSystem": "Open {{VMS_NAME}}",
=======
    "openClient": "%VMS_NAME% で開く",
    "openClientNoSystem": "%VMS_NAME% を開く",
    "confirmMergeAction": "Merge",
    "mergeSystemTitle": "システム統合",
>>>>>>> 63f5a0ae
    "confirmRenameTitle": "システム名",
    "confirmRenameAction": "保存",
    "successRename": "システム名は保存されました",
    "confirmDisconnectTitle": "%PRODUCT_NAME% からシステムを切断しますか？",
    "confirmDisconnectAction": "切断",
    "confirmUnshareFromMe": "あなたのアカウントからこのシステムを切断しようとしています　もうこのシステムにアクセスすることはできません\n切断しますか？",
    "confirmUnshareFromMeTitle": "システムを切断しますか？",
    "confirmUnshareFromMeAction": "切断",
    "confirmUnshare": "このユーザはシステムにアクセスすることができません　宜しいですか？",
    "confirmUnshareTitle": "ユーザーを削除しますか？",
    "confirmUnshareAction": "削除",
    "successDisconnected": "システムが正常に %PRODUCT_NAME% から切断されました",
    "successDeleted": "システム {{systemName}} はあなたのアカウントから正常に削除されました",
    "permissionsRemoved": "{{email}} からアクセス権限が削除されました"
  },
  "account": {
    "accountSavedSuccess": "あなたのアカウントは正常に保存されました",
    "activationLinkSent": "アクティベートリンク送信",
    "passwordChangedSuccess": "あなたのアカウントは正常に保存されました",
    "changePassword": "パスワードを変更",
    "newPasswordLabel": "新規パスワード",
    "saveChanges": "保存"
  },
  "downloads": {
    "noClientDetectedTitle": "システムを表示するには %VMS_NAME% をインストールします",
    "action": "%VMS_NAME% をダウンロード",
    "mobile": {
      "ios": {
        "link": "%IOS_APPLICATION_LINK%"
      },
      "android": {
        "link": "%ANDROID_APPLICATION_LINK%"
      }
    },
    "groups": {
      "windows": {
        "label": "ウィンドウズ",
        "supported": "7, 8, 8.1, 10, Server 2008, Server 2012"
      },
      "mac": {
        "label": "Mac OS",
        "supported": "OSX 10.11 El Capitan, OSX 10.12 Sierra"
      },
      "linux": {
        "label": "Ubuntu Linux",
        "shortLabel": "Ubuntu",
        "supported": "Ubuntu 14.04 LTS, 16.04 LTS"
      },
      "macos": {
        "label": "Mac OS",
        "supported": "OSX 10.11 El Capitan, OSX 10.12 Sierra"
      },
      "ios": {
        "label": "iOS",
        "shortLabel": "iOS"
      },
      "android": {
        "label": "Android",
        "shortLabel": "Android"
      },
      "arm": {
        "label": "ARM",
        "shortLabel": "ARM",
        "supported": "Ubuntu 14.04 LTS, 16.04 LTS"
      }
    },
    "platforms": {
      "win64": "x64",
      "win86": "x86",
      "linux64": "x64",
      "linux86": "x86",
      "mac": "X"
    },
    "appTypes": {
      "client": "クライアントのみ",
      "server": "サーバーのみ",
      "bundle": "クライアントとサーバー",
      "servertool": "構成ツール"
    },
    "releasesTypes": {
      "beta": "Beta",
      "betas": "Betas",
      "rc": "Release Candidate",
      "release": "Release",
      "releases": "Releases",
      "patch": "Patch",
      "patches": "Patches"
    }
  },
  "activeActions": {
    "sendConfirm": "アクティベートリンク再送",
    "resetPassword": "パスワードリセット",
    "setNewPassword": "パスワードを保存",
    "setNewPasswordLabel": "新規パスワード"
  },
  "regActions": {
    "passwordLabel": "パスワード",
    "createAccount": "アカウント作成"
  },
  "header": {
    "allSystems": "すべてのシステム",
    "systems": "システム"
  }
}<|MERGE_RESOLUTION|>--- conflicted
+++ resolved
@@ -159,15 +159,10 @@
     "mySystemSearch": "IMeMyMine",
     "unavailable": "システムに到達できません",
     "offline": "システムはオフライン",
-<<<<<<< HEAD
-    "openClient": "{{VMS_NAME}} で開く",
-    "openClientNoSystem": "Open {{VMS_NAME}}",
-=======
     "openClient": "%VMS_NAME% で開く",
     "openClientNoSystem": "%VMS_NAME% を開く",
     "confirmMergeAction": "Merge",
     "mergeSystemTitle": "システム統合",
->>>>>>> 63f5a0ae
     "confirmRenameTitle": "システム名",
     "confirmRenameAction": "保存",
     "successRename": "システム名は保存されました",
