--- conflicted
+++ resolved
@@ -69,11 +69,7 @@
     },
     "Custom": {
       "label": "Egyéni",
-<<<<<<< HEAD
-      "description": "Egyéni engedélyek konfigurálásához használja a {{PRODUCT_NAME}} klienst"
-=======
       "description": "Egyéni engedélyek konfigurálásához használja a %PRODUCT_NAME% klienst"
->>>>>>> 63f5a0ae
     },
     "cloudAdmin": {
       "label": "Adminisztrátor",
@@ -101,11 +97,7 @@
     },
     "custom": {
       "label": "Egyéni",
-<<<<<<< HEAD
-      "description": "Egyéni engedélyek konfigurálásához használja a {{PRODUCT_NAME}} klienst"
-=======
       "description": "Egyéni engedélyek konfigurálásához használja a %VMS_NAME% klienst"
->>>>>>> 63f5a0ae
     }
   },
   "errorCodes": {
@@ -167,15 +159,10 @@
     "mySystemSearch": "IMeMyMine",
     "unavailable": "Rendszer nem elérhető",
     "offline": "A rendszer offline",
-<<<<<<< HEAD
-    "openClient": "Megnyitás {{VMS_NAME}} alkalmazással",
-    "openClientNoSystem": "Open {{VMS_NAME}}",
-=======
     "openClient": "Megnyitás %VMS_NAME% alkalmazással",
     "openClientNoSystem": "%VMS_NAME% Megnyitása",
     "confirmMergeAction": "Összefésülés",
     "mergeSystemTitle": "Rendszerek összevonása",
->>>>>>> 63f5a0ae
     "confirmRenameTitle": "Rendszer neve",
     "confirmRenameAction": "Mentés",
     "successRename": "Rendszer neve mentve",
