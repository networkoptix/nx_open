--- conflicted
+++ resolved
@@ -1,19 +1,11 @@
 Welkom bij %PRODUCT_NAME%
 
 {{#message.sharer_name}}
-<<<<<<< HEAD
-{{message.sharer_name}} ({{message.sharer_email}}) nodigt u uit om deel te nemen %PRODUCT_NAME% en heeft zijn {{message.system_name}} systeem met u gedeeld.
-{{/message.sharer_name}}
-
-{{^message.sharer_name}}
-U wordt uitgenodigd om deel te nemen aan %PRODUCT_NAME%.
-=======
 {{message.sharer_name}} ({{message.sharer_email}}) nodigt u uit om gebruik te maken van %PRODUCT_NAME% en heeft zijn {{message.system_name}} systeem met u gedeeld.
 {{/message.sharer_name}}
 
 {{^message.sharer_name}}
 U wordt uitgenodigd om gebruik te maken van %PRODUCT_NAME%.
->>>>>>> 47a3cc34
 U heeft toegang gekregen tot "{{message.system_name}}".
 {{/message.sharer_name}}
 
