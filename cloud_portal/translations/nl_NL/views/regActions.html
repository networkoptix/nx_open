--- conflicted
+++ resolved
@@ -1,11 +1,11 @@
 <ng-include ng-if="!register.success && !registerSuccess && session.fromClient" src="$root.C.viewsDir + 'static/register-intro.html'"></ng-include>
 <div class="container auth-hidden">
     <h1 class="process-success" ng-if="(register.success || registerSuccess) && !activated">
-        Account is aangemaakt. <br>Bevestigingsbericht wordt verzonden naar<br>{{account.email}}
+        Het account is aangemaakt. <br>Een bevestigingsbericht wordt verzonden naar<br>{{account.email}}
     </h1>
 
     <h1 class="process-success" ng-if="(register.success || registerSuccess) && activated">
-        Account is succesvol aangemaakt.
+        Het account is succesvol aangemaakt.
     </h1>
 
     <form name="registerForm" class="form-horizontal" ng-if="!register.success && !registerSuccess" ng-init="setRegisterForm(this)" novalidate autocomplete="off">
@@ -16,57 +16,47 @@
         <input type="password" style="display:none">
         <!-- /end of special hack -->
 
-        <div class="form-group row" validate-field>
-            <label for="firstName" class="col-12 col-md-4 text-left text-md-right control-label">Voornaam</label>
-            <div class="col-12 col-md-4">
-                <input type="text" class="form-control"
-                       ng-model="account.firstName" id="firstName" maxlength="255"
-                       required name="firstName" autocomplete="off" autofocus>
+        <div class="form-group" validate-field>
+            <label for="firstName" class="col-sm-4 control-label">Voornaam</label>
+            <div class="col-sm-4">
+                <input type="text" class="form-control" ng-model="account.firstName" id="firstName" maxlength="255"
+                       required
+ name="firstName" autocomplete="off" autofocus>
             </div>
-            <div class="col-12 col-md-4">
-                <span class="help-block input-error" ng-if="registerForm.firstName.$touched && registerForm.firstName.$error.required">Voornaam is verplicht</span>
+            <div class="col-sm-4">
+                <span class="help-block" ng-if="registerForm.firstName.$touched && registerForm.firstName.$error.required">Voornaam is verplicht</span>
             </div>
         </div>
-        <div class="form-group row" validate-field>
-            <label for="lastName"  class="col-12 col-md-4 text-left text-md-right control-label">Achternaam</label>
-            <div class="col-12 col-md-4">
-                <input type="text" class="form-control"
-                       ng-model="account.lastName" id="lastName" maxlength="255"
-                       required name="lastName" autocomplete="off">
+        <div class="form-group" validate-field>
+            <label for="lastName"  class="col-sm-4 control-label">Achternaam</label>
+            <div class="col-sm-4">
+                <input type="text" class="form-control" ng-model="account.lastName" id="lastName" maxlength="255"
+                       required
+ name="lastName" autocomplete="off">
             </div>
-            <div class="col-12 col-md-4">
-                <span class="help-block input-error" ng-if="registerForm.lastName.$touched && registerForm.lastName.$error.required">Achternaam is verplicht</span>
+            <div class="col-sm-4">
+                <span class="help-block" ng-if="registerForm.lastName.$touched && registerForm.lastName.$error.required">Achternaam is verplicht</span>
             </div>
         </div>
-        <div class="form-group row" validate-field>
-            <label for="registerEmail"  class="col-12 col-md-4 text-left text-md-right control-label">E-mailadres</label>
-            <div class="col-12 col-md-4">
-                <input ng-hide="lockEmail" type="email" class="form-control"
-                       ng-model="account.email" id="registerEmail" maxlength="255"
+        <div class="form-group" validate-field>
+            <label for="registerEmail"  class="col-sm-4 control-label">E-mailadres</label>
+            <div class="col-sm-4">
+                <input ng-hide="lockEmail" type="email" class="form-control" ng-model="account.email" id="registerEmail" maxlength="255"
                        name="registerEmail" required autocomplete="off"  validate-email
  ng-change="hideAlreadyExists()">
 
                 <input type="text" ng-if="lockEmail"
                        class="form-control" ng-model="account.email" readonly>
             </div>
-            <div class="col-12 col-md-4">
-                <span class="help-block input-error" ng-if="registerForm.registerEmail.$touched && registerForm.registerEmail.$error.required">Email is required</span>
-                <span class="help-block input-error" ng-if="registerForm.registerEmail.$touched && registerForm.registerEmail.$error.email">Please enter a valid Email</span>
-                <span class="help-block input-error" ng-if="registerForm.registerEmail.$error.alreadyExists">This Email has been already registered in {{PRODUCT_NAME}}</span>
+            <div class="col-sm-4">
+                <div><span class="help-block" ng-if="registerForm.registerEmail.$touched && registerForm.registerEmail.$error.required">E-mail is verplicht</span></div>
+
+                <div><span class="help-block" ng-if="registerForm.registerEmail.$touched && registerForm.registerEmail.$error.email">Geef een geldig e-mailadres op</span></div>
+
+                <div><span class="help-block" ng-if="registerForm.registerEmail.$error.alreadyExists">Dit e-mailadres is al geregistreerd voor %PRODUCT_NAME%</span></div>
             </div>
         </div>
         <password-input ng-model="account.password" id="'registerPassword'" label="$root.L.regActions.passwordLabel"></password-input>
-<<<<<<< HEAD
-        <div class="form-group" >
-            <div class="col-12 offset-md-4 col-md-8">
-                <label class="checkbox">Subscribe to email newsletters
-                    <input type="checkbox" checked="checked"
-                           ng-model="account.subscribe"
-                           name="subscribe"
-                           id="subscribe">
-                    <span class="checkmark"></span>
-                </label>
-=======
         <div class="form-group" validate-field>
             <div class="col-sm-offset-4 col-sm-4">
                 <div class="checkbox">
@@ -78,22 +68,14 @@
                         Lees hier onze Algemene voorwaarden en ons Privacybeleid en ga akkoord om door te gaan
                     </p>
                 </div>
->>>>>>> 3fad48e3
             </div>
         </div>
         <div class="form-group">
-            <div class="col-12 offset-md-4 col-md-8">
+            <div class="col-sm-offset-4 col-sm-8">
                 <process-button process="register"
                                 form="registerForm"
-                                class="float-left"
+                                class="pull-left"
                                 button-text="$root.L.regActions.createAccount"></process-button>
-<<<<<<< HEAD
-                <div class="small conditions-note">
-                    Door te klikken op "Account aanmaken" u gaat ermee akkoord te
-                    <div><a href="/content/eula" target="_blank">Voorwaarden</a></div>
-                </div>
-=======
->>>>>>> 3fad48e3
             </div>
         </div>
     </form>
