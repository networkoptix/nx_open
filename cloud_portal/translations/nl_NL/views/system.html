--- conflicted
+++ resolved
@@ -1,12 +1,7 @@
 <div class="container auth-visible" process-loading="gettingSystem">
     <div ng-if="systemNoAccess" class="text-center">
-<<<<<<< HEAD
-        <h1>Geen toegang tot het systeem</h1>
-        <p>Deze link is gebroken, <br>systeem kan worden losgekoppeld van %PRODUCT_NAME%, <br>toegang tot dit systeem kan worden herroepen, <br>of u kan worden aangemeld bij een ander account</p>
-=======
         <h1>Het is niet gelukt toegang te krijgen tot het systeem</h1>
         <p>Deze link is gebroken, <br>het systeem kan worden losgekoppeld van %PRODUCT_NAME%, <br>toegang tot dit systeem kan zijn ingetrokken, <br>of u bent reeds ingelogd bij een ander account</p>
->>>>>>> 47a3cc34
         <p>
             <a href="/systems" class="btn btn-default">Lijst van de beschikbare systemen</a>
         </p>
@@ -14,10 +9,10 @@
 
     <ng-include ng-if="gettingSystem.success" src="$root.C.viewsDir + 'components/system-header.html'"></ng-include>
     <div class="row"  ng-if="gettingSystem.success">
-        <div class="col-lg-4 order-1 order-lg-2">
+        <div class="col-md-4 col-md-push-8">
             <ng-include src="$root.C.viewsDir + 'components/system-card.html'"></ng-include>
         </div>
-        <div class="col-lg-8 order-2 order-lg-1 mt-3 mt-lg-0">
+        <div class="col-md-8 col-md-pull-4">
             <div class="no-data-panel light-color border-top border-bottom" ng-if="!system.permissions.editUsers" >
                 <span class="no-data-panel-body">
                     U heeft geen toegang tot systeeminformatie.
