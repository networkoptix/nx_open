<div class="no-data-panel border-bottom pb-4 mt-4">
    <span class="no-data-panel-body">
<<<<<<< HEAD
        U heeft geen systemen aangesloten op %PRODUCT_NAME%
=======
        U heeft geen systemen verbonden met %PRODUCT_NAME%
>>>>>>> 47a3cc34
    </span>
</div>
<div class="no-data-panel d-none d-md-block mt-md-5 mb-md-5"></div>
<div class="row">
    <div class="col-md-3" >
        <div class="no-data-panel mt-3 mb-3 mt-md-5 mb-md-5">
            <span class="no-data-panel-body">
                Log in op uw systeem met %VMS_NAME%
            </span>
        </div>
    </div>
    <div class="col-md-6 row" >
        <div class="col-md-3" >
            <div class="no-data-panel mt-3 mb-3 mt-md-5 mb-md-5">
                <span class="no-data-panel-body">
                    <span class="right-arrow"></span>
                </span>
            </div>
        </div>
        <div class="col-md-6" >
            <div class="no-data-panel mt-3 mb-3 mt-md-5 mb-md-5">
                <span class="no-data-panel-body">
                    Ga naar het tabblad 'Cloud' in het dialoogvenster 'Systeembeheer'
                </span>
            </div>
        </div>
        <div class="col-md-3" >
            <div class="no-data-panel mt-3 mb-3 mt-md-5 mb-md-5">
                <span class="no-data-panel-body">
                    <span class="right-arrow"></span>
                </span>
            </div>
        </div>
    </div>
    <div class="col-md-3" >
        <div class="no-data-panel mt-3 mb-3 mt-md-5 mb-md-5">
            <span class="no-data-panel-body">
                Druk op "Systeem verbinden met %PRODUCT_NAME%"
            </span>
        </div>
    </div>
</div>
<div class="no-data-panel d-none d-md-block mt-md-5 mb-md-5"></div>
<div class="no-data-panel border-top pt-4">
    <span class="no-data-panel-body">
        <open-client-button></open-client-button>
    </span>
</div><|MERGE_RESOLUTION|>--- conflicted
+++ resolved
@@ -1,54 +1,50 @@
-<div class="no-data-panel border-bottom pb-4 mt-4">
+<div class="no-data-panel border-bottom">
     <span class="no-data-panel-body">
-<<<<<<< HEAD
-        U heeft geen systemen aangesloten op %PRODUCT_NAME%
-=======
         U heeft geen systemen verbonden met %PRODUCT_NAME%
->>>>>>> 47a3cc34
     </span>
 </div>
-<div class="no-data-panel d-none d-md-block mt-md-5 mb-md-5"></div>
+<div class="no-data-panel"></div>
 <div class="row">
-    <div class="col-md-3" >
-        <div class="no-data-panel mt-3 mb-3 mt-md-5 mb-md-5">
+    <div class="col-sm-3" >
+        <div class="no-data-panel">
             <span class="no-data-panel-body">
                 Log in op uw systeem met %VMS_NAME%
             </span>
         </div>
     </div>
-    <div class="col-md-6 row" >
-        <div class="col-md-3" >
-            <div class="no-data-panel mt-3 mb-3 mt-md-5 mb-md-5">
+    <div class="col-sm-6" >
+        <div class="col-sm-3" >
+            <div class="no-data-panel">
                 <span class="no-data-panel-body">
                     <span class="right-arrow"></span>
                 </span>
             </div>
         </div>
-        <div class="col-md-6" >
-            <div class="no-data-panel mt-3 mb-3 mt-md-5 mb-md-5">
+        <div class="col-sm-6" >
+            <div class="no-data-panel">
                 <span class="no-data-panel-body">
                     Ga naar het tabblad 'Cloud' in het dialoogvenster 'Systeembeheer'
                 </span>
             </div>
         </div>
-        <div class="col-md-3" >
-            <div class="no-data-panel mt-3 mb-3 mt-md-5 mb-md-5">
+        <div class="col-sm-3" >
+            <div class="no-data-panel">
                 <span class="no-data-panel-body">
                     <span class="right-arrow"></span>
                 </span>
             </div>
         </div>
     </div>
-    <div class="col-md-3" >
-        <div class="no-data-panel mt-3 mb-3 mt-md-5 mb-md-5">
+    <div class="col-sm-3" >
+        <div class="no-data-panel">
             <span class="no-data-panel-body">
                 Druk op "Systeem verbinden met %PRODUCT_NAME%"
             </span>
         </div>
     </div>
 </div>
-<div class="no-data-panel d-none d-md-block mt-md-5 mb-md-5"></div>
-<div class="no-data-panel border-top pt-4">
+<div class="no-data-panel"></div>
+<div class="no-data-panel border-top">
     <span class="no-data-panel-body">
         <open-client-button></open-client-button>
     </span>
