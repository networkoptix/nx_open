<h1 set-title>Bekende beperkingen in <span class="product-name add-version"> %PRODUCT_NAME% </span></h1>

<div class="faq-content">
    <div class="card">
        <div class="card-body">
            <h2>Externe verbindingen</h2>
            <p class="help-topic">
                Als uw VMS versie 3.1 of nieuwer is, zou de verbinding op afstand zeker moeten werken.
                Als u nog vragen heeft, <a href="%SUPPORT_LINK%" target="_blank"> kunt u contact opnemen met ons supportteam </a>.
            </p>
        </div>
    </div>

<<<<<<< HEAD
    <div class="card">
        <div class="card-body">
            <h2>Cloud systeem samenvoegen</h2>
            <p class="help-topic">
                Cloud Systemen samenvoegen wordt momenteel niet ondersteund.
                Lokale systemen kunnen op elk gewenst moment worden samen gevoegd en verbonden worden met de Nx cloud. So in order to merge two cloud Systems
                one should be disconnected from %PRODUCT_NAME%.
            </p>
        </div>
=======
<div class="panel">
    <div class="panel-body">
        <h2>Cloud systeem samenvoegen</h2>
        <p class="help-topic">
            Cloud Systems samenvoegen wordt momenteel niet ondersteund.
            Lokale systemen kunnen op elk gewenst moment worden samen gevoegd en verbonden worden met de Nx cloud. Voor het samenvoegen van twee cloud systemen moet er één worden losgekoppeld van %PRODUCT_NAME%.
        </p>
>>>>>>> 3fad48e3
    </div>

    <div class="card">
        <div class="card-body">
            <h2>Ondersteuning</h2>
            <p class="help-topic">
                Als u nog vragen hebt, <a href="%SUPPORT_LINK%" target="_blank"> kunt u contact opnemen met ons supportteam </a>.
            </p>
        </div>
    </div>
</div><|MERGE_RESOLUTION|>--- conflicted
+++ resolved
@@ -1,27 +1,15 @@
 <h1 set-title>Bekende beperkingen in <span class="product-name add-version"> %PRODUCT_NAME% </span></h1>
 
-<div class="faq-content">
-    <div class="card">
-        <div class="card-body">
-            <h2>Externe verbindingen</h2>
-            <p class="help-topic">
-                Als uw VMS versie 3.1 of nieuwer is, zou de verbinding op afstand zeker moeten werken.
-                Als u nog vragen heeft, <a href="%SUPPORT_LINK%" target="_blank"> kunt u contact opnemen met ons supportteam </a>.
-            </p>
-        </div>
+<div class="panel">
+    <div class="panel-body">
+        <h2>Externe verbindingen</h2>
+        <p class="help-topic">
+            Als uw VMS versie 3.1 of nieuwer is, zou de verbinding op afstand zeker moeten werken.
+            Als u nog vragen heeft, <a href="%SUPPORT_LINK%" target="_blank"> kunt u contact opnemen met ons support team </a>.
+        </p>
     </div>
+</div>
 
-<<<<<<< HEAD
-    <div class="card">
-        <div class="card-body">
-            <h2>Cloud systeem samenvoegen</h2>
-            <p class="help-topic">
-                Cloud Systemen samenvoegen wordt momenteel niet ondersteund.
-                Lokale systemen kunnen op elk gewenst moment worden samen gevoegd en verbonden worden met de Nx cloud. So in order to merge two cloud Systems
-                one should be disconnected from %PRODUCT_NAME%.
-            </p>
-        </div>
-=======
 <div class="panel">
     <div class="panel-body">
         <h2>Cloud systeem samenvoegen</h2>
@@ -29,15 +17,14 @@
             Cloud Systems samenvoegen wordt momenteel niet ondersteund.
             Lokale systemen kunnen op elk gewenst moment worden samen gevoegd en verbonden worden met de Nx cloud. Voor het samenvoegen van twee cloud systemen moet er één worden losgekoppeld van %PRODUCT_NAME%.
         </p>
->>>>>>> 3fad48e3
     </div>
+</div>
 
-    <div class="card">
-        <div class="card-body">
-            <h2>Ondersteuning</h2>
-            <p class="help-topic">
-                Als u nog vragen hebt, <a href="%SUPPORT_LINK%" target="_blank"> kunt u contact opnemen met ons supportteam </a>.
-            </p>
-        </div>
+<div class="panel">
+    <div class="panel-body">
+        <h2>Ondersteuning</h2>
+        <p class="help-topic">
+           Als u nog vragen heeft, <a href="%SUPPORT_LINK%" target="_blank"> kunt u contact opnemen met ons support team </a>.
+        </p>
     </div>
 </div>