<div class="container" >
    <div ng-if="data.activateCode" process-loading="activate">
        <h1 class="process-success" ng-if="activate.success">
            Uw account is succesvol geactiveerd
        </h1>
        <h1 class="process-success" ng-if="activate.success">
            <a class="btn btn-default" href="/login">Aanmelden</a>
        </h1>

        <h1 class="process-success" ng-if="!activate.success">
            Dit account is al geactiveerd of de bevestigingscode is onjuist
        </h1>
    </div>

    <div ng-if="!data.activateCode && activationSuccess">
        <h1 class="process-success">
            Uw account is succesvol geactiveerd
        </h1>
        <h1 class="process-success">
            <a class="btn btn-default" href="/login">Aanmelden</a>
        </h1>
    </div>
    
    <div ng-if="reactivating" class="text-center">
        <div ng-if='data.email'>
<<<<<<< HEAD
            <h1>U heeft zich geregistreerd voor {{PRODUCT_NAME}}</h1>
=======
            <h1>U heeft zich geregistreerd voor %PRODUCT_NAME%</h1>
>>>>>>> 63f5a0ae
            <p>We hebben u een e-mail met activatielink naar {{data.email}} gestuurd. <br>Activeer uw account via deze link.</p>
        </div>
        <h1 ng-if="!data.email">Activeer uw account</h1>
        <form name="reactivateAccount" class="form-horizontal" ng-if="!reactivate.success" novalidate>
            <div class="form-group" ng-if="!data.email" validate-field>
                <label for="emailReactivate"  class="col-sm-4 control-label">E-mailadres</label>
                <div class="col-sm-4">
                    <input type="email" class="form-control"  validate-email
 ng-model="data.email"
                           id="emailReactivate"
                           name="email" maxlength="255"
                           required autofocus>
                </div>
                <div class="col-sm-4">
                    <span class="help-block" ng-if="reactivateAccount.email.$touched && reactivateAccount.email.$error.required"> E-mailadres is verplicht </span> <span class="help-block" ng-if="reactivateAccount.email.$touched && reactivateAccount.email.$error.email"> Vult u alstublieft een geldige e-mailadres in </span>
                </div>
            </div>
            <div class="form-group">
                <div class="col-sm-offset-2 col-sm-8">
                    <process-button process="reactivate"
                                    form="reactivateAccount"
                                    button-text="$root.L.activeActions.sendConfirm"></process-button>
                </div>
            </div>
        </form>
    </div>

    <div ng-if="restoringSuccess">
        <h1 class="process-success">
            Wachtwoordherstelinstructies worden verzonden naar het volgende emailadres: <br>{{data.email}}
        </h1>
    </div>

    <div ng-if="restoring">
        <h1>Reset wachtwoord</h1>
        <form name="restorePassword" class="form-horizontal" novalidate>
            <div class="form-group" validate-field>
                <label for="email"  class="col-sm-4 control-label">E-mailadres</label>
                <div class="col-sm-4">
                    <input type="email" class="form-control"  validate-email
 ng-model="data.email"
                           id="email"
                           name="email" maxlength="255"
                           required autofocus>
                </div>
                <div class="col-sm-4">
                    <span class="help-block" ng-if="restorePassword.email.$touched && restorePassword.email.$error.required">E-mailadres is verplicht</span>
                    <span class="help-block" ng-if="restorePassword.email.$touched && restorePassword.email.$error.email"> Vult u alstublieft een geldige e-mailadres in</span>
                </div>
            </div>
            <div class="form-group">
                <div class="col-sm-offset-4 col-sm-8">
                    <process-button process="restore"
                                    form="restorePassword"
                                    button-text="$root.L.activeActions.resetPassword"></process-button>
                </div>
            </div>
        </form>
    </div>
    <div ng-if="data.restoreCode">
        <h1 class="process-success" ng-if="change.success || changeSuccess">
            Het wachtwoord is succesvol opgeslagen
        </h1>
        <h1 class="process-success" ng-if="change.success || changeSuccess">
            <a class="btn btn-default" href="/login">Aanmelden</a>
        </h1>

        <form name="restorePasswordWithCode" class="form-horizontal" ng-if="!change.success && !changeSuccess" novalidate>
            <h1>Stel een nieuw wachtwoord in</h1>
            <password-input ng-model="data.newPassword" id="'newPassword'" label="$root.L.activeActions.setNewPasswordLabel"></password-input>

            <div class="form-group">
                <div class="col-sm-offset-4 col-sm-8">
                    <process-button process="change"
                                    form="restorePasswordWithCode"
                                    button-text="$root.L.activeActions.setNewPassword"></process-button>
                </div>
            </div>
        </form>
    </div>
</div><|MERGE_RESOLUTION|>--- conflicted
+++ resolved
@@ -23,11 +23,7 @@
     
     <div ng-if="reactivating" class="text-center">
         <div ng-if='data.email'>
-<<<<<<< HEAD
-            <h1>U heeft zich geregistreerd voor {{PRODUCT_NAME}}</h1>
-=======
             <h1>U heeft zich geregistreerd voor %PRODUCT_NAME%</h1>
->>>>>>> 63f5a0ae
             <p>We hebben u een e-mail met activatielink naar {{data.email}} gestuurd. <br>Activeer uw account via deze link.</p>
         </div>
         <h1 ng-if="!data.email">Activeer uw account</h1>
