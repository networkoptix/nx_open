
<div class="card card-default" ng-if="system.isMine">
    <div class="card-body">
        <h2>您的系統</h2>
        <p></p>
        <p>
            <button class="btn btn-default" ng-click="rename()">重命名系統</button>
        </p>
        <p>
            <button class="btn btn-default" ng-if="canMerge || debugMode" ng-click="mergeSystems()">與其他系統合併</button>
        </p>
        <hr></hr>
        <button class="btn btn-default" ng-click="disconnect()">脫離 
            <span class="product-name">%PRODUCT_NAME%</span></button>
    </div>
</div>
<div class="card card-default" ng-if="!system.isMine">
    <div class="card-body">
        <h2>擁有者</h2>
        <h3 class="user-name">{{system.info.ownerFullName}}</h3>
        <a ng-href="mailto:{{system.info.ownerAccountEmail}}">{{system.info.ownerAccountEmail}}</a>
        <hr>
        <p>
            您的權限: 
            <b>{{$root.L.accessRoles[system.accessRole].label || system.accessRole}}</b>
        </p>

        <p ng-if="system.permissions.isAdmin">
            <button class="btn btn-default" ng-click="rename()">重命名系統</button>
        </p>
        <button class="btn btn-default" ng-click="delete()">從我的帳號斷線</button>
    </div>
</div>
<<<<<<< HEAD
<div class="card card-default" ng-if="currentlyMerging">
    <div class="card-body" ng-if="isMaster && system.isMine">
        <div><strong>{{mergeTargetSystem.name}}</strong>
            is being merged to this system</div>
=======
<div class="panel panel-default" ng-if="currentlyMerging">
    <div class="panel-body" ng-if="isMaster && system.isMine">
        <div><strong>{{mergeTargetSystem.name}}</strong> 正被合併到此系統中</div>
>>>>>>> 3fad48e3
        <hr></hr>
        <div class="merge-info-text">根據資料庫的大小, 可能會花上數小時</div>
    </div>
<<<<<<< HEAD
    <div class="card-body" ng-if="!isMaster || !system.isMine">
        <div>This system is being merged to
            <strong>{{mergeTargetSystem.name}}</strong></div>
=======
    <div class="panel-body" ng-if="!isMaster || !system.isMine">
        <div>此系統正在合併到 <strong>{{mergeTargetSystem.name}}</strong></div>
>>>>>>> 3fad48e3
        <hr></hr>
        <div class="merge-info-text">
            <p>根據錄影資料的大小, 可能會花費數小時</p>
            <p>在合併完成前, 您可以登入到此系統並觀看影片, 但不能更改任何設定。</p>
            <p>合併完成後, 此系統中的所有使用者和攝影機都將可用於 <span class="merge-system-name">{{mergeTargetSystem.name}}</span> 中 系統, 和此系統將被刪除</p>
        </div>
    </div>
</div><|MERGE_RESOLUTION|>--- conflicted
+++ resolved
@@ -1,6 +1,6 @@
 
-<div class="card card-default" ng-if="system.isMine">
-    <div class="card-body">
+<div class="panel panel-default" ng-if="system.isMine">
+    <div class="panel-body">
         <h2>您的系統</h2>
         <p></p>
         <p>
@@ -14,8 +14,8 @@
             <span class="product-name">%PRODUCT_NAME%</span></button>
     </div>
 </div>
-<div class="card card-default" ng-if="!system.isMine">
-    <div class="card-body">
+<div class="panel panel-default" ng-if="!system.isMine">
+    <div class="panel-body">
         <h2>擁有者</h2>
         <h3 class="user-name">{{system.info.ownerFullName}}</h3>
         <a ng-href="mailto:{{system.info.ownerAccountEmail}}">{{system.info.ownerAccountEmail}}</a>
@@ -31,27 +31,14 @@
         <button class="btn btn-default" ng-click="delete()">從我的帳號斷線</button>
     </div>
 </div>
-<<<<<<< HEAD
-<div class="card card-default" ng-if="currentlyMerging">
-    <div class="card-body" ng-if="isMaster && system.isMine">
-        <div><strong>{{mergeTargetSystem.name}}</strong>
-            is being merged to this system</div>
-=======
 <div class="panel panel-default" ng-if="currentlyMerging">
     <div class="panel-body" ng-if="isMaster && system.isMine">
         <div><strong>{{mergeTargetSystem.name}}</strong> 正被合併到此系統中</div>
->>>>>>> 3fad48e3
         <hr></hr>
         <div class="merge-info-text">根據資料庫的大小, 可能會花上數小時</div>
     </div>
-<<<<<<< HEAD
-    <div class="card-body" ng-if="!isMaster || !system.isMine">
-        <div>This system is being merged to
-            <strong>{{mergeTargetSystem.name}}</strong></div>
-=======
     <div class="panel-body" ng-if="!isMaster || !system.isMine">
         <div>此系統正在合併到 <strong>{{mergeTargetSystem.name}}</strong></div>
->>>>>>> 3fad48e3
         <hr></hr>
         <div class="merge-info-text">
             <p>根據錄影資料的大小, 可能會花費數小時</p>
