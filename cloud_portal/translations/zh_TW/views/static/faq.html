--- conflicted
+++ resolved
@@ -1,27 +1,15 @@
 <h1 set-title>在 <span class="product-name add-version">%PRODUCT_NAME%</span> 中的已知限制</h1>
 
-<div class="faq-content">
-    <div class="card">
-        <div class="card-body">
-            <h2>遠端連線</h2>
-            <p class="help-topic">
-                如果您的 VMS 版本是3.1或更高版本, 遠端連接便可運作.
-                如果您遇到任何問題, <a href="%SUPPORT_LINK%" target="_blank">請連線我們的支援小組</a>.
-            </p>
-        </div>
+<div class="panel">
+    <div class="panel-body">
+        <h2>遠端連線</h2>
+        <p class="help-topic">
+            如果您的 VMS 版本是3.1或更高版本, 遠端連接便可運作.
+            如果您遇到任何問題, <a href="%SUPPORT_LINK%" target="_blank">請連線我們的支援小組</a>.
+        </p>
     </div>
+</div>
 
-<<<<<<< HEAD
-    <div class="card">
-        <div class="card-body">
-            <h2>雲端系統合併</h2>
-            <p class="help-topic">
-                目前不支援合併雲端系統.
-                本地系統可以在任何時間與雲端合併. So in order to merge two cloud Systems
-                one should be disconnected from %PRODUCT_NAME%.
-            </p>
-        </div>
-=======
 <div class="panel">
     <div class="panel-body">
         <h2>雲端系統合併</h2>
@@ -30,15 +18,14 @@
             本地系統可以在任何時間與雲端合併. 為合併兩個雲端系統
             應先將其中一個系統斷線於 %PRODUCT_NAME%.
         </p>
->>>>>>> 3fad48e3
     </div>
+</div>
 
-    <div class="card">
-        <div class="card-body">
-            <h2>支援</h2>
-            <p class="help-topic">
-                如果您有任何疑問, <a href="%SUPPORT_LINK%" target="_blank">請連線我們的支援小組</a>.
-            </p>
-        </div>
+<div class="panel">
+    <div class="panel-body">
+        <h2>支援</h2>
+        <p class="help-topic">
+           如果您有任何疑問, <a href="%SUPPORT_LINK%" target="_blank">請連線我們的支援小組</a>.
+        </p>
     </div>
 </div>