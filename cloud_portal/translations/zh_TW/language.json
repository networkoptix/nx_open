{
  "language_name": "繁体中文",
  "productName": "%PRODUCT_NAME%",
  "clientProtocol": "%CLIENT_PROTOCOL%:",
  "dialogs": {
    "okButton": "確定",
    "cancelButton": "取消",
    "loginTitle": "登入到 %PRODUCT_NAME%",
    "loginButton": "登入",
    "logoutAuthorisedTitle": "您已經登入",
    "logoutAuthorisedContinueButton": "繼續",
    "logoutAuthorisedLogoutButton": "登出"
  },
  "pageTitles": {
    "template": "{{title}} %PRODUCT_NAME%",
    "default": "%PRODUCT_NAME%",
    "registerSuccess": "歡迎來到",
    "register": "新建帳號",
    "changePassword": "更改密碼 -",
    "account": "帳號設定 -",
    "systems": "系統 -",
    "system": "系統 -",
    "systemShare": "共用系統 -",
    "activate": "啟動帳號 -",
    "activateSent": "啟動帳號 -",
    "activateSuccess": "帳號啟動 -",
    "activateCode": "啟動帳號 -",
    "restorePassword": "重置密碼 -",
    "restorePasswordSuccess": "密碼已儲存 -",
    "restorePasswordCode": "重置密碼 -",
    "view": "查看攝影機 - ",
    "debug": "除錯",
    "login": "登入 -",
    "download": "下載 %VMS_NAME%",
    "downloadPlatform": "下載 %VMS_NAME% ",
    "pageNotFound": "找不到頁面"
  },
  "systemStatuses": {
    "notActivated": "未啟動",
    "activated": "啟動",
    "online": "線上",
    "offline": "離線",
    "unavailable": "不可用的"
  },
  "accessRoles": {
    "disabled": {
      "label": "停用",
      "description": "使用者被停用, 無法登入到系統"
    },
    "Owner": {
      "label": "擁有者",
      "description": "不受限權限包括共用及從雲端連接/斷開系統的能力"
    },
    "Viewer": {
      "label": "瀏覽",
      "description": "可以瀏覽即時影像和回放錄影資料"
    },
    "Live Viewer": {
      "label": "即時影像瀏覽",
      "description": "只能瀏覽即時影像"
    },
    "Advanced Viewer": {
      "label": "進階瀏覽",
      "description": "可以瀏覽即時影像, 回放錄影資料, 設定攝影機, 控制 PTZ 等"
    },
    "Administrator": {
      "label": "管理者",
      "description": "不受限的權限包括共用的能力"
    },
    "Custom": {
      "label": "自訂",
<<<<<<< HEAD
      "description": "使用 {{PRODUCT_NAME}} 用戶端應用程式可以設置自訂權限"
=======
      "description": "使用 %PRODUCT_NAME% 用戶端應用程式可以設置自訂權限"
>>>>>>> 63f5a0ae
    },
    "cloudAdmin": {
      "label": "管理者",
      "description": "可以配置系統和共用它"
    },
    "customRole": {
      "label": "自訂角色",
      "description": "在系統中指定的自訂使用者角色"
    },
    "owner": {
      "label": "擁有者",
      "description": "不受限權限包括共用及從雲端連接/斷開系統的能力"
    },
    "viewer": {
      "label": "瀏覽",
      "description": "可以瀏覽即時影像和回放錄影資料"
    },
    "liveViewer": {
      "label": "即時影像瀏覽",
      "description": "只能瀏覽即時影像"
    },
    "advancedViewer": {
      "label": "進階瀏覽者",
      "description": "可以瀏覽即時影像, 回放錄影資料, 設定攝影機, 控制 PTZ 等"
    },
    "custom": {
      "label": "自訂",
<<<<<<< HEAD
      "description": "使用 {{PRODUCT_NAME}} 用戶端應用程式可以設置自訂權限"
=======
      "description": "請使用 %VMS_NAME% 客戶端應用程式以設定自訂權限"
>>>>>>> 63f5a0ae
    }
  },
  "errorCodes": {
    "ok": "ok",
    "cantSendActivationPrefix": "無法發送確認郵件",
    "cantDisconnectSystemPrefix": "無法刪除系統",
    "cantUnshareWithMeSystemPrefix": "無法刪除系統",
    "cantSharePrefix": "無法共用系統",
    "cantGetUsersListPrefix": "使用者清單不可用",
    "cantGetSystemsListPrefix": "系統清單不可用",
    "cantRegisterPrefix": "出現錯誤",
    "cantGetSystemInfoPrefix": "系統資訊不可用",
    "cantChangeAccountPrefix": "無法儲存變更",
    "cantChangePasswordPrefix": "無法儲存密碼",
    "cantActivatePrefix": "無法啟動您的帳號",
    "cantSendConfirmationPrefix": "無法發送確認郵件",
    "cloudInvalidResponse": "雲端 DB 回覆預期外的回應",
    "notAuthorized": "密碼不正確",
    "brokenAccount": "帳號出現意外問題. <a href=\"/restore_password\">還原帳號</a>",
    "wrongParameters": "表單上的一些參數不正確",
    "wrongCode": "帳號已經啟動或確認碼不正確",
    "wrongCodeRestore": "確認代碼已使用或不正確",
    "forbidden": "您沒有權限執行此操作",
    "accountNotActivated": "此帳號尚未啟動. <a href=\"/activate\"> 再發送一次啟動連結</a>",
    "accountBlocked": "此帳號已被封鎖.",
    "notFound": "找不到",
    "alreadyExists": "此帳號已存在",
    "unknownError": "發生意外的錯誤",
    "accountAlreadyActivated": "此帳號已啟動",
    "emailNotFound": "帳號不存在.",
    "EmailAlreadyExists": "此電子郵件已被註冊",
    "oldPasswordMistmatch": "目前密碼不正確.",
    "passwordMismatch": "密碼不正確",
    "cantEditYourself": "不允許變更自己的權限",
    "cantEditAdmin": "此使用者具有管理員權限",
    "cantOpenClient": "%VMS_NAME% 應用程式未檢測到.<a href=\"/download\"> 下載</a>",
    "lostConnection": "與 {{systemName}} 的連線斷開了",
    "thisSystem": "系統",
    "oldSafariNotSupported": "不支持10歲以上的Safari版本"
  },
  "passwordRequirements": {
    "minLengthMessage": "密碼必須包含至少 8 個字元",
    "requiredMessage": "只能使用拉丁字母, 數字和符號鍵盤, 避免前後空格",
    "weakMessage": "使用數字, 大寫和小寫字母及特殊字元使您密碼更強",
    "strongMessage": "理想的密碼!",
    "commonMessage": "此密碼是很常用的組合",
    "missingMessage": "密碼是必填的"
  },
  "sharing": {
    "confirmOwner": "如果您更改系統擁有者, 您將註銷目前此帳號的所有權. 此操作是不可逆的, 是否確定?",
    "shareTitle": "共用",
    "shareConfirmButton": "共用",
    "editShareTitle": "編輯權限",
    "editShareConfirmButton": "儲存",
    "permissionsSaved": "新權限已儲存"
  },
  "system": {
    "yourSystem": "您的系統",
    "mySystemSearch": "我的",
    "unavailable": "無法連接至系統",
    "offline": "系統處於離線狀態",
<<<<<<< HEAD
    "openClient": "在 {{VMS_NAME}} 中打開",
    "openClientNoSystem": "Open {{VMS_NAME}}",
=======
    "openClient": "在 %VMS_NAME% 中打開",
    "openClientNoSystem": "開啟 %VMS_NAME%",
    "confirmMergeAction": "合併",
    "mergeSystemTitle": "合併系統",
>>>>>>> 63f5a0ae
    "confirmRenameTitle": "系統名稱",
    "confirmRenameAction": "儲存",
    "successRename": "系統名稱已儲存",
    "confirmDisconnectTitle": "從 %PRODUCT_NAME% 斷開系統嗎?",
    "confirmDisconnectAction": "斷線",
    "confirmUnshareFromMe": "您正要從您的帳號斷開此系統. 您將再也無法存取此系統. 確定?",
    "confirmUnshareFromMeTitle": "斷開系統?",
    "confirmUnshareFromMeAction": "斷線",
    "confirmUnshare": "此使用者將無法存取系統. 確定?",
    "confirmUnshareTitle": "刪除使用者?",
    "confirmUnshareAction": "刪除",
    "successDisconnected": "系統成功地斷開 %PRODUCT_NAME%",
    "successDeleted": "從您的帳號成功刪除系統 {{systemName}}",
    "permissionsRemoved": "權限從 {{email}} 被移除"
  },
  "account": {
    "accountSavedSuccess": "您的帳號已成功儲存",
    "activationLinkSent": "啟動連結已發送",
    "passwordChangedSuccess": "您的帳號已成功儲存",
    "changePassword": "變更密碼",
    "newPasswordLabel": "新密碼",
    "saveChanges": "儲存"
  },
  "downloads": {
    "noClientDetectedTitle": "安裝 %VMS_NAME% 來查看您的系統",
    "action": "下載 %VMS_NAME%",
    "mobile": {
      "ios": {
        "link": "%IOS_APPLICATION_LINK%"
      },
      "android": {
        "link": "%ANDROID_APPLICATION_LINK%"
      }
    },
    "groups": {
      "windows": {
        "label": "Windows",
        "supported": "7, 8, 8.1, 10, Server 2008, Server 2012"
      },
      "mac": {
        "label": "Mac OS",
        "supported": "OSX 10.11 El Capitan, OSX 10.12 Sierra"
      },
      "linux": {
        "label": "Ubuntu Linux",
        "shortLabel": "Ubuntu",
        "supported": "Ubuntu 14.04 LTS, 16.04 LTS"
      },
      "macos": {
        "label": "Mac OS",
        "supported": "OSX 10.11 El Capitan, OSX 10.12 Sierra"
      },
      "ios": {
        "label": "iOS",
        "shortLabel": "iOS"
      },
      "android": {
        "label": "Android",
        "shortLabel": "Android"
      },
      "arm": {
        "label": "ARM",
        "shortLabel": "ARM",
        "supported": "Ubuntu 14.04 LTS, 16.04 LTS"
      }
    },
    "platforms": {
      "win64": "x64",
      "win86": "x86",
      "linux64": "x64",
      "linux86": "x86",
      "mac": "X"
    },
    "appTypes": {
      "client": "僅用戶端",
      "server": "僅伺服器",
      "bundle": "用戶端和伺服器",
      "servertool": "設定工具"
    },
    "releasesTypes": {
      "beta": "Beta",
      "betas": "Betas",
      "rc": "Release Candidate",
      "release": "Release",
      "releases": "Releases",
      "patch": "Patch",
      "patches": "Patches"
    }
  },
  "activeActions": {
    "sendConfirm": "重新發送啟動連結",
    "resetPassword": "重置密碼",
    "setNewPassword": "儲存密碼",
    "setNewPasswordLabel": "新密碼"
  },
  "regActions": {
    "passwordLabel": "密碼",
    "createAccount": "新建帳號"
  },
  "header": {
    "allSystems": "所有系統",
    "systems": "系統"
  }
}<|MERGE_RESOLUTION|>--- conflicted
+++ resolved
@@ -69,11 +69,7 @@
     },
     "Custom": {
       "label": "自訂",
-<<<<<<< HEAD
-      "description": "使用 {{PRODUCT_NAME}} 用戶端應用程式可以設置自訂權限"
-=======
       "description": "使用 %PRODUCT_NAME% 用戶端應用程式可以設置自訂權限"
->>>>>>> 63f5a0ae
     },
     "cloudAdmin": {
       "label": "管理者",
@@ -101,11 +97,7 @@
     },
     "custom": {
       "label": "自訂",
-<<<<<<< HEAD
-      "description": "使用 {{PRODUCT_NAME}} 用戶端應用程式可以設置自訂權限"
-=======
       "description": "請使用 %VMS_NAME% 客戶端應用程式以設定自訂權限"
->>>>>>> 63f5a0ae
     }
   },
   "errorCodes": {
@@ -167,15 +159,10 @@
     "mySystemSearch": "我的",
     "unavailable": "無法連接至系統",
     "offline": "系統處於離線狀態",
-<<<<<<< HEAD
-    "openClient": "在 {{VMS_NAME}} 中打開",
-    "openClientNoSystem": "Open {{VMS_NAME}}",
-=======
     "openClient": "在 %VMS_NAME% 中打開",
     "openClientNoSystem": "開啟 %VMS_NAME%",
     "confirmMergeAction": "合併",
     "mergeSystemTitle": "合併系統",
->>>>>>> 63f5a0ae
     "confirmRenameTitle": "系統名稱",
     "confirmRenameAction": "儲存",
     "successRename": "系統名稱已儲存",
