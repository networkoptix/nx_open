
    <div class="container">
        <ul class="nav navbar-nav">
            <li language-select></li>
            <li><a href="/content/about">เกี่ยวกับ <span class="product-name"> %PRODUCT_NAME% </span></a></li>
            <li><a href="/download">ดาวน์โหลด %VMS_NAME%</a></li>
            <li><a href="/content/faq">ข้อจำกัดที่ทราบ</a></li>
            <li><a href="%SUPPORT_LINK%" target="_blank">ทีมช่วยเหลือ</a></li>
            <li><a href="/content/eula">เงื่อนไข</a></li>
<<<<<<< HEAD
            <li><a href="%PRIVACY_LINK%">Privacy</a></li>
=======
            <li><a href="%PRIVACY_LINK%">ความเป็นส่วนตัว</a></li>
>>>>>>> 63f5a0ae
        </ul>
        <ul  class="nav navbar-nav navbar-right">
            <li><a href="%COMPANY_LINK%" target="_blank">&copy; 2017 %COMPANY_NAME%</a></li>
        </ul>
    </div><|MERGE_RESOLUTION|>--- conflicted
+++ resolved
@@ -7,11 +7,7 @@
             <li><a href="/content/faq">ข้อจำกัดที่ทราบ</a></li>
             <li><a href="%SUPPORT_LINK%" target="_blank">ทีมช่วยเหลือ</a></li>
             <li><a href="/content/eula">เงื่อนไข</a></li>
-<<<<<<< HEAD
-            <li><a href="%PRIVACY_LINK%">Privacy</a></li>
-=======
             <li><a href="%PRIVACY_LINK%">ความเป็นส่วนตัว</a></li>
->>>>>>> 63f5a0ae
         </ul>
         <ul  class="nav navbar-nav navbar-right">
             <li><a href="%COMPANY_LINK%" target="_blank">&copy; 2017 %COMPANY_NAME%</a></li>
