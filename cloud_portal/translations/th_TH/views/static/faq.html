<h1 set-title>ข้อ จำกัด ที่เป็นที่รู้จักใน <span class="product-name add-version"> %PRODUCT_NAME% </span></h1>

<div class="faq-content">
    <div class="card">
        <div class="card-body">
            <h2>การเชื่อมต่อระยะไกล</h2>
            <p class="help-topic">
                ถ้าเวอร์ชั่น VMS ของคุณเป็น 3.1 หรือใหม่กว่าการเชื่อมต่อระยะไกลควรทำงานอย่างแน่นอน
                หากคุณมีคำถามใด ๆ <a href="%SUPPORT_LINK%" target="_blank">โปรดติดต่อทีมสนับสนุนของเรา</a>.
            </p>
        </div>
    </div>

<<<<<<< HEAD
    <div class="card">
        <div class="card-body">
            <h2>ผสานระบบคลาวด์</h2>
            <p class="help-topic">
                การผสานรวมระบบคลาวด์ไม่ได้รับการสนับสนุนในขณะนี้
                ระบบภายในสามารถรวมเข้ากับระบบคลาวด์ได้ทุกเวลา So in order to merge two cloud Systems
                one should be disconnected from %PRODUCT_NAME%.
            </p>
        </div>
=======
<div class="panel">
    <div class="panel-body">
        <h2>ผสานระบบคลาวด์</h2>
        <p class="help-topic">
            การผสานรวมระบบคลาวด์ไม่ได้รับการสนับสนุนในขณะนี้
            ระบบภายในสามารถรวมเข้ากับระบบคลาวด์ได้ทุกเวลา ดังนั้นเพื่อที่จะผสานสองระบบคลาวด์หนึ่งควรจะตัดการเชื่อมต่อจาก %PRODUCT_NAME%
        </p>
>>>>>>> 3fad48e3
    </div>

    <div class="card">
        <div class="card-body">
            <h2>ทีมช่วยเหลือ</h2>
            <p class="help-topic">
                หากคุณมีคำถามใด ๆ <a href="%SUPPORT_LINK%" target="_blank">โปรดติดต่อทีมสนับสนุนของเรา</a>.
            </p>
        </div>
    </div>
</div><|MERGE_RESOLUTION|>--- conflicted
+++ resolved
@@ -1,27 +1,15 @@
 <h1 set-title>ข้อ จำกัด ที่เป็นที่รู้จักใน <span class="product-name add-version"> %PRODUCT_NAME% </span></h1>
 
-<div class="faq-content">
-    <div class="card">
-        <div class="card-body">
-            <h2>การเชื่อมต่อระยะไกล</h2>
-            <p class="help-topic">
-                ถ้าเวอร์ชั่น VMS ของคุณเป็น 3.1 หรือใหม่กว่าการเชื่อมต่อระยะไกลควรทำงานอย่างแน่นอน
-                หากคุณมีคำถามใด ๆ <a href="%SUPPORT_LINK%" target="_blank">โปรดติดต่อทีมสนับสนุนของเรา</a>.
-            </p>
-        </div>
+<div class="panel">
+    <div class="panel-body">
+        <h2>การเชื่อมต่อระยะไกล</h2>
+        <p class="help-topic">
+            ถ้าเวอร์ชั่น VMS ของคุณเป็น 3.1 หรือใหม่กว่าการเชื่อมต่อระยะไกลควรทำงานอย่างแน่นอน
+            หากคุณมีคำถามใด ๆ <a href="%SUPPORT_LINK%" target="_blank">โปรดติดต่อทีมสนับสนุนของเรา</a>.
+        </p>
     </div>
+</div>
 
-<<<<<<< HEAD
-    <div class="card">
-        <div class="card-body">
-            <h2>ผสานระบบคลาวด์</h2>
-            <p class="help-topic">
-                การผสานรวมระบบคลาวด์ไม่ได้รับการสนับสนุนในขณะนี้
-                ระบบภายในสามารถรวมเข้ากับระบบคลาวด์ได้ทุกเวลา So in order to merge two cloud Systems
-                one should be disconnected from %PRODUCT_NAME%.
-            </p>
-        </div>
-=======
 <div class="panel">
     <div class="panel-body">
         <h2>ผสานระบบคลาวด์</h2>
@@ -29,15 +17,14 @@
             การผสานรวมระบบคลาวด์ไม่ได้รับการสนับสนุนในขณะนี้
             ระบบภายในสามารถรวมเข้ากับระบบคลาวด์ได้ทุกเวลา ดังนั้นเพื่อที่จะผสานสองระบบคลาวด์หนึ่งควรจะตัดการเชื่อมต่อจาก %PRODUCT_NAME%
         </p>
->>>>>>> 3fad48e3
     </div>
+</div>
 
-    <div class="card">
-        <div class="card-body">
-            <h2>ทีมช่วยเหลือ</h2>
-            <p class="help-topic">
-                หากคุณมีคำถามใด ๆ <a href="%SUPPORT_LINK%" target="_blank">โปรดติดต่อทีมสนับสนุนของเรา</a>.
-            </p>
-        </div>
+<div class="panel">
+    <div class="panel-body">
+        <h2>ทีมช่วยเหลือ</h2>
+        <p class="help-topic">
+           หากคุณมีคำถามใด ๆ <a href="%SUPPORT_LINK%" target="_blank">โปรดติดต่อทีมสนับสนุนของเรา</a>.
+        </p>
     </div>
 </div>