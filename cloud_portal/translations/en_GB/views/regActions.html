--- conflicted
+++ resolved
@@ -58,11 +58,7 @@
         </div>
         <password-input ng-model="account.password" id="'registerPassword'" label="$root.L.regActions.passwordLabel"></password-input>
         <div class="form-group" validate-field>
-<<<<<<< HEAD
-            <div class="col-sm-offset-4 col-sm-8">
-=======
             <div class="col-sm-offset-4 col-sm-4">
->>>>>>> 63f5a0ae
                 <div class="checkbox">
                     <label>
                         <input type="checkbox" ng-model="account.accept" name="accept" id="accept" required>
