Welcome to %PRODUCT_NAME%

{{#message.sharer_name}}
<0>{{message.sharer_name}}</0> has shared access to video management system "{{message.system_name}}" with you.

<<<<<<< HEAD
To view and manage it, please visit the link below to create account on %PRODUCT_NAME% and follow further instructions.
=======
To view and manage it, please create account on <1>{{PRODUCT_NAME}}</1> using your current email address and follow further instructions.
>>>>>>> b8264670
{{/message.sharer_name}}

{{^message.sharer_name}}
You are invited you to join %PRODUCT_NAME%.
You have been granted access to {{message.system_name}}.
{{/message.sharer_name}}

Create Account: {{config.portal_url}}/register/{{message.code}}
<|MERGE_RESOLUTION|>--- conflicted
+++ resolved
@@ -1,17 +1,13 @@
-Welcome to %PRODUCT_NAME%
+Welcome to {{PRODUCT_NAME}}
 
 {{#message.sharer_name}}
 <0>{{message.sharer_name}}</0> has shared access to video management system "{{message.system_name}}" with you.
 
-<<<<<<< HEAD
-To view and manage it, please visit the link below to create account on %PRODUCT_NAME% and follow further instructions.
-=======
 To view and manage it, please create account on <1>{{PRODUCT_NAME}}</1> using your current email address and follow further instructions.
->>>>>>> b8264670
 {{/message.sharer_name}}
 
 {{^message.sharer_name}}
-You are invited you to join %PRODUCT_NAME%.
+You have been granted access to video management system "{{message.system_name}}".
 You have been granted access to {{message.system_name}}.
 {{/message.sharer_name}}
 
