--- conflicted
+++ resolved
@@ -1,17 +1,9 @@
-<<<<<<< HEAD
-Hello,
-=======
 Welcome to %PRODUCT_NAME%
->>>>>>> 63f5a0ae
 
 {{#message.sharer_name}}
 {{message.sharer_name}} ({{message.sharer_email}}) has shared access to video management system "{{message.system_name}}" with you.
 
-<<<<<<< HEAD
-To view and manage it, please visit the link below to create account on {{PRODUCT_NAME}} and follow further instructions.
-=======
 To view and manage it, please visit the link below to create account on %PRODUCT_NAME% and follow further instructions.
->>>>>>> 63f5a0ae
 {{/message.sharer_name}}
 
 {{^message.sharer_name}}
