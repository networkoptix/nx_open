{
<<<<<<< HEAD
  "language_name": "English (UK)"
=======
  "language_name":"English (UK)",
  "productName":"{{PRODUCT_NAME}}",
  "clientProtocol":"{{CLIENT_PROTOCOL}}:",
  "dialogs":{
    "okButton":"Ok",
    "cancelButton":"Cancel",
    "loginTitle":"Log in to {{PRODUCT_NAME}}",
    "loginButton":"Log in",
    "logoutAuthorisedText":"",
    "logoutAuthorisedTitle":"You are already logged in",
    "logoutAuthorisedContinueButton":"Continue",
    "logoutAuthorisedLogoutButton":"Log Out"
  },
  "pageTitles":{
    "template":"{{title}} {{PRODUCT_NAME}}",
    "default":"{{PRODUCT_NAME}}",
    "registerSuccess":"Welcome to",
    "register":"Create account in",
    "changePassword":"Change password -",
    "account":"Account settings -",
    "systems":"Systems -",
    "system":"System -",
    "systemShare":"Share System -",
    "activate":"Activate account -",
    "activateSent":"Activate account -",
    "activateSuccess":"Account activated -",
    "activateCode":"Activate account -",
    "restorePassword":"Reset password -",
    "restorePasswordSuccess":"Password saved -",
    "restorePasswordCode":"Reset password -",
    "view":"View cameras - ",
    "contentPage":"",
    "debug":"Debug",
    "login":"Log in -",
    "download":"Download {{VMS_NAME}}",
    "downloadPlatform":"Download {{VMS_NAME}} for ",
    "startPage":"",
    "pageNotFound":"Page not found"
  },
  "systemStatuses":{
    "notActivated":"not activated",
    "activated":"activated",
    "online":"online",
    "offline":"offline",
    "unavailable":"unavailable"
  },
  "accessRoles":{
    "disabled":{
      "label":"Disabled",
      "description":"User is disabled and cannot log in to System"
    },
    "Owner":{
      "label":"Owner",
      "description":"Unrestricted access including the ability to share and connect/disconnect System from cloud"
    },
    "Viewer":{
      "label":"Viewer",
      "description":"Can view live video and browse the archive"
    },
    "Live Viewer":{
      "label":"Live Viewer",
      "description":"Can only view live video"
    },
    "Advanced Viewer":{
      "label":"Advanced Viewer",
      "description":"Can view live video, browse the archive, configure cameras, control PTZ etc"
    },
    "Administrator":{
      "label":"Administrator",
      "description":"Unrestricted access including the ability to share"
    },
    "Custom":{
      "label":"Custom",
      "description":"Use the {{PRODUCT_NAME}} Client application to set up custom permissions"
    },
    "cloudAdmin":{
      "label":"Administrator",
      "description":"Can configure System and share it"
    },
    "customRole":{
      "label":"Custom role",
      "description":"Custom user role specified in System"
    }
  },
  "errorCodes":{
    "ok":"ok",
    "cantSendActivationPrefix":"Cannot send confirmation Email",
    "cantDisconnectSystemPrefix":"Cannot delete System",
    "cantUnshareWithMeSystemPrefix":"Cannot delete System",
    "cantSharePrefix":"Cannot share System",
    "cantGetUsersListPrefix":"Users list is unavailable",
    "cantGetSystemsListPrefix":"System list is unavailable",
    "cantRegisterPrefix":"Error occurred",
    "cantGetSystemInfoPrefix":"System info is unavailable",
    "cantChangeAccountPrefix":"Cannot save changes",
    "cantChangePasswordPrefix":"Cannot save password",
    "cantActivatePrefix":"Cannot activate your account",
    "cantSendConfirmationPrefix":"Cannot send confirmation Email",
    "cloudInvalidResponse":"Cloud DB returned an unexpected response",
    "notAuthorized":"Incorrect Email or password",
    "wrongParameters":"Some parameters on the form are incorrect",
    "wrongCode":"Account is already activated or confirmation code is incorrect",
    "wrongCodeRestore":"Confirmation code is already used or incorrect",
    "forbidden":"You do not have permissions to perform this action",
    "accountNotActivated":"This account is not activated yet. <a href=\"/activate\">Send activation link again</a>",
    "accountBlocked":"This account is blocked",
    "notFound":"Not found",
    "alreadyExists":"This account already exists",
    "unknownError":"Unexpected error occured",
    "accountAlreadyActivated":"This account is already activated",
    "emailNotFound":"Account does not exist",
    "EmailAlreadyExists":"This Email is already registered",
    "oldPasswordMistmatch":"Current password is incorrect",
    "passwordMismatch":"Wrong password",
    "cantEditYourself":"Changing own permissions is not allowed",
    "cantEditAdmin":"This user has administrator permissions",
    "cantOpenClient":"{{VMS_NAME}} application is not detected. <a href=\"/download\">Download</a>",
    "lostConnection":"Connection to {{systemName}} lost",
    "thisSystem":"the system"
  },
  "passwordRequirements":{
    "minLengthMessage":"Password must contain at least 8 characters",
    "requiredMessage":"Use only latin letters, numbers and keyboard symbols, avoid leading and trailing spaces",
    "weakMessage":"Use numbers, upper and lower case letters and special characters to make your password stronger",
    "strongMessage":"Strong password!",
    "commonMessage":"This password is in top most popular passwords in the world"
  },
  "sharing":{
    "confirmOwner":"If you change System owner, you will revoke ownership from the current account. This action is irreversible. Are you sure?",
    "shareTitle":"Share",
    "shareConfirmButton":"Share",
    "editShareTitle":"Edit Permissions",
    "editShareConfirmButton":"Save",
    "permissionsSaved":"New permissions saved"
  },
  "system":{
    "yourSystem":"Your System",
    "mySystemSearch":"IMeMyMine",
    "unavailable":"System is unreachable",
    "offline":"System is offline",
    "openClient":"Open in {{VMS_NAME}}",
    "confirmRenameTitle":"System name",
    "confirmRenameAction":"Save",
    "successRename":"System name saved",
    "confirmDisconnectTitle":"Disconnect System from {{PRODUCT_NAME}}?",
    "confirmDisconnectAction":"Disconnect",
    "confirmUnshareFromMe":"You are about to disconnect this System from your account. You will not be able to access this System anymore. Are you sure?",
    "confirmUnshareFromMeTitle":"Disconnect System?",
    "confirmUnshareFromMeAction":"Disconnect",
    "confirmUnshare":"This user will not be able to access System. Are you sure?",
    "confirmUnshareTitle":"Delete user?",
    "confirmUnshareAction":"Delete",
    "successDisconnected":"System is successfully disconnected from {{PRODUCT_NAME}}",
    "successDeleted":"System {{systemName}} is successfully deleted from your account",
    "permissionsRemoved":"Permissions were removed from {{email}}"
  },
  "account":{
    "accountSavedSuccess":"Your account is successfully saved",
    "passwordChangedSuccess":"Your account is successfully saved",
    "changePassword":"Change Password",
    "newPasswordLabel":"New password",
    "saveChanges":"Save"
  },
  "downloads":{
    "noClientDetectedTitle":"Install {{VMS_NAME}} to view your System",
    "noClientDetectedMessage":"",
    "action":"Download {{VMS_NAME}}",
    "mobile":{
      "ios":{
        "link":"{{IOS_APP_LINK}}"
      },
      "android":{
        "link":"{{ANDROID_APP_LINK}}"
      }
    },
    "groups":{
      "windows":{
        "label":"Windows",
        "supported":"Vista, 7, 8, 10, Server 2003, Server 2008, Server 2012"
      },
      "mac":{
        "label":"Mac OS",
        "supported":"OSX 10.11 El Capitan 10.10 Yosemite, 10.9 Mavericks, 10.8 Mountain Lion"
      },
      "linux":{
        "label":"Ubuntu Linux",
        "shortLabel":"Ubuntu",
        "supported":"Ubuntu 14.04 LTS, 12.04 LTS, 10.04 LTS"
      }
    },
    "platforms":{
      "win64":"x64",
      "win86":"x86",
      "linux64":"x64",
      "linux86":"x86",
      "mac":"X"
    },
    "appTypes":{
      "client":"Client only",
      "server":"Server only",
      "bundle":"Client and Server",
      "servertool":"Configuration tool"
    }
  },
  "activeActions":{
    "sendConfirm":"Send",
    "resetPassword":"Reset Password",
    "setNewPassword":"Save password",
    "setNewPasswordLabel":"New password"
  },
  "regActions":{
    "passwordLabel":"Password",
    "createAccount":"Create Account"
  },
  "header":{
    "allSystems":"All Systems",
    "systems":"Systems"
  }
>>>>>>> 23aca4a4
}<|MERGE_RESOLUTION|>--- conflicted
+++ resolved
@@ -1,7 +1,4 @@
 {
-<<<<<<< HEAD
-  "language_name": "English (UK)"
-=======
   "language_name":"English (UK)",
   "productName":"{{PRODUCT_NAME}}",
   "clientProtocol":"{{CLIENT_PROTOCOL}}:",
@@ -220,5 +217,4 @@
     "allSystems":"All Systems",
     "systems":"Systems"
   }
->>>>>>> 23aca4a4
 }