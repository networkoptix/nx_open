{
  "activate_account": {
    "emailSubject": "Activeer uw account"
  },
  "restore_password": {
    "emailSubject": "Uw wachtwoord opnieuw instellen"
  },
  "system_invite": {
<<<<<<< HEAD
    "emailSubject": "{{message.sharer_name}} nodigt u uit voor {{PRODUCT_NAME}}"
=======
    "emailSubject": "Videosysteem {{message.system_name}} is met u gedeeld"
>>>>>>> b8264670
  },
  "system_shared": {
    "emailSubject": "{{message.sharer_name}} nodigt u uit voor {{PRODUCT_NAME}}"
  },
  "review_version": {
    "emailSubject": "Versie {{message.id}} is klaar om te worden beoordeeld"
  },
  "cloud_notification": {
    "emailSubject": "{{message.subject}}"
  }
}<|MERGE_RESOLUTION|>--- conflicted
+++ resolved
@@ -6,11 +6,7 @@
     "emailSubject": "Uw wachtwoord opnieuw instellen"
   },
   "system_invite": {
-<<<<<<< HEAD
-    "emailSubject": "{{message.sharer_name}} nodigt u uit voor {{PRODUCT_NAME}}"
-=======
     "emailSubject": "Videosysteem {{message.system_name}} is met u gedeeld"
->>>>>>> b8264670
   },
   "system_shared": {
     "emailSubject": "{{message.sharer_name}} nodigt u uit voor {{PRODUCT_NAME}}"
