--- conflicted
+++ resolved
@@ -1,6 +1,6 @@
 
-<div class="card card-default" ng-if="system.isMine">
-    <div class="card-body">
+<div class="panel panel-default" ng-if="system.isMine">
+    <div class="panel-body">
         <h2>Twój system</h2>
         <p></p>
         <p>
@@ -13,8 +13,8 @@
         <button class="btn btn-default" ng-click="disconnect()">Odłącz od <span class="product-name">%PRODUCT_NAME%</span></button>
     </div>
 </div>
-<div class="card card-default" ng-if="!system.isMine">
-    <div class="card-body">
+<div class="panel panel-default" ng-if="!system.isMine">
+    <div class="panel-body">
         <h2>Właściciel</h2>
         <h3 class="user-name">{{system.info.ownerFullName}}</h3>
         <a ng-href="mailto:{{system.info.ownerAccountEmail}}">{{system.info.ownerAccountEmail}}</a>
@@ -29,21 +29,15 @@
         <button class="btn btn-default" ng-click="delete()">Odłącz od mojego konta</button>
     </div>
 </div>
-<div class="card card-default" ng-if="currentlyMerging">
-    <div class="card-body" ng-if="isMaster && system.isMine">
+<div class="panel panel-default" ng-if="currentlyMerging">
+    <div class="panel-body" ng-if="isMaster && system.isMine">
         <div><strong>{{mergeTargetSystem.name}}</strong>
             jest w trakcie złączania z tym systemem</div>
         <hr></hr>
         <div class="merge-info-text">W zależności od rozmiaru bazy danych może to potrwać do kilku godzin</div>
     </div>
-<<<<<<< HEAD
-    <div class="card-body" ng-if="!isMaster || !system.isMine">
-        <div>This system is being merged to
-            <strong>{{mergeTargetSystem.name}}</strong></div>
-=======
     <div class="panel-body" ng-if="!isMaster || !system.isMine">
         <div>Ten system jest w trakcie złączania z <strong>{{mergeTargetSystem.name}}</strong></div>
->>>>>>> 3fad48e3
         <hr></hr>
         <div class="merge-info-text">
             <p>W zależności od rozmiaru bazy danych może to potrwać do kilku godzin.</p>
