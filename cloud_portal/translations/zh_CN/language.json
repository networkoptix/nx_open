{
  "language_name": "简体中文",
  "productName": "%PRODUCT_NAME%",
  "clientProtocol": "%CLIENT_PROTOCOL%",
  "dialogs": {
    "okButton": "确定",
    "cancelButton": "取消",
    "loginTitle": "登录到 %PRODUCT_NAME%",
    "loginButton": "登录",
    "logoutAuthorisedTitle": "您已经登录",
    "logoutAuthorisedContinueButton": "继续",
    "logoutAuthorisedLogoutButton": "退出登录"
  },
  "pageTitles": {
    "template": "{{title}}%PRODUCT_NAME%",
    "default": "%PRODUCT_NAME%",
    "registerSuccess": "欢迎来到",
    "register": "创建帐户中",
    "changePassword": "更改密码-",
    "account": "帐户设置-",
    "systems": "系统.",
    "system": "系统-",
    "systemShare": "共享系统-",
    "activate": "激活帐户-",
    "activateSent": "激活帐户-",
    "activateSuccess": "帐户激活 -",
    "activateCode": "激活帐户-",
    "restorePassword": "重置密码-",
    "restorePasswordSuccess": "保存的密码-",
    "restorePasswordCode": "重置密码-",
    "view": "查看相机 - ",
    "debug": "调试",
    "login": "登录 -",
<<<<<<< HEAD
    "download": "下载 %VMS_NAME%",
    "downloadPlatform": "下载的 %VMS_NAME% ",
=======
    "download": "下载 {{VMS_NAME}}",
    "downloadPlatform": "下载的 {{VMS_NAME}} ",
>>>>>>> b8264670
    "pageNotFound": "找不到页面"
  },
  "systemStatuses": {
    "notActivated": "未激活",
    "activated": "激活",
    "online": "在线",
    "offline": "离线",
    "unavailable": "不可用"
  },
  "accessRoles": {
    "disabled": {
      "label": "禁用",
      "description": "用户被禁用，无法登录到系统"
    },
    "Owner": {
      "label": "所有者",
      "description": "不受限制地的访问包括共享和从云连接或断开系统的能力"
    },
    "Viewer": {
      "label": "操作员",
      "description": "可以查看实时视频和浏览存档"
    },
    "Live Viewer": {
      "label": "实时操作员",
      "description": "只能查看实时视频"
    },
    "Advanced Viewer": {
      "label": "高级操作员",
      "description": "可以查看实时视频，浏览存档，配置摄像头，控制云台等"
    },
    "Administrator": {
      "label": "管理员",
      "description": "不受限制地的访问包括共享的能力"
    },
    "Custom": {
      "label": "自定义",
      "description": "使用 %PRODUCT_NAME% 客户端应用程序可以设置自定义权限"
    },
    "cloudAdmin": {
      "label": "管理员",
      "description": "可以配置系统和共享它"
    },
    "customRole": {
      "label": "自定义角色",
      "description": "在系统中指定的自定义用户角色"
    },
    "owner": {
      "label": "所有者",
      "description": "不受限制地的访问包括共享和从云连接或断开系统的能力"
    },
    "viewer": {
      "label": "浏览者",
      "description": "可以查看实时视频和浏览存档"
    },
    "liveViewer": {
      "label": "实时浏览者",
      "description": "只能查看实时视频"
    },
    "advancedViewer": {
      "label": "高级浏览者",
      "description": "可以查看实时视频，浏览存档，配置摄像头，控制云台等"
    },
    "custom": {
      "label": "自定义",
      "description": "使用 %PRODUCT_NAME% 客户端应用程序可以设置自定义权限"
    }
  },
  "errorCodes": {
    "ok": "ok",
    "cantSendActivationPrefix": "不能发送确认电子邮件",
    "cantDisconnectSystemPrefix": "不能删除系统",
    "cantUnshareWithMeSystemPrefix": "不能删除系统",
    "cantSharePrefix": "不能共享系统",
    "cantGetUsersListPrefix": "用户列表不可用",
    "cantGetSystemsListPrefix": "系统列表不可用",
    "cantRegisterPrefix": "出现错误",
    "cantGetSystemInfoPrefix": "系统信息不可用",
    "cantChangeAccountPrefix": "无法保存更改",
    "cantChangePasswordPrefix": "无法保存密码",
    "cantActivatePrefix": "无法激活您的帐户",
    "cantSendConfirmationPrefix": "不能发送确认电子邮件",
    "cloudInvalidResponse": "云 DB 返回了意外的响应",
    "notAuthorized": "错误的密码。",
    "brokenAccount": "帐户出现意外问题。 <a href=\"/restore_password\">恢复帐户</a>",
    "wrongParameters": "窗体上的一些参数不正确",
    "wrongCode": "已经激活帐户或确认码不正确",
    "wrongCodeRestore": "确认代码已使用或不正确",
    "forbidden": "您没有权限执行此操作",
    "accountNotActivated": "此帐户尚未激活。<a href=\"/activate\"> 发送激活链接，再一次</a>",
    "accountBlocked": "此帐户被阻止。",
    "notFound": "找不到",
    "alreadyExists": "此帐户已存在",
    "unknownError": "发生意外的错误",
    "accountAlreadyActivated": "此帐户已激活",
    "emailNotFound": "帐户不存在.",
    "EmailAlreadyExists": "此电子邮件已被注册",
    "oldPasswordMistmatch": "当前密码不正确.",
    "passwordMismatch": "错误的密码。",
    "cantEditYourself": "不允许更改自己的权限",
    "cantEditAdmin": "此用户具有管理员权限",
    "cantOpenClient": "%VMS_NAME% 应用程序未检测到。<a href=\"/download\"> 下载</a>",
    "lostConnection": "连接到 {{systemName}} 失去了",
    "thisSystem": "系统"
  },
  "passwordRequirements": {
    "minLengthMessage": "密码必须包含至少 8 个字符",
    "requiredMessage": "使用只有拉丁文字母、 数字和符号键盘，避免前导和尾随空格",
    "weakMessage": "使用数字、 上层和小写字母和特殊字符，使您更强的密码",
    "strongMessage": "强密码 ！",
    "commonMessage": "此密码是在世界顶级最受欢迎的密码",
    "missingMessage": "密码为必填项"
  },
  "sharing": {
    "confirmOwner": "如果您更改系统所有者，将撤消从当前帐户的所有权。此操作是不可逆的。是否确定？",
    "shareTitle": "共享",
    "shareConfirmButton": "共享",
    "editShareTitle": "编辑权限",
    "editShareConfirmButton": "保存",
    "permissionsSaved": "保存的新权限"
  },
  "system": {
    "yourSystem": "您的系统",
    "mySystemSearch": "我的",
    "unavailable": "系统无法访问",
    "offline": "系统处于离线状态",
    "openClient": "在 %VMS_NAME% 中打开",
    "openClientNoSystem": "打开 %VMS_NAME%",
    "confirmMergeAction": "联网",
    "mergeSystemTitle": "合并系统",
    "confirmRenameTitle": "系统名称",
    "confirmRenameAction": "保存",
    "successRename": "保存的系统名称",
    "confirmDisconnectTitle": "系统断开 %PRODUCT_NAME% 吗？",
    "confirmDisconnectAction": "断开连接",
    "confirmUnshareFromMe": "您将要断开此系统从您的帐户。你将无法再访问该系统。是否确定？",
    "confirmUnshareFromMeTitle": "断开系统吗？",
    "confirmUnshareFromMeAction": "断开连接",
    "confirmUnshare": "此用户不能访问系统。是否确定？",
    "confirmUnshareTitle": "删除用户？",
    "confirmUnshareAction": "删除",
    "successDisconnected": "系统成功地断开 %PRODUCT_NAME%",
    "successDeleted": "从您的帐户成功删除系统 {{systemName}}",
    "permissionsRemoved": "权限从 {{email}} 被刪除"
  },
  "account": {
    "accountSavedSuccess": "您的帐户已成功保存",
    "activationLinkSent": "激活链接已发送",
    "passwordChangedSuccess": "您的帐户已成功保存",
    "changePassword": "更改密码",
    "newPasswordLabel": "新密码",
    "saveChanges": "保存"
  },
  "downloads": {
    "noClientDetectedTitle": "安装 %VMS_NAME% 来查看您的系统",
    "action": "下载 %VMS_NAME%",
    "mobile": {
      "ios": {
        "link": "%IOS_APPLICATION_LINK%"
      },
      "android": {
        "link": "%ANDROID_APPLICATION_LINK%"
      }
    },
    "groups": {
      "windows": {
        "label": "Windows",
        "supported": "7, 8, 8.1, 10, Server 2008, Server 2012"
      },
      "mac": {
        "label": "Mac OS",
        "supported": "OSX 10.11 El Capitan, OSX 10.12 Sierra"
      },
      "linux": {
        "label": "Ubuntu Linux",
        "shortLabel": "Ubuntu",
        "supported": "Ubuntu 14.04 LTS, 16.04 LTS"
      },
      "macos": {
        "label": "Mac OS",
        "supported": "OSX 10.11 El Capitan, OSX 10.12 Sierra"
      },
      "ios": {
        "label": "iOS",
        "shortLabel": "iOS"
      },
      "android": {
        "label": "Android",
        "shortLabel": "Android"
      },
      "arm": {
        "label": "ARM",
        "shortLabel": "ARM",
        "supported": "Ubuntu 14.04 LTS, 16.04 LTS"
      }
    },
    "platforms": {
      "win64": "x64",
      "win86": "x86",
      "linux64": "x64",
      "linux86": "x86",
      "mac": "X"
    },
    "appTypes": {
      "client": "仅用于客户端",
      "server": "仅限服务器",
      "bundle": "客户端和服务器",
      "servertool": "配置工具"
    },
    "releasesTypes": {
      "beta": "Beta",
      "betas": "Betas",
      "rc": "Release Candidate",
      "release": "Release",
      "releases": "Releases",
      "patch": "Patch",
      "patches": "Patches"
    }
  },
  "activeActions": {
    "sendConfirm": "重新发送激活链接",
    "resetPassword": "重置密码",
    "setNewPassword": "保存密码",
    "setNewPasswordLabel": "新密码"
  },
  "regActions": {
    "passwordLabel": "密码",
    "createAccount": "创建帐户"
  },
  "header": {
    "allSystems": "所有系统",
    "systems": "系统"
  }
}<|MERGE_RESOLUTION|>--- conflicted
+++ resolved
@@ -31,13 +31,8 @@
     "view": "查看相机 - ",
     "debug": "调试",
     "login": "登录 -",
-<<<<<<< HEAD
-    "download": "下载 %VMS_NAME%",
-    "downloadPlatform": "下载的 %VMS_NAME% ",
-=======
     "download": "下载 {{VMS_NAME}}",
     "downloadPlatform": "下载的 {{VMS_NAME}} ",
->>>>>>> b8264670
     "pageNotFound": "找不到页面"
   },
   "systemStatuses": {
