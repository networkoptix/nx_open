{
  "language_name": "简体中文",
  "productName": "%PRODUCT_NAME%",
  "clientProtocol": "%CLIENT_PROTOCOL%",
  "dialogs": {
    "okButton": "确定",
    "cancelButton": "取消",
    "loginTitle": "登录到 %PRODUCT_NAME%",
    "loginButton": "登录",
    "logoutAuthorisedTitle": "您已经登录",
    "logoutAuthorisedContinueButton": "继续",
    "logoutAuthorisedLogoutButton": "退出登录"
  },
  "pageTitles": {
    "template": "{{title}}%PRODUCT_NAME%",
    "default": "%PRODUCT_NAME%",
    "registerSuccess": "欢迎来到",
    "register": "创建帐户中",
    "changePassword": "更改密码-",
    "account": "帐户设置-",
    "systems": "系统.",
    "system": "系统-",
    "systemShare": "共享系统-",
    "activate": "激活帐户-",
    "activateSent": "激活帐户-",
    "activateSuccess": "帐户激活 -",
    "activateCode": "激活帐户-",
    "restorePassword": "重置密码-",
    "restorePasswordSuccess": "保存的密码-",
    "restorePasswordCode": "重置密码-",
    "view": "查看相机 - ",
    "debug": "调试",
    "login": "登录-",
<<<<<<< HEAD
    "download": "下载 {{VMS_NAME}}",
    "downloadPlatform": "下载的 {{VMS_NAME}} ",
=======
    "download": "下载 %VMS_NAME%",
    "downloadPlatform": "下载的 %VMS_NAME% ",
>>>>>>> 63f5a0ae
    "pageNotFound": "找不到页面"
  },
  "systemStatuses": {
    "notActivated": "未激活",
    "activated": "激活",
    "online": "在线",
    "offline": "离线",
    "unavailable": "不可用"
  },
  "accessRoles": {
    "disabled": {
      "label": "禁用",
      "description": "用户被禁用，无法登录到系统"
    },
    "Owner": {
      "label": "所有者",
      "description": "不受限制地的访问包括共享和从云连接或断开系统的能力"
    },
    "Viewer": {
      "label": "操作员",
      "description": "可以查看实时视频和浏览存档"
    },
    "Live Viewer": {
      "label": "实时操作员",
      "description": "只能查看实时视频"
    },
    "Advanced Viewer": {
      "label": "高级操作员",
      "description": "可以查看实时视频，浏览存档，配置摄像头，控制云台等"
    },
    "Administrator": {
      "label": "管理员",
      "description": "不受限制地的访问包括共享的能力"
    },
    "Custom": {
      "label": "自定义",
<<<<<<< HEAD
      "description": "使用 {{PRODUCT_NAME}} 客户端应用程序可以设置自定义权限"
=======
      "description": "使用 %PRODUCT_NAME% 客户端应用程序可以设置自定义权限"
>>>>>>> 63f5a0ae
    },
    "cloudAdmin": {
      "label": "管理员",
      "description": "可以配置系统和共享它"
    },
    "customRole": {
      "label": "自定义角色",
      "description": "在系统中指定的自定义用户角色"
    },
    "owner": {
      "label": "所有者",
      "description": "不受限制地的访问包括共享和从云连接或断开系统的能力"
    },
    "viewer": {
      "label": "浏览者",
      "description": "可以查看实时视频和浏览存档"
    },
    "liveViewer": {
      "label": "实时浏览者",
      "description": "只能查看实时视频"
    },
    "advancedViewer": {
      "label": "高级浏览者",
      "description": "可以查看实时视频，浏览存档，配置摄像头，控制云台等"
    },
    "custom": {
      "label": "自定义",
<<<<<<< HEAD
      "description": "使用 {{PRODUCT_NAME}} 客户端应用程序可以设置自定义权限"
=======
      "description": "请使用 %VMS_NAME% 客户端应用程序以配置自订权限"
>>>>>>> 63f5a0ae
    }
  },
  "errorCodes": {
    "ok": "ok",
    "cantSendActivationPrefix": "不能发送确认电子邮件",
    "cantDisconnectSystemPrefix": "不能删除系统",
    "cantUnshareWithMeSystemPrefix": "不能删除系统",
    "cantSharePrefix": "不能共享系统",
    "cantGetUsersListPrefix": "用户列表不可用",
    "cantGetSystemsListPrefix": "系统列表不可用",
    "cantRegisterPrefix": "出现错误",
    "cantGetSystemInfoPrefix": "系统信息不可用",
    "cantChangeAccountPrefix": "无法保存更改",
    "cantChangePasswordPrefix": "无法保存密码",
    "cantActivatePrefix": "无法激活您的帐户",
    "cantSendConfirmationPrefix": "不能发送确认电子邮件",
    "cloudInvalidResponse": "云 DB 返回了意外的响应",
    "notAuthorized": "错误的密码。",
    "brokenAccount": "帐户出现意外问题。 <a href=\"/restore_password\">恢复帐户</a>",
    "wrongParameters": "窗体上的一些参数不正确",
    "wrongCode": "已经激活帐户或确认码不正确",
    "wrongCodeRestore": "确认代码已使用或不正确",
    "forbidden": "您没有权限执行此操作",
    "accountNotActivated": "此帐户尚未激活。<a href=\"/activate\"> 发送激活链接，再一次</a>",
    "accountBlocked": "此帐户被阻止。",
    "notFound": "找不到",
    "alreadyExists": "此帐户已存在",
    "unknownError": "发生意外的错误",
    "accountAlreadyActivated": "此帐户已激活",
    "emailNotFound": "帐户不存在.",
    "EmailAlreadyExists": "此电子邮件已被注册",
    "oldPasswordMistmatch": "当前密码不正确.",
    "passwordMismatch": "错误的密码。",
    "cantEditYourself": "不允许更改自己的权限",
    "cantEditAdmin": "此用户具有管理员权限",
    "cantOpenClient": "%VMS_NAME% 应用程序未检测到。<a href=\"/download\"> 下载</a>",
    "lostConnection": "连接到 {{systemName}} 失去了",
    "thisSystem": "系统",
    "oldSafariNotSupported": "不支持10岁以上的Safari版本"
  },
  "passwordRequirements": {
    "minLengthMessage": "密码必须包含至少 8 个字符",
    "requiredMessage": "使用只有拉丁文字母、 数字和符号键盘，避免前导和尾随空格",
    "weakMessage": "使用数字、 上层和小写字母和特殊字符，使您更强的密码",
    "strongMessage": "强密码 ！",
    "commonMessage": "此密码是在世界顶级最受欢迎的密码",
    "missingMessage": "密码为必填项"
  },
  "sharing": {
    "confirmOwner": "如果您更改系统所有者，将撤消从当前帐户的所有权。此操作是不可逆的。是否确定？",
    "shareTitle": "共享",
    "shareConfirmButton": "共享",
    "editShareTitle": "编辑权限",
    "editShareConfirmButton": "保存",
    "permissionsSaved": "保存的新权限"
  },
  "system": {
    "yourSystem": "您的系统",
    "mySystemSearch": "我的",
    "unavailable": "系统无法访问",
    "offline": "系统处于离线状态",
    "openClient": "在 %VMS_NAME% 中打开",
    "openClientNoSystem": "打开 %VMS_NAME%",
    "confirmMergeAction": "联网",
    "mergeSystemTitle": "合并系统",
    "confirmRenameTitle": "系统名称",
    "confirmRenameAction": "保存",
    "successRename": "保存的系统名称",
    "confirmDisconnectTitle": "系统断开 %PRODUCT_NAME% 吗？",
    "confirmDisconnectAction": "断开连接",
    "confirmUnshareFromMe": "您将要断开此系统从您的帐户。你将无法再访问该系统。是否确定？",
    "confirmUnshareFromMeTitle": "断开系统吗？",
    "confirmUnshareFromMeAction": "断开连接",
    "confirmUnshare": "此用户不能访问系统。是否确定？",
    "confirmUnshareTitle": "删除用户？",
    "confirmUnshareAction": "删除",
    "successDisconnected": "系统成功地断开 %PRODUCT_NAME%",
    "successDeleted": "从您的帐户成功删除系统 {{systemName}}",
    "permissionsRemoved": "权限从 {{email}} 被刪除"
  },
  "account": {
    "accountSavedSuccess": "您的帐户已成功保存",
    "activationLinkSent": "激活链接已发送",
    "passwordChangedSuccess": "您的帐户已成功保存",
    "changePassword": "更改密码",
    "newPasswordLabel": "新密码",
    "saveChanges": "保存"
  },
  "downloads": {
    "noClientDetectedTitle": "安装 %VMS_NAME% 来查看您的系统",
    "action": "下载 %VMS_NAME%",
    "mobile": {
      "ios": {
        "link": "%IOS_APPLICATION_LINK%"
      },
      "android": {
        "link": "%ANDROID_APPLICATION_LINK%"
      }
    },
    "groups": {
      "windows": {
        "label": "Windows",
        "supported": "7, 8, 8.1, 10, Server 2008, Server 2012"
      },
      "mac": {
        "label": "Mac OS",
        "supported": "OSX 10.11 El Capitan, OSX 10.12 Sierra"
      },
      "linux": {
        "label": "Ubuntu Linux",
        "shortLabel": "Ubuntu",
        "supported": "Ubuntu 14.04 LTS, 16.04 LTS"
      },
      "macos": {
        "label": "Mac OS",
        "supported": "OSX 10.11 El Capitan, OSX 10.12 Sierra"
      },
      "ios": {
        "label": "iOS",
        "shortLabel": "iOS"
      },
      "android": {
        "label": "Android",
        "shortLabel": "Android"
      },
      "arm": {
        "label": "ARM",
        "shortLabel": "ARM",
        "supported": "Ubuntu 14.04 LTS, 16.04 LTS"
      }
    },
    "platforms": {
      "win64": "x64",
      "win86": "x86",
      "linux64": "x64",
      "linux86": "x86",
      "mac": "X"
    },
    "appTypes": {
      "client": "仅用于客户端",
      "server": "仅限服务器",
      "bundle": "客户端和服务器",
      "servertool": "配置工具"
    },
    "releasesTypes": {
      "beta": "Beta",
      "betas": "Betas",
      "rc": "Release Candidate",
      "release": "Release",
      "releases": "Releases",
      "patch": "Patch",
      "patches": "Patches"
    }
  },
  "activeActions": {
    "sendConfirm": "重新发送激活链接",
    "resetPassword": "重置密码",
    "setNewPassword": "保存密码",
    "setNewPasswordLabel": "新密码"
  },
  "regActions": {
    "passwordLabel": "密码",
    "createAccount": "创建帐户"
  },
  "header": {
    "allSystems": "所有系统",
    "systems": "系统"
  }
}<|MERGE_RESOLUTION|>--- conflicted
+++ resolved
@@ -31,13 +31,8 @@
     "view": "查看相机 - ",
     "debug": "调试",
     "login": "登录-",
-<<<<<<< HEAD
-    "download": "下载 {{VMS_NAME}}",
-    "downloadPlatform": "下载的 {{VMS_NAME}} ",
-=======
     "download": "下载 %VMS_NAME%",
     "downloadPlatform": "下载的 %VMS_NAME% ",
->>>>>>> 63f5a0ae
     "pageNotFound": "找不到页面"
   },
   "systemStatuses": {
@@ -74,11 +69,7 @@
     },
     "Custom": {
       "label": "自定义",
-<<<<<<< HEAD
-      "description": "使用 {{PRODUCT_NAME}} 客户端应用程序可以设置自定义权限"
-=======
       "description": "使用 %PRODUCT_NAME% 客户端应用程序可以设置自定义权限"
->>>>>>> 63f5a0ae
     },
     "cloudAdmin": {
       "label": "管理员",
@@ -106,11 +97,7 @@
     },
     "custom": {
       "label": "自定义",
-<<<<<<< HEAD
-      "description": "使用 {{PRODUCT_NAME}} 客户端应用程序可以设置自定义权限"
-=======
       "description": "请使用 %VMS_NAME% 客户端应用程序以配置自订权限"
->>>>>>> 63f5a0ae
     }
   },
   "errorCodes": {
