--- conflicted
+++ resolved
@@ -39,13 +39,8 @@
                            required autofocus>
                 </div>
                 <div class="col-sm-4">
-<<<<<<< HEAD
-                    <span class="help-block input-error" ng-if="reactivateAccount.email.$touched && reactivateAccount.email.$error.required">Email is required</span>
-                    <span class="help-block input-error" ng-if="reactivateAccount.email.$touched && reactivateAccount.email.$error.email">Please enter a valid Email</span>
-=======
-                    <span class="help-block" ng-if="reactivateAccount.email.$touched && reactivateAccount.email.$error.required">电子邮件是需要</span>
-                    <span class="help-block" ng-if="reactivateAccount.email.$touched && reactivateAccount.email.$error.email">请输入一个有效的电子邮件地址</span>
->>>>>>> b8264670
+                    <span class="help-block input-error" ng-if="reactivateAccount.email.$touched && reactivateAccount.email.$error.required">电子邮件是需要</span>
+                    <span class="help-block input-error" ng-if="reactivateAccount.email.$touched && reactivateAccount.email.$error.email">请输入一个有效的电子邮件地址</span>
                 </div>
             </div>
             <div class="form-group">
@@ -77,13 +72,8 @@
                            required autofocus>
                 </div>
                 <div class="col-sm-4">
-<<<<<<< HEAD
                     <span class="help-block input-error" ng-if="restorePassword.email.$touched && restorePassword.email.$error.required">电子邮件是需要</span>
-                    <span class="help-block input-error" ng-if="restorePassword.email.$touched && restorePassword.email.$error.email">请输入一个有效的电子邮件</span>
-=======
-                    <span class="help-block" ng-if="restorePassword.email.$touched && restorePassword.email.$error.required">电子邮件是需要</span>
-                    <span class="help-block" ng-if="restorePassword.email.$touched && restorePassword.email.$error.email">请输入一个有效的电子邮件地址</span>
->>>>>>> b8264670
+                    <span class="help-block input-error" ng-if="restorePassword.email.$touched && restorePassword.email.$error.email">请输入一个有效的电子邮件地址</span>
                 </div>
             </div>
             <div class="form-group">
