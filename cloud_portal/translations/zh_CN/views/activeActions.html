<div class="container" >
    <div ng-if="data.activateCode" process-loading="activate">
        <h1 class="process-success" ng-if="activate.success">
            已成功激活您的帐户
        </h1>
        <h1 class="process-success" ng-if="activate.success">
            <a class="btn btn-default" href="/login">登录</a>
        </h1>

        <h1 class="process-success" ng-if="!activate.success">
            已经激活帐户或确认码不正确
        </h1>
    </div>

    <div ng-if="!data.activateCode && activationSuccess">
        <h1 class="process-success">
            已成功激活您的帐户
        </h1>
        <h1 class="process-success">
            <a class="btn btn-default" href="/login">登录</a>
        </h1>
    </div>
    
    <div ng-if="reactivating" class="text-center">
        <div ng-if='data.email'>
            <h1>您已在 %PRODUCT_NAME% 中注册</h1>
            <p>我们已经将激活链接发信给{{data.email}}。<br>
            请通过访问此链接激活您的帐户。</p>
        </div>
        <h1 ng-if="!data.email">激活您的帐户</h1>
        <form name="reactivateAccount" class="form-horizontal" ng-if="!reactivate.success" novalidate>
            <div class="form-group" ng-if="!data.email" validate-field>
                <label for="emailReactivate"  class="col-sm-4 control-label">邮箱</label>
                <div class="col-sm-4">
                    <input type="email" class="form-control"  validate-email
 ng-model="data.email"
                           id="emailReactivate"
                           name="email" maxlength="255"
                           required autofocus>
                </div>
                <div class="col-sm-4">
<<<<<<< HEAD
                    <span class="help-block input-error" ng-if="reactivateAccount.email.$touched && reactivateAccount.email.$error.required">电子邮件是需要</span>
                    <span class="help-block input-error" ng-if="reactivateAccount.email.$touched && reactivateAccount.email.$error.email">请输入一个有效的电子邮件地址</span>
=======
                    <span class="help-block" ng-if="reactivateAccount.email.$touched && reactivateAccount.email.$error.required">电子邮件是需要</span>
                    <span class="help-block" ng-if="reactivateAccount.email.$touched && reactivateAccount.email.$error.email">请输入一个有效的电子邮件</span>
>>>>>>> 3fad48e3
                </div>
            </div>
            <div class="form-group">
                <div class="offset-sm-2 col-sm-8">
                    <process-button process="reactivate"
                                    form="reactivateAccount"
                                    button-text="$root.L.activeActions.sendConfirm"></process-button>
                </div>
            </div>
        </form>
    </div>

    <div ng-if="restoringSuccess">
        <h1 class="process-success">
            密码重置命令发送电子邮件 <br>{{data.email}}
        </h1>
    </div>

    <div ng-if="restoring">
        <h1>重置密码</h1>
        <form name="restorePassword" class="form-horizontal" novalidate>
            <div class="form-group" validate-field>
                <label for="email"  class="col-sm-4 control-label">邮箱</label>
                <div class="col-sm-4">
                    <input type="email" class="form-control"  validate-email
 ng-model="data.email"
                           id="email"
                           name="email" maxlength="255"
                           required autofocus>
                </div>
                <div class="col-sm-4">
<<<<<<< HEAD
                    <span class="help-block input-error" ng-if="restorePassword.email.$touched && restorePassword.email.$error.required">电子邮件是需要</span>
                    <span class="help-block input-error" ng-if="restorePassword.email.$touched && restorePassword.email.$error.email">请输入一个有效的电子邮件地址</span>
=======
                    <span class="help-block" ng-if="restorePassword.email.$touched && restorePassword.email.$error.required">电子邮件是需要</span>
                    <span class="help-block" ng-if="restorePassword.email.$touched && restorePassword.email.$error.email">请输入一个有效的电子邮件</span>
>>>>>>> 3fad48e3
                </div>
            </div>
            <div class="form-group">
                <div class="offset-sm-4 col-sm-8">
                    <process-button process="restore"
                                    form="restorePassword"
                                    button-text="$root.L.activeActions.resetPassword"></process-button>
                </div>
            </div>
        </form>
    </div>
    <div ng-if="data.restoreCode">
        <h1 class="process-success" ng-if="change.success || changeSuccess">
            密码成功保存
        </h1>
        <h1 class="process-success" ng-if="change.success || changeSuccess">
            <a class="btn btn-default" href="/login">登录</a>
        </h1>

        <form name="restorePasswordWithCode" class="form-horizontal" ng-if="!change.success && !changeSuccess" novalidate>
            <h1>设置新密码</h1>
            <password-input ng-model="data.newPassword" id="'newPassword'" label="$root.L.activeActions.setNewPasswordLabel"></password-input>

            <div class="form-group">
                <div class="offset-sm-4 col-sm-8">
                    <process-button process="change"
                                    form="restorePasswordWithCode"
                                    button-text="$root.L.activeActions.setNewPassword"></process-button>
                </div>
            </div>
        </form>
    </div>
</div><|MERGE_RESOLUTION|>--- conflicted
+++ resolved
@@ -39,17 +39,12 @@
                            required autofocus>
                 </div>
                 <div class="col-sm-4">
-<<<<<<< HEAD
-                    <span class="help-block input-error" ng-if="reactivateAccount.email.$touched && reactivateAccount.email.$error.required">电子邮件是需要</span>
-                    <span class="help-block input-error" ng-if="reactivateAccount.email.$touched && reactivateAccount.email.$error.email">请输入一个有效的电子邮件地址</span>
-=======
                     <span class="help-block" ng-if="reactivateAccount.email.$touched && reactivateAccount.email.$error.required">电子邮件是需要</span>
                     <span class="help-block" ng-if="reactivateAccount.email.$touched && reactivateAccount.email.$error.email">请输入一个有效的电子邮件</span>
->>>>>>> 3fad48e3
                 </div>
             </div>
             <div class="form-group">
-                <div class="offset-sm-2 col-sm-8">
+                <div class="col-sm-offset-2 col-sm-8">
                     <process-button process="reactivate"
                                     form="reactivateAccount"
                                     button-text="$root.L.activeActions.sendConfirm"></process-button>
@@ -77,17 +72,12 @@
                            required autofocus>
                 </div>
                 <div class="col-sm-4">
-<<<<<<< HEAD
-                    <span class="help-block input-error" ng-if="restorePassword.email.$touched && restorePassword.email.$error.required">电子邮件是需要</span>
-                    <span class="help-block input-error" ng-if="restorePassword.email.$touched && restorePassword.email.$error.email">请输入一个有效的电子邮件地址</span>
-=======
                     <span class="help-block" ng-if="restorePassword.email.$touched && restorePassword.email.$error.required">电子邮件是需要</span>
                     <span class="help-block" ng-if="restorePassword.email.$touched && restorePassword.email.$error.email">请输入一个有效的电子邮件</span>
->>>>>>> 3fad48e3
                 </div>
             </div>
             <div class="form-group">
-                <div class="offset-sm-4 col-sm-8">
+                <div class="col-sm-offset-4 col-sm-8">
                     <process-button process="restore"
                                     form="restorePassword"
                                     button-text="$root.L.activeActions.resetPassword"></process-button>
@@ -108,7 +98,7 @@
             <password-input ng-model="data.newPassword" id="'newPassword'" label="$root.L.activeActions.setNewPasswordLabel"></password-input>
 
             <div class="form-group">
-                <div class="offset-sm-4 col-sm-8">
+                <div class="col-sm-offset-4 col-sm-8">
                     <process-button process="change"
                                     form="restorePasswordWithCode"
                                     button-text="$root.L.activeActions.setNewPassword"></process-button>
