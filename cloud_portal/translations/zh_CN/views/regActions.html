<ng-include ng-if="!register.success && !registerSuccess && session.fromClient" src="$root.C.viewsDir + 'static/register-intro.html'"></ng-include>
<div class="container auth-hidden">
    <h1 class="process-success" ng-if="(register.success || registerSuccess) && !activated">
        帐户已创建 <br>确认消息发送电子邮件 <br>{{account.email}}
    </h1>

    <h1 class="process-success" ng-if="(register.success || registerSuccess) && activated">
        帐户已成功更新。
    </h1>

    <form name="registerForm" class="form-horizontal" ng-if="!register.success && !registerSuccess" ng-init="setRegisterForm(this)" novalidate autocomplete="off">
        <h1 ng-if="!session.fromClient">创建帐户</h1>

        <!-- special hack to prevent autocompletion -->
        <input type="text" style="display:none">
        <input type="password" style="display:none">
        <!-- /end of special hack -->

        <div class="form-group row" validate-field>
            <label for="firstName" class="col-12 col-md-4 text-left text-md-right control-label">名</label>
            <div class="col-12 col-md-4">
                <input type="text" class="form-control"
                       ng-model="account.firstName" id="firstName" maxlength="255"
                       required name="firstName" autocomplete="off" autofocus>
            </div>
            <div class="col-12 col-md-4">
                <span class="help-block input-error" ng-if="registerForm.firstName.$touched && registerForm.firstName.$error.required">名字是必填项</span>
            </div>
        </div>
        <div class="form-group row" validate-field>
            <label for="lastName"  class="col-12 col-md-4 text-left text-md-right control-label">姓氏</label>
            <div class="col-12 col-md-4">
                <input type="text" class="form-control"
                       ng-model="account.lastName" id="lastName" maxlength="255"
                       required name="lastName" autocomplete="off">
            </div>
            <div class="col-12 col-md-4">
                <span class="help-block input-error" ng-if="registerForm.lastName.$touched && registerForm.lastName.$error.required">姓氏是必填项</span>
            </div>
        </div>
        <div class="form-group row" validate-field>
            <label for="registerEmail"  class="col-12 col-md-4 text-left text-md-right control-label">邮箱</label>
            <div class="col-12 col-md-4">
                <input ng-hide="lockEmail" type="email" class="form-control"
                       ng-model="account.email" id="registerEmail" maxlength="255"
                       name="registerEmail" required autocomplete="off"  validate-email
 ng-change="hideAlreadyExists()">

                <input type="text" ng-if="lockEmail"
                       class="form-control" ng-model="account.email" readonly>
            </div>
            <div class="col-12 col-md-4">
                <span class="help-block input-error" ng-if="registerForm.registerEmail.$touched && registerForm.registerEmail.$error.required">Email is required</span>
                <span class="help-block input-error" ng-if="registerForm.registerEmail.$touched && registerForm.registerEmail.$error.email">Please enter a valid Email</span>
                <span class="help-block input-error" ng-if="registerForm.registerEmail.$error.alreadyExists">This Email has been already registered in {{PRODUCT_NAME}}</span>
            </div>
        </div>
        <password-input ng-model="account.password" id="'registerPassword'" label="$root.L.regActions.passwordLabel"></password-input>
<<<<<<< HEAD
        <div class="form-group" >
            <div class="col-12 offset-md-4 col-md-8">
                <label class="checkbox">Subscribe to email newsletters
                    <input type="checkbox" checked="checked"
                           ng-model="account.subscribe"
                           name="subscribe"
                           id="subscribe">
                    <span class="checkmark"></span>
                </label>
=======
        <div class="form-group" validate-field>
            <div class="col-sm-offset-4 col-sm-4">
                <div class="checkbox">
                    <label>
                        <input type="checkbox" ng-model="account.accept" name="accept" id="accept" required>
                        我同意<a href="/content/eula" target="_blank">条款和条件</a>和
                                       <a href="%PRIVACY_LINK%" target="_blank">隐私政策</a>
                    </label>
                    <p class="form-control-static" ng-if="registerForm.accept.$touched && registerForm.accept.$error.required">
                        请审阅并同意条款及条件和隐私政策, 以便继续进行
                    </p>
                </div>
>>>>>>> 3fad48e3
            </div>
        </div>
        <div class="form-group">
            <div class="col-12 offset-md-4 col-md-8">
                <process-button process="register"
                                form="registerForm"
                                class="float-left"
                                button-text="$root.L.regActions.createAccount"></process-button>
            </div>
        </div>
    </form>

</div><|MERGE_RESOLUTION|>--- conflicted
+++ resolved
@@ -16,57 +16,47 @@
         <input type="password" style="display:none">
         <!-- /end of special hack -->
 
-        <div class="form-group row" validate-field>
-            <label for="firstName" class="col-12 col-md-4 text-left text-md-right control-label">名</label>
-            <div class="col-12 col-md-4">
-                <input type="text" class="form-control"
-                       ng-model="account.firstName" id="firstName" maxlength="255"
-                       required name="firstName" autocomplete="off" autofocus>
+        <div class="form-group" validate-field>
+            <label for="firstName" class="col-sm-4 control-label">名</label>
+            <div class="col-sm-4">
+                <input type="text" class="form-control" ng-model="account.firstName" id="firstName" maxlength="255"
+                       required
+ name="firstName" autocomplete="off" autofocus>
             </div>
-            <div class="col-12 col-md-4">
-                <span class="help-block input-error" ng-if="registerForm.firstName.$touched && registerForm.firstName.$error.required">名字是必填项</span>
+            <div class="col-sm-4">
+                <span class="help-block" ng-if="registerForm.firstName.$touched && registerForm.firstName.$error.required">名字是必填项</span>
             </div>
         </div>
-        <div class="form-group row" validate-field>
-            <label for="lastName"  class="col-12 col-md-4 text-left text-md-right control-label">姓氏</label>
-            <div class="col-12 col-md-4">
-                <input type="text" class="form-control"
-                       ng-model="account.lastName" id="lastName" maxlength="255"
-                       required name="lastName" autocomplete="off">
+        <div class="form-group" validate-field>
+            <label for="lastName"  class="col-sm-4 control-label">姓氏</label>
+            <div class="col-sm-4">
+                <input type="text" class="form-control" ng-model="account.lastName" id="lastName" maxlength="255"
+                       required
+ name="lastName" autocomplete="off">
             </div>
-            <div class="col-12 col-md-4">
-                <span class="help-block input-error" ng-if="registerForm.lastName.$touched && registerForm.lastName.$error.required">姓氏是必填项</span>
+            <div class="col-sm-4">
+                <span class="help-block" ng-if="registerForm.lastName.$touched && registerForm.lastName.$error.required">姓氏是必填项</span>
             </div>
         </div>
-        <div class="form-group row" validate-field>
-            <label for="registerEmail"  class="col-12 col-md-4 text-left text-md-right control-label">邮箱</label>
-            <div class="col-12 col-md-4">
-                <input ng-hide="lockEmail" type="email" class="form-control"
-                       ng-model="account.email" id="registerEmail" maxlength="255"
+        <div class="form-group" validate-field>
+            <label for="registerEmail"  class="col-sm-4 control-label">邮箱</label>
+            <div class="col-sm-4">
+                <input ng-hide="lockEmail" type="email" class="form-control" ng-model="account.email" id="registerEmail" maxlength="255"
                        name="registerEmail" required autocomplete="off"  validate-email
  ng-change="hideAlreadyExists()">
 
                 <input type="text" ng-if="lockEmail"
                        class="form-control" ng-model="account.email" readonly>
             </div>
-            <div class="col-12 col-md-4">
-                <span class="help-block input-error" ng-if="registerForm.registerEmail.$touched && registerForm.registerEmail.$error.required">Email is required</span>
-                <span class="help-block input-error" ng-if="registerForm.registerEmail.$touched && registerForm.registerEmail.$error.email">Please enter a valid Email</span>
-                <span class="help-block input-error" ng-if="registerForm.registerEmail.$error.alreadyExists">This Email has been already registered in {{PRODUCT_NAME}}</span>
+            <div class="col-sm-4">
+                <div><span class="help-block" ng-if="registerForm.registerEmail.$touched && registerForm.registerEmail.$error.required">电子邮件为必填</span></div>
+
+                <div><span class="help-block" ng-if="registerForm.registerEmail.$touched && registerForm.registerEmail.$error.email">请输入一个有效的电子邮件地址</span></div>
+
+                <div><span class="help-block" ng-if="registerForm.registerEmail.$error.alreadyExists">此电子邮件已在 %PRODUCT_NAME% 中注册</span></div>
             </div>
         </div>
         <password-input ng-model="account.password" id="'registerPassword'" label="$root.L.regActions.passwordLabel"></password-input>
-<<<<<<< HEAD
-        <div class="form-group" >
-            <div class="col-12 offset-md-4 col-md-8">
-                <label class="checkbox">Subscribe to email newsletters
-                    <input type="checkbox" checked="checked"
-                           ng-model="account.subscribe"
-                           name="subscribe"
-                           id="subscribe">
-                    <span class="checkmark"></span>
-                </label>
-=======
         <div class="form-group" validate-field>
             <div class="col-sm-offset-4 col-sm-4">
                 <div class="checkbox">
@@ -79,14 +69,13 @@
                         请审阅并同意条款及条件和隐私政策, 以便继续进行
                     </p>
                 </div>
->>>>>>> 3fad48e3
             </div>
         </div>
         <div class="form-group">
-            <div class="col-12 offset-md-4 col-md-8">
+            <div class="col-sm-offset-4 col-sm-8">
                 <process-button process="register"
                                 form="registerForm"
-                                class="float-left"
+                                class="pull-left"
                                 button-text="$root.L.regActions.createAccount"></process-button>
             </div>
         </div>
