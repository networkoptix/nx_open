#include "business_rule_processor.h"

#include <QtCore/QList>
#include <QtCore/QBuffer>
#include <QtGui/QImage>

#include <api/app_server_connection.h>
#include <api/common_message_processor.h>

#include <business/business_action_factory.h>
#include <business/business_event_rule.h>
#include <business/business_action_parameters.h>

#include <core/resource/resource.h>
#include <core/resource/media_server_resource.h>
#include <core/resource/user_resource.h>
#include <core/resource/camera_resource.h>
#include <core/resource_management/resource_pool.h>

#include <utils/common/synctime.h>
#include <nx/utils/log/log.h>
#include <utils/common/app_info.h>

#include "business/business_strings_helper.h"
#include "common/common_module.h"
#include "nx_ec/data/api_business_rule_data.h"
#include "nx_ec/data/api_conversion_functions.h"

QnBusinessRuleProcessor* QnBusinessRuleProcessor::m_instance = 0;

QnBusinessRuleProcessor::QnBusinessRuleProcessor()
{
    connect(qnBusinessMessageBus, &QnBusinessMessageBus::actionDelivered, this, &QnBusinessRuleProcessor::at_actionDelivered);
    connect(qnBusinessMessageBus, &QnBusinessMessageBus::actionDeliveryFail, this, &QnBusinessRuleProcessor::at_actionDeliveryFailed);

    connect(qnResPool, &QnResourcePool::resourceAdded,
        this, [this](const QnResourcePtr& resource) { toggleInputPortMonitoring( resource, true ); },
		Qt::QueuedConnection);
    connect(qnResPool, &QnResourcePool::resourceRemoved,
        this, [this](const QnResourcePtr& resource) { toggleInputPortMonitoring( resource, false ); },
		Qt::QueuedConnection);

    connect(qnBusinessMessageBus, &QnBusinessMessageBus::actionReceived,
        this, static_cast<void (QnBusinessRuleProcessor::*)(const QnAbstractBusinessActionPtr&)>(&QnBusinessRuleProcessor::executeAction),
<<<<<<< HEAD
        Qt::QueuedConnection);
=======
		Qt::QueuedConnection);
>>>>>>> 10569928

    connect(QnCommonMessageProcessor::instance(),       &QnCommonMessageProcessor::businessRuleChanged,
            this, &QnBusinessRuleProcessor::at_businessRuleChanged);
    connect(QnCommonMessageProcessor::instance(),       &QnCommonMessageProcessor::businessRuleDeleted,
            this, &QnBusinessRuleProcessor::at_businessRuleDeleted);
    connect(QnCommonMessageProcessor::instance(),       &QnCommonMessageProcessor::businessRuleReset,
            this, &QnBusinessRuleProcessor::at_businessRuleReset);

    connect(&m_timer, &QTimer::timeout, this, &QnBusinessRuleProcessor::at_timer, Qt::QueuedConnection);
    m_timer.start(1000);
    start();
}

QnBusinessRuleProcessor::~QnBusinessRuleProcessor()
{
}

QnMediaServerResourcePtr QnBusinessRuleProcessor::getDestMServer(const QnAbstractBusinessActionPtr& action, const QnResourcePtr& res)
{
    switch(action->actionType())
    {
        case QnBusiness::SendMailAction:
        {
            // looking for server with public IP address
            const QnMediaServerResourcePtr mServer = qnResPool->getResourceById<QnMediaServerResource>(qnCommon->moduleGUID());
            if (!mServer || (mServer->getServerFlags() & Qn::SF_HasPublicIP))
                return QnMediaServerResourcePtr(); // do not proxy

            const auto onlineServers = qnResPool->getAllServers(Qn::Online);
            for (const QnMediaServerResourcePtr& mServer: onlineServers)
            {
                if (mServer->getServerFlags() & Qn::SF_HasPublicIP)
                    return mServer;
            }
            return QnMediaServerResourcePtr();
        }
        case QnBusiness::DiagnosticsAction:
        case QnBusiness::ShowPopupAction:
        case QnBusiness::ShowTextOverlayAction:
        case QnBusiness::ShowOnAlarmLayoutAction:
        case QnBusiness::ExecHttpRequestAction:
            return QnMediaServerResourcePtr(); // no need transfer to other mServer. Execute action here.
        default:
            if (!res)
                return QnMediaServerResourcePtr(); // can not find routeTo resource
            return qnResPool->getResourceById<QnMediaServerResource>(res->getParentId());
    }
}

bool QnBusinessRuleProcessor::needProxyAction(const QnAbstractBusinessActionPtr& action, const QnResourcePtr& res)
{
    if (action->isReceivedFromRemoteHost())
        return false;

    if (action->isProlonged())
    {
        QString actionKey = action->getExternalUniqKey();
        if (res)
            actionKey += QString(L'_') + res->getUniqueId();
        if (m_actionInProgress.contains(actionKey))
            return false; //< do not proxy until finish locally started action
    }

    const QnMediaServerResourcePtr routeToServer = getDestMServer(action, res);
    return routeToServer && routeToServer->getId() != getGuid();
}

void QnBusinessRuleProcessor::doProxyAction(const QnAbstractBusinessActionPtr& action, const QnResourcePtr& res)
{
    if (action->isProlonged())
    {
        // remove started actions because it actions for other server
        QString actionKey = action->getExternalUniqKey();
        if (res)
            actionKey += QString(L'_') + res->getUniqueId();
        m_actionInProgress.remove(actionKey);
    }

    const QnMediaServerResourcePtr routeToServer = getDestMServer(action, res);
    if (routeToServer)
    {
        // todo: it is better to use action.clone here
        ec2::ApiBusinessActionData actionData;
        QnAbstractBusinessActionPtr actionToSend;

        ec2::fromResourceToApi(action, actionData);
        if (res) {
            actionData.resourceIds.clear();
            actionData.resourceIds.push_back(res->getId());
        }
        ec2::fromApiToResource(actionData, actionToSend);

        qnBusinessMessageBus->deliveryBusinessAction(actionToSend, routeToServer->getId());
    }
}

void QnBusinessRuleProcessor::executeAction(const QnAbstractBusinessActionPtr& action, const QnResourcePtr& res)
{
    if (needProxyAction(action, res))
        doProxyAction(action, res);
    else {
        auto actionCopy = QnBusinessActionFactory::cloneAction(action);
        if (res)
            actionCopy->getParams().actionResourceId = res->getId();
        executeActionInternal(actionCopy);
    }
}

void QnBusinessRuleProcessor::executeAction(const QnAbstractBusinessActionPtr& action)
{
    if (!action) {
        NX_ASSERT(0, Q_FUNC_INFO, "No action to execute");
        return; // something wrong. It shouldn't be
    }

    QnNetworkResourceList resources = qnResPool->getResources<QnNetworkResource>(action->getResources());

    switch (action->actionType())
    {
    case QnBusiness::ShowTextOverlayAction:
    case QnBusiness::ShowOnAlarmLayoutAction:
        if (action->getParams().useSource)
            resources << qnResPool->getResources<QnNetworkResource>(action->getSourceResources());
        break;

    case QnBusiness::SayTextAction:
    case QnBusiness::PlaySoundAction:
    case QnBusiness::PlaySoundOnceAction:
        {
            // execute say to client once and before proxy
            if(!action->isReceivedFromRemoteHost() && action->getParams().playToClient)
                broadcastBusinessAction(action);
            break;
        }

    default:
        break;
    }

    if (resources.isEmpty())
    {
        if (QnBusiness::requiresCameraResource(action->actionType()))
            return; //camera does not exist anymore
        else
            executeAction(action, QnResourcePtr());
    }
    else
    {
        for(const QnResourcePtr& res: resources)
            executeAction(action, res);
    }
}

bool QnBusinessRuleProcessor::executeActionInternal(const QnAbstractBusinessActionPtr& action)
{
    auto bRuleId = action->getBusinessRuleId();
    QnResourcePtr res = qnResPool->getResourceById(action->getParams().actionResourceId);
    if (action->isProlonged()) {
        // check for duplicate actions. For example: camera start recording by 2 different events e.t.c
        QString actionKey = action->getExternalUniqKey();
        if (res)
            actionKey += QString(L'_') + res->getUniqueId();

        if (action->getToggleState() == QnBusiness::ActiveState)
        {
            QSet<QnUuid>& runningRules = m_actionInProgress[actionKey];
            runningRules.insert(bRuleId);
            if (runningRules.size() > 2)
                return true; // ignore duplicated start
        } else if (action->getToggleState() == QnBusiness::InactiveState)
        {
            QSet<QnUuid>& runningRules = m_actionInProgress[actionKey];
            runningRules.remove(bRuleId);
            if (!runningRules.isEmpty())
                return true; // ignore duplicated stop
            m_actionInProgress.remove(actionKey);
        }
    }

    switch (action->actionType()) {
    case QnBusiness::DiagnosticsAction:
        return true;

    case QnBusiness::ShowPopupAction:
    case QnBusiness::ShowOnAlarmLayoutAction:
    case QnBusiness::ShowTextOverlayAction:
        return broadcastBusinessAction(action);

    default:
        break;
    }

    return false;
}

class QnBusinessRuleProcessorInstanceDeleter
{
public:
    ~QnBusinessRuleProcessorInstanceDeleter()
    {
        QnBusinessRuleProcessor::fini();
    }
};

static QnBusinessRuleProcessorInstanceDeleter qnBusinessRuleProcessorInstanceDeleter;

QnBusinessRuleProcessor* QnBusinessRuleProcessor::instance()
{
    // this call is not thread safe! You should init from main thread e.t.c
    NX_ASSERT(m_instance, Q_FUNC_INFO, "QnBusinessRuleProcessor::init must be called first!");
    return m_instance;
}

void QnBusinessRuleProcessor::init(QnBusinessRuleProcessor* instance)
{
    // this call is not thread safe! You should init from main thread e.t.c
    NX_ASSERT(!m_instance, Q_FUNC_INFO, "QnBusinessRuleProcessor::init must be called once!");
    m_instance = instance;
}

void QnBusinessRuleProcessor::fini()
{
    delete m_instance;
    m_instance = NULL;
}

void QnBusinessRuleProcessor::addBusinessRule(const QnBusinessEventRulePtr& value)
{
    at_businessRuleChanged(value);
}

void QnBusinessRuleProcessor::processBusinessEvent(const QnAbstractBusinessEventPtr& bEvent)
{
    QnMutexLocker lock( &m_mutex );

    QnAbstractBusinessActionList actions = matchActions(bEvent);
    for(const QnAbstractBusinessActionPtr& action: actions)
    {
        executeAction(action);
    }
}

bool QnBusinessRuleProcessor::containResource(const QnResourceList& resList, const QnUuid& resId) const
{
    for (int i = 0; i < resList.size(); ++i)
    {
        if (resList.at(i) && resList.at(i)->getId() == resId)
            return true;
    }
    return false;
}

bool QnBusinessRuleProcessor::checkRuleCondition(const QnAbstractBusinessEventPtr& bEvent, const QnBusinessEventRulePtr& rule) const
{
    if (!bEvent->isEventStateMatched(rule->eventState(), rule->actionType()))
        return false;
    if (!rule->isScheduleMatchTime(qnSyncTime->currentDateTime()))
        return false;
    return true;
}

QnAbstractBusinessActionPtr QnBusinessRuleProcessor::processToggleAction(const QnAbstractBusinessEventPtr& bEvent, const QnBusinessEventRulePtr& rule)
{
    bool condOK = checkRuleCondition(bEvent, rule);
    QnAbstractBusinessActionPtr action;

    RunningRuleInfo& runtimeRule = m_rulesInProgress[rule->getUniqueId()];

    if (bEvent->getToggleState() == QnBusiness::InactiveState && !runtimeRule.resources.isEmpty())
        return QnAbstractBusinessActionPtr(); // ignore 'Off' event if some event resources still running

    if (!runtimeRule.isActionRunning.isEmpty())
    {
        // Toggle event repeated with some interval with state 'on'.
        // if toggled action is used and condition is no longer valid - stop action
        // Or toggle event goes to 'off'. stop action
        if (!condOK || bEvent->getToggleState() == QnBusiness::InactiveState)
            action = QnBusinessActionFactory::instantiateAction(rule, bEvent, QnBusiness::InactiveState);
        else
            return QnAbstractBusinessActionPtr(); // ignore repeating 'On' event
    }
    else if (condOK)
        action = QnBusinessActionFactory::instantiateAction(rule, bEvent);

    bool isActionRunning = action && action->getToggleState() == QnBusiness::ActiveState;
    if (isActionRunning)
        runtimeRule.isActionRunning.insert(QnUuid());
    else
        runtimeRule.isActionRunning.clear();

    return action;
}

QnAbstractBusinessActionPtr QnBusinessRuleProcessor::processInstantAction(const QnAbstractBusinessEventPtr& bEvent, const QnBusinessEventRulePtr& rule)
{
    bool condOK = checkRuleCondition(bEvent, rule);
    RunningRuleMap::iterator itr = m_rulesInProgress.find(rule->getUniqueId());
    if (itr != m_rulesInProgress.end())
    {
        // instant action connected to continue event. update stats to prevent multiple action for repeation 'on' event state
        RunningRuleInfo& runtimeRule = itr.value();
        QnUuid resId = bEvent->getResource() ? bEvent->getResource()->getId() : QnUuid();

        if (condOK && bEvent->getToggleState() == QnBusiness::ActiveState) {
            if (runtimeRule.isActionRunning.contains(resId))
                return QnAbstractBusinessActionPtr(); // action by rule already was ran. Allow separate action for each resource of source event but ingore repeated 'on' state
            else
                runtimeRule.isActionRunning.insert(resId);
        }
        else
            runtimeRule.isActionRunning.remove(resId);
    }

    if (!condOK)
        return QnAbstractBusinessActionPtr();

    if (rule->eventState() != QnBusiness::UndefinedState && rule->eventState() != bEvent->getToggleState())
        return QnAbstractBusinessActionPtr();


    if (rule->aggregationPeriod() == 0 || !QnBusiness::allowsAggregation(rule->actionType()))
        return QnBusinessActionFactory::instantiateAction(rule, bEvent);

    QString eventKey = rule->getUniqueId();
    if (bEvent->getResource())
        eventKey += bEvent->getResource()->getUniqueId();

    QnProcessorAggregationInfo& aggInfo = m_aggregateActions[eventKey];
    if (!aggInfo.initialized())
        aggInfo.init(bEvent, rule);

    aggInfo.append(bEvent->getRuntimeParams());

    if (aggInfo.isExpired())
    {
        QnAbstractBusinessActionPtr result = QnBusinessActionFactory::instantiateAction(aggInfo.rule(),
                                                                                        aggInfo.event(),
                                                                                        aggInfo.info());
        aggInfo.reset();
        return result;
    }

    return QnAbstractBusinessActionPtr();
}

void QnBusinessRuleProcessor::at_timer()
{
    QnMutexLocker lock( &m_mutex );
    QMap<QString, QnProcessorAggregationInfo>::iterator itr = m_aggregateActions.begin();
    while (itr != m_aggregateActions.end())
    {
        QnProcessorAggregationInfo& aggInfo = itr.value();
        if (aggInfo.totalCount() > 0 && aggInfo.isExpired())
        {
            executeAction(QnBusinessActionFactory::instantiateAction(aggInfo.rule(),
                                                                     aggInfo.event(),
                                                                     aggInfo.info()));
            aggInfo.reset();
        }
        ++itr;
    }
}

bool QnBusinessRuleProcessor::checkEventCondition(const QnAbstractBusinessEventPtr& bEvent, const QnBusinessEventRulePtr& rule)
{
    bool resOK = !bEvent->getResource() || rule->eventResources().isEmpty() || rule->eventResources().contains(bEvent->getResource()->getId());
    if (!resOK)
        return false;
    if (!bEvent->checkEventParams(rule->eventParams()))
        return false;


    if (!QnBusiness::hasToggleState(bEvent->getEventType()))
        return true;

    // for continue event put information to m_eventsInProgress
    QnUuid resId = bEvent->getResource() ? bEvent->getResource()->getId() : QnUuid();
    RunningRuleInfo& runtimeRule = m_rulesInProgress[rule->getUniqueId()];
    if (bEvent->getToggleState() == QnBusiness::ActiveState)
        runtimeRule.resources[resId] = bEvent;
    else
        runtimeRule.resources.remove(resId);

    return true;
}

QnAbstractBusinessActionList QnBusinessRuleProcessor::matchActions(const QnAbstractBusinessEventPtr& bEvent)
{
    QnAbstractBusinessActionList result;
    for(const QnBusinessEventRulePtr& rule: m_rules)
    {
        if (rule->isDisabled() || rule->eventType() != bEvent->getEventType())
            continue;
        bool condOK = checkEventCondition(bEvent, rule);
        if (condOK)
        {
            QnAbstractBusinessActionPtr action;

            if (rule->isActionProlonged())
                action = processToggleAction(bEvent, rule);
            else
                action = processInstantAction(bEvent, rule);

            if (action)
                result << action;

            RunningRuleMap::Iterator itr = m_rulesInProgress.find(rule->getUniqueId());
            if (itr != m_rulesInProgress.end() && itr->resources.isEmpty())
                m_rulesInProgress.erase(itr); // clear running info if event is finished (all running event resources actually finished)
        }
    }
    return result;
}

void QnBusinessRuleProcessor::at_actionDelivered(const QnAbstractBusinessActionPtr& action)
{
    Q_UNUSED(action)
    //TODO: #vasilenko implement me
}

void QnBusinessRuleProcessor::at_actionDeliveryFailed(const QnAbstractBusinessActionPtr& action)
{
    Q_UNUSED(action)
    //TODO: #vasilenko implement me
}

void QnBusinessRuleProcessor::at_broadcastBusinessActionFinished( int handle, ec2::ErrorCode errorCode )
{
    if (errorCode == ec2::ErrorCode::ok)
        return;

    qWarning() << "error delivering broadcast action message #" << handle << "error:" << ec2::toString(errorCode);
}

bool QnBusinessRuleProcessor::broadcastBusinessAction(const QnAbstractBusinessActionPtr& action)
{
    QnAppServerConnectionFactory::getConnection2()->getBusinessEventManager(Qn::kSystemAccess)->broadcastBusinessAction(
        action, this, &QnBusinessRuleProcessor::at_broadcastBusinessActionFinished );
    return true;
}

void QnBusinessRuleProcessor::at_businessRuleChanged_i(const QnBusinessEventRulePtr& bRule)
{
    for (int i = 0; i < m_rules.size(); ++i)
    {
        if (m_rules[i]->id() == bRule->id())
        {
            if( !m_rules[i]->isDisabled() )
                notifyResourcesAboutEventIfNeccessary( m_rules[i], false );
            if( !bRule->isDisabled() )
                notifyResourcesAboutEventIfNeccessary( bRule, true );
            terminateRunningRule(m_rules[i]);
            m_rules[i] = bRule;
            return;
        }
    }

    //adding new rule
    m_rules << bRule;
    if( !bRule->isDisabled() )
        notifyResourcesAboutEventIfNeccessary( bRule, true );
}

void QnBusinessRuleProcessor::at_businessRuleChanged(const QnBusinessEventRulePtr& bRule)
{
    QnMutexLocker lock( &m_mutex );
    at_businessRuleChanged_i(bRule);
}

void QnBusinessRuleProcessor::at_businessRuleReset(const QnBusinessEventRuleList& rules)
{
    QnMutexLocker lock( &m_mutex );

    // Remove all rules
    for (int i = 0; i < m_rules.size(); ++i)
    {
        if( !m_rules[i]->isDisabled() )
            notifyResourcesAboutEventIfNeccessary( m_rules[i], false );
        terminateRunningRule(m_rules[i]);
    }
    m_rules.clear();

    for(const QnBusinessEventRulePtr& rule: rules) {
        at_businessRuleChanged_i(rule);
    }
}

void QnBusinessRuleProcessor::toggleInputPortMonitoring(const QnResourcePtr& resource, bool toggle)
{
    QnMutexLocker lock( &m_mutex );

    QnVirtualCameraResourcePtr camResource = resource.dynamicCast<QnVirtualCameraResource>();
    if(!camResource)
        return;

    for( const QnBusinessEventRulePtr& rule: m_rules )
    {
        if( rule->isDisabled() )
            continue;

        if( rule->eventType() == QnBusiness::CameraInputEvent)
        {
            QnVirtualCameraResourceList resList = qnResPool->getResources<QnVirtualCameraResource>(rule->eventResources());
            if( resList.isEmpty() ||            //listening all cameras
                resList.contains(camResource) )
            {
                if( toggle )
                    camResource->inputPortListenerAttached();
                else
                    camResource->inputPortListenerDetached();
            }
        }
    }
}

void QnBusinessRuleProcessor::terminateRunningRule(const QnBusinessEventRulePtr& rule)
{
    QString ruleId = rule->getUniqueId();
    RunningRuleInfo runtimeRule = m_rulesInProgress.value(ruleId);
    bool isToggledAction = QnBusiness::hasToggleState(rule->actionType()); // We decided to terminate continues actions only if rule is changed
    if (!runtimeRule.isActionRunning.isEmpty() && !runtimeRule.resources.isEmpty() && isToggledAction)
    {
        for(const QnUuid& resId: runtimeRule.isActionRunning)
        {
            // terminate all actions. If instant action, terminate all resources on which it was started
            QnAbstractBusinessEventPtr bEvent;
            if (!resId.isNull())
                bEvent = runtimeRule.resources.value(resId);
            else
                bEvent = runtimeRule.resources.begin().value(); // for continues action resourceID is not specified and only one record is used
            if (bEvent) {
                QnAbstractBusinessActionPtr action = QnBusinessActionFactory::instantiateAction(rule, bEvent, QnBusiness::InactiveState);
                if (action)
                    executeAction(action);
            }
        }
    }
    m_rulesInProgress.remove(ruleId);

    QString aggKey = rule->getUniqueId();
    QMap<QString, QnProcessorAggregationInfo>::iterator itr = m_aggregateActions.lowerBound(aggKey);
    while (itr != m_aggregateActions.end())
    {
        itr = m_aggregateActions.erase(itr);
        if (itr == m_aggregateActions.end() || !itr.key().startsWith(aggKey))
            break;
    }
}

void QnBusinessRuleProcessor::at_businessRuleDeleted(QnUuid id)
{
    QnMutexLocker lock( &m_mutex );

    for (int i = 0; i < m_rules.size(); ++i)
    {
        if (m_rules[i]->id() == id)
        {
            if( !m_rules[i]->isDisabled() )
                notifyResourcesAboutEventIfNeccessary( m_rules[i], false );
            terminateRunningRule(m_rules[i]);
            m_rules.removeAt(i);
            break;
        }
    }
}

void QnBusinessRuleProcessor::notifyResourcesAboutEventIfNeccessary( const QnBusinessEventRulePtr& businessRule, bool isRuleAdded )
{
    //notifying resources to start input monitoring
    {
        if( businessRule->eventType() == QnBusiness::CameraInputEvent)
        {
            QnVirtualCameraResourceList resList = qnResPool->getResources<QnVirtualCameraResource>(businessRule->eventResources());
            if (resList.isEmpty())
                resList = qnResPool->getAllCameras(QnResourcePtr(), true);

            for(const QnVirtualCameraResourcePtr &camera: resList)
            {
                if( isRuleAdded )
                    camera->inputPortListenerAttached();
                else
                    camera->inputPortListenerDetached();
            }
        }
    }

    //notifying resources about recording action
    {
        if( businessRule->actionType() == QnBusiness::CameraRecordingAction)
        {
            QnVirtualCameraResourceList resList = qnResPool->getResources<QnVirtualCameraResource>(businessRule->actionResources());
            for(const QnVirtualCameraResourcePtr &camera: resList)
            {
                if( isRuleAdded )
                    camera->recordingEventAttached();
                else
                    camera->recordingEventDetached();
            }
        }
    }
}<|MERGE_RESOLUTION|>--- conflicted
+++ resolved
@@ -42,11 +42,7 @@
 
     connect(qnBusinessMessageBus, &QnBusinessMessageBus::actionReceived,
         this, static_cast<void (QnBusinessRuleProcessor::*)(const QnAbstractBusinessActionPtr&)>(&QnBusinessRuleProcessor::executeAction),
-<<<<<<< HEAD
-        Qt::QueuedConnection);
-=======
 		Qt::QueuedConnection);
->>>>>>> 10569928
 
     connect(QnCommonMessageProcessor::instance(),       &QnCommonMessageProcessor::businessRuleChanged,
             this, &QnBusinessRuleProcessor::at_businessRuleChanged);
