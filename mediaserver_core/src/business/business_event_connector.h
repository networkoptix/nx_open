#ifndef __BUSINESS_EVENT_CONNECTOR_H__
#define __BUSINESS_EVENT_CONNECTOR_H__

#include <QtNetwork/QHostAddress>

#include <core/resource/resource_fwd.h>
#include <nx/streaming/abstract_data_packet.h>

#include <business/business_fwd.h>
#include "business/business_event_parameters.h"
#include <server/server_globals.h>
#include "health/system_health.h"

struct QnModuleInformation;

/*
* This class listening various logic events, covert these events to business events and send it to businessRuleProcessor
*/

class QnBusinessEventConnector: public QObject
{
    Q_OBJECT

public:
    QnBusinessEventConnector();
    ~QnBusinessEventConnector();

    static void initStaticInstance( QnBusinessEventConnector* );
    static QnBusinessEventConnector* instance();

public slots:
    /*!
        \param metadata region where is motion occured
        \param value true, if motion started or motion in progress. false, if motion finished. If motion is finished metadata is null
    */
    void at_motionDetected(const QnResourcePtr &resource, bool value, qint64 timeStamp, const QnConstAbstractDataPacketPtr& metadata);

    /*! Camera goes to offline state
    */
    void at_cameraDisconnected(const QnResourcePtr &resource, qint64 timeStamp);

    /*! Some problem with storage
    */
    void at_storageFailure(const QnResourcePtr &mServerRes, qint64 timeStamp, QnBusiness::EventReason reasonCode, const QnResourcePtr &storageRes);
    void at_storageFailure(const QnResourcePtr &mServerRes, qint64 timeStamp, QnBusiness::EventReason reasonCode, const QString &storageUrl);


    /*! Some problem with network
    */
    void at_networkIssue(const QnResourcePtr &resource, qint64 timeStamp, QnBusiness::EventReason reasonCode, const QString &reasonParamsEncoded);

    /*!
        \param inputPortID device-specific ID of input port
        \param value true, if input activated. false, if deactivated
    */
    void at_cameraInput(const QnResourcePtr &resource, const QString& inputPortID, bool value, qint64 timeStampUsec);

    void at_customEvent(const QString &resourceName, const QString& caption, const QString& description, const QnEventMetaData& metadata, QnBusiness::EventState eventState, qint64 timeStamp);

    /*!
        \param timeStamp microseconds from 1970-01-01 (UTC)
    */
    void at_mserverFailure(const QnResourcePtr &resource, qint64 timeStamp, QnBusiness::EventReason reasonCode, const QString& reasonText);

    void at_mserverStarted(const QnResourcePtr &resource, qint64 timeStamp);

    void at_licenseIssueEvent(const QnResourcePtr &resource, qint64 timeStamp, QnBusiness::EventReason reasonCode, const QString& reasonText);

    void at_cameraIPConflict(const QnResourcePtr& resource, const QHostAddress& hostAddress, const QStringList& macAddrList, qint64 timeStamp);

    void at_mediaServerConflict(const QnResourcePtr& resource, qint64 timeStamp, const QnCameraConflictList& conflicts);

    void at_mediaServerConflict(const QnResourcePtr& resource, qint64 timeStamp, const QnModuleInformation& conflictModule, const QUrl &url);

    void at_NoStorages(const QnResourcePtr& resource);

    void at_archiveRebuildFinished(const QnResourcePtr& resource, QnSystemHealth::MessageType msgType);

    void at_archiveBackupFinished(const QnResourcePtr &resource, qint64 timeStamp, QnBusiness::EventReason reasonCode, const QString& reasonText);

<<<<<<< HEAD
    void at_softwareTrigger(const QnResourcePtr& resource, const QString& triggerId, qint64 timeStamp);
=======
    void at_softwareTrigger(const QnResourcePtr& resource, const QString& triggerId, qint64 timeStamp, QnBusiness::EventState toggleState);
>>>>>>> 2781d038

    bool createEventFromParams(const QnBusinessEventParameters& params, QnBusiness::EventState eventState, QString* errMessage = 0);
private slots:
    void onNewResource(const QnResourcePtr &resource);
};

#define qnBusinessRuleConnector QnBusinessEventConnector::instance()

#endif // __BUSINESS_EVENT_CONNECTOR_H__<|MERGE_RESOLUTION|>--- conflicted
+++ resolved
@@ -78,11 +78,7 @@
 
     void at_archiveBackupFinished(const QnResourcePtr &resource, qint64 timeStamp, QnBusiness::EventReason reasonCode, const QString& reasonText);
 
-<<<<<<< HEAD
-    void at_softwareTrigger(const QnResourcePtr& resource, const QString& triggerId, qint64 timeStamp);
-=======
     void at_softwareTrigger(const QnResourcePtr& resource, const QString& triggerId, qint64 timeStamp, QnBusiness::EventState toggleState);
->>>>>>> 2781d038
 
     bool createEventFromParams(const QnBusinessEventParameters& params, QnBusiness::EventState eventState, QString* errMessage = 0);
 private slots:
