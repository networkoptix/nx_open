#include "setup_local_rest_handler.h"

#include <api/global_settings.h>

#include <common/common_module.h>

#include <nx/network/http/httptypes.h>
#include <media_server/serverutil.h>

#include <utils/common/model_functions.h>
#include "rest/server/rest_connection_processor.h"
#include <api/resource_property_adaptor.h>

namespace
{
    static const QString kDefaultAdminPassword(QLatin1String("admin"));
    static const QString kSystemNameParamName(QLatin1String("systemName"));
}

struct SetupLocalSystemData: public PasswordData
{
    SetupLocalSystemData() : PasswordData() {}

    SetupLocalSystemData(const QnRequestParams& params):
        PasswordData(params),
        systemName(params.value(kSystemNameParamName))
    {
    }

    QString systemName;
    QMap<QString, QString> systemSettings;
};

#define SetupLocalSystemData_Fields PasswordData_Fields (systemName)(systemSettings)

QN_FUSION_ADAPT_STRUCT_FUNCTIONS_FOR_TYPES(
    (SetupLocalSystemData),
    (json),
    _Fields,
    (optional, true));

int QnSetupLocalSystemRestHandler::executeGet(const QString &path, const QnRequestParams &params, QnJsonRestResult &result, const QnRestConnectionProcessor* owner)
{
    Q_UNUSED(path);
    return execute(std::move(SetupLocalSystemData(params)), owner->authUserId(), result);
}

int QnSetupLocalSystemRestHandler::executePost(
    const QString &path,
    const QnRequestParams&,
    const QByteArray &body,
    QnJsonRestResult &result,
    const QnRestConnectionProcessor* owner)
{
    Q_UNUSED(path);
    SetupLocalSystemData data = QJson::deserialized<SetupLocalSystemData>(body);
    return execute(std::move(data), owner->authUserId(), result);
}

int QnSetupLocalSystemRestHandler::execute(SetupLocalSystemData data, const QnUuid &userId, QnJsonRestResult &result)
{
    if (data.oldPassword.isEmpty())
        data.oldPassword = kDefaultAdminPassword;

    if (!qnGlobalSettings->isNewSystem())
    {
        result.setError(QnJsonRestResult::Forbidden, lit("This method is allowed at initial state only. Use 'api/detachFromSystem' method first."));
        return nx_http::StatusCode::ok;
    }

    QString errStr;
    if (!validatePasswordData(data, &errStr))
    {
        result.setError(QnJsonRestResult::CantProcessRequest, errStr);
        return nx_http::StatusCode::ok;
    }
    if (!data.hasPassword())
    {
        result.setError(QnJsonRestResult::MissingParameter, "Password or password digest MUST be provided");
        return nx_http::StatusCode::ok;
    }

    qnGlobalSettings->resetCloudParams();
    qnGlobalSettings->setNewSystem(false);
    if (!qnGlobalSettings->synchronizeNowSync())
    {
        result.setError(
            QnJsonRestResult::CantProcessRequest,
            lit("Internal server error."));
        return nx_http::StatusCode::ok;
    }
    qnCommon->updateModuleInformation();

    if (data.systemName.isEmpty())
    {
        result.setError(QnJsonRestResult::MissingParameter, lit("Parameter 'systemName' must be provided."));
        return nx_http::StatusCode::ok;
    }

    QString errString;
    if (!changeAdminPassword(data, userId, &errString)) {
        result.setError(QnJsonRestResult::CantProcessRequest, errString);
        return nx_http::StatusCode::ok;
    }

<<<<<<< HEAD
    if (!changeSystemName(data.systemName, 0, 0, userId))
=======
    if (!changeSystemName(data.systemName, 0, 0, true))
>>>>>>> 966ac98c
    {
        result.setError(QnRestResult::CantProcessRequest, lit("Internal server error. Can't change system name."));
        return nx_http::StatusCode::internalServerError;
    }

    const auto& settings = QnGlobalSettings::instance()->allSettings();
    for (QnAbstractResourcePropertyAdaptor* setting : settings)
    {
        auto paramIter = data.systemSettings.find(setting->key());
        if (paramIter != data.systemSettings.end())
            setting->setValue(paramIter.value());
    }

    return nx_http::StatusCode::ok;
}<|MERGE_RESOLUTION|>--- conflicted
+++ resolved
@@ -103,11 +103,7 @@
         return nx_http::StatusCode::ok;
     }
 
-<<<<<<< HEAD
-    if (!changeSystemName(data.systemName, 0, 0, userId))
-=======
     if (!changeSystemName(data.systemName, 0, 0, true))
->>>>>>> 966ac98c
     {
         result.setError(QnRestResult::CantProcessRequest, lit("Internal server error. Can't change system name."));
         return nx_http::StatusCode::internalServerError;
