#include "camera_bookmarks_rest_handler.h"

#include <api/app_server_connection.h>

#include <core/resource/camera_bookmark_fwd.h>
#include <database/server_db.h>

#include <utils/network/tcp_connection_priv.h>
#include <utils/serialization/json_functions.h>

int QnCameraBookmarksRestHandler::executePost(const QString &path, const QnRequestParams &params, const QByteArray &body, QnJsonRestResult &result, const QnRestConnectionProcessor*) 
{
    QString action = extractAction(path);
    if (action == "add" || action == "update")
        return addOrUpdateCameraBookmarkAction(params, body, result);
    if (action == "delete")
        return deleteCameraBookmarkAction(params, body, result);
    return nx_http::StatusCode::notFound;
}

int QnCameraBookmarksRestHandler::addOrUpdateCameraBookmarkAction(const QnRequestParams &params, const QByteArray &body, QnJsonRestResult &result) { 
    Q_UNUSED(params)

    QnCameraBookmark bookmark;
    if (!QJson::deserialize(body, &bookmark))
        return nx_http::StatusCode::invalidParameter;

    if (bookmark.cameraId.isEmpty())
        return nx_http::StatusCode::invalidParameter;

    if (!qnServerDb->addOrUpdateCameraBookmark(bookmark))
        return nx_http::StatusCode::invalidParameter;

    if (!bookmark.tags.isEmpty())
        QnAppServerConnectionFactory::getConnection2()->getCameraManager()->addBookmarkTags(bookmark.tags, this, [](int /*reqID*/, ec2::ErrorCode /*errorCode*/) {});

    result.setReply(bookmark);
<<<<<<< HEAD
    return CODE_OK;
=======
    return nx_http::StatusCode::ok;
}

int QnCameraBookmarksRestHandler::deleteCameraBookmarkAction(const QnRequestParams &params, const QByteArray &body, QnJsonRestResult &result) {   
    Q_UNUSED(body)
    Q_UNUSED(result)

    QnUuid bookmarkId = QnUuid::fromStringSafe(params.value(lit("id")));
    if (bookmarkId.isNull())
        return nx_http::StatusCode::invalidParameter;

    if (!qnServerDb->deleteCameraBookmark(bookmarkId))
        return nx_http::StatusCode::invalidParameter;

    return nx_http::StatusCode::ok;
>>>>>>> 2a51c29c
}<|MERGE_RESOLUTION|>--- conflicted
+++ resolved
@@ -35,9 +35,6 @@
         QnAppServerConnectionFactory::getConnection2()->getCameraManager()->addBookmarkTags(bookmark.tags, this, [](int /*reqID*/, ec2::ErrorCode /*errorCode*/) {});
 
     result.setReply(bookmark);
-<<<<<<< HEAD
-    return CODE_OK;
-=======
     return nx_http::StatusCode::ok;
 }
 
@@ -53,5 +50,4 @@
         return nx_http::StatusCode::invalidParameter;
 
     return nx_http::StatusCode::ok;
->>>>>>> 2a51c29c
 }