#include "camera_bookmarks_rest_handler.h"

#include <api/app_server_connection.h>

#include <core/resource/camera_bookmark_fwd.h>
#include <database/server_db.h>

#include <utils/network/tcp_connection_priv.h>
#include <utils/serialization/json_functions.h>

int QnCameraBookmarksRestHandler::executePost(const QString &path, const QnRequestParams &params, const QByteArray &body, QnJsonRestResult &result, const QnRestConnectionProcessor*) 
{
    QString action = extractAction(path);
    if (action == "add" || action == "update")
        return addOrUpdateCameraBookmarkAction(params, body, result);
    if (action == "delete")
        return deleteCameraBookmarkAction(params, body, result);
    return nx_http::StatusCode::notFound;
}

<<<<<<< HEAD
int QnCameraBookmarksRestHandler::addCameraBookmarkAction(const QnRequestParams &params, const QByteArray &body, QnJsonRestResult &result) { 
    QString id = params.value("id");
    QnCameraBookmark bookmark;
    if (id.isEmpty() || !QJson::deserialize(body, &bookmark))
        return CODE_INVALID_PARAMETER;

    if (!qnNormalStorageMan->addBookmark(id.toUtf8(), bookmark) && !qnBackupStorageMan->addBookmark(id.toUtf8(), bookmark)) 
        return CODE_INVALID_PARAMETER;
=======
int QnCameraBookmarksRestHandler::addOrUpdateCameraBookmarkAction(const QnRequestParams &params, const QByteArray &body, QnJsonRestResult &result) { 
    Q_UNUSED(params)
>>>>>>> 67f312a1

    QnCameraBookmark bookmark;
    if (!QJson::deserialize(body, &bookmark))
        return nx_http::StatusCode::invalidParameter;

    if (bookmark.cameraId.isEmpty())
        return nx_http::StatusCode::invalidParameter;

    if (!qnServerDb->addOrUpdateCameraBookmark(bookmark))
        return nx_http::StatusCode::invalidParameter;

<<<<<<< HEAD
    if (!qnNormalStorageMan->updateBookmark(id.toUtf8(), bookmark) && !qnBackupStorageMan->updateBookmark(id.toUtf8(), bookmark)) 
        return CODE_INVALID_PARAMETER;
=======
    if (!bookmark.tags.isEmpty())
        QnAppServerConnectionFactory::getConnection2()->getCameraManager()->addBookmarkTags(bookmark.tags, this, [](int /*reqID*/, ec2::ErrorCode /*errorCode*/) {});
>>>>>>> 67f312a1

    result.setReply(bookmark);
    return nx_http::StatusCode::ok;
}

int QnCameraBookmarksRestHandler::deleteCameraBookmarkAction(const QnRequestParams &params, const QByteArray &body, QnJsonRestResult &result) {   
    Q_UNUSED(body)
    Q_UNUSED(result)

<<<<<<< HEAD
    if (!qnNormalStorageMan->deleteBookmark(id.toUtf8(), bookmark) && !qnBackupStorageMan->deleteBookmark(id.toUtf8(), bookmark))
        return CODE_INVALID_PARAMETER;
=======
    QnUuid bookmarkId = QnUuid::fromStringSafe(params.value(lit("id")));
    if (bookmarkId.isNull())
        return nx_http::StatusCode::invalidParameter;
>>>>>>> 67f312a1

    if (!qnServerDb->deleteCameraBookmark(bookmarkId))
        return nx_http::StatusCode::invalidParameter;

    return nx_http::StatusCode::ok;
}<|MERGE_RESOLUTION|>--- conflicted
+++ resolved
@@ -18,19 +18,8 @@
     return nx_http::StatusCode::notFound;
 }
 
-<<<<<<< HEAD
-int QnCameraBookmarksRestHandler::addCameraBookmarkAction(const QnRequestParams &params, const QByteArray &body, QnJsonRestResult &result) { 
-    QString id = params.value("id");
-    QnCameraBookmark bookmark;
-    if (id.isEmpty() || !QJson::deserialize(body, &bookmark))
-        return CODE_INVALID_PARAMETER;
-
-    if (!qnNormalStorageMan->addBookmark(id.toUtf8(), bookmark) && !qnBackupStorageMan->addBookmark(id.toUtf8(), bookmark)) 
-        return CODE_INVALID_PARAMETER;
-=======
 int QnCameraBookmarksRestHandler::addOrUpdateCameraBookmarkAction(const QnRequestParams &params, const QByteArray &body, QnJsonRestResult &result) { 
     Q_UNUSED(params)
->>>>>>> 67f312a1
 
     QnCameraBookmark bookmark;
     if (!QJson::deserialize(body, &bookmark))
@@ -42,13 +31,8 @@
     if (!qnServerDb->addOrUpdateCameraBookmark(bookmark))
         return nx_http::StatusCode::invalidParameter;
 
-<<<<<<< HEAD
-    if (!qnNormalStorageMan->updateBookmark(id.toUtf8(), bookmark) && !qnBackupStorageMan->updateBookmark(id.toUtf8(), bookmark)) 
-        return CODE_INVALID_PARAMETER;
-=======
     if (!bookmark.tags.isEmpty())
         QnAppServerConnectionFactory::getConnection2()->getCameraManager()->addBookmarkTags(bookmark.tags, this, [](int /*reqID*/, ec2::ErrorCode /*errorCode*/) {});
->>>>>>> 67f312a1
 
     result.setReply(bookmark);
     return nx_http::StatusCode::ok;
@@ -58,14 +42,9 @@
     Q_UNUSED(body)
     Q_UNUSED(result)
 
-<<<<<<< HEAD
-    if (!qnNormalStorageMan->deleteBookmark(id.toUtf8(), bookmark) && !qnBackupStorageMan->deleteBookmark(id.toUtf8(), bookmark))
-        return CODE_INVALID_PARAMETER;
-=======
     QnUuid bookmarkId = QnUuid::fromStringSafe(params.value(lit("id")));
     if (bookmarkId.isNull())
         return nx_http::StatusCode::invalidParameter;
->>>>>>> 67f312a1
 
     if (!qnServerDb->deleteCameraBookmark(bookmarkId))
         return nx_http::StatusCode::invalidParameter;
