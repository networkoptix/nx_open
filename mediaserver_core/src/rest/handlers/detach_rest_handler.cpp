#include "detach_rest_handler.h"

#include <api/global_settings.h>

#include <common/common_module.h>

#include <nx/network/http/httptypes.h>
#include "media_server/serverutil.h"

#include <core/resource_management/resource_pool.h>
#include <core/resource/user_resource.h>
#include "rest/server/rest_connection_processor.h"

namespace {
    static const QString kDefaultAdminPassword = "admin";
}

int QnDetachFromSystemRestHandler::executeGet(const QString &, const QnRequestParams & params, QnJsonRestResult &result, const QnRestConnectionProcessor* owner)
{
    return execute(std::move(PasswordData(params)), owner->authUserId(), result);
}

int QnDetachFromSystemRestHandler::executePost(const QString &path, const QnRequestParams &params, const QByteArray &body, QnJsonRestResult &result, const QnRestConnectionProcessor* owner)
{
    Q_UNUSED(path);
    Q_UNUSED(params);

    PasswordData passwordData = QJson::deserialized<PasswordData>(body);
    return execute(std::move(passwordData), owner->authUserId(), result);
}

int QnDetachFromSystemRestHandler::execute(PasswordData passwordData, const QnUuid &userId, QnJsonRestResult &result)
{
    if (!passwordData.hasPassword())
        passwordData.password = kDefaultAdminPassword;

    QString errStr;
    if (!validatePasswordData(passwordData, &errStr))
    {
        result.setError(QnJsonRestResult::CantProcessRequest, errStr);
        return nx_http::StatusCode::ok;
    }
    const auto admin = qnResPool->getAdministrator();
    if (!admin)
    {
        result.setError(QnJsonRestResult::CantProcessRequest, lit("Internal server error. Can't find admin user."));
        return nx_http::StatusCode::ok;
    }

    // change system name first to detatch from other servers
    nx::SystemName systemName;
    systemName.resetToDefault();
    if (!changeSystemName(systemName, 0, 0, true))
    {
        result.setError(QnRestResult::CantProcessRequest, lit("Internal server error.  Can't change system name."));
        return nx_http::StatusCode::internalServerError;
    }

    QString errString;
    if (!changeAdminPassword(passwordData, userId, &errString)) {
        result.setError(QnJsonRestResult::CantProcessRequest, errString);
        return nx_http::StatusCode::ok;
    }

    qnGlobalSettings->resetCloudParams();
    qnGlobalSettings->setNewSystem(true);
    if (!qnGlobalSettings->synchronizeNowSync())
    {
        result.setError(
            QnJsonRestResult::CantProcessRequest,
            lit("Failed to save cloud credentials to local DB"));
        return nx_http::StatusCode::ok;
    }
    qnCommon->updateModuleInformation();

<<<<<<< HEAD
    nx::SystemName systemName;
    systemName.resetToDefault();
    if (!changeSystemName(systemName, 0, 0, userId))
    {
        result.setError(QnRestResult::CantProcessRequest, lit("Internal server error.  Can't change system name."));
        return nx_http::StatusCode::internalServerError;
    }

=======
>>>>>>> 966ac98c
    return nx_http::StatusCode::ok;
}<|MERGE_RESOLUTION|>--- conflicted
+++ resolved
@@ -73,16 +73,5 @@
     }
     qnCommon->updateModuleInformation();
 
-<<<<<<< HEAD
-    nx::SystemName systemName;
-    systemName.resetToDefault();
-    if (!changeSystemName(systemName, 0, 0, userId))
-    {
-        result.setError(QnRestResult::CantProcessRequest, lit("Internal server error.  Can't change system name."));
-        return nx_http::StatusCode::internalServerError;
-    }
-
-=======
->>>>>>> 966ac98c
     return nx_http::StatusCode::ok;
 }