--- conflicted
+++ resolved
@@ -34,7 +34,7 @@
     if (action == "status")
         return executeStatus(params, result, owner);
 
-    return nx_http::StatusCode::notFound;
+    return nx::network::http::StatusCode::notFound;
 }
 
 int QnWearableCameraRestHandler::executePost(
@@ -51,9 +51,6 @@
     if (action == "consume")
         return executeConsume(params, result, owner);
 
-<<<<<<< HEAD
-    return nx::network::http::StatusCode::notFound;
-=======
     if (action == "status")
         return executeStatus(params, result, owner);
 
@@ -66,8 +63,7 @@
     if (action == "release")
         return executeRelease(params, result, owner);
 
-    return nx_http::StatusCode::notFound;
->>>>>>> f09682e7
+    return nx::network::http::StatusCode::notFound;
 }
 
 int QnWearableCameraRestHandler::executeAdd(
@@ -112,15 +108,15 @@
 {
     QnUuid cameraId;
     if (!requireParameter(params, lit("cameraId"), result, &cameraId))
-        return nx_http::StatusCode::invalidParameter;
-
-    QnWearableLockManager* locker = lockManager(result);
-    if (!locker)
-        return nx_http::StatusCode::internalServerError;
-
-    QnWearableUploadManager* uploader = uploadManager(result);
-    if (!uploader)
-        return nx_http::StatusCode::internalServerError;
+        return nx::network::http::StatusCode::invalidParameter;
+
+    QnWearableLockManager* locker = lockManager(result);
+    if (!locker)
+        return nx::network::http::StatusCode::internalServerError;
+
+    QnWearableUploadManager* uploader = uploadManager(result);
+    if (!uploader)
+        return nx::network::http::StatusCode::internalServerError;
 
     QnWearableLockInfo info = locker->lockInfo(cameraId);
 
@@ -132,7 +128,7 @@
     reply.progress = 0; // TODO: #wearable
     result.setReply(reply);
 
-    return nx_http::StatusCode::ok;
+    return nx::network::http::StatusCode::ok;
 }
 
 int QnWearableCameraRestHandler::executeLock(const QnRequestParams& params,
@@ -141,23 +137,23 @@
 {
     QnUuid cameraId;
     if (!requireParameter(params, lit("cameraId"), result, &cameraId))
-        return nx_http::StatusCode::invalidParameter;
+        return nx::network::http::StatusCode::invalidParameter;
 
     QnUuid userId;
     if (!requireParameter(params, lit("userId"), result, &userId))
-        return nx_http::StatusCode::invalidParameter;
+        return nx::network::http::StatusCode::invalidParameter;
 
     qint64 ttl;
     if (!requireParameter(params, lit("ttl"), result, &ttl))
-        return nx_http::StatusCode::invalidParameter;
-
-    QnWearableLockManager* locker = lockManager(result);
-    if (!locker)
-        return nx_http::StatusCode::internalServerError;
-
-    QnWearableUploadManager* uploader = uploadManager(result);
-    if (!uploader)
-        return nx_http::StatusCode::internalServerError;
+        return nx::network::http::StatusCode::invalidParameter;
+
+    QnWearableLockManager* locker = lockManager(result);
+    if (!locker)
+        return nx::network::http::StatusCode::internalServerError;
+
+    QnWearableUploadManager* uploader = uploadManager(result);
+    if (!uploader)
+        return nx::network::http::StatusCode::internalServerError;
 
     QnWearableStatusReply reply;
     reply.success =
@@ -173,7 +169,7 @@
 
     result.setReply(reply);
 
-    return nx_http::StatusCode::ok;
+    return nx::network::http::StatusCode::ok;
 }
 
 int QnWearableCameraRestHandler::executeExtend(const QnRequestParams& params,
@@ -182,23 +178,23 @@
 {
     QnUuid cameraId;
     if (!requireParameter(params, lit("cameraId"), result, &cameraId))
-        return nx_http::StatusCode::invalidParameter;
+        return nx::network::http::StatusCode::invalidParameter;
 
     QnUuid token;
     if (!requireParameter(params, lit("token"), result, &token))
-        return nx_http::StatusCode::invalidParameter;
+        return nx::network::http::StatusCode::invalidParameter;
 
     qint64 ttl;
     if (!requireParameter(params, lit("ttl"), result, &ttl))
-        return nx_http::StatusCode::invalidParameter;
-
-    QnWearableLockManager* locker = lockManager(result);
-    if (!locker)
-        return nx_http::StatusCode::internalServerError;
-
-    QnWearableUploadManager* uploader = uploadManager(result);
-    if (!uploader)
-        return nx_http::StatusCode::internalServerError;
+        return nx::network::http::StatusCode::invalidParameter;
+
+    QnWearableLockManager* locker = lockManager(result);
+    if (!locker)
+        return nx::network::http::StatusCode::internalServerError;
+
+    QnWearableUploadManager* uploader = uploadManager(result);
+    if (!uploader)
+        return nx::network::http::StatusCode::internalServerError;
 
     QnWearableLockInfo info = locker->lockInfo(cameraId);
 
@@ -210,7 +206,7 @@
     reply.progress = 0; // TODO: #wearable
     result.setReply(reply);
 
-    return nx_http::StatusCode::ok;
+    return nx::network::http::StatusCode::ok;
 }
 
 int QnWearableCameraRestHandler::executeRelease(const QnRequestParams& params,
@@ -219,19 +215,19 @@
 {
     QnUuid cameraId;
     if (!requireParameter(params, lit("cameraId"), result, &cameraId))
-        return nx_http::StatusCode::invalidParameter;
+        return nx::network::http::StatusCode::invalidParameter;
 
     QnUuid token;
     if (!requireParameter(params, lit("token"), result, &token))
-        return nx_http::StatusCode::invalidParameter;
-
-    QnWearableLockManager* locker = lockManager(result);
-    if (!locker)
-        return nx_http::StatusCode::internalServerError;
-
-    QnWearableUploadManager* uploader = uploadManager(result);
-    if (!uploader)
-        return nx_http::StatusCode::internalServerError;
+        return nx::network::http::StatusCode::invalidParameter;
+
+    QnWearableLockManager* locker = lockManager(result);
+    if (!locker)
+        return nx::network::http::StatusCode::internalServerError;
+
+    QnWearableUploadManager* uploader = uploadManager(result);
+    if (!uploader)
+        return nx::network::http::StatusCode::internalServerError;
 
     QnWearableStatusReply reply;
     reply.success = locker->releaseLock(cameraId, token);
@@ -244,7 +240,7 @@
     reply.progress = 0; // TODO: #wearable
     result.setReply(reply);
 
-    return nx_http::StatusCode::ok;
+    return nx::network::http::StatusCode::ok;
 }
 
 int QnWearableCameraRestHandler::executeConsume(
@@ -264,54 +260,25 @@
     if (!requireParameter(params, lit("uploadId"), result, &uploadId))
         return nx::network::http::StatusCode::invalidParameter;
 
-<<<<<<< HEAD
-    const auto camera = owner->resourcePool()->getResourceById(cameraId)
-        .dynamicCast<QnWearableCameraResource>();
-
-    if (!camera)
-        return nx::network::http::StatusCode::invalidParameter;
-
-    using namespace nx::vms::common::p2p::downloader;
-    auto downloader = qnServerModule->findInstance<Downloader>();
-    if (!downloader)
-    {
-        result.setError(QnJsonRestResult::CantProcessRequest,
-            lit("DistributedFileDownloader is not initialized."));
-        return nx::network::http::StatusCode::internalServerError;
-    }
-
-    std::unique_ptr<QFile> file = std::make_unique<QFile>(downloader->filePath(uploadId));
-    if (!file->open(QIODevice::ReadOnly))
-    {
-        result.setError(QnJsonRestResult::CantProcessRequest,
-            lit("Couldn't open file \"%1\" for reading.").arg(uploadId));
-        return nx::network::http::StatusCode::internalServerError;
-    }
-=======
     QnUuid token;
     if (!requireParameter(params, lit("token"), result, &token))
-        return nx_http::StatusCode::invalidParameter;
-
-    QnWearableUploadManager* uploader = uploadManager(result);
-    if (!uploader)
-        return nx_http::StatusCode::internalServerError;
-
-    QnWearableLockManager* locker = lockManager(result);
-    if (!locker)
-        return nx_http::StatusCode::internalServerError;
->>>>>>> f09682e7
+        return nx::network::http::StatusCode::invalidParameter;
+
+    QnWearableUploadManager* uploader = uploadManager(result);
+    if (!uploader)
+        return nx::network::http::StatusCode::internalServerError;
+
+    QnWearableLockManager* locker = lockManager(result);
+    if (!locker)
+        return nx::network::http::StatusCode::internalServerError;
 
     if (!locker->extendLock(cameraId, token, 0))
-        return nx_http::StatusCode::notAllowed;
+        return nx::network::http::StatusCode::notAllowed;
 
     if (!uploader->consume(cameraId, token, uploadId, startTimeMs))
-        return nx_http::StatusCode::invalidParameter;
-
-<<<<<<< HEAD
-    return nx::network::http::StatusCode::ok;
-}
-=======
-    return nx_http::StatusCode::ok;
+        return nx::network::http::StatusCode::invalidParameter;
+
+    return nx::network::http::StatusCode::ok;
 }
 
 QnWearableLockManager* QnWearableCameraRestHandler::lockManager(QnJsonRestResult& result) const
@@ -333,4 +300,3 @@
         lit("QnWearableUploadManager is not initialized."));
     return nullptr;
 }
->>>>>>> f09682e7
