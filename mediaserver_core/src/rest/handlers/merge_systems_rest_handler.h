#pragma once

#include <api/model/configure_system_data.h>
#include <rest/server/json_rest_handler.h>
#include <core/resource/resource_fwd.h>
#include <utils/merge_systems_common.h>

struct MergeSystemData;

namespace ec2 {
    class AbstractTransactionMessageBus;
}

class QnCommonModule;

class QnMergeSystemsRestHandler: public QnJsonRestHandler
{
    Q_OBJECT
public:
    QnMergeSystemsRestHandler(ec2::AbstractTransactionMessageBus* messageBus);

    virtual int executeGet(
        const QString &path,
        const QnRequestParams &params,
        QnJsonRestResult &result,
        const QnRestConnectionProcessor *owner) override;

    virtual int executePost(
        const QString &path,
        const QnRequestParams &params,
        const QByteArray &body,
        QnJsonRestResult &result,
        const QnRestConnectionProcessor*owner) override;
private:
    int execute(
        MergeSystemData data,
        const QnRestConnectionProcessor* owner,
        QnJsonRestResult &result);

<<<<<<< HEAD
    bool applyCurrentSettings(
        const nx::utils::Url &remoteUrl,
        const QString& getKey,
        const QString& postKey,
        bool oneServer,
        const QnRestConnectionProcessor* owner);

    bool applyRemoteSettings(
        const nx::utils::Url &remoteUrl,
        const QnUuid& systemId,
        const QString& systemName,
        const QString& getKey,
        const QString& postKey,
        const QnRestConnectionProcessor* owner);

    void setMergeError(
        QnJsonRestResult& result,
        utils::MergeSystemsStatus::Value mergeStatus);

    bool executeRemoteConfigure(
        const ConfigureSystemData& data,
        const nx::utils::Url &remoteUrl,
        const QString& postKey,
        const QnRestConnectionProcessor* owner);
=======
>>>>>>> aef4e15b
private:
    ec2::AbstractTransactionMessageBus* m_messageBus;

    void updateLocalServerAuthKeyInConfig(
        QnCommonModule* commonModule);

    void initiateConnectionToRemoteServer(
        QnCommonModule* commonModule,
        const QUrl& remoteModuleUrl,
        const QnModuleInformationWithAddresses& remoteModuleInformation);
};<|MERGE_RESOLUTION|>--- conflicted
+++ resolved
@@ -37,33 +37,6 @@
         const QnRestConnectionProcessor* owner,
         QnJsonRestResult &result);
 
-<<<<<<< HEAD
-    bool applyCurrentSettings(
-        const nx::utils::Url &remoteUrl,
-        const QString& getKey,
-        const QString& postKey,
-        bool oneServer,
-        const QnRestConnectionProcessor* owner);
-
-    bool applyRemoteSettings(
-        const nx::utils::Url &remoteUrl,
-        const QnUuid& systemId,
-        const QString& systemName,
-        const QString& getKey,
-        const QString& postKey,
-        const QnRestConnectionProcessor* owner);
-
-    void setMergeError(
-        QnJsonRestResult& result,
-        utils::MergeSystemsStatus::Value mergeStatus);
-
-    bool executeRemoteConfigure(
-        const ConfigureSystemData& data,
-        const nx::utils::Url &remoteUrl,
-        const QString& postKey,
-        const QnRestConnectionProcessor* owner);
-=======
->>>>>>> aef4e15b
 private:
     ec2::AbstractTransactionMessageBus* m_messageBus;
 
