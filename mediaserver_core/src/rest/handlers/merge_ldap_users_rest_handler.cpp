--- conflicted
+++ resolved
@@ -28,16 +28,10 @@
 
     QnLdapManager *ldapManager = QnLdapManager::instance();
     QnLdapUsers ldapUsers;
-<<<<<<< HEAD
-    if (!ldapManager->fetchUsers(ldapUsers))
-    {
-        result.setError(QnRestResult::CantProcessRequest, lit("Can't authenticate"));
-=======
     Qn::LdapResult ldapResult = ldapManager->fetchUsers(ldapUsers);
-    if (ldapResult != Qn::Ldap_NoError) {
+    if (ldapResult != Qn::Ldap_NoError)
+	{
         result.setError(QnRestResult::CantProcessRequest, QnLdapManager::errorMessage(ldapResult));
-
->>>>>>> a92d995e
         return nx_http::StatusCode::ok;
     }
 
