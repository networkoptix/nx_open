#include "configure_rest_handler.h"

#include "nx_ec/ec_api.h"
#include "nx_ec/dummy_handler.h"
#include <nx_ec/data/api_user_data.h>
#include <nx_ec/data/api_conversion_functions.h>
#include <nx_ec/managers/abstract_user_manager.h>
#include <nx_ec/managers/abstract_server_manager.h>

#include "transaction/transaction_message_bus.h"
#include "api/app_server_connection.h"
#include "common/common_module.h"
#include "media_server/settings.h"
#include "media_server/serverutil.h"
#include "media_server/server_connector.h"
#include "core/resource_management/resource_pool.h"
#include "core/resource/user_resource.h"
#include "core/resource/media_server_resource.h"
#include "network/tcp_connection_priv.h"
#include "network/module_finder.h"
#include "api/model/configure_reply.h"
#include "rest/server/rest_connection_processor.h"
#include "network/tcp_listener.h"
#include "server/host_system_password_synchronizer.h"
#include "audit/audit_manager.h"
#include "settings.h"
#include <media_server/serverutil.h>


namespace
{
    enum Result
    {
        ResultOk,
        ResultFail,
        ResultSkip
    };
}

int QnConfigureRestHandler::executeGet(const QString &path, const QnRequestParams &params, QnJsonRestResult &result, const QnRestConnectionProcessor* owner)
{
    Q_UNUSED(path)

    if (MSSettings::roSettings()->value(nx_ms_conf::EC_DB_READ_ONLY).toInt()) {
        result.setError(QnJsonRestResult::CantProcessRequest, lit("Can't change parameters because server is running in safe mode"));
        return nx_http::StatusCode::forbidden;
    }

    bool wholeSystem = params.value(lit("wholeSystem"), lit("false")) != lit("false");
    const QString systemName = params.value(lit("systemName"));

    PasswordData passwordData(params);

    QString errStr;
    if (!validatePasswordData(passwordData, &errStr))
    {
        result.setError(QnJsonRestResult::CantProcessRequest, errStr);
        return CODE_OK;
    }

    qint64 sysIdTime = params.value(lit("sysIdTime")).toLongLong();
    qint64 tranLogTime = params.value(lit("tranLogTime")).toLongLong();
    int port = params.value(lit("port")).toInt();

    /* set system name */
    QString oldSystemName = qnCommon->localSystemName();
    if (!systemName.isEmpty() && systemName != qnCommon->localSystemName())
    {
        if (!backupDatabase())
        {
            result.setError(QnJsonRestResult::CantProcessRequest, lit("SYSTEM_NAME"));
            return CODE_OK;
        }

<<<<<<< HEAD
        if (!changeSystemName(systemName, sysIdTime, tranLogTime, owner->authUserId()))
=======
        if (!changeSystemName(systemName, sysIdTime, tranLogTime, !wholeSystem))
>>>>>>> 966ac98c
        {
            result.setError(QnJsonRestResult::CantProcessRequest, lit("SYSTEM_NAME"));
            return CODE_OK;
        }
        if (wholeSystem)
            QnAppServerConnectionFactory::getConnection2()->getMiscManager(Qn::UserAccessData(owner->authUserId()))
                                                          ->changeSystemName(systemName, sysIdTime, tranLogTime, ec2::DummyHandler::instance(), &ec2::DummyHandler::onRequestDone);

        /* reset connections if systemName is changed */
        QnAuditRecord auditRecord = qnAuditManager->prepareRecord(owner->authSession(), Qn::AR_SystemNameChanged);
        QString description = lit("%1 -> %2").arg(oldSystemName).arg(systemName);
        auditRecord.addParam("description", description.toUtf8());
        qnAuditManager->addAuditRecord(auditRecord);
    }

    /* set port */
    int changePortResult = changePort(owner->authUserId(), port);
    if (changePortResult == ResultFail) {
        result.setError(QnJsonRestResult::CantProcessRequest, lit("Port is busy"));
        port = 0;   //not switching port
    }

    /* set password */
    if (passwordData.hasPassword())
    {
        if (!changeAdminPassword(passwordData, owner->authUserId())) {
            result.setError(QnJsonRestResult::CantProcessRequest, lit("PASSWORD"));
        }
        else {
            auto adminUser = qnResPool->getAdministrator();
            if (adminUser) {
                QnAuditRecord auditRecord = qnAuditManager->prepareRecord(owner->authSession(), Qn::AR_UserUpdate);
                auditRecord.resources.push_back(adminUser->getId());
                qnAuditManager->addAuditRecord(auditRecord);
            }
        }
    }

    QnConfigureReply reply;
    reply.restartNeeded = false;
    result.setReply(reply);

    if (port) {
        owner->owner()->updatePort(port);
        owner->owner()->waitForPortUpdated();
    }

    return CODE_OK;
}

void QnConfigureRestHandler::afterExecute(const QString& /*path*/, const QnRequestParamList& /*params*/,
                                          const QByteArray& /*body*/, const QnRestConnectionProcessor* /*owner*/)
{
    /*
    QnJsonRestResult reply;
    if (QJson::deserialize(body, &reply) && reply.error() ==  QnJsonRestResult::NoError) {
        int port = params.value(lit("port")).toInt();
        if (port) {
            owner->owner()->updatePort(port);
        }
    }
    */
}

int QnConfigureRestHandler::changePort(const QnUuid &userId, int port)
{
    if (port == 0 || port == MSSettings::roSettings()->value(nx_ms_conf::SERVER_PORT, nx_ms_conf::DEFAULT_SERVER_PORT).toInt())
        return ResultSkip;

    if (port < 0)
        return ResultFail;

    QnMediaServerResourcePtr server = qnResPool->getResourceById<QnMediaServerResource>(qnCommon->moduleGUID());
    if (!server)
        return ResultFail;

    {
        QAbstractSocket socket(QAbstractSocket::TcpSocket, 0);
        QAbstractSocket::BindMode bindMode = QAbstractSocket::DontShareAddress;
#ifndef Q_OS_WIN
        bindMode |= QAbstractSocket::ReuseAddressHint;
#endif
        if (!socket.bind(port, bindMode))
            return ResultFail;
    }

    QUrl url = server->getUrl();
    url.setPort(port);
    server->setUrl(url.toString());
    url = server->getApiUrl();
    url.setPort(port);
    server->setApiUrl(url.toString());

    ec2::ApiMediaServerData apiServer;
    ec2::fromResourceToApi(server, apiServer);
    if (QnAppServerConnectionFactory::getConnection2()->getMediaServerManager(Qn::UserAccessData(userId))->saveSync(apiServer) != ec2::ErrorCode::ok)
        return ResultFail;


    MSSettings::roSettings()->setValue(nx_ms_conf::SERVER_PORT, port);

    return ResultOk;
}<|MERGE_RESOLUTION|>--- conflicted
+++ resolved
@@ -72,11 +72,7 @@
             return CODE_OK;
         }
 
-<<<<<<< HEAD
-        if (!changeSystemName(systemName, sysIdTime, tranLogTime, owner->authUserId()))
-=======
         if (!changeSystemName(systemName, sysIdTime, tranLogTime, !wholeSystem))
->>>>>>> 966ac98c
         {
             result.setError(QnJsonRestResult::CantProcessRequest, lit("SYSTEM_NAME"));
             return CODE_OK;
