#include "multiserver_events_rest_handler.h"

#include <algorithm>

#include <api/helpers/event_log_request_data.h>
#include <api/helpers/event_log_multiserver_request_data.h>
#include <common/common_module.h>
#include <core/resource_access/resource_access_manager.h>
#include <core/resource/camera_history.h>
#include <database/server_db.h>
#include <network/tcp_listener.h>
#include <rest/helpers/request_context.h>
#include <rest/helpers/request_helpers.h>
#include <rest/helpers/permissions_helper.h>
#include <rest/server/rest_connection_processor.h>

#include <nx/vms/event/actions/abstract_action.h>
#include <nx/utils/algorithm/merge_sorted_lists.h>

using namespace nx;

//-------------------------------------------------------------------------------------------------
// QnMultiserverEventsRestHandler::Private

class QnMultiserverEventsRestHandler::Private: public nx::mediaserver::ServerModuleAware
{
    using MultiData = std::vector<vms::event::ActionDataList>;

public:
    Private(QnMediaServerModule* serverModule, const QString& urlPath):
        nx::mediaserver::ServerModuleAware(serverModule),
        urlPath(urlPath)
    {
    }

    using RequestContext = QnMultiserverRequestContext<QnEventLogMultiserverRequestData>;

    vms::event::ActionDataList getEvents(QnCommonModule* commonModule, RequestContext& context)
    {
        const auto& request = context.request();
        MultiData outputData;

        if (request.isLocal)
        {
            getEventsLocal(outputData, &context);
        }
        else
        {
            const auto servers = commonModule->resourcePool()->getAllServers(Qn::Online);
            for (const auto& server: servers)
            {
                if (server->getId() == commonModule->moduleGUID())
                    getEventsLocal(outputData, &context);
                else
                    getEventsRemoteAsync(commonModule, outputData, server, &context);
            }

            context.waitForDone();
        }

        const auto getTimestamp =
            [](const vms::event::ActionData& data) { return data.eventParams.eventTimestampUsec; };

        return utils::algorithm::merge_sorted_lists(std::move(outputData),
            getTimestamp, request.order, request.limit);
    }

private:
    void getEventsLocal(MultiData& outputData, RequestContext* context)
    {
        vms::event::ActionDataList actions = serverDb()->getActions(context->request().filter,
            context->request().order, context->request().limit);

        if (actions.empty())
            return;

        context->executeGuarded(
            [&actions, &outputData]() { outputData.push_back(std::move(actions)); });
    }

    void getEventsRemoteAsync(
        QnCommonModule* commonModule,
        MultiData& outputData,
        const QnMediaServerResourcePtr& server, RequestContext* context)
    {
        auto requestCompletionFunc =
            [context, &outputData] (SystemError::ErrorCode osErrorCode, int statusCode,
                nx::network::http::BufferType msgBody,
                nx::network::http::HttpHeaders /*responseHeaders*/)
            {
                vms::event::ActionDataList remoteData;
                bool success = false;

                if (osErrorCode == SystemError::noError
                    && statusCode == nx::network::http::StatusCode::ok)
                {
<<<<<<< HEAD
                    remoteData =
                        QnUbjson::deserialized<vms::event::ActionDataList>(msgBody, {}, &success);
=======
                    auto reply = QnUbjson::deserialized(msgBody, QnUbjsonRestResult(), &success);
                    NX_ASSERT(success, Q_FUNC_INFO, "We should receive correct answer here");
                    remoteData = reply.deserialized<vms::event::ActionDataList>(&success);
>>>>>>> 091b53ed
                    NX_ASSERT(success, Q_FUNC_INFO, "We should receive correct answer here");
                }

                context->executeGuarded(
                    [context, success, &remoteData, &outputData]()
                    {
                        if (success && !remoteData.empty())
                            outputData.push_back(std::move(remoteData));

                        context->requestProcessed();
                    });
            };

        nx::utils::Url apiUrl(getApiUrl(server));

        QnEventLogMultiserverRequestData modifiedRequest = context->request();
        modifiedRequest.makeLocal();
        apiUrl.setQuery(modifiedRequest.toUrlQuery());

        runMultiserverDownloadRequest(commonModule->router(), apiUrl, server,
            requestCompletionFunc, context);
    }

    nx::utils::Url getApiUrl(const QnMediaServerResourcePtr& server)
    {
        nx::utils::Url apiUrl(server->getApiUrl());
        apiUrl.setPath(L'/' + urlPath);
        return apiUrl;
    }

private:
    const QString urlPath;
};

//-------------------------------------------------------------------------------------------------
// QnMultiserverEventsRestHandler

QnMultiserverEventsRestHandler::QnMultiserverEventsRestHandler(
    QnMediaServerModule* serverModule, const QString& path)
    :
    d(new Private(serverModule, path))
{
}

int QnMultiserverEventsRestHandler::executeGet(
    const QString& path,
    const QnRequestParamList& params,
    QByteArray& result,
    QByteArray& contentType,
    const QnRestConnectionProcessor* processor)
{
    const auto commonModule = processor->commonModule();
    const auto ownerPort = processor->owner()->getPort();

    QnEventLogMultiserverRequestData request =
        QnMultiserverRequestData::fromParams<QnEventLogMultiserverRequestData>(
            commonModule->resourcePool(), params);

    QnRestResult restResult;
    nx::vms::event::ActionDataList outputData;

    if (request.isValid())
    {
        Private::RequestContext context(request, ownerPort);
        outputData = d->getEvents(commonModule, context);
    }
    else
    {
        restResult.setError(QnRestResult::InvalidParameter,
            lit("Missing parameter or invalid parameter value"));
    }

    QnFusionRestHandlerDetail::serializeRestReply(outputData,
        params, result, contentType, restResult);

    return nx::network::http::StatusCode::ok;
}<|MERGE_RESOLUTION|>--- conflicted
+++ resolved
@@ -91,17 +91,11 @@
                 vms::event::ActionDataList remoteData;
                 bool success = false;
 
-                if (osErrorCode == SystemError::noError
-                    && statusCode == nx::network::http::StatusCode::ok)
+                if (osErrorCode == SystemError::noError && statusCode == nx::network::http::StatusCode::ok)
                 {
-<<<<<<< HEAD
-                    remoteData =
-                        QnUbjson::deserialized<vms::event::ActionDataList>(msgBody, {}, &success);
-=======
                     auto reply = QnUbjson::deserialized(msgBody, QnUbjsonRestResult(), &success);
                     NX_ASSERT(success, Q_FUNC_INFO, "We should receive correct answer here");
                     remoteData = reply.deserialized<vms::event::ActionDataList>(&success);
->>>>>>> 091b53ed
                     NX_ASSERT(success, Q_FUNC_INFO, "We should receive correct answer here");
                 }
 
