#include "current_user_rest_handler.h"

#include "nx_ec/data/api_user_data.h"
#include "api/app_server_connection.h"

#include <nx_ec/managers/abstract_user_manager.h>
#include "rest/server/rest_connection_processor.h"

#include <nx_ec/ec_api.h>

#include <nx/network/http/custom_headers.h>
#include <nx/network/http/http_types.h>
#include <network/authenticate_helper.h>
#include <common/common_module.h>

int QnCurrentUserRestHandler::executeGet(
    const QString&,
    const QnRequestParams& params,
    QnJsonRestResult &result,
    const QnRestConnectionProcessor* owner)
{
    ec2::ApiUserData user;

    auto accessRights = owner->accessRights();
    if (accessRights.isNull())
    {
        QnAuthHelper::instance()->doCookieAuthorization(
<<<<<<< HEAD
            "GET", nx::network::http::getHeaderValue(owner->request().headers, "Cookie"),
=======
            "GET", nx_http::getHeaderValue(owner->request().headers, "Cookie"),
            nx_http::getHeaderValue(owner->request().headers, Qn::CSRF_TOKEN_HEADER_NAME),
>>>>>>> 841fd45b
            *owner->response(), &accessRights);
    }
    if (accessRights.isNull())
    {
        nx::network::http::Response response;
        QnAuthHelper::instance()->authenticateByUrl(
            params.value(Qn::URL_QUERY_AUTH_KEY_NAME).toUtf8(), "GET", response, &accessRights);
    }
    if (accessRights.isNull())
    {
        result.setError(QnJsonRestResult::CantProcessRequest, lit("Auth did not pass"));
        return nx::network::http::StatusCode::unauthorized;
    }

    ec2::AbstractECConnectionPtr ec2Connection = owner->commonModule()->ec2Connection();
    ec2::ApiUserDataList users;
    ec2::ErrorCode errCode = ec2Connection->getUserManager(accessRights)->getUsersSync(&users);
    if (errCode !=  ec2::ErrorCode::ok)
    {
        if (errCode == ec2::ErrorCode::forbidden)
        {
            result.setError(
                QnJsonRestResult::Forbidden,
                lit("Forbidden"));
            return nx::network::http::StatusCode::forbidden;
        }
        else
        {
            result.setError(
                QnJsonRestResult::CantProcessRequest,
                lit("Internal server error. Can't execute query 'getUsers'"));
            return nx::network::http::StatusCode::internalServerError;
        }
    }

    auto iter = std::find_if(users.cbegin(), users.cend(), [accessRights](const ec2::ApiUserData& user)
    {
        return user.id == accessRights.userId;
    });

    if (iter == users.cend())
    {
        result.setError(QnJsonRestResult::CantProcessRequest, lit("Can't determine current user"));
        return nx::network::http::StatusCode::unauthorized;
    }

    result.setReply(*iter);
    return nx::network::http::StatusCode::ok;
}<|MERGE_RESOLUTION|>--- conflicted
+++ resolved
@@ -25,12 +25,8 @@
     if (accessRights.isNull())
     {
         QnAuthHelper::instance()->doCookieAuthorization(
-<<<<<<< HEAD
             "GET", nx::network::http::getHeaderValue(owner->request().headers, "Cookie"),
-=======
-            "GET", nx_http::getHeaderValue(owner->request().headers, "Cookie"),
-            nx_http::getHeaderValue(owner->request().headers, Qn::CSRF_TOKEN_HEADER_NAME),
->>>>>>> 841fd45b
+            nx::network::http::getHeaderValue(owner->request().headers, Qn::CSRF_TOKEN_HEADER_NAME),
             *owner->response(), &accessRights);
     }
     if (accessRights.isNull())
