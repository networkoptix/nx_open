--- conflicted
+++ resolved
@@ -17,13 +17,7 @@
     QnJsonRestResult &result,
     const QnRestConnectionProcessor* owner)
 {
-<<<<<<< HEAD
-    const auto authenticator = QnUniversalTcpListener::authorizer(owner->owner());
-=======
-    ec2::ApiUserData user;
-
     const auto authenticator = QnUniversalTcpListener::authenticator(owner->owner());
->>>>>>> 7530012d
     const auto clientIp = owner->socket()->getForeignAddress().address;
     auto accessRights = owner->accessRights();
 
