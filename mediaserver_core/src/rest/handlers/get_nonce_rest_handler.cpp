--- conflicted
+++ resolved
@@ -52,13 +52,8 @@
         client.setSendTimeoutMs(requestTimeoutMs);
         client.setMessageBodyReadTimeoutMs(requestTimeoutMs);
 
-<<<<<<< HEAD
         nx::utils::Url requestUrl(params.value("url"));
-        requestUrl.setPath(path);
-=======
-        QUrl requestUrl(params.value("url"));
         requestUrl.setPath(m_remotePath);
->>>>>>> 1f10964d
 
         if (!client.doGet(requestUrl) || !isResponseOK(client))
         {
