#include "network_address_entry.h"

#include <QFile>

#include <nx/network/http/line_splitter.h>
#include <nx/network/nettools.h>
#include <utils/common/app_info.h>

QN_FUSION_ADAPT_STRUCT_FUNCTIONS(QnNetworkAddressEntry, (json), QnNetworkAddressEntry_Fields, (optional, true))

static bool readExtraFields(QnNetworkAddressEntryList& entryList, bool addFromConfig)
{
    #ifdef Q_OS_WIN
        // On Windows, this method can only be called for debug by manually modifying the code.
        QFile netSettings(lit("c:/etc/network/interfaces"));
    #else
        QFile netSettings(lit("/etc/network/interfaces"));
    #endif

    if (!netSettings.open(QFile::ReadOnly))
    {
        qWarning() << "Can't read network settings file to determine DHCP settings";
        return false;
    }
    const QByteArray data = netSettings.readAll();

    nx::network::http::LineSplitter lineSplitter;
    QnByteArrayConstRef line;
    size_t bytesRead = 0;
    size_t dataOffset = 0;
    QnNetworkAddressEntry* currentEntry = nullptr;
    while( lineSplitter.parseByLines( nx::network::http::ConstBufferRefType(data, dataOffset), &line, &bytesRead) )
    {
        dataOffset += bytesRead;

        QByteArray data = line.toByteArrayWithRawData().trimmed();
        QList<QByteArray> worlds = data.split(' ');
        if (worlds.size() < 2)
            continue;

        if (data.startsWith("iface"))
        {
            const auto name = worlds[1].trimmed();
            const auto it = std::find_if(entryList.begin(), entryList.end(),
                [&name](const QnNetworkAddressEntry& e) { return e.name == name; });

            if (it != entryList.end())
            {
                currentEntry = &(*it);
            }
            else if (addFromConfig)
            {
                QnNetworkAddressEntry newEntry;
                newEntry.name = name;
                entryList.push_back(std::move(newEntry));
                currentEntry = &entryList.back();
            }
            else
            {
                currentEntry = nullptr;
            }
        }

        if (currentEntry)
        {
            if (data.startsWith("iface"))
                currentEntry->dhcp = data.contains("dhcp");
            else if (data.startsWith("netmask"))
                currentEntry->netMask = worlds[1].trimmed();
            else if (data.startsWith("gateway"))
                currentEntry->gateway = worlds[1].trimmed();
            else if (data.startsWith("dns-nameservers"))
                currentEntry->dns_servers = data.mid(worlds[0].length() + 1);
        }
    }

    return true;
}

QnNetworkAddressEntryList systemNetworkAddressEntryList(bool* isOk, bool addFromConfig)
{
    QnNetworkAddressEntryList entryList;

<<<<<<< HEAD
    const bool allInterfaces = (QnAppInfo::isBpi());
    for (const nx::network::QnInterfaceAndAddr& iface: nx::network::getAllIPv4Interfaces(allInterfaces))
=======
    const auto policy = QnAppInfo::isBpi()
        ? InterfaceListPolicy::allowInterfacesWithoutAddress : InterfaceListPolicy::oneAddressPerInterface;
    for (const QnInterfaceAndAddr& iface: getAllIPv4Interfaces(policy))
>>>>>>> 691509e6
    {
        static const QChar kColon = ':';
        if (policy == InterfaceListPolicy::allowInterfacesWithoutAddress && iface.name.contains(kColon))
            continue;

        QnNetworkAddressEntry entry;
        entry.name = iface.netIf.name();
        entry.ipAddr = iface.address.toString();
        entry.netMask = iface.netMask.toString().toLatin1();
        entry.mac = iface.netIf.hardwareAddress().toLatin1();
        entryList.push_back(std::move(entry));
    }

    const auto result = readExtraFields(entryList, addFromConfig);
    if (isOk)
        *isOk = result;

    return entryList;
}<|MERGE_RESOLUTION|>--- conflicted
+++ resolved
@@ -80,15 +80,10 @@
 QnNetworkAddressEntryList systemNetworkAddressEntryList(bool* isOk, bool addFromConfig)
 {
     QnNetworkAddressEntryList entryList;
-
-<<<<<<< HEAD
-    const bool allInterfaces = (QnAppInfo::isBpi());
-    for (const nx::network::QnInterfaceAndAddr& iface: nx::network::getAllIPv4Interfaces(allInterfaces))
-=======
+    using namespace nx::network;
     const auto policy = QnAppInfo::isBpi()
         ? InterfaceListPolicy::allowInterfacesWithoutAddress : InterfaceListPolicy::oneAddressPerInterface;
-    for (const QnInterfaceAndAddr& iface: getAllIPv4Interfaces(policy))
->>>>>>> 691509e6
+    for (const auto& iface: getAllIPv4Interfaces(policy))
     {
         static const QChar kColon = ':';
         if (policy == InterfaceListPolicy::allowInterfacesWithoutAddress && iface.name.contains(kColon))
