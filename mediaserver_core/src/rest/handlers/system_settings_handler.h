/**********************************************************
* Dec 11, 2015
* a.kolesnikov
***********************************************************/

#ifndef NX_MS_SYSTEM_SETTINGS_HANDLER_H
#define NX_MS_SYSTEM_SETTINGS_HANDLER_H

#include <rest/server/json_rest_handler.h>

/*!
    If no parameters are specified then just returns list of settings.
    If setting(s) to set is specified, then new values are returned
*/
class QnSystemSettingsHandler
:
    public QnJsonRestHandler
{
    Q_OBJECT

public:
    virtual int executeGet(
        const QString& path,
        const QnRequestParams& params,
        QnJsonRestResult& result,
<<<<<<< HEAD
        const QnRestConnectionProcessor*) override;
private:
    void systemNameChanged(
        const QnRestConnectionProcessor* owner,
        const QString& oldValue,
        const QString& newValue);
=======
        const QnRestConnectionProcessor* owner) override;
>>>>>>> 4f2abed3
};

#endif  //NX_MS_SYSTEM_SETTINGS_HANDLER_H<|MERGE_RESOLUTION|>--- conflicted
+++ resolved
@@ -23,16 +23,12 @@
         const QString& path,
         const QnRequestParams& params,
         QnJsonRestResult& result,
-<<<<<<< HEAD
-        const QnRestConnectionProcessor*) override;
+        const QnRestConnectionProcessor* owner) override;
 private:
     void systemNameChanged(
         const QnRestConnectionProcessor* owner,
         const QString& oldValue,
         const QString& newValue);
-=======
-        const QnRestConnectionProcessor* owner) override;
->>>>>>> 4f2abed3
 };
 
 #endif  //NX_MS_SYSTEM_SETTINGS_HANDLER_H