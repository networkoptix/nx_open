--- conflicted
+++ resolved
@@ -49,25 +49,15 @@
     const_cast<QnRestConnectionProcessor*>(owner)->setAccessRights(accessRights);
     if (authResult == Qn::Auth_CloudConnectError)
     {
-<<<<<<< HEAD
-        result.setError(QnRestResult::CantProcessRequest, nx::network::AppInfo::cloudName() + " is not accessible yet. Please try again later.");
-        return nx::network::http::StatusCode::ok;
-    }
-    else if (authResult == Qn::Auth_LDAPConnectError)
-    {
-        result.setError(QnRestResult::CantProcessRequest, "LDAP server is not accessible yet. Please try again later.");
-        return nx::network::http::StatusCode::ok;
-=======
         result.setError(QnRestResult::CantProcessRequest,
             nx::network::AppInfo::cloudName() + " is not accessible yet. Please try again later.");
-        return nx_http::StatusCode::ok;
+        return nx::network::http::StatusCode::ok;
     }
     else if (authResult == Qn::Auth_LDAPConnectError)
     {
         result.setError(QnRestResult::CantProcessRequest,
             "LDAP server is not accessible yet. Please try again later.");
-        return nx_http::StatusCode::ok;
->>>>>>> 841fd45b
+        return nx::network::http::StatusCode::ok;
     }
     else if (authResult != Qn::Auth_OK)
     {
@@ -75,18 +65,6 @@
         return nx::network::http::StatusCode::ok;
     }
 
-<<<<<<< HEAD
-    QString cookiePostfix(lit("Path=/; HttpOnly"));
-    QString authData = lit("auth=%1;%2")
-        .arg(QLatin1String(cookieData.auth))
-        .arg(cookiePostfix);
-    nx::network::http::insertHeader(&owner->response()->headers, nx::network::http::HttpHeader("Set-Cookie", authData.toUtf8()));
-
-    QString clientGuid = lit("%1=%2;")
-        .arg(QLatin1String(Qn::EC2_RUNTIME_GUID_HEADER_NAME))
-        .arg(QnUuid::createUuid().toString()) + cookiePostfix;
-    nx::network::http::insertHeader(&owner->response()->headers, nx::network::http::HttpHeader("Set-Cookie", clientGuid.toUtf8()));
-=======
     const auto setCookie =
         [&](const QByteArray& name, const QByteArray& value, const QByteArray& options)
     {
@@ -97,7 +75,7 @@
         if (!options.isEmpty())
             data += "; " + options;
 
-        nx_http::insertHeader(&owner->response()->headers, nx_http::HttpHeader("Set-Cookie", data));
+    nx_http::insertHeader(&owner->response()->headers, nx_http::HttpHeader("Set-Cookie", authData.toUtf8()));
     };
 
     // TODO: Save ganegated UUID and CSRF tocken for verification in
@@ -105,7 +83,7 @@
     setCookie(Qn::URL_QUERY_AUTH_KEY_NAME, cookieData.auth, "HttpOnly");
     setCookie(Qn::EC2_RUNTIME_GUID_HEADER_NAME, QnUuid::createUuid().toByteArray(), "HttpOnly");
     setCookie(Qn::CSRF_TOKEN_COOKIE_NAME, QnUuid::createUuid().toSimpleByteArray(), "");
->>>>>>> 841fd45b
+    nx_http::insertHeader(&owner->response()->headers, nx_http::HttpHeader("Set-Cookie", clientGuid.toUtf8()));
 
     QnCurrentUserRestHandler currentUser;
     return currentUser.executeGet(QString(), QnRequestParams(), result, owner);
