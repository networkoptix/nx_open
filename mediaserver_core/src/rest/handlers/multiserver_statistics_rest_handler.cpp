--- conflicted
+++ resolved
@@ -187,11 +187,7 @@
     if (!server || !hasInternetConnection(server))
         return nx_http::StatusCode::noContent;
 
-<<<<<<< HEAD
-    static const QUrl kSettingsUrl(lit("http://127.0.01:8080/stat/statistics.json")); //TODO: change me to correct
-=======
     static const QUrl kSettingsUrl = QUrl::fromUserInput(lit("http://127.0.0.1:8080/stat/statistics.json")); //TODO: change me to correct
->>>>>>> 23de0632
 
     nx_http::BufferType buffer;
     int statusCode = nx_http::StatusCode::noContent;
@@ -331,11 +327,6 @@
     if (!server || !hasInternetConnection(server))
         return nx_http::StatusCode::notAcceptable;
 
-<<<<<<< HEAD
-    static const QUrl kStatisticsUrl(lit("http://10.0.3.163/statserver/api/save/clientSessions"));
-
-=======
->>>>>>> 23de0632
     auto httpCode = nx_http::StatusCode::notAcceptable;
     const auto error = nx_http::uploadDataSync(statisticsServerUrl, metricsList
         , kJsonContentType, kSendStatUser, kSendStatPass, &httpCode);
