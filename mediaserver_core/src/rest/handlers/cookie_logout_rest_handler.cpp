#include "cookie_logout_rest_handler.h"

#include <rest/server/rest_connection_processor.h>
#include "nx/network/http/http_types.h"
#include <nx/network/http/custom_headers.h>

static const std::map<QByteArray, QByteArray> kCookies =
{
    { Qn::URL_QUERY_AUTH_KEY_NAME, "HttpOnly" },
    { Qn::EC2_RUNTIME_GUID_HEADER_NAME, "HttpOnly" },
    { Qn::CSRF_TOKEN_COOKIE_NAME, "" },
};

void QnCookieHelper::addLogoutHeaders(nx::network::http::HttpHeaders* outHeaders)
{
<<<<<<< HEAD
    nx::network::http::insertHeader(outHeaders,
        nx::network::http::HttpHeader("Set-Cookie", cookieDeletePattern.arg("auth").toUtf8()));
    nx::network::http::insertHeader(outHeaders,
        nx::network::http::HttpHeader("Set-Cookie", cookieDeletePattern.arg(QLatin1String(Qn::EC2_RUNTIME_GUID_HEADER_NAME)).toUtf8()));
=======
    // TODO: Remove UUID and CSRF tocken for verification failure in
    // QnAuthHelper::doCookieAuthorization.
    for (const auto& cookie: kCookies)
    {
        QByteArray data = cookie.first;
        data += "=deleted; Path=/";
        if (!cookie.second.isEmpty())
            data += "; " + cookie.second;

        data += "; expires=Thu, 01 Jan 1970 00:00 : 00 GMT";
        nx_http::insertHeader(outHeaders, nx_http::HttpHeader("Set-Cookie", data));
    }
>>>>>>> 841fd45b
}

int QnCookieLogoutRestHandler::executeGet(
    const QString &, const QnRequestParams &/*params*/,
    QnJsonRestResult &/*result*/, const QnRestConnectionProcessor* owner)
{
    QnCookieHelper::addLogoutHeaders(&owner->response()->headers);
    return nx::network::http::StatusCode::ok;
}<|MERGE_RESOLUTION|>--- conflicted
+++ resolved
@@ -13,12 +13,6 @@
 
 void QnCookieHelper::addLogoutHeaders(nx::network::http::HttpHeaders* outHeaders)
 {
-<<<<<<< HEAD
-    nx::network::http::insertHeader(outHeaders,
-        nx::network::http::HttpHeader("Set-Cookie", cookieDeletePattern.arg("auth").toUtf8()));
-    nx::network::http::insertHeader(outHeaders,
-        nx::network::http::HttpHeader("Set-Cookie", cookieDeletePattern.arg(QLatin1String(Qn::EC2_RUNTIME_GUID_HEADER_NAME)).toUtf8()));
-=======
     // TODO: Remove UUID and CSRF tocken for verification failure in
     // QnAuthHelper::doCookieAuthorization.
     for (const auto& cookie: kCookies)
@@ -29,9 +23,8 @@
             data += "; " + cookie.second;
 
         data += "; expires=Thu, 01 Jan 1970 00:00 : 00 GMT";
-        nx_http::insertHeader(outHeaders, nx_http::HttpHeader("Set-Cookie", data));
+        nx::network::http::insertHeader(outHeaders, nx::network::http::HttpHeader("Set-Cookie", data));
     }
->>>>>>> 841fd45b
 }
 
 int QnCookieLogoutRestHandler::executeGet(
