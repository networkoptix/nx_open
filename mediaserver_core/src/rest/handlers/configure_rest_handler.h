#ifndef CONFIGURE_REST_HANDLER_H
#define CONFIGURE_REST_HANDLER_H

#include <rest/server/json_rest_handler.h>

class QnConfigureRestHandler : public QnJsonRestHandler {
    Q_OBJECT
public:
    virtual int executeGet(const QString &path, const QnRequestParams &params, QnJsonRestResult &result, const QnRestConnectionProcessor*) override;
    virtual void afterExecute(const QString &path, const QnRequestParamList &params, const QByteArray& body, const QnRestConnectionProcessor* owner) override;
private:
<<<<<<< HEAD
    int changePort(const QnUuid & userId, int port);
    void resetConnections();
=======
    int changePort(int port);
>>>>>>> 966ac98c
};

#endif // CONFIGURE_REST_HANDLER_H<|MERGE_RESOLUTION|>--- conflicted
+++ resolved
@@ -9,12 +9,7 @@
     virtual int executeGet(const QString &path, const QnRequestParams &params, QnJsonRestResult &result, const QnRestConnectionProcessor*) override;
     virtual void afterExecute(const QString &path, const QnRequestParamList &params, const QByteArray& body, const QnRestConnectionProcessor* owner) override;
 private:
-<<<<<<< HEAD
     int changePort(const QnUuid & userId, int port);
-    void resetConnections();
-=======
-    int changePort(int port);
->>>>>>> 966ac98c
 };
 
 #endif // CONFIGURE_REST_HANDLER_H