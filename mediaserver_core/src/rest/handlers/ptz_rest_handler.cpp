#include "ptz_rest_handler.h"

#include <QtConcurrent/QtConcurrent>

#include <nx/fusion/serialization/json_functions.h>
#include <nx/fusion/serialization/lexical.h>
#include <network/tcp_connection_priv.h>

#include <core/resource_management/resource_pool.h>
#include <core/resource/camera_resource.h>
#include <core/ptz/abstract_ptz_controller.h>
#include <core/ptz/ptz_data.h>
#include <core/ptz/ptz_controller_pool.h>
#include <nx/network/http/http_types.h>
#include <rest/server/rest_connection_processor.h>
#include <core/resource_access/resource_access_manager.h>
#include <core/resource/user_resource.h>
#include <api/helpers/camera_id_helper.h>
#include <nx/utils/log/log.h>
#include <common/common_module.h>
#include <rest/server/rest_connection_processor.h>
#include <network/tcp_listener.h>
#include <nx/utils/log/log_main.h>

namespace {

static const QString kCameraIdParam = lit("cameraId");
static const QString kDeprecatedResourceIdParam = lit("resourceId");
static const QStringList kCameraIdParams{kCameraIdParam, kDeprecatedResourceIdParam};

static const int OLD_SEQUENCE_THRESHOLD = 1000 * 60 * 5;

static const nx::utils::log::Tag kLogTag(lit("QnPtzRestHandler"));
QString toString(const QnRequestParams& params)
{
    QString result;
    for (auto itr = params.begin(); itr != params.end(); ++itr)
        result += lit("%1=%2;").arg(itr.key()).arg(itr.value());
    return result;
}

bool checkUserAccess(
    const Qn::UserAccessData& accessRights,
    const QnSecurityCamResourcePtr& camera,
    Qn::PtzCommand command)
{
    const auto& accessManager = camera->commonModule()->resourceAccessManager();
    switch (command)
    {
        case Qn::ContinuousMovePtzCommand:
        case Qn::ContinuousFocusPtzCommand:
        case Qn::AbsoluteDeviceMovePtzCommand:
        case Qn::AbsoluteLogicalMovePtzCommand:
        case Qn::ViewportMovePtzCommand:
        case Qn::RelativeMovePtzCommand:
        case Qn::RelativeFocusPtzCommand:
        case Qn::ActivateTourPtzCommand:
        case Qn::UpdateHomeObjectPtzCommand:
        case Qn::RunAuxilaryCommandPtzCommand:
        case Qn::ActivatePresetPtzCommand:
        {
            if (!accessManager->hasPermission(accessRights, camera, Qn::WritePtzPermission))
                return false;
            return true;
        }

        case Qn::CreateTourPtzCommand:
        case Qn::RemoveTourPtzCommand:
        case Qn::CreatePresetPtzCommand:
        case Qn::UpdatePresetPtzCommand:
        case Qn::RemovePresetPtzCommand:
        {
            if (!accessManager->hasPermission(accessRights, camera, Qn::SavePermission) ||
                !accessManager->hasPermission(accessRights, camera, Qn::WritePtzPermission))
            {
                return false;
            }
            return true;
        }

        case Qn::GetDevicePositionPtzCommand:
        case Qn::GetLogicalPositionPtzCommand:
        case Qn::GetPresetsPtzCommand:
        case Qn::GetToursPtzCommand:
        case Qn::GetActiveObjectPtzCommand:
        case Qn::GetHomeObjectPtzCommand:
        case Qn::GetAuxilaryTraitsPtzCommand:
        case Qn::GetDataPtzCommand:
        default:
            return true;
    }

    return true;
}

} // namespace

QMap<QString, QnPtzRestHandler::AsyncExecInfo> QnPtzRestHandler::m_workers;
QnMutex QnPtzRestHandler::m_asyncExecMutex;

void QnPtzRestHandler::cleanupOldSequence()
{
    QMap<QString, SequenceInfo>::iterator itr = m_sequencedRequests.begin();
    while (itr != m_sequencedRequests.end())
    {
        SequenceInfo& info = itr.value();
        if (info.m_timer.elapsed() > OLD_SEQUENCE_THRESHOLD)
            itr = m_sequencedRequests.erase(itr);
        else
            ++itr;
    }
}

bool QnPtzRestHandler::checkSequence(const QString& id, int sequence)
{
    QnMutexLocker lock(&m_sequenceMutex);
    cleanupOldSequence();
    if (id.isEmpty() || sequence == -1)
        return true; // do not check if empty

    if (m_sequencedRequests[id].sequence > sequence)
    {
        NX_VERBOSE(
            this,
            lit("Check sequence failed. expected sequence >= %1. got sequence %2")
            .arg(m_sequencedRequests[id].sequence).arg(sequence));
        return false;
    }

    m_sequencedRequests[id] = SequenceInfo(sequence);
    return true;
}

void QnPtzRestHandler::asyncExecutor(const QString& sequence, AsyncFunc function)
{
    NX_VERBOSE(kLogTag, lm("Before execute PTZ command sync. Sequence %1").arg(sequence));
    function();
    NX_VERBOSE(kLogTag, lm("After execute PTZ command sync. Sequence %1").arg(sequence));

    m_asyncExecMutex.lock();

    while (AsyncFunc nextFunction = m_workers[sequence].nextCommand)
    {
        NX_VERBOSE(kLogTag, lm("Before execute postponed PTZ command sync. Sequence %1").arg(sequence));
        m_workers[sequence].nextCommand = AsyncFunc();
        m_asyncExecMutex.unlock();
        nextFunction();
        NX_VERBOSE(kLogTag, lm("After execute postponed PTZ command sync. Sequence %1").arg(sequence));
        m_asyncExecMutex.lock();
    }

    m_workers.remove(sequence);
    m_asyncExecMutex.unlock();
}

int QnPtzRestHandler::execCommandAsync(const QString& sequence, AsyncFunc function)
{
    QnMutexLocker lock(&m_asyncExecMutex);

    if (m_workers[sequence].inProgress)
    {
        NX_VERBOSE(kLogTag,
            lm("Postpone executing async PTZ command because of current worker. Sequence %1").arg(sequence));
        m_workers[sequence].nextCommand = function;
    }
    else
    {
        m_workers[sequence].inProgress = true;
        NX_VERBOSE(kLogTag, lm("Start executing async PTZ command. Sequence %1").arg(sequence));
        QtConcurrent::run(
            qnPtzPool->commandThreadPool(),
            std::bind(&QnPtzRestHandler::asyncExecutor, sequence, function));
    }
    return CODE_OK;
}

QStringList QnPtzRestHandler::cameraIdUrlParams() const
{
    return kCameraIdParams;
}

int QnPtzRestHandler::executePost(
    const QString& path,
    const QnRequestParams& params,
    const QByteArray& body,
    QnJsonRestResult& result,
    const QnRestConnectionProcessor* processor)
{
    NX_LOG(lit("QnPtzRestHandler: received request %1 %2").arg(path).arg(toString(params)), cl_logDEBUG1);

    QString sequenceId;
    int sequenceNumber = -1;
    Qn::PtzCommand command;

    if (!requireParameter(params, lit("command"), result, &command) ||
        !requireParameter(params, lit("sequenceId"), result, &sequenceId, true) ||
        !requireParameter(params, lit("sequenceNumber"), result, &sequenceNumber, true))
    {
        return CODE_INVALID_PARAMETER;
    }

    QString hash = QString(lit("%1-%2"))
        .arg(params.value(kDeprecatedResourceIdParam)).arg(params.value("sequenceId"));

    QString notFoundCameraId = QString::null;
    QnSecurityCamResourcePtr camera = nx::camera_id_helper::findCameraByFlexibleIds(
        processor->owner()->resourcePool(), &notFoundCameraId, params, kCameraIdParams);
    if (!camera)
    {
        QString errStr;
        if (notFoundCameraId.isNull())
            errStr = lit("Missing 'cameraId' param.");
        else
            errStr = lit("Requested camera %1 not found.").arg(notFoundCameraId);
        result.setError(QnJsonRestResult::InvalidParameter, errStr);
        return CODE_INVALID_PARAMETER;
    }
    const QString cameraId = camera->getId().toString();

    if (camera->getStatus() == Qn::Offline || camera->getStatus() == Qn::Unauthorized)
    {
        result.setError(QnJsonRestResult::InvalidParameter,
            lit("Camera resource '%1' is not ready yet.").arg(cameraId));
        return CODE_INVALID_PARAMETER;
    }

    QnPtzControllerPtr controller = qnPtzPool->controller(camera);
    if (!controller)
    {
        result.setError(QnJsonRestResult::InvalidParameter,
            lit("PTZ is not supported by camera '%1'.").arg(cameraId));
        return CODE_INVALID_PARAMETER;
    }

    if (!checkSequence(sequenceId, sequenceNumber))
        return CODE_OK;

    if (!checkUserAccess(processor->accessRights(), camera, command))
        return nx::network::http::StatusCode::forbidden;

    switch (command)
    {
        case Qn::ContinuousMovePtzCommand:
            NX_VERBOSE(this, lm("Before execute ContinuousMovePtzCommand. %1").arg(params));
            return execCommandAsync(
                hash,
                [this, controller, params, result]() mutable
                {
                    return executeContinuousMove(controller, params, result);
                });

        case Qn::ContinuousFocusPtzCommand:
            NX_VERBOSE(this, lm("Before execute ContinuousFocusPtzCommand. %1").arg(params));
            return execCommandAsync(
                hash,
                [this, controller, params, result]() mutable
                {
                    return executeContinuousFocus(controller, params, result);
                });

        case Qn::AbsoluteDeviceMovePtzCommand:
        case Qn::AbsoluteLogicalMovePtzCommand:
            return executeAbsoluteMove(controller, params, result);
        case Qn::ViewportMovePtzCommand:
            return executeViewportMove(controller, params, result);
        case Qn::RelativeMovePtzCommand:
            return executeRelativeMove(controller, params, result);
        case Qn::RelativeFocusPtzCommand:
            return executeRelativeFocus(controller, params, result);
        case Qn::GetDevicePositionPtzCommand:
        case Qn::GetLogicalPositionPtzCommand:
            return executeGetPosition(controller, params, result);
        case Qn::CreatePresetPtzCommand:
            return executeCreatePreset(controller, params, result);
        case Qn::UpdatePresetPtzCommand:
            return executeUpdatePreset(controller, params, result);
        case Qn::RemovePresetPtzCommand:
            return executeRemovePreset(controller, params, result);
        case Qn::ActivatePresetPtzCommand:
            return executeActivatePreset(controller, params, result);
        case Qn::GetPresetsPtzCommand:
            return executeGetPresets(controller, params, result);
        case Qn::CreateTourPtzCommand:
            return executeCreateTour(controller, params, body, result);
        case Qn::RemoveTourPtzCommand:
            return executeRemoveTour(controller, params, result);
        case Qn::ActivateTourPtzCommand:
            return executeActivateTour(controller, params, result);
        case Qn::GetToursPtzCommand:
            return executeGetTours(controller, params, result);
        case Qn::GetActiveObjectPtzCommand:
            return executeGetActiveObject(controller, params, result);
        case Qn::UpdateHomeObjectPtzCommand:
            return executeUpdateHomeObject(controller, params, result);
        case Qn::GetHomeObjectPtzCommand:
            return executeGetHomeObject(controller, params, result);
        case Qn::GetAuxilaryTraitsPtzCommand:
            return executeGetAuxilaryTraits(controller, params, result);
        case Qn::RunAuxilaryCommandPtzCommand:
            return executeRunAuxilaryCommand(controller, params, result);
        case Qn::GetDataPtzCommand:
            return executeGetData(controller, params, result);
        default:
            return CODE_INVALID_PARAMETER;
    }
}

int QnPtzRestHandler::executeContinuousMove(
    const QnPtzControllerPtr& controller,
    const QnRequestParams& params,
    QnJsonRestResult& result)
{
    NX_VERBOSE(this, lit("Start execute ContinuousMove. params=%1").arg(toString(params)));

    qreal xSpeed, ySpeed, zSpeed;
    nx::core::ptz::Vector speedVector;
    nx::core::ptz::Options options;

    bool success =
        requireOneOfParameters(
            params,
            {lit("panSpeed"), lit("xSpeed")},
            result,
            &speedVector.pan)

        && requireOneOfParameters(
            params,
            {lit("tiltSpeed"), lit("ySpeed")},
            result,
            &speedVector.tilt)

        && requireOneOfParameters(
            params,
            {lit("zoomSpeed"), lit("zSpeed")},
            result,
            &speedVector.zoom)

        && requireParameter(params, lit("rotationSpeed"), result, &speedVector.rotation, true)
        && requireParameter(params, lit("type"), result, &options.type, true);


    if (!success)
    {
        NX_VERBOSE(this, lit("Finish execute ContinuousMove because of invalid params."));
        return CODE_INVALID_PARAMETER;
    }

    if (!controller->continuousMove(speedVector, options))
    {
        NX_VERBOSE(this, lit("Finish execute ContinuousMove: FAILED"));
        return CODE_INTERNAL_ERROR;
    }

    NX_VERBOSE(this, lit("Finish execute ContinuousMove: SUCCESS"));
    return CODE_OK;
}

int QnPtzRestHandler::executeContinuousFocus(
    const QnPtzControllerPtr& controller,
    const QnRequestParams& params,
    QnJsonRestResult& result)
{
    qreal speed;
    nx::core::ptz::Options options;

    if (!requireParameter(params, lit("speed"), result, &speed)
        || !requireParameter(params, lit("type"), result, &options.type, /*optional*/ true))
    {
        return CODE_INVALID_PARAMETER;
    }

    if (!controller->continuousFocus(speed, options))
        return CODE_INTERNAL_ERROR;

    return CODE_OK;
}

int QnPtzRestHandler::executeAbsoluteMove(const QnPtzControllerPtr &controller, const QnRequestParams &params, QnJsonRestResult &result)
{
    Qn::PtzCommand command;
    qreal speed;
    nx::core::ptz::Vector position;
    nx::core::ptz::Options options;

    bool success = requireParameter(params, lit("command"), result, &command)
        && requireOneOfParameters(params, { lit("pan"), lit("xPos") }, result, &position.pan)
        && requireOneOfParameters(params, { lit("tilt"), lit("yPos") }, result, &position.tilt)
        && requireOneOfParameters(params, { lit("zoom"), lit("zPos") }, result, &position.zoom)
        && requireParameter(params, lit("rotation"), result, &position.rotation, true)
        && requireParameter(params, lit("speed"), result, &speed)
        && requireParameter(params, lit("type"), result, &options.type, true);

    if (!success)
        return CODE_INVALID_PARAMETER;

    success = controller->absoluteMove(
        command == Qn::AbsoluteDeviceMovePtzCommand
            ? Qn::DevicePtzCoordinateSpace
            : Qn::LogicalPtzCoordinateSpace,
        position,
        speed,
        options);

    if (!success)
        return CODE_INTERNAL_ERROR;

    return CODE_OK;
}

int QnPtzRestHandler::executeViewportMove(const QnPtzControllerPtr &controller, const QnRequestParams &params, QnJsonRestResult &result)
{
    qreal viewportTop, viewportLeft, viewportBottom, viewportRight, aspectRatio, speed;
    nx::core::ptz::Options options;
    if (
        !requireParameter(params, lit("viewportTop"), result, &viewportTop) ||
        !requireParameter(params, lit("viewportLeft"), result, &viewportLeft) ||
        !requireParameter(params, lit("viewportBottom"), result, &viewportBottom) ||
        !requireParameter(params, lit("viewportRight"), result, &viewportRight) ||
        !requireParameter(params, lit("aspectRatio"), result, &aspectRatio) ||
        !requireParameter(params, lit("speed"), result, &speed) ||
        !requireParameter(params, lit("type"), result, &options.type, true)
        )
    {
        return CODE_INVALID_PARAMETER;
    }

    QRectF viewport(QPointF(viewportLeft, viewportTop), QPointF(viewportRight, viewportBottom));
    if (!controller->viewportMove(aspectRatio, viewport, speed, options))
        return CODE_INTERNAL_ERROR;

    return CODE_OK;
}

int QnPtzRestHandler::executeRelativeMove(
    const QnPtzControllerPtr& controller,
    const QnRequestParams& params,
    QnJsonRestResult& result)
{
    nx::core::ptz::Vector vector;
    nx::core::ptz::Options options;

    const bool success =
        !requireParameter(params, lit("pan"), result, &vector.pan, /*optional*/ true)
        || !requireParameter(params, lit("tilt"), result, &vector.tilt, /*optional*/ true)
        || !requireParameter(params, lit("rotate"), result, &vector.tilt, /*optional*/ true)
        || !requireParameter(params, lit("zoom"), result, &vector.tilt, /*optional*/ true)
        || !requireParameter(params, lit("type"), result, &options.type, /*optional*/ true);

    if (!success)
        return CODE_INVALID_PARAMETER;

    if (vector.isNull())
        return CODE_OK;

    if (!controller->relativeMove(vector, options))
        return CODE_INTERNAL_ERROR;

    return CODE_OK;
}

int QnPtzRestHandler::executeRelativeFocus(
    const QnPtzControllerPtr& controller,
    const QnRequestParams& params,
    QnJsonRestResult& result)
{
    qreal focus;
    nx::core::ptz::Options options;

    const bool success =
        !requireParameter(params, lit("focus"), result, &focus, /*optional*/ true)
        || !requireParameter(params, lit("type"), result, &options.type, /*optional*/ true);

    if (!success)
        return CODE_INVALID_PARAMETER;

    if (qFuzzyIsNull(focus))
        return CODE_OK;

    if (!controller->relativeFocus(focus, options))
        return CODE_INTERNAL_ERROR;

    return CODE_OK;
}

int QnPtzRestHandler::executeGetPosition(const QnPtzControllerPtr &controller, const QnRequestParams &params, QnJsonRestResult &result)
{
    Qn::PtzCommand command;
    nx::core::ptz::Options options;
    if (!requireParameter(params, lit("command"), result, &command)
        || !requireParameter(params, lit("type"), result, &options.type, true))
    {
        return CODE_INVALID_PARAMETER;
    }

    nx::core::ptz::Vector position;
    if (!controller->getPosition(
        command == Qn::GetDevicePositionPtzCommand
            ? Qn::DevicePtzCoordinateSpace
            : Qn::LogicalPtzCoordinateSpace,
        &position,
        options))
    {
        return CODE_INTERNAL_ERROR;
    }

    result.setReply(position);
    return CODE_OK;
}

int QnPtzRestHandler::executeCreatePreset(const QnPtzControllerPtr &controller, const QnRequestParams &params, QnJsonRestResult &result)
{
    QString presetId, presetName;

    if (!requireParameter(params, lit("presetId"), result, &presetId)
        || !requireParameter(params, lit("presetName"), result, &presetName))
    {
        return CODE_INVALID_PARAMETER;
    }

    QnPtzPreset preset(presetId, presetName);
    if (!controller->createPreset(preset))
        return CODE_INTERNAL_ERROR;

    return CODE_OK;
}

int QnPtzRestHandler::executeUpdatePreset(const QnPtzControllerPtr &controller, const QnRequestParams &params, QnJsonRestResult &result)
{
    QString presetId, presetName;

    if (!requireParameter(params, lit("presetId"), result, &presetId)
        || !requireParameter(params, lit("presetName"), result, &presetName))
    {
        return CODE_INVALID_PARAMETER;
    }

    QnPtzPreset preset(presetId, presetName);
    if (!controller->updatePreset(preset))
        return CODE_INTERNAL_ERROR;

    return CODE_OK;
}

int QnPtzRestHandler::executeRemovePreset(const QnPtzControllerPtr &controller, const QnRequestParams &params, QnJsonRestResult &result)
{
    QString presetId;

    if (!requireParameter(params, lit("presetId"), result, &presetId))
        return CODE_INVALID_PARAMETER;

    if (!controller->removePreset(presetId))
        return CODE_INTERNAL_ERROR;

    return CODE_OK;
}

int QnPtzRestHandler::executeActivatePreset(const QnPtzControllerPtr &controller, const QnRequestParams &params, QnJsonRestResult &result)
{
    qreal speed;
    QString presetId;

    if (!requireParameter(params, lit("presetId"), result, &presetId)
        || !requireParameter(params, lit("speed"), result, &speed))
    {
        return CODE_INVALID_PARAMETER;
    }

    if (!controller->activatePreset(presetId, speed))
        return CODE_INTERNAL_ERROR;

    return CODE_OK;
}

int QnPtzRestHandler::executeGetPresets(
    const QnPtzControllerPtr& controller,
    const QnRequestParams& params,
    QnJsonRestResult& result)
{
    QnPtzPresetList presets;

    if (!controller->getPresets(&presets))
        return CODE_INTERNAL_ERROR;

    result.setReply(presets);
    return CODE_OK;
}

int QnPtzRestHandler::executeCreateTour(
    const QnPtzControllerPtr& controller,
    const QnRequestParams& params,
    const QByteArray& body,
    QnJsonRestResult& result)
{
    QnPtzTour tour;

    if (!QJson::deserialize(body, &tour))
        return CODE_INVALID_PARAMETER;

    // TODO: #Elric use result.

    if (!controller->createTour(tour))
        return CODE_INTERNAL_ERROR;

    return CODE_OK;
}

int QnPtzRestHandler::executeRemoveTour(
    const QnPtzControllerPtr& controller,
    const QnRequestParams& params,
    QnJsonRestResult& result)
{
    QString tourId;

    if (!requireParameter(params, lit("tourId"), result, &tourId))
        return CODE_INVALID_PARAMETER;

    if (!controller->removeTour(tourId))
        return CODE_INTERNAL_ERROR;

    return CODE_OK;
}

int QnPtzRestHandler::executeActivateTour(
    const QnPtzControllerPtr& controller,
    const QnRequestParams& params,
    QnJsonRestResult& result)
{
    QString tourId;

    if (!requireParameter(params, lit("tourId"), result, &tourId))
        return CODE_INVALID_PARAMETER;

    if (!controller->activateTour(tourId))
        return CODE_INTERNAL_ERROR;

    return CODE_OK;
}

int QnPtzRestHandler::executeGetTours(
    const QnPtzControllerPtr& controller,
    const QnRequestParams& params,
    QnJsonRestResult& result)
{
    QnPtzTourList tours;

    if (!controller->getTours(&tours))
        return CODE_INTERNAL_ERROR;

    result.setReply(tours);
    return CODE_OK;
}

int QnPtzRestHandler::executeGetActiveObject(
    const QnPtzControllerPtr& controller,
    const QnRequestParams& params,
    QnJsonRestResult& result)
{
    QnPtzObject activeObject;

    if (!controller->getActiveObject(&activeObject))
        return CODE_INTERNAL_ERROR;

    result.setReply(activeObject);
    return CODE_OK;
}

int QnPtzRestHandler::executeUpdateHomeObject(
    const QnPtzControllerPtr& controller,
    const QnRequestParams& params,
    QnJsonRestResult& result)
{
    Qn::PtzObjectType objectType;
    QString objectId;

    if (!requireParameter(params, lit("objectType"), result, &objectType)
        || !requireParameter(params, lit("objectId"), result, &objectId))
    {
        return CODE_INVALID_PARAMETER;
    }

    if (!controller->updateHomeObject(QnPtzObject(objectType, objectId)))
        return CODE_INTERNAL_ERROR;

    return CODE_OK;
}

int QnPtzRestHandler::executeGetHomeObject(
    const QnPtzControllerPtr& controller,
    const QnRequestParams& params,
    QnJsonRestResult& result)
{
    QnPtzObject homeObject;

    if (!controller->getHomeObject(&homeObject))
        return CODE_INTERNAL_ERROR;

    result.setReply(homeObject);
    return CODE_OK;
}

<<<<<<< HEAD
int QnPtzRestHandler::executeGetAuxilaryTraits(const QnPtzControllerPtr& controller,
    const QnRequestParams& /*params*/, QnJsonRestResult& result)
=======
int QnPtzRestHandler::executeGetAuxilaryTraits(
    const QnPtzControllerPtr& controller,
    const QnRequestParams& params,
    QnJsonRestResult& result)
>>>>>>> 7141e125
{
    QnPtzAuxilaryTraitList traits;
    nx::core::ptz::Options options;

    requireParameter(params, lit("type"), result, &options.type, /*optional*/ true);

    if (!controller->getAuxilaryTraits(&traits, options))
        return CODE_INTERNAL_ERROR;

    result.setReply(traits);
    return CODE_OK;
}

int QnPtzRestHandler::executeRunAuxilaryCommand(
    const QnPtzControllerPtr& controller,
    const QnRequestParams& params,
    QnJsonRestResult& result)
{
    QnPtzAuxilaryTrait trait;
    QString data;
    nx::core::ptz::Options options;

    requireParameter(params, lit("type"), result, &options.type, /*optional*/ true);

    if (
        !requireParameter(params, lit("trait"), result, &trait) ||
        !requireParameter(params, lit("data"), result, &data)
        )
    {
        return CODE_INVALID_PARAMETER;
    }

    if (!controller->runAuxilaryCommand(trait, data, options))
        return CODE_INTERNAL_ERROR;

    return CODE_OK;
}

int QnPtzRestHandler::executeGetData(
    const QnPtzControllerPtr& controller,\
    const QnRequestParams& params,
    QnJsonRestResult& result)
{
    Qn::PtzDataFields query;
    nx::core::ptz::Options options;

    requireParameter(params, lit("type"), result, &options.type, /*optional*/ true);

    if (!requireParameter(params, lit("query"), result, &query))
        return CODE_INVALID_PARAMETER;

    QnPtzData data;
    if (!controller->getData(query, &data, options))
        return CODE_INTERNAL_ERROR;

    result.setReply(data);
    return CODE_OK;
}<|MERGE_RESOLUTION|>--- conflicted
+++ resolved
@@ -698,15 +698,10 @@
     return CODE_OK;
 }
 
-<<<<<<< HEAD
-int QnPtzRestHandler::executeGetAuxilaryTraits(const QnPtzControllerPtr& controller,
-    const QnRequestParams& /*params*/, QnJsonRestResult& result)
-=======
 int QnPtzRestHandler::executeGetAuxilaryTraits(
     const QnPtzControllerPtr& controller,
     const QnRequestParams& params,
     QnJsonRestResult& result)
->>>>>>> 7141e125
 {
     QnPtzAuxilaryTraitList traits;
     nx::core::ptz::Options options;
