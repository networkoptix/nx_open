#include "camera_settings_rest_handler.h"

#include <algorithm>

#include <core/resource_management/resource_pool.h>
#include <core/resource/resource.h>
#include <core/resource/security_cam_resource.h>
#include <core/resource/camera_advanced_param.h>
#include <core/resource_access/resource_access_manager.h>

#include <nx/utils/log/log.h>
#include <nx/network/http/http_types.h>
#include <nx/fusion/model_functions.h>
#include <network/tcp_connection_priv.h>
#include <rest/server/rest_connection_processor.h>

#include <utils/xml/camera_advanced_param_reader.h>
#include <nx/network/http/custom_headers.h>
#include <api/helpers/camera_id_helper.h>

namespace {

static const QString kCameraIdParam = lit("cameraId");
static const QString kDeprecatedResIdParam = lit("res_id");

/** Max time (milliseconds) to wait for async operation completion. */
static const qint64 kMaxWaitTimeoutMs = 15000;

} // namespace

struct AwaitedParameters
{
    QnResourcePtr resource;
    QSet<QString> requested;
    QnCameraAdvancedParamValueList result;
};

QnCameraSettingsRestHandler::QnCameraSettingsRestHandler():
    base_type(),
    m_paramsReader(new QnCachingCameraAdvancedParamsReader())
{
}

QnCameraSettingsRestHandler::~QnCameraSettingsRestHandler()
{
}

int QnCameraSettingsRestHandler::executeGet(
    const QString& path, const QnRequestParams& params, QnJsonRestResult& result,
    const QnRestConnectionProcessor* owner)
{
    NX_LOG(this, lm("Received request %1").arg(path), cl_logDEBUG1);

    QString notFoundCameraId = QString::null;
    auto camera = nx::camera_id_helper::findCameraByFlexibleIds(
        owner->resourcePool(),
        &notFoundCameraId,
        params,
        {kCameraIdParam, kDeprecatedResIdParam});
    if (!camera)
    {
        NX_LOG(this, lm("Camera not found"), cl_logWARNING);
        if (notFoundCameraId.isNull())
            return CODE_BAD_REQUEST;
        else
            return CODE_NOT_FOUND;
    }

    if (!owner->resourceAccessManager()->hasPermission(
        owner->accessRights(),
        camera,
        Qn::Permission::ReadPermission))
    {
<<<<<<< HEAD
        return nx::network::http::StatusCode::forbidden;
=======
        NX_LOG(this, lm("No Permissions to execute request %1").arg(path), cl_logWARNING);
        return nx_http::StatusCode::forbidden;
>>>>>>> 4aebb005
    }

    // Clean params that are not keys.
    QnRequestParams locParams = params;
    locParams.remove(Qn::SERVER_GUID_HEADER_NAME);
    locParams.remove(kCameraIdParam);
    locParams.remove(kDeprecatedResIdParam);

    // Filter allowed parameters.
    QnCameraAdvancedParams cameraParameters = m_paramsReader->params(camera);
    auto allowedParams = cameraParameters.allParameterIds();

    for (auto iter = locParams.begin(); iter != locParams.end();)
    {
        if (allowedParams.contains(iter.key()))
            ++iter;
        else
            iter = locParams.erase(iter);
    }

    // TODO: It would be nice to fill reasonPhrase too.
    if (locParams.empty())
    {
        NX_LOG(this, lm("No valid param names in request %1").arg(path), cl_logWARNING);
        return CODE_BAD_REQUEST;
    }

    Operation operation;
    QString action = extractAction(path);
    if (action == "getCameraParam")
    {
        if (cameraParameters.packet_mode)
            operation = Operation::GetParamsBatch;
        else
            operation = Operation::GetParam;
    }
    else if (action == "setCameraParam")
    {
        if (cameraParameters.packet_mode)
            operation = Operation::SetParamsBatch;
        else
            operation = Operation::SetParam;
    }
    else
    {
        NX_LOG(this, lm("Unknown command %1 in request %2. Ignoring...")
            .arg(action).arg(path), cl_logWARNING);
        return CODE_NOT_FOUND;
    }

    AwaitedParameters awaitedParams;

    awaitedParams.resource = camera;

    connectToResource(camera, operation);

    QnCameraAdvancedParamValueList values;
    for (auto iter = locParams.cbegin(); iter != locParams.cend(); ++iter)
    {
        QnCameraAdvancedParamValue param(iter.key(), iter.value());
        values << param;
        awaitedParams.requested << param.id;
    }
    processOperation(camera, operation, values);

    {
        QnMutexLocker lk(&m_mutex);
        std::set<AwaitedParameters*>::iterator awaitedParamsIter =
            m_awaitedParamsSets.insert(&awaitedParams).first;
        QElapsedTimer asyncOpCompletionTimer;
        asyncOpCompletionTimer.start();
        for (;;)
        {
            const qint64 curClock = asyncOpCompletionTimer.elapsed();

            // Out of time, returning what we have.
            if (curClock >= (int) kMaxWaitTimeoutMs)
                break;

            m_cond.wait(&m_mutex, kMaxWaitTimeoutMs - curClock);

            // Received all parameters.
            if (awaitedParams.requested.empty())
                break;
        }
        m_awaitedParamsSets.erase(awaitedParamsIter);
    }

    disconnectFromResource(camera, operation);

    // Serializing answer.
    QnCameraAdvancedParamValueList reply = awaitedParams.result;
    result.setReply(reply);

    NX_LOG(this, lm("Request %1 processed successfully for camera %2")
        .arg(path).arg(camera->getId().toString()),
        cl_logDEBUG1);
    return CODE_OK;
}

void QnCameraSettingsRestHandler::connectToResource(
    const QnResourcePtr& resource, Operation operation)
{
    switch (operation)
    {
        case Operation::GetParam:
            connect(resource, &QnResource::asyncParamGetDone,
                this, &QnCameraSettingsRestHandler::asyncParamGetComplete, Qt::DirectConnection);
            break;
        case Operation::GetParamsBatch:
            connect(resource, &QnResource::asyncParamsGetDone,
                this, &QnCameraSettingsRestHandler::asyncParamsGetComplete, Qt::DirectConnection);
            break;
        case Operation::SetParam:
            connect(resource, &QnResource::asyncParamSetDone,
                this, &QnCameraSettingsRestHandler::asyncParamSetComplete, Qt::DirectConnection);
            break;
        case Operation::SetParamsBatch:
            connect(resource, &QnResource::asyncParamsSetDone,
                this, &QnCameraSettingsRestHandler::asyncParamsSetComplete, Qt::DirectConnection);
            break;
    }
}

void QnCameraSettingsRestHandler::disconnectFromResource(
    const QnResourcePtr& resource, Operation operation)
{
    switch (operation)
    {
        case Operation::GetParam:
            disconnect(resource, &QnResource::asyncParamGetDone,
                this, &QnCameraSettingsRestHandler::asyncParamGetComplete);
            break;
        case Operation::GetParamsBatch:
            disconnect(resource, &QnResource::asyncParamsGetDone,
                this, &QnCameraSettingsRestHandler::asyncParamsGetComplete);
            break;
        case Operation::SetParam:
            disconnect(resource, &QnResource::asyncParamSetDone,
                this, &QnCameraSettingsRestHandler::asyncParamSetComplete);
            break;
        case Operation::SetParamsBatch:
            disconnect(resource, &QnResource::asyncParamsSetDone,
                this, &QnCameraSettingsRestHandler::asyncParamsSetComplete);
            break;
    }
}

void QnCameraSettingsRestHandler::processOperation(
    const QnResourcePtr& resource,
    Operation operation,
    const QnCameraAdvancedParamValueList& values)
{
    switch (operation)
    {
        case Operation::GetParam:
            for (const QnCameraAdvancedParamValue value: values)
                resource->getParamPhysicalAsync(value.id);
            break;
        case Operation::GetParamsBatch:
        {
            QSet<QString> ids;
            for (const QnCameraAdvancedParamValue value: values)
                ids.insert(value.id);
            resource->getParamsPhysicalAsync(ids);
            break;
        }
        case Operation::SetParam:
            for (const QnCameraAdvancedParamValue value: values)
                resource->setParamPhysicalAsync(value.id, value.value);
            break;
        case Operation::SetParamsBatch:
            resource->setParamsPhysicalAsync(values);
            break;
    }
}

void QnCameraSettingsRestHandler::asyncParamGetComplete(
    const QnResourcePtr& resource, const QString& id, const QString& value, bool success)
{
    QnMutexLocker lk(&m_mutex);

    NX_LOG(lit("QnCameraSettingsHandler::asyncParamGetComplete. paramName %1, paramValue %2")
        .arg(id).arg(value), cl_logDEBUG1);
    for (std::set<AwaitedParameters*>::const_iterator it =
        m_awaitedParamsSets.begin();
        it != m_awaitedParamsSets.end();
        ++it)
    {
        auto awaitedParams = *it;
        if (!awaitedParams || awaitedParams->resource != resource)
            continue;

        if (!awaitedParams->requested.contains(id))
            continue;

        if (success)
            awaitedParams->result << QnCameraAdvancedParamValue(id, value);

        awaitedParams->requested.remove(id);
    }

    m_cond.wakeAll();
}

void QnCameraSettingsRestHandler::asyncParamSetComplete(
    const QnResourcePtr& resource, const QString& id, const QString& value, bool success)
{
    // Processing is identical to the previous method.
    asyncParamGetComplete(resource, id, value, success);
}

void QnCameraSettingsRestHandler::asyncParamsGetComplete(
    const QnResourcePtr& resource, const QnCameraAdvancedParamValueList& values)
{
    QnMutexLocker lk(&m_mutex);

    for (std::set<AwaitedParameters*>::const_iterator
        it = m_awaitedParamsSets.begin();
        it != m_awaitedParamsSets.end();
        ++it)
    {
        auto awaitedParams = *it;
        if (!awaitedParams || awaitedParams->resource != resource)
            continue;

        for (const QnCameraAdvancedParamValue& value: values)
        {
            if (!awaitedParams->requested.contains(value.id))
                continue;
            awaitedParams->result << value;
        }
        awaitedParams->requested.clear();
    }
    m_cond.wakeAll();
}

void QnCameraSettingsRestHandler::asyncParamsSetComplete(
    const QnResourcePtr& resource, const QnCameraAdvancedParamValueList& values)
{
    // Processing is identical to the previous method.
    asyncParamsGetComplete(resource, values);
}<|MERGE_RESOLUTION|>--- conflicted
+++ resolved
@@ -71,12 +71,8 @@
         camera,
         Qn::Permission::ReadPermission))
     {
-<<<<<<< HEAD
+        NX_LOG(this, lm("No Permissions to execute request %1").arg(path), cl_logWARNING);
         return nx::network::http::StatusCode::forbidden;
-=======
-        NX_LOG(this, lm("No Permissions to execute request %1").arg(path), cl_logWARNING);
-        return nx_http::StatusCode::forbidden;
->>>>>>> 4aebb005
     }
 
     // Clean params that are not keys.
