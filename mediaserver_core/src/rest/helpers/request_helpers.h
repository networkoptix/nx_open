--- conflicted
+++ resolved
@@ -48,12 +48,6 @@
     const auto downloadRequest = [requestCompletionFunc]
         (const QUrl &url, const nx_http::HttpHeaders &headers, Context *context)
     {
-<<<<<<< HEAD
-        nx_http::downloadFileAsync(
-                    url, requestCompletionFunc, headers, nx_http::AsyncHttpClient::authDigestWithPasswordHash);
-        context->incRequestsCount();
-    });
-=======
         context->executeGuarded([url, requestCompletionFunc, headers, context]()
         {
             if (nx_http::downloadFileAsync(url, requestCompletionFunc, headers,
@@ -86,5 +80,4 @@
     };
 
     runMultiserverRequest(url, downloadRequest, server, context);
->>>>>>> 5e120f85
 }