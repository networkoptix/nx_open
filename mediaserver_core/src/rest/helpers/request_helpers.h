#pragma once

#include <network/router.h>
#include <http/custom_headers.h>
#include <nx/network/http/asynchttpclient.h>
#include <utils/common/systemerror.h>
#include <core/resource/resource_fwd.h>
#include <core/resource/media_server_resource.h>
#include <core/resource/user_resource.h>
#include <core/resource/media_server_resource.h>
#include <core/resource_management/resource_pool.h>

template<typename Context, typename RequestFunc>
void runMultiserverRequest(QUrl url
    , const RequestFunc &request
    , const QnMediaServerResourcePtr &server
    , Context *context)
{
    nx_http::HttpHeaders headers;
    headers.emplace(Qn::SERVER_GUID_HEADER_NAME, server->getId().toByteArray());
    const QnRoute route = QnRouter::instance()->routeTo(server->getId());
    if (route.reverseConnect)
    {
        static const auto kLocalHost = "127.0.0.1";

        // Proxy via himself to activate backward connection logic
        url.setHost(kLocalHost);
        url.setPort(context->ownerPort());
    }
    else if (!route.addr.isNull())
    {
        url.setHost(route.addr.address.toString());
        url.setPort(route.addr.port);
    }

    if (const QnUserResourcePtr admin = qnResPool->getAdministrator()) {
        url.setUserName(admin->getName());
        url.setPassword(QString::fromUtf8(admin->getDigest()));
    }

    request(url, headers, context);
}

template<typename Context, typename CompletionFunc>
void runMultiserverDownloadRequest(QUrl url
    , const QnMediaServerResourcePtr &server
    , const CompletionFunc &requestCompletionFunc
    , Context *context)
{
    const auto downloadRequest = [requestCompletionFunc]
        (const QUrl &url, const nx_http::HttpHeaders &headers, Context *context)
    {
        context->executeGuarded([url, requestCompletionFunc, headers, context]()
        {
            nx_http::downloadFileAsync(url, requestCompletionFunc, headers,
                                       nx_http::AsyncHttpClient::authDigestWithPasswordHash);
            context->incRequestsCount();
        });
    };

    runMultiserverRequest(url, downloadRequest, server, context);
}

template<typename Context, typename CompletionFunc>
void runMultiserverUploadRequest(QUrl url
    , const QByteArray &data
    , const QByteArray &contentType
    , const QString &user
    , const QString &password
    , const QnMediaServerResourcePtr &server
    , const CompletionFunc &completionFunc
    , Context *context)
{
    const auto downloadRequest = [completionFunc, data, contentType, user, password]
        (const QUrl &url, const nx_http::HttpHeaders &headers, Context *context)
    {
        context->executeGuarded([url, data, completionFunc, headers
            , contentType, context, user, password]()
        {
<<<<<<< HEAD
            nx_http::uploadDataAsync(url, data, contentType, headers, completionFunc);
            context->incRequestsCount();
=======
            if (nx_http::uploadDataAsync(url, data, contentType
                , user, password, headers, completionFunc))
            {
                context->incRequestsCount();
            }
>>>>>>> 23de0632
        });
    };

    runMultiserverRequest(url, downloadRequest, server, context);
}<|MERGE_RESOLUTION|>--- conflicted
+++ resolved
@@ -74,19 +74,10 @@
     const auto downloadRequest = [completionFunc, data, contentType, user, password]
         (const QUrl &url, const nx_http::HttpHeaders &headers, Context *context)
     {
-        context->executeGuarded([url, data, completionFunc, headers
-            , contentType, context, user, password]()
+        context->executeGuarded([url, data, completionFunc, headers, contentType, context]()
         {
-<<<<<<< HEAD
-            nx_http::uploadDataAsync(url, data, contentType, headers, completionFunc);
+            nx_http::uploadDataAsync(url, data, contentType, user, password, headers, completionFunc);
             context->incRequestsCount();
-=======
-            if (nx_http::uploadDataAsync(url, data, contentType
-                , user, password, headers, completionFunc))
-            {
-                context->incRequestsCount();
-            }
->>>>>>> 23de0632
         });
     };
 
