#include "chunks_request_helper.h"

#include <api/helpers/chunks_request_data.h>

#include <core/resource/camera_resource.h>

#include <motion/motion_helper.h>

#include <recorder/storage_manager.h>

#include <utils/serialization/json.h>
#include <utils/serialization/json_functions.h>

#include <vector>

QnTimePeriodList QnChunksRequestHelper::load(const QnChunksRequestData& request)
{
    // TODO: #akulikov #backup storages: Alter this for two storage managers kinds.
    QnTimePeriodList periods;
    switch (request.periodsType) {
    case Qn::MotionContent:
        {
            QList<QRegion> motionRegions = QJson::deserialized<QList<QRegion>>(request.filter.toUtf8());
            periods = QnMotionHelper::instance()->matchImage(motionRegions, request.resList, request.startTimeMs, request.endTimeMs, request.detailLevel);
        }
        break;
<<<<<<< HEAD
    case Qn::BookmarksContent:
        {
            QnCameraBookmarkTags tags;
            if (!request.filter.isEmpty()) {
                QnCameraBookmarkSearchFilter bookmarksFilter;
                bookmarksFilter.startTimeMs = request.startTimeMs;
                bookmarksFilter.endTimeMs = request.endTimeMs;
                //bookmarksFilter.minDurationMs = request.detailLevel;
                bookmarksFilter.text = request.filter;
                QnCameraBookmarkList bookmarks;
                
                for (const QnVirtualCameraResourcePtr& res: request.resList) {
                    if (qnNormalStorageMan->getBookmarks(res->getPhysicalId().toUtf8(), bookmarksFilter, bookmarks)) {
                        for (const QnCameraBookmark &bookmark: bookmarks)
                            periods.includeTimePeriod(QnTimePeriod(bookmark.startTimeMs, bookmark.durationMs));
                    }
                }
                
                for (const QnVirtualCameraResourcePtr& res: request.resList) {
                    if (qnBackupStorageMan->getBookmarks(res->getPhysicalId().toUtf8(), bookmarksFilter, bookmarks)) {
                        for (const QnCameraBookmark &bookmark: bookmarks)
                            periods.includeTimePeriod(QnTimePeriod(bookmark.startTimeMs, bookmark.durationMs));
                    }
                }
            } else {
                //TODO: #GDM #Bookmarks use tags to filter periods?
                QnStorageManager::getRecordedPeriods(
                    request.resList, 
                    request.startTimeMs, 
                    request.endTimeMs, 
                    request.detailLevel, 
                    request.keepSmallChunks,
                    QList<QnServer::ChunksCatalog>() 
                        << QnServer::BookmarksCatalog, request.limit
                ).simplified();
            }
            break;
        }
=======
>>>>>>> 67f312a1
    case Qn::RecordingContent:
    default:
        periods = QnStorageManager::getRecordedPeriods(request.resList, request.startTimeMs, request.endTimeMs, request.detailLevel, request.keepSmallChunks,
            QList<QnServer::ChunksCatalog>() << QnServer::LowQualityCatalog << QnServer::HiQualityCatalog, request.limit);
        break;
    }

    return periods;
}<|MERGE_RESOLUTION|>--- conflicted
+++ resolved
@@ -2,14 +2,14 @@
 
 #include <api/helpers/chunks_request_data.h>
 
+#include "recorder/storage_manager.h"
+#include "core/resource/camera_bookmark.h"
 #include <core/resource/camera_resource.h>
-
-#include <motion/motion_helper.h>
-
-#include <recorder/storage_manager.h>
-
+#include <core/resource/camera_bookmark.h>
+#include "motion/motion_helper.h"
 #include <utils/serialization/json.h>
 #include <utils/serialization/json_functions.h>
+#include "core/resource_management/resource_pool.h"
 
 #include <vector>
 
@@ -24,47 +24,6 @@
             periods = QnMotionHelper::instance()->matchImage(motionRegions, request.resList, request.startTimeMs, request.endTimeMs, request.detailLevel);
         }
         break;
-<<<<<<< HEAD
-    case Qn::BookmarksContent:
-        {
-            QnCameraBookmarkTags tags;
-            if (!request.filter.isEmpty()) {
-                QnCameraBookmarkSearchFilter bookmarksFilter;
-                bookmarksFilter.startTimeMs = request.startTimeMs;
-                bookmarksFilter.endTimeMs = request.endTimeMs;
-                //bookmarksFilter.minDurationMs = request.detailLevel;
-                bookmarksFilter.text = request.filter;
-                QnCameraBookmarkList bookmarks;
-                
-                for (const QnVirtualCameraResourcePtr& res: request.resList) {
-                    if (qnNormalStorageMan->getBookmarks(res->getPhysicalId().toUtf8(), bookmarksFilter, bookmarks)) {
-                        for (const QnCameraBookmark &bookmark: bookmarks)
-                            periods.includeTimePeriod(QnTimePeriod(bookmark.startTimeMs, bookmark.durationMs));
-                    }
-                }
-                
-                for (const QnVirtualCameraResourcePtr& res: request.resList) {
-                    if (qnBackupStorageMan->getBookmarks(res->getPhysicalId().toUtf8(), bookmarksFilter, bookmarks)) {
-                        for (const QnCameraBookmark &bookmark: bookmarks)
-                            periods.includeTimePeriod(QnTimePeriod(bookmark.startTimeMs, bookmark.durationMs));
-                    }
-                }
-            } else {
-                //TODO: #GDM #Bookmarks use tags to filter periods?
-                QnStorageManager::getRecordedPeriods(
-                    request.resList, 
-                    request.startTimeMs, 
-                    request.endTimeMs, 
-                    request.detailLevel, 
-                    request.keepSmallChunks,
-                    QList<QnServer::ChunksCatalog>() 
-                        << QnServer::BookmarksCatalog, request.limit
-                ).simplified();
-            }
-            break;
-        }
-=======
->>>>>>> 67f312a1
     case Qn::RecordingContent:
     default:
         periods = QnStorageManager::getRecordedPeriods(request.resList, request.startTimeMs, request.endTimeMs, request.detailLevel, request.keepSmallChunks,
