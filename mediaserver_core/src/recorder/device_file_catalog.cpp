#include "device_file_catalog.h"

#include <QtCore/QDir>
#include <QtCore/QElapsedTimer>

#include <core/resource/resource.h>
#include <core/resource/network_resource.h>
#include <core/resource/storage_resource.h>
#include <core/resource_management/resource_pool.h>

#include "storage_manager.h"
#include "utils/common/util.h"
#include <utils/fs/file.h>
#include <utils/common/log.h>
#include <utils/math/math.h>
#include "recorder/file_deletor.h"
#include "plugins/resource/avi/avi_archive_delegate.h"
#include "recording/stream_recorder.h"
#include "plugins/resource/avi/avi_resource.h"
#include "plugins/resource/archive/archive_stream_reader.h"
#include <QtCore/QDebug>
#include "recording_manager.h"
#include <media_server/serverutil.h>
#include <database/server_db.h>

#include "utils/common/synctime.h"

#include <recording/time_period.h>
#include <recording/time_period_list.h>

#include <boost/array.hpp>
#include "utils/common/concurrent.h"
#include "storage_db_pool.h"

QnMutex DeviceFileCatalog::m_rebuildMutex;
QSet<void*> DeviceFileCatalog::m_pauseList;

namespace {
<<<<<<< HEAD
    boost::array<QString, QnServer::ChunksCatalogCount> catalogPrefixes = {"low_quality", "hi_quality"};
=======
    boost::array<QString, QnServer::ChunksCatalogCount> catalogPrefixes = {"low_quality", "hi_quality", "bookmarks"};
>>>>>>> 858cafee

    QString toLocalStoragePath(const QnStorageResourcePtr &storage, const QString& absolutePath)
    {
        QString sUrl = storage->getUrl();
        return absolutePath.mid(sUrl.size());
    }
}

QString DeviceFileCatalog::prefixByCatalog(QnServer::ChunksCatalog catalog) {
    return catalogPrefixes[catalog];
}

QnServer::ChunksCatalog DeviceFileCatalog::catalogByPrefix(const QString &prefix) {
    for (int i = 0; i < QnServer::ChunksCatalogCount; ++i)
        if (catalogPrefixes[i] == prefix)
            return static_cast<QnServer::ChunksCatalog>(i);
    return QnServer::LowQualityCatalog; //default value
}

qint64 DeviceFileCatalog::Chunk::distanceToTime(qint64 timeMs) const
{
    if (timeMs >= startTimeMs) 
        return durationMs == -1 ? 0 : qMax(0ll, timeMs - (startTimeMs+durationMs));
    else
        return startTimeMs - timeMs;
}

qint64 DeviceFileCatalog::Chunk::endTimeMs() const
{
    if (durationMs == -1)
        return DATETIME_NOW;
    else
        return startTimeMs + durationMs;
}

bool DeviceFileCatalog::Chunk::containsTime(qint64 timeMs) const
{
    if (startTimeMs == -1)
        return false;
    else 
        return qBetween(startTimeMs, timeMs, endTimeMs());
}

void DeviceFileCatalog::TruncableChunk::truncate(qint64 timeMs)
{
    if (!isTruncated)
    {
        originalDuration = durationMs;
        isTruncated = true;
    }
    durationMs = qMax(0ll, timeMs - startTimeMs);
}

DeviceFileCatalog::DeviceFileCatalog(
    const QString           &cameraUniqueId, 
    QnServer::ChunksCatalog catalog, 
    QnServer::StoragePool   storagePool
) :
    m_mutex(QnMutex::Recursive),
    m_cameraUniqueId(cameraUniqueId),
    m_catalog(catalog),
    m_recordingChunkTime(-1),
    m_storagePool(storagePool),
    m_lastSyncTime(0)
{
}

QString getDirName(const QString& prefix, int currentParts[4], int i)
{
    QString result = prefix;
    for (int j = 0; j <= i; ++j)
        result += strPadLeft(QString::number(currentParts[j]), 2, '0') + QString('/');
    return result;
}

bool DeviceFileCatalog::csvMigrationCheckFile(const Chunk& chunk, QnStorageResourcePtr storage)
{
	QString prefix = rootFolder(storage, m_catalog); 

    QDateTime fileDate = QDateTime::fromMSecsSinceEpoch(chunk.startTimeMs);
    if (chunk.timeZone != -1)
        fileDate = fileDate.toUTC().addSecs(chunk.timeZone*60);

    int currentParts[4];
    currentParts[0] = fileDate.date().year();
    currentParts[1] = fileDate.date().month();
    currentParts[2] = fileDate.date().day();
    currentParts[3] = fileDate.time().hour();

    //bool sameDir = true;

    IOCacheMap::iterator itr = m_prevPartsMap->find(chunk.storageIndex);
    if (itr == m_prevPartsMap->end()) {
        itr = m_prevPartsMap->insert(chunk.storageIndex, IOCacheEntry());
    }
    CachedDirInfo& prevParts = itr.value().dirInfo;

    for (int i = 0; i < 4; ++i)
    {
        if (prevParts[i].first == currentParts[i])
        {
            // optimization. Check file existing without IO operation
            if (!prevParts[i].second)
                return false;
        }
        else 
        {
            //sameDir = false;
            // new folder. check it

            for (int j = i; j < 4; ++j) {
                prevParts[j].first = currentParts[j];
                prevParts[j].second = true;
            }
            for (int j = 3; j >= i && !storage->isDirExists(getDirName(prefix, currentParts, j)); --j)
                prevParts[j].second = false;

            break;
        }
    }
    if (!prevParts[3].second)
        return false;

    return true;

    /*
    // do not check files. just check dirs
    if (checkDirOnly)
        return true;

    if (!sameDir) {
        itr.value().entryList = storage->getFileList(getDirName(prefix, currentParts, 3));
    }
    QString fName = strPadLeft(QString::number(chunk.fileIndex), 3, '0') + QString(".mkv");

    bool found = false;
    for(const QFileInfo& info: itr.value().entryList)
    {
        if (info.fileName() == fName)
        {
            found = true;
            qint64 fileSize = info.size();
            if (fileSize < 1024) 
            {
                // file is absent or empty media file
                storage->removeFile(info.absoluteFilePath()); // // delete broken file
                return false; 
            }
            break;
        }
    }
    //m_prevFileNames[chunk.storageIndex] = fName;
    return found;
    */
}

qint64 DeviceFileCatalog::recreateFile(const QString& fileName, qint64 startTimeMs, const QnStorageResourcePtr &storage)
{
    NX_LOG(lit("recreate broken file %1").arg(fileName), cl_logWARNING);
    QnAviResourcePtr res(new QnAviResource(fileName));
    QnAviArchiveDelegate* avi = new QnAviArchiveDelegate();
    avi->setStorage(storage);
    if (!avi->open(res)) {
        delete avi;
        return 0;
    }
    QnArchiveStreamReader* reader = new QnArchiveStreamReader(res);
    reader->setArchiveDelegate(avi);
    QnStreamRecorder recorder(res);
    //recorder.setFileName(fileName + ".new");
    //recorder.setStorage(storage);
    recorder.addRecordingContext(
        fileName + ".new",
        storage
    );
    recorder.setStartOffset(startTimeMs*1000);

    QnAbstractMediaDataPtr packet;
    while( (packet = avi->getNextData()) )
    {
        packet->dataProvider = reader;
        recorder.processData(packet);
    }
    qint64 rez = recorder.duration()/1000;
    recorder.close();
    delete reader;

    //qint64 oldSize = storage->getFileSize(fileName);
    //qint64 newSize = storage->getFileSize(fileName + ".new.mkv");

    if (storage->removeFile(fileName)) {
        storage->renameFile(fileName+".new.mkv", fileName);
        //storage->addWritedSpace(newSize - oldSize);
    }
    return rez;
}

void DeviceFileCatalog::removeChunks(int storageIndex)
{
    replaceChunks(storageIndex, std::deque<Chunk>());
}

void DeviceFileCatalog::replaceChunks(int storageIndex, const std::deque<Chunk>& newCatalog)
{
    QnMutexLocker lock( &m_mutex );

    std::deque<Chunk> filteredData;
    filteredData.swap( m_chunks );
    const auto filteredDataEndIter = std::remove_if( filteredData.begin(), filteredData.end(),
        [storageIndex](const Chunk& chunk){ return chunk.storageIndex == storageIndex; } );
    m_chunks.resize( filteredDataEndIter - filteredData.begin() + newCatalog.size() );
    std::merge( filteredData.begin(), filteredDataEndIter, newCatalog.begin(), newCatalog.end(), m_chunks.begin() );
}

QSet<QDate> DeviceFileCatalog::recordedMonthList()
{
    QnMutexLocker lock( &m_mutex );

    QSet<QDate> rez;
    if (m_chunks.empty())
        return rez;

    std::deque<DeviceFileCatalog::Chunk>::iterator curItr = m_chunks.begin();
    QDate monthStart(1970, 1, 1);

    curItr = qLowerBound(curItr, m_chunks.end(), QDateTime(monthStart).toMSecsSinceEpoch());
    while (curItr != m_chunks.end())
    {
        monthStart = QDateTime::fromMSecsSinceEpoch(curItr->startTimeMs).date();
        monthStart = monthStart.addDays(1 - monthStart.day());
        rez << monthStart;
        monthStart = monthStart.addMonths(1);
        curItr = qLowerBound(curItr, m_chunks.end(), QDateTime(monthStart).toMSecsSinceEpoch());
    }
    return rez;
}

bool DeviceFileCatalog::addChunk(const Chunk& chunk)
{
    QnMutexLocker lk( &m_mutex );

    if (!m_chunks.empty() && chunk.startTimeMs > m_chunks[m_chunks.size()-1].startTimeMs) {
        m_chunks.push_back(chunk);
    }
    else {
        ChunkMap::iterator itr = qUpperBound(m_chunks.begin(), m_chunks.end(), chunk.startTimeMs);
        m_chunks.insert(itr, chunk);
    }
    if (m_chunks.size() > 1 && m_chunks[m_chunks.size()-1].startTimeMs == m_chunks[m_chunks.size()-2].endTimeMs() + 1)
    {
        // update catalog to fix bug from previous version
        m_chunks[m_chunks.size()-2].durationMs = m_chunks[m_chunks.size()-1].startTimeMs - m_chunks[m_chunks.size()-2].startTimeMs;
        return true;
    }
    return false;
}

void DeviceFileCatalog::addChunks(const std::deque<Chunk>& chunks)
{
    QnMutexLocker lk( &m_mutex );

    std::deque<Chunk> existChunks;
    existChunks.swap( m_chunks );
    m_chunks.resize(existChunks.size() + chunks.size());
    auto itr = std::set_union(existChunks.begin(), existChunks.end(), chunks.begin(), chunks.end(), m_chunks.begin());
    if (!m_chunks.empty())
        m_chunks.resize(itr - m_chunks.begin());
}

std::deque<DeviceFileCatalog::Chunk> DeviceFileCatalog::mergeChunks(const std::deque<Chunk>& chunk1, const std::deque<Chunk>& chunk2)
{
    std::deque<Chunk> result;
    result.resize(chunk1.size() + chunk2.size());
    std::merge(chunk1.begin(), chunk1.end(), chunk2.begin(), chunk2.end(), result.begin());
    return result;
}

int DeviceFileCatalog::detectTimeZone(qint64 startTimeMs, const QString& fileName)
{
    QDateTime datetime1 = QDateTime::fromMSecsSinceEpoch(startTimeMs).toUTC();
    datetime1 = datetime1.addMSecs(-(datetime1.time().minute()*60*1000ll + datetime1.time().second()*1000ll + datetime1.time().msec()));

    QStringList dateParts = fileName.split(getPathSeparator(fileName));
    if (dateParts.size() < 5)
        return currentTimeZone()/60;
    int hour = dateParts[dateParts.size()-2].toInt();
    int day = dateParts[dateParts.size()-3].toInt();
    int month = dateParts[dateParts.size()-4].toInt();
    int year = dateParts[dateParts.size()-5].toInt();

    QDateTime datetime2 = QDateTime(QDate(year, month, day), QTime(hour, 0, 0), Qt::UTC);
    int result = (datetime2.toMSecsSinceEpoch() - datetime1.toMSecsSinceEpoch()) / 1000 / 60;

    return result;
}

DeviceFileCatalog::Chunk DeviceFileCatalog::chunkFromFile(
    const QnStorageResourcePtr  &storage, 
    const QString               &fileName
)
{
    Chunk chunk;
<<<<<<< HEAD
    if (fileName.indexOf(lit(".txt")) != -1)
        return chunk;
=======
>>>>>>> 858cafee
    
    const QString localFileName = toLocalStoragePath(storage, fileName);

    if (QnFile::baseName(fileName).indexOf(lit("_")) == -1)
    {
        QnAviResourcePtr res(new QnAviResource(fileName));
        QnAviArchiveDelegate* avi = new QnAviArchiveDelegate();
        avi->setStorage(storage);
        avi->setFastStreamFind(true);
        if (avi->open(res) && avi->findStreams() && avi->endTime() != (qint64)AV_NOPTS_VALUE) 
        {
            qint64 startTimeMs = avi->startTime()/1000;
            qint64 endTimeMs = avi->endTime()/1000;
            QString baseName = QnFile::baseName(fileName);
            int fileIndex = baseName.length() <= 3 ? baseName.toInt() : Chunk::FILE_INDEX_NONE;

            if (startTimeMs < 1 || endTimeMs - startTimeMs < 1) {
                delete avi;
                return chunk;
            }
            chunk = Chunk(
                startTimeMs, 
                qnStorageDbPool->getStorageIndex(storage), 
                fileIndex, 
                endTimeMs - startTimeMs, 
                detectTimeZone(startTimeMs, localFileName)
            );
        }
        else {
            qWarning() << "Can't open media file" << fileName << "storage=" << storage->getUrl();
        }
        delete avi;    
        return chunk;
    }

    auto    nameParts   = QnFile::baseName(fileName).split(lit("_"));
    int64_t startTimeMs = nameParts[0].toLongLong();
    int64_t durationMs  = nameParts[1].toInt();
    int     fileIndex   = nameParts[0].length() <= 3 ? nameParts[0].toInt() : 
                                                       nameParts.size() == 2 ? Chunk::FILE_INDEX_WITH_DURATION : 
                                                                               Chunk::FILE_INDEX_NONE;
    if (startTimeMs < 1 || durationMs < 1)
        return chunk;

    chunk = Chunk(
        startTimeMs, 
        qnStorageDbPool->getStorageIndex(storage), 
        fileIndex, 
        durationMs, 
        detectTimeZone(startTimeMs, localFileName)
    );
    return chunk;
}

void DeviceFileCatalog::setLastSyncTime(int64_t time)
{
    QnMutexLocker lk(&m_mutex);
    m_lastSyncTime = time;
    qnServerDb->setLastBackupTime(
        m_storagePool,
        qnResPool->getResourceByUniqueId(m_cameraUniqueId)->getId(), 
        m_catalog,
        m_lastSyncTime
    );
}

<<<<<<< HEAD
int64_t DeviceFileCatalog::getLastSyncTime() const
{
    QnMutexLocker lk(&m_mutex);
    if (m_lastSyncTime == 0)
    {
        m_lastSyncTime = qnServerDb->getLastBackupTime(
            m_storagePool,
            qnResPool->getResourceByUniqueId(m_cameraUniqueId)->getId(), 
            m_catalog
        );
        if (m_lastSyncTime == 0)
            m_lastSyncTime = 1;
=======
        //chunk = Chunk(startTimeMs, storage->getIndex(), fileIndex, endTimeMs - startTimeMs, currentTimeZone()/60);
        chunk = Chunk(startTimeMs, qnStorageMan->getStorageIndex(storage), fileIndex, endTimeMs - startTimeMs, detectTimeZone(startTimeMs, localFileName));
>>>>>>> 858cafee
    }
    return m_lastSyncTime;
}

QnStorageManager *DeviceFileCatalog::getMyStorageMan() const
{
    if (m_storagePool == QnServer::StoragePool::Normal)
        return qnNormalStorageMan;
    else if (m_storagePool == QnServer::StoragePool::Backup)
        return qnBackupStorageMan;
    else {
        Q_ASSERT(0);
        return nullptr;
    }
}

QnServer::StoragePool DeviceFileCatalog::getStoragePool() const
{
    QnMutexLocker lk(&m_mutex);
    return m_storagePool;
}

void DeviceFileCatalog::setStoragePool(QnServer::StoragePool kind)
{
    QnMutexLocker lk(&m_mutex);
    m_storagePool = kind;
}

QnTimePeriod DeviceFileCatalog::timePeriodFromDir(const QnStorageResourcePtr &storage, const QString& dirName)
{
    QnTimePeriod timePeriod;
    const QString path = toLocalStoragePath(storage, dirName);
    QStringList folders = path.split(getPathSeparator(path)).mid(3);

    QString timestamp(lit("%1/%2/%3T%4:00:00"));
    for (int i = 0; i < folders.size(); ++i)
        timestamp = timestamp.arg(folders[i].toInt(), i == 0 ? 4 : 2, 10, QChar('0'));
    for (int i = folders.size(); i < 4; ++i)
        timestamp = timestamp.arg(i == 3 ? 0 : 1, 2, 10, QChar('0')); // mm and dd from 1, hours from 0
    QDateTime dtStart = QDateTime::fromString(timestamp, Qt::ISODate);
    QDateTime dtEnd = dtStart;
    if (folders.size() == 4)
        dtEnd = dtEnd.addSecs(3600);
    else if (folders.size() == 3)
        dtEnd = dtEnd.addDays(1);
    else if (folders.size() == 2)
        dtEnd = dtEnd.addMonths(1);
    else if (folders.size() == 1)
        dtEnd = dtEnd.addYears(1);

    timePeriod.startTimeMs = dtStart.toMSecsSinceEpoch();
    timePeriod.durationMs = dtEnd.toMSecsSinceEpoch() - timePeriod.startTimeMs;

    return timePeriod;
}

void DeviceFileCatalog::rebuildPause(void* value)
{
    QnMutexLocker lock( &m_rebuildMutex );
    m_pauseList << value;
}

void DeviceFileCatalog::rebuildResume(void* value)
{
    QnMutexLocker lock( &m_rebuildMutex );
    m_pauseList.remove(value);
}

bool DeviceFileCatalog::needRebuildPause()
{
    QnMutexLocker lock( &m_rebuildMutex );
    return !m_pauseList.isEmpty();
}

void DeviceFileCatalog::scanMediaFiles(const QString& folder, const QnStorageResourcePtr &storage, QMap<qint64, Chunk>& allChunks, QVector<EmptyFileInfo>& emptyFileList, const ScanFilter& filter)
{
//    qDebug() << "folder being scanned: " << folder;
    QnAbstractStorageResource::FileInfoList files;
    for(const QnAbstractStorageResource::FileInfo& fi: storage->getFileList(folder))
    {
        while (!getMyStorageMan()->needToStopMediaScan() && needRebuildPause())
            QnLongRunnable::msleep(100);

        if (getMyStorageMan()->needToStopMediaScan() || QnResource::isStopping())
            return; // cancceled

        if (fi.isDir()) {
            QnTimePeriod folderPeriod = timePeriodFromDir(storage, fi.absoluteFilePath());
            if (!filter.isEmpty() && !filter.intersects(folderPeriod))
                continue;
            scanMediaFiles(fi.absoluteFilePath(), storage, allChunks, emptyFileList, filter);
        }
        else 
        {
            files << fi;
        }
    }

    if (files.empty())
        return;

    QThreadPool tp;
    tp.setMaxThreadCount(4);
    QnMutex scanFilesMutex;
    for(const auto& fi: files)
    {
        QnConcurrent::run( &tp, [&]() 
        {
            //QString fileName = QDir::toNativeSeparators(fi.absoluteFilePath());
            QString fileName = fi.absoluteFilePath();
            qint64 fileTime = QFileInfo(fileName).baseName().toLongLong();

            if (!filter.isEmpty() && fileTime > filter.scanPeriod.endTimeMs())
                return;

            Chunk chunk = chunkFromFile(storage, fileName);
            chunk.setFileSize(fi.size());
            if (!filter.isEmpty() && chunk.startTimeMs > filter.scanPeriod.endTimeMs())
            {
                return;
            }

            QnMutexLocker lock(&scanFilesMutex);
            if (chunk.durationMs > 0 && chunk.startTimeMs > 0) {
                QMap<qint64, Chunk>::iterator itr = allChunks.insert(chunk.startTimeMs, chunk);
                if (itr != allChunks.begin())
                {
                    Chunk& prevChunk = *(itr-1);
                    qint64 delta = chunk.startTimeMs - prevChunk.endTimeMs();
                    if (delta < MAX_FRAME_DURATION && !fi.baseName().contains("_") /*Old version file*/)
                        prevChunk.durationMs = chunk.startTimeMs - prevChunk.startTimeMs;
                }

                if (allChunks.size() % 100 == 0)
                    qWarning() << allChunks.size() << "media files processed...";

            }
            else if (fi.fileName().indexOf(".txt") == -1) {
                qDebug() << "remove file" << fi.absoluteFilePath() << "because of empty chunk. duration=" << chunk.durationMs << "startTime=" << chunk.startTimeMs;
                emptyFileList 
                    << EmptyFileInfo(/*fi.created().toMSecsSinceEpoch()*/
                           chunk.startTimeMs, 
                           fi.absoluteFilePath()
                       );
            }
        }
        );
    }
    tp.waitForDone();
}

void DeviceFileCatalog::readStorageData(const QnStorageResourcePtr &storage, QnServer::ChunksCatalog catalog, QMap<qint64, Chunk>& allChunks, QVector<EmptyFileInfo>& emptyFileList, const ScanFilter& scanFilter) 
{
    scanMediaFiles(
        rootFolder(storage, catalog), 
        storage, 
        allChunks, 
        emptyFileList, 
        scanFilter
    );
}

QString DeviceFileCatalog::rootFolder(const QnStorageResourcePtr &storage, QnServer::ChunksCatalog catalog) const 
{
    QString path = closeDirPath(storage->getUrl());
    QString separator = getPathSeparator(path);

    return path + prefixByCatalog(catalog) + separator + m_cameraUniqueId + separator;
}

QString DeviceFileCatalog::cameraUniqueId() const {
    return m_cameraUniqueId;
}

bool DeviceFileCatalog::doRebuildArchive(const QnStorageResourcePtr &storage, const QnTimePeriod& period)
{
    QElapsedTimer t;
    t.restart();
    qWarning() << "start rebuilding archive for camera " << m_cameraUniqueId << prefixByCatalog(m_catalog);
    //m_rebuildStartTime = qnSyncTime->currentMSecsSinceEpoch();

    QMap<qint64, Chunk> allChunks;
    if (getMyStorageMan()->needToStopMediaScan())
        return false;
    
    QVector<EmptyFileInfo> emptyFileList;
    readStorageData(
        storage, 
        m_catalog, 
        allChunks, 
        emptyFileList, 
        period
    );

    for(const EmptyFileInfo& emptyFile: emptyFileList) {
        if (emptyFile.startTimeMs < period.endTimeMs())
            storage->removeFile(emptyFile.fileName);
    }

    QnMutexLocker lk( &m_mutex );

    for(const Chunk& chunk: allChunks)
        m_chunks.push_back(chunk);

    qWarning() << "rebuild archive for camera " << m_cameraUniqueId << prefixByCatalog(m_catalog) << "finished. time=" << t.elapsed() << "ms. processd files=" << m_chunks.size();

    return true;
}

QnServer::ChunksCatalog DeviceFileCatalog::getRole() const
{
    return m_catalog; // it is a const data
}

void DeviceFileCatalog::addRecord(const Chunk& chunk)
{
    Q_ASSERT(chunk.durationMs < 1000 * 1000);

    QnMutexLocker lock( &m_mutex );

    ChunkMap::iterator itr = qUpperBound(m_chunks.begin(), m_chunks.end(), chunk.startTimeMs);
    if( itr != m_chunks.end() )
    {
        itr = m_chunks.insert(itr, chunk);  //triggers assert if itr == end()
    }
    else
    {
        m_chunks.push_back( chunk );
        itr = m_chunks.begin() + (m_chunks.size()-1);
    }
    m_recordingChunkTime = chunk.startTimeMs;
}

void DeviceFileCatalog::removeRecord(int idx)
{
    if (idx == 0)
        m_chunks.pop_front();
    else
        m_chunks.erase(m_chunks.begin() + idx);
}

DeviceFileCatalog::Chunk DeviceFileCatalog::takeChunk(qint64 startTimeMs, qint64 durationMs) {
    QnMutexLocker lock( &m_mutex );
    
    ChunkMap::iterator itr = qUpperBound(m_chunks.begin(), m_chunks.end(), startTimeMs);
    if (itr > m_chunks.begin())
        --itr;
    while (itr > m_chunks.begin() && itr->startTimeMs == startTimeMs && itr->durationMs != durationMs)
        --itr;

    if (itr != m_chunks.end() && itr->startTimeMs == startTimeMs && itr->durationMs == durationMs) {
        Chunk result = *itr;
        int idx = itr - m_chunks.begin();
        removeRecord(idx);
        return result;
    }

    return Chunk();
}

qint64 DeviceFileCatalog::lastChunkStartTime() const
{
    QnMutexLocker lock( &m_mutex );
    return m_chunks.empty() ? 0 : m_chunks[m_chunks.size()-1].startTimeMs;
}

DeviceFileCatalog::Chunk DeviceFileCatalog::updateDuration(int durationMs, qint64 fileSize, bool indexWithDuration)
{
    Q_ASSERT(durationMs < 1000 * 1000);
    QnMutexLocker lock( &m_mutex );
    //m_chunks.last().durationMs = durationMs;
    auto itr = qLowerBound(m_chunks.begin(), m_chunks.end(), m_recordingChunkTime);
    if (itr != m_chunks.end() && itr->startTimeMs == m_recordingChunkTime)
    {
        DeviceFileCatalog::Chunk& chunk = *itr;
        chunk.durationMs = durationMs;
        chunk.setFileSize(fileSize);
        if (indexWithDuration)
            chunk.fileIndex = Chunk::FILE_INDEX_WITH_DURATION;
        return chunk;
    }
    else {
        return Chunk();
    }
}

/*
QVector<qint64> DeviceFileCatalog::deleteRecordBeforeDays(int days)
{
    static const qint64 MSECS_PER_DAY = 1000ll * 3600ll * 24ll;
    qint64 deleteThreshold = qnSyncTime->currentMSecsSinceEpoch() - MSECS_PER_DAY * days;
    auto deleteItr = qUpperBound(m_chunks.begin(), m_chunks.end(), deleteThreshold);
    if (deleteItr != m_chunks.end()) 
        return deleteRecordsBefore(deleteItr - m_chunks.begin());
    else
        return QVector<qint64>();
}
*/

QVector<DeviceFileCatalog::Chunk> DeviceFileCatalog::deleteRecordsBefore(int idx)
{
    int count = idx;
    QVector<Chunk> result;
    for (int i = 0; i < count; ++i) {
        Chunk deletedChunk = deleteFirstRecord();
        if (deletedChunk.startTimeMs)
            result << deletedChunk;
    }
    return result;
}

void DeviceFileCatalog::clear()
{
    QnMutexLocker lk( &m_mutex );
    while(!m_chunks.empty())
    {
        lk.unlock();
        deleteFirstRecord();
        lk.relock();
    }
}

void DeviceFileCatalog::deleteRecordsByStorage(int storageIndex, qint64 timeMs)
{
    QnMutexLocker lock( &m_mutex );

    for (size_t i = 0; i < m_chunks.size();)
    {
        if (m_chunks[i].storageIndex == storageIndex)
        {
            if (m_chunks[i].startTimeMs < timeMs) {
                removeRecord(i);
            }
            else
                break;

        }
        else {
            ++i;
        }
    }
}

bool DeviceFileCatalog::isEmpty() const
{
    QnMutexLocker lock( &m_mutex );
    return m_chunks.empty();
}

DeviceFileCatalog::Chunk DeviceFileCatalog::deleteFirstRecord()
{
    QnStorageResourcePtr storage;
    QString delFileName;
    Chunk deletedChunk;
    {
        QnMutexLocker lock( &m_mutex );

        if (m_chunks.empty())
            return deletedChunk;

        if (!m_chunks.empty()) 
        {
            storage = getMyStorageMan()->storageRoot(m_chunks[0].storageIndex);
            delFileName = fullFileName(m_chunks[0]);
            deletedChunk = m_chunks[0];

            removeRecord(0);
        }
    }

    if (storage) {
        if (!delFileName.isEmpty())
        {
            //storage->addWritedSpace(-deletedSize);
            storage->removeFile(delFileName);
        }
    }

    return deletedChunk;
}

int DeviceFileCatalog::findNextFileIndex(qint64 startTimeMs) const
{
    QnMutexLocker lock( &m_mutex );
    if (m_chunks.empty())
        return -1;
    ChunkMap::const_iterator itr = qUpperBound(
        m_chunks.begin(), 
        m_chunks.end(), 
        startTimeMs
    );
    return itr == m_chunks.end() ? -1 : itr - m_chunks.begin();
}

int DeviceFileCatalog::findFileIndex(qint64 startTimeMs, FindMethod method) const
{
/*
    QString msg;
    QTextStream str(&msg);
    str << " find chunk for time=" << QDateTime::fromMSecsSinceEpoch(startTime/1000).toString();
    str.flush();
    NX_LOG(msg, cl_logWARNING);
    str.flush();
*/
    QnMutexLocker lock( &m_mutex );

    if (m_chunks.empty())
        return -1;

    ChunkMap::const_iterator itr = qUpperBound(m_chunks.begin(), m_chunks.end(), startTimeMs);
    if (itr > m_chunks.begin())
    {
        --itr;
         if (method == OnRecordHole_NextChunk && itr->startTimeMs + itr->durationMs <= startTimeMs)
         {
             if (itr < m_chunks.end()-1)
                 ++itr;
             else
                 return -1;
         }
    }
    else if (method == OnRecordHole_PrevChunk)
    {
        return -1;
    }
    
    return itr - m_chunks.begin();
}

void DeviceFileCatalog::updateChunkDuration(Chunk& chunk)
{
    QnMutexLocker lock( &m_mutex );
    ChunkMap::const_iterator itr = qLowerBound(m_chunks.begin(), m_chunks.end(), chunk.startTimeMs);
    if (itr != m_chunks.end() && itr->startTimeMs == chunk.startTimeMs)
        chunk.durationMs = itr->durationMs;
}

QString DeviceFileCatalog::Chunk::fileName() const
{
    QString baseName = (fileIndex != FILE_INDEX_NONE && fileIndex != FILE_INDEX_WITH_DURATION) ? 
                       strPadLeft(QString::number(fileIndex), 3, '0') : 
                       QString::number(startTimeMs) + 
                       (fileIndex == FILE_INDEX_WITH_DURATION ? lit("_") + QString::number(durationMs) : 
                                                                lit(""));

    return baseName + QString(".mkv");
}

QString DeviceFileCatalog::fileDir(const Chunk& chunk) const
{
    QnStorageResourcePtr storage = getMyStorageMan()->storageRoot(chunk.storageIndex);
    if (!storage)
        return QString();

    QString root = rootFolder(storage, m_catalog);
    QString separator = getPathSeparator(root);

    return root + QnStorageManager::dateTimeStr(chunk.startTimeMs, chunk.timeZone, separator);
}

QString DeviceFileCatalog::fullFileName(const Chunk& chunk) const
{
    return fileDir(chunk) + chunk.fileName();
}

qint64 DeviceFileCatalog::minTime() const
{
    QnMutexLocker lock( &m_mutex );
    if (m_chunks.empty())
        return AV_NOPTS_VALUE;
    else
        return m_chunks[0].startTimeMs;
}

qint64 DeviceFileCatalog::maxTime() const
{
    QnMutexLocker lock( &m_mutex );
    if (m_chunks.empty())
        return AV_NOPTS_VALUE;
    else if (m_chunks[m_chunks.size()-1].durationMs == -1)
        return DATETIME_NOW;
    else
        return m_chunks[m_chunks.size()-1].startTimeMs + qMax(0, m_chunks[m_chunks.size()-1].durationMs);
}

bool DeviceFileCatalog::containTime(qint64 timeMs, qint64 eps) const
{
    QnMutexLocker lk( &m_mutex );

    if (m_chunks.empty())
        return false;

    ChunkMap::const_iterator itr = qUpperBound(m_chunks.begin(), m_chunks.end(), timeMs);
    if (itr != m_chunks.end() && itr->startTimeMs - timeMs <= eps)
        return true;
    if (itr > m_chunks.begin())
        --itr;
    return itr->distanceToTime(timeMs) <= eps;
}

bool DeviceFileCatalog::containTime(const QnTimePeriod& period) const
{
    QnMutexLocker lk( &m_mutex );

    if (m_chunks.empty())
        return false;

    ChunkMap::const_iterator itr = qLowerBound(m_chunks.begin(), m_chunks.end(), period.startTimeMs);
    if (itr != m_chunks.end() && itr->startTimeMs < period.endTimeMs())
        return true;
    if (itr == m_chunks.begin())
        return false;
    --itr;
    return itr->endTimeMs() >= period.startTimeMs;
}

bool DeviceFileCatalog::isLastChunk(qint64 startTimeMs) const
{
    QnMutexLocker lock( &m_mutex );
    if (m_chunks.empty())    
        return true;
    else
        return m_chunks[m_chunks.size()-1].startTimeMs == startTimeMs;
}

DeviceFileCatalog::Chunk DeviceFileCatalog::chunkAt(int index) const
{
    QnMutexLocker lock( &m_mutex );
    if (index >= 0 && (size_t)index < m_chunks.size() )
        return m_chunks.at(index);
    else
        return DeviceFileCatalog::Chunk();
}

qint64 DeviceFileCatalog::firstTime() const
{
    QnMutexLocker lock( &m_mutex );
    if (m_chunks.empty())
        return AV_NOPTS_VALUE;
    else
        return m_chunks[0].startTimeMs;
}

void DeviceFileCatalog::close()
{
}

QnTimePeriodList DeviceFileCatalog::getTimePeriods(qint64 startTime, qint64 endTime, qint64 detailLevel, bool keepSmalChunks, int limit)
{
    //qDebug() << "find period from " << QDateTime::fromMSecsSinceEpoch(startTime).toString("hh:mm:ss.zzz") << "to" << QDateTime::fromMSecsSinceEpoch(endTime).toString("hh:mm:ss.zzz");

    QnMutexLocker lock( &m_mutex );
    QnTimePeriodList result;
    if (m_chunks.empty())
        return result;

    ChunkMap::const_iterator itr = qLowerBound(m_chunks.begin(), m_chunks.end(), startTime);
    /* Checking if we should include a chunk, containing startTime. */
    if (itr != m_chunks.begin()) {
        --itr;

        /* Case if previous chunk does not contain startTime. */
        if (itr->endTimeMs() < startTime)
            ++itr;
    }

    if (itr == m_chunks.end())
        return result;

    size_t firstIndex = itr - m_chunks.begin();
    result.push_back(QnTimePeriod(m_chunks[firstIndex].startTimeMs, m_chunks[firstIndex].durationMs));

    for (size_t i = firstIndex+1; i < m_chunks.size() && m_chunks[i].startTimeMs < endTime; ++i)
    {
        QnTimePeriod& last = result.last();
        qint64 lastEndTime = last.startTimeMs + last.durationMs;
        if (lastEndTime > m_chunks[i].startTimeMs) {
            // overlapped periods
            if (m_chunks[i].durationMs == -1)
                last.durationMs = -1;
            else
                last.durationMs = qMax(last.durationMs, m_chunks[i].endTimeMs() - last.startTimeMs);
        }
        else if (qAbs(lastEndTime - m_chunks[i].startTimeMs) <= detailLevel && m_chunks[i].durationMs != -1)
            last.durationMs = m_chunks[i].startTimeMs - last.startTimeMs + m_chunks[i].durationMs;
        else {
            if (last.durationMs < detailLevel && result.size() > 1 && !keepSmalChunks)
                result.pop_back();
            if (result.size() >= limit)
                break;
            result.push_back(QnTimePeriod(m_chunks[i].startTimeMs, m_chunks[i].durationMs));
        }
    }
    //if (!result.isEmpty())
    //    qDebug() << "lastFoundPeriod start " << QDateTime::fromMSecsSinceEpoch(result.last().startTimeMs).toString("hh:mm:ss.zzz") << "dur=" << result.last().durationMs;

    return result;
}

bool DeviceFileCatalog::fromCSVFile(const QString& fileName)
{
    QFile file(fileName);

    if (!file.open(QFile::ReadOnly))
    {
        NX_LOG(lit("Can't open title file %1").arg(file.fileName()), cl_logERROR);
        return false;
    }

    // deserializeTitleFile()

    int timeZoneExist = 0;
    QByteArray headerLine = file.readLine();
    if (headerLine.contains("timezone"))
        timeZoneExist = 1;
    QByteArray line;
    //bool checkDirOnly = false;
    do {
        line = file.readLine();
        QList<QByteArray> fields = line.split(';');
        if (fields.size() < 4 + timeZoneExist) {
            continue;
        }
        int coeff = 1; // compabiliy with previous version (convert usec to ms)
        if (fields[0+timeZoneExist].length() >= 16)
            coeff = 1000;
        qint16 timeZone = timeZoneExist ? fields[0].toInt() : -1;
        qint64 startTime = fields[0+timeZoneExist].toLongLong()/coeff;
        QString durationStr = fields[3+timeZoneExist].trimmed();
        int duration = fields[3+timeZoneExist].trimmed().toInt()/coeff;
        Chunk chunk(startTime, fields[1+timeZoneExist].toInt(), fields[2+timeZoneExist].toInt(), duration, timeZone);

        addChunk(chunk);

        /*
        QnStorageResourcePtr storage = qnStorageMan->findStorageByOldIndex(chunk.storageIndex);
        if (fields[3+timeZoneExist].trimmed().isEmpty()) 
        {
            // duration unknown. server restart occured. Duration for chunk is unknown
            if (qnStorageMan->isStorageAvailable(storage))
            {
                //chunk.durationMs = recreateFile(fullFileName(chunk), chunk.startTimeMs, storage);
                storage->removeFile(fullFileName(chunk));
                continue;
            }
            else {
                chunk.durationMs = 0;
            }
        }

        //qint64 chunkFileSize = 0;
        if (!qnStorageMan->isStorageAvailable(storage)) 
        {
             addChunk(chunk);
        }
        else if (csvMigrationCheckFile(chunk, checkDirOnly))
        {
            //chunk.setFileSize(chunkFileSize);

            // optimization. Since we have got first file, check dirs only. It is required to check files at begin to determine archive start point
            checkDirOnly = true; 

            if (chunk.durationMs > QnRecordingManager::RECORDING_CHUNK_LEN*1000 * 2 || chunk.durationMs < 1)
            {
                const QString fileName = fullFileName(chunk);

                qWarning() << "File " << fileName << "has invalid duration " << chunk.durationMs/1000.0 << "s and corrupted. Delete file from catalog";
                storage->removeFile(fileName);
                continue;
            }
            addChunk(chunk);
        }
        */

    } while (!line.isEmpty());
    
    return true;
}

QnRecordingStatsData DeviceFileCatalog::getStatistics(qint64 bitrateAnalizePeriodMs) const
{
    QnRecordingStatsData result;
    QnRecordingStatsData bitrateStats;
    QnMutexLocker lock(&m_mutex);

    if (m_chunks.empty())
        return QnRecordingStatsData();

    result.archiveDurationSecs = qMax(0ll, (qnSyncTime->currentMSecsSinceEpoch() -  m_chunks[0].startTimeMs) / 1000);

    auto itrLeft = m_chunks.cbegin();
    auto itrRight = m_chunks.cend();

    qint64 bitrateThreshold = bitrateAnalizePeriodMs ? m_chunks[m_chunks.size()-1].startTimeMs - bitrateAnalizePeriodMs : 0;
    
    for (auto itr = itrLeft; itr != itrRight; ++itr)
    {
        const Chunk& chunk = *itr;
        auto storage = getMyStorageMan()->storageRoot(chunk.storageIndex);
        if (chunk.durationMs != Chunk::UnknownDuration) {
            result.recordedBytes += chunk.getFileSize();
            if (storage)
                result.recordedBytesPerStorage[storage->getId()] += chunk.getFileSize();
            result.recordedSecs += chunk.durationMs;

            if (chunk.startTimeMs >= bitrateThreshold) {
                bitrateStats.recordedBytes += chunk.getFileSize();
                bitrateStats.recordedSecs += chunk.durationMs;
            }
        }
    }
    result.recordedSecs /= 1000;       // msec to sec
    bitrateStats.recordedSecs /= 1000; // msec to sec
    if (bitrateStats.recordedBytes > 0 && bitrateStats.recordedSecs > 0)
        result.averageBitrate = bitrateStats.recordedBytes / (qreal) bitrateStats.recordedSecs;
    Q_ASSERT(result.averageBitrate >= 0);
    return result;
}

bool operator < (qint64 first, const DeviceFileCatalog::Chunk& other)
{ 
    return first < other.startTimeMs;
}

bool operator < (const DeviceFileCatalog::Chunk& first, qint64 other)
{ 
    return first.startTimeMs < other;
}

bool operator < (const DeviceFileCatalog::Chunk& first, const DeviceFileCatalog::Chunk& other) 
{ 
    return first.startTimeMs < other.startTimeMs;
}

bool DeviceFileCatalog::ScanFilter::intersects(const QnTimePeriod& period) const {
    return QnTimePeriod(scanPeriod.startTimeMs, scanPeriod.durationMs).intersects(period);
}<|MERGE_RESOLUTION|>--- conflicted
+++ resolved
@@ -36,11 +36,7 @@
 QSet<void*> DeviceFileCatalog::m_pauseList;
 
 namespace {
-<<<<<<< HEAD
     boost::array<QString, QnServer::ChunksCatalogCount> catalogPrefixes = {"low_quality", "hi_quality"};
-=======
-    boost::array<QString, QnServer::ChunksCatalogCount> catalogPrefixes = {"low_quality", "hi_quality", "bookmarks"};
->>>>>>> 858cafee
 
     QString toLocalStoragePath(const QnStorageResourcePtr &storage, const QString& absolutePath)
     {
@@ -343,11 +339,8 @@
 )
 {
     Chunk chunk;
-<<<<<<< HEAD
     if (fileName.indexOf(lit(".txt")) != -1)
         return chunk;
-=======
->>>>>>> 858cafee
     
     const QString localFileName = toLocalStoragePath(storage, fileName);
 
@@ -414,7 +407,6 @@
     );
 }
 
-<<<<<<< HEAD
 int64_t DeviceFileCatalog::getLastSyncTime() const
 {
     QnMutexLocker lk(&m_mutex);
@@ -427,10 +419,6 @@
         );
         if (m_lastSyncTime == 0)
             m_lastSyncTime = 1;
-=======
-        //chunk = Chunk(startTimeMs, storage->getIndex(), fileIndex, endTimeMs - startTimeMs, currentTimeZone()/60);
-        chunk = Chunk(startTimeMs, qnStorageMan->getStorageIndex(storage), fileIndex, endTimeMs - startTimeMs, detectTimeZone(startTimeMs, localFileName));
->>>>>>> 858cafee
     }
     return m_lastSyncTime;
 }
