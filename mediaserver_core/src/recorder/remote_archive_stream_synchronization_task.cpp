#include "remote_archive_stream_synchronization_task.h"

#include <core/resource/security_cam_resource.h>

#include <recorder/storage_manager.h>
#include <plugins/utils/motion_delegate_wrapper.h>
#include <motion/motion_helper.h>

#include <nx/utils/log/log.h>
#include <nx/utils/elapsed_timer.h>
#include <nx/streaming/abstract_archive_delegate.h>
#include <nx/mediaserver/event/event_connector.h>

#include <utils/common/util.h>
#include <utils/common/synctime.h>

namespace nx {
namespace mediaserver_core {
namespace recorder {

namespace {

<<<<<<< HEAD
static const std::chrono::milliseconds kDetalizationLevel(1);
static const std::chrono::milliseconds kMinChunkDuration(1000);
static const int kNumberOfSynchronizationCycles = 2;
static const std::chrono::milliseconds kWaitBeforeSynchronize(30000);
static const std::chrono::milliseconds kWaitBeforeLoadNextChunk(3000);
=======
static const QString kReaderThreadName = lit("Edge reader");
>>>>>>> 0fab9f82

} // namespace

using namespace std::chrono;

RemoteArchiveStreamSynchronizationTask::RemoteArchiveStreamSynchronizationTask(
    QnMediaServerModule* serverModule,
    const QnSecurityCamResourcePtr& resource)
    :
    base_type(serverModule, resource)
{
<<<<<<< HEAD
    auto archiveManager = m_resource->remoteArchiveManager();
    NX_ASSERT(archiveManager);
    if (!archiveManager)
        return false;

    archiveManager->beforeSynchronization();
    qnEventRuleConnector->at_remoteArchiveSyncStarted(m_resource);
    bool result = true;
    for (auto i = 0; i < kNumberOfSynchronizationCycles; ++i)
    {
        {
            QnMutexLocker lock(&m_mutex);
            m_wait.wait(&m_mutex, duration_cast<milliseconds>(kWaitBeforeSynchronize).count());
        }

        if (m_canceled)
        {
            result = false;
            break;
        }

        result &= synchronizeArchive();
    }

    archiveManager->afterSynchronization(result);
    qnEventRuleConnector->at_remoteArchiveSyncFinished(m_resource);
    return result;
=======
>>>>>>> 0fab9f82
}

void RemoteArchiveStreamSynchronizationTask::createArchiveReaderThreadUnsafe(
    const QnTimePeriod& timePeriod)
{
    auto archiveDelegate = m_resource
        ->remoteArchiveManager()
        ->archiveDelegate();

    if (!archiveDelegate)
        return;

    archiveDelegate->setPlaybackMode(PlaybackMode::Edge);
    archiveDelegate->setRange(
        duration_cast<microseconds>(milliseconds(timePeriod.startTimeMs)).count(),
        duration_cast<microseconds>(milliseconds(timePeriod.endTimeMs())).count(),
        /*frameStep*/ 1);

    #if defined(ENABLE_SOFTWARE_MOTION_DETECTION)
        if (m_resource->isRemoteArchiveMotionDetectionEnabled())
        {
            auto motionDelegate = std::make_unique<plugins::MotionDelegateWrapper>(
                std::move(archiveDelegate));

            motionDelegate->setMotionRegion(m_resource->getMotionRegion(0));
            archiveDelegate = std::move(motionDelegate);
        }
    #endif

    m_archiveReader = std::make_unique<QnArchiveStreamReader>(m_resource);
    m_archiveReader->setObjectName(kReaderThreadName);
    m_archiveReader->setArchiveDelegate(archiveDelegate.release());
    m_archiveReader->setPlaybackRange(timePeriod);
    m_archiveReader->setRole(Qn::CR_Archive);

    m_archiveReader->setErrorHandler(
        [this, timePeriod](const QString& errorString)
        {
            NX_DEBUG(
                this,
                lm("Can not synchronize time period: %1-%2, error: %3")
                    .args(timePeriod.startTimeMs, timePeriod.endTimeMs(), errorString));

            qnEventRuleConnector->at_remoteArchiveSyncError(
                m_resource,
                errorString);

            m_archiveReader->pleaseStop();

            NX_ASSERT(m_recorder);
            if (m_recorder)
                m_recorder->pleaseStop();
        });
}

<<<<<<< HEAD
void RemoteArchiveStreamSynchronizationTask::resetRecorderUnsafe(
    const std::chrono::milliseconds& startTime,
    const std::chrono::milliseconds& endTime)
{
    using namespace std::chrono;

    m_recorder = std::make_unique<QnServerEdgeStreamRecorder>(
        m_resource,
        QnServer::ChunksCatalog::HiQualityCatalog,
        m_archiveReader.get());

    m_recorder->setSaveMotionHandler(
        [this](const QnConstMetaDataV1Ptr& motion) { return saveMotion(motion); });

    m_recorder->setRecordingBounds(
        duration_cast<microseconds>(startTime),
        duration_cast<microseconds>(endTime));

    m_recorder->setOnFileWrittenHandler(
        [this](
            std::chrono::milliseconds /*startTime*/,
            std::chrono::milliseconds duration)
        {
            m_importedDuration += duration;

            NX_VERBOSE(
                this,
                lm("Resource %1. File has been written. Duration: %1ms,"
                    "Current duration of imported remote archive: %2ms,"
                    "Total duration to import: %3ms")
                    .args(
                        m_resource->getUserDefinedName(),
                        duration.count(),
                        m_importedDuration.count(),
                        m_totalDuration.count()));

            if (needToReportProgress())
            {
                auto progress = (double)m_importedDuration.count() / m_totalDuration.count();
                if (progress > 1.0)
                {
                    progress = 1.0;
                    NX_DEBUG(
                        this,
                        lm("Wrong progress! Imported: %1, Total: %2")
                            .args(m_importedDuration.count(), m_totalDuration.count()));
                }

                qnEventRuleConnector->at_remoteArchiveSyncProgress(
                    m_resource,
                    progress);
            }
        });

    m_recorder->setEndOfRecordingHandler(
        [this]()
        {
            NX_VERBOSE(this, lit("Stopping recording from recorder. Got out of bounds packet."));
            if (m_archiveReader)
                m_archiveReader->pleaseStop();

            m_recorder->pleaseStop();
        });
}

QnTimePeriodList RemoteArchiveStreamSynchronizationTask::toTimePeriodList(
    const std::vector<RemoteArchiveChunk>& chunks)
{
    QnTimePeriodList result;
    for (const auto& chunk: chunks)
    {
        if (chunk.durationMs > 0)
            result << QnTimePeriod(chunk.startTimeMs, chunk.durationMs);
    }

    return result;
}

std::chrono::milliseconds RemoteArchiveStreamSynchronizationTask::totalDuration(
    const QnTimePeriodList& deviceChunks)
{
    int64_t result = 0;
    for (const auto& chunk: deviceChunks)
    {
        NX_ASSERT(!chunk.isInfinite());
        if (chunk.isInfinite())
            continue;

        if (chunk.durationMs < kMinChunkDuration.count())
            continue;

        result += chunk.durationMs;
    }

    return std::chrono::milliseconds(result);
}

bool RemoteArchiveStreamSynchronizationTask::needToReportProgress() const
{
    return true; //< For now let's report progress for each recorded file.
}

bool RemoteArchiveStreamSynchronizationTask::saveMotion(const QnConstMetaDataV1Ptr& motion)
{
    if (motion)
    {
        auto helper = QnMotionHelper::instance();
        QnMotionArchive* archive = helper->getArchive(
            m_resource,
            motion->channelNumber);

        if (archive)
            archive->saveToArchive(motion);
    }

    return true;
}

=======
>>>>>>> 0fab9f82
} // namespace recorder
} // namespace mediaserver_core
} // namespace nx<|MERGE_RESOLUTION|>--- conflicted
+++ resolved
@@ -20,15 +20,7 @@
 
 namespace {
 
-<<<<<<< HEAD
-static const std::chrono::milliseconds kDetalizationLevel(1);
-static const std::chrono::milliseconds kMinChunkDuration(1000);
-static const int kNumberOfSynchronizationCycles = 2;
-static const std::chrono::milliseconds kWaitBeforeSynchronize(30000);
-static const std::chrono::milliseconds kWaitBeforeLoadNextChunk(3000);
-=======
 static const QString kReaderThreadName = lit("Edge reader");
->>>>>>> 0fab9f82
 
 } // namespace
 
@@ -40,36 +32,6 @@
     :
     base_type(serverModule, resource)
 {
-<<<<<<< HEAD
-    auto archiveManager = m_resource->remoteArchiveManager();
-    NX_ASSERT(archiveManager);
-    if (!archiveManager)
-        return false;
-
-    archiveManager->beforeSynchronization();
-    qnEventRuleConnector->at_remoteArchiveSyncStarted(m_resource);
-    bool result = true;
-    for (auto i = 0; i < kNumberOfSynchronizationCycles; ++i)
-    {
-        {
-            QnMutexLocker lock(&m_mutex);
-            m_wait.wait(&m_mutex, duration_cast<milliseconds>(kWaitBeforeSynchronize).count());
-        }
-
-        if (m_canceled)
-        {
-            result = false;
-            break;
-        }
-
-        result &= synchronizeArchive();
-    }
-
-    archiveManager->afterSynchronization(result);
-    qnEventRuleConnector->at_remoteArchiveSyncFinished(m_resource);
-    return result;
-=======
->>>>>>> 0fab9f82
 }
 
 void RemoteArchiveStreamSynchronizationTask::createArchiveReaderThreadUnsafe(
@@ -125,127 +87,6 @@
         });
 }
 
-<<<<<<< HEAD
-void RemoteArchiveStreamSynchronizationTask::resetRecorderUnsafe(
-    const std::chrono::milliseconds& startTime,
-    const std::chrono::milliseconds& endTime)
-{
-    using namespace std::chrono;
-
-    m_recorder = std::make_unique<QnServerEdgeStreamRecorder>(
-        m_resource,
-        QnServer::ChunksCatalog::HiQualityCatalog,
-        m_archiveReader.get());
-
-    m_recorder->setSaveMotionHandler(
-        [this](const QnConstMetaDataV1Ptr& motion) { return saveMotion(motion); });
-
-    m_recorder->setRecordingBounds(
-        duration_cast<microseconds>(startTime),
-        duration_cast<microseconds>(endTime));
-
-    m_recorder->setOnFileWrittenHandler(
-        [this](
-            std::chrono::milliseconds /*startTime*/,
-            std::chrono::milliseconds duration)
-        {
-            m_importedDuration += duration;
-
-            NX_VERBOSE(
-                this,
-                lm("Resource %1. File has been written. Duration: %1ms,"
-                    "Current duration of imported remote archive: %2ms,"
-                    "Total duration to import: %3ms")
-                    .args(
-                        m_resource->getUserDefinedName(),
-                        duration.count(),
-                        m_importedDuration.count(),
-                        m_totalDuration.count()));
-
-            if (needToReportProgress())
-            {
-                auto progress = (double)m_importedDuration.count() / m_totalDuration.count();
-                if (progress > 1.0)
-                {
-                    progress = 1.0;
-                    NX_DEBUG(
-                        this,
-                        lm("Wrong progress! Imported: %1, Total: %2")
-                            .args(m_importedDuration.count(), m_totalDuration.count()));
-                }
-
-                qnEventRuleConnector->at_remoteArchiveSyncProgress(
-                    m_resource,
-                    progress);
-            }
-        });
-
-    m_recorder->setEndOfRecordingHandler(
-        [this]()
-        {
-            NX_VERBOSE(this, lit("Stopping recording from recorder. Got out of bounds packet."));
-            if (m_archiveReader)
-                m_archiveReader->pleaseStop();
-
-            m_recorder->pleaseStop();
-        });
-}
-
-QnTimePeriodList RemoteArchiveStreamSynchronizationTask::toTimePeriodList(
-    const std::vector<RemoteArchiveChunk>& chunks)
-{
-    QnTimePeriodList result;
-    for (const auto& chunk: chunks)
-    {
-        if (chunk.durationMs > 0)
-            result << QnTimePeriod(chunk.startTimeMs, chunk.durationMs);
-    }
-
-    return result;
-}
-
-std::chrono::milliseconds RemoteArchiveStreamSynchronizationTask::totalDuration(
-    const QnTimePeriodList& deviceChunks)
-{
-    int64_t result = 0;
-    for (const auto& chunk: deviceChunks)
-    {
-        NX_ASSERT(!chunk.isInfinite());
-        if (chunk.isInfinite())
-            continue;
-
-        if (chunk.durationMs < kMinChunkDuration.count())
-            continue;
-
-        result += chunk.durationMs;
-    }
-
-    return std::chrono::milliseconds(result);
-}
-
-bool RemoteArchiveStreamSynchronizationTask::needToReportProgress() const
-{
-    return true; //< For now let's report progress for each recorded file.
-}
-
-bool RemoteArchiveStreamSynchronizationTask::saveMotion(const QnConstMetaDataV1Ptr& motion)
-{
-    if (motion)
-    {
-        auto helper = QnMotionHelper::instance();
-        QnMotionArchive* archive = helper->getArchive(
-            m_resource,
-            motion->channelNumber);
-
-        if (archive)
-            archive->saveToArchive(motion);
-    }
-
-    return true;
-}
-
-=======
->>>>>>> 0fab9f82
 } // namespace recorder
 } // namespace mediaserver_core
 } // namespace nx