--- conflicted
+++ resolved
@@ -82,18 +82,15 @@
     void keepRecentlyMotion(const QnConstAbstractMediaDataPtr& md);
     bool isPanicMode() const;
     bool isRedundantSyncOn() const;
-<<<<<<< HEAD
     bool pauseRebuildIfHighData(QnMutexLockerBase* locker);
     bool resumeRebuildIfLowData(QnMutexLockerBase* locker);
     void resumeRebuild(QnMutexLockerBase* locker);
-=======
     void fileCreated(uintptr_t filePtr) const;
     int getBufferSize() const;
     virtual void initIoContext(
         const QnStorageResourcePtr& storage, 
         const QString& url,
         AVIOContext** context) override;
->>>>>>> 8837a25d
 private slots:
     void at_recordingFinished(
         const ErrorStruct   &status,
