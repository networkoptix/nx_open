--- conflicted
+++ resolved
@@ -468,13 +468,8 @@
         bool stillHaveThisStorage = hasStorageUnsafe(storage);
         if (!stillHaveThisStorage)
             return;
-<<<<<<< HEAD
-        fileCatalog->addChunks(newChunks);
-    }
-=======
     }
     fileCatalog->addChunks(newChunks);
->>>>>>> 1d4b05aa
 }
 
 void QnStorageManager::initDone()
@@ -637,14 +632,6 @@
             QnTimePeriod rebuildPeriod = QnTimePeriod(0, rebuildEndTime);
             newCatalog->doRebuildArchive(storage, rebuildPeriod);
 
-<<<<<<< HEAD
-            {
-                QnMutexLocker lk(&m_mutexStorages);
-                bool stillHaveThisStorage = hasStorageUnsafe(storage);
-                if (!m_rebuildCancelled && stillHaveThisStorage)
-                    replaceChunks(rebuildPeriod, storage, newCatalog, cameraUniqueId, catalog);
-            }
-=======
             bool stillHaveThisStorage;
             {
                 QnMutexLocker lk(&m_mutexStorages);
@@ -652,7 +639,6 @@
             }
                 if (!m_rebuildCancelled && stillHaveThisStorage)
                     replaceChunks(rebuildPeriod, storage, newCatalog, cameraUniqueId, catalog);
->>>>>>> 1d4b05aa
         }
         currentTask++;
         if (progressCallback && !m_rebuildCancelled)
