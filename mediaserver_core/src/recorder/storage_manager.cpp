#include "storage_manager.h"

#include <QtCore/QDir>

#include <api/app_server_connection.h>

#include <utils/fs/file.h>
#include <utils/common/util.h>
#include <utils/common/log.h>

#include <core/resource_management/resource_pool.h>
#include <core/resource_management/resource_properties.h>
#include <core/resource/resource.h>
#include <core/resource/camera_resource.h>
#include <core/resource/media_server_resource.h>
#include <core/resource/storage_resource.h>
#include <core/resource/camera_bookmark.h>

#include <recorder/server_stream_recorder.h>
#include <recorder/recording_manager.h>

#include <platform/monitoring/global_monitor.h>
#include <platform/platform_abstraction.h>
#include <plugins/resource/server_archive/dualquality_helper.h>

#include "plugins/storage/file_storage/file_storage_resource.h"

#include <media_server/serverutil.h>
#include "file_deletor.h"
#include "utils/common/synctime.h"
#include "motion/motion_helper.h"
#include "common/common_module.h"
#include "media_server/settings.h"
#include "utils/serialization/lexical_enum.h"

//static const qint64 BALANCE_BY_FREE_SPACE_THRESHOLD = 1024*1024 * 500;
//static const int OFFLINE_STORAGES_TEST_INTERVAL = 1000 * 30;
//static const int DB_UPDATE_PER_RECORDS = 128;
static const qint64 MSECS_PER_DAY = 1000ll * 3600ll * 24ll;
static const qint64 MOTION_CLEANUP_INTERVAL = 1000ll * 3600;
static const QString SCAN_ARCHIVE_FROM(lit("SCAN_ARCHIVE_FROM"));

class ArchiveScanPosition
{
public:
    ArchiveScanPosition(): m_catalog(QnServer::LowQualityCatalog) {}
    ArchiveScanPosition(const QnStorageResourcePtr& storage, QnServer::ChunksCatalog catalog, const QString& cameraUniqueId):
        m_storagePath(storage->getUrl()),
        m_catalog(catalog), 
        m_cameraUniqueId(cameraUniqueId) 
    {}

    void save() {
        QString serializedData(lit("%1;;%2;;%3"));
        serializedData = serializedData.arg(m_storagePath).arg(QnLexical::serialized(m_catalog)).arg(m_cameraUniqueId);
        MSSettings::roSettings()->setValue(SCAN_ARCHIVE_FROM, serializedData);
        MSSettings::roSettings()->sync();
    }
    void load() {
        QString serializedData = MSSettings::roSettings()->value(SCAN_ARCHIVE_FROM).toString();
        QStringList data = serializedData.split(";;");
        if (data.size() == 3) {
            m_storagePath = data[0];
            QnLexical::deserialize(data[1], &m_catalog);
            m_cameraUniqueId = data[2];
        }
    }
    static void reset() {
        MSSettings::roSettings()->setValue(SCAN_ARCHIVE_FROM, QString());
        MSSettings::roSettings()->sync();
    }
    bool isEmpty() const { return m_cameraUniqueId.isEmpty(); }
    bool operator<(const ArchiveScanPosition& other) {
        if (m_storagePath != other.m_storagePath)
            return m_storagePath < other.m_storagePath;
        if (m_catalog != other.m_catalog)
            return m_catalog < other.m_catalog;
        return m_cameraUniqueId < other.m_cameraUniqueId;
    }
private:
    QString m_storagePath;
    QnServer::ChunksCatalog m_catalog;
    QString m_cameraUniqueId;
};


class ScanMediaFilesTask: public QnLongRunnable
{
private:

    struct ScanData
    {
        ScanData(): partialScan(false) {}
        ScanData(const QnStorageResourcePtr& storage, bool partialScan): storage(storage), partialScan(partialScan) {}
        bool operator== (const ScanData& other) const { return storage == other.storage && partialScan == other.partialScan; }

        QnStorageResourcePtr storage;
        bool partialScan;
    };
    QnStorageManager* m_owner;
    CLThreadQueue<ScanData> m_scanTasks;
    QnMutex m_mutex;
    QnWaitCondition m_waitCond;
    bool m_fullScanCanceled;

public:
    ScanMediaFilesTask(QnStorageManager* owner): QnLongRunnable(), m_owner(owner), m_fullScanCanceled(false)
    {
    }

    void addStorageToScan(const QnStorageResourcePtr& storage, bool partialScan)
    {
        ScanData scanData(storage, partialScan);
        if (m_scanTasks.contains(scanData))
            return;
        if (m_scanTasks.isEmpty())
            m_owner->setRebuildInfo(QnStorageScanData(partialScan ? Qn::RebuildState_PartialScan : Qn::RebuildState_FullScan, QString(), 0.0));

        QnMutexLocker lock( &m_mutex );
        m_scanTasks.push(std::move(scanData));
        m_waitCond.wakeAll();
    }

    bool hasFullScanTasks()
    {
        m_scanTasks.lock();
        bool result = false;
        for (int i = m_scanTasks.size()-1; i >= 0; --i) {
            if (!m_scanTasks.atUnsafe(i).partialScan) {
                result = true;
                break;
            }

        }
        m_scanTasks.unlock();
        return result;
    }

    void cancelFullScanTasks()
    {
        m_fullScanCanceled = true;
    }

    
    virtual void run() override
    {
        while (!needToStop())
        {
            if (m_fullScanCanceled) {
                m_scanTasks.detachDataByCondition([](const ScanData& data, const QVariant&) { return !data.partialScan; });
                m_fullScanCanceled = false;
            }

            {
                QnMutexLocker lock( &m_mutex );
                if (m_scanTasks.isEmpty()) {
                    m_owner->setRebuildInfo(QnStorageScanData(Qn::RebuildState_None, QString(), 1.0));
                    m_waitCond.wait(&m_mutex, 100);
                    continue;
                }
            }

            ScanData scanData = m_scanTasks.front();
            if (!scanData.storage) {
                m_scanTasks.removeFirst(1); // detached
                continue;
            }

            if (scanData.partialScan)
            {
                QMap<DeviceFileCatalogPtr, qint64> catalogToScan; // key - catalog, value - start scan time;
                {
                    QnMutexLocker lock(&m_owner->m_mutexCatalog);
                    for(const DeviceFileCatalogPtr& catalog: m_owner->m_devFileCatalog[QnServer::LowQualityCatalog])
                        catalogToScan.insert(catalog, catalog->lastChunkStartTime());
                    for(const DeviceFileCatalogPtr& catalog: m_owner->m_devFileCatalog[QnServer::HiQualityCatalog])
                        catalogToScan.insert(catalog, catalog->lastChunkStartTime());
                }
                int totalStep = catalogToScan.size();
                int currentStep = 0;
                for(auto itr = catalogToScan.begin(); itr != catalogToScan.end(); ++itr) 
                {
                    m_owner->setRebuildInfo(QnStorageScanData(Qn::RebuildState_PartialScan, scanData.storage->getUrl(), currentStep / (qreal) totalStep));
                    DeviceFileCatalog::ScanFilter filter;
                    filter.scanPeriod.startTimeMs = itr.value();
                    qint64 endScanTime = qnSyncTime->currentMSecsSinceEpoch();
                    filter.scanPeriod.durationMs = qMax(1ll, endScanTime - filter.scanPeriod.startTimeMs);
                    m_owner->partialMediaScan(itr.key(), scanData.storage, filter);
                    if (needToStop())
                        return;
                    ++currentStep;
                }
                m_owner->setRebuildInfo(QnStorageScanData(Qn::RebuildState_PartialScan, scanData.storage->getUrl(), 1.0));
            }
            else 
            {
                QElapsedTimer t;
                t.restart();
                m_owner->setRebuildInfo(QnStorageScanData(Qn::RebuildState_FullScan, scanData.storage->getUrl(), 0.0));
                m_owner->loadFullFileCatalogFromMedia(scanData.storage, QnServer::LowQualityCatalog, 0.5);
                m_owner->loadFullFileCatalogFromMedia(scanData.storage, QnServer::HiQualityCatalog, 0.5);
                m_owner->setRebuildInfo(QnStorageScanData(Qn::RebuildState_FullScan, scanData.storage->getUrl(), 1.0));
                qDebug() << "rebuild archive time for storage" << scanData.storage->getUrl() << "is:" << t.elapsed() << "msec";
            }
            m_scanTasks.removeFirst(1);
        }
    }
};

class TestStorageThread: public QnLongRunnable
{
public:
    TestStorageThread(QnStorageManager* owner): m_owner(owner) {}
    virtual void run() override
    {
        QnStorageManager::StorageMap storageRoots = m_owner->getAllStorages();

        for (QnStorageManager::StorageMap::const_iterator itr = storageRoots.constBegin(); itr != storageRoots.constEnd(); ++itr)
        {
            if (needToStop())
                break;

            QnStorageResourcePtr fileStorage = qSharedPointerDynamicCast<QnStorageResource> (*itr);
            Qn::ResourceStatus status = fileStorage->isAvailable() ? Qn::Online : Qn::Offline;
            if (fileStorage->getStatus() != status)
                m_owner->changeStorageStatus(fileStorage, status);

            if (fileStorage->isAvailable())
            {
                const auto space = QString::number(fileStorage->getTotalSpace());
                if (fileStorage->getProperty(Qn::SPACE) != space)
                {
                    fileStorage->setProperty(Qn::SPACE, space);
                    propertyDictionary->saveParams(fileStorage->getId());
                }
            }
        }

        m_owner->testStoragesDone();

    }
private:
    QnStorageManager* m_owner;
};

TestStorageThread* QnStorageManager::m_testStorageThread;

// -------------------- QnStorageManager --------------------


static QnStorageManager* QnStorageManager_instance = nullptr;

QnStorageManager::QnStorageManager():
    m_mutexStorages(QnMutex::Recursive),
    m_mutexCatalog(QnMutex::Recursive),
    m_storagesStatisticsReady(false),
    m_warnSended(false),
    m_isWritableStorageAvail(false),
    m_rebuildCancelled(false),
    m_rebuildArchiveThread(0),
    m_firstStorageTestDone(false)
{
    m_storageWarnTimer.restart();
    m_testStorageThread = new TestStorageThread(this);

    assert( QnStorageManager_instance == nullptr );
    QnStorageManager_instance = this;
    m_oldStorageIndexes = deserializeStorageFile();

    connect(qnResPool, &QnResourcePool::resourceAdded, this, &QnStorageManager::onNewResource, Qt::QueuedConnection);
    connect(qnResPool, &QnResourcePool::resourceRemoved, this, &QnStorageManager::onDelResource, Qt::QueuedConnection);

    m_rebuildArchiveThread = new ScanMediaFilesTask(this);
    m_rebuildArchiveThread->start();
    m_clearMotionTimer.restart();
}

//std::deque<DeviceFileCatalog::Chunk> QnStorageManager::correctChunksFromMediaData(const DeviceFileCatalogPtr &fileCatalog, const QnStorageResourcePtr &storage, const std::deque<DeviceFileCatalog::Chunk>& chunks)
void QnStorageManager::partialMediaScan(const DeviceFileCatalogPtr &fileCatalog, const QnStorageResourcePtr &storage, const DeviceFileCatalog::ScanFilter& filter)
{
    QnServer::ChunksCatalog catalog = fileCatalog->getCatalog();
    
    /* Check new records, absent in the DB */
    QVector<DeviceFileCatalog::EmptyFileInfo> emptyFileList;
    QString rootDir = fileCatalog->rootFolder(storage, catalog);

    QMap<qint64, DeviceFileCatalog::Chunk> newChunksMap;
    fileCatalog->scanMediaFiles(rootDir, storage, newChunksMap, emptyFileList, filter);
    std::deque<DeviceFileCatalog::Chunk> newChunks; // = newChunksMap.values().toVector();
    for(auto itr = newChunksMap.begin(); itr != newChunksMap.end(); ++itr)
        newChunks.push_back(itr.value());

    for(const DeviceFileCatalog::EmptyFileInfo& emptyFile: emptyFileList)
        storage->removeFile(emptyFile.fileName);

    // add to DB
    QnStorageDbPtr sdb = getSDB(storage);
    QString cameraUniqueId = fileCatalog->cameraUniqueId();
    for(const DeviceFileCatalog::Chunk& chunk: newChunks) {
        if (QnResource::isStopping())
            break;
        if (sdb)
            sdb->addRecord(cameraUniqueId, catalog, chunk);
    }
    if (sdb)
        sdb->flushRecords();
    // merge chunks
    fileCatalog->addChunks(newChunks);
}

void QnStorageManager::initDone()
{
    QTimer::singleShot(0, this, SLOT(testOfflineStorages()));
}

QMap<QString, QSet<int>> QnStorageManager::deserializeStorageFile()
{
    QMap<QString, QSet<int>> storageIndexes;

    QString path = closeDirPath(getDataDirectory());
    QString separator = getPathSeparator(path);
    QFile storageFile(path + QString("record_catalog%1media%2storage_index.csv").arg(separator).arg(separator));
    if (!storageFile.exists())
        return storageIndexes;
    if (!storageFile.open(QFile::ReadOnly))
        return storageIndexes;
    // deserialize storage file
    QString line = storageFile.readLine(); // skip csv header
    do {
        line = storageFile.readLine();
        QStringList params = line.split(';');
        if (params.size() >= 2) {
            QString path = toCanonicalPath(params[0]);
            for (int i = 1; i < params.size(); ++i) {
                int index = params[i].toInt();
                storageIndexes[path].insert(index);
            }
        }
    } while (!line.isEmpty());
    storageFile.close();
    return storageIndexes;
}

void QnStorageManager::addDataFromDatabase(const QnStorageResourcePtr &storage)
{
    QnStorageDbPtr sdb = getSDB(storage);
    if (!sdb)
        return;
    
    // load from database
    for(const DeviceFileCatalogPtr& c: sdb->loadFullFileCatalog())
    {
        DeviceFileCatalogPtr fileCatalog = getFileCatalogInternal(c->cameraUniqueId(), c->getCatalog());
        fileCatalog->addChunks(c->m_chunks);
        //fileCatalog->addChunks(correctChunksFromMediaData(fileCatalog, storage, c->m_chunks));
    }
}

QnStorageScanData QnStorageManager::rebuildInfo() const
{
    QnMutexLocker lock( &m_rebuildStateMtx );
    return m_archiveRebuildInfo;
}

QnStorageScanData QnStorageManager::rebuildCatalogAsync()
{
    QnStorageScanData result(Qn::RebuildState_FullScan, QString(), 0.0);
    QnMutexLocker lock( &m_mutexRebuild );

    if (!m_rebuildArchiveThread->hasFullScanTasks()) 
    {
        m_rebuildCancelled = false;
        for(const QnStorageResourcePtr& storage: getStoragesInLexicalOrder()) {
            if (storage->getStatus() == Qn::Online)
                m_rebuildArchiveThread->addStorageToScan(storage, false);
        }
    }
    return result;
}

void QnStorageManager::cancelRebuildCatalogAsync()
{
    QnMutexLocker lock( &m_mutexRebuild );
    m_rebuildCancelled = true;
    m_rebuildArchiveThread->cancelFullScanTasks();
    NX_LOG("Catalog rebuild operation is canceled", cl_logINFO);
}

bool QnStorageManager::needToStopMediaScan() const
{
    QnMutexLocker lock( &m_mutexRebuild );
    return m_rebuildCancelled && m_archiveRebuildInfo.state == Qn::RebuildState_FullScan;
}

void QnStorageManager::setRebuildInfo(const QnStorageScanData& data)
{
    bool isRebuildFinished = false;
    {
        QnMutexLocker lock( &m_rebuildStateMtx );
        isRebuildFinished = (data.state == Qn::RebuildState_None && m_archiveRebuildInfo.state == Qn::RebuildState_FullScan);
        m_archiveRebuildInfo = data;
    }
    if (isRebuildFinished) {
        if (!QnResource::isStopping())
            ArchiveScanPosition::reset(); // do not reset position if server is going to restart
        emit rebuildFinished();
    }
}

void QnStorageManager::loadFullFileCatalogFromMedia(const QnStorageResourcePtr &storage, QnServer::ChunksCatalog catalog, qreal progressCoeff)
{
    ArchiveScanPosition scanPos;
    scanPos.load(); // load from persistent storage

    QnAbstractStorageResource::FileInfoList list = 
        storage->getFileList(
            closeDirPath(
                storage->getUrl()
            ) + DeviceFileCatalog::prefixByCatalog(catalog)
        );

    for(const QnAbstractStorageResource::FileInfo& fi: list)
    {
        if (m_rebuildCancelled)
            return; // cancel rebuild

        QString cameraUniqueId = fi.fileName();
        ArchiveScanPosition currentPos(storage, catalog, cameraUniqueId);
        if (currentPos < scanPos) {
            // already scanned
        }
        else {
            currentPos.save(); // save to persistent storage
            qint64 rebuildEndTime = qnSyncTime->currentMSecsSinceEpoch() - QnRecordingManager::RECORDING_CHUNK_LEN * 1250;
            DeviceFileCatalogPtr newCatalog(new DeviceFileCatalog(cameraUniqueId, catalog));
            QnTimePeriod rebuildPeriod = QnTimePeriod(0, rebuildEndTime);
            newCatalog->doRebuildArchive(storage, rebuildPeriod);
        
            DeviceFileCatalogPtr fileCatalog = getFileCatalogInternal(cameraUniqueId, catalog);
            if (!m_rebuildCancelled)
                replaceChunks(rebuildPeriod, storage, newCatalog, cameraUniqueId, catalog);
        }
        m_archiveRebuildInfo.progress += progressCoeff / (double) list.size();
    }
}

QString QnStorageManager::toCanonicalPath(const QString& path)
{
    QString result = QDir::toNativeSeparators(path);
    if (result.endsWith(QDir::separator()))
        result.chop(1);
    return result;
}

int QnStorageManager::getStorageIndex(const QnStorageResourcePtr& storage)
{
    return detectStorageIndex(storage->getUrl());
}

// determine storage index (aka 16 bit hash)
int QnStorageManager::detectStorageIndex(const QString& p)
{
    QnMutexLocker lock( &m_mutexStorages );
    QString path = p;
    //QString path = toCanonicalPath(p);

    if (m_storageIndexes.contains(path))
    {
        return *m_storageIndexes.value(path).begin();
    }
    else {
        int index = -1;
        for (const QSet<int>& indexes: m_storageIndexes.values()) 
        {
            for (const int& value: indexes) 
                index = qMax(index, value);
        }
        index++;
        m_storageIndexes.insert(path, QSet<int>() << index);
        return index;
    }
}

static QString getLocalGuid()
{
    QString simplifiedGUID = qnCommon->moduleGUID().toString();
    simplifiedGUID = simplifiedGUID.replace("{", "");
    simplifiedGUID = simplifiedGUID.replace("}", "");
    return simplifiedGUID;
}

static const QString dbRefFileName( QLatin1String("%1_db_ref.guid") );

static bool getDBPath( const QnStorageResourcePtr& storage, QString* const dbDirectory )
{
    QString storagePath = storage->getPath();
    QString dbRefFilePath;
    
    //if (storagePath.indexOf(lit("://")) != -1)
    //    dbRefFilePath = dbRefFileName.arg(getLocalGuid());
    //else
    dbRefFilePath = closeDirPath(storagePath) + dbRefFileName.arg(getLocalGuid());

    QByteArray dbRefGuidStr;
    //checking for file db_ref.guid existence
    if (storage->isFileExists(dbRefFilePath))
    {
        //have to use db from data directory, not from storage
        //reading guid from file
        auto dbGuidFile = std::unique_ptr<QIODevice>(storage->open(dbRefFilePath, QIODevice::ReadOnly));

        if (!dbGuidFile)
            return false;
        dbRefGuidStr = dbGuidFile->readAll();
        //dbGuidFile->close();
    }

    if( !dbRefGuidStr.isEmpty() )
    {
        *dbDirectory = QDir(getDataDirectory() + "/storage_db/" + dbRefGuidStr).absolutePath();
        return true;
    }

    if (storage->getCapabilities() & QnAbstractStorageResource::DBReady)
    {
        *dbDirectory = storagePath;
        return true;
    }
    else
    {   // we won't be able to create ref guid file if storage is not writable
        if (!(storage->getCapabilities() & QnAbstractStorageResource::WriteFile))
            return false;

        dbRefGuidStr = QUuid::createUuid().toString().toLatin1();
        if( dbRefGuidStr.size() < 2 )
            return false;   //bad guid, somehow
        //removing {}
        dbRefGuidStr.remove( dbRefGuidStr.size()-1, 1 );
        dbRefGuidStr.remove( 0, 1 );
        //saving db ref guid to file on storage
        QIODevice *dbGuidFile = storage->open(
            dbRefFilePath, 
            QIODevice::WriteOnly | QIODevice::Truncate 
        );
        if (dbGuidFile == nullptr)
            return false;
        if( dbGuidFile->write( dbRefGuidStr ) != dbRefGuidStr.size() )
            return false;
        dbGuidFile->close();

        storagePath = QDir(getDataDirectory() + "/storage_db/" + dbRefGuidStr).absolutePath();
        if( !QDir().mkpath( storagePath ) )
            return false;
    }
    *dbDirectory = storagePath;
    return true;
}

QnStorageDbPtr QnStorageManager::getSDB(const QnStorageResourcePtr &storage)
{
    QnMutexLocker lock( &m_sdbMutex );

    QnStorageDbPtr sdb = m_chunksDB[storage->getUrl()];
    if (!sdb) 
    {
        QString simplifiedGUID = getLocalGuid();
        QString dbPath;
        if( !getDBPath(storage, &dbPath) )
        {
            NX_LOG( lit("Failed to file path to storage DB file. Storage is not writable?"), cl_logWARNING );
            return QnStorageDbPtr();
        }
        QString fileName = closeDirPath(dbPath) + QString::fromLatin1("%1_media.sqlite").arg(simplifiedGUID);
        QString oldFileName = closeDirPath(dbPath) + QString::fromLatin1("media.sqlite");
        
        if (storage->getCapabilities() & QnAbstractStorageResource::DBReady)
        {
            if (storage->isFileExists(oldFileName) && !storage->isFileExists(fileName))
                storage->renameFile(oldFileName, fileName);

            sdb = m_chunksDB[storage->getUrl()] = 
                QnStorageDbPtr(new QnStorageDb(storage, getStorageIndex(storage)));
        }
        else
        {
            if (QFile::exists(oldFileName) && !QFile::exists(fileName))
                QFile::rename(oldFileName, fileName);
            sdb = m_chunksDB[storage->getUrl()] = 
                QnStorageDbPtr(new QnStorageDb(QnStorageResourcePtr(), getStorageIndex(storage)));
        }

        if (!sdb->open(fileName))
        {
            qWarning() << "can't initialize sqlLite database! Actions log is not created!";
            return QnStorageDbPtr();
        }
    }
    return sdb;
}

void QnStorageManager::addStorage(const QnStorageResourcePtr &storage)
{
    {
        int storageIndex = detectStorageIndex(storage->getUrl());
        QnMutexLocker lock( &m_mutexStorages );
        m_storagesStatisticsReady = false;
    
        NX_LOG(QString("Adding storage. Path: %1").arg(storage->getUrl()), cl_logINFO);

        removeStorage(storage); // remove existing storage record if exists
        //QnStorageResourcePtr oldStorage = removeStorage(storage); // remove existing storage record if exists
        //if (oldStorage)
        //    storage->addWritedSpace(oldStorage->getWritedSpace());
        storage->setStatus(Qn::Offline); // we will check status after
        m_storageRoots.insert(storageIndex, storage);
        connect(storage.data(), SIGNAL(archiveRangeChanged(const QnStorageResourcePtr &, qint64, qint64)), 
                this, SLOT(at_archiveRangeChanged(const QnStorageResourcePtr &, qint64, qint64)), Qt::DirectConnection);
    }
    updateStorageStatistics();
}

class AddStorageTask: public QRunnable
{
public:
    AddStorageTask(QnStorageResourcePtr storage): m_storage(storage) {}
    void run()
    {
        qnStorageMan->addStorage(m_storage);
    }
private:
    QnStorageResourcePtr m_storage;
};

void QnStorageManager::onNewResource(const QnResourcePtr &resource)
{
    connect(resource.data(), &QnResource::resourceChanged, this, &QnStorageManager::at_storageChanged);
    QnStorageResourcePtr storage = qSharedPointerDynamicCast<QnStorageResource>(resource);
    if (storage && storage->getParentId() == qnCommon->moduleGUID()) 
        addStorage(storage);
}

void QnStorageManager::onDelResource(const QnResourcePtr &resource)
{
    QnStorageResourcePtr storage = qSharedPointerDynamicCast<QnStorageResource>(resource);
    if (storage && storage->getParentId() == qnCommon->moduleGUID())  {
        removeStorage(storage);
        updateStorageStatistics();
    }
}

QStringList QnStorageManager::getAllStoragePathes() const
{
    return m_storageIndexes.keys();
}

void QnStorageManager::removeStorage(const QnStorageResourcePtr &storage)
{
    QnMutexLocker lock( &m_mutexStorages );
    m_storagesStatisticsReady = false;

    // remove existing storage record if exists
    for (StorageMap::iterator itr = m_storageRoots.begin(); itr != m_storageRoots.end();)
    {
        if (itr.value()->getId() == storage->getId()) {
            QnStorageResourcePtr oldStorage = itr.value();
            itr = m_storageRoots.erase(itr);
        }
        else {
            ++itr;
        }
    }
}

void QnStorageManager::at_storageChanged(const QnResourcePtr &)
{
    {
        QnMutexLocker lock( &m_mutexStorages );
        m_storagesStatisticsReady = false;
    }
    updateStorageStatistics();
}

bool QnStorageManager::existsStorageWithID(const QnStorageResourceList& storages, const QnUuid &id) const
{
    for(const QnStorageResourcePtr& storage: storages)
    {
        if (storage->getId() == id)
            return true;
    }
    return false;
}

void QnStorageManager::removeAbsentStorages(const QnStorageResourceList &newStorages)
{
    QnMutexLocker lock( &m_mutexStorages );
    for (StorageMap::iterator itr = m_storageRoots.begin(); itr != m_storageRoots.end();)
    {
        if (!existsStorageWithID(newStorages, itr.value()->getId()))
            itr = m_storageRoots.erase(itr);
        else
            ++itr;
    }
}

QnStorageManager::~QnStorageManager()
{
    QnStorageManager_instance = nullptr;

    stopAsyncTasks();
}

QnStorageManager* QnStorageManager::instance()
{
    return QnStorageManager_instance;
}

QString QnStorageManager::dateTimeStr(qint64 dateTimeMs, qint16 timeZone, const QString& separator)
{
    QString text;
    QTextStream str(&text);
    QDateTime fileDate = QDateTime::fromMSecsSinceEpoch(dateTimeMs);
    if (timeZone != -1)
        fileDate = fileDate.toUTC().addSecs(timeZone*60);
    str << QString::number(fileDate.date().year()) << separator;
    str << strPadLeft(QString::number(fileDate.date().month()), 2, '0') << separator;
    str << strPadLeft(QString::number(fileDate.date().day()), 2, '0') << separator;
    str << strPadLeft(QString::number(fileDate.time().hour()), 2, '0') << separator;
    str.flush();
    return text;
}

void QnStorageManager::getTimePeriodInternal(std::vector<QnTimePeriodList> &periods, const QnNetworkResourcePtr &camera, qint64 startTime, qint64 endTime, 
                                             qint64 detailLevel, const DeviceFileCatalogPtr &catalog)
{
    if (catalog) {
        periods.push_back(catalog->getTimePeriods(startTime, endTime, detailLevel));
        if (!periods.rbegin()->empty())
        {
            QnTimePeriod& lastPeriod = periods.rbegin()->last();
            bool isActive = !camera->hasFlags(Qn::foreigner) && (camera->getStatus() == Qn::Online || camera->getStatus() == Qn::Recording);
            if (lastPeriod.durationMs == -1 && !isActive)
            {
                lastPeriod.durationMs = 0;
                Recorders recorders = QnRecordingManager::instance()->findRecorders(camera);
                if (catalog->getCatalog() == QnServer::HiQualityCatalog && recorders.recorderHiRes)
                    lastPeriod.durationMs = recorders.recorderHiRes->duration()/1000;
                else if (catalog->getCatalog() == QnServer::LowQualityCatalog && recorders.recorderLowRes)
                    lastPeriod.durationMs = recorders.recorderLowRes->duration()/1000;
            }
        }
    }
}

bool QnStorageManager::isArchiveTimeExists(const QString& cameraUniqueId, qint64 timeMs)
{
    DeviceFileCatalogPtr catalog = getFileCatalog(cameraUniqueId, QnServer::HiQualityCatalog);
    if (catalog && catalog->containTime(timeMs))
        return true;

    catalog = getFileCatalog(cameraUniqueId, QnServer::LowQualityCatalog);
    return catalog && catalog->containTime(timeMs);
}


QnTimePeriodList QnStorageManager::getRecordedPeriods(const QnVirtualCameraResourceList &cameras, qint64 startTime, qint64 endTime, qint64 detailLevel, 
                                                      const QList<QnServer::ChunksCatalog> &catalogs, int limit) 
{
    std::vector<QnTimePeriodList> periods;
    for (const QnVirtualCameraResourcePtr &camera: cameras) {
        QString cameraUniqueId = camera->getUniqueId();
        for (int i = 0; i < QnServer::ChunksCatalogCount; ++i) {
            QnServer::ChunksCatalog catalog = static_cast<QnServer::ChunksCatalog> (i);
            if (!catalogs.contains(catalog))
                continue;

            //TODO: #GDM #Bookmarks forbid bookmarks for the DTS cameras
            if (camera->isDtsBased()) {
                if (catalog == QnServer::HiQualityCatalog) // both hi- and low-quality chunks are loaded with this method
                    periods.push_back(camera->getDtsTimePeriods(startTime, endTime, detailLevel));
            } else {
                getTimePeriodInternal(periods, camera, startTime, endTime, detailLevel, getFileCatalog(cameraUniqueId, catalog));
            }
        }

    }

    return QnTimePeriodList::mergeTimePeriods(periods, limit);
}

QnRecordingStatsReply QnStorageManager::getChunkStatistics(qint64 bitrateAnalizePeriodMs)
{
    QnRecordingStatsReply result;
    QSet<QString> cameras;
    {
        QnMutexLocker lock(&m_mutexCatalog);
        for(const auto& uniqueId: m_devFileCatalog[QnServer::HiQualityCatalog].keys())
            cameras << uniqueId;
        for(const auto& uniqueId: m_devFileCatalog[QnServer::LowQualityCatalog].keys())
            cameras << uniqueId;
    }

    for (const auto& uniqueId: cameras) {
        QnRecordingStatsData stats = getChunkStatisticsByCamera(bitrateAnalizePeriodMs, uniqueId);
        QnCamRecordingStatsData data(stats);
        data.uniqueId = uniqueId;
        if (data.recordedBytes > 0)
            result.push_back(data);
    }
    return result;
}

QnRecordingStatsData QnStorageManager::getChunkStatisticsByCamera(qint64 bitrateAnalizePeriodMs, const QString& uniqueId)
{
    QnMutexLocker lock(&m_mutexCatalog);
    auto catalogHi = m_devFileCatalog[QnServer::HiQualityCatalog].value(uniqueId);
    auto catalogLow = m_devFileCatalog[QnServer::LowQualityCatalog].value(uniqueId);

    if (catalogHi && catalogLow)
        return mergeStatsFromCatalogs(bitrateAnalizePeriodMs, catalogHi, catalogLow);
    else if (catalogHi)
        return catalogHi->getStatistics(bitrateAnalizePeriodMs);
    else if (catalogLow)
        return catalogLow->getStatistics(bitrateAnalizePeriodMs);
    else
        return QnRecordingStatsData();
}

QnRecordingStatsData QnStorageManager::mergeStatsFromCatalogs(qint64 bitrateAnalizePeriodMs, const DeviceFileCatalogPtr& catalogHi, const DeviceFileCatalogPtr& catalogLow)
{
    QnRecordingStatsData result;
    QnRecordingStatsData bitrateStats; // temp stats for virtual bitrate calculation
    qint64 archiveStartTimeMs = -1;
    qint64 bitrateThreshold = DATETIME_NOW;
    QnMutexLocker lock1(&catalogHi->m_mutex);
    QnMutexLocker lock2(&catalogLow->m_mutex);

    if (catalogHi && !catalogHi->m_chunks.empty()) {
        archiveStartTimeMs = catalogHi->m_chunks[0].startTimeMs;
        bitrateThreshold = catalogHi->m_chunks[catalogHi->m_chunks.size()-1].startTimeMs;
    }
    if (catalogLow && !catalogLow->m_chunks.empty()) {
        if (archiveStartTimeMs == -1) {
            archiveStartTimeMs = catalogLow->m_chunks[0].startTimeMs;
            bitrateThreshold = catalogLow->m_chunks[catalogLow->m_chunks.size()-1].startTimeMs;
        }
        else {
            archiveStartTimeMs = qMin(archiveStartTimeMs, catalogLow->m_chunks[0].startTimeMs);
            // not need to merge bitrateThreshold. getting from Hi archive is OK
        }
    }
    bitrateThreshold = bitrateAnalizePeriodMs ? bitrateThreshold - bitrateAnalizePeriodMs : 0;
    result.archiveDurationSecs = qMax(0ll, (qnSyncTime->currentMSecsSinceEpoch() - archiveStartTimeMs) / 1000);


    //auto itrHiLeft = qLowerBound(catalogHi->m_chunks.cbegin(), catalogHi->m_chunks.cend(), startTime);
    //auto itrHiRight = qUpperBound(itrHiLeft, catalogHi->m_chunks.cend(), endTime);
    auto itrHiLeft = catalogHi->m_chunks.cbegin();
    auto itrHiRight = catalogHi->m_chunks.cend();

    //auto itrLowLeft = qLowerBound(catalogLow->m_chunks.cbegin(), catalogLow->m_chunks.cend(), startTime);
    //auto itrLowRight = qUpperBound(itrLowLeft, catalogLow->m_chunks.cend(), endTime);
    auto itrLowLeft = catalogLow->m_chunks.cbegin();
    auto itrLowRight = catalogLow->m_chunks.cend();

    qint64 hiTime = itrHiLeft < itrHiRight ? itrHiLeft->startTimeMs : DATETIME_NOW;
    qint64 lowTime = itrLowLeft < itrLowRight ? itrLowLeft->startTimeMs : DATETIME_NOW;
    qint64 currentTime = qMin(hiTime, lowTime);

    while (itrHiLeft < itrHiRight || itrLowLeft < itrLowLeft)
    {
        qint64 nextHiTime = DATETIME_NOW;
        qint64 nextLowTime = DATETIME_NOW;
        bool hasHi = false;
        bool hasLow = false;
        if (itrHiLeft != itrHiRight) {
            nextHiTime = itrHiLeft->containsTime(currentTime) ? itrHiLeft->endTimeMs() : itrHiLeft->startTimeMs;
            hasHi = itrHiLeft->durationMs > 0 && itrHiLeft->containsTime(currentTime);
        }
        if (itrLowLeft != itrLowRight) {
            nextLowTime = itrLowLeft->containsTime(currentTime) ? itrLowLeft->endTimeMs() : itrLowLeft->startTimeMs;
            hasLow = itrLowLeft->durationMs > 0 && itrLowLeft->containsTime(currentTime);
        }

        qint64 nextTime = qMin(nextHiTime, nextLowTime);
        Q_ASSERT(nextTime >= currentTime);
        qint64 blockDuration = nextTime - currentTime;
        
        if (hasHi) 
        {
            qreal persentUsage = blockDuration / (qreal) itrHiLeft->durationMs;
            Q_ASSERT(qBetween(0.0, persentUsage, 1.000001));
            result.recordedBytes += itrHiLeft->getFileSize() * persentUsage;
            result.recordedSecs += itrHiLeft->durationMs * persentUsage;
            if (itrHiLeft->startTimeMs >= bitrateThreshold) {
                bitrateStats.recordedBytes += itrHiLeft->getFileSize() * persentUsage;
                bitrateStats.recordedSecs += itrHiLeft->durationMs * persentUsage;
            }
        }

        if (hasLow) 
        {
            qreal persentUsage = blockDuration / (qreal) itrLowLeft->durationMs;
            Q_ASSERT(qBetween(0.0, persentUsage, 1.000001));
            result.recordedBytes += itrLowLeft->getFileSize() * persentUsage;

            if (hasHi) 
            {
                // do not include bitrate calculation if only LQ quality
                if (itrLowLeft->startTimeMs >= bitrateThreshold)
                    bitrateStats.recordedBytes += itrLowLeft->getFileSize() * persentUsage;
            }
            else {
                // inc time if no HQ
                result.recordedSecs += itrLowLeft->durationMs * persentUsage;
            }
        }

        while (itrHiLeft < itrHiRight && nextTime >= itrHiLeft->endTimeMs())
            ++itrHiLeft;
        while (itrLowLeft < itrLowRight && nextTime >= itrLowLeft->endTimeMs())
            ++itrLowLeft;
        currentTime = nextTime;
    }
    
    result.recordedSecs /= 1000;   // msec to sec
    bitrateStats.recordedSecs /= 1000; // msec to sec
    if (bitrateStats.recordedBytes > 0 && bitrateStats.recordedSecs > 0)
        result.averageBitrate = bitrateStats.recordedBytes / (qreal) bitrateStats.recordedSecs;
    Q_ASSERT(result.averageBitrate >= 0);
    return result;
}

void QnStorageManager::clearSpace()
{
    testOfflineStorages();
    {
        QnMutexLocker lock( &m_sdbMutex );
        for(const QnStorageDbPtr& sdb: m_chunksDB) {
            if (sdb)
                sdb->beforeDelete();
        }
    }

    // 1. delete old data if cameras have max duration limit
    clearMaxDaysData();

    // 2. free storage space
    const QSet<QnStorageResourcePtr> storages = getWritableStorages();
    for(const QnStorageResourcePtr& storage: storages)
        clearOldestSpace(storage, true);
    for(const QnStorageResourcePtr& storage: storages)
        clearOldestSpace(storage, false);

    {
        QnMutexLocker lock( &m_sdbMutex );
        for(const QnStorageDbPtr& sdb: m_chunksDB) {
            if (sdb)
                sdb->afterDelete();
        }
    }

    bool readyToDeleteMotion = (m_archiveRebuildInfo.state == Qn::RebuildState_None); // do not delete motion while rebuilding in progress (just in case, unnecessary)
    for(const QnStorageResourcePtr& storage: getAllStorages()) {
        if (storage->getStatus() == Qn::Offline) {
            readyToDeleteMotion = false; // offline storage may contain archive. do not delete motion so far
            break;
        }

    }
    if (readyToDeleteMotion)
    {
        if (m_clearMotionTimer.elapsed() > MOTION_CLEANUP_INTERVAL) {
            m_clearMotionTimer.restart();
            clearUnusedMotion();
        }
    }
    else {
        m_clearMotionTimer.restart();
    }
}

QnStorageManager::StorageMap QnStorageManager::getAllStorages() const 
{ 
    QnMutexLocker lock( &m_mutexStorages ); 
    return m_storageRoots; 
} 

QnStorageResourceList QnStorageManager::getStorages() const 
{
    QnMutexLocker lock( &m_mutexStorages );
    return m_storageRoots.values().toSet().toList(); // remove storage duplicates. Duplicates are allowed in sake for v1.4 compatibility
}

QnStorageResourceList QnStorageManager::getStoragesInLexicalOrder() const 
{
    // duplicate storage path's aren't used any more
    QnMutexLocker lock(&m_mutexStorages);
    QnStorageResourceList result = m_storageRoots.values();
    std::sort(result.begin(), result.end(),
              [](const QnStorageResourcePtr& storage1, const QnStorageResourcePtr& storage2)
    {
        return storage1->getUrl() < storage2->getUrl();
    });
    return result;
}

void QnStorageManager::deleteRecordsToTime(DeviceFileCatalogPtr catalog, qint64 minTime)
{
    int idx = catalog->findFileIndex(minTime, DeviceFileCatalog::OnRecordHole_NextChunk);
    if (idx != -1) {
        QVector<DeviceFileCatalog::Chunk> deletedChunks = catalog->deleteRecordsBefore(idx);
        for(const DeviceFileCatalog::Chunk& chunk: deletedChunks) 
            clearDbByChunk(catalog, chunk);
    }
}

void QnStorageManager::clearDbByChunk(DeviceFileCatalogPtr catalog, const DeviceFileCatalog::Chunk& chunk)
{
    {
        QnStorageResourcePtr storage = storageRoot(chunk.storageIndex);
        if (storage) {
            QnStorageDbPtr sdb = getSDB(storage);
            if (sdb)
                sdb->deleteRecords(catalog->cameraUniqueId(), catalog->getRole(), chunk.startTimeMs);
        }
    }
}

void QnStorageManager::clearMaxDaysData()
{
    clearMaxDaysData(QnServer::HiQualityCatalog);
    clearMaxDaysData(QnServer::LowQualityCatalog);
}

void QnStorageManager::clearMaxDaysData(QnServer::ChunksCatalog catalogIdx)
{
    QnMutexLocker lock( &m_mutexCatalog );

    const FileCatalogMap &catalogMap = m_devFileCatalog[catalogIdx];

    for(const DeviceFileCatalogPtr& catalog: catalogMap.values()) {
        QnSecurityCamResourcePtr camera = qnResPool->getResourceByUniqueId<QnSecurityCamResource>(catalog->cameraUniqueId());
        if (camera && camera->maxDays() > 0) {
            qint64 timeToDelete = qnSyncTime->currentMSecsSinceEpoch() - MSECS_PER_DAY * camera->maxDays();
            deleteRecordsToTime(catalog, timeToDelete);
        }
    }
}

void QnStorageManager::clearUnusedMotion()
{
    QnMutexLocker lock( &m_mutexCatalog );

    UsedMonthsMap usedMonths;

    updateRecordedMonths(m_devFileCatalog[QnServer::HiQualityCatalog], usedMonths);
    updateRecordedMonths(m_devFileCatalog[QnServer::LowQualityCatalog], usedMonths);

    for( const QString& dir: QDir(QnMotionHelper::getBaseDir()).entryList(QDir::Dirs | QDir::NoDotAndDotDot))
        QnMotionHelper::instance()->deleteUnusedFiles(usedMonths.value(dir).toList(), dir);
}

/*
void QnStorageManager::clearCameraHistory()
{
    QnMutexLocker lock( &m_mutexCatalog );
    QMap<QString, qint64> minTimes; // min archive time by camera unique ID
    minTimeByCamera(m_devFileCatalog[QnServer::HiQualityCatalog], minTimes);
    minTimeByCamera(m_devFileCatalog[QnServer::LowQualityCatalog], minTimes);

    for(auto itr = minTimes.begin(); itr != minTimes.end(); ++itr) {
        if (itr.value() == AV_NOPTS_VALUE)
            itr.value() == DATETIME_NOW; // delete all history if catalog is empty
    }

    QList<QnCameraHistoryItem> itemsToRemove = qnCameraHistoryPool->getUnusedItems(minTimes, qnCommon->moduleGUID());
    ec2::AbstractECConnectionPtr ec2Connection = QnAppServerConnectionFactory::getConnection2();
    for(const QnCameraHistoryItem& item: itemsToRemove) {
        ec2::ErrorCode errCode = ec2Connection->getCameraManager()->removeCameraHistoryItemSync(item);
        if (errCode == ec2::ErrorCode::ok)
            qnCameraHistoryPool->removeCameraHistoryItem(item);
    }
}

void QnStorageManager::minTimeByCamera(const FileCatalogMap &catalogMap, QMap<QString, qint64>& minTimes)
{
    for (FileCatalogMap::const_iterator itr = catalogMap.constBegin(); itr != catalogMap.constEnd(); ++itr)
    {
        DeviceFileCatalogPtr curCatalog = itr.value();

        auto resultItr = minTimes.find(curCatalog->cameraUniqueId());
        if (resultItr == minTimes.end())
            resultItr = minTimes.insert(curCatalog->cameraUniqueId(), AV_NOPTS_VALUE);

        qint64 archiveTime = curCatalog->firstTime();
        if (archiveTime != AV_NOPTS_VALUE) {
            if (resultItr.value() == AV_NOPTS_VALUE)
                resultItr.value() = archiveTime;
            else if (archiveTime < resultItr.value())
                resultItr.value() = archiveTime;
        }
    }
}
*/

void QnStorageManager::updateRecordedMonths(const FileCatalogMap &catalogMap, UsedMonthsMap& usedMonths)
{
    for(const DeviceFileCatalogPtr& catalog: catalogMap.values())
        usedMonths[catalog->cameraUniqueId()] += catalog->recordedMonthList();
}

void QnStorageManager::findTotalMinTime(const bool useMinArchiveDays, const FileCatalogMap& catalogMap, qint64& minTime, DeviceFileCatalogPtr& catalog)
{
    for (FileCatalogMap::const_iterator itr = catalogMap.constBegin(); itr != catalogMap.constEnd(); ++itr)
    {
        DeviceFileCatalogPtr curCatalog = itr.value();
        qint64 curMinTime = curCatalog->firstTime();
        if (curMinTime != (qint64)AV_NOPTS_VALUE && curMinTime < minTime)
        {
            if (useMinArchiveDays) {
                QnSecurityCamResourcePtr camera = qnResPool->getResourceByUniqueId<QnSecurityCamResource>(itr.key());
                if (camera && camera->minDays() > 0) {
                    qint64 threshold = qnSyncTime->currentMSecsSinceEpoch() - MSECS_PER_DAY * camera->minDays();
                    if (threshold < curMinTime)
                        continue; // do not delete archive for this camera
                }
            }
            minTime = curMinTime;
            catalog = curCatalog;
        }
    }
}

void QnStorageManager::clearOldestSpace(const QnStorageResourcePtr &storage, bool useMinArchiveDays)
{
    if (storage->getSpaceLimit() == 0)
        return; // unlimited


    QString dir = storage->getUrl();

    if (!(storage->getCapabilities() & QnAbstractStorageResource::cap::RemoveFile))
        return;

    qint64 freeSpace = storage->getFreeSpace();
    if (freeSpace == -1)
        return;
    qint64 toDelete = storage->getSpaceLimit() - freeSpace;

    while (toDelete > 0)
    {
        qint64 minTime = 0x7fffffffffffffffll;
        DeviceFileCatalogPtr catalog;
        {
            QnMutexLocker lock( &m_mutexCatalog );
            findTotalMinTime(useMinArchiveDays, m_devFileCatalog[QnServer::HiQualityCatalog], minTime, catalog);
            findTotalMinTime(useMinArchiveDays, m_devFileCatalog[QnServer::LowQualityCatalog], minTime, catalog);
        }
        if (catalog != 0) 
        {
            DeviceFileCatalog::Chunk deletedChunk = catalog->deleteFirstRecord();
            QString lastDeletedDir = catalog->fileDir(deletedChunk);
            auto fileList = qnStorageMan->storageRoot(deletedChunk.storageIndex)->getFileList(lastDeletedDir);
            if (fileList.isEmpty())
                qnStorageMan->storageRoot(deletedChunk.storageIndex)->removeDir(lastDeletedDir);
            clearDbByChunk(catalog, deletedChunk);
            QnServer::ChunksCatalog altQuality = catalog->getRole() == QnServer::HiQualityCatalog ? QnServer::LowQualityCatalog : QnServer::HiQualityCatalog;
            DeviceFileCatalogPtr altCatalog = getFileCatalog(catalog->cameraUniqueId(), altQuality);
            if (altCatalog != 0) 
            {
                qint64 minTime = catalog->minTime();
                if (minTime != (qint64)AV_NOPTS_VALUE)
                    deleteRecordsToTime(altCatalog, minTime);
                else
                    deleteRecordsToTime(altCatalog, DATETIME_NOW);
                if (catalog->isEmpty() && altCatalog->isEmpty())
                    break; // nothing to delete
            }
            else {
                if (catalog->isEmpty())
                    break; // nothing to delete
            }
        }
        else
            break; // nothing to delete

        qint64 freeSpace = storage->getFreeSpace();
        if (freeSpace == -1)
            return;
        toDelete = storage->getSpaceLimit() - freeSpace;
    }

    if (toDelete > 0 && !useMinArchiveDays) {
        if (!m_diskFullWarned[storage->getId()]) {
            QnMediaServerResourcePtr mediaServer = qSharedPointerDynamicCast<QnMediaServerResource> (qnResPool->getResourceById(serverGuid()));
            emit storageFailure(storage, QnBusiness::StorageFullReason);
            m_diskFullWarned[storage->getId()] = true;
        }
    }
    else {
        m_diskFullWarned[storage->getId()] = false;
    }
}

void QnStorageManager::at_archiveRangeChanged(const QnStorageResourcePtr &resource, qint64 newStartTimeMs, qint64 newEndTimeMs)
{
    Q_UNUSED(newEndTimeMs)
    int storageIndex = detectStorageIndex(resource->getUrl());
    QnMutexLocker lock(&m_mutexCatalog);
    for(const DeviceFileCatalogPtr& catalogHi: m_devFileCatalog[QnServer::HiQualityCatalog])
        catalogHi->deleteRecordsByStorage(storageIndex, newStartTimeMs);
    
    for(const DeviceFileCatalogPtr& catalogLow: m_devFileCatalog[QnServer::LowQualityCatalog])
        catalogLow->deleteRecordsByStorage(storageIndex, newStartTimeMs);

    //TODO: #vasilenko should we delete bookmarks here too?
}

QSet<QnStorageResourcePtr> QnStorageManager::getWritableStorages() const
{
    QSet<QnStorageResourcePtr> result;

    QnStorageManager::StorageMap storageRoots = getAllStorages();
    qint64 bigStorageThreshold = 0;
    for (StorageMap::const_iterator itr = storageRoots.constBegin(); itr != storageRoots.constEnd(); ++itr)
    {
        QnStorageResourcePtr fileStorage = qSharedPointerDynamicCast<QnStorageResource> (itr.value());
        if (fileStorage && fileStorage->getStatus() != Qn::Offline && fileStorage->isUsedForWriting()) 
        {
            qint64 available = fileStorage->getTotalSpace() - fileStorage->getSpaceLimit();
            bigStorageThreshold = qMax(bigStorageThreshold, available);
        }
    }
    bigStorageThreshold /= BIG_STORAGE_THRESHOLD_COEFF;

    for (StorageMap::const_iterator itr = storageRoots.constBegin(); itr != storageRoots.constEnd(); ++itr)
    {
        QnStorageResourcePtr fileStorage = qSharedPointerDynamicCast<QnStorageResource> (itr.value());
        if (fileStorage && fileStorage->getStatus() != Qn::Offline && fileStorage->isUsedForWriting()) 
        {
            qint64 available = fileStorage->getTotalSpace() - fileStorage->getSpaceLimit();
            if (available >= bigStorageThreshold)
                result << fileStorage;
        }
    }
    return result;
}

void QnStorageManager::testStoragesDone()
{
    m_firstStorageTestDone = true;
    
    ArchiveScanPosition rebuildPos;
    rebuildPos.load();
    if (!rebuildPos.isEmpty())
        rebuildCatalogAsync(); // continue to rebuild
}

void QnStorageManager::changeStorageStatus(const QnStorageResourcePtr &fileStorage, Qn::ResourceStatus status)
{
    //QnMutexLocker lock( &m_mutexStorages );
    if (status == Qn::Online && fileStorage->getStatus() == Qn::Offline) {
        NX_LOG(QString("Storage. Path: %1. Goes to the online state. SpaceLimit: %2MiB. Currently available: %3MiB").
            arg(fileStorage->getUrl()).arg(fileStorage->getSpaceLimit() / 1024 / 1024).arg(fileStorage->getFreeSpace() / 1024 / 1024), cl_logINFO);

        // add data before storage goes to the writable state
        doMigrateCSVCatalog(fileStorage);
        addDataFromDatabase(fileStorage);
        m_rebuildArchiveThread->addStorageToScan(fileStorage, true);
    }

    fileStorage->setStatus(status);
    if (status == Qn::Offline)
        emit storageFailure(fileStorage, QnBusiness::StorageIoErrorReason);
    m_storagesStatisticsReady = false;
}

void QnStorageManager::testOfflineStorages()
{
    QnMutexLocker lock( &m_mutexStorages );
    if (!m_testStorageThread->isRunning())
        m_testStorageThread->start();
}

void QnStorageManager::stopAsyncTasks()
{
    if (m_testStorageThread) {
        m_testStorageThread->stop();
        delete m_testStorageThread;
        m_testStorageThread = 0;
    }
    m_rebuildCancelled = true;
    if (m_rebuildArchiveThread) {
        m_rebuildArchiveThread->stop();
        delete m_rebuildArchiveThread;
        m_rebuildArchiveThread = 0;
    }
}

void QnStorageManager::updateStorageStatistics()
{
    QnMutexLocker lock( &m_mutexStorages );
    if (m_storagesStatisticsReady) 
        return;

    qint64 totalSpace = 0;
    qint64 minSpace = INT64_MAX;
    QSet<QnStorageResourcePtr> storages = getWritableStorages();
    m_isWritableStorageAvail = !storages.isEmpty();
    for (QSet<QnStorageResourcePtr>::const_iterator itr = storages.constBegin(); itr != storages.constEnd(); ++itr)
    {
        QnStorageResourcePtr fileStorage = qSharedPointerDynamicCast<QnStorageResource> (*itr);
        qint64 storageSpace = qMax(0ll, fileStorage->getTotalSpace() - fileStorage->getSpaceLimit());
        totalSpace += storageSpace;
        minSpace = qMin(minSpace, storageSpace);
    }

    for (QSet<QnStorageResourcePtr>::const_iterator itr = storages.constBegin(); itr != storages.constEnd(); ++itr)
    {
        QnStorageResourcePtr fileStorage = qSharedPointerDynamicCast<QnStorageResource> (*itr);
        qint64 storageSpace = qMax(0ll, fileStorage->getTotalSpace() - fileStorage->getSpaceLimit());
        // write to large HDD more often then small HDD
        fileStorage->setStorageBitrateCoeff(storageSpace / (double) minSpace);
    }
    m_storagesStatisticsReady = true;
    m_warnSended = false;
}

QnStorageResourcePtr QnStorageManager::getOptimalStorageRoot(QnAbstractMediaStreamDataProvider* provider)
{
    QnStorageResourcePtr result;
    float minBitrate = (float) INT_MAX;

    updateStorageStatistics();

    QVector<QPair<float, QnStorageResourcePtr> > bitrateInfo;
    QVector<QnStorageResourcePtr> candidates;

    // Got storages with minimal bitrate value. Accept storages with minBitrate +10%
    const QSet<QnStorageResourcePtr> storages = getWritableStorages();
    for (QSet<QnStorageResourcePtr>::const_iterator itr = storages.constBegin(); itr != storages.constEnd(); ++itr)
    {
        QnStorageResourcePtr storage = *itr;
        qDebug() << "QnFileStorageResource " << storage->getUrl() << "current bitrate=" << storage->bitrate() << "coeff=" << storage->getStorageBitrateCoeff();
        float bitrate = storage->bitrate() / storage->getStorageBitrateCoeff();
        minBitrate = qMin(minBitrate, bitrate);
        bitrateInfo << QPair<float, QnStorageResourcePtr>(bitrate, storage);
    }
    for (int i = 0; i < bitrateInfo.size(); ++i)
    {
        if (bitrateInfo[i].first <= minBitrate*1.1f)
            candidates << bitrateInfo[i].second;
    }

    // select storage with maximum free space and do not use storages without free space at all
    qint64 maxFreeSpace = 0;
    for (int i = 0; i < candidates.size(); ++i)
    {   
        qint64 freeSpace = candidates[i]->getFreeSpace();
        if (freeSpace > maxFreeSpace)
        {
            maxFreeSpace = freeSpace;
            result = candidates[i];
        }
    }

    if (result) {
        qDebug() << "QnFileStorageResource. selectedStorage= " << result->getUrl() << "for provider" << provider->getResource()->getUrl();
    }
    else {
        if (!m_warnSended && m_firstStorageTestDone) {
            qWarning() << "No storage available for recording";
            emit noStoragesAvailable();
            m_warnSended = true;
        }
    }

    return result;
}

QString QnStorageManager::getFileName(const qint64& dateTime, qint16 timeZone, const QnNetworkResourcePtr &camera, const QString& prefix, const QnStorageResourcePtr& storage)
{
    if (!storage) {
        if (m_storageWarnTimer.elapsed() > 5000) {
            qWarning() << "No disk storages";
            m_storageWarnTimer.restart();
        }
        return QString();
    }
    Q_ASSERT(camera != 0);
    QString base = closeDirPath(storage->getUrl());
    QString separator = getPathSeparator(base);

    if (!prefix.isEmpty())
        base += prefix + separator;
    base += camera->getPhysicalId();

    Q_ASSERT(!camera->getPhysicalId().isEmpty());
    QString text = base + separator + dateTimeStr(dateTime, timeZone, separator);

    return text + QString::number(dateTime);
}

DeviceFileCatalogPtr QnStorageManager::getFileCatalog(const QString& cameraUniqueId, const QString &catalogPrefix)
{
    return getFileCatalogInternal(cameraUniqueId, DeviceFileCatalog::catalogByPrefix(catalogPrefix));
}

DeviceFileCatalogPtr QnStorageManager::getFileCatalog(const QString& cameraUniqueId, QnServer::ChunksCatalog catalog)
{
    return getFileCatalogInternal(cameraUniqueId, catalog);
}

void QnStorageManager::replaceChunks(const QnTimePeriod& rebuildPeriod, const QnStorageResourcePtr &storage, const DeviceFileCatalogPtr &newCatalog, const QString& cameraUniqueId, QnServer::ChunksCatalog catalog)
{
    QnMutexLocker lock( &m_mutexCatalog );
    int storageIndex = getStorageIndex(storage);
    
    // add new recorded chunks to scan data
    qint64 scannedDataLastTime = newCatalog->m_chunks.empty() ? 0 : newCatalog->m_chunks[newCatalog->m_chunks.size()-1].startTimeMs;
    qint64 rebuildLastTime = qMax(rebuildPeriod.endTimeMs(), scannedDataLastTime);
    
    DeviceFileCatalogPtr ownCatalog = getFileCatalogInternal(cameraUniqueId, catalog);
    auto itr = qLowerBound(ownCatalog->m_chunks.begin(), ownCatalog->m_chunks.end(), rebuildLastTime);
    for (; itr != ownCatalog->m_chunks.end(); ++itr)
    {
        if (itr->storageIndex == storageIndex) {

            if (!newCatalog->isEmpty()) 
            {
                DeviceFileCatalog::Chunk& lastChunk = newCatalog->m_chunks[newCatalog->m_chunks.size()-1];
                if (lastChunk.startTimeMs == itr->startTimeMs) {
                    lastChunk.durationMs = qMax(lastChunk.durationMs, itr->durationMs);
                        continue;
                }
            }

            newCatalog->addChunk(*itr);
        }
    }

    ownCatalog->replaceChunks(storageIndex, newCatalog->m_chunks);

    QnStorageDbPtr sdb = getSDB(storage);
    if (sdb)
        sdb->replaceChunks(cameraUniqueId, catalog, newCatalog->m_chunks);
}

DeviceFileCatalogPtr QnStorageManager::getFileCatalogInternal(const QString& cameraUniqueId, QnServer::ChunksCatalog catalog)
{
    QnMutexLocker lock( &m_mutexCatalog );
    FileCatalogMap& catalogMap = m_devFileCatalog[catalog];
    DeviceFileCatalogPtr fileCatalog = catalogMap[cameraUniqueId];
    if (fileCatalog == 0)
    {
        fileCatalog = DeviceFileCatalogPtr(new DeviceFileCatalog(cameraUniqueId, catalog));
        catalogMap[cameraUniqueId] = fileCatalog;
    }
    return fileCatalog;
}

QnStorageResourcePtr QnStorageManager::extractStorageFromFileName(int& storageIndex, const QString& fileName, QString& uniqueId, QString& quality)
{
    // 1.4 to 1.5 compatibility notes:
    // 1.5 prevent duplicates path to same physical storage (aka c:/test and c:/test/)
    // for compatibility with 1.4 I keep all such patches as difference keys to same storage
    // In other case we are going to lose archive from 1.4 because of storage_index is different for same physical folder
    // If several storage keys are exists, function return minimal storage index

    storageIndex = -1;
    const StorageMap storages = getAllStorages();
    QnStorageResourcePtr ret;
    int matchLen = 0;
    QString storageUrl;
    for(StorageMap::const_iterator itr = storages.constBegin(); itr != storages.constEnd(); ++itr)
    {
        QString root = closeDirPath(itr.value()->getUrl());
        if (fileName.startsWith(root))
        {
            if (matchLen < root.size())
            {
                matchLen = root.size();
                ret = *itr;
                storageUrl = root;
            }
        }
    }

    if (ret)
    {
        QString separator = getPathSeparator(storageUrl);
        int qualityLen = fileName.indexOf(separator, storageUrl.length()+1) - storageUrl.length();
        quality = fileName.mid(storageUrl.length(), qualityLen);
        int idPos = storageUrl.length() + qualityLen;
        uniqueId = fileName.mid(idPos+1, fileName.indexOf(separator, idPos+1) - idPos-1);
        storageIndex = getStorageIndex(ret);
    }
    return ret;
}

QnStorageResourcePtr QnStorageManager::getStorageByUrlExact(const QString& storageUrl)
{
<<<<<<< HEAD
    QnMutexLocker lock(&m_mutexStorages);
    int matchLen = 0;
=======
    QMutexLocker lock(&m_mutexStorages);
>>>>>>> 0c3db4d3
    for(StorageMap::const_iterator itr = m_storageRoots.constBegin(); itr != m_storageRoots.constEnd(); ++itr)
    {
        QString root = (*itr)->getUrl();
        if (storageUrl == root)
            return *itr;
    }
    return QnStorageResourcePtr();
}

QnStorageResourcePtr QnStorageManager::getStorageByUrl(const QString& fileName)
{
    QnMutexLocker lock( &m_mutexStorages );
    QnStorageResourcePtr ret;
    int matchLen = 0;
    for(StorageMap::const_iterator itr = m_storageRoots.constBegin(); itr != m_storageRoots.constEnd(); ++itr)
    {
        QString root = (*itr)->getUrl();
        if (fileName.startsWith(root))
        {
            if (matchLen < root.size())
            {
                matchLen = root.size();
                ret = *itr;
            }
        }
    }
    return ret;
}

bool QnStorageManager::fileFinished(int durationMs, const QString& fileName, QnAbstractMediaStreamDataProvider* provider, qint64 fileSize)
{
    int storageIndex;
    QString quality;
    QString cameraUniqueId;
    QnStorageResourcePtr storage = extractStorageFromFileName(storageIndex, fileName, cameraUniqueId, quality);
    if (!storage)
        return false;
    if (storageIndex >= 0)
        storage->releaseBitrate(provider);
        //storage->addWritedSpace(fileSize);

    DeviceFileCatalogPtr catalog = getFileCatalog(cameraUniqueId, quality);
    if (catalog == 0)
        return false;
    QnStorageDbPtr sdb = getSDB(storage);
    if (sdb)
        sdb->addRecord(cameraUniqueId, DeviceFileCatalog::catalogByPrefix(quality), catalog->updateDuration(durationMs, fileSize));
    return true;
}

bool QnStorageManager::fileStarted(const qint64& startDateMs, int timeZone, const QString& fileName, QnAbstractMediaStreamDataProvider* provider)
{
    int storageIndex;
    QString quality, mac;

    QnStorageResourcePtr storage = extractStorageFromFileName(storageIndex, fileName, mac, quality);
    if (storageIndex == -1)
        return false;
    storage->addBitrate(provider);

    DeviceFileCatalogPtr catalog = getFileCatalog(mac.toUtf8(), quality);
    if (catalog == 0)
        return false;
    DeviceFileCatalog::Chunk chunk(startDateMs, storageIndex, DeviceFileCatalog::Chunk::FILE_INDEX_NONE, -1, (qint16) timeZone);
    catalog->addRecord(chunk);
    return true;
}

// data migration from previous versions

void QnStorageManager::doMigrateCSVCatalog(QnStorageResourcePtr extraAllowedStorage) {
    for (int i = 0; i < QnServer::BookmarksCatalog; ++i)
        doMigrateCSVCatalog(static_cast<QnServer::ChunksCatalog>(i), extraAllowedStorage);
}

QnStorageResourcePtr QnStorageManager::findStorageByOldIndex(int oldIndex)
{
    for(auto itr = m_oldStorageIndexes.begin(); itr != m_oldStorageIndexes.end(); ++itr)
    {
        for(int idx: itr.value())
        {
            if (oldIndex == idx)
                return getStorageByUrl(itr.key());
        }
    }
    return QnStorageResourcePtr();
}

bool QnStorageManager::writeCSVCatalog(const QString& fileName, const QVector<DeviceFileCatalog::Chunk> chunks)
{
    QFile file(fileName);
    if (!file.open(QFile::WriteOnly))
        return false;

    QTextStream str(&file);
    str << "timezone; start; storage; index; duration\n"; // write CSV header

    for (const auto& chunk: chunks) 
        str << chunk.timeZone << ';' << chunk.startTimeMs  << ';' << chunk.storageIndex << ';' << chunk.fileIndex << ';' << chunk.durationMs << '\n';
    str.flush();

    file.close();
    return true;
}

void QnStorageManager::backupFolderRecursive(const QString& srcDir, const QString& dstDir)
{
    for (const auto& dirEntry: QDir(srcDir).entryInfoList(QDir::Dirs | QDir::Files | QDir::NoDotAndDotDot))
    {
        QString srcFileName = closeDirPath(srcDir) + dirEntry.fileName();
        QString dstFileName = closeDirPath(dstDir) + dirEntry.fileName();
        if (dirEntry.isDir())
            backupFolderRecursive(srcFileName, dstFileName);
        else if (dirEntry.isFile()) {
            QDir().mkpath(dstDir);
            if (!QFile::exists(dstFileName))
                QFile::copy(srcFileName, dstFileName);
        }
    }
}

void QnStorageManager::doMigrateCSVCatalog(QnServer::ChunksCatalog catalogType, QnStorageResourcePtr extraAllowedStorage)
{
    QnMutexLocker lock( &m_csvMigrationMutex );

    QString base = closeDirPath(getDataDirectory());
    QString separator = getPathSeparator(base);
    backupFolderRecursive(base + lit("record_catalog"), base + lit("record_catalog_backup"));
    QDir dir(base + QString("record_catalog") + separator + QString("media") + separator + DeviceFileCatalog::prefixByCatalog(catalogType));
    QFileInfoList list = dir.entryInfoList(QDir::Dirs | QDir::NoDotAndDotDot);
    for(QFileInfo fi: list)
    {
        QByteArray mac = fi.fileName().toUtf8();
        DeviceFileCatalogPtr catalogFile(new DeviceFileCatalog(mac, catalogType));
        QString catalogName = closeDirPath(fi.absoluteFilePath()) + lit("title.csv");
        QVector<DeviceFileCatalog::Chunk> notMigratedChunks;
        if (catalogFile->fromCSVFile(catalogName))
        {
            for(const DeviceFileCatalog::Chunk& chunk: catalogFile->m_chunks) 
            {
                QnStorageResourcePtr storage = findStorageByOldIndex(chunk.storageIndex);
                if (storage && storage != extraAllowedStorage && storage->getStatus() != Qn::Online)
                    storage.clear();

                QnStorageDbPtr sdb = storage ? getSDB(storage) : QnStorageDbPtr();
                if (sdb) 
                {
                    if (catalogFile->csvMigrationCheckFile(chunk, storage)) 
                    {
                        if (chunk.durationMs > QnRecordingManager::RECORDING_CHUNK_LEN*1000 * 2 || chunk.durationMs < 1)
                        {
                            const QString fileName = catalogFile->fullFileName(chunk);
                            qWarning() << "File " << fileName << "has invalid duration " << chunk.durationMs/1000.0 << "s and corrupted. Delete file from catalog";
                            storage->removeFile(fileName);
                        }
                        else {
                            sdb->addRecord(mac, catalogType, chunk);
                        }
                    }
                }
                else {
                    notMigratedChunks << chunk;
                }
            }
            {
                QnMutexLocker lock( &m_sdbMutex );
                for(const QnStorageDbPtr& sdb: m_chunksDB.values()) {
                    if (sdb)
                        sdb->flushRecords();
                }
            }
            QFile::remove(catalogName);
            if (!notMigratedChunks.isEmpty())
                writeCSVCatalog(catalogName, notMigratedChunks);
        }
        dir.rmdir(fi.absoluteFilePath());
    }
}

bool QnStorageManager::isStorageAvailable(int storage_index) const {
    QnStorageResourcePtr storage = storageRoot(storage_index);
    return storage && storage->getStatus() == Qn::Online;
}

bool QnStorageManager::isStorageAvailable(const QnStorageResourcePtr& storage) const {
    return storage && storage->getStatus() == Qn::Online;
}

bool QnStorageManager::addBookmark(const QByteArray &cameraGuid, QnCameraBookmark &bookmark, bool forced) {
    //TODO: #GDM #Bookmarks #API #High make sure guid is absent in the database, fill if not exists
    QnDualQualityHelper helper;
    helper.openCamera(cameraGuid);

    DeviceFileCatalog::Chunk chunkBegin, chunkEnd;
    DeviceFileCatalogPtr catalog;
    helper.findDataForTime(bookmark.startTimeMs, chunkBegin, catalog, DeviceFileCatalog::OnRecordHole_NextChunk, false);
    if (chunkBegin.startTimeMs < 0) {
        if (!forced)
            return false; //recorded chunk was not found

        /* If we are forced, try to find any chunk. */
        helper.findDataForTime(bookmark.startTimeMs, chunkBegin, catalog, DeviceFileCatalog::OnRecordHole_PrevChunk, false);
        if (chunkBegin.startTimeMs < 0)
            return false; // no recorded chunk were found at all
    }

    helper.findDataForTime(bookmark.endTimeMs(), chunkEnd, catalog, DeviceFileCatalog::OnRecordHole_PrevChunk, false);
    if (chunkEnd.startTimeMs < 0 && !forced)
        return false; //recorded chunk was not found

    qint64 endTimeMs = bookmark.endTimeMs();

    /* For usual case move bookmark borders to the chunk borders. */
    if (!forced) {
        bookmark.startTimeMs = qMax(bookmark.startTimeMs, chunkBegin.startTimeMs);  // move bookmark start to the start of the chunk in case of hole
        endTimeMs = qMin(endTimeMs, chunkEnd.endTimeMs());
        bookmark.durationMs = endTimeMs - bookmark.startTimeMs;                     // move bookmark end to the end of the closest chunk in case of hole

        if (bookmark.durationMs <= 0)
            return false;   // bookmark ends before the chunk starts
    }

    // this chunk will be added to the bookmark catalog
    chunkBegin.startTimeMs = bookmark.startTimeMs;
    chunkBegin.durationMs = bookmark.durationMs;

    DeviceFileCatalogPtr bookmarksCatalog = getFileCatalog(cameraGuid, QnServer::BookmarksCatalog);
    bookmarksCatalog->addChunk(chunkBegin);

    QnStorageResourcePtr storage = storageRoot(chunkBegin.storageIndex);
    if (!storage)
        return false;

    QnStorageDbPtr sdb = getSDB(storage);
    if (!sdb)
        return false;

    if (!sdb->addOrUpdateCameraBookmark(bookmark, cameraGuid))
        return false;

    if (!bookmark.tags.isEmpty())
        QnAppServerConnectionFactory::getConnection2()->getCameraManager()->addBookmarkTags(bookmark.tags, this, [](int /*reqID*/, ec2::ErrorCode /*errorCode*/) {});
    

    return true;
}

bool QnStorageManager::updateBookmark(const QByteArray &cameraGuid, QnCameraBookmark &bookmark) {
    //TODO: #GDM #Bookmarks #API #High make sure guid is present and exists in the database
    DeviceFileCatalogPtr catalog = qnStorageMan->getFileCatalog(cameraGuid, QnServer::BookmarksCatalog);
    int idx = catalog->findFileIndex(bookmark.startTimeMs, DeviceFileCatalog::OnRecordHole_NextChunk);
    if (idx < 0)
        return false;
    QnStorageResourcePtr storage = storageRoot(catalog->chunkAt(idx).storageIndex);
    if (!storage)
        return false;

    QnStorageDbPtr sdb = getSDB(storage);
    if (!sdb)
        return false;

    if (!sdb->addOrUpdateCameraBookmark(bookmark, cameraGuid))
        return false;

    if (!bookmark.tags.isEmpty())
        QnAppServerConnectionFactory::getConnection2()->getCameraManager()->addBookmarkTags(bookmark.tags, this, [](int /*reqID*/, ec2::ErrorCode /*errorCode*/) {});

    return true;
}


bool QnStorageManager::deleteBookmark(const QByteArray &cameraGuid, QnCameraBookmark &bookmark) {
    //TODO: #GDM #Bookmarks #API #High make sure guid is present and exists in the database
    DeviceFileCatalogPtr catalog = qnStorageMan->getFileCatalog(cameraGuid, QnServer::BookmarksCatalog);
    if (!catalog)
        return false;

    DeviceFileCatalog::Chunk chunk = catalog->takeChunk(bookmark.startTimeMs, bookmark.durationMs);
    if (chunk.durationMs == 0)
        return false;

    QnStorageResourcePtr storage = storageRoot(chunk.storageIndex);
    if (!storage)
        return false;

    QnStorageDbPtr sdb = getSDB(storage);
    if (!sdb)
        return false;

    if (!sdb->deleteCameraBookmark(bookmark))
        return false;

    return true;
}


bool QnStorageManager::getBookmarks(const QByteArray &cameraGuid, const QnCameraBookmarkSearchFilter &filter, QnCameraBookmarkList &result) 
{
    QnMutexLocker lock( &m_sdbMutex );
    for (const QnStorageDbPtr &sdb: m_chunksDB) {
        if (!sdb)
            continue;
        if (!sdb->getBookmarks(cameraGuid, filter, result))
            return false;
    }
    return true;
}

std::vector<QnUuid> QnStorageManager::getCamerasWithArchive() const
{
    QnMutexLocker locker(&m_mutexCatalog);
    std::set<QString> internalData;
    std::vector<QnUuid> result;
    getCamerasWithArchiveInternal(internalData, m_devFileCatalog[QnServer::LowQualityCatalog]);
    getCamerasWithArchiveInternal(internalData, m_devFileCatalog[QnServer::HiQualityCatalog]);
    for(const QString& uniqueId: internalData) {
        const QnResourcePtr cam = qnResPool->getResourceByUniqueId(uniqueId);
        if (cam)
            result.push_back(cam->getId());
    }
    return result;
}

void QnStorageManager::getCamerasWithArchiveInternal(std::set<QString>& result, const FileCatalogMap& catalogMap ) const
{
    for(auto itr = catalogMap.begin(); itr != catalogMap.end(); ++itr)
    {
        const DeviceFileCatalogPtr& catalog = itr.value();
        if (!catalog->isEmpty())
            result.insert(catalog->cameraUniqueId());
    }
}<|MERGE_RESOLUTION|>--- conflicted
+++ resolved
@@ -1500,12 +1500,7 @@
 
 QnStorageResourcePtr QnStorageManager::getStorageByUrlExact(const QString& storageUrl)
 {
-<<<<<<< HEAD
     QnMutexLocker lock(&m_mutexStorages);
-    int matchLen = 0;
-=======
-    QMutexLocker lock(&m_mutexStorages);
->>>>>>> 0c3db4d3
     for(StorageMap::const_iterator itr = m_storageRoots.constBegin(); itr != m_storageRoots.constEnd(); ++itr)
     {
         QString root = (*itr)->getUrl();
