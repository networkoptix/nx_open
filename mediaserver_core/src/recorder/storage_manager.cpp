--- conflicted
+++ resolved
@@ -2135,29 +2135,6 @@
     QnStorageResourcePtr result;
     std::vector<int> allowedIndexes;
 
-<<<<<<< HEAD
-    for (const auto& storage: getUsedWritableStorages())
-    {
-        if (pred(storage) &&
-            storage->getFreeSpace() > kMinStorageFreeSpace)
-        {
-            allowedIndexes.push_back(qnStorageDbPool->getStorageIndex(storage));
-        }
-    }
-
-    auto optimalStorageIndex = m_spaceInfo.getOptimalStorageIndex(allowedIndexes);
-    if (optimalStorageIndex == -1)
-        return result;
-
-    result = getStorageByIndex(optimalStorageIndex);
-    if (result)
-    {
-        NX_LOG(lit("[Storage, Selection] Selected storage %1").arg(result->getUrl()), cl_logDEBUG2);
-        return result;
-    }
-
-=======
->>>>>>> 061049f1
     auto hasFastScanned = [this]
     {
         auto allStorages = getAllStorages();
