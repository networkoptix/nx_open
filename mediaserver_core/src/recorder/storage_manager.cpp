--- conflicted
+++ resolved
@@ -218,13 +218,9 @@
     {
         bool fullscanProcessed = false;
         bool partialScanProcessed = false;
-<<<<<<< HEAD
         QnVirtualCameraResourceList archiveCameras;
-=======
-
-        /* Total count of tasks in the queue to maintain total progress. */
+
         TasksQueueInfo currentQueueInfo;
->>>>>>> 227645f2
 
         while (!needToStop())
         {
@@ -296,46 +292,8 @@
             else
             {
                 fullscanProcessed = true;
-<<<<<<< HEAD
-                QElapsedTimer t;
-                t.restart();
-
-                m_owner->setRebuildInfo(
-                    QnStorageScanData(
-                        Qn::RebuildState_FullScan,
-                        scanData.storage->getUrl(),
-                        0.0
-                    )
-                );
-
-                m_owner->loadFullFileCatalogFromMedia(
-                    scanData.storage, 
-                    QnServer::LowQualityCatalog, 
-                    0.5,
-                    archiveCameras
-                );
-
-                m_owner->loadFullFileCatalogFromMedia(
-                    scanData.storage, 
-                    QnServer::HiQualityCatalog, 
-                    0.5,
-                    archiveCameras
-                );
-
-                m_owner->setRebuildInfo(
-                    QnStorageScanData(
-                        Qn::RebuildState_FullScan,
-                        scanData.storage->getUrl(),
-                        1.0
-                    )
-                );
-
-                qDebug() << "rebuild archive time for storage" 
-                         << scanData.storage->getUrl()  
-                         << "is:" << t.elapsed() << "msec";
-=======
-
-                auto genProgressCallback = [this, totalProgressValue, totalProgressStep](const QString &url, qreal offset)
+
+                auto genProgressCallback = [this, totalProgressValue, totalProgressStep, &archiveCameras](const QString &url, qreal offset)
                   -> std::function<void(int, int)>
                 {
                     return [this, url, totalProgressValue, totalProgressStep, offset](int current, int total) {
@@ -347,10 +305,9 @@
                 };
 
                 m_owner->setRebuildInfo(QnStorageScanData(Qn::RebuildState_FullScan, scanData.storage->getUrl(), 0.0, totalProgressValue));
-                m_owner->loadFullFileCatalogFromMedia(scanData.storage, QnServer::LowQualityCatalog, genProgressCallback(scanData.storage->getUrl(), 0.0));
-                m_owner->loadFullFileCatalogFromMedia(scanData.storage, QnServer::HiQualityCatalog, genProgressCallback(scanData.storage->getUrl(), 0.5));
+                m_owner->loadFullFileCatalogFromMedia(scanData.storage, QnServer::LowQualityCatalog, archiveCameras, genProgressCallback(scanData.storage->getUrl(), 0.0));
+                m_owner->loadFullFileCatalogFromMedia(scanData.storage, QnServer::HiQualityCatalog, archiveCameras, genProgressCallback(scanData.storage->getUrl(), 0.5));
                 m_owner->setRebuildInfo(QnStorageScanData(Qn::RebuildState_FullScan, scanData.storage->getUrl(), 1.0, nextTotalProgressValue));
->>>>>>> 227645f2
             }
 
             {
@@ -366,12 +323,8 @@
                 {
                     // not data to process left
                     m_owner->updateCameraHistory();
-<<<<<<< HEAD
-                    m_owner->setRebuildInfo(QnStorageScanData(Qn::RebuildState_None, QString(), 1.0));
-
-=======
                     m_owner->setRebuildInfo(QnStorageScanData(Qn::RebuildState_None, QString(), 0.0, 0.0));
->>>>>>> 227645f2
+
                     if (fullscanProcessed) 
                     {
                         if (!QnResource::isStopping())
@@ -655,7 +608,6 @@
     m_archiveRebuildInfo = data;
 }
 
-<<<<<<< HEAD
 void QnStorageManager::loadCameraInfo(
     const QnAbstractStorageResource::FileInfo   &fileInfo, 
     QnVirtualCameraResourceList                 &archiveCameraList,
@@ -714,14 +666,11 @@
 }
 
 void QnStorageManager::loadFullFileCatalogFromMedia(
-    const QnStorageResourcePtr      &storage, 
-    QnServer::ChunksCatalog         catalog, 
-    qreal                           progressCoeff,
-    QnVirtualCameraResourceList     &archiveCameraList
+    const QnStorageResourcePtr                  &storage, 
+    QnServer::ChunksCatalog                     catalog,
+    QnVirtualCameraResourceList                 &archiveCameraList,
+    std::function<void(int current, int total)> progressCallback
 )
-=======
-void QnStorageManager::loadFullFileCatalogFromMedia(const QnStorageResourcePtr &storage, QnServer::ChunksCatalog catalog, std::function<void(int current, int total)> progressCallback)
->>>>>>> 227645f2
 {
     ArchiveScanPosition scanPos(m_role);
     scanPos.load(); // load from persistent storage
