--- conflicted
+++ resolved
@@ -786,17 +786,10 @@
 }
 
 void QnStorageManager::getTimePeriodInternal(std::vector<QnTimePeriodList> &periods, const QnNetworkResourcePtr &camera, qint64 startTime, qint64 endTime, 
-<<<<<<< HEAD
-                                             qint64 detailLevel, const DeviceFileCatalogPtr &catalog)
-{
-    if (catalog) {
-        periods.push_back(catalog->getTimePeriods(startTime, endTime, detailLevel));
-=======
                                              qint64 detailLevel, bool keepSmallChunks, const DeviceFileCatalogPtr &catalog)
 {
     if (catalog) {
         periods.push_back(catalog->getTimePeriods(startTime, endTime, detailLevel, keepSmallChunks, INT_MAX));
->>>>>>> 8b5e8d61
         if (!periods.rbegin()->empty())
         {
             QnTimePeriod& lastPeriod = periods.rbegin()->last();
