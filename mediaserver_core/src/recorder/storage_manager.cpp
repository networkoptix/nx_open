#include "storage_manager.h"

#include <QtCore/QDir>



#include <utils/fs/file.h>
#include <utils/common/util.h>
#include <utils/common/log.h>

#include <core/resource_management/resource_pool.h>
#include <core/resource_management/resource_properties.h>
#include <core/resource/resource.h>
#include <core/resource/camera_resource.h>
#include <core/resource/media_server_resource.h>
#include <core/resource/storage_resource.h>

#include <recorder/server_stream_recorder.h>
#include <recorder/recording_manager.h>

#include <platform/monitoring/global_monitor.h>
#include <platform/platform_abstraction.h>
#include <plugins/resource/server_archive/dualquality_helper.h>

#include "plugins/storage/file_storage/file_storage_resource.h"

#include <media_server/serverutil.h>
#include "file_deletor.h"
#include "utils/common/synctime.h"
#include "motion/motion_helper.h"
#include "common/common_module.h"
#include "media_server/settings.h"
#include "utils/serialization/lexical_enum.h"

#include <memory>
//static const qint64 BALANCE_BY_FREE_SPACE_THRESHOLD = 1024*1024 * 500;
//static const int OFFLINE_STORAGES_TEST_INTERVAL = 1000 * 30;
//static const int DB_UPDATE_PER_RECORDS = 128;
static const qint64 MSECS_PER_DAY = 1000ll * 3600ll * 24ll;
static const qint64 MOTION_CLEANUP_INTERVAL = 1000ll * 3600;
static const qint64 EMPTY_DIRS_CLEANUP_INTERVAL = 1000ll * 3600;
static const QString SCAN_ARCHIVE_FROM(lit("SCAN_ARCHIVE_FROM"));

class ArchiveScanPosition
{
public:
    ArchiveScanPosition(): m_catalog(QnServer::LowQualityCatalog) {}
    ArchiveScanPosition(const QnStorageResourcePtr& storage, QnServer::ChunksCatalog catalog, const QString& cameraUniqueId):
        m_storagePath(storage->getUrl()),
        m_catalog(catalog), 
        m_cameraUniqueId(cameraUniqueId) 
    {}

    void save() {
        QString serializedData(lit("%1;;%2;;%3"));
        serializedData = serializedData.arg(m_storagePath).arg(QnLexical::serialized(m_catalog)).arg(m_cameraUniqueId);
        MSSettings::roSettings()->setValue(SCAN_ARCHIVE_FROM, serializedData);
        MSSettings::roSettings()->sync();
    }
    void load() {
        QString serializedData = MSSettings::roSettings()->value(SCAN_ARCHIVE_FROM).toString();
        QStringList data = serializedData.split(";;");
        if (data.size() == 3) {
            m_storagePath = data[0];
            QnLexical::deserialize(data[1], &m_catalog);
            m_cameraUniqueId = data[2];
        }
    }
    static void reset() {
        MSSettings::roSettings()->setValue(SCAN_ARCHIVE_FROM, QString());
        MSSettings::roSettings()->sync();
    }
    bool isEmpty() const { return m_cameraUniqueId.isEmpty(); }
    bool operator<(const ArchiveScanPosition& other) {
        if (m_storagePath != other.m_storagePath)
            return m_storagePath < other.m_storagePath;
        if (m_catalog != other.m_catalog)
            return m_catalog < other.m_catalog;
        return m_cameraUniqueId < other.m_cameraUniqueId;
    }
private:
    QString m_storagePath;
    QnServer::ChunksCatalog m_catalog;
    QString m_cameraUniqueId;
};


class ScanMediaFilesTask: public QnLongRunnable
{
private:

    struct ScanData
    {
        ScanData(): partialScan(false) {}
        ScanData(const QnStorageResourcePtr& storage, bool partialScan): storage(storage), partialScan(partialScan) {}
        bool operator== (const ScanData& other) const { return storage == other.storage && partialScan == other.partialScan; }

        QnStorageResourcePtr storage;
        bool partialScan;
    };
    QnStorageManager* m_owner;
    CLThreadQueue<ScanData> m_scanTasks;
    QnMutex m_mutex;
    QnWaitCondition m_waitCond;
    bool m_fullScanCanceled;

public:
    ScanMediaFilesTask(QnStorageManager* owner): QnLongRunnable(), m_owner(owner), m_fullScanCanceled(false)
    {
    }

    void addStorageToScan(const QnStorageResourcePtr& storage, bool partialScan)
    {
        ScanData scanData(storage, partialScan);
        if (m_scanTasks.contains(scanData))
            return;
        if (m_scanTasks.isEmpty())
            m_owner->setRebuildInfo(QnStorageScanData(partialScan ? Qn::RebuildState_PartialScan : Qn::RebuildState_FullScan, QString(), 0.0));
<<<<<<< HEAD

        QnMutexLocker lock( &m_mutex );
=======
        if (partialScan)
            storage->addFlags(Qn::storage_fastscan);
        QMutexLocker lock(&m_mutex);
>>>>>>> a2a7f8c5
        m_scanTasks.push(std::move(scanData));
        m_waitCond.wakeAll();
    }

    bool hasFullScanTasks()
    {
        m_scanTasks.lock();
        bool result = false;
        for (int i = m_scanTasks.size()-1; i >= 0; --i) {
            if (!m_scanTasks.atUnsafe(i).partialScan) {
                result = true;
                break;
            }

        }
        m_scanTasks.unlock();
        return result;
    }

    void cancelFullScanTasks()
    {
        m_fullScanCanceled = true;
    }

    
    virtual void run() override
    {
        while (!needToStop())
        {
            if (m_fullScanCanceled) {
                m_scanTasks.detachDataByCondition([](const ScanData& data, const QVariant&) { return !data.partialScan; });
                m_fullScanCanceled = false;
            }

            {
                QnMutexLocker lock( &m_mutex );
                if (m_scanTasks.isEmpty()) {
                    m_owner->setRebuildInfo(QnStorageScanData(Qn::RebuildState_None, QString(), 1.0));
                    m_waitCond.wait(&m_mutex, 100);
                    continue;
                }
            }

            ScanData scanData = m_scanTasks.front();
            if (!scanData.storage) {
                m_scanTasks.removeFirst(1); // detached
                continue;
            }

            if (scanData.partialScan)
            {
                QMap<DeviceFileCatalogPtr, qint64> catalogToScan; // key - catalog, value - start scan time;
                {
                    QnMutexLocker lock(&m_owner->m_mutexCatalog);
                    for(const DeviceFileCatalogPtr& catalog: m_owner->m_devFileCatalog[QnServer::LowQualityCatalog])
                        catalogToScan.insert(catalog, catalog->lastChunkStartTime());
                    for(const DeviceFileCatalogPtr& catalog: m_owner->m_devFileCatalog[QnServer::HiQualityCatalog])
                        catalogToScan.insert(catalog, catalog->lastChunkStartTime());
                }
                int totalStep = catalogToScan.size();
                int currentStep = 0;
                for(auto itr = catalogToScan.begin(); itr != catalogToScan.end(); ++itr) 
                {
                    m_owner->setRebuildInfo(QnStorageScanData(Qn::RebuildState_PartialScan, scanData.storage->getUrl(), currentStep / (qreal) totalStep));
                    DeviceFileCatalog::ScanFilter filter;
                    filter.scanPeriod.startTimeMs = itr.value();
                    qint64 endScanTime = qnSyncTime->currentMSecsSinceEpoch();
                    filter.scanPeriod.durationMs = qMax(1ll, endScanTime - filter.scanPeriod.startTimeMs);
                    m_owner->partialMediaScan(itr.key(), scanData.storage, filter);
                    if (needToStop())
                        return;
                    ++currentStep;
                }
                scanData.storage->removeFlags(Qn::storage_fastscan);
                m_owner->setRebuildInfo(QnStorageScanData(Qn::RebuildState_PartialScan, scanData.storage->getUrl(), 1.0));
            }
            else 
            {
                QElapsedTimer t;
                t.restart();
                m_owner->setRebuildInfo(QnStorageScanData(Qn::RebuildState_FullScan, scanData.storage->getUrl(), 0.0));
                m_owner->loadFullFileCatalogFromMedia(scanData.storage, QnServer::LowQualityCatalog, 0.5);
                m_owner->loadFullFileCatalogFromMedia(scanData.storage, QnServer::HiQualityCatalog, 0.5);
                m_owner->setRebuildInfo(QnStorageScanData(Qn::RebuildState_FullScan, scanData.storage->getUrl(), 1.0));
                qDebug() << "rebuild archive time for storage" << scanData.storage->getUrl() << "is:" << t.elapsed() << "msec";
            }
            m_scanTasks.removeFirst(1);
        }
    }
};

class TestStorageThread: public QnLongRunnable
{
public:
    TestStorageThread(QnStorageManager* owner): m_owner(owner) {}
    virtual void run() override
    {
        QnStorageManager::StorageMap storageRoots = m_owner->getAllStorages();

        for (QnStorageManager::StorageMap::const_iterator itr = storageRoots.constBegin(); itr != storageRoots.constEnd(); ++itr)
        {
            if (needToStop())
                break;

            QnStorageResourcePtr fileStorage = qSharedPointerDynamicCast<QnStorageResource> (*itr);
            Qn::ResourceStatus status = fileStorage->isAvailable() ? Qn::Online : Qn::Offline;
            if (fileStorage->getStatus() != status)
                m_owner->changeStorageStatus(fileStorage, status);

            if (fileStorage->isAvailable())
            {
                const auto space = QString::number(fileStorage->getTotalSpace());
                if (fileStorage->setProperty(Qn::SPACE, space))
                    propertyDictionary->saveParams(fileStorage->getId());
            }
        }

        m_owner->testStoragesDone();

    }
private:
    QnStorageManager* m_owner;
};

TestStorageThread* QnStorageManager::m_testStorageThread;

// -------------------- QnStorageManager --------------------


static QnStorageManager* QnStorageManager_instance = nullptr;

QnStorageManager::QnStorageManager():
    m_mutexStorages(QnMutex::Recursive),
    m_mutexCatalog(QnMutex::Recursive),
    m_storagesStatisticsReady(false),
    m_warnSended(false),
    m_isWritableStorageAvail(false),
    m_rebuildCancelled(false),
    m_rebuildArchiveThread(0),
    m_firstStorageTestDone(false)
{
    m_storageWarnTimer.restart();
    m_testStorageThread = new TestStorageThread(this);

    assert( QnStorageManager_instance == nullptr );
    QnStorageManager_instance = this;
    m_oldStorageIndexes = deserializeStorageFile();

    connect(qnResPool, &QnResourcePool::resourceAdded, this, &QnStorageManager::onNewResource, Qt::QueuedConnection);
    connect(qnResPool, &QnResourcePool::resourceRemoved, this, &QnStorageManager::onDelResource, Qt::QueuedConnection);

    m_rebuildArchiveThread = new ScanMediaFilesTask(this);
    m_rebuildArchiveThread->start();
    m_clearMotionTimer.restart();
    m_removeEmtyDirTimer.restart();
}

//std::deque<DeviceFileCatalog::Chunk> QnStorageManager::correctChunksFromMediaData(const DeviceFileCatalogPtr &fileCatalog, const QnStorageResourcePtr &storage, const std::deque<DeviceFileCatalog::Chunk>& chunks)
void QnStorageManager::partialMediaScan(const DeviceFileCatalogPtr &fileCatalog, const QnStorageResourcePtr &storage, const DeviceFileCatalog::ScanFilter& filter)
{
    QnServer::ChunksCatalog catalog = fileCatalog->getCatalog();
    
    /* Check new records, absent in the DB */
    QVector<DeviceFileCatalog::EmptyFileInfo> emptyFileList;
    QString rootDir = fileCatalog->rootFolder(storage, catalog);

    QMap<qint64, DeviceFileCatalog::Chunk> newChunksMap;
    fileCatalog->scanMediaFiles(rootDir, storage, newChunksMap, emptyFileList, filter);
    std::deque<DeviceFileCatalog::Chunk> newChunks; // = newChunksMap.values().toVector();
    for(auto itr = newChunksMap.begin(); itr != newChunksMap.end(); ++itr)
        newChunks.push_back(itr.value());

    for(const DeviceFileCatalog::EmptyFileInfo& emptyFile: emptyFileList)
        storage->removeFile(emptyFile.fileName);

    // add to DB
    QnStorageDbPtr sdb = getSDB(storage);
    QString cameraUniqueId = fileCatalog->cameraUniqueId();
    for(const DeviceFileCatalog::Chunk& chunk: newChunks) {
        if (QnResource::isStopping())
            break;
        if (sdb)
            sdb->addRecord(cameraUniqueId, catalog, chunk);
    }
    if (sdb)
        sdb->flushRecords();
    // merge chunks
    fileCatalog->addChunks(newChunks);
}

void QnStorageManager::initDone()
{
    QTimer::singleShot(0, this, SLOT(testOfflineStorages()));
}

QMap<QString, QSet<int>> QnStorageManager::deserializeStorageFile()
{
    QMap<QString, QSet<int>> storageIndexes;

    QString path = closeDirPath(getDataDirectory());
    QString separator = getPathSeparator(path);
    QFile storageFile(path + QString("record_catalog%1media%2storage_index.csv").arg(separator).arg(separator));
    if (!storageFile.exists())
        return storageIndexes;
    if (!storageFile.open(QFile::ReadOnly))
        return storageIndexes;
    // deserialize storage file
    QString line = storageFile.readLine(); // skip csv header
    do {
        line = storageFile.readLine();
        QStringList params = line.split(';');
        if (params.size() >= 2) {
            QString path = toCanonicalPath(params[0]);
            for (int i = 1; i < params.size(); ++i) {
                int index = params[i].toInt();
                storageIndexes[path].insert(index);
            }
        }
    } while (!line.isEmpty());
    storageFile.close();
    return storageIndexes;
}

void QnStorageManager::addDataFromDatabase(const QnStorageResourcePtr &storage)
{
    QnStorageDbPtr sdb = getSDB(storage);
    if (!sdb)
        return;
    
    // load from database
    for(const DeviceFileCatalogPtr& c: sdb->loadFullFileCatalog())
    {
        DeviceFileCatalogPtr fileCatalog = getFileCatalogInternal(c->cameraUniqueId(), c->getCatalog());
        fileCatalog->addChunks(c->m_chunks);
        //fileCatalog->addChunks(correctChunksFromMediaData(fileCatalog, storage, c->m_chunks));
    }
}

QnStorageScanData QnStorageManager::rebuildInfo() const
{
    QnMutexLocker lock( &m_rebuildStateMtx );
    return m_archiveRebuildInfo;
}

QnStorageScanData QnStorageManager::rebuildCatalogAsync()
{
    QnStorageScanData result(Qn::RebuildState_FullScan, QString(), 0.0);
    QnMutexLocker lock( &m_mutexRebuild );

    if (!m_rebuildArchiveThread->hasFullScanTasks()) 
    {
        m_rebuildCancelled = false;
        for(const QnStorageResourcePtr& storage: getStoragesInLexicalOrder()) {
            if (storage->getStatus() == Qn::Online)
                m_rebuildArchiveThread->addStorageToScan(storage, false);
        }
    }
    return result;
}

void QnStorageManager::cancelRebuildCatalogAsync()
{
    QnMutexLocker lock( &m_mutexRebuild );
    m_rebuildCancelled = true;
    m_rebuildArchiveThread->cancelFullScanTasks();
    NX_LOG("Catalog rebuild operation is canceled", cl_logINFO);
}

bool QnStorageManager::needToStopMediaScan() const
{
    QnMutexLocker lock( &m_mutexRebuild );
    return m_rebuildCancelled && m_archiveRebuildInfo.state == Qn::RebuildState_FullScan;
}

void QnStorageManager::setRebuildInfo(const QnStorageScanData& data)
{
    bool isRebuildFinished = false;
    {
        QnMutexLocker lock( &m_rebuildStateMtx );
        isRebuildFinished = (data.state == Qn::RebuildState_None && m_archiveRebuildInfo.state == Qn::RebuildState_FullScan);
        m_archiveRebuildInfo = data;
    }
    if (isRebuildFinished) {
        if (!QnResource::isStopping())
            ArchiveScanPosition::reset(); // do not reset position if server is going to restart
        emit rebuildFinished();
    }
}

void QnStorageManager::loadFullFileCatalogFromMedia(const QnStorageResourcePtr &storage, QnServer::ChunksCatalog catalog, qreal progressCoeff)
{
    ArchiveScanPosition scanPos;
    scanPos.load(); // load from persistent storage

    QnAbstractStorageResource::FileInfoList list = 
        storage->getFileList(
            closeDirPath(
                storage->getUrl()
            ) + DeviceFileCatalog::prefixByCatalog(catalog)
        );

    FileCatalogMap& catalogMap = m_devFileCatalog[catalog];
    for (auto it = catalogMap.cbegin(); it != catalogMap.cend(); ++it)
    {
        QString cameraDir =
            closeDirPath(
                closeDirPath(storage->getUrl()) +
                DeviceFileCatalog::prefixByCatalog(catalog)
            ) + it.key();

        if (!storage->isDirExists(cameraDir))
        {
            DeviceFileCatalogPtr newCatalog(
                new DeviceFileCatalog(
                    it.key(), 
                    catalog
                )
            );
            
            replaceChunks(
                QnTimePeriod(0, qnSyncTime->currentMSecsSinceEpoch()), 
                storage, 
                newCatalog, 
                it.key(), 
                catalog
            );
        }
    }

    for(const QnAbstractStorageResource::FileInfo& fi: list)
    {
        if (m_rebuildCancelled)
            return; // cancel rebuild

        QString cameraUniqueId = fi.fileName();
        ArchiveScanPosition currentPos(storage, catalog, cameraUniqueId);
        if (currentPos < scanPos) {
            // already scanned
        }
        else {
            currentPos.save(); // save to persistent storage
            qint64 rebuildEndTime = qnSyncTime->currentMSecsSinceEpoch() - QnRecordingManager::RECORDING_CHUNK_LEN * 1250;
            DeviceFileCatalogPtr newCatalog(new DeviceFileCatalog(cameraUniqueId, catalog));
            QnTimePeriod rebuildPeriod = QnTimePeriod(0, rebuildEndTime);
            newCatalog->doRebuildArchive(storage, rebuildPeriod);
        
            if (!m_rebuildCancelled)
                replaceChunks(rebuildPeriod, storage, newCatalog, cameraUniqueId, catalog);
        }
        m_archiveRebuildInfo.progress += progressCoeff / (double) list.size();
    }
}

QString QnStorageManager::toCanonicalPath(const QString& path)
{
    QString result = QDir::toNativeSeparators(path);
    if (result.endsWith(QDir::separator()))
        result.chop(1);
    return result;
}

int QnStorageManager::getStorageIndex(const QnStorageResourcePtr& storage)
{
    return detectStorageIndex(storage->getUrl());
}

// determine storage index (aka 16 bit hash)
int QnStorageManager::detectStorageIndex(const QString& p)
{
    QnMutexLocker lock( &m_mutexStorages );
    QString path = p;
    //QString path = toCanonicalPath(p);

    if (m_storageIndexes.contains(path))
    {
        return *m_storageIndexes.value(path).begin();
    }
    else {
        int index = -1;
        for (const QSet<int>& indexes: m_storageIndexes.values()) 
        {
            for (const int& value: indexes) 
                index = qMax(index, value);
        }
        index++;
        m_storageIndexes.insert(path, QSet<int>() << index);
        return index;
    }
}

static QString getLocalGuid()
{
    QString simplifiedGUID = qnCommon->moduleGUID().toString();
    simplifiedGUID = simplifiedGUID.replace("{", "");
    simplifiedGUID = simplifiedGUID.replace("}", "");
    return simplifiedGUID;
}

static const QString dbRefFileName( QLatin1String("%1_db_ref.guid") );

static bool getDBPath( const QnStorageResourcePtr& storage, QString* const dbDirectory )
{
    QString storageUrl = storage->getUrl();
    QString dbRefFilePath;
    
    //if (storagePath.indexOf(lit("://")) != -1)
    //    dbRefFilePath = dbRefFileName.arg(getLocalGuid());
    //else
    dbRefFilePath = closeDirPath(storageUrl) + dbRefFileName.arg(getLocalGuid());

    QByteArray dbRefGuidStr;
    //checking for file db_ref.guid existence
    if (storage->isFileExists(dbRefFilePath))
    {
        //have to use db from data directory, not from storage
        //reading guid from file
        auto dbGuidFile = std::unique_ptr<QIODevice>(storage->open(dbRefFilePath, QIODevice::ReadOnly));

        if (!dbGuidFile)
            return false;
        dbRefGuidStr = dbGuidFile->readAll();
        //dbGuidFile->close();
    }

    if( !dbRefGuidStr.isEmpty() )
    {
        *dbDirectory = QDir(getDataDirectory() + "/storage_db/" + dbRefGuidStr).absolutePath();
        if (!QDir().exists(*dbDirectory))
        {
            if(!QDir().mkpath(*dbDirectory))
            {
                qWarning() << "DB path create failed (" << storageUrl << ")";
                return false;
            }
        }
        return true;
    }

    if (storage->getCapabilities() & QnAbstractStorageResource::DBReady)
    {
        if (auto fileStorage = storage.dynamicCast<QnFileStorageResource>())
            *dbDirectory = fileStorage->getLocalPath(); // todo: need refactor it
        else
            *dbDirectory = storageUrl;
        return true;
    }
    else
    {   // we won't be able to create ref guid file if storage is not writable
        if (!(storage->getCapabilities() & QnAbstractStorageResource::WriteFile))
            return false;

        dbRefGuidStr = QUuid::createUuid().toString().toLatin1();
        if( dbRefGuidStr.size() < 2 )
            return false;   //bad guid, somehow
        //removing {}
        dbRefGuidStr.remove( dbRefGuidStr.size()-1, 1 );
        dbRefGuidStr.remove( 0, 1 );
        //saving db ref guid to file on storage
        QIODevice *dbGuidFile = storage->open(
            dbRefFilePath, 
            QIODevice::WriteOnly | QIODevice::Truncate 
        );
        if (dbGuidFile == nullptr)
            return false;
        if( dbGuidFile->write( dbRefGuidStr ) != dbRefGuidStr.size() )
            return false;
        dbGuidFile->close();

        storageUrl = QDir(getDataDirectory() + "/storage_db/" + dbRefGuidStr).absolutePath();
        if( !QDir().mkpath( storageUrl ) )
        {
            qWarning() << "DB path create failed (" << storageUrl << ")";
            return false;
        }
    }
    *dbDirectory = storageUrl;
    return true;
}

QnStorageDbPtr QnStorageManager::getSDB(const QnStorageResourcePtr &storage)
{
    QnMutexLocker lock( &m_sdbMutex );

    QnStorageDbPtr sdb = m_chunksDB[storage->getUrl()];
    if (!sdb) 
    {
        QString simplifiedGUID = getLocalGuid();
        QString dbPath;
        if( !getDBPath(storage, &dbPath) )
        {
            NX_LOG( lit("Failed to file path to storage DB file. Storage is not writable?"), cl_logWARNING );
            return QnStorageDbPtr();
        }
//        qWarning() << "DB Path: " << dbPath << "\n";
        QString fileName = closeDirPath(dbPath) + QString::fromLatin1("%1_media.sqlite").arg(simplifiedGUID);
        QString oldFileName = closeDirPath(dbPath) + QString::fromLatin1("media.sqlite");
        
        if (storage->getCapabilities() & QnAbstractStorageResource::DBReady)
        {
            if (storage->isFileExists(oldFileName) && !storage->isFileExists(fileName))
                storage->renameFile(oldFileName, fileName);

            sdb =  QnStorageDbPtr(new QnStorageDb(storage, getStorageIndex(storage)));
        }
        else
        {
            if (QFile::exists(oldFileName) && !QFile::exists(fileName))
                QFile::rename(oldFileName, fileName);
            sdb = QnStorageDbPtr(new QnStorageDb(QnStorageResourcePtr(), getStorageIndex(storage)));
        }
        
        if (sdb->open(fileName)) {
            m_chunksDB[storage->getUrl()] = sdb;
        }
        else {
            qWarning()
                << "can't initialize sqlLite database! Actions log is not created!"
                << " file open failed: " << fileName;
            return QnStorageDbPtr();
        }
    }
    return sdb;
}

void QnStorageManager::addStorage(const QnStorageResourcePtr &storage)
{
    {
        int storageIndex = detectStorageIndex(storage->getUrl());
        QnMutexLocker lock( &m_mutexStorages );
        m_storagesStatisticsReady = false;
    
        NX_LOG(QString("Adding storage. Path: %1").arg(storage->getUrl()), cl_logINFO);

        removeStorage(storage); // remove existing storage record if exists
        //QnStorageResourcePtr oldStorage = removeStorage(storage); // remove existing storage record if exists
        //if (oldStorage)
        //    storage->addWritedSpace(oldStorage->getWritedSpace());
        storage->setStatus(Qn::Offline); // we will check status after
        m_storageRoots.insert(storageIndex, storage);
        connect(storage.data(), SIGNAL(archiveRangeChanged(const QnStorageResourcePtr &, qint64, qint64)), 
                this, SLOT(at_archiveRangeChanged(const QnStorageResourcePtr &, qint64, qint64)), Qt::DirectConnection);
    }
    updateStorageStatistics();
}

class AddStorageTask: public QRunnable
{
public:
    AddStorageTask(QnStorageResourcePtr storage): m_storage(storage) {}
    void run()
    {
        qnStorageMan->addStorage(m_storage);
    }
private:
    QnStorageResourcePtr m_storage;
};

void QnStorageManager::onNewResource(const QnResourcePtr &resource)
{
    connect(resource.data(), &QnResource::resourceChanged, this, &QnStorageManager::at_storageChanged);
    QnStorageResourcePtr storage = qSharedPointerDynamicCast<QnStorageResource>(resource);
    if (storage && storage->getParentId() == qnCommon->moduleGUID()) 
        addStorage(storage);
}

void QnStorageManager::onDelResource(const QnResourcePtr &resource)
{
    QnStorageResourcePtr storage = qSharedPointerDynamicCast<QnStorageResource>(resource);
    if (storage && storage->getParentId() == qnCommon->moduleGUID())  {
        removeStorage(storage);
        updateStorageStatistics();
    }
}

QStringList QnStorageManager::getAllStoragePathes() const
{
    return m_storageIndexes.keys();
}

void QnStorageManager::removeStorage(const QnStorageResourcePtr &storage)
{
    int storageIndex = -1;
    {
        QnMutexLocker lock( &m_mutexStorages );
        m_storagesStatisticsReady = false;

        // remove existing storage record if exists
        for (StorageMap::iterator itr = m_storageRoots.begin(); itr != m_storageRoots.end();)
        {
            if (itr.value()->getId() == storage->getId()) {
                storageIndex = itr.key();
                itr = m_storageRoots.erase(itr);
                break;
            }
            else {
                ++itr;
            }
        }
    }
    if (storageIndex != -1)
    {
        QnMutexLocker lock(&m_mutexCatalog);
        for (int i = 0; i < QnServer::ChunksCatalogCount; ++i) {
            for (const auto catalog: m_devFileCatalog[i].values())
                catalog->removeChunks(storageIndex);
        }
    }
}

void QnStorageManager::at_storageChanged(const QnResourcePtr &)
{
    {
        QnMutexLocker lock( &m_mutexStorages );
        m_storagesStatisticsReady = false;
    }
    updateStorageStatistics();
}

bool QnStorageManager::existsStorageWithID(const QnStorageResourceList& storages, const QnUuid &id) const
{
    for(const QnStorageResourcePtr& storage: storages)
    {
        if (storage->getId() == id)
            return true;
    }
    return false;
}

void QnStorageManager::removeAbsentStorages(const QnStorageResourceList &newStorages)
{
    QnMutexLocker lock( &m_mutexStorages );
    for (StorageMap::iterator itr = m_storageRoots.begin(); itr != m_storageRoots.end();)
    {
        if (!existsStorageWithID(newStorages, itr.value()->getId()))
            itr = m_storageRoots.erase(itr);
        else
            ++itr;
    }
}

QnStorageManager::~QnStorageManager()
{
    QnStorageManager_instance = nullptr;

    stopAsyncTasks();
}

QnStorageManager* QnStorageManager::instance()
{
    return QnStorageManager_instance;
}

QString QnStorageManager::dateTimeStr(qint64 dateTimeMs, qint16 timeZone, const QString& separator)
{
    QString text;
    QTextStream str(&text);
    QDateTime fileDate = QDateTime::fromMSecsSinceEpoch(dateTimeMs);
    if (timeZone != -1)
        fileDate = fileDate.toUTC().addSecs(timeZone*60);
    str << QString::number(fileDate.date().year()) << separator;
    str << strPadLeft(QString::number(fileDate.date().month()), 2, '0') << separator;
    str << strPadLeft(QString::number(fileDate.date().day()), 2, '0') << separator;
    str << strPadLeft(QString::number(fileDate.time().hour()), 2, '0') << separator;
    str.flush();
    return text;
}

void QnStorageManager::getTimePeriodInternal(std::vector<QnTimePeriodList> &periods, const QnNetworkResourcePtr &camera, qint64 startTime, qint64 endTime, 
                                             qint64 detailLevel, bool keepSmallChunks, const DeviceFileCatalogPtr &catalog)
{
    if (catalog) {
        periods.push_back(catalog->getTimePeriods(startTime, endTime, detailLevel, keepSmallChunks, INT_MAX));
        if (!periods.rbegin()->empty())
        {
            QnTimePeriod& lastPeriod = periods.rbegin()->last();
            bool isActive = !camera->hasFlags(Qn::foreigner) && (camera->getStatus() == Qn::Online || camera->getStatus() == Qn::Recording);
            if (lastPeriod.durationMs == -1 && !isActive)
            {
                lastPeriod.durationMs = 0;
                Recorders recorders = QnRecordingManager::instance()->findRecorders(camera);
                if (catalog->getCatalog() == QnServer::HiQualityCatalog && recorders.recorderHiRes)
                    lastPeriod.durationMs = recorders.recorderHiRes->duration()/1000;
                else if (catalog->getCatalog() == QnServer::LowQualityCatalog && recorders.recorderLowRes)
                    lastPeriod.durationMs = recorders.recorderLowRes->duration()/1000;
            }
        }
    }
}

bool QnStorageManager::isArchiveTimeExists(const QString& cameraUniqueId, qint64 timeMs)
{
    DeviceFileCatalogPtr catalog = getFileCatalog(cameraUniqueId, QnServer::HiQualityCatalog);
    if (catalog && catalog->containTime(timeMs))
        return true;

    catalog = getFileCatalog(cameraUniqueId, QnServer::LowQualityCatalog);
    return catalog && catalog->containTime(timeMs);
}

bool QnStorageManager::isArchiveTimeExists(const QString& cameraUniqueId, const QnTimePeriod period)
{
    DeviceFileCatalogPtr catalog = getFileCatalog(cameraUniqueId, QnServer::HiQualityCatalog);
    if (catalog && catalog->containTime(period))
        return true;

    catalog = getFileCatalog(cameraUniqueId, QnServer::LowQualityCatalog);
    return catalog && catalog->containTime(period);
}

QnTimePeriodList QnStorageManager::getRecordedPeriods(const QnVirtualCameraResourceList &cameras, qint64 startTime, qint64 endTime, qint64 detailLevel, bool keepSmallChunks,
                                                      const QList<QnServer::ChunksCatalog> &catalogs, int limit) 
{
    std::vector<QnTimePeriodList> periods;
    for (const QnVirtualCameraResourcePtr &camera: cameras) {
        QString cameraUniqueId = camera->getUniqueId();
        for (int i = 0; i < QnServer::ChunksCatalogCount; ++i) {
            QnServer::ChunksCatalog catalog = static_cast<QnServer::ChunksCatalog> (i);
            if (!catalogs.contains(catalog))
                continue;

            if (camera->isDtsBased()) {
                if (catalog == QnServer::HiQualityCatalog) // both hi- and low-quality chunks are loaded with this method
                    periods.push_back(camera->getDtsTimePeriods(startTime, endTime, detailLevel));
            } else {
                getTimePeriodInternal(periods, camera, startTime, endTime, detailLevel, keepSmallChunks, getFileCatalog(cameraUniqueId, catalog));
            }
        }

    }

    return QnTimePeriodList::mergeTimePeriods(periods, limit);
}

QnRecordingStatsReply QnStorageManager::getChunkStatistics(qint64 bitrateAnalizePeriodMs)
{
    QnRecordingStatsReply result;
    QSet<QString> cameras;
    {
        QnMutexLocker lock(&m_mutexCatalog);
        for(const auto& uniqueId: m_devFileCatalog[QnServer::HiQualityCatalog].keys())
            cameras << uniqueId;
        for(const auto& uniqueId: m_devFileCatalog[QnServer::LowQualityCatalog].keys())
            cameras << uniqueId;
    }

    for (const auto& uniqueId: cameras) {
        QnRecordingStatsData stats = getChunkStatisticsByCamera(bitrateAnalizePeriodMs, uniqueId);
        QnCamRecordingStatsData data(stats);
        data.uniqueId = uniqueId;
        if (data.recordedBytes > 0)
            result.push_back(data);
    }
    return result;
}

QnRecordingStatsData QnStorageManager::getChunkStatisticsByCamera(qint64 bitrateAnalizePeriodMs, const QString& uniqueId)
{
    QnMutexLocker lock(&m_mutexCatalog);
    auto catalogHi = m_devFileCatalog[QnServer::HiQualityCatalog].value(uniqueId);
    auto catalogLow = m_devFileCatalog[QnServer::LowQualityCatalog].value(uniqueId);

    if (catalogHi && !catalogHi->isEmpty() && catalogLow && !catalogLow->isEmpty())
        return mergeStatsFromCatalogs(bitrateAnalizePeriodMs, catalogHi, catalogLow);
    else if (catalogHi && !catalogHi->isEmpty())
        return catalogHi->getStatistics(bitrateAnalizePeriodMs);
    else if (catalogLow && !catalogLow->isEmpty())
        return catalogLow->getStatistics(bitrateAnalizePeriodMs);
    else
        return QnRecordingStatsData();
}

QnRecordingStatsData QnStorageManager::mergeStatsFromCatalogs(qint64 bitrateAnalizePeriodMs, const DeviceFileCatalogPtr& catalogHi, const DeviceFileCatalogPtr& catalogLow)
{
    QnRecordingStatsData result;
    QnRecordingStatsData bitrateStats; // temp stats for virtual bitrate calculation
    qint64 archiveStartTimeMs = -1;
    qint64 bitrateThreshold = DATETIME_NOW;
    QnMutexLocker lock1(&catalogHi->m_mutex);
    QnMutexLocker lock2(&catalogLow->m_mutex);

    if (catalogHi && !catalogHi->m_chunks.empty()) {
        archiveStartTimeMs = catalogHi->m_chunks[0].startTimeMs;
        bitrateThreshold = catalogHi->m_chunks[catalogHi->m_chunks.size()-1].startTimeMs;
    }
    if (catalogLow && !catalogLow->m_chunks.empty()) {
        if (archiveStartTimeMs == -1) {
            archiveStartTimeMs = catalogLow->m_chunks[0].startTimeMs;
            bitrateThreshold = catalogLow->m_chunks[catalogLow->m_chunks.size()-1].startTimeMs;
        }
        else {
            archiveStartTimeMs = qMin(archiveStartTimeMs, catalogLow->m_chunks[0].startTimeMs);
            // not need to merge bitrateThreshold. getting from Hi archive is OK
        }
    }
    bitrateThreshold = bitrateAnalizePeriodMs ? bitrateThreshold - bitrateAnalizePeriodMs : 0;
    result.archiveDurationSecs = qMax(0ll, (qnSyncTime->currentMSecsSinceEpoch() - archiveStartTimeMs) / 1000);


    //auto itrHiLeft = qLowerBound(catalogHi->m_chunks.cbegin(), catalogHi->m_chunks.cend(), startTime);
    //auto itrHiRight = qUpperBound(itrHiLeft, catalogHi->m_chunks.cend(), endTime);
    auto itrHiLeft = catalogHi->m_chunks.cbegin();
    auto itrHiRight = catalogHi->m_chunks.cend();

    //auto itrLowLeft = qLowerBound(catalogLow->m_chunks.cbegin(), catalogLow->m_chunks.cend(), startTime);
    //auto itrLowRight = qUpperBound(itrLowLeft, catalogLow->m_chunks.cend(), endTime);
    auto itrLowLeft = catalogLow->m_chunks.cbegin();
    auto itrLowRight = catalogLow->m_chunks.cend();

    qint64 hiTime = itrHiLeft < itrHiRight ? itrHiLeft->startTimeMs : DATETIME_NOW;
    qint64 lowTime = itrLowLeft < itrLowRight ? itrLowLeft->startTimeMs : DATETIME_NOW;
    qint64 currentTime = qMin(hiTime, lowTime);

    while (itrHiLeft < itrHiRight || itrLowLeft < itrLowLeft)
    {
        qint64 nextHiTime = DATETIME_NOW;
        qint64 nextLowTime = DATETIME_NOW;
        bool hasHi = false;
        bool hasLow = false;
        if (itrHiLeft != itrHiRight) {
            nextHiTime = itrHiLeft->containsTime(currentTime) ? itrHiLeft->endTimeMs() : itrHiLeft->startTimeMs;
            hasHi = itrHiLeft->durationMs > 0 && itrHiLeft->containsTime(currentTime);
        }
        if (itrLowLeft != itrLowRight) {
            nextLowTime = itrLowLeft->containsTime(currentTime) ? itrLowLeft->endTimeMs() : itrLowLeft->startTimeMs;
            hasLow = itrLowLeft->durationMs > 0 && itrLowLeft->containsTime(currentTime);
        }

        qint64 nextTime = qMin(nextHiTime, nextLowTime);
        Q_ASSERT(nextTime >= currentTime);
        qint64 blockDuration = nextTime - currentTime;
        
        if (hasHi) 
        {
            qreal persentUsage = blockDuration / (qreal) itrHiLeft->durationMs;
            Q_ASSERT(qBetween(0.0, persentUsage, 1.000001));
            auto storage = qnStorageMan->storageRoot(itrHiLeft->storageIndex);
            result.recordedBytes += itrHiLeft->getFileSize() * persentUsage;
            if (storage)
                result.recordedBytesPerStorage[storage->getId()] += itrHiLeft->getFileSize() * persentUsage;

            result.recordedSecs += itrHiLeft->durationMs * persentUsage;
            if (itrHiLeft->startTimeMs >= bitrateThreshold) {
                bitrateStats.recordedBytes += itrHiLeft->getFileSize() * persentUsage;
                bitrateStats.recordedSecs += itrHiLeft->durationMs * persentUsage;
            }
        }

        if (hasLow) 
        {
            qreal persentUsage = blockDuration / (qreal) itrLowLeft->durationMs;
            Q_ASSERT(qBetween(0.0, persentUsage, 1.000001));
            auto storage = qnStorageMan->storageRoot(itrLowLeft->storageIndex);
            result.recordedBytes += itrLowLeft->getFileSize() * persentUsage;
            if (storage)
                result.recordedBytesPerStorage[storage->getId()] += itrLowLeft->getFileSize() * persentUsage;
            if (hasHi) 
            {
                // do not include bitrate calculation if only LQ quality
                if (itrLowLeft->startTimeMs >= bitrateThreshold)
                    bitrateStats.recordedBytes += itrLowLeft->getFileSize() * persentUsage;
            }
            else {
                // inc time if no HQ
                result.recordedSecs += itrLowLeft->durationMs * persentUsage;
            }
        }

        while (itrHiLeft < itrHiRight && nextTime >= itrHiLeft->endTimeMs())
            ++itrHiLeft;
        while (itrLowLeft < itrLowRight && nextTime >= itrLowLeft->endTimeMs())
            ++itrLowLeft;
        currentTime = nextTime;
    }
    
    result.recordedSecs /= 1000;   // msec to sec
    bitrateStats.recordedSecs /= 1000; // msec to sec
    if (bitrateStats.recordedBytes > 0 && bitrateStats.recordedSecs > 0)
        result.averageBitrate = bitrateStats.recordedBytes / (qreal) bitrateStats.recordedSecs;
    Q_ASSERT(result.averageBitrate >= 0);
    return result;
}


void QnStorageManager::removeEmptyDirs(const QnStorageResourcePtr &storage)
{
    std::function<bool (const QnAbstractStorageResource::FileInfoList &)> recursiveRemover =
        [&](const QnAbstractStorageResource::FileInfoList &fl)
    {
        for (const auto& entry : fl)
        {
            if (entry.isDir())
            {
                QnAbstractStorageResource::FileInfoList dirFileList =
                    storage->getFileList(
                        entry.absoluteFilePath()
                    );
                if (!dirFileList.isEmpty() && !recursiveRemover(dirFileList))
                    return false;
                // ignore error here, trying to clean as much as we can
                storage->removeDir(entry.absoluteFilePath());
            }
            else // we've met file. solid reason to stop
                return false;
        }
        return true;
    }; 

    auto qualityFileList = storage->getFileList(storage->getUrl());
    for (const auto &qualityEntry : qualityFileList)
    {
        if (qualityEntry.isDir()) // quality 
        {
            auto cameraFileList = storage->getFileList(qualityEntry.absoluteFilePath());
            for (const auto &cameraEntry : cameraFileList)
            {   // for every year folder
                recursiveRemover(storage->getFileList(cameraEntry.absoluteFilePath()));
            }
        }
    }
}

void QnStorageManager::clearSpace()
{
    testOfflineStorages();
    {
        QnMutexLocker lock( &m_sdbMutex );
        for(const QnStorageDbPtr& sdb: m_chunksDB) {
            if (sdb)
                sdb->beforeDelete();
        }
    }

    // 1. delete old data if cameras have max duration limit
    clearMaxDaysData();

    // 2. free storage space
    QSet<QnStorageResourcePtr> storages;
    for (const auto& storage: getWritableStorages()) {
        if (!storage->hasFlags(Qn::storage_fastscan))
            storages << storage;
    }

    for(const QnStorageResourcePtr& storage: storages)
        clearOldestSpace(storage, true);
    for(const QnStorageResourcePtr& storage: storages)
        clearOldestSpace(storage, false);

    // 3. Remove empty dirs
    if (m_removeEmtyDirTimer.elapsed() > EMPTY_DIRS_CLEANUP_INTERVAL)
    {
        m_removeEmtyDirTimer.restart();
        for (const QnStorageResourcePtr &storage : storages)
            removeEmptyDirs(storage);
    }

    // 4. DB cleanup
    {
        QnMutexLocker lock( &m_sdbMutex );
        for(const QnStorageDbPtr& sdb: m_chunksDB) {
            if (sdb)
                sdb->afterDelete();
        }
    }

    bool readyToDeleteMotion = (m_archiveRebuildInfo.state == Qn::RebuildState_None); // do not delete motion while rebuilding in progress (just in case, unnecessary)
    for(const QnStorageResourcePtr& storage: getAllStorages()) {
        if (storage->getStatus() == Qn::Offline) {
            readyToDeleteMotion = false; // offline storage may contain archive. do not delete motion so far
            break;
        }

    }
    if (readyToDeleteMotion)
    {
        if (m_clearMotionTimer.elapsed() > MOTION_CLEANUP_INTERVAL) {
            m_clearMotionTimer.restart();
            clearUnusedMotion();
        }
    }
    else {
        m_clearMotionTimer.restart();
    }
}

QnStorageManager::StorageMap QnStorageManager::getAllStorages() const 
{ 
    QnMutexLocker lock( &m_mutexStorages ); 
    return m_storageRoots; 
} 

QnStorageResourceList QnStorageManager::getStorages() const 
{
    QnMutexLocker lock( &m_mutexStorages );
    return m_storageRoots.values().toSet().toList(); // remove storage duplicates. Duplicates are allowed in sake for v1.4 compatibility
}

QnStorageResourceList QnStorageManager::getStoragesInLexicalOrder() const 
{
    // duplicate storage path's aren't used any more
    QnMutexLocker lock(&m_mutexStorages);
    QnStorageResourceList result = m_storageRoots.values();
    std::sort(result.begin(), result.end(),
              [](const QnStorageResourcePtr& storage1, const QnStorageResourcePtr& storage2)
    {
        return storage1->getUrl() < storage2->getUrl();
    });
    return result;
}

void QnStorageManager::deleteRecordsToTime(DeviceFileCatalogPtr catalog, qint64 minTime)
{
    int idx = catalog->findFileIndex(minTime, DeviceFileCatalog::OnRecordHole_NextChunk);
    if (idx != -1) {
        QVector<DeviceFileCatalog::Chunk> deletedChunks = catalog->deleteRecordsBefore(idx);
        for(const DeviceFileCatalog::Chunk& chunk: deletedChunks) 
            clearDbByChunk(catalog, chunk);
    }
}

void QnStorageManager::clearDbByChunk(DeviceFileCatalogPtr catalog, const DeviceFileCatalog::Chunk& chunk)
{
    {
        QnStorageResourcePtr storage = storageRoot(chunk.storageIndex);
        if (storage) {
            QnStorageDbPtr sdb = getSDB(storage);
            if (sdb)
                sdb->deleteRecords(catalog->cameraUniqueId(), catalog->getRole(), chunk.startTimeMs);
        }
    }
}

void QnStorageManager::clearMaxDaysData()
{
    clearMaxDaysData(QnServer::HiQualityCatalog);
    clearMaxDaysData(QnServer::LowQualityCatalog);
}

void QnStorageManager::clearMaxDaysData(QnServer::ChunksCatalog catalogIdx)
{
    QnMutexLocker lock( &m_mutexCatalog );

    const FileCatalogMap &catalogMap = m_devFileCatalog[catalogIdx];

    for(const DeviceFileCatalogPtr& catalog: catalogMap.values()) {
        QnSecurityCamResourcePtr camera = qnResPool->getResourceByUniqueId<QnSecurityCamResource>(catalog->cameraUniqueId());
        if (camera && camera->maxDays() > 0) {
            qint64 timeToDelete = qnSyncTime->currentMSecsSinceEpoch() - MSECS_PER_DAY * camera->maxDays();
            deleteRecordsToTime(catalog, timeToDelete);
        }
    }
}

void QnStorageManager::clearUnusedMotion()
{
    QnMutexLocker lock( &m_mutexCatalog );

    UsedMonthsMap usedMonths;

    updateRecordedMonths(m_devFileCatalog[QnServer::HiQualityCatalog], usedMonths);
    updateRecordedMonths(m_devFileCatalog[QnServer::LowQualityCatalog], usedMonths);

    for( const QString& dir: QDir(QnMotionHelper::getBaseDir()).entryList(QDir::Dirs | QDir::NoDotAndDotDot))
        QnMotionHelper::instance()->deleteUnusedFiles(usedMonths.value(dir).toList(), dir);
}

/*
void QnStorageManager::clearCameraHistory()
{
    QnMutexLocker lock( &m_mutexCatalog );
    QMap<QString, qint64> minTimes; // min archive time by camera unique ID
    minTimeByCamera(m_devFileCatalog[QnServer::HiQualityCatalog], minTimes);
    minTimeByCamera(m_devFileCatalog[QnServer::LowQualityCatalog], minTimes);

    for(auto itr = minTimes.begin(); itr != minTimes.end(); ++itr) {
        if (itr.value() == AV_NOPTS_VALUE)
            itr.value() == DATETIME_NOW; // delete all history if catalog is empty
    }

    QList<QnCameraHistoryItem> itemsToRemove = qnCameraHistoryPool->getUnusedItems(minTimes, qnCommon->moduleGUID());
    ec2::AbstractECConnectionPtr ec2Connection = QnAppServerConnectionFactory::getConnection2();
    for(const QnCameraHistoryItem& item: itemsToRemove) {
        ec2::ErrorCode errCode = ec2Connection->getCameraManager()->removeCameraHistoryItemSync(item);
        if (errCode == ec2::ErrorCode::ok)
            qnCameraHistoryPool->removeCameraHistoryItem(item);
    }
}

void QnStorageManager::minTimeByCamera(const FileCatalogMap &catalogMap, QMap<QString, qint64>& minTimes)
{
    for (FileCatalogMap::const_iterator itr = catalogMap.constBegin(); itr != catalogMap.constEnd(); ++itr)
    {
        DeviceFileCatalogPtr curCatalog = itr.value();

        auto resultItr = minTimes.find(curCatalog->cameraUniqueId());
        if (resultItr == minTimes.end())
            resultItr = minTimes.insert(curCatalog->cameraUniqueId(), AV_NOPTS_VALUE);

        qint64 archiveTime = curCatalog->firstTime();
        if (archiveTime != AV_NOPTS_VALUE) {
            if (resultItr.value() == AV_NOPTS_VALUE)
                resultItr.value() = archiveTime;
            else if (archiveTime < resultItr.value())
                resultItr.value() = archiveTime;
        }
    }
}
*/

void QnStorageManager::updateRecordedMonths(const FileCatalogMap &catalogMap, UsedMonthsMap& usedMonths)
{
    for(const DeviceFileCatalogPtr& catalog: catalogMap.values())
        usedMonths[catalog->cameraUniqueId()] += catalog->recordedMonthList();
}

void QnStorageManager::findTotalMinTime(const bool useMinArchiveDays, const FileCatalogMap& catalogMap, qint64& minTime, DeviceFileCatalogPtr& catalog)
{
    for (FileCatalogMap::const_iterator itr = catalogMap.constBegin(); itr != catalogMap.constEnd(); ++itr)
    {
        DeviceFileCatalogPtr curCatalog = itr.value();
        qint64 curMinTime = curCatalog->firstTime();
        if (curMinTime != (qint64)AV_NOPTS_VALUE && curMinTime < minTime)
        {
            if (useMinArchiveDays) {
                QnSecurityCamResourcePtr camera = qnResPool->getResourceByUniqueId<QnSecurityCamResource>(itr.key());
                if (camera && camera->minDays() > 0) {
                    qint64 threshold = qnSyncTime->currentMSecsSinceEpoch() - MSECS_PER_DAY * camera->minDays();
                    if (threshold < curMinTime)
                        continue; // do not delete archive for this camera
                }
            }
            minTime = curMinTime;
            catalog = curCatalog;
        }
    }
}

void QnStorageManager::clearOldestSpace(const QnStorageResourcePtr &storage, bool useMinArchiveDays)
{
    if (storage->getSpaceLimit() == 0)
        return; // unlimited


    QString dir = storage->getUrl();

    if (!(storage->getCapabilities() & QnAbstractStorageResource::cap::RemoveFile))
        return;

    qint64 freeSpace = storage->getFreeSpace();
    if (freeSpace == -1)
        return;
    qint64 toDelete = storage->getSpaceLimit() - freeSpace;

    while (toDelete > 0)
    {
        qint64 minTime = 0x7fffffffffffffffll;
        DeviceFileCatalogPtr catalog;
        {
            QnMutexLocker lock( &m_mutexCatalog );
            findTotalMinTime(useMinArchiveDays, m_devFileCatalog[QnServer::HiQualityCatalog], minTime, catalog);
            findTotalMinTime(useMinArchiveDays, m_devFileCatalog[QnServer::LowQualityCatalog], minTime, catalog);
        }
        if (catalog != 0) 
        {
            DeviceFileCatalog::Chunk deletedChunk = catalog->deleteFirstRecord();
            clearDbByChunk(catalog, deletedChunk);
            QnServer::ChunksCatalog altQuality = catalog->getRole() == QnServer::HiQualityCatalog ? QnServer::LowQualityCatalog : QnServer::HiQualityCatalog;
            DeviceFileCatalogPtr altCatalog = getFileCatalog(catalog->cameraUniqueId(), altQuality);
            if (altCatalog != 0) 
            {
                qint64 minTime = catalog->minTime();
                if (minTime != (qint64)AV_NOPTS_VALUE)
                    deleteRecordsToTime(altCatalog, minTime);
                else
                    deleteRecordsToTime(altCatalog, DATETIME_NOW);
                if (catalog->isEmpty() && altCatalog->isEmpty())
                    break; // nothing to delete
            }
            else {
                if (catalog->isEmpty())
                    break; // nothing to delete
            }
        }
        else
            break; // nothing to delete

        qint64 freeSpace = storage->getFreeSpace();
        if (freeSpace == -1)
            return;
        toDelete = storage->getSpaceLimit() - freeSpace;
    }

    if (toDelete > 0 && !useMinArchiveDays) {
        if (!m_diskFullWarned[storage->getId()]) {
            QnMediaServerResourcePtr mediaServer = qnResPool->getResourceById<QnMediaServerResource>(serverGuid());
            emit storageFailure(storage, QnBusiness::StorageFullReason);
            m_diskFullWarned[storage->getId()] = true;
        }
    }
    else {
        m_diskFullWarned[storage->getId()] = false;
    }
}

void QnStorageManager::at_archiveRangeChanged(const QnStorageResourcePtr &resource, qint64 newStartTimeMs, qint64 newEndTimeMs)
{
    Q_UNUSED(newEndTimeMs)
    int storageIndex = detectStorageIndex(resource->getUrl());
    QnMutexLocker lock(&m_mutexCatalog);
    for(const DeviceFileCatalogPtr& catalogHi: m_devFileCatalog[QnServer::HiQualityCatalog])
        catalogHi->deleteRecordsByStorage(storageIndex, newStartTimeMs);
    
    for(const DeviceFileCatalogPtr& catalogLow: m_devFileCatalog[QnServer::LowQualityCatalog])
        catalogLow->deleteRecordsByStorage(storageIndex, newStartTimeMs);
}

QSet<QnStorageResourcePtr> QnStorageManager::getWritableStorages() const
{
    QSet<QnStorageResourcePtr> result;

    QnStorageManager::StorageMap storageRoots = getAllStorages();
    qint64 bigStorageThreshold = 0;
    for (StorageMap::const_iterator itr = storageRoots.constBegin(); itr != storageRoots.constEnd(); ++itr)
    {
        QnStorageResourcePtr fileStorage = itr.value();
        if (fileStorage && fileStorage->getStatus() != Qn::Offline && fileStorage->isUsedForWriting()) 
        {
            qint64 available = fileStorage->getTotalSpace() - fileStorage->getSpaceLimit();
            bigStorageThreshold = qMax(bigStorageThreshold, available);
        }
    }
    bigStorageThreshold /= BIG_STORAGE_THRESHOLD_COEFF;

    for (StorageMap::const_iterator itr = storageRoots.constBegin(); itr != storageRoots.constEnd(); ++itr)
    {
        QnStorageResourcePtr fileStorage = itr.value();
        if (fileStorage && fileStorage->getStatus() != Qn::Offline && fileStorage->isUsedForWriting()) 
        {
            qint64 available = fileStorage->getTotalSpace() - fileStorage->getSpaceLimit();
            if (available >= bigStorageThreshold)
                result << fileStorage;
        }
    }
    return result;
}

void QnStorageManager::testStoragesDone()
{
    m_firstStorageTestDone = true;
    
    ArchiveScanPosition rebuildPos;
    rebuildPos.load();
    if (!rebuildPos.isEmpty())
        rebuildCatalogAsync(); // continue to rebuild
}

void QnStorageManager::changeStorageStatus(const QnStorageResourcePtr &fileStorage, Qn::ResourceStatus status)
{
    //QnMutexLocker lock( &m_mutexStorages );
    if (status == Qn::Online && fileStorage->getStatus() == Qn::Offline) {
        NX_LOG(QString("Storage. Path: %1. Goes to the online state. SpaceLimit: %2MiB. Currently available: %3MiB").
            arg(fileStorage->getUrl()).arg(fileStorage->getSpaceLimit() / 1024 / 1024).arg(fileStorage->getFreeSpace() / 1024 / 1024), cl_logINFO);

        // add data before storage goes to the writable state
        doMigrateCSVCatalog(fileStorage);
        addDataFromDatabase(fileStorage);
        m_rebuildArchiveThread->addStorageToScan(fileStorage, true);
    }

    fileStorage->setStatus(status);
    if (status == Qn::Offline)
        emit storageFailure(fileStorage, QnBusiness::StorageIoErrorReason);
    m_storagesStatisticsReady = false;
}

void QnStorageManager::testOfflineStorages()
{
    QnMutexLocker lock( &m_mutexStorages );
    if (!m_testStorageThread->isRunning())
        m_testStorageThread->start();
}

void QnStorageManager::stopAsyncTasks()
{
    if (m_testStorageThread) {
        m_testStorageThread->stop();
        delete m_testStorageThread;
        m_testStorageThread = 0;
    }
    m_rebuildCancelled = true;
    if (m_rebuildArchiveThread) {
        m_rebuildArchiveThread->stop();
        delete m_rebuildArchiveThread;
        m_rebuildArchiveThread = 0;
    }
}

void QnStorageManager::updateStorageStatistics()
{
    QnMutexLocker lock( &m_mutexStorages );
    if (m_storagesStatisticsReady) 
        return;

    qint64 totalSpace = 0;
    qint64 minSpace = INT64_MAX;
    QSet<QnStorageResourcePtr> storages = getWritableStorages();
    m_isWritableStorageAvail = !storages.isEmpty();
    for (QSet<QnStorageResourcePtr>::const_iterator itr = storages.constBegin(); itr != storages.constEnd(); ++itr)
    {
        QnStorageResourcePtr fileStorage = qSharedPointerDynamicCast<QnStorageResource> (*itr);
        qint64 storageSpace = qMax(0ll, fileStorage->getTotalSpace() - fileStorage->getSpaceLimit());
        totalSpace += storageSpace;
        minSpace = qMin(minSpace, storageSpace);
    }

    for (QSet<QnStorageResourcePtr>::const_iterator itr = storages.constBegin(); itr != storages.constEnd(); ++itr)
    {
        QnStorageResourcePtr fileStorage = qSharedPointerDynamicCast<QnStorageResource> (*itr);
        qint64 storageSpace = qMax(0ll, fileStorage->getTotalSpace() - fileStorage->getSpaceLimit());
        // write to large HDD more often then small HDD
        fileStorage->setStorageBitrateCoeff(storageSpace / (double) minSpace);
    }
    m_storagesStatisticsReady = true;
    m_warnSended = false;
}

QnStorageResourcePtr QnStorageManager::getOptimalStorageRoot(QnAbstractMediaStreamDataProvider* provider)
{
    QnStorageResourcePtr result;
    float minBitrate = (float) INT_MAX;

    updateStorageStatistics();

    QVector<QPair<float, QnStorageResourcePtr> > bitrateInfo;
    QVector<QnStorageResourcePtr> candidates;

    // Got storages with minimal bitrate value. Accept storages with minBitrate +10%
    QSet<QnStorageResourcePtr> storages;
    for (const auto& storage: getWritableStorages()) {
        if (!storage->hasFlags(Qn::storage_fastscan) || storage->getFreeSpace() > storage->getSpaceLimit())
            storages << storage;
    }

    for (QSet<QnStorageResourcePtr>::const_iterator itr = storages.constBegin(); itr != storages.constEnd(); ++itr)
    {
        QnStorageResourcePtr storage = *itr;
        qDebug() << "QnFileStorageResource " << storage->getUrl() << "current bitrate=" << storage->bitrate() << "coeff=" << storage->getStorageBitrateCoeff();
        float bitrate = storage->bitrate() / storage->getStorageBitrateCoeff();
        minBitrate = qMin(minBitrate, bitrate);
        bitrateInfo << QPair<float, QnStorageResourcePtr>(bitrate, storage);
    }
    for (int i = 0; i < bitrateInfo.size(); ++i)
    {
        if (bitrateInfo[i].first <= minBitrate*1.1f)
            candidates << bitrateInfo[i].second;
    }

    // select storage with maximum free space and do not use storages without free space at all
    qint64 maxFreeSpace = 0;
    for (int i = 0; i < candidates.size(); ++i)
    {   
        qint64 freeSpace = candidates[i]->getFreeSpace();
        if (freeSpace > maxFreeSpace)
        {
            maxFreeSpace = freeSpace;
            result = candidates[i];
        }
    }

    if (result) {
        qDebug() << "QnFileStorageResource. selectedStorage= " << result->getUrl() << "for provider" << provider->getResource()->getUrl();
    }
    else {
        if (!m_warnSended && m_firstStorageTestDone) {
            qWarning() << "No storage available for recording";
            emit noStoragesAvailable();
            m_warnSended = true;
        }
    }

    return result;
}

QString QnStorageManager::getFileName(const qint64& dateTime, qint16 timeZone, const QnNetworkResourcePtr &camera, const QString& prefix, const QnStorageResourcePtr& storage)
{
    if (!storage) {
        if (m_storageWarnTimer.elapsed() > 5000) {
            qWarning() << "No disk storages";
            m_storageWarnTimer.restart();
        }
        return QString();
    }
    Q_ASSERT(camera != 0);
    QString base = closeDirPath(storage->getUrl());
    QString separator = getPathSeparator(base);

    if (!prefix.isEmpty())
        base += prefix + separator;
    base += camera->getPhysicalId();

    Q_ASSERT(!camera->getPhysicalId().isEmpty());
    QString text = base + separator + dateTimeStr(dateTime, timeZone, separator);

    return text + QString::number(dateTime);
}

DeviceFileCatalogPtr QnStorageManager::getFileCatalog(const QString& cameraUniqueId, const QString &catalogPrefix)
{
    return getFileCatalogInternal(cameraUniqueId, DeviceFileCatalog::catalogByPrefix(catalogPrefix));
}

DeviceFileCatalogPtr QnStorageManager::getFileCatalog(const QString& cameraUniqueId, QnServer::ChunksCatalog catalog)
{
    return getFileCatalogInternal(cameraUniqueId, catalog);
}

void QnStorageManager::replaceChunks(const QnTimePeriod& rebuildPeriod, const QnStorageResourcePtr &storage, const DeviceFileCatalogPtr &newCatalog, const QString& cameraUniqueId, QnServer::ChunksCatalog catalog)
{
    QnMutexLocker lock( &m_mutexCatalog );
    int storageIndex = getStorageIndex(storage);
    
    // add new recorded chunks to scan data
    qint64 scannedDataLastTime = newCatalog->m_chunks.empty() ? 0 : newCatalog->m_chunks[newCatalog->m_chunks.size()-1].startTimeMs;
    qint64 rebuildLastTime = qMax(rebuildPeriod.endTimeMs(), scannedDataLastTime);
    
    DeviceFileCatalogPtr ownCatalog = getFileCatalogInternal(cameraUniqueId, catalog);
    auto itr = qLowerBound(ownCatalog->m_chunks.begin(), ownCatalog->m_chunks.end(), rebuildLastTime);
    for (; itr != ownCatalog->m_chunks.end(); ++itr)
    {
        if (itr->storageIndex == storageIndex) {

            if (!newCatalog->isEmpty()) 
            {
                DeviceFileCatalog::Chunk& lastChunk = newCatalog->m_chunks[newCatalog->m_chunks.size()-1];
                if (lastChunk.startTimeMs == itr->startTimeMs) {
                    lastChunk.durationMs = qMax(lastChunk.durationMs, itr->durationMs);
                        continue;
                }
            }

            newCatalog->addChunk(*itr);
        }
    }

    ownCatalog->replaceChunks(storageIndex, newCatalog->m_chunks);

    QnStorageDbPtr sdb = getSDB(storage);
    if (sdb)
        sdb->replaceChunks(cameraUniqueId, catalog, newCatalog->m_chunks);
}

DeviceFileCatalogPtr QnStorageManager::getFileCatalogInternal(const QString& cameraUniqueId, QnServer::ChunksCatalog catalog)
{
    QnMutexLocker lock( &m_mutexCatalog );
    FileCatalogMap& catalogMap = m_devFileCatalog[catalog];
    DeviceFileCatalogPtr fileCatalog = catalogMap[cameraUniqueId];
    if (fileCatalog == 0)
    {
        fileCatalog = DeviceFileCatalogPtr(new DeviceFileCatalog(cameraUniqueId, catalog));
        catalogMap[cameraUniqueId] = fileCatalog;
    }
    return fileCatalog;
}

QnStorageResourcePtr QnStorageManager::extractStorageFromFileName(int& storageIndex, const QString& fileName, QString& uniqueId, QString& quality)
{
    // 1.4 to 1.5 compatibility notes:
    // 1.5 prevent duplicates path to same physical storage (aka c:/test and c:/test/)
    // for compatibility with 1.4 I keep all such patches as difference keys to same storage
    // In other case we are going to lose archive from 1.4 because of storage_index is different for same physical folder
    // If several storage keys are exists, function return minimal storage index

    storageIndex = -1;
    const StorageMap storages = getAllStorages();
    QnStorageResourcePtr ret;
    int matchLen = 0;
    QString storageUrl;
    for(StorageMap::const_iterator itr = storages.constBegin(); itr != storages.constEnd(); ++itr)
    {
        QString root = closeDirPath(itr.value()->getUrl());
        if (fileName.startsWith(root))
        {
            if (matchLen < root.size())
            {
                matchLen = root.size();
                ret = *itr;
                storageUrl = root;
            }
        }
    }

    if (ret)
    {
        QString separator = getPathSeparator(storageUrl);
        int qualityLen = fileName.indexOf(separator, storageUrl.length()+1) - storageUrl.length();
        quality = fileName.mid(storageUrl.length(), qualityLen);
        int idPos = storageUrl.length() + qualityLen;
        uniqueId = fileName.mid(idPos+1, fileName.indexOf(separator, idPos+1) - idPos-1);
        storageIndex = getStorageIndex(ret);
    }
    return ret;
}

QnStorageResourcePtr QnStorageManager::getStorageByUrlExact(const QString& storageUrl)
{
    QnMutexLocker lock(&m_mutexStorages);
    for(StorageMap::const_iterator itr = m_storageRoots.constBegin(); itr != m_storageRoots.constEnd(); ++itr)
    {
        QString root = (*itr)->getUrl();
        if (storageUrl == root)
            return *itr;
    }
    return QnStorageResourcePtr();
}

QnStorageResourcePtr QnStorageManager::getStorageByUrl(const QString& fileName)
{
    QnMutexLocker lock( &m_mutexStorages );
    QnStorageResourcePtr ret;
    int matchLen = 0;
    for(StorageMap::const_iterator itr = m_storageRoots.constBegin(); itr != m_storageRoots.constEnd(); ++itr)
    {
        QString root = (*itr)->getUrl();
        if (fileName.startsWith(root))
        {
            if (matchLen < root.size())
            {
                matchLen = root.size();
                ret = *itr;
            }
        }
    }
    return ret;
}

bool QnStorageManager::fileFinished(int durationMs, const QString& fileName, QnAbstractMediaStreamDataProvider* provider, qint64 fileSize)
{
    int storageIndex;
    QString quality;
    QString cameraUniqueId;
    QnStorageResourcePtr storage = extractStorageFromFileName(storageIndex, fileName, cameraUniqueId, quality);
    if (!storage)
        return false;
    if (storageIndex >= 0)
        storage->releaseBitrate(provider);
        //storage->addWritedSpace(fileSize);

    DeviceFileCatalogPtr catalog = getFileCatalog(cameraUniqueId, quality);
    if (catalog == 0)
        return false;
    QnStorageDbPtr sdb = getSDB(storage);
    if (sdb)
        sdb->addRecord(cameraUniqueId, DeviceFileCatalog::catalogByPrefix(quality), catalog->updateDuration(durationMs, fileSize));
    return true;
}

bool QnStorageManager::fileStarted(const qint64& startDateMs, int timeZone, const QString& fileName, QnAbstractMediaStreamDataProvider* provider)
{
    int storageIndex;
    QString quality, mac;

    QnStorageResourcePtr storage = extractStorageFromFileName(storageIndex, fileName, mac, quality);
    if (storageIndex == -1)
        return false;
    storage->addBitrate(provider);

    DeviceFileCatalogPtr catalog = getFileCatalog(mac.toUtf8(), quality);
    if (catalog == 0)
        return false;
    DeviceFileCatalog::Chunk chunk(startDateMs, storageIndex, DeviceFileCatalog::Chunk::FILE_INDEX_NONE, -1, (qint16) timeZone);
    catalog->addRecord(chunk);
    return true;
}

// data migration from previous versions

void QnStorageManager::doMigrateCSVCatalog(QnStorageResourcePtr extraAllowedStorage) {
    for (int i = 0; i < QnServer::ChunksCatalogCount; ++i)
        doMigrateCSVCatalog(static_cast<QnServer::ChunksCatalog>(i), extraAllowedStorage);
}

QnStorageResourcePtr QnStorageManager::findStorageByOldIndex(int oldIndex)
{
    for(auto itr = m_oldStorageIndexes.begin(); itr != m_oldStorageIndexes.end(); ++itr)
    {
        for(int idx: itr.value())
        {
            if (oldIndex == idx)
                return getStorageByUrl(itr.key());
        }
    }
    return QnStorageResourcePtr();
}

bool QnStorageManager::writeCSVCatalog(const QString& fileName, const QVector<DeviceFileCatalog::Chunk> chunks)
{
    QFile file(fileName);
    if (!file.open(QFile::WriteOnly))
        return false;

    QTextStream str(&file);
    str << "timezone; start; storage; index; duration\n"; // write CSV header

    for (const auto& chunk: chunks) 
        str << chunk.timeZone << ';' << chunk.startTimeMs  << ';' << chunk.storageIndex << ';' << chunk.fileIndex << ';' << chunk.durationMs << '\n';
    str.flush();

    file.close();
    return true;
}

void QnStorageManager::backupFolderRecursive(const QString& srcDir, const QString& dstDir)
{
    for (const auto& dirEntry: QDir(srcDir).entryInfoList(QDir::Dirs | QDir::Files | QDir::NoDotAndDotDot))
    {
        QString srcFileName = closeDirPath(srcDir) + dirEntry.fileName();
        QString dstFileName = closeDirPath(dstDir) + dirEntry.fileName();
        if (dirEntry.isDir())
            backupFolderRecursive(srcFileName, dstFileName);
        else if (dirEntry.isFile()) {
            QDir().mkpath(dstDir);
            if (!QFile::exists(dstFileName))
                QFile::copy(srcFileName, dstFileName);
        }
    }
}

void QnStorageManager::doMigrateCSVCatalog(QnServer::ChunksCatalog catalogType, QnStorageResourcePtr extraAllowedStorage)
{
    QnMutexLocker lock( &m_csvMigrationMutex );

    QString base = closeDirPath(getDataDirectory());
    QString separator = getPathSeparator(base);
    backupFolderRecursive(base + lit("record_catalog"), base + lit("record_catalog_backup"));
    QDir dir(base + QString("record_catalog") + separator + QString("media") + separator + DeviceFileCatalog::prefixByCatalog(catalogType));
    QFileInfoList list = dir.entryInfoList(QDir::Dirs | QDir::NoDotAndDotDot);
    for(QFileInfo fi: list)
    {
        QByteArray mac = fi.fileName().toUtf8();
        DeviceFileCatalogPtr catalogFile(new DeviceFileCatalog(mac, catalogType));
        QString catalogName = closeDirPath(fi.absoluteFilePath()) + lit("title.csv");
        QVector<DeviceFileCatalog::Chunk> notMigratedChunks;
        if (catalogFile->fromCSVFile(catalogName))
        {
            for(const DeviceFileCatalog::Chunk& chunk: catalogFile->m_chunks) 
            {
                QnStorageResourcePtr storage = findStorageByOldIndex(chunk.storageIndex);
                if (storage && storage != extraAllowedStorage && storage->getStatus() != Qn::Online)
                    storage.clear();

                QnStorageDbPtr sdb = storage ? getSDB(storage) : QnStorageDbPtr();
                if (sdb) 
                {
                    if (catalogFile->csvMigrationCheckFile(chunk, storage)) 
                    {
                        if (chunk.durationMs > QnRecordingManager::RECORDING_CHUNK_LEN*1000 * 2 || chunk.durationMs < 1)
                        {
                            const QString fileName = catalogFile->fullFileName(chunk);
                            qWarning() << "File " << fileName << "has invalid duration " << chunk.durationMs/1000.0 << "s and corrupted. Delete file from catalog";
                            storage->removeFile(fileName);
                        }
                        else {
                            sdb->addRecord(mac, catalogType, chunk);
                        }
                    }
                }
                else {
                    notMigratedChunks << chunk;
                }
            }
            {
                QnMutexLocker lock( &m_sdbMutex );
                for(const QnStorageDbPtr& sdb: m_chunksDB.values()) {
                    if (sdb)
                        sdb->flushRecords();
                }
            }
            QFile::remove(catalogName);
            if (!notMigratedChunks.isEmpty())
                writeCSVCatalog(catalogName, notMigratedChunks);
        }
        dir.rmdir(fi.absoluteFilePath());
    }
}

bool QnStorageManager::isStorageAvailable(int storage_index) const {
    QnStorageResourcePtr storage = storageRoot(storage_index);
    return storage && storage->getStatus() == Qn::Online;
}

bool QnStorageManager::isStorageAvailable(const QnStorageResourcePtr& storage) const {
    return storage && storage->getStatus() == Qn::Online;
}

std::vector<QnUuid> QnStorageManager::getCamerasWithArchive() const
{
    QnMutexLocker locker(&m_mutexCatalog);
    std::set<QString> internalData;
    std::vector<QnUuid> result;
    getCamerasWithArchiveInternal(internalData, m_devFileCatalog[QnServer::LowQualityCatalog]);
    getCamerasWithArchiveInternal(internalData, m_devFileCatalog[QnServer::HiQualityCatalog]);
    for(const QString& uniqueId: internalData) {
        const QnResourcePtr cam = qnResPool->getResourceByUniqueId(uniqueId);
        if (cam)
            result.push_back(cam->getId());
    }
    return result;
}

void QnStorageManager::getCamerasWithArchiveInternal(std::set<QString>& result, const FileCatalogMap& catalogMap ) const
{
    for(auto itr = catalogMap.begin(); itr != catalogMap.end(); ++itr)
    {
        const DeviceFileCatalogPtr& catalog = itr.value();
        if (!catalog->isEmpty())
            result.insert(catalog->cameraUniqueId());
    }
}<|MERGE_RESOLUTION|>--- conflicted
+++ resolved
@@ -116,14 +116,9 @@
             return;
         if (m_scanTasks.isEmpty())
             m_owner->setRebuildInfo(QnStorageScanData(partialScan ? Qn::RebuildState_PartialScan : Qn::RebuildState_FullScan, QString(), 0.0));
-<<<<<<< HEAD
-
-        QnMutexLocker lock( &m_mutex );
-=======
         if (partialScan)
             storage->addFlags(Qn::storage_fastscan);
-        QMutexLocker lock(&m_mutex);
->>>>>>> a2a7f8c5
+        QnMutexLocker lock( &m_mutex );
         m_scanTasks.push(std::move(scanData));
         m_waitCond.wakeAll();
     }
