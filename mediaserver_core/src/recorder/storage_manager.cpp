--- conflicted
+++ resolved
@@ -1,7 +1,6 @@
 #include "storage_manager.h"
 
 #include <QtCore/QDir>
-
 
 
 #include <utils/fs/file.h>
@@ -125,7 +124,6 @@
             m_owner->setRebuildInfo(QnStorageScanData(partialScan ? Qn::RebuildState_PartialScan : Qn::RebuildState_FullScan, QString(), 0.0));
         if (partialScan)
             storage->addFlags(Qn::storage_fastscan);
-        QnMutexLocker lock( &m_mutex );
         m_scanTasks.push(std::move(scanData));
         m_waitCond.wakeAll();
     }
@@ -199,8 +197,8 @@
                         return;
                     ++currentStep;
                 }
+                m_owner->setRebuildInfo(QnStorageScanData(Qn::RebuildState_PartialScan, scanData.storage->getUrl(), 1.0));
                 scanData.storage->removeFlags(Qn::storage_fastscan);
-                m_owner->setRebuildInfo(QnStorageScanData(Qn::RebuildState_PartialScan, scanData.storage->getUrl(), 1.0));
             }
             else 
             {
@@ -641,7 +639,7 @@
             if (storage->isFileExists(oldFileName) && !storage->isFileExists(fileName))
                 storage->renameFile(oldFileName, fileName);
 
-            sdb =  QnStorageDbPtr(new QnStorageDb(storage, getStorageIndex(storage)));
+            sdb = QnStorageDbPtr(new QnStorageDb(storage, getStorageIndex(storage)));
         }
         else
         {
@@ -649,7 +647,7 @@
                 QFile::rename(oldFileName, fileName);
             sdb = QnStorageDbPtr(new QnStorageDb(QnStorageResourcePtr(), getStorageIndex(storage)));
         }
-        
+
         if (sdb->open(fileName)) {
             m_chunksDB[storage->getUrl()] = sdb;
         }
@@ -1143,7 +1141,7 @@
         if (!storage->hasFlags(Qn::storage_fastscan))
             storages << storage;
     }
-
+	
     for(const QnStorageResourcePtr& storage: storages)
         clearOldestSpace(storage, true);
     for(const QnStorageResourcePtr& storage: storages)
@@ -1415,6 +1413,8 @@
     
     for(const DeviceFileCatalogPtr& catalogLow: m_devFileCatalog[QnServer::LowQualityCatalog])
         catalogLow->deleteRecordsByStorage(storageIndex, newStartTimeMs);
+
+    //TODO: #vasilenko should we delete bookmarks here too?
 }
 
 bool QnStorageManager::isWritableStoragesAvailable() const 
@@ -1431,7 +1431,7 @@
     qint64 bigStorageThreshold = 0;
     for (StorageMap::const_iterator itr = storageRoots.constBegin(); itr != storageRoots.constEnd(); ++itr)
     {
-        QnStorageResourcePtr fileStorage = itr.value();
+        QnStorageResourcePtr fileStorage = qSharedPointerDynamicCast<QnStorageResource> (itr.value());
         if (fileStorage && fileStorage->getStatus() != Qn::Offline && fileStorage->isUsedForWriting()) 
         {
             qint64 available = fileStorage->getTotalSpace() - fileStorage->getSpaceLimit();
@@ -1442,7 +1442,7 @@
 
     for (StorageMap::const_iterator itr = storageRoots.constBegin(); itr != storageRoots.constEnd(); ++itr)
     {
-        QnStorageResourcePtr fileStorage = itr.value();
+        QnStorageResourcePtr fileStorage = qSharedPointerDynamicCast<QnStorageResource> (itr.value());
         if (fileStorage && fileStorage->getStatus() != Qn::Offline && fileStorage->isUsedForWriting()) 
         {
             qint64 available = fileStorage->getTotalSpace() - fileStorage->getSpaceLimit();
@@ -1567,9 +1567,14 @@
     };
     std::vector<StorageSpaceInfo> storagesInfo;
 
-<<<<<<< HEAD
     updateStorageStatistics();
-    QSet<QnStorageResourcePtr> storages = getWritableStorages();
+
+    QSet<QnStorageResourcePtr> storages;
+    for (const auto& storage: getWritableStorages()) {
+        if (!storage->hasFlags(Qn::storage_fastscan) || storage->getFreeSpace() > storage->getSpaceLimit())
+            storages << storage;
+    }
+
     for (auto it = storages.cbegin(); it != storages.cend(); ++it) {
         qDebug() << lit("Storage %1 usage coeff: %2")
                         .arg((*it)->getUrl())
@@ -1578,27 +1583,6 @@
             StorageSpaceInfo tmp = {*it, (*it)->calcUsageCoeff()};
             storagesInfo.push_back(tmp);
         }
-=======
-    // Got storages with minimal bitrate value. Accept storages with minBitrate +10%
-    QSet<QnStorageResourcePtr> storages;
-    for (const auto& storage: getWritableStorages()) {
-        if (!storage->hasFlags(Qn::storage_fastscan) || storage->getFreeSpace() > storage->getSpaceLimit())
-            storages << storage;
-    }
-
-    for (QSet<QnStorageResourcePtr>::const_iterator itr = storages.constBegin(); itr != storages.constEnd(); ++itr)
-    {
-        QnStorageResourcePtr storage = *itr;
-        qDebug() << "QnFileStorageResource " << storage->getUrl() << "current bitrate=" << storage->bitrate() << "coeff=" << storage->getStorageBitrateCoeff();
-        float bitrate = storage->bitrate() / storage->getStorageBitrateCoeff();
-        minBitrate = qMin(minBitrate, bitrate);
-        bitrateInfo << QPair<float, QnStorageResourcePtr>(bitrate, storage);
-    }
-    for (int i = 0; i < bitrateInfo.size(); ++i)
-    {
-        if (bitrateInfo[i].first <= minBitrate*1.1f)
-            candidates << bitrateInfo[i].second;
->>>>>>> 67f312a1
     }
     std::sort(storagesInfo.begin(), storagesInfo.end(),
               [](const StorageSpaceInfo &s1, const StorageSpaceInfo &s2) {
@@ -1846,7 +1830,7 @@
 // data migration from previous versions
 
 void QnStorageManager::doMigrateCSVCatalog(QnStorageResourcePtr extraAllowedStorage) {
-    for (int i = 0; i < QnServer::ChunksCatalogCount; ++i)
+    for (int i = 0; i < QnServer::ChunkCatalogCount; ++i)
         doMigrateCSVCatalog(static_cast<QnServer::ChunksCatalog>(i), extraAllowedStorage);
 }
 
@@ -1963,129 +1947,7 @@
     return storage && storage->getStatus() == Qn::Online;
 }
 
-<<<<<<< HEAD
-bool QnStorageManager::addBookmark(const QByteArray &cameraGuid, QnCameraBookmark &bookmark, bool forced) {
-    //TODO: #GDM #Bookmarks #API #High make sure guid is absent in the database, fill if not exists
-    QnDualQualityHelper helper;
-    helper.openCamera(cameraGuid);
-
-    DeviceFileCatalog::Chunk chunkBegin, chunkEnd;
-    DeviceFileCatalogPtr catalog;
-    helper.findDataForTime(bookmark.startTimeMs, chunkBegin, catalog, DeviceFileCatalog::OnRecordHole_NextChunk, false);
-    if (chunkBegin.startTimeMs < 0) {
-        if (!forced)
-            return false; //recorded chunk was not found
-
-        /* If we are forced, try to find any chunk. */
-        helper.findDataForTime(bookmark.startTimeMs, chunkBegin, catalog, DeviceFileCatalog::OnRecordHole_PrevChunk, false);
-        if (chunkBegin.startTimeMs < 0)
-            return false; // no recorded chunk were found at all
-    }
-
-    helper.findDataForTime(bookmark.endTimeMs(), chunkEnd, catalog, DeviceFileCatalog::OnRecordHole_PrevChunk, false);
-    if (chunkEnd.startTimeMs < 0 && !forced)
-        return false; //recorded chunk was not found
-
-    qint64 endTimeMs = bookmark.endTimeMs();
-
-    /* For usual case move bookmark borders to the chunk borders. */
-    if (!forced) {
-        bookmark.startTimeMs = qMax(bookmark.startTimeMs, chunkBegin.startTimeMs);  // move bookmark start to the start of the chunk in case of hole
-        endTimeMs = qMin(endTimeMs, chunkEnd.endTimeMs());
-        bookmark.durationMs = endTimeMs - bookmark.startTimeMs;                     // move bookmark end to the end of the closest chunk in case of hole
-
-        if (bookmark.durationMs <= 0)
-            return false;   // bookmark ends before the chunk starts
-    }
-
-    // this chunk will be added to the bookmark catalog
-    chunkBegin.startTimeMs = bookmark.startTimeMs;
-    chunkBegin.durationMs = bookmark.durationMs;
-
-    DeviceFileCatalogPtr bookmarksCatalog = getFileCatalog(cameraGuid, QnServer::BookmarksCatalog);
-    bookmarksCatalog->addChunk(chunkBegin);
-
-    QnStorageResourcePtr storage = storageRoot(chunkBegin.storageIndex);
-    if (!storage)
-        return false;
-
-    QnStorageDbPtr sdb = getSDB(storage);
-    if (!sdb)
-        return false;
-
-    if (!sdb->addOrUpdateCameraBookmark(bookmark, cameraGuid))
-        return false;
-
-    if (!bookmark.tags.isEmpty())
-        QnAppServerConnectionFactory::getConnection2()->getCameraManager()->addBookmarkTags(bookmark.tags, this, [](int /*reqID*/, ec2::ErrorCode /*errorCode*/) {});
-    
-
-    return true;
-}
-
-bool QnStorageManager::updateBookmark(const QByteArray &cameraGuid, QnCameraBookmark &bookmark) {
-    //TODO: #GDM #Bookmarks #API #High make sure guid is present and exists in the database
-    DeviceFileCatalogPtr catalog = getFileCatalog(cameraGuid, QnServer::BookmarksCatalog);
-    int idx = catalog->findFileIndex(bookmark.startTimeMs, DeviceFileCatalog::OnRecordHole_NextChunk);
-    if (idx < 0)
-        return false;
-    QnStorageResourcePtr storage = storageRoot(catalog->chunkAt(idx).storageIndex);
-    if (!storage)
-        return false;
-
-    QnStorageDbPtr sdb = getSDB(storage);
-    if (!sdb)
-        return false;
-
-    if (!sdb->addOrUpdateCameraBookmark(bookmark, cameraGuid))
-        return false;
-
-    if (!bookmark.tags.isEmpty())
-        QnAppServerConnectionFactory::getConnection2()->getCameraManager()->addBookmarkTags(bookmark.tags, this, [](int /*reqID*/, ec2::ErrorCode /*errorCode*/) {});
-
-    return true;
-}
-
-
-bool QnStorageManager::deleteBookmark(const QByteArray &cameraGuid, QnCameraBookmark &bookmark) {
-    //TODO: #GDM #Bookmarks #API #High make sure guid is present and exists in the database
-    DeviceFileCatalogPtr catalog = getFileCatalog(cameraGuid, QnServer::BookmarksCatalog);
-    if (!catalog)
-        return false;
-
-    DeviceFileCatalog::Chunk chunk = catalog->takeChunk(bookmark.startTimeMs, bookmark.durationMs);
-    if (chunk.durationMs == 0)
-        return false;
-
-    QnStorageResourcePtr storage = storageRoot(chunk.storageIndex);
-    if (!storage)
-        return false;
-
-    QnStorageDbPtr sdb = getSDB(storage);
-    if (!sdb)
-        return false;
-
-    if (!sdb->deleteCameraBookmark(bookmark))
-        return false;
-
-    return true;
-}
-
-
-bool QnStorageManager::getBookmarks(const QByteArray &cameraGuid, const QnCameraBookmarkSearchFilter &filter, QnCameraBookmarkList &result) 
-{
-    QnMutexLocker lock( &m_sdbMutex );
-    for (const QnStorageDbPtr &sdb: m_chunksDB) {
-        if (!sdb)
-            continue;
-        if (!sdb->getBookmarks(cameraGuid, filter, result))
-            return false;
-    }
-    return true;
-}
-
-=======
->>>>>>> 67f312a1
+
 std::vector<QnUuid> QnStorageManager::getCamerasWithArchive() const
 {
     QnMutexLocker locker(&m_mutexCatalog);
