#pragma once

#include <set>
#include <list>

#include <recorder/remote_archive_worker.h>
#include <recorder/abstract_remote_archive_synchronization_task.h>
#include <nx/utils/timer_manager.h>
#include <nx/utils/lockable.h>
#include <nx/utils/move_only_func.h>

namespace nx {
namespace mediaserver_core {
namespace recorder {

using TaskMap = std::map<QnUuid, RemoteArchiveTaskPtr>;
using LockableTaskMap = nx::utils::Lockable<TaskMap>;

class RemoteArchiveWorkerPool
{
public:
    virtual ~RemoteArchiveWorkerPool();

    void start();
    void addTask(const RemoteArchiveTaskPtr& task);
    void cancelTask(const QnUuid& taskId);

    void setMaxTaskCount(int maxTaskCount);

    // Should be called before start.
    void setTaskMapAccessor(nx::utils::MoveOnlyFunc<LockableTaskMap*()> taskMapAccessor);

private:
    nx::utils::TimerId scheduleTaskGrabbing();
    void processTaskMapUnsafe();
    void processTaskQueueUnsafe();
    void cleanUpUnsafe();

    bool startWorkerUnsafe(const RemoteArchiveTaskPtr& task);

private:
    mutable QnMutex m_mutex;
    int m_maxTaskCount = 0;
    std::atomic<bool> m_terminated{false};
    nx::utils::TimerId m_timerId = 0;
    std::map<QnUuid, std::unique_ptr<RemoteArchiveWorker>> m_workers;
<<<<<<< HEAD
    nx::utils::MoveOnlyFunc<LockableTaskMap*()> m_taskMapAccessor;
=======
    std::list<RemoteArchiveTaskPtr> m_taskQueue;
    std::function<LockableTaskMap*()> m_taskMapAccessor;
>>>>>>> 2a88b188
};

} // namespace recorder
} // namespace mediaserver_core
} // namespace nx<|MERGE_RESOLUTION|>--- conflicted
+++ resolved
@@ -44,12 +44,8 @@
     std::atomic<bool> m_terminated{false};
     nx::utils::TimerId m_timerId = 0;
     std::map<QnUuid, std::unique_ptr<RemoteArchiveWorker>> m_workers;
-<<<<<<< HEAD
+    std::list<RemoteArchiveTaskPtr> m_taskQueue;
     nx::utils::MoveOnlyFunc<LockableTaskMap*()> m_taskMapAccessor;
-=======
-    std::list<RemoteArchiveTaskPtr> m_taskQueue;
-    std::function<LockableTaskMap*()> m_taskMapAccessor;
->>>>>>> 2a88b188
 };
 
 } // namespace recorder
