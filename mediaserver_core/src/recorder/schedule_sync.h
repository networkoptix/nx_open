--- conflicted
+++ resolved
@@ -67,13 +67,8 @@
     std::atomic<bool>    m_backupSyncOn;
     std::atomic<bool>    m_syncing;
     std::atomic<bool>    m_forced;
-<<<<<<< HEAD
-    std::future<void>    m_backupFuture;
+    QFuture<void>        m_backupFuture;
     QnServerBackupSchedule  m_schedule;
-=======
-    QFuture<void>        m_backupFuture;
-    schedule             m_schedule;
->>>>>>> 4ea8597c
     std::atomic<int64_t> m_syncTimePoint;
 
     std::map<ChunkKey, double> m_syncData;
