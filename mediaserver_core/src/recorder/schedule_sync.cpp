--- conflicted
+++ resolved
@@ -31,7 +31,7 @@
       m_forced(false),
       m_interrupted(false),
       m_backupDone(false),
-      m_curDow(ec2::backup::NoDay),
+      m_curDow(ec2::backup::Never),
       m_syncTimePoint(0)
 {
     Q_ASSERT(QnScheduleSync_instance == 0);
@@ -403,40 +403,28 @@
                 auto isItTimeForSync = [this] ()
                 {
                     if (m_forced)
-<<<<<<< HEAD
                         return SyncCode::Ok;
-=======
-                        return true;
-
->>>>>>> 67c439a6
                     if (m_schedule.backupType != Qn::Backup_Schedule)
                         return SyncCode::WrongBackupType;
 
-<<<<<<< HEAD
-                    QDateTime now = QDateTime::fromMSecsSinceEpoch(qnSyncTime->currentMSecsSinceEpoch());                        
-                    const auto curDate = now.date();
-                    const auto curDow = ec2::backup::fromQtDOW(curDate.dayOfWeek());
+                    if (m_schedule.backupDaysOfTheWeek == ec2::backup::Never)
+                        return SyncCode::WrongBackupType;
+
+                    QDateTime now = qnSyncTime->currentDateTime();                        
+                    const Qt::DayOfWeek today = static_cast<Qt::DayOfWeek>(now.date().dayOfWeek());
+
+                    ec2::backup::DaysOfWeek allowedDays = 
+                        static_cast<ec2::backup::DaysOfWeek>(m_schedule.backupDaysOfTheWeek);
                     
-                    if (curDow == ec2::backup::NoDay || curDow != m_curDow) { 
-                        m_curDow = curDow;
+                    if (m_curDow == ec2::backup::Never || ec2::backup::fromQtDOW(today) != m_curDow) { 
+                        m_curDow = ec2::backup::fromQtDOW(today);
                         m_interrupted = false; // new day - new life
                     }
 
                     if (m_interrupted)
                         return SyncCode::Interrupted;
 
-                    if (curDow & m_schedule.backupDaysOfTheWeek) 
-=======
-                    if (m_schedule.backupDaysOfTheWeek == ec2::backup::Never)
-                        return false;
-
-                    QDateTime now = qnSyncTime->currentDateTime();                        
-                    const Qt::DayOfWeek today = static_cast<Qt::DayOfWeek>(now.date().dayOfWeek());
-
-                    ec2::backup::DaysOfWeek allowedDays = static_cast<ec2::backup::DaysOfWeek>(m_schedule.backupDaysOfTheWeek);
-
-                    if (allowedDays.testFlag(ec2::backup::fromQtDOW(today)))
->>>>>>> 67c439a6
+                    if (allowedDays.testFlag(ec2::backup::fromQtDOW(today))) 
                     {
                         const auto curTime = now.time();
                         if (curTime.msecsSinceStartOfDay() > m_schedule.backupStart * 1000 && 
