--- conflicted
+++ resolved
@@ -191,14 +191,8 @@
 private:
     friend class TestStorageThread;
 
-<<<<<<< HEAD
     void resetCameraInfoSavedFlagsForStorage(const QnStorageResourcePtr &storage);
     void createArchiveCameras(const ArchiveCameraDataList& archiveCameras);
-=======
-    QSet<QnStorageResourcePtr> getWritableStorages(
-        std::function<bool (const QnStorageResourcePtr& storage)> filter) const;
-
->>>>>>> 4b9cae0d
     void getRecordedPeriodsInternal(std::vector<QnTimePeriodList>& periods,
                                     const QnSecurityCamResourceList &cameras,
                                     qint64 startTime, qint64 endTime, qint64 detailLevel,  bool keepSmallChunks,
@@ -215,6 +209,9 @@
 
     QString toCanonicalPath(const QString& path);
     StorageMap getAllStorages() const;
+	QSet<QnStorageResourcePtr> getWritableStorages(
+        std::function<bool (const QnStorageResourcePtr& storage)> filter) const;
+		
     void changeStorageStatus(const QnStorageResourcePtr &fileStorage, Qn::ResourceStatus status);
     DeviceFileCatalogPtr getFileCatalogInternal(const QString& cameraUniqueId, QnServer::ChunksCatalog catalog);
 
