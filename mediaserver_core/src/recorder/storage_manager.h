#ifndef __STORAGE_MANAGER_H__
#define __STORAGE_MANAGER_H__

#include <QtCore/QElapsedTimer>
#include <QtCore/QString>
#include <QtCore/QMap>
#include <QtCore/QFile>
#include <utils/thread/mutex.h>
#include <QtCore/QTimer>
#include <QtCore/QTime>

#include <server/server_globals.h>

#include <core/resource/resource_fwd.h>
#include <core/resource/camera_bookmark_fwd.h>

#include "recording/time_period_list.h"
#include "device_file_catalog.h"
#include "business/business_fwd.h"
#include "utils/db/db_helper.h"
#include "storage_db.h"
#include "utils/common/uuid.h"
#include <set>
#include "api/model/rebuild_archive_reply.h"
#include "api/model/recording_stats_reply.h"

class QnAbstractMediaStreamDataProvider;
class TestStorageThread;
class RebuildAsyncTask;
class ScanMediaFilesTask;
class QnUuid;

class QnStorageManager: public QObject
{
    Q_OBJECT
public:
    typedef QMap<int, QnStorageResourcePtr> StorageMap;
    typedef QMap<QString, DeviceFileCatalogPtr> FileCatalogMap;   /* Map by camera unique id. */
    typedef QMap<QString, QSet<QDate>> UsedMonthsMap; /* Map by camera unique id. */

    static const qint64 BIG_STORAGE_THRESHOLD_COEFF = 10; // use if space >= 1/10 from max storage space


    QnStorageManager();
    virtual ~QnStorageManager();
    static QnStorageManager* instance();
    void removeStorage(const QnStorageResourcePtr &storage);

    /*
    * Remove storage if storage is absent in specified list
    */
    void removeAbsentStorages(const QnStorageResourceList &newStorages);
    void addStorage(const QnStorageResourcePtr &storage);

    QString getFileName(const qint64& fileDate, qint16 timeZone, const QnNetworkResourcePtr &netResource, const QString& prefix, const QnStorageResourcePtr& storage);
    bool fileStarted(const qint64& startDateMs, int timeZone, const QString& fileName, QnAbstractMediaStreamDataProvider* provider);
    bool fileFinished(int durationMs, const QString& fileName, QnAbstractMediaStreamDataProvider* provider,  qint64 fileSize);

    /*
    * convert UTC time to folder name. Used for server archive catalog.
    * @param dateTimeMs UTC time in ms
    * timeZone server time zone offset in munutes. If value==-1 - current(system) time zone is used
    */
    static QString dateTimeStr(qint64 dateTimeMs, qint16 timeZone, const QString& separator);

    QnStorageResourcePtr getStorageByUrl(const QString& fileName);
    QnStorageResourcePtr getStorageByUrlExact(const QString& storageUrl);
    QnStorageResourcePtr storageRoot(int storage_index) const { QnMutexLocker lock( &m_mutexStorages ); return m_storageRoots.value(storage_index); }
    bool isStorageAvailable(int storage_index) const; 
    bool isStorageAvailable(const QnStorageResourcePtr& storage) const; 

    DeviceFileCatalogPtr getFileCatalog(const QString& cameraUniqueId, QnServer::ChunksCatalog catalog);
    DeviceFileCatalogPtr getFileCatalog(const QString& cameraUniqueId, const QString &catalogPrefix);

    QnTimePeriodList getRecordedPeriods(const QnVirtualCameraResourceList &cameras, qint64 startTime, qint64 endTime, qint64 detailLevel, const QList<QnServer::ChunksCatalog> &catalogs, int limit);
    QnRecordingStatsReply getChunkStatistics(qint64 bitrateAnalizePeriodMs);

    void doMigrateCSVCatalog(QnStorageResourcePtr extraAllowedStorage = QnStorageResourcePtr());
    void partialMediaScan(const DeviceFileCatalogPtr &fileCatalog, const QnStorageResourcePtr &storage, const DeviceFileCatalog::ScanFilter& filter);

    QnStorageResourcePtr getOptimalStorageRoot(QnAbstractMediaStreamDataProvider* provider);

    QnStorageResourceList getStorages() const;
    QnStorageResourceList getStoragesInLexicalOrder() const;

    void clearSpace();
    void removeEmptyDirs(const QnStorageResourcePtr &storage);
    
    void clearOldestSpace(const QnStorageResourcePtr &storage, bool useMinArchiveDays);
    void clearMaxDaysData();
    void clearMaxDaysData(QnServer::ChunksCatalog catalogIdx);

    void deleteRecordsToTime(DeviceFileCatalogPtr catalog, qint64 minTime);
    void clearDbByChunk(DeviceFileCatalogPtr catalog, const DeviceFileCatalog::Chunk& chunk);

    bool isWritableStoragesAvailable() const { return m_isWritableStorageAvail; }

    bool isArchiveTimeExists(const QString& cameraUniqueId, qint64 timeMs);
    bool isArchiveTimeExists(const QString& cameraUniqueId, const QnTimePeriod period);
    void stopAsyncTasks();

    QnStorageScanData rebuildCatalogAsync();
    void cancelRebuildCatalogAsync();

    void setRebuildInfo(const QnStorageScanData& data);
    QnStorageScanData rebuildInfo() const;
    bool needToStopMediaScan() const;
    
    /*
    * Return full path list from storage_index.csv (include absent in DB storages)
    */
    QStringList getAllStoragePathes() const;

<<<<<<< HEAD
    bool addBookmark(const QByteArray &cameraGuid, QnCameraBookmark &bookmark, bool forced = false);
=======
    // Manage local paths list used as smb mount points
    // in order not to autodiscover them
    void removeFromLocalPathInUse(const QString &path);
    void addLocalPathInUse(const QString &path);
    void getCurrentlyUsedLocalPathes(QList<QString> *pathList) const;

    bool addBookmark(const QByteArray &cameraGuid, QnCameraBookmark &bookmark);
>>>>>>> 4e150e31
    bool updateBookmark(const QByteArray &cameraGuid, QnCameraBookmark &bookmark);
    bool deleteBookmark(const QByteArray &cameraGuid, QnCameraBookmark &bookmark);
    bool getBookmarks(const QByteArray &cameraGuid, const QnCameraBookmarkSearchFilter &filter, QnCameraBookmarkList &result);
    void initDone();
    int getStorageIndex(const QnStorageResourcePtr& storage);
    QnStorageResourcePtr findStorageByOldIndex(int oldIndex);

    /*
    * Return camera list with existing archive. Camera Unique ID is used as camera ID
    */
    std::vector<QnUuid> getCamerasWithArchive() const;
signals:
    void noStoragesAvailable();
    void storageFailure(const QnResourcePtr &storageRes, QnBusiness::EventReason reason);
    void rebuildFinished();
public slots:
    void at_archiveRangeChanged(const QnStorageResourcePtr &resource, qint64 newStartTimeMs, qint64 newEndTimeMs);
    void onNewResource(const QnResourcePtr &resource);
    void onDelResource(const QnResourcePtr &resource);
    void at_storageChanged(const QnResourcePtr &storage);
    void testOfflineStorages();
private:
    friend class TestStorageThread;

    int detectStorageIndex(const QString& path);
    //void loadFullFileCatalogInternal(QnServer::ChunksCatalog catalog, bool rebuildMode);
    QnStorageResourcePtr extractStorageFromFileName(int& storageIndex, const QString& fileName, QString& uniqueId, QString& quality);
    void getTimePeriodInternal(std::vector<QnTimePeriodList> &cameras, const QnNetworkResourcePtr &camera, qint64 startTime, qint64 endTime, qint64 detailLevel, const DeviceFileCatalogPtr &catalog);
    bool existsStorageWithID(const QnStorageResourceList& storages, const QnUuid &id) const;
    void updateStorageStatistics();

    QString toCanonicalPath(const QString& path);
    StorageMap getAllStorages() const;
    QSet<QnStorageResourcePtr> getWritableStorages() const;
    void changeStorageStatus(const QnStorageResourcePtr &fileStorage, Qn::ResourceStatus status);
    DeviceFileCatalogPtr getFileCatalogInternal(const QString& cameraUniqueId, QnServer::ChunksCatalog catalog);
    void loadFullFileCatalogFromMedia(const QnStorageResourcePtr &storage, QnServer::ChunksCatalog catalog, qreal progressCoeff);
    void replaceChunks(const QnTimePeriod& rebuildPeriod, const QnStorageResourcePtr &storage, const DeviceFileCatalogPtr &newCatalog, const QString& cameraUniqueId, QnServer::ChunksCatalog catalog);
    void doMigrateCSVCatalog(QnServer::ChunksCatalog catalog, QnStorageResourcePtr extraAllowedStorage);
    QMap<QString, QSet<int>> deserializeStorageFile();
    void clearUnusedMotion();
    //void clearCameraHistory();
    //void minTimeByCamera(const FileCatalogMap &catalogMap, QMap<QString, qint64>& minTimes);
    void updateRecordedMonths(const FileCatalogMap &catalogMap, UsedMonthsMap& usedMonths);
    void findTotalMinTime(const bool useMinArchiveDays, const FileCatalogMap& catalogMap, qint64& minTime, DeviceFileCatalogPtr& catalog);
    void addDataFromDatabase(const QnStorageResourcePtr &storage);
    QnStorageDbPtr getSDB(const QnStorageResourcePtr &storage);
    bool writeCSVCatalog(const QString& fileName, const QVector<DeviceFileCatalog::Chunk> chunks);
    void backupFolderRecursive(const QString& src, const QString& dst);
    void getCamerasWithArchiveInternal(std::set<QString>& result,  const FileCatalogMap& catalog) const;
    void testStoragesDone();
    //QMap<QnUuid, QnRecordingStatsData> getChunkStatisticsInternal(qint64 startTime, qint64 endTime, QnServer::ChunksCatalog catalog);
    QnRecordingStatsData getChunkStatisticsByCamera(qint64 bitrateAnalizePeriodMs, const QString& uniqueId);

    // get statistics for the whole archive except of bitrate. It's analyzed for the last records of archive only in range <= bitrateAnalizePeriodMs
    QnRecordingStatsData mergeStatsFromCatalogs(qint64 bitrateAnalizePeriodMs, const DeviceFileCatalogPtr& catalogHi, const DeviceFileCatalogPtr& catalogLow);
private:
    StorageMap m_storageRoots;
    FileCatalogMap m_devFileCatalog[QnServer::ChunksCatalogCount];

    mutable QnMutex m_mutexStorages;
    mutable QnMutex m_mutexCatalog;
    mutable QnMutex m_mutexRebuild;
    mutable QnMutex m_rebuildStateMtx;

    QMap<QString, QSet<int> > m_storageIndexes;
    bool m_storagesStatisticsReady;
    QTimer m_timer;

    bool m_warnSended;
    bool m_isWritableStorageAvail;
    QElapsedTimer m_storageWarnTimer;
    static TestStorageThread* m_testStorageThread;
    QMap<QnUuid, bool> m_diskFullWarned;
    
    //RebuildState m_rebuildState;
    //QnStorageResourcePtr m_rebuildStorage;
    //double m_rebuildProgress;
    QnStorageScanData m_archiveRebuildInfo;
    bool m_rebuildCancelled;

    friend class RebuildAsyncTask;
    friend class ScanMediaFilesTask;

    ScanMediaFilesTask* m_rebuildArchiveThread;

    QMap<QString, QnStorageDbPtr> m_chunksDB;
    bool m_initInProgress;
    mutable QnMutex m_sdbMutex;
    QMap<QString, QSet<int>> m_oldStorageIndexes;
    mutable QnMutex m_csvMigrationMutex;
    bool m_firstStorageTestDone;
    QElapsedTimer m_clearMotionTimer;
    QElapsedTimer m_removeEmtyDirTimer;

    QStringList m_localPathsInUse;
};

#define qnStorageMan QnStorageManager::instance()

#endif // __STORAGE_MANAGER_H__<|MERGE_RESOLUTION|>--- conflicted
+++ resolved
@@ -111,17 +111,13 @@
     */
     QStringList getAllStoragePathes() const;
 
-<<<<<<< HEAD
-    bool addBookmark(const QByteArray &cameraGuid, QnCameraBookmark &bookmark, bool forced = false);
-=======
     // Manage local paths list used as smb mount points
     // in order not to autodiscover them
     void removeFromLocalPathInUse(const QString &path);
     void addLocalPathInUse(const QString &path);
     void getCurrentlyUsedLocalPathes(QList<QString> *pathList) const;
 
-    bool addBookmark(const QByteArray &cameraGuid, QnCameraBookmark &bookmark);
->>>>>>> 4e150e31
+    bool addBookmark(const QByteArray &cameraGuid, QnCameraBookmark &bookmark, bool forced = false);
     bool updateBookmark(const QByteArray &cameraGuid, QnCameraBookmark &bookmark);
     bool deleteBookmark(const QByteArray &cameraGuid, QnCameraBookmark &bookmark);
     bool getBookmarks(const QByteArray &cameraGuid, const QnCameraBookmarkSearchFilter &filter, QnCameraBookmarkList &result);
