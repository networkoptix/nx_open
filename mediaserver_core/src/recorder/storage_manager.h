#ifndef __STORAGE_MANAGER_H__
#define __STORAGE_MANAGER_H__

#include <QtCore/QElapsedTimer>
#include <QtCore/QString>
#include <QtCore/QMap>
#include <QtCore/QFile>
#include <utils/thread/mutex.h>
#include <QtCore/QTimer>
#include <QtCore/QTime>

#include <server/server_globals.h>

#include <core/resource/resource_fwd.h>
#include <core/resource/camera_bookmark_fwd.h>

#include "recording/time_period_list.h"
#include "device_file_catalog.h"
#include "business/business_fwd.h"
#include "utils/db/db_helper.h"
#include "storage_db.h"
#include "utils/common/uuid.h"
#include <set>
#include "api/model/rebuild_archive_reply.h"
#include "api/model/recording_stats_reply.h"

class QnAbstractMediaStreamDataProvider;
class TestStorageThread;
class RebuildAsyncTask;
class ScanMediaFilesTask;
class QnUuid;

class QnStorageManager: public QObject
{
    Q_OBJECT
public:
    typedef QMap<int, QnStorageResourcePtr> StorageMap;
    typedef QMap<QString, DeviceFileCatalogPtr> FileCatalogMap;   /* Map by camera unique id. */
    typedef QMap<QString, QSet<QDate>> UsedMonthsMap; /* Map by camera unique id. */

    static const qint64 BIG_STORAGE_THRESHOLD_COEFF = 10; // use if space >= 1/10 from max storage space


    QnStorageManager();
    virtual ~QnStorageManager();
    static QnStorageManager* instance();
    void removeStorage(const QnStorageResourcePtr &storage);

    /*
    * Remove storage if storage is absent in specified list
    */
    void removeAbsentStorages(const QnStorageResourceList &newStorages);
    void addStorage(const QnStorageResourcePtr &storage);

    QString getFileName(const qint64& fileDate, qint16 timeZone, const QnNetworkResourcePtr &netResource, const QString& prefix, const QnStorageResourcePtr& storage);
    bool fileStarted(const qint64& startDateMs, int timeZone, const QString& fileName, QnAbstractMediaStreamDataProvider* provider);
    bool fileFinished(int durationMs, const QString& fileName, QnAbstractMediaStreamDataProvider* provider,  qint64 fileSize);

    /*
    * convert UTC time to folder name. Used for server archive catalog.
    * @param dateTimeMs UTC time in ms
    * timeZone server time zone offset in munutes. If value==-1 - current(system) time zone is used
    */
    static QString dateTimeStr(qint64 dateTimeMs, qint16 timeZone, const QString& separator);

    QnStorageResourcePtr getStorageByUrl(const QString& fileName);
    QnStorageResourcePtr getStorageByUrlExact(const QString& storageUrl);
    QnStorageResourcePtr storageRoot(int storage_index) const { QnMutexLocker lock( &m_mutexStorages ); return m_storageRoots.value(storage_index); }
    bool isStorageAvailable(int storage_index) const; 
    bool isStorageAvailable(const QnStorageResourcePtr& storage) const; 

    DeviceFileCatalogPtr getFileCatalog(const QString& cameraUniqueId, QnServer::ChunksCatalog catalog);
    DeviceFileCatalogPtr getFileCatalog(const QString& cameraUniqueId, const QString &catalogPrefix);

    QnTimePeriodList getRecordedPeriods(const QnVirtualCameraResourceList &cameras, qint64 startTime, qint64 endTime, qint64 detailLevel, const QList<QnServer::ChunksCatalog> &catalogs, int limit);
    QnRecordingStatsReply getChunkStatistics(qint64 bitrateAnalizePeriodMs);

    void doMigrateCSVCatalog(QnStorageResourcePtr extraAllowedStorage = QnStorageResourcePtr());
    void partialMediaScan(const DeviceFileCatalogPtr &fileCatalog, const QnStorageResourcePtr &storage, const DeviceFileCatalog::ScanFilter& filter);

    QnStorageResourcePtr getOptimalStorageRoot(QnAbstractMediaStreamDataProvider* provider);

    QnStorageResourceList getStorages() const;
    QnStorageResourceList getStoragesInLexicalOrder() const;

    void clearSpace();
    void removeEmptyDirs(const QnStorageResourcePtr &storage);
    
    void clearOldestSpace(const QnStorageResourcePtr &storage, bool useMinArchiveDays);
    void clearMaxDaysData();
    void clearMaxDaysData(QnServer::ChunksCatalog catalogIdx);

    void deleteRecordsToTime(DeviceFileCatalogPtr catalog, qint64 minTime);
    void clearDbByChunk(DeviceFileCatalogPtr catalog, const DeviceFileCatalog::Chunk& chunk);

    bool isWritableStoragesAvailable() const { return m_isWritableStorageAvail; }

    bool isArchiveTimeExists(const QString& cameraUniqueId, qint64 timeMs);
    bool isArchiveTimeExists(const QString& cameraUniqueId, const QnTimePeriod period);
    void stopAsyncTasks();

    QnStorageScanData rebuildCatalogAsync();
    void cancelRebuildCatalogAsync();

    void setRebuildInfo(const QnStorageScanData& data);
    QnStorageScanData rebuildInfo() const;
    bool needToStopMediaScan() const;
    
    /*
    * Return full path list from storage_index.csv (include absent in DB storages)
    */
    QStringList getAllStoragePathes() const;

    // Manage local paths list used as smb mount points
    // in order not to autodiscover them
    void removeFromLocalPathInUse(const QString &path);
    void addLocalPathInUse(const QString &path);
    void getCurrentlyUsedLocalPathes(QList<QString> *pathList) const;

    bool addBookmark(const QByteArray &cameraGuid, QnCameraBookmark &bookmark, bool forced = false);
    bool updateBookmark(const QByteArray &cameraGuid, QnCameraBookmark &bookmark);
    bool deleteBookmark(const QByteArray &cameraGuid, QnCameraBookmark &bookmark);
    bool getBookmarks(const QByteArray &cameraGuid, const QnCameraBookmarkSearchFilter &filter, QnCameraBookmarkList &result);
    void initDone();
    int getStorageIndex(const QnStorageResourcePtr& storage);
    QnStorageResourcePtr findStorageByOldIndex(int oldIndex);

    /*
    * Return camera list with existing archive. Camera Unique ID is used as camera ID
    */
    std::vector<QnUuid> getCamerasWithArchive() const;
signals:
    void noStoragesAvailable();
    void storageFailure(const QnResourcePtr &storageRes, QnBusiness::EventReason reason);
    void rebuildFinished();
public slots:
    void at_archiveRangeChanged(const QnStorageResourcePtr &resource, qint64 newStartTimeMs, qint64 newEndTimeMs);
    void onNewResource(const QnResourcePtr &resource);
    void onDelResource(const QnResourcePtr &resource);
    void at_storageChanged(const QnResourcePtr &storage);
    void testOfflineStorages();
private:
    friend class TestStorageThread;

    int detectStorageIndex(const QString& path);
    //void loadFullFileCatalogInternal(QnServer::ChunksCatalog catalog, bool rebuildMode);
    QnStorageResourcePtr extractStorageFromFileName(int& storageIndex, const QString& fileName, QString& uniqueId, QString& quality);
    void getTimePeriodInternal(std::vector<QnTimePeriodList> &cameras, const QnNetworkResourcePtr &camera, qint64 startTime, qint64 endTime, qint64 detailLevel, const DeviceFileCatalogPtr &catalog);
    bool existsStorageWithID(const QnStorageResourceList& storages, const QnUuid &id) const;
    void updateStorageStatistics();

    QString toCanonicalPath(const QString& path);
    StorageMap getAllStorages() const;
    QSet<QnStorageResourcePtr> getWritableStorages() const;
    void changeStorageStatus(const QnStorageResourcePtr &fileStorage, Qn::ResourceStatus status);
    DeviceFileCatalogPtr getFileCatalogInternal(const QString& cameraUniqueId, QnServer::ChunksCatalog catalog);
    void loadFullFileCatalogFromMedia(const QnStorageResourcePtr &storage, QnServer::ChunksCatalog catalog, qreal progressCoeff);
    void replaceChunks(const QnTimePeriod& rebuildPeriod, const QnStorageResourcePtr &storage, const DeviceFileCatalogPtr &newCatalog, const QString& cameraUniqueId, QnServer::ChunksCatalog catalog);
    void doMigrateCSVCatalog(QnServer::ChunksCatalog catalog, QnStorageResourcePtr extraAllowedStorage);
    QMap<QString, QSet<int>> deserializeStorageFile();
    void clearUnusedMotion();
    //void clearCameraHistory();
    //void minTimeByCamera(const FileCatalogMap &catalogMap, QMap<QString, qint64>& minTimes);
    void updateRecordedMonths(const FileCatalogMap &catalogMap, UsedMonthsMap& usedMonths);
    void findTotalMinTime(const bool useMinArchiveDays, const FileCatalogMap& catalogMap, qint64& minTime, DeviceFileCatalogPtr& catalog);
    void addDataFromDatabase(const QnStorageResourcePtr &storage);
    QnStorageDbPtr getSDB(const QnStorageResourcePtr &storage);
    bool writeCSVCatalog(const QString& fileName, const QVector<DeviceFileCatalog::Chunk> chunks);
    void backupFolderRecursive(const QString& src, const QString& dst);
    void getCamerasWithArchiveInternal(std::set<QString>& result,  const FileCatalogMap& catalog) const;
    void testStoragesDone();
    //QMap<QnUuid, QnRecordingStatsData> getChunkStatisticsInternal(qint64 startTime, qint64 endTime, QnServer::ChunksCatalog catalog);
    QnRecordingStatsData getChunkStatisticsByCamera(qint64 bitrateAnalizePeriodMs, const QString& uniqueId);

    // get statistics for the whole archive except of bitrate. It's analyzed for the last records of archive only in range <= bitrateAnalizePeriodMs
    QnRecordingStatsData mergeStatsFromCatalogs(qint64 bitrateAnalizePeriodMs, const DeviceFileCatalogPtr& catalogHi, const DeviceFileCatalogPtr& catalogLow);
private:
    StorageMap m_storageRoots;
    FileCatalogMap m_devFileCatalog[QnServer::ChunksCatalogCount];

<<<<<<< HEAD
    mutable QnMutex m_mutexStorages;
    mutable QnMutex m_mutexCatalog;
    mutable QnMutex m_mutexRebuild;
    mutable QnMutex m_rebuildStateMtx;
=======
    mutable QMutex m_mutexStorages;
    mutable QMutex m_mutexCatalog;
    mutable QMutex m_mutexRebuild;
    mutable QMutex m_rebuildStateMtx;
    mutable QMutex m_localPatches;
>>>>>>> 5513944a

    QMap<QString, QSet<int> > m_storageIndexes;
    bool m_storagesStatisticsReady;
    QTimer m_timer;

    bool m_warnSended;
    bool m_isWritableStorageAvail;
    QElapsedTimer m_storageWarnTimer;
    static TestStorageThread* m_testStorageThread;
    QMap<QnUuid, bool> m_diskFullWarned;
    
    //RebuildState m_rebuildState;
    //QnStorageResourcePtr m_rebuildStorage;
    //double m_rebuildProgress;
    QnStorageScanData m_archiveRebuildInfo;
    bool m_rebuildCancelled;

    friend class RebuildAsyncTask;
    friend class ScanMediaFilesTask;

    ScanMediaFilesTask* m_rebuildArchiveThread;

    QMap<QString, QnStorageDbPtr> m_chunksDB;
    bool m_initInProgress;
    mutable QnMutex m_sdbMutex;
    QMap<QString, QSet<int>> m_oldStorageIndexes;
    mutable QnMutex m_csvMigrationMutex;
    bool m_firstStorageTestDone;
    QElapsedTimer m_clearMotionTimer;
    QElapsedTimer m_removeEmtyDirTimer;

    QStringList m_localPathsInUse;
};

#define qnStorageMan QnStorageManager::instance()

#endif // __STORAGE_MANAGER_H__<|MERGE_RESOLUTION|>--- conflicted
+++ resolved
@@ -178,18 +178,11 @@
     StorageMap m_storageRoots;
     FileCatalogMap m_devFileCatalog[QnServer::ChunksCatalogCount];
 
-<<<<<<< HEAD
     mutable QnMutex m_mutexStorages;
     mutable QnMutex m_mutexCatalog;
     mutable QnMutex m_mutexRebuild;
     mutable QnMutex m_rebuildStateMtx;
-=======
-    mutable QMutex m_mutexStorages;
-    mutable QMutex m_mutexCatalog;
-    mutable QMutex m_mutexRebuild;
-    mutable QMutex m_rebuildStateMtx;
-    mutable QMutex m_localPatches;
->>>>>>> 5513944a
+    mutable QnMutex m_localPatches;
 
     QMap<QString, QSet<int> > m_storageIndexes;
     bool m_storagesStatisticsReady;
