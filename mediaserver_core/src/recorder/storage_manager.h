--- conflicted
+++ resolved
@@ -111,13 +111,6 @@
     */
     QStringList getAllStoragePathes() const;
 
-<<<<<<< HEAD
-    bool addBookmark(const QByteArray &cameraGuid, QnCameraBookmark &bookmark, bool forced = false);
-    bool updateBookmark(const QByteArray &cameraGuid, QnCameraBookmark &bookmark);
-    bool deleteBookmark(const QByteArray &cameraGuid, QnCameraBookmark &bookmark);
-    bool getBookmarks(const QByteArray &cameraGuid, const QnCameraBookmarkSearchFilter &filter, QnCameraBookmarkList &result);
-=======
->>>>>>> 2a51c29c
     void initDone();
     int getStorageIndex(const QnStorageResourcePtr& storage);
     QnStorageResourcePtr findStorageByOldIndex(int oldIndex);
