#include <limits>
#include <cstdint>
#include "server_stream_recorder.h"

#include <api/global_settings.h>

#include <common/common_module.h>
#include <common/common_globals.h>
#include "motion/motion_helper.h"
#include "storage_manager.h"
#include <nx/streaming/abstract_media_stream_data_provider.h>
#include "providers/live_stream_provider.h"
#include "core/resource/resource.h"
#include "core/resource/camera_resource.h"
#include <core/resource/server_backup_schedule.h>

#include "utils/common/synctime.h"
#include "utils/math/math.h"
#include "core/resource_management/resource_pool.h"
#include "core/resource/media_server_resource.h"
#include "providers/spush_media_stream_provider.h"
#include <nx/mediaserver/event/event_connector.h>
#include <nx/vms/event/events/reasoned_event.h>
#include "plugins/storage/file_storage/file_storage_resource.h"
#include "nx/streaming/media_data_packet.h"
#include <media_server/serverutil.h>
#include <media_server/settings.h>
#include "utils/common/util.h" /* For MAX_FRAME_DURATION_MS, MIN_FRAME_DURATION_USEC. */
#include <recorder/recording_manager.h>
#include <utils/common/buffered_file.h>
#include <utils/media/ffmpeg_helper.h>
#include <media_server/media_server_module.h>
#include <nx/utils/cryptographic_hash.h>
#include "archive_integrity_watcher.h"
#include <nx/mediaserver/resource/camera.h>
#include <utils/media/h264_utils.h>
#include <utils/media/nalUnits.h>
#include <utils/media/hevc_common.h>

namespace {

static const int kMotionPrebufferSize = 8;
static const double kHighDataLimit = 0.7;
static const double kLowDataLimit = 0.3;

<<<<<<< HEAD
/*
* Schedule relative start time inside a week at ms.
*/
int taskStartTimeMs(const QnScheduleTask& task)
{
    return 1000 * ((task.dayOfWeek - 1) * 3600 * 24 + task.startTime);
}

bool scheduleTaskContainsWeekTimeMs(const QnScheduleTask& task, int weekTimeMs)
{
    const int startTimeMs = taskStartTimeMs(task);
    const int durationMs = 1000 * (task.endTime - task.startTime);
    return qBetween(startTimeMs, weekTimeMs, startTimeMs + durationMs);
}

=======
>>>>>>> 17da6be4
} // namespace

std::atomic<qint64> QnServerStreamRecorder::m_totalQueueSize;
std::atomic<int> QnServerStreamRecorder::m_totalRecorders;

QnServerStreamRecorder::QnServerStreamRecorder(
    const QnResourcePtr                 &dev,
    QnServer::ChunksCatalog             catalog,
    QnAbstractMediaStreamDataProvider*  mediaProvider)
    :
    QnStreamRecorder(dev),
    m_maxRecordQueueSizeBytes(qnGlobalSettings->maxRecorderQueueSizeBytes()),
    m_maxRecordQueueSizeElements(qnGlobalSettings->maxRecorderQueueSizePackets()),
    m_scheduleMutex(QnMutex::Recursive),
    m_catalog(catalog),
    m_mediaProvider(mediaProvider),
    m_dualStreamingHelper(0),
    m_forcedScheduleRecordDurationMs(0),
    m_usedPanicMode(false),
    m_usedSpecialRecordingMode(false),
    m_lastMotionState(false),
    m_queuedSize(0),
    m_lastMediaTime(AV_NOPTS_VALUE),
    m_diskErrorWarned(false),
    m_rebuildBlocked(false),
    m_canDropPackets(true)
{
    //m_skipDataToTime = AV_NOPTS_VALUE;
    m_lastMotionTimeUsec = AV_NOPTS_VALUE;
    //m_needUpdateStreamParams = true;
    m_lastWarningTime = 0;
    m_mediaServer = m_resource->getParentResource().dynamicCast<QnMediaServerResource>();

    m_panicScheduleRecordTask.startTime = 0;
    m_panicScheduleRecordTask.endTime = 24*3600*7;
    m_panicScheduleRecordTask.recordingType = Qn::RecordingType::always;
    m_panicScheduleRecordTask.streamQuality = Qn::StreamQuality::highest;
    m_panicScheduleRecordTask.fps = getFpsForValue(0);

    connect(this, &QnStreamRecorder::recordingFinished, this, &QnServerStreamRecorder::at_recordingFinished);

    connect(this, &QnServerStreamRecorder::motionDetected, qnEventRuleConnector,
        &nx::mediaserver::event::EventConnector::at_motionDetected);

    using storageFailureWithResource = void (nx::mediaserver::event::EventConnector::*)
        (const QnResourcePtr&, qint64, nx::vms::api::EventReason, const QnResourcePtr&);

    connect(this, &QnServerStreamRecorder::storageFailure, qnEventRuleConnector,
        storageFailureWithResource(&nx::mediaserver::event::EventConnector::at_storageFailure));

    connect(dev.data(), &QnResource::propertyChanged, this,
        &QnServerStreamRecorder::at_camera_propertyChanged);

    at_camera_propertyChanged(m_resource, QString());
}

QnServerStreamRecorder::~QnServerStreamRecorder()
{
    m_resource->disconnect(this);
    disconnect();
    stop();
}

void QnServerStreamRecorder::at_camera_propertyChanged(const QnResourcePtr &, const QString & key)
{
    const auto camera = dynamic_cast<nx::mediaserver::resource::Camera*>(m_resource.data());
    m_usePrimaryRecorder = (camera->getProperty(QnMediaResource::dontRecordPrimaryStreamKey()).toInt() == 0);
    m_useSecondaryRecorder = (camera->getProperty(QnMediaResource::dontRecordSecondaryStreamKey()).toInt() == 0);

    QnLiveStreamProvider* liveProvider = dynamic_cast<QnLiveStreamProvider*>(m_mediaProvider);
    if (liveProvider) {
        if (key == QnMediaResource::motionStreamKey())
            liveProvider->updateSoftwareMotionStreamNum();
        else if (key == Qn::FORCE_BITRATE_PER_GOP)
            liveProvider->pleaseReopenStream();
    }
}

void QnServerStreamRecorder::at_recordingFinished(const StreamRecorderErrorStruct& status,
    const QString& /*filename*/)
{
    if (status.lastError == StreamRecorderError::noError)
        return;

    NX_ASSERT(m_mediaServer);
    if (m_mediaServer) {
        if (!m_diskErrorWarned)
        {
            if (status.storage)
                emit storageFailure(
                    m_mediaServer,
                    qnSyncTime->currentUSecsSinceEpoch(),
                    nx::vms::api::EventReason::storageIoError,
                    status.storage
                );
            m_diskErrorWarned = true;
        }
    }
}

bool QnServerStreamRecorder::canAcceptData() const
{
    return true;
}

void QnServerStreamRecorder::putData(const QnAbstractDataPacketPtr& nonConstData)
{
    if (!isRunning())
        return;

    if(m_canDropPackets && isQueueFull())
        cleanupQueue();
    updateRebuildState(); //< pause/resume archive rebuild

    const QnAbstractMediaData* media = dynamic_cast<const QnAbstractMediaData*>(nonConstData.get());
    if (media)
    {
        QnMutexLocker lock(&m_queueSizeMutex);
        if (needToStop())
            return;
        addQueueSizeUnsafe(media->dataSize());
        QnStreamRecorder::putData(nonConstData);
    }
}

void QnServerStreamRecorder::setLastMediaTime(qint64 lastMediaTime)
{
    m_lastMediaTime = lastMediaTime;
}

void QnServerStreamRecorder::updateRebuildState()
{
    QnMutexLocker lock( &m_queueSizeMutex );
    pauseRebuildIfHighDataNoLock();
    resumeRebuildIfLowDataNoLock();
}

void QnServerStreamRecorder::pauseRebuildIfHighDataNoLock()
{
    const qint64 totalAllowedBytes = m_maxRecordQueueSizeBytes * m_totalRecorders;
    if (!m_rebuildBlocked && (
        (double) m_totalQueueSize > totalAllowedBytes * kHighDataLimit ||
        (double) m_dataQueue.size() > m_maxRecordQueueSizeElements * kHighDataLimit))
    {
        m_rebuildBlocked = true;
        DeviceFileCatalog::rebuildPause(this);
    }
}

void QnServerStreamRecorder::resumeRebuildIfLowDataNoLock()
{
    const qint64 totalAllowedBytes = m_maxRecordQueueSizeBytes * m_totalRecorders;
    if (m_rebuildBlocked && (
        (double) m_totalQueueSize < totalAllowedBytes * kLowDataLimit &&
        (double) m_dataQueue.size() < m_maxRecordQueueSizeElements * kLowDataLimit))
    {
        m_rebuildBlocked = false;
        DeviceFileCatalog::rebuildResume(this);
    }
}

bool QnServerStreamRecorder::isQueueFull() const
{
    QnMutexLocker lock(&m_queueSizeMutex);

    if (m_dataQueue.size() > m_maxRecordQueueSizeElements)
        return true;

    // check for global overflow bytes between all recorders
    const qint64 totalAllowedBytes = m_maxRecordQueueSizeBytes * m_totalRecorders;
    if (totalAllowedBytes > m_totalQueueSize)
        return false; //< no need to cleanup

    if (m_queuedSize < m_maxRecordQueueSizeBytes)
        return false; //< no need to cleanup

    return true;
}

void QnServerStreamRecorder::setCanDropPackets(bool canDrop)
{
    m_canDropPackets = canDrop;
}

bool QnServerStreamRecorder::canDropPackets() const
{
    return m_canDropPackets;
}

bool QnServerStreamRecorder::cleanupQueue()
{
    {
        QnMutexLocker lock(&m_queueSizeMutex);
        if (!m_recordingContextVector.empty())
        {
            size_t slowestStorageIndex;
            int64_t slowestWriteTime = std::numeric_limits<int64_t>::min();

            for (size_t i = 0; i < m_recordingContextVector.size(); ++i)
            {
                if (m_recordingContextVector[i].totalWriteTimeNs > slowestWriteTime)
                    slowestStorageIndex = i;
            }

            const auto storage = m_recordingContextVector[slowestStorageIndex].storage;
            lock.unlock();
            emit storageFailure(
                m_mediaServer,
                qnSyncTime->currentUSecsSinceEpoch(),
                nx::vms::api::EventReason::storageTooSlow,
                storage);
        }
    }

    qWarning() << "HDD/SSD is slowing down recording for camera " << m_resource->getUniqueId() << ". "<<m_dataQueue.size()<<" frames have been dropped!";
    markNeedKeyData();

    {
        QnMutexLocker lock( &m_queueSizeMutex );
        QnAbstractDataPacketPtr data;
        while (m_dataQueue.pop(data, 0))
        {
            if (auto media = std::dynamic_pointer_cast<QnAbstractMediaData>(data))
                addQueueSizeUnsafe(- (qint64) media->dataSize());
        }
    }

    return true;
}

bool QnServerStreamRecorder::saveMotion(const QnConstMetaDataV1Ptr& motion)
{
    if (motion)
        QnMotionHelper::instance()->saveToArchive(motion);
    return true;
}

QnScheduleTask QnServerStreamRecorder::currentScheduleTask() const
{
    QnMutexLocker lock( &m_scheduleMutex );
    return static_cast<QnScheduleTask>(m_currentScheduleTask);
}

void QnServerStreamRecorder::initIoContext(
    const QnStorageResourcePtr& storage,
    const QString& url,
    AVIOContext** context)
{
    Q_ASSERT(context);
    auto fileStorage = storage.dynamicCast<QnFileStorageResource>();
    if (fileStorage)
    {
        QIODevice* ioDevice = fileStorage->open(
            url,
            QIODevice::WriteOnly,
            getBufferSize());
        if (ioDevice == 0)
        {
            *context = nullptr;
            return;
        }
        *context = QnFfmpegHelper::createFfmpegIOContext(ioDevice);
        if (!*context)
            return;
        fileCreated((uintptr_t)ioDevice);
    }
    else
        QnStreamRecorder::initIoContext(storage, url, context);
}

void QnServerStreamRecorder::fileCreated(uintptr_t filePtr) const
{
    connect(
        (QBufferedFile*)filePtr,
        &QBufferedFile::seekDetected,
        &qnRecordingManager->getBufferManager(),
        &WriteBufferMultiplierManager::at_seekDetected,
        Qt::DirectConnection);
    connect(
        (QBufferedFile*)filePtr,
        &QBufferedFile::fileClosed,
        &qnRecordingManager->getBufferManager(),
        &WriteBufferMultiplierManager::at_fileClosed,
        Qt::DirectConnection);
    qnRecordingManager->getBufferManager().setFilePtr(
        filePtr,
        m_catalog,
        m_resource->getId());
}

int QnServerStreamRecorder::getBufferSize() const
{
    return qnRecordingManager->getBufferManager().getSizeForCam(
        m_catalog,
        m_resource->getId());
}

void QnServerStreamRecorder::updateStreamParams()
{
    const nx::mediaserver::resource::Camera* camera = dynamic_cast<const nx::mediaserver::resource::Camera*>(m_resource.data());
    if (m_mediaProvider)
    {
        QnLiveStreamProvider* liveProvider = dynamic_cast<QnLiveStreamProvider*>(m_mediaProvider);
        if (m_catalog == QnServer::HiQualityCatalog)
        {
            QnLiveStreamParams params;
            if (m_currentScheduleTask.recordingType != Qn::RecordingType::never && camera->isLicenseUsed())
            {
                params.fps = m_currentScheduleTask.fps;
                params.quality = m_currentScheduleTask.streamQuality;
                params.bitrateKbps = m_currentScheduleTask.bitrateKbps;
            }
            else {
                NX_ASSERT(camera);

                params.fps = camera->getMaxFps();
                params.quality = Qn::StreamQuality::highest;
                params.bitrateKbps = 0;
            }
            liveProvider->setPrimaryStreamParams(params);
        }
        liveProvider->setCameraControlDisabled(camera->isCameraControlDisabled());
    }
}

bool QnServerStreamRecorder::isMotionRec(Qn::RecordingType recType) const
{
    const QnSecurityCamResource* camera = static_cast<const nx::mediaserver::resource::Camera*>(m_resource.data());
    return recType == Qn::RecordingType::motionOnly ||
           (m_catalog == QnServer::HiQualityCatalog && recType == Qn::RecordingType::motionAndLow && camera->hasDualStreaming());
}

void QnServerStreamRecorder::beforeProcessData(const QnConstAbstractMediaDataPtr& media)
{
    setLastMediaTime(media->timestamp);

    NX_ASSERT(m_dualStreamingHelper, Q_FUNC_INFO, "Dual streaming helper must be defined!");
    QnConstMetaDataV1Ptr metaData = std::dynamic_pointer_cast<const QnMetaDataV1>(media);
    if (metaData) {
        m_dualStreamingHelper->onMotion(metaData.get());
        qint64 motionTime = m_dualStreamingHelper->getLastMotionTime();
        if (!metaData->isEmpty()) {
            updateMotionStateInternal(true, metaData->timestamp, metaData);
            m_lastMotionTimeUsec = motionTime;
        }
        return;
    }

    ScheduleTaskWithThresholds task;
    {
        QnMutexLocker lock( &m_scheduleMutex );
        task = m_currentScheduleTask;
    }
    bool isRecording = task.recordingType != Qn::RecordingType::never && qnNormalStorageMan->isWritableStoragesAvailable();
    if (!m_resource->hasFlags(Qn::foreigner)) {
        if (isRecording) {
            if(m_resource->getStatus() == Qn::Online)
                m_resource->setStatus(Qn::Recording);
        }
        else {
            if(m_resource->getStatus() == Qn::Recording)
                m_resource->setStatus(Qn::Online);
        }
    }

    if (!isMotionRec(task.recordingType))
        return;

    qint64 motionTime = m_dualStreamingHelper->getLastMotionTime();
    if (motionTime == (qint64)AV_NOPTS_VALUE)
    {
        // No more motion, set prebuffer again.
        setPrebufferingUsec(task.recordBeforeSec * 1000000ll);
    }
    else
    {
        m_lastMotionTimeUsec = motionTime;
        setPrebufferingUsec(0); // motion in progress, flush prebuffer
    }

    return;
}

void QnServerStreamRecorder::updateMotionStateInternal(bool value, qint64 timestamp, const QnConstMetaDataV1Ptr& metaData)
{
    if (m_lastMotionState == value && !value)
        return;
    m_lastMotionState = value;
    emit motionDetected(getResource(), m_lastMotionState, timestamp, metaData);
}

void QnServerStreamRecorder::updateContainerMetadata(QnAviArchiveMetadata* metadata) const
{
    using namespace nx::mediaserver;
    metadata->version = QnAviArchiveMetadata::kIntegrityCheckVersion;
    metadata->integrityHash =
        IntegrityHashHelper::generateIntegrityHash(QByteArray::number(m_startDateTimeUs / 1000));
}

bool QnServerStreamRecorder::needSaveData(const QnConstAbstractMediaDataPtr& media)
{
    qint64 afterThreshold = 5 * 1000000ll;
    Qn::RecordingType recType = m_currentScheduleTask.recordingType;
    if (recType == Qn::RecordingType::motionOnly || recType == Qn::RecordingType::motionAndLow)
        afterThreshold = m_currentScheduleTask.recordAfterSec * 1000000ll;
    bool isMotionContinue = m_lastMotionTimeUsec != (qint64)AV_NOPTS_VALUE && media->timestamp < m_lastMotionTimeUsec + afterThreshold;
    if (!isMotionContinue)
    {
        if (m_endDateTimeUs == (qint64)AV_NOPTS_VALUE || media->timestamp - m_endDateTimeUs < MAX_FRAME_DURATION_MS*1000)
            updateMotionStateInternal(false, media->timestamp, QnMetaDataV1Ptr());
        else
            updateMotionStateInternal(false, m_endDateTimeUs + MIN_FRAME_DURATION_USEC, QnMetaDataV1Ptr());
    }
    QnScheduleTask task = currentScheduleTask();

    const auto camera = static_cast<const nx::mediaserver::resource::Camera*>(m_resource.data());
    const QnMetaDataV1* metaData = dynamic_cast<const QnMetaDataV1*>(media.get());

    if (m_catalog == QnServer::LowQualityCatalog && !metaData && !m_useSecondaryRecorder)
    {
        close();
        return false;
    }

    if (m_catalog == QnServer::HiQualityCatalog && !metaData && !m_usePrimaryRecorder)
    {
        close();
        return false;
    }

    if (metaData && !m_useSecondaryRecorder && !m_usePrimaryRecorder) {
        keepRecentlyMotion(media);
        return false;
    }

    if (task.recordingType == Qn::RecordingType::always)
        return true;
    else if (task.recordingType == Qn::RecordingType::motionAndLow && (m_catalog == QnServer::LowQualityCatalog || !camera->hasDualStreaming()))
        return true;
    else if (task.recordingType == Qn::RecordingType::never)
    {
        close();
        if (media->dataType == QnAbstractMediaData::META_V1)
            keepRecentlyMotion(media);
        return false;
    }

    if (metaData)
        return true;

    // write motion only
    // if prebuffering mode and all buffer is full - drop data

    //qDebug() << "needSaveData=" << rez << "df=" << (media->timestamp - (m_lastMotionTimeUsec + task.getAfterThreshold()*1000000ll))/1000000.0;
    if (!isMotionContinue && m_endDateTimeUs != (qint64)AV_NOPTS_VALUE)
    {
        if (media->timestamp - m_endDateTimeUs < MAX_FRAME_DURATION_MS*1000)
            m_endDateTimeUs = media->timestamp;
        else
            m_endDateTimeUs += MIN_FRAME_DURATION_USEC;
        close();
    }
    return isMotionContinue;
}

int QnServerStreamRecorder::getFpsForValue(int fps)
{
    const nx::mediaserver::resource::Camera* camera = dynamic_cast<const nx::mediaserver::resource::Camera*>(m_resource.data());
    if (camera->streamFpsSharingMethod() == Qn::BasicFpsSharing)
    {
        if (m_catalog == QnServer::HiQualityCatalog)
            return fps ? qMin(fps, camera->getMaxFps()-2) : camera->getMaxFps()-2;
        else
            return QnLiveStreamParams::kFpsNotInitialized;
    }
    else
    {
        if (m_catalog == QnServer::HiQualityCatalog)
            return fps ? fps : camera->getMaxFps();
        else
            return QnLiveStreamParams::kFpsNotInitialized;
    }
}

void QnServerStreamRecorder::startForcedRecording(Qn::StreamQuality quality, int fps,
    int beforeThreshold, int afterThreshold, int maxDurationSec)
{
    m_forcedScheduleRecordTask.startTime = 0;
    m_forcedScheduleRecordTask.endTime = 24*3600*7;
    m_forcedScheduleRecordTask.recordBeforeSec = beforeThreshold;
    m_forcedScheduleRecordTask.recordAfterSec = afterThreshold;
    m_forcedScheduleRecordTask.fps = getFpsForValue(fps);
    if (maxDurationSec)
    {
        QDateTime dt = qnSyncTime->currentDateTime();
        int currentWeekSeconds = (dt.date().dayOfWeek()-1)*3600*24 + dt.time().hour()*3600 + dt.time().minute()*60 +  dt.time().second();
        m_forcedScheduleRecordTask.endTime = currentWeekSeconds + maxDurationSec;
    }
    m_forcedScheduleRecordTask.recordingType = Qn::RecordingType::always;
    m_forcedScheduleRecordTask.streamQuality = quality;

    m_forcedScheduleRecordTimer.restart();
    m_forcedScheduleRecordDurationMs = maxDurationSec * 1000;

    updateScheduleInfo(qnSyncTime->currentMSecsSinceEpoch());
}

void QnServerStreamRecorder::stopForcedRecording()
{
    m_forcedScheduleRecordTask.endTime = 0;
    updateScheduleInfo(qnSyncTime->currentMSecsSinceEpoch());
}

void QnServerStreamRecorder::updateRecordingType(const ScheduleTaskWithThresholds& scheduleTask)
{
    if (!isMotionRec(scheduleTask.recordingType))
    {
        // switch from motion to non-motion recording
        const QnResourcePtr& res = getResource();
        const QnSecurityCamResource* camRes = dynamic_cast<const QnSecurityCamResource*>(res.data());
        bool isNoRec = scheduleTask.recordingType == Qn::RecordingType::never;
        bool usedInRecordAction = camRes && camRes->isRecordingEventAttached();

        // prebuffer 1 usec if camera used in recording action (for keeping last GOP)
        int prebuffer = usedInRecordAction && isNoRec && !camRes->isIOModule() ? 1 : 0;
        setPrebufferingUsec(prebuffer);
    }
    else if (getPrebufferingUsec() != 0 || !isMotionRec(m_currentScheduleTask.recordingType)) {
        // do not change prebuffer if previous recording is motion and motion in progress
        setPrebufferingUsec(scheduleTask.recordBeforeSec * 1000000ll);
    }
    m_currentScheduleTask = scheduleTask;
}

void QnServerStreamRecorder::setSpecialRecordingMode(const ScheduleTaskWithThresholds& task)
{
    updateRecordingType(task);
    updateStreamParams();
    m_lastSchedulePeriod.clear();
}

bool QnServerStreamRecorder::isPanicMode() const
{
    const auto onlineServers = resourcePool()->getAllServers(Qn::Online);
    return boost::algorithm::any_of(onlineServers
        , [](const QnMediaServerResourcePtr& server)
    {
        return (server->getPanicMode() != Qn::PM_None);
    });
}

void QnServerStreamRecorder::updateScheduleInfo(qint64 timeMs)
{
    QnMutexLocker lock( &m_scheduleMutex );

    if (isPanicMode())
    {
        if (!m_usedPanicMode)
        {
            setSpecialRecordingMode(m_panicScheduleRecordTask);
            m_usedPanicMode = true;
        }
        return;
    }
    else if (!m_forcedScheduleRecordTask.isEmpty())
    {
        if (!m_usedSpecialRecordingMode)
        {
            setSpecialRecordingMode(m_forcedScheduleRecordTask);
            m_usedSpecialRecordingMode = true;
        }
        bool isExpired = m_forcedScheduleRecordDurationMs > 0
             && m_forcedScheduleRecordTimer.hasExpired(m_forcedScheduleRecordDurationMs);
        if (isExpired)
            stopForcedRecording();
        else
            return;
    }

    m_usedSpecialRecordingMode = m_usedPanicMode = false;
    const ScheduleTaskWithThresholds noRecordTask;

    if (!m_schedule.isEmpty())
    {
        //bool isEmptyPeriod = m_skipDataToTime != AV_NOPTS_VALUE && timeMs < m_skipDataToTime;
        if (!m_lastSchedulePeriod.contains(timeMs))
        {
            // find new schedule
            QDateTime dt = QDateTime::fromMSecsSinceEpoch(timeMs);
            int scheduleTimeMs = (dt.date().dayOfWeek()-1)*3600*24 + dt.time().hour()*3600+dt.time().minute()*60+dt.time().second();
            scheduleTimeMs *= 1000;

            auto itr = std::upper_bound(m_schedule.begin(), m_schedule.end(), scheduleTimeMs,
                [](const int ms, const QnScheduleTask& task)
                {
                    return ms < taskStartTimeMs(task);
                });
            if (itr > m_schedule.begin())
                --itr;

            if (scheduleTaskContainsWeekTimeMs(*itr, scheduleTimeMs))
            {
                const auto camera =
                    static_cast<const nx::mediaserver::resource::Camera*>(m_resource.data());

                ScheduleTaskWithThresholds task(*itr);
                task.recordBeforeSec = camera->recordBeforeMotionSec();
                task.recordAfterSec = camera->recordAfterMotionSec();

                updateRecordingType(task);
                updateStreamParams();
            }
            else {
                updateRecordingType(noRecordTask);
            }
            static const qint64 SCHEDULE_AGGREGATION = 1000*60*15;
            m_lastSchedulePeriod = QnTimePeriod(qFloor(timeMs, SCHEDULE_AGGREGATION)-MAX_FRAME_DURATION_MS, SCHEDULE_AGGREGATION+MAX_FRAME_DURATION_MS); // check period each 15 min
        }
    }
    else {
        updateRecordingType(noRecordTask);
    }
}

void QnServerStreamRecorder::addQueueSizeUnsafe(qint64 value)
{
    m_queuedSize += value;
    m_totalQueueSize += value;
}

bool QnServerStreamRecorder::processData(const QnAbstractDataPacketPtr& data)
{
    const QnAbstractMediaDataPtr media = std::dynamic_pointer_cast<QnAbstractMediaData>(data);
    if (!media)
        return true; //< skip data

    {
        QnMutexLocker lock( &m_queueSizeMutex );
        addQueueSizeUnsafe(-((qint64) media->dataSize()));
    }

    // For empty schedule, we record all the time.
    beforeProcessData(media);

    return QnStreamRecorder::processData(data);
}

void QnServerStreamRecorder::updateCamera(const QnSecurityCamResourcePtr& cameraRes)
{
    QnMutexLocker lock( &m_scheduleMutex );
    m_schedule = cameraRes->getScheduleTasks();
    NX_ASSERT(m_dualStreamingHelper, Q_FUNC_INFO, "DualStreaming helper must be defined!");
    m_lastSchedulePeriod.clear();
    updateScheduleInfo(qnSyncTime->currentMSecsSinceEpoch());

    if (m_mediaProvider)
    {
        QnLiveStreamProvider* liveProvider = dynamic_cast<QnLiveStreamProvider*>(m_mediaProvider);
        liveProvider->updateSoftwareMotion();
    }
}

bool QnServerStreamRecorder::isRedundantSyncOn() const
{
    auto mediaServer = commonModule()->currentServer();
    NX_ASSERT(mediaServer);

    if (mediaServer->getBackupSchedule().backupType != Qn::Backup_RealTime)
        return false;

    auto cam = m_resource.dynamicCast<QnSecurityCamResource>();
    NX_ASSERT(cam);

    Qn::CameraBackupQualities cameraBackupQualities = cam->getActualBackupQualities();

    if (m_catalog == QnServer::HiQualityCatalog)
        return cameraBackupQualities.testFlag(Qn::CameraBackupQuality::CameraBackup_HighQuality);

    NX_ASSERT(m_catalog == QnServer::LowQualityCatalog, Q_FUNC_INFO, "Only two options are allowed");
    return cameraBackupQualities.testFlag(Qn::CameraBackupQuality::CameraBackup_LowQuality);
}

void QnServerStreamRecorder::getStoragesAndFileNames(QnAbstractMediaStreamDataProvider* provider)
{
    if (!m_fixedFileName)
    {
        QnMutexLocker lock(&m_queueSizeMutex);
        QnNetworkResourcePtr netResource = qSharedPointerDynamicCast<QnNetworkResource>(m_resource);
        NX_ASSERT(netResource != 0, Q_FUNC_INFO, "Only network resources can be used with storage manager!");
        m_recordingContextVector.clear();

        auto normalStorage = qnNormalStorageMan->getOptimalStorageRoot();
        QnStorageResourcePtr backupStorage;

        if (isRedundantSyncOn())
            backupStorage = qnBackupStorageMan->getOptimalStorageRoot();

        if (normalStorage || backupStorage)
            setTruncateInterval(
                qnServerModule->settings().mediaFileDuration());

        if (normalStorage)
            m_recordingContextVector.emplace_back(
                qnNormalStorageMan->getFileName(
                    m_startDateTimeUs/1000,
                    m_currentTimeZone,
                    netResource,
                    DeviceFileCatalog::prefixByCatalog(m_catalog),
                    normalStorage
                ),
                normalStorage
            );

        if (backupStorage)
            m_recordingContextVector.emplace_back(
                qnBackupStorageMan->getFileName(
                    m_startDateTimeUs/1000,
                    m_currentTimeZone,
                    netResource,
                    DeviceFileCatalog::prefixByCatalog(m_catalog),
                    backupStorage
                ),
                backupStorage
            );
    }
}

void QnServerStreamRecorder::fileFinished(
    qint64 durationMs,
    const QString& fileName,
    QnAbstractMediaStreamDataProvider* provider,
    qint64 fileSize,
    qint64 startTimeMs)
{
    if (m_truncateInterval != 0)
    {
        qnNormalStorageMan->fileFinished(
            durationMs,
            fileName,
            provider,
            fileSize,
            startTimeMs
        );

        qnBackupStorageMan->fileFinished(
            durationMs,
            fileName,
            provider,
            fileSize,
            startTimeMs
        );
    }
};

void QnServerStreamRecorder::fileStarted(
    qint64 startTimeMs,
    int timeZone,
    const QString& fileName,
    QnAbstractMediaStreamDataProvider* provider,
    bool sideRecorder)
{
    if (m_truncateInterval > 0)
    {
        qnNormalStorageMan->fileStarted(
            startTimeMs,
            timeZone,
            fileName,
            provider,
            sideRecorder
        );

        qnBackupStorageMan->fileStarted(
            startTimeMs,
            timeZone,
            fileName,
            provider,
            sideRecorder
        );
    }
}

void QnServerStreamRecorder::beforeRun()
{
    ++m_totalRecorders;
}

void QnServerStreamRecorder::endOfRun()
{
    updateMotionStateInternal(false, m_lastMediaTime, QnMetaDataV1Ptr());

    QnStreamRecorder::endOfRun();
    if(m_resource->getStatus() == Qn::Recording)
        m_resource->setStatus(Qn::Online);

    {
        QnMutexLocker lock( &m_queueSizeMutex );
        addQueueSizeUnsafe(-m_queuedSize);
        m_dataQueue.clear();
        --m_totalRecorders;
        m_rebuildBlocked = false;
        DeviceFileCatalog::rebuildResume(this);
    }
}

void QnServerStreamRecorder::setDualStreamingHelper(const QnDualStreamingHelperPtr& helper)
{
    m_dualStreamingHelper = helper;
}

QnDualStreamingHelperPtr QnServerStreamRecorder::getDualStreamingHelper() const
{
    return m_dualStreamingHelper;
}

int QnServerStreamRecorder::getFRAfterThreshold() const
{
    return m_forcedScheduleRecordTask.recordAfterSec;
}

void QnServerStreamRecorder::writeRecentlyMotion(qint64 writeAfterTime)
{
    writeAfterTime -= MOTION_AGGREGATION_PERIOD;
    for (int i = 0; i < m_recentlyMotion.size(); ++i)
    {
        if (m_recentlyMotion[i]->timestamp > writeAfterTime)
            QnStreamRecorder::saveData(m_recentlyMotion[i]);
    }
    m_recentlyMotion.clear();
}

void QnServerStreamRecorder::keepRecentlyMotion(const QnConstAbstractMediaDataPtr& md)
{
    if (m_recentlyMotion.size() == kMotionPrebufferSize)
        m_recentlyMotion.dequeue();
    m_recentlyMotion.enqueue(md);
}

bool QnServerStreamRecorder::saveData(const QnConstAbstractMediaDataPtr& md)
{
    writeRecentlyMotion(md->timestamp);
    return QnStreamRecorder::saveData(md);
}

void QnServerStreamRecorder::writeData(const QnConstAbstractMediaDataPtr& md, int streamIndex)
{
    QnStreamRecorder::writeData(md, streamIndex);
    m_diskErrorWarned = false;
}

bool QnServerStreamRecorder::needConfigureProvider() const
{
<<<<<<< HEAD
    const nx::mediaserver::resource::Camera* camera = dynamic_cast<nx::mediaserver::resource::Camera*>(m_resource.data());
    return camera->isLicenseUsed();
=======
    const nx::mediaserver::resource::Camera* camera = dynamic_cast<nx::mediaserver::resource::Camera*>(m_device.data());
    return !camera->isScheduleDisabled();
}

bool QnServerStreamRecorder::forceDefaultContext(const QnConstAbstractMediaDataPtr& frame) const
{
    // Do not put codec context to the container level if video stream has built-in context.
    // It is CPU optimization for server recording. Ffmpeg works faster at this mode.
    return mediaHasBuiltinContext(frame);
}

bool QnServerStreamRecorder::mediaHasBuiltinContext(const QnConstAbstractMediaDataPtr& frame) const
{
    auto videoFrame = std::dynamic_pointer_cast<const QnCompressedVideoData>(frame);

    if (!videoFrame)
        return false;

    auto codecId = videoFrame->compressionType;
    using namespace nx::media_utils;
    switch (codecId)
    {
        case AV_CODEC_ID_H264:
        case AV_CODEC_ID_HEVC:
        {
            std::vector<std::pair<const quint8*, size_t>> nalUnits;
            readNALUsFromAnnexBStream(videoFrame, &nalUnits);

            for (const std::pair<const quint8*, size_t>& nalu: nalUnits)
            {
                if (codecId == AV_CODEC_ID_H264)
                {
                    auto nalUnitType = *nalu.first & 0x1f;
                    if (nalUnitType == NALUnitType::nuSPS)
                        return true;
                }
                else if (codecId == AV_CODEC_ID_HEVC)
                {
                    hevc::NalUnitHeader header;
                    header.decode(nalu.first, nalu.second);
                    if (hevc::isParameterSet(header.unitType))
                        return true;
                }
            }
        }
        default:
            return false;
    }
>>>>>>> 17da6be4
}<|MERGE_RESOLUTION|>--- conflicted
+++ resolved
@@ -43,7 +43,6 @@
 static const double kHighDataLimit = 0.7;
 static const double kLowDataLimit = 0.3;
 
-<<<<<<< HEAD
 /*
 * Schedule relative start time inside a week at ms.
 */
@@ -59,8 +58,6 @@
     return qBetween(startTimeMs, weekTimeMs, startTimeMs + durationMs);
 }
 
-=======
->>>>>>> 17da6be4
 } // namespace
 
 std::atomic<qint64> QnServerStreamRecorder::m_totalQueueSize;
@@ -912,12 +909,8 @@
 
 bool QnServerStreamRecorder::needConfigureProvider() const
 {
-<<<<<<< HEAD
     const nx::mediaserver::resource::Camera* camera = dynamic_cast<nx::mediaserver::resource::Camera*>(m_resource.data());
     return camera->isLicenseUsed();
-=======
-    const nx::mediaserver::resource::Camera* camera = dynamic_cast<nx::mediaserver::resource::Camera*>(m_device.data());
-    return !camera->isScheduleDisabled();
 }
 
 bool QnServerStreamRecorder::forceDefaultContext(const QnConstAbstractMediaDataPtr& frame) const
@@ -964,5 +957,4 @@
         default:
             return false;
     }
->>>>>>> 17da6be4
 }