--- conflicted
+++ resolved
@@ -426,10 +426,6 @@
 void QnServerStreamRecorder::updateContainerMetadata(QnAviArchiveMetadata* metadata) const
 {
     using namespace nx::mediaserver;
-<<<<<<< HEAD
-=======
-    NX_ASSERT(m_startDateTimeUs > 0);
->>>>>>> a0ff5c0e
     metadata->version = QnAviArchiveMetadata::kIntegrityCheckVersion;
     metadata->integrityHash =
         IntegrityHashHelper::generateIntegrityHash(QByteArray::number(m_startDateTimeUs / 1000));
@@ -444,17 +440,10 @@
     bool isMotionContinue = m_lastMotionTimeUsec != (qint64)AV_NOPTS_VALUE && media->timestamp < m_lastMotionTimeUsec + afterThreshold;
     if (!isMotionContinue)
     {
-<<<<<<< HEAD
-        if (m_endDateTime == (qint64)AV_NOPTS_VALUE || media->timestamp - m_endDateTime < MAX_FRAME_DURATION_MS*1000)
+        if (m_endDateTimeUs == (qint64)AV_NOPTS_VALUE || media->timestamp - m_endDateTimeUs < MAX_FRAME_DURATION_MS*1000)
             updateMotionStateInternal(false, media->timestamp, QnMetaDataV1Ptr());
         else
-            updateMotionStateInternal(false, m_endDateTime + MIN_FRAME_DURATION_USEC, QnMetaDataV1Ptr());
-=======
-        if (m_endDateTimeUs == (qint64)AV_NOPTS_VALUE || media->timestamp - m_endDateTimeUs < MAX_FRAME_DURATION*1000)
-            updateMotionStateInternal(false, media->timestamp, QnMetaDataV1Ptr());
-        else
-            updateMotionStateInternal(false, m_endDateTimeUs + MIN_FRAME_DURATION, QnMetaDataV1Ptr());
->>>>>>> a0ff5c0e
+            updateMotionStateInternal(false, m_endDateTimeUs + MIN_FRAME_DURATION_USEC, QnMetaDataV1Ptr());
     }
     QnScheduleTask task = currentScheduleTask();
 
@@ -499,17 +488,10 @@
     //qDebug() << "needSaveData=" << rez << "df=" << (media->timestamp - (m_lastMotionTimeUsec + task.getAfterThreshold()*1000000ll))/1000000.0;
     if (!isMotionContinue && m_endDateTimeUs != (qint64)AV_NOPTS_VALUE)
     {
-<<<<<<< HEAD
-        if (media->timestamp - m_endDateTime < MAX_FRAME_DURATION_MS*1000)
-            m_endDateTime = media->timestamp;
-        else
-            m_endDateTime += MIN_FRAME_DURATION_USEC;
-=======
-        if (media->timestamp - m_endDateTimeUs < MAX_FRAME_DURATION*1000)
+        if (media->timestamp - m_endDateTimeUs < MAX_FRAME_DURATION_MS*1000)
             m_endDateTimeUs = media->timestamp;
         else
-            m_endDateTimeUs += MIN_FRAME_DURATION;
->>>>>>> a0ff5c0e
+            m_endDateTimeUs += MIN_FRAME_DURATION_USEC;
         close();
     }
     return isMotionContinue;
