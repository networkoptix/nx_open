--- conflicted
+++ resolved
@@ -113,24 +113,14 @@
     return basePath + cameraId + separator + lit("info.txt");
 }
 
-<<<<<<< HEAD
-void Writer::setWriteInterval(std::chrono::milliseconds interval)
-{
-    m_writeInterval = interval;
-}
-
-
 ServerWriterHandler::ServerWriterHandler(
     QnStorageManager* storageManager,
     QnResourcePool* resPool)
-:
+    :
     m_storageManager(storageManager),
     m_resPool(resPool)
-=======
-ServerWriterHandler::ServerWriterHandler(QnStorageManager* storageManager):
-    m_storageManager(storageManager)
->>>>>>> d7854dbe
-{}
+{
+}
 
 QStringList ServerWriterHandler::storagesUrls() const
 {
