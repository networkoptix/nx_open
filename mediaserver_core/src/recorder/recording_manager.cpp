--- conflicted
+++ resolved
@@ -170,82 +170,6 @@
     return  cameraRes && cameraRes->isScheduleDisabled();
 }
 
-<<<<<<< HEAD
-=======
-void QnRecordingManager::updateCameraHistory(const QnResourcePtr& res)
-{
-    const QnVirtualCameraResourcePtr netRes = res.dynamicCast<QnVirtualCameraResource>();
-
-    qint64 currentTime = qnSyncTime->currentMSecsSinceEpoch();
-    QnCameraHistoryPtr history = QnCameraHistoryPool::instance()->getCameraHistory(netRes);
-    QnMediaServerResourcePtr currentServer = history ? history->getMediaServerOnTime(currentTime, true) : QnMediaServerResourcePtr();
-
-    if (currentServer && currentServer->getId() == qnCommon->moduleGUID())
-        return; // camera history already inserted. skip
-
-    QString name = ec2::QnMutexCameraDataHandler::CAM_HISTORY_PREFIX;
-    name.append(netRes->getPhysicalId());
-    if (m_lockInProgress.find(name) != m_lockInProgress.end())
-        return; // operation in progress
-
-    //updating camera history
-    if (QnGlobalSettings::instance()->takeCameraOwnershipWithoutLock())
-    {
-        //no need to lock distributed mutex
-        updateCameraHistoryNonSafe(netRes->getUniqueId(), currentTime);
-        return;
-    }
-
-    ec2::QnDistributedMutex* mutex = ec2::QnDistributedMutexManager::instance()->createMutex(name);
-    connect(mutex, &ec2::QnDistributedMutex::locked, this, &QnRecordingManager::at_historyMutexLocked, Qt::QueuedConnection);
-    connect(mutex, &ec2::QnDistributedMutex::lockTimeout, this, &QnRecordingManager::at_historyMutexTimeout, Qt::QueuedConnection);
-    
-    m_lockInProgress.emplace(name, LockData(mutex, netRes, currentTime));
-
-    mutex->lockAsync();
-}
-
-void QnRecordingManager::at_historyMutexTimeout()
-{
-    QMutexLocker lock(&m_mutex);
-    ec2::QnDistributedMutex* mutex = (ec2::QnDistributedMutex*) sender();
-    if (mutex)
-        m_lockInProgress.erase(mutex->name());
-}
-
-void QnRecordingManager::at_historyMutexLocked()
-{
-    QMutexLocker lock(&m_mutex);
-    ec2::QnDistributedMutex* mutex = (ec2::QnDistributedMutex*) sender();
-    if (!mutex)
-        return;
-    auto itr = m_lockInProgress.find(mutex->name());
-    if (itr == m_lockInProgress.end())
-        return;
-    const LockData& data = itr->second;
-
-    if (mutex->checkUserData())
-        updateCameraHistoryNonSafe(data.cameraResource->getUniqueId(), data.currentTime);
-
-    mutex->unlock();
-    m_lockInProgress.erase(mutex->name());
-}
-
-void QnRecordingManager::updateCameraHistoryNonSafe(
-    const QString uniqueCameraId,
-    qint64 currentTime)
-{
-    QnCameraHistoryItem cameraHistoryItem(uniqueCameraId, currentTime, qnCommon->moduleGUID());
-
-    const ec2::AbstractECConnectionPtr& appServerConnection = QnAppServerConnectionFactory::getConnection2();
-    ec2::ErrorCode errCode = appServerConnection->getCameraManager()->addCameraHistoryItemSync(cameraHistoryItem);
-    if (errCode == ec2::ErrorCode::ok)
-        QnCameraHistoryPool::instance()->addCameraHistoryItem(cameraHistoryItem);
-    else
-        qCritical() << "ECS server error during execute method addCameraHistoryItem: " << ec2::toString(errCode);
-}
-
->>>>>>> b2f5c119
 bool QnRecordingManager::startForcedRecording(const QnSecurityCamResourcePtr& camRes, Qn::StreamQuality quality, int fps, int beforeThreshold, int afterThreshold, int maxDuration)
 {
     updateCamera(camRes); // ensure recorders are created
