#include "remote_archive_synchronization_task.h"
#include "remote_archive_common.h"

#include <motion/motion_helper.h>
<<<<<<< HEAD
#include <common/common_module.h>
#include <common/static_common_module.h>

#include <core/resource_management/resource_pool.h>
#include <core/resource/security_cam_resource.h>
=======
>>>>>>> 0fab9f82

#include <plugins/resource/avi/avi_archive_delegate.h>
#include <plugins/storage/memory/ext_iodevice_storage.h>
#include <plugins/utils/motion_delegate_wrapper.h>
#include <plugins/resource/avi/avi_resource.h>

#include <nx/mediaserver/event/event_connector.h>

#include <nx/utils/log/log.h>
#include <nx/utils/log/assert.h>
#include <nx/utils/std/cpp14.h>
#include <nx/utils/random.h>

namespace nx {
namespace mediaserver_core {
namespace recorder {

namespace {

static const QString kReaderThreadName = lit("Edge reader");

} // namespace

using namespace nx::core::resource;
using namespace std::chrono;

RemoteArchiveSynchronizationTask::RemoteArchiveSynchronizationTask(
    QnMediaServerModule* serverModule,
    const QnSecurityCamResourcePtr& resource)
    :
    base_type(serverModule, resource)
{
}

void RemoteArchiveSynchronizationTask::createArchiveReaderThreadUnsafe(
    const QnTimePeriod& timePeriod)
{
    auto ioDevice = new QBuffer(); //< Will be freed by delegate.
    ioDevice->setBuffer(&m_currentChunkBuffer);
    ioDevice->open(QIODevice::ReadOnly);

    const auto temporaryFilePath = QString::number(nx::utils::random::number());
    QnExtIODeviceStorageResourcePtr storage(new QnExtIODeviceStorageResource(commonModule()));
    storage->registerResourceData(temporaryFilePath, ioDevice);
    storage->setIsIoDeviceOwner(false);

    using namespace nx::mediaserver_core::plugins;
    auto aviDelegate = std::make_unique<QnAviArchiveDelegate>();
    aviDelegate->setStorage(storage);
    aviDelegate->setAudioChannel(0);
    aviDelegate->setStartTimeUs(timePeriod.startTimeMs * 1000);
    aviDelegate->setUseAbsolutePos(false);

    std::unique_ptr<QnAbstractArchiveDelegate> archiveDelegate = std::move(aviDelegate);
    #if defined(ENABLE_SOFTWARE_MOTION_DETECTION)
        if (m_resource->isRemoteArchiveMotionDetectionEnabled())
        {
            auto motionDelegate = std::make_unique<plugins::MotionDelegateWrapper>(
                std::move(archiveDelegate));
<<<<<<< HEAD

            motionDelegate->setMotionRegion(m_resource->getMotionRegion(0));
            archiveDelegate = std::move(motionDelegate);
        }
    #endif
=======
>>>>>>> 0fab9f82

            motionDelegate->setMotionRegion(m_resource->getMotionRegion(0));
            archiveDelegate = std::move(motionDelegate);
        }
    #endif

    QnAviResourcePtr aviResource(new QnAviResource(temporaryFilePath));
    m_archiveReader = std::make_unique<QnArchiveStreamReader>(aviResource);
    m_archiveReader->setObjectName(kReaderThreadName);
    m_archiveReader->setArchiveDelegate(archiveDelegate.release());
    m_archiveReader->setPlaybackMask(timePeriod);

    m_archiveReader->setErrorHandler(
        [this, timePeriod](const QString& errorString)
        {
            NX_DEBUG(
                this,
                lm("Can not synchronize time period: %1-%2, error: %3")
                    .args(timePeriod.startTimeMs, timePeriod.endTimeMs(), errorString));

            qnEventRuleConnector->at_remoteArchiveSyncError(
                m_resource,
                errorString);

            m_archiveReader->pleaseStop();

            NX_ASSERT(m_recorder);
            if (m_recorder)
                m_recorder->pleaseStop();
        });

    m_archiveReader->setNoDataHandler(
        [this]()
        {
            m_archiveReader->pleaseStop();

            NX_ASSERT(m_recorder, lit("Recorder should exist."));
            if (m_recorder)
                m_recorder->pleaseStop();
        });
}

bool RemoteArchiveSynchronizationTask::prepareDataSource(
    const QnTimePeriod& timePeriod,
    const nx::core::resource::RemoteArchiveChunk& chunk)
{
<<<<<<< HEAD
    using namespace std::chrono;

    NX_ASSERT(m_archiveReader, lit("Archive reader should be created before stream recorder"));
    m_recorder = std::make_unique<QnServerEdgeStreamRecorder>(
        m_resource,
        QnServer::ChunksCatalog::HiQualityCatalog,
        m_archiveReader.get());

    m_recorder->setObjectName(kRecorderThreadName);
    m_recorder->setRecordingBounds(
        duration_cast<microseconds>(milliseconds(timePeriod.startTimeMs)),
        duration_cast<microseconds>(milliseconds(timePeriod.endTimeMs())));

    m_recorder->setSaveMotionHandler(
        [this](const QnConstMetaDataV1Ptr& motion){return saveMotion(motion);});

    m_recorder->setOnFileWrittenHandler(
        [this](
            milliseconds /*startTime*/,
            milliseconds duration)
        {
            m_importedDuration += duration;
            NX_VERBOSE(
                this,
                lm("Resource %1. File has been written. Duration: %1,"
                    "Current duration of imported remote archive: %2,"
                    "Total duration to import: %3")
                    .args(
                        m_resource->getUserDefinedName(),
                        duration,
                        m_importedDuration,
                        m_totalDuration));

            if (!needToReportProgress())
                return;

            auto progress =
                (double) duration_cast<milliseconds>(m_importedDuration).count()
                / duration_cast<milliseconds>(m_totalDuration).count();

            if (progress > 1.0)
            {
                progress = 1.0;
                NX_WARNING(
                    this,
                    lm("Wrong progress! Imported: %1, Total: %2")
                        .args(m_importedDuration, m_totalDuration));
            }

            qnEventRuleConnector->at_remoteArchiveSyncProgress(
                m_resource,
                progress);

        });
=======
    auto manager = m_resource->remoteArchiveManager();
    if (!manager)
    {
        NX_ERROR(
            this,
            lm("Resource %1 %2 has no remote archive manager")
            .args(m_resource->getUserDefinedName(), m_resource->getUniqueId()));
>>>>>>> 0fab9f82

        return false;
    }

    if (chunk == m_currentChunk)
        return true;

    m_currentChunk = chunk;
    m_currentChunkBuffer.clear();
    if (!manager->fetchArchiveEntry(chunk.id, &m_currentChunkBuffer))
    {
        NX_DEBUG(
            this,
            lm("Can not fetch archive chunk %1. Resource %2")
                .args(chunk.id, m_resource->getUserDefinedName()));

        return false;
    }

    NX_DEBUG(
        this,
        lm("Archive chunk with id %1 has been fetched, size %2 bytes")
            .args(chunk.id, m_currentChunkBuffer.size()));

    return true;
}

bool RemoteArchiveSynchronizationTask::saveMotion(const QnConstMetaDataV1Ptr& motion)
{
    if (motion)
    {
        auto helper = QnMotionHelper::instance();
        QnMotionArchive* archive = helper->getArchive(
            m_resource,
            motion->channelNumber);

        if (archive)
            archive->saveToArchive(motion);
    }

    return true;
}

} // namespace recorder
} // namespace mediaserver_core
} // namespace nx<|MERGE_RESOLUTION|>--- conflicted
+++ resolved
@@ -2,14 +2,6 @@
 #include "remote_archive_common.h"
 
 #include <motion/motion_helper.h>
-<<<<<<< HEAD
-#include <common/common_module.h>
-#include <common/static_common_module.h>
-
-#include <core/resource_management/resource_pool.h>
-#include <core/resource/security_cam_resource.h>
-=======
->>>>>>> 0fab9f82
 
 #include <plugins/resource/avi/avi_archive_delegate.h>
 #include <plugins/storage/memory/ext_iodevice_storage.h>
@@ -69,14 +61,6 @@
         {
             auto motionDelegate = std::make_unique<plugins::MotionDelegateWrapper>(
                 std::move(archiveDelegate));
-<<<<<<< HEAD
-
-            motionDelegate->setMotionRegion(m_resource->getMotionRegion(0));
-            archiveDelegate = std::move(motionDelegate);
-        }
-    #endif
-=======
->>>>>>> 0fab9f82
 
             motionDelegate->setMotionRegion(m_resource->getMotionRegion(0));
             archiveDelegate = std::move(motionDelegate);
@@ -123,62 +107,6 @@
     const QnTimePeriod& timePeriod,
     const nx::core::resource::RemoteArchiveChunk& chunk)
 {
-<<<<<<< HEAD
-    using namespace std::chrono;
-
-    NX_ASSERT(m_archiveReader, lit("Archive reader should be created before stream recorder"));
-    m_recorder = std::make_unique<QnServerEdgeStreamRecorder>(
-        m_resource,
-        QnServer::ChunksCatalog::HiQualityCatalog,
-        m_archiveReader.get());
-
-    m_recorder->setObjectName(kRecorderThreadName);
-    m_recorder->setRecordingBounds(
-        duration_cast<microseconds>(milliseconds(timePeriod.startTimeMs)),
-        duration_cast<microseconds>(milliseconds(timePeriod.endTimeMs())));
-
-    m_recorder->setSaveMotionHandler(
-        [this](const QnConstMetaDataV1Ptr& motion){return saveMotion(motion);});
-
-    m_recorder->setOnFileWrittenHandler(
-        [this](
-            milliseconds /*startTime*/,
-            milliseconds duration)
-        {
-            m_importedDuration += duration;
-            NX_VERBOSE(
-                this,
-                lm("Resource %1. File has been written. Duration: %1,"
-                    "Current duration of imported remote archive: %2,"
-                    "Total duration to import: %3")
-                    .args(
-                        m_resource->getUserDefinedName(),
-                        duration,
-                        m_importedDuration,
-                        m_totalDuration));
-
-            if (!needToReportProgress())
-                return;
-
-            auto progress =
-                (double) duration_cast<milliseconds>(m_importedDuration).count()
-                / duration_cast<milliseconds>(m_totalDuration).count();
-
-            if (progress > 1.0)
-            {
-                progress = 1.0;
-                NX_WARNING(
-                    this,
-                    lm("Wrong progress! Imported: %1, Total: %2")
-                        .args(m_importedDuration, m_totalDuration));
-            }
-
-            qnEventRuleConnector->at_remoteArchiveSyncProgress(
-                m_resource,
-                progress);
-
-        });
-=======
     auto manager = m_resource->remoteArchiveManager();
     if (!manager)
     {
@@ -186,7 +114,6 @@
             this,
             lm("Resource %1 %2 has no remote archive manager")
             .args(m_resource->getUserDefinedName(), m_resource->getUniqueId()));
->>>>>>> 0fab9f82
 
         return false;
     }
@@ -214,22 +141,6 @@
     return true;
 }
 
-bool RemoteArchiveSynchronizationTask::saveMotion(const QnConstMetaDataV1Ptr& motion)
-{
-    if (motion)
-    {
-        auto helper = QnMotionHelper::instance();
-        QnMotionArchive* archive = helper->getArchive(
-            m_resource,
-            motion->channelNumber);
-
-        if (archive)
-            archive->saveToArchive(motion);
-    }
-
-    return true;
-}
-
 } // namespace recorder
 } // namespace mediaserver_core
 } // namespace nx