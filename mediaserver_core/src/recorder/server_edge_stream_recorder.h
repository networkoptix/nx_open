#pragma once

#include <recorder/server_stream_recorder.h>
#include <nx/utils/move_only_func.h>

class QnServerEdgeStreamRecorder: public QnServerStreamRecorder
{
    using base_type = QnServerStreamRecorder;

    struct FileStartedInfo
    {
        bool isValid = false;
        qint64 startTimeMs = 0;
        int timeZone = 0;
        QString fileName;
        QnAbstractMediaStreamDataProvider* provider = nullptr;

        FileStartedInfo(
            qint64 startTimeMs,
            int timeZone,
            QString fileName,
            QnAbstractMediaStreamDataProvider* provider)
        :
            isValid(true),
            startTimeMs(startTimeMs),
            timeZone(timeZone),
            fileName(fileName),
            provider(provider)
        {
        }

        FileStartedInfo() = default;
    };

public:
    using FileWrittenHandler = nx::utils::MoveOnlyFunc<void(
        std::chrono::milliseconds startTime,
        std::chrono::milliseconds duration)>;

    using MotionHandler =
        nx::utils::MoveOnlyFunc<bool(const QnConstMetaDataV1Ptr& motion)>;

public:
    QnServerEdgeStreamRecorder(
        const QnResourcePtr &dev,
        QnServer::ChunksCatalog catalog,
        QnAbstractMediaStreamDataProvider* mediaProvider);

    virtual ~QnServerEdgeStreamRecorder();

    /**
     * Called each time archive file has been written.
     */
    void setOnFileWrittenHandler(FileWrittenHandler handler);

    /**
     * Motion handler overrides base class behavior.
     */
    void setSaveMotionHandler(MotionHandler handler);

    /**
     * If first frame has timestamp that is earlier than start recording border
     * and the difference is more than threshold then recording will not start.
     */
    void setStartTimestampThreshold(const std::chrono::microseconds& threshold);

    void setRecordingBounds(
        const std::chrono::microseconds& startTime,
        const std::chrono::microseconds& endTime);

    void setEndOfRecordingHandler(nx::utils::MoveOnlyFunc<void()> endOfRecordingHandler);

protected:
<<<<<<< HEAD
    virtual bool saveMotion(const QnConstMetaDataV1Ptr& motion) override;
=======
    virtual bool canAcceptData() const override;
>>>>>>> 108b1da2
    virtual bool needSaveData(const QnConstAbstractMediaDataPtr& media) override;
    virtual void beforeProcessData(const QnConstAbstractMediaDataPtr& media) override;
    virtual bool saveData(const QnConstAbstractMediaDataPtr& md) override;

    virtual void fileStarted(
        qint64 startTimeMs,
        int timeZone,
        const QString& fileName,
        QnAbstractMediaStreamDataProvider* provider,
        bool sideRecorder = false) override;

    virtual void fileFinished(
        qint64 durationMs,
        const QString& fileName,
        QnAbstractMediaStreamDataProvider* provider,
        qint64 fileSize,
        qint64 startTimeMs = AV_NOPTS_VALUE) override;

private:
    FileStartedInfo m_lastfileStartedInfo;
    FileWrittenHandler m_fileWrittenHandler;
    MotionHandler m_motionHandler;
    std::chrono::microseconds m_threshold;
    bool m_terminated = false;
    bool m_needSaveData = false;

    boost::optional<std::chrono::microseconds> m_startRecordingBound;
    boost::optional<std::chrono::microseconds> m_endRecordingBound;
    nx::utils::MoveOnlyFunc<void()> m_endOfRecordingHandler;

};<|MERGE_RESOLUTION|>--- conflicted
+++ resolved
@@ -71,11 +71,8 @@
     void setEndOfRecordingHandler(nx::utils::MoveOnlyFunc<void()> endOfRecordingHandler);
 
 protected:
-<<<<<<< HEAD
     virtual bool saveMotion(const QnConstMetaDataV1Ptr& motion) override;
-=======
     virtual bool canAcceptData() const override;
->>>>>>> 108b1da2
     virtual bool needSaveData(const QnConstAbstractMediaDataPtr& media) override;
     virtual void beforeProcessData(const QnConstAbstractMediaDataPtr& media) override;
     virtual bool saveData(const QnConstAbstractMediaDataPtr& md) override;
