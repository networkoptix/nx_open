--- conflicted
+++ resolved
@@ -58,10 +58,6 @@
     QPointer<QIODevice> m_file;
     qint64 m_startTimeMs = 0;
     int m_progress = 0;
-<<<<<<< HEAD
-    nx::utils::MoveOnlyFunc<void()> m_doneHandler;
-=======
->>>>>>> f6888d3e
 
     std::unique_ptr<QnAbstractArchiveStreamReader> m_archiveReader;
     std::unique_ptr<QnServerEdgeStreamRecorder> m_recorder;
