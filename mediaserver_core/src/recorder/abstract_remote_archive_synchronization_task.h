#pragma once

#include <QtCore/QSize>

#include <core/resource/resource_fwd.h>

#include <nx/mediaserver/server_module_aware.h>
<<<<<<< HEAD
#include <nx/utils/move_only_func.h>
=======
#include <nx/utils/uuid.h>
>>>>>>> 2a88b188

namespace nx {
namespace mediaserver_core {
namespace recorder {

class AbstractRemoteArchiveSynchronizationTask:
    public nx::mediaserver::ServerModuleAware
{
public:
    AbstractRemoteArchiveSynchronizationTask(QnMediaServerModule* serverModule):
        nx::mediaserver::ServerModuleAware(serverModule)
    {
    }

    virtual ~AbstractRemoteArchiveSynchronizationTask() {};
    virtual QnUuid id() const = 0;
<<<<<<< HEAD
    virtual void setDoneHandler(nx::utils::MoveOnlyFunc<void()> handler) = 0;
=======
    virtual void setDoneHandler(std::function<void()> handler) = 0; // TODO #wearable Unused! Drop!
>>>>>>> 2a88b188
    virtual void cancel() = 0;
    virtual bool execute() = 0;
};

using RemoteArchiveTaskPtr = std::shared_ptr<AbstractRemoteArchiveSynchronizationTask>;

} // namespace recorder
} // namespace mediaserver_core
} // namespace nx<|MERGE_RESOLUTION|>--- conflicted
+++ resolved
@@ -5,11 +5,8 @@
 #include <core/resource/resource_fwd.h>
 
 #include <nx/mediaserver/server_module_aware.h>
-<<<<<<< HEAD
 #include <nx/utils/move_only_func.h>
-=======
 #include <nx/utils/uuid.h>
->>>>>>> 2a88b188
 
 namespace nx {
 namespace mediaserver_core {
@@ -26,11 +23,7 @@
 
     virtual ~AbstractRemoteArchiveSynchronizationTask() {};
     virtual QnUuid id() const = 0;
-<<<<<<< HEAD
-    virtual void setDoneHandler(nx::utils::MoveOnlyFunc<void()> handler) = 0;
-=======
-    virtual void setDoneHandler(std::function<void()> handler) = 0; // TODO #wearable Unused! Drop!
->>>>>>> 2a88b188
+    virtual void setDoneHandler(nx::utils::MoveOnlyFunc<void()> handler) = 0; // TODO #wearable Unused! Drop!
     virtual void cancel() = 0;
     virtual bool execute() = 0;
 };
