--- conflicted
+++ resolved
@@ -289,24 +289,17 @@
     if (!execSQLQuery("DELETE FROM fts_bookmarks WHERE docid NOT IN (SELECT rowid FROM storage_bookmark)", m_sdb))
         return false;
 
-<<<<<<< HEAD
-    flushRecords();
-=======
     if( !tran.commit() )
     {
         qWarning() << Q_FUNC_INFO << m_sdb.lastError().text();
         m_needReopenDB = true;
         return false;
     }
->>>>>>> cb0928eb
     return true;
 }
 
 bool QnStorageDb::addOrUpdateCameraBookmark(const QnCameraBookmark& bookmark, const QString& cameraUniqueId) {
-<<<<<<< HEAD
-=======
     QnDbTransactionLocker tran(getTransaction());
->>>>>>> cb0928eb
 
     int docId = 0;
     {
@@ -360,27 +353,19 @@
         query.bindValue(":docid", docId);
         query.bindValue(":name", bookmark.name);
         query.bindValue(":description", bookmark.description);
-<<<<<<< HEAD
-        query.bindValue(":tags", bookmark.tags.join(L' '));
-=======
         query.bindValue(":tags", bookmark.tagsAsString(L' '));
->>>>>>> cb0928eb
         if (!query.exec()) {
             qWarning() << Q_FUNC_INFO << query.lastError().text();
             return false;
         }
     }
 
-<<<<<<< HEAD
-    flushRecords();
-=======
     if( !tran.commit() )
     {
         qWarning() << Q_FUNC_INFO << m_sdb.lastError().text();
         m_needReopenDB = true;
         return false;
     }
->>>>>>> cb0928eb
     return true;
 }
 
@@ -408,25 +393,18 @@
     if (!execSQLQuery("DELETE FROM fts_bookmarks WHERE docid NOT IN (SELECT rowid FROM storage_bookmark)", m_sdb))
         return false;
 
-<<<<<<< HEAD
-    flushRecords();
-=======
     if( !tran.commit() )
     {
         qWarning() << Q_FUNC_INFO << m_sdb.lastError().text();
         m_needReopenDB = true;
         return false;
     }
->>>>>>> cb0928eb
     return true;
 }
 
 bool QnStorageDb::getBookmarks(const QString& cameraUniqueId, const QnCameraBookmarkSearchFilter &filter, QnCameraBookmarkList &result) {
-<<<<<<< HEAD
-=======
     QWriteLocker lock(&m_mutex);
 
->>>>>>> cb0928eb
     QString filterStr;
     QStringList bindings;
 
@@ -440,12 +418,6 @@
 
     if (!cameraUniqueId.isEmpty())
         addFilter("book.unique_id = :cameraUniqueId");
-<<<<<<< HEAD
-    if (filter.startTimeMs > 0)
-        addFilter("startTimeMs >= :minStartTimeMs");
-    if (filter.endTimeMs < INT64_MAX)
-        addFilter("startTimeMs <= :maxStartTimeMs");
-=======
 
     if (filter.isValid()) {
         if (filter.startTimeMs > 0)
@@ -453,7 +425,6 @@
         if (filter.endTimeMs < INT64_MAX)
             addFilter("startTimeMs <= :maxEndTimeMs");
     }
->>>>>>> cb0928eb
 //     if (filter.minDurationMs > 0)
 //         addFilter("durationMs >= :minDurationMs");
     //TODO: #GDM #Bookmarks add strategy filter
@@ -490,11 +461,7 @@
 
     checkedBind(":cameraUniqueId", cameraUniqueId);
     checkedBind(":minStartTimeMs", filter.startTimeMs);
-<<<<<<< HEAD
-    checkedBind(":maxStartTimeMs", filter.endTimeMs);
-=======
     checkedBind(":maxEndTimeMs", filter.endTimeMs);
->>>>>>> cb0928eb
     //checkedBind(":minDurationMs", filter.minDurationMs);
     checkedBind(":text", filter.text);
 
