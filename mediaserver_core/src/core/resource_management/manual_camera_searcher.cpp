--- conflicted
+++ resolved
@@ -18,7 +18,7 @@
 #include <core/resource/resource.h>
 #include <core/resource/network_resource.h>
 #include <core/resource/camera_resource.h>
-#include <core/resource/webpage_resource.h>
+
 
 static const int MAX_PERCENT = 100;
 //assuming that scanning ports is ten times faster than plugin check
@@ -72,7 +72,6 @@
     }
 
     QnManualResourceSearchEntry entryFromCamera(const QnSecurityCamResourcePtr &camera)
-<<<<<<< HEAD
     {
         return QnManualResourceSearchEntry(
               camera->getName()
@@ -84,39 +83,11 @@
             );
     }
 
-    QnManualResourceSearchEntry entryFromWebPage(const QnWebPageResourcePtr &webPage)
-    {
-        return QnManualResourceSearchEntry(
-              QUrl(webPage->getUrl()).host()
-            , webPage->getUrl()
-            , qnResTypePool->getResourceType(webPage->getTypeId())->getName()
-            , QnResourceTypePool::kWebPageTypeId
-            , webPage->getUniqueId()
-            , resourceExistsInPool(webPage)
-=======
-    {
-        return QnManualResourceSearchEntry(
-              camera->getName()
-            , camera->getUrl()
-            , qnResTypePool->getResourceType(camera->getTypeId())->getName()
-            , camera->getVendor()
-            , camera->getUniqueId()
-            , resourceExistsInPool(camera)
->>>>>>> 7c5e47ff
-            );
-    }
-
     QnManualResourceSearchEntry entryFromResource(const QnResourcePtr &resource)
     {
         if (const QnSecurityCamResourcePtr &camera = resource.dynamicCast<QnSecurityCamResource>())
             return entryFromCamera(camera);
 
-<<<<<<< HEAD
-        if (const QnWebPageResourcePtr &webPage = resource.dynamicCast<QnWebPageResource>())
-            return entryFromWebPage(webPage);
-
-=======
->>>>>>> 7c5e47ff
         return QnManualResourceSearchEntry();
     }
 }
