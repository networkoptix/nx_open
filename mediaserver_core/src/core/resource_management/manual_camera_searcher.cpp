--- conflicted
+++ resolved
@@ -422,14 +422,8 @@
         case QnManualResourceSearchStatus::CheckingOnline:
         {
             Q_ASSERT(m_hostRangeSize);
-<<<<<<< HEAD
-            int currentProgress = m_ipChecker.hostsChecked()
-                * PORT_SCAN_MAX_PROGRESS_PERCENT
-                / m_hostRangeSize;
-=======
             int currentProgress = m_hostRangeSize ?
                 m_ipChecker.hostsChecked() * PORT_SCAN_MAX_PROGRESS_PERCENT / m_hostRangeSize : 0;
->>>>>>> 571ec787
 
             result.status = QnManualResourceSearchStatus(m_state, currentProgress, MAX_PERCENT);
 
