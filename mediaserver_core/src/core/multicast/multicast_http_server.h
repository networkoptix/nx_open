--- conflicted
+++ resolved
@@ -4,11 +4,7 @@
 #include "core/multicast/multicast_http_fwd.h"
 #include "core/multicast/multicast_http_transport.h"
 #include <memory>
-<<<<<<< HEAD
-#include <nx/network/deprecated/asynchttpclient.h>
-=======
 #include <nx/network/http/http_async_client.h>
->>>>>>> c420d627
 
 class QThread;
 class QnTcpListener;
@@ -22,7 +18,7 @@
     {
         Q_OBJECT
     public:
-  
+
         HttpServer(const QUuid& localGuid, QnTcpListener* tcpListener);
         virtual ~HttpServer() override;
     private:
@@ -30,11 +26,7 @@
     private:
         mutable QnMutex m_mutex;
         std::unique_ptr<Transport> m_transport;
-<<<<<<< HEAD
-        QSet<nx::network::http::AsyncHttpClientPtr> m_requests;
-=======
-        std::map<QnUuid, std::unique_ptr<nx_http::AsyncClient>> m_requests;
->>>>>>> c420d627
+        std::map<QnUuid, std::unique_ptr<nx::network::http::AsyncClient>> m_requests;
         QnTcpListener* m_tcpListener;
     };
 }
