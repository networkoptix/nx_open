--- conflicted
+++ resolved
@@ -373,13 +373,8 @@
     QnTCPConnectionProcessor(new QnProgressiveDownloadingConsumerPrivate, std::move(socket), owner)
 {
     Q_D(QnProgressiveDownloadingConsumer);
-<<<<<<< HEAD
     d->serverModule = serverModule;
-    d->transcoder.reset(new QnFfmpegTranscoder(owner->commonModule()));
-=======
-
     d->transcoder.reset(new QnFfmpegTranscoder(owner->commonModule()->metrics()));
->>>>>>> 9e1d4c1e
 
     d->socket->setRecvTimeout(CONNECTION_TIMEOUT);
     d->socket->setSendTimeout(CONNECTION_TIMEOUT);
