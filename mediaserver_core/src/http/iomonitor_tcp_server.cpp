--- conflicted
+++ resolved
@@ -1,9 +1,3 @@
-<<<<<<< HEAD
-#include <QUrlQuery>
-#include <QWaitCondition>
-#include <QMutex>
-=======
->>>>>>> 4e150e31
 
 #include "iomonitor_tcp_server.h"
 
