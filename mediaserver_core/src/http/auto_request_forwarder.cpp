/**********************************************************
* Jul 28, 2015
* a.kolesnikov
***********************************************************/

#include "auto_request_forwarder.h"

#include <QtCore/QUrlQuery>

#include <common/common_module.h>
#include <core/resource_management/resource_pool.h>
#include <core/resource/camera_history.h>
#include <core/resource/camera_resource.h>
#include <core/resource/media_server_resource.h>
#include <http/custom_headers.h>
#include <utils/common/log.h>
#include <utils/common/string.h>
#include <utils/fs/file.h>
#include <utils/network/rtsp/rtsp_types.h>
#include <utils/network/rtpsession.h>

#include "streaming/streaming_params.h"


static const qint64 USEC_PER_MS = 1000;

void QnAutoRequestForwarder::processRequest( nx_http::Request* const request )
{
    const QUrlQuery urlQuery( request->requestLine.url.query() );

    if( urlQuery.hasQueryItem( Qn::SERVER_GUID_HEADER_NAME ) ||
        request->headers.find( Qn::SERVER_GUID_HEADER_NAME ) != request->headers.end() )
    {
        //SERVER_GUID_HEADER_NAME already present
        return;
    }

    const bool liveStreamRequested = urlQuery.hasQueryItem( StreamingParams::LIVE_PARAM_NAME );

    QnResourcePtr cameraRes;
    if( findCameraGuid( *request, urlQuery, &cameraRes ) ||
        findCameraUniqueID( *request, urlQuery, &cameraRes ) )
    {
        //detecting owner of res and adding SERVER_GUID_HEADER_NAME
        Q_ASSERT( cameraRes );

        //checking for the time requested to select desired server
        qint64 timestampMs = -1;

        QnMediaServerResourcePtr serverRes =
            cameraRes->getParentResource().dynamicCast<QnMediaServerResource>();
        if( !liveStreamRequested )
        {
<<<<<<< HEAD
            QnVirtualCameraResourcePtr virtualCameraRes = cameraRes.dynamicCast<QnVirtualCameraResource>();
            if( virtualCameraRes )
            {
                QnMediaServerResourcePtr mediaServer =
                    QnCameraHistoryPool::instance()->getMediaServerOnTime( virtualCameraRes, timestampMs );
                if( mediaServer )
                    serverRes = mediaServer;
=======
            timestampMs = fetchTimestamp( *request, urlQuery );
            if( timestampMs != -1 )
            {
                //searching server for timestamp
                QnCameraHistoryPtr history =
                    QnCameraHistoryPool::instance()->getCameraHistory( cameraRes );
                if( history )
                {
                    QnMediaServerResourcePtr mediaServer = 
                        history->getMediaServerOnTime( timestampMs, false );
                    if( mediaServer )
                        serverRes = mediaServer;
                }
>>>>>>> b1a2c75a
            }
        }
        if( !serverRes )
            return; //no current server?
        if( serverRes->getId() == qnCommon->moduleGUID() )
            return; //target server is this one
        NX_LOG(lit("auto_forward. Forwarding request %1 (resource %2, timestamp %3) to server %4").
            arg(request->requestLine.url.path()).arg(cameraRes->getId().toString()).
            arg(timestampMs == -1 ? QString::fromLatin1("live") : QDateTime::fromMSecsSinceEpoch(timestampMs).toString(Qt::ISODate)).
            arg(serverRes->getId().toString()), cl_logDEBUG2);
        request->headers.emplace(
            Qn::SERVER_GUID_HEADER_NAME,
            serverRes->getId().toByteArray() );
    }
}

bool QnAutoRequestForwarder::findCameraGuid(
    const nx_http::Request& request,
    const QUrlQuery& urlQuery,
    QnResourcePtr* const res )
{
    QnUuid cameraGuid;

    nx_http::HttpHeaders::const_iterator xCameraGuidIter = 
        request.headers.find( Qn::CAMERA_GUID_HEADER_NAME );
    if( xCameraGuidIter != request.headers.end() )
        cameraGuid = xCameraGuidIter->second;

    if( cameraGuid.isNull() )
        cameraGuid = request.getCookieValue( Qn::CAMERA_GUID_HEADER_NAME );

    if( cameraGuid.isNull() )
        cameraGuid = urlQuery.queryItemValue( Qn::CAMERA_GUID_HEADER_NAME );

    if( cameraGuid.isNull() )
        return false;

    *res = qnResPool->getResourceById( cameraGuid );
    return *res;
}

bool QnAutoRequestForwarder::findCameraUniqueID(
    const nx_http::Request& request,
    const QUrlQuery& urlQuery,
    QnResourcePtr* const res )
{
    return findCameraUniqueIDInPath( request, res ) ||
           findCameraUniqueIDInQuery( urlQuery, res );
}

bool QnAutoRequestForwarder::findCameraUniqueIDInPath(
    const nx_http::Request& request,
    QnResourcePtr* const res )
{
    //path containing camera unique_id looks like: /[something/]unique_id[.extension]

    const QString& requestedResourcePath = QnFile::fileName( request.requestLine.url.path() );
    const int nameFormatSepPos = requestedResourcePath.lastIndexOf( QLatin1Char( '.' ) );
    const QString& resUniqueID = requestedResourcePath.mid( 0, nameFormatSepPos );

    if( resUniqueID.isEmpty() )
        return false;

    //resUniqueID could be physical id or mac address
    //trying luck with physical id
    *res = qnResPool->getResourceByUniqueId(resUniqueID);
    if( *res )
    {
        NX_LOG(lit("auto_forward. Found resource %1 by unique id %2 from path").
            arg((*res)->getId().toString()).arg(resUniqueID), cl_logDEBUG2);
        return true;
    }
    //searching by mac
    //*res = qnResPool->getResourceByMacAddress(resUniqueID);
    return *res != nullptr;
}

bool QnAutoRequestForwarder::findCameraUniqueIDInQuery(
    const QUrlQuery& urlQuery,
    QnResourcePtr* const res )
{
    const auto uniqueID = urlQuery.queryItemValue( Qn::CAMERA_UNIQUE_ID_HEADER_NAME );
    if( uniqueID.isEmpty() )
        return false;
    *res = qnResPool->getResourceByUniqueId( uniqueID );
    return *res;
}

qint64 QnAutoRequestForwarder::fetchTimestamp(
    const nx_http::Request& request,
    const QUrlQuery& urlQuery )
{
    if( urlQuery.hasQueryItem(lit("time")) )    //in /api/image
    {
        const auto timeStr = urlQuery.queryItemValue( lit("time") );
        if( timeStr.toLower().trimmed() == "latest" )
            return -1;
        else
            return parseDateTime( timeStr.toLatin1() ) / USEC_PER_MS;
    }

    if( urlQuery.hasQueryItem( StreamingParams::START_POS_PARAM_NAME ) )
    {
        //in rtsp "pos" is usec only, no date! In http "pos" is in millis or iso date
        const auto posStr = urlQuery.queryItemValue( StreamingParams::START_POS_PARAM_NAME );
        const auto ts = parseDateTime( posStr );
        if( ts == DATETIME_NOW )
            return -1;
        return ts / USEC_PER_MS;
    }

    if( urlQuery.hasQueryItem( StreamingParams::START_TIMESTAMP_PARAM_NAME ) )
    {
        const auto tsStr = urlQuery.queryItemValue( StreamingParams::START_TIMESTAMP_PARAM_NAME );
        return tsStr.toLongLong() / USEC_PER_MS;
    }

    if( request.requestLine.version == nx_rtsp::rtsp_1_0 )
    {
        //searching for position in headers
        auto rangeIter = request.headers.find( nx_rtsp::header::Range::NAME );
        if( rangeIter != request.headers.end() )
        {
            qint64 startTimestamp = 0;
            qint64 endTimestamp = 0;
            if( nx_rtsp::parseRangeHeader( rangeIter->second, &startTimestamp, &endTimestamp ) )
                return startTimestamp / USEC_PER_MS;
        }
    }

    return -1;
}<|MERGE_RESOLUTION|>--- conflicted
+++ resolved
@@ -51,29 +51,18 @@
             cameraRes->getParentResource().dynamicCast<QnMediaServerResource>();
         if( !liveStreamRequested )
         {
-<<<<<<< HEAD
-            QnVirtualCameraResourcePtr virtualCameraRes = cameraRes.dynamicCast<QnVirtualCameraResource>();
-            if( virtualCameraRes )
-            {
-                QnMediaServerResourcePtr mediaServer =
-                    QnCameraHistoryPool::instance()->getMediaServerOnTime( virtualCameraRes, timestampMs );
-                if( mediaServer )
-                    serverRes = mediaServer;
-=======
             timestampMs = fetchTimestamp( *request, urlQuery );
             if( timestampMs != -1 )
             {
                 //searching server for timestamp
-                QnCameraHistoryPtr history =
-                    QnCameraHistoryPool::instance()->getCameraHistory( cameraRes );
-                if( history )
+                QnVirtualCameraResourcePtr virtualCameraRes = cameraRes.dynamicCast<QnVirtualCameraResource>();
+                if( virtualCameraRes )
                 {
                     QnMediaServerResourcePtr mediaServer = 
-                        history->getMediaServerOnTime( timestampMs, false );
+                        QnCameraHistoryPool::instance()->getMediaServerOnTime( virtualCameraRes, timestampMs );
                     if( mediaServer )
                         serverRes = mediaServer;
                 }
->>>>>>> b1a2c75a
             }
         }
         if( !serverRes )
