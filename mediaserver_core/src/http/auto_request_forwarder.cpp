--- conflicted
+++ resolved
@@ -45,11 +45,6 @@
         return;
     }
 
-<<<<<<< HEAD
-    NX_VERBOSE(this) << lm("Request: [%1]").arg(request->requestLine);
-
-=======
->>>>>>> 66ba20a1
     if (isPathIgnored(request))
         return;
 
@@ -57,25 +52,15 @@
     if (urlQuery.hasQueryItem(Qn::SERVER_GUID_HEADER_NAME)
         || request->headers.find(Qn::SERVER_GUID_HEADER_NAME) != request->headers.end())
     {
-<<<<<<< HEAD
-        NX_VERBOSE(this) << lm("Skipped: Header or param [%1] found")
-            .arg(Qn::SERVER_GUID_HEADER_NAME);
-=======
-        NX_VERBOSE(this, lm("Request [%1] is skipped: Header or param [%2] found")
-            .args(request->requestLine, Qn::SERVER_GUID_HEADER_NAME));
->>>>>>> 66ba20a1
+        NX_VERBOSE(this) << lm("Request [%1] is skipped: Header or param [%2] found")
+            .args(request->requestLine, Qn::SERVER_GUID_HEADER_NAME);
         return;
     }
     if (urlQuery.hasQueryItem(Qn::CAMERA_GUID_HEADER_NAME)
         || request->headers.find(Qn::CAMERA_GUID_HEADER_NAME) != request->headers.end())
     {
-<<<<<<< HEAD
-        NX_VERBOSE(this) << lm("Skipped: Header or param [%1] found")
-            .arg(Qn::CAMERA_GUID_HEADER_NAME);
-=======
-        NX_VERBOSE(this, lm("Request [%1] is skipped: Header or param [%2] found")
-            .args(request->requestLine, Qn::CAMERA_GUID_HEADER_NAME));
->>>>>>> 66ba20a1
+        NX_VERBOSE(this) << lm("Request [%1] is skipped: Header or param [%2] found")
+            .args(request->requestLine, Qn::CAMERA_GUID_HEADER_NAME);
         return;
     }
 
@@ -91,23 +76,14 @@
         {
             if (addProxyToRequest(request, servers.front()))
             {
-<<<<<<< HEAD
-                NX_VERBOSE(this) << lm("Cloud request. Forwarding to server %2")
-                    .arg(servers.front()->getId().toString());
-=======
-                NX_VERBOSE(this, lm("Cloud request [%1]: Forwarding to server %2")
-                    .args(request->requestLine, servers.front()->getId()));
->>>>>>> 66ba20a1
+                NX_VERBOSE(this) << lm("Cloud request [%1]: Forwarding to server %2")
+                    .args(request->requestLine, servers.front()->getId());
             }
         }
         else
         {
-<<<<<<< HEAD
-            NX_VERBOSE(this) << lm("Cloud request. Skipped: No servers found");
-=======
-            NX_VERBOSE(this, lm("Cloud request [%1] is skipped: No servers found")
-                .arg(request->requestLine));
->>>>>>> 66ba20a1
+            NX_VERBOSE(this) << lm("Cloud request [%1] is skipped: No servers found")
+                .arg(request->requestLine);
         }
         return;
     }
@@ -143,19 +119,13 @@
     }
     if (addProxyToRequest(request, server))
     {
-<<<<<<< HEAD
-        NX_VERBOSE(this) << lm("Forwarding to server %4 (camera %2, timestamp %3)")
-            .arg(camera->getId().toString())
-            .arg(timestampMs == -1
-=======
-        NX_VERBOSE(this, lm("Forwarding request [%1] to server %4 (camera %2, timestamp %3)").args(
+        NX_VERBOSE(this) << lm("Forwarding request [%1] to server %4 (camera %2, timestamp %3)").args(
             request->requestLine,
             camera->getId().toString(),
             timestampMs == -1
->>>>>>> 66ba20a1
                 ? QString::fromLatin1("live")
                 : QDateTime::fromMSecsSinceEpoch(timestampMs).toString(Qt::ISODate),
-            server->getId().toString()));
+            server->getId().toString());
     }
 }
 
@@ -165,22 +135,14 @@
 {
     if (!server)
     {
-<<<<<<< HEAD
-        NX_VERBOSE(this) << lm("Skipped: Server not found");
-=======
-        NX_VERBOSE(this, lm("Request [%1] is skipped: Server not found").arg(request->requestLine));
->>>>>>> 66ba20a1
+        NX_VERBOSE(this) << lm("Request [%1] is skipped: Server not found").arg(request->requestLine);
         return false;
     }
 
     if (server->getId() == commonModule()->moduleGUID())
     {
-<<<<<<< HEAD
-        NX_VERBOSE(this) << lm("Skipped: Target server is the current one");
-=======
-        NX_VERBOSE(this, lm("Request [%1] is skipped: Target server is the current one")
-            .arg(request->requestLine));
->>>>>>> 66ba20a1
+        NX_VERBOSE(this) << lm("Request [%1] is skipped: Target server is the current one")
+            .arg(request->requestLine);
         return false;
     }
 
