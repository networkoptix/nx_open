#include "manager_pool.h"

#include <common/common_module.h>
#include <media_server/media_server_module.h>

#include <plugins/plugin_manager.h>
#include <plugins/plugin_tools.h>
#include <plugins/plugin_internal_tools.h>

#include <core/resource/media_server_resource.h>
#include <core/resource/camera_resource.h>
#include <core/resource_management/resource_pool.h>

#include <nx/fusion/serialization/json.h>
#include <nx/mediaserver/metadata/metadata_handler.h>
#include <nx/mediaserver/metadata/event_rule_watcher.h>

#include <nx/api/analytics/device_manifest.h>
#include <nx/streaming/abstract_media_stream_data_provider.h>
#include <nx/sdk/metadata/abstract_consuming_metadata_manager.h>
#include <core/dataconsumer/abstract_data_receptor.h>
#include "media_data_receptor.h"
#include <nx/utils/log/log_main.h>

#include <ini.h>

namespace nx {
namespace mediaserver {
namespace metadata {

using namespace nx::sdk;
using namespace nx::sdk::metadata;

ManagerPool::ManagerPool(QnMediaServerModule* serverModule):
    m_serverModule(serverModule)
{
}

ManagerPool::~ManagerPool()
{
    NX_DEBUG(this, lit("Destroying metadata manager pool."));
    disconnect(this);
}

void ManagerPool::init()
{
    NX_DEBUG(this, lit("Initializing metdata manager pool."));
    auto resourcePool = m_serverModule->commonModule()->resourcePool();

    connect(
        resourcePool, &QnResourcePool::resourceAdded,
        this, &ManagerPool::at_resourceAdded);

    connect(
        resourcePool, &QnResourcePool::resourceRemoved,
        this, &ManagerPool::at_resourceRemoved);

    connect(
        qnServerModule->metadataRuleWatcher(), &EventRuleWatcher::rulesUpdated,
        this, &ManagerPool::at_rulesUpdated);

    QMetaObject::invokeMethod(this, "initExistingResources");
}

void ManagerPool::initExistingResources()
{
    auto resourcePool = m_serverModule->commonModule()->resourcePool();
    const auto mediaServer = resourcePool
        ->getResourceById<QnMediaServerResource>(
            m_serverModule->commonModule()->moduleGUID());

    const auto cameras = resourcePool->getAllCameras(
        mediaServer,
        /*ignoreDesktopCamera*/ true);

    for (const auto& camera: cameras)
        at_resourceAdded(camera);
}

void ManagerPool::at_resourceAdded(const QnResourcePtr& resource)
{
    NX_VERBOSE(
        this,
        lm("Resource %1 (%2) has been added.")
            .args(resource->getName(), resource->getId()));

    connect(
        resource.data(), &QnResource::statusChanged,
        this, &ManagerPool::handleResourceChanges);

    connect(
        resource.data(), &QnResource::parentIdChanged,
        this, &ManagerPool::handleResourceChanges);

    connect(
        resource.data(), &QnResource::urlChanged,
        this, &ManagerPool::handleResourceChanges);

    connect(
        resource.data(), &QnResource::propertyChanged,
        this, &ManagerPool::at_propertyChanged);

    handleResourceChanges(resource);
}

void ManagerPool::at_propertyChanged(const QnResourcePtr& resource, const QString& name)
{
    if (name == Qn::CAMERA_CREDENTIALS_PARAM_NAME)
    {
        NX_DEBUG(
            this,
            lm("Credentials have been changed for resource %1 (%2)")
                .args(resource->getName(), resource->getId()));

        handleResourceChanges(resource);
    }
}

void ManagerPool::at_resourceRemoved(const QnResourcePtr& resource)
{
    NX_VERBOSE(
        this,
        lm("Resource %1 (%2) has been removed.")
            .args(resource->getName(), resource->getId()));

    auto camera = resource.dynamicCast<QnSecurityCamResource>();
    if (!camera)
        return;

    QnMutexLocker lock(&m_contextMutex);
    m_contexts.erase(resource->getId());
}

void ManagerPool::at_rulesUpdated(const QSet<QnUuid>& affectedResources)
{
    NX_VERBOSE(
        this,
        lm("Rules have been updated. Affected resources: %1").arg(affectedResources));

    for (const auto& resourceId: affectedResources)
    {
        auto resource = m_serverModule
            ->commonModule()
            ->resourcePool()
            ->getResourceById(resourceId);

        handleResourceChanges(resource);
    }
}

nx::mediaserver::metadata::ManagerPool::PluginList ManagerPool::availablePlugins() const
{
    auto pluginManager = qnServerModule->pluginManager();
    NX_ASSERT(pluginManager, lit("Cannot access PluginManager instance"));
    if (!pluginManager)
        return PluginList();

    return pluginManager->findNxPlugins<AbstractMetadataPlugin>(
        IID_MetadataPlugin);
}

void ManagerPool::createMetadataManagersForResourceUnsafe(const QnSecurityCamResourcePtr& camera)
{
    if (ini().enablePersistentMetadataManager)
    {
        const auto itr = m_contexts.find(camera->getId());
        if (itr != m_contexts.cend())
        {
            if (!itr->second.managers().empty())
                return;
        }
    }

    for (AbstractMetadataPlugin* const plugin: availablePlugins())
    {
        nxpt::ScopedRef<AbstractMetadataPlugin> pluginGuard(plugin, /*increaseRef*/ false);

        nxpt::ScopedRef<AbstractMetadataManager> manager(
            createMetadataManager(camera, plugin), /*increaseRef*/ false);
        if (!manager)
            continue;

        const auto pluginManifest = addManifestToServer(plugin);
        if (!pluginManifest)
            continue; //< Error already logged.

        const auto deviceManifest = addManifestToCamera(camera, manager.get());
        if (!deviceManifest)
            continue; //< Error already logged.

        auto& context = m_contexts[camera->getId()];
        std::unique_ptr<MetadataHandler> handler(
            createMetadataHandler(camera, pluginManifest->driverId));

        if (auto consumingMetadataManager = nxpt::ScopedRef<AbstractConsumingMetadataManager>(
            manager->queryInterface(IID_ConsumingMetadataManager)))
        {
            handler->registerDataReceptor(&context);
        }

        context.addManager(std::move(manager), std::move(handler), *pluginManifest);
    }
}

AbstractMetadataManager* ManagerPool::createMetadataManager(
    const QnSecurityCamResourcePtr& camera,
    AbstractMetadataPlugin* plugin) const
{
    NX_ASSERT(camera && plugin);
    if (!camera || !plugin)
        return nullptr;

    NX_DEBUG(
        this,
        lm("Creating metadata manager for resource %1 (%2).")
            .args(camera->getUserDefinedName(), camera->getId()));

    Error error = Error::noError;
    ResourceInfo resourceInfo;
    bool success = resourceInfoFromResource(camera, &resourceInfo);
    if (!success)
    {
        NX_WARNING(
            this,
            lm("Cannot create resource info from resource %1 (%2)")
                .args(camera->getUserDefinedName(), camera->getId()));
        return nullptr;
    }

    NX_DEBUG(
        this,
        lm("Resource info for resource %1 (%2): %3")
        .args(camera->getUserDefinedName(), camera->getId(), resourceInfo));

    return plugin->managerForResource(resourceInfo, &error);
}

void ManagerPool::releaseResourceMetadataManagersUnsafe(const QnSecurityCamResourcePtr& camera)
{
    if (ini().enablePersistentMetadataManager)
        return;

    auto& context = m_contexts[camera->getId()];
    context.clearManagers();
    context.setManagersInitialized(false);
}

MetadataHandler* ManagerPool::createMetadataHandler(
    const QnResourcePtr& resource,
    const QnUuid& pluginId)
{
    auto camera = resource.dynamicCast<QnSecurityCamResource>();
    if (!camera)
    {
        NX_ERROR(
            this,
            lm("Resource %1 (%2) is not an instance of SecurityCameResource")
                .args(resource->getName(), resource->getId()));
        return nullptr;
    }

    auto handler = new MetadataHandler();
    handler->setResource(camera);
    handler->setPluginId(pluginId);

    return handler;
}

void ManagerPool::handleResourceChanges(const QnResourcePtr& resource)
{
    NX_VERBOSE(
        this,
        lm("Handling resource changes for resource %1 (%2)")
            .args(resource->getName(), resource->getId()));

    auto camera = resource.dynamicCast<QnSecurityCamResource>();
    if (!camera)
    {
        return;
    }

    {
        NX_DEBUG(
            this,
            lm("Creating metadata managers for resource %1 (%2).")
                .args(camera->getUserDefinedName(), camera->getId()));

    }
    auto resourceId = camera->getId();
    QnMutexLocker lock(&m_contextMutex);
    auto& context = m_contexts[resourceId];
    if (isCameraAlive(camera))
    {
        if (!context.isManagerInitialized())
            createMetadataManagersForResourceUnsafe(camera);
        auto events = qnServerModule->metadataRuleWatcher()->watchedEventsForResource(resourceId);
        fetchMetadataForResourceUnsafe(resourceId, context, events);
    }
    else
    {
        releaseResourceMetadataManagersUnsafe(camera);
    }
}

bool ManagerPool::isCameraAlive(const QnSecurityCamResourcePtr& camera) const
{
    if (!camera)
        return false;

    const auto flags = camera->flags();

    NX_VERBOSE(
        this,
        lm("Determining if metadata can be fetched from resource: "
            "is foreign resource: %1, "
            "is desktop camera: %2, "
            "is resource status ok: %3")
            .args(
                flags.testFlag(Qn::foreigner),
                flags.testFlag(Qn::desktop_camera),
                (camera->getStatus() == Qn::Online || camera->getStatus() == Qn::Recording)));

    if (flags.testFlag(Qn::foreigner) || flags.testFlag(Qn::desktop_camera))
        return false;

    return camera->getStatus() >= Qn::Online;
}

void ManagerPool::fetchMetadataForResourceUnsafe(
    const QnUuid& resourceId,
    ResourceMetadataContext& context,
    QSet<QnUuid>& eventTypeIds)
{
    for (auto& data: context.managers())
    {
        if (eventTypeIds.empty())
        {
            NX_DEBUG(
                this,
                lm("Event list is empty, stopping metdata fetching for resource %1.")
                    .arg(resourceId));

            auto result = data.manager->stopFetchingMetadata();
            if (result != Error::noError)
                NX_WARNING(this, lm("Failed to stop fetching metadata from plugin %1").arg(data.manifest.driverName.value));
        }
        else
        {
            NX_DEBUG(
                this,
                lm("Starting metadata fetching for resource %1. Event list is %2")
                    .args(resourceId, eventTypeIds));

            auto result = data.manager->startFetchingMetadata(); //< TODO: #dmishin pass event types.

<<<<<<< HEAD
            if (result != Error::noError)
                NX_WARNING(this, lm("Failed to stop fetching metadata from plugin %1").arg(data.manifest.driverName.value));
        }
=======
        std::vector<nxpl::NX_GUID> eventTypeList;
        for (const auto& eventTypeId: eventTypeIds)
            eventTypeList.push_back(nxpt::NxGuidHelper::fromRawData(eventTypeId.toRfc4122()));
        result = manager->startFetchingMetadata(
            handler.get(),
            !eventTypeList.empty() ? &eventTypeList[0] : nullptr,
            eventTypeList.size());
>>>>>>> 4aebb005
    }
}

boost::optional<nx::api::AnalyticsDriverManifest> ManagerPool::addManifestToServer(
    AbstractMetadataPlugin* plugin)
{
    auto server = m_serverModule
        ->commonModule()
        ->resourcePool()
        ->getResourceById<QnMediaServerResource>(
            m_serverModule->commonModule()->moduleGUID());

    NX_ASSERT(server, lm("Cannot obtain current server resource."));
    if (!server)
        return boost::none;

    Error error = Error::noError;
    const char* const manifestStr = plugin->capabilitiesManifest(&error);
    if (error != Error::noError)
    {
        NX_ERROR(this) << lm("Unable to receive Plugin manifest for \"%1\": %2.")
            .args(plugin->name(), error);
        return boost::none;
    }
    if (manifestStr == nullptr)
    {
        NX_ERROR(this) << lm("Received null Plugin manifest for \"%1\".")
            .arg(plugin->name());
        return boost::none;
    }

    auto manifest = deserializeManifest<nx::api::AnalyticsDriverManifest>(manifestStr);
    if (!manifest)
    {
        NX_ERROR(
            this,
            lm("Cannot deserialize plugin manifest from plugin %1").arg(plugin->name()));
        return boost::none; //< Error already logged.
    }

    bool overwritten = false;
    auto existingManifests = server->analyticsDrivers();
    for (auto& existingManifest : existingManifests)
    {
        if (existingManifest.driverId == manifest->driverId)
        {
            existingManifest = *manifest;
            overwritten = true;
            break;
        }
    }

    if (!overwritten)
        existingManifests.push_back(*manifest);

    server->setAnalyticsDrivers(existingManifests);
    server->saveParams();

    return manifest;
}

boost::optional<nx::api::AnalyticsDeviceManifest> ManagerPool::addManifestToCamera(
    const QnSecurityCamResourcePtr& camera,
    AbstractMetadataManager* manager)
{
    NX_ASSERT(manager);
    NX_ASSERT(camera);

    Error error = Error::noError;
    const char *const manifestStr = manager->capabilitiesManifest(&error);
    if (error != Error::noError)
    {
        NX_ERROR(this) << lm("Unable to receive Manager manifest for \"%1\": %2.")
            .args(manager->plugin()->name(), error);
        return boost::none;
    }
    if (manifestStr == nullptr)
    {
        NX_ERROR(this) << lm("Received null Manager manifest for \"%1\".")
            .arg(manager->plugin()->name());
        return boost::none;
    }

    auto manifest = deserializeManifest<nx::api::AnalyticsDeviceManifest>(manifestStr);
    if (!manifest)
    {
        NX_ERROR(
            this,
            lm("Cannot fetch or deserialize manifest for resource %1 (%2)")
                .args(camera->getUserDefinedName(), camera->getId()));
        return boost::none; //< Error already logged.
    }
    camera->setAnalyticsSupportedEvents(manifest->supportedEventTypes);
    camera->saveParams();

    return manifest;
}

bool ManagerPool::resourceInfoFromResource(
    const QnSecurityCamResourcePtr& camera,
    ResourceInfo* outResourceInfo) const
{
    NX_ASSERT(camera);
    NX_ASSERT(outResourceInfo);

    strncpy(
        outResourceInfo->vendor,
        camera->getVendor().toUtf8().data(),
        ResourceInfo::kStringParameterMaxLength);

    strncpy(
        outResourceInfo->model,
        camera->getModel().toUtf8().data(),
        ResourceInfo::kStringParameterMaxLength);

    strncpy(
        outResourceInfo->firmware,
        camera->getFirmware().toUtf8().data(),
        ResourceInfo::kStringParameterMaxLength);

    strncpy(
        outResourceInfo->uid,
        camera->getId().toByteArray().data(),
        ResourceInfo::kStringParameterMaxLength);

    strncpy(
        outResourceInfo->sharedId,
        camera->getSharedId().toStdString().c_str(),
        ResourceInfo::kStringParameterMaxLength);

    strncpy(
        outResourceInfo->url,
        camera->getUrl().toUtf8().data(),
        ResourceInfo::kTextParameterMaxLength);

    auto auth = camera->getAuth();
    strncpy(
        outResourceInfo->login,
        auth.user().toUtf8().data(),
        ResourceInfo::kStringParameterMaxLength);

    strncpy(
        outResourceInfo->password,
        auth.password().toUtf8().data(),
        ResourceInfo::kStringParameterMaxLength);

    outResourceInfo->channel = camera->getChannel();

    return true;
}

void ManagerPool::putVideoData(const QnUuid& id, const QnCompressedVideoData* video)
{
    QnMutexLocker lock(&m_contextMutex);
    for (auto& data: m_contexts[id].managers())
    {
        using namespace nx::sdk::metadata;
        nxpt::ScopedRef<AbstractConsumingMetadataManager> manager(
            data.manager->queryInterface(IID_ConsumingMetadataManager));
        if (!manager)
            return;
        bool needDeepCopy = data.manifest.capabilities.testFlag(
            nx::api::AnalyticsDriverManifestBase::needDeepCopyForMediaFrame);
        auto packet = toPluginVideoPacket(video, needDeepCopy);
        manager->putData(packet.get());
    }
}

QWeakPointer<QnAbstractDataReceptor> ManagerPool::mediaDataReceptor(const QnUuid& id)
{
    QnMutexLocker lock(&m_contextMutex);
    auto& context = m_contexts[id];
    auto dataReceptor = VideoDataReceptorPtr(new VideoDataReceptor(
        std::bind(&ManagerPool::putVideoData, this, id, std::placeholders::_1)));
    context.setVideoFrameDataReceptor(dataReceptor);
    return dataReceptor.toWeakRef();
}

void ManagerPool::registerDataReceptor(
    const QnResourcePtr& resource,
    QWeakPointer<QnAbstractDataReceptor> metadaReceptor)
{
    QnMutexLocker lock(&m_contextMutex);
    const auto& id = resource->getId();

    auto& context = m_contexts[id];
    context.setMetadataDataReceptor(metadaReceptor);
}

} // namespace metadata
} // namespace mediaserver
} // namespace nx<|MERGE_RESOLUTION|>--- conflicted
+++ resolved
@@ -351,21 +351,16 @@
                 lm("Starting metadata fetching for resource %1. Event list is %2")
                     .args(resourceId, eventTypeIds));
 
-            auto result = data.manager->startFetchingMetadata(); //< TODO: #dmishin pass event types.
-
-<<<<<<< HEAD
+            std::vector<nxpl::NX_GUID> eventTypeList;
+            for (const auto& eventTypeId: eventTypeIds)
+                eventTypeList.push_back(nxpt::NxGuidHelper::fromRawData(eventTypeId.toRfc4122()));
+            auto result = data.manager->startFetchingMetadata(
+                !eventTypeList.empty() ? &eventTypeList[0] : nullptr,
+                eventTypeList.size()); //< TODO: #dmishin pass event types.
+
             if (result != Error::noError)
                 NX_WARNING(this, lm("Failed to stop fetching metadata from plugin %1").arg(data.manifest.driverName.value));
         }
-=======
-        std::vector<nxpl::NX_GUID> eventTypeList;
-        for (const auto& eventTypeId: eventTypeIds)
-            eventTypeList.push_back(nxpt::NxGuidHelper::fromRawData(eventTypeId.toRfc4122()));
-        result = manager->startFetchingMetadata(
-            handler.get(),
-            !eventTypeList.empty() ? &eventTypeList[0] : nullptr,
-            eventTypeList.size());
->>>>>>> 4aebb005
     }
 }
 
