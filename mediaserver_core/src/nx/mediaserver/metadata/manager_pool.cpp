--- conflicted
+++ resolved
@@ -47,25 +47,6 @@
 using namespace nx::sdk;
 using namespace nx::sdk::metadata;
 
-<<<<<<< HEAD
-=======
-ResourceMetadataContext::ResourceMetadataContext(
-    CameraManager* metadataManager,
-    MetadataHandler* metadataHandler)
-:
-    handler(metadataHandler),
-    manager(
-        metadataManager,
-        ManagerDeleter(
-            [](CameraManager* metadataManager)
-            {
-                metadataManager->stopFetchingMetadata();
-                metadataManager->releaseRef();
-            }))
-{
-}
-
->>>>>>> 8f89385e
 ManagerPool::ManagerPool(QnMediaServerModule* serverModule):
     m_serverModule(serverModule)
 {
@@ -221,31 +202,14 @@
         return;
 
 
-    for (AbstractMetadataPlugin* const plugin: availablePlugins())
-    {
-        nxpt::ScopedRef<AbstractMetadataPlugin> pluginGuard(plugin, /*increaseRef*/ false);
-
-<<<<<<< HEAD
-        nxpt::ScopedRef<AbstractMetadataManager> manager(
-            createMetadataManager(camera, plugin), /*increaseRef*/ false);
-=======
-        nxpt::ScopedRef<Plugin> pluginGuard(plugin, /*releaseRef*/ false);
-
-        NX_DEBUG(
-            this,
-            lm("Trying to create metadata manager for resource %1 (%2) using plugin %3.")
-                .args(camera->getUserDefinedName(), camera->getId(), plugin->name()));
-
-        auto manager = createMetadataManager(camera, plugin);
->>>>>>> 8f89385e
+    for (MetadataPlugin* const plugin: availablePlugins())
+    {
+        nxpt::ScopedRef<MetadataPlugin> pluginGuard(plugin, /*increaseRef*/ false);
+
+        nxpt::ScopedRef<CameraManager> manager(
+            createCameraManager(camera, plugin), /*increaseRef*/ false);
         if (!manager)
             continue;
-<<<<<<< HEAD
-=======
-        }
-        nxpt::ScopedRef<CameraManager> managerGuard(manager, false);
-
->>>>>>> 8f89385e
         boost::optional<nx::api::AnalyticsDriverManifest> pluginManifest =
             loadPluginManifest(plugin);
         if (!pluginManifest)
@@ -280,7 +244,7 @@
     }
 }
 
-CameraManager* ManagerPool::createMetadataManager(
+CameraManager* ManagerPool::createCameraManager(
     const QnSecurityCamResourcePtr& camera,
     Plugin* plugin) const
 {
@@ -293,14 +257,8 @@
         lm("Creating metadata manager for resource %1 (%2).")
             .args(camera->getUserDefinedName(), camera->getId()));
 
-<<<<<<< HEAD
-    ResourceInfo resourceInfo;
-    bool success = resourceInfoFromResource(camera, &resourceInfo);
-=======
-    Error error = Error::noError;
     CameraInfo cameraInfo;
     bool success = cameraInfoFromResource(camera, &cameraInfo);
->>>>>>> 8f89385e
     if (!success)
     {
         NX_WARNING(
@@ -315,12 +273,8 @@
         lm("Resource info for resource %1 (%2): %3")
         .args(camera->getUserDefinedName(), camera->getId(), cameraInfo));
 
-<<<<<<< HEAD
     Error error = Error::noError;
-    return plugin->managerForResource(resourceInfo, &error);
-=======
-    return plugin->obtainCameraManager(cameraInfo, &error);
->>>>>>> 8f89385e
+    return plugin->>obtainCameraManager(resourceInfo, &error);
 }
 
 void ManagerPool::releaseResourceMetadataManagersUnsafe(const QnSecurityCamResourcePtr& camera)
