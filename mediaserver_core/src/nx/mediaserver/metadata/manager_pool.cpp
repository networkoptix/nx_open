#include "manager_pool.h"

#include <memory>
#include <tuple>

#include <nx/kit/debug.h>
#include <common/common_module.h>
#include <media_server/media_server_module.h>

#include <plugins/plugin_manager.h>
#include <plugins/plugin_tools.h>
#include <plugins/plugin_internal_tools.h>

#include <core/resource/media_server_resource.h>
#include <core/resource/camera_resource.h>
#include <core/resource_management/resource_pool.h>

#include <nx/fusion/serialization/json.h>
#include <nx/fusion/model_functions.h>
#include <nx/mediaserver/metadata/metadata_handler.h>
#include <nx/mediaserver/metadata/event_rule_watcher.h>

#include <nx/api/analytics/device_manifest.h>
#include <nx/streaming/abstract_media_stream_data_provider.h>
#include <nx/sdk/metadata/consuming_camera_manager.h>
#include <core/dataconsumer/abstract_data_receptor.h>
#include "media_data_receptor.h"
#include <nx/utils/log/log_main.h>
#include <mediaserver_ini.h>

namespace nx {
namespace api {

uint qHash(const Analytics::EventType& t)
{
    return qHash(t.eventTypeId.toByteArray());
}

} // namespace api
} // namespace nx

namespace nx {
namespace mediaserver {
namespace metadata {

using namespace nx::sdk;
using namespace nx::sdk::metadata;

ManagerPool::ManagerPool(QnMediaServerModule* serverModule):
    m_serverModule(serverModule)
{
}

ManagerPool::~ManagerPool()
{
    NX_DEBUG(this, lit("Destroying metadata manager pool."));
    stop();
}

void ManagerPool::stop()
{
    disconnect(this);
    m_contexts.clear();
}

void ManagerPool::init()
{
    NX_DEBUG(this, lit("Initializing metadata manager pool."));
    auto resourcePool = m_serverModule->commonModule()->resourcePool();

    connect(
        resourcePool, &QnResourcePool::resourceAdded,
        this, &ManagerPool::at_resourceAdded);

    connect(
        resourcePool, &QnResourcePool::resourceRemoved,
        this, &ManagerPool::at_resourceRemoved);

    connect(
        qnServerModule->metadataRuleWatcher(), &EventRuleWatcher::rulesUpdated,
        this, &ManagerPool::at_rulesUpdated);

    QMetaObject::invokeMethod(this, "initExistingResources");
}

void ManagerPool::initExistingResources()
{
    auto resourcePool = m_serverModule->commonModule()->resourcePool();
    const auto mediaServer = resourcePool->getResourceById<QnMediaServerResource>(
        m_serverModule->commonModule()->moduleGUID());

    const auto cameras = resourcePool->getAllCameras(
        mediaServer,
        /*ignoreDesktopCamera*/ true);

    for (const auto& camera: cameras)
        at_resourceAdded(camera);
}

void ManagerPool::at_resourceAdded(const QnResourcePtr& resource)
{
    NX_VERBOSE(
        this,
        lm("Resource %1 (%2) has been added.")
            .args(resource->getName(), resource->getId()));

    connect(
        resource.data(), &QnResource::statusChanged,
        this, &ManagerPool::handleResourceChanges);

    connect(
        resource.data(), &QnResource::parentIdChanged,
        this, &ManagerPool::handleResourceChanges);

    connect(
        resource.data(), &QnResource::urlChanged,
        this, &ManagerPool::handleResourceChanges);

    connect(
        resource.data(), &QnResource::propertyChanged,
        this, &ManagerPool::at_propertyChanged);

    handleResourceChanges(resource);
}

void ManagerPool::at_propertyChanged(const QnResourcePtr& resource, const QString& name)
{
    if (name == Qn::CAMERA_CREDENTIALS_PARAM_NAME)
    {
        NX_DEBUG(
            this,
            lm("Credentials have been changed for resource %1 (%2)")
                .args(resource->getName(), resource->getId()));

        handleResourceChanges(resource);
    }
}

void ManagerPool::at_resourceRemoved(const QnResourcePtr& resource)
{
    NX_VERBOSE(
        this,
        lm("Resource %1 (%2) has been removed.")
            .args(resource->getName(), resource->getId()));

    auto camera = resource.dynamicCast<QnSecurityCamResource>();
    if (!camera)
        return;

    QnMutexLocker lock(&m_contextMutex);
    m_contexts.erase(resource->getId());
}

void ManagerPool::at_rulesUpdated(const QSet<QnUuid>& affectedResources)
{
    NX_VERBOSE(
        this,
        lm("Rules have been updated. Affected resources: %1").arg(affectedResources));

    for (const auto& resourceId: affectedResources)
    {
        auto resource = m_serverModule
            ->commonModule()
            ->resourcePool()
            ->getResourceById(resourceId);

        handleResourceChanges(resource);
    }
}

ManagerPool::PluginList ManagerPool::availablePlugins() const
{
    auto pluginManager = qnServerModule->pluginManager();
    NX_ASSERT(pluginManager, lit("Cannot access PluginManager instance"));
    if (!pluginManager)
        return PluginList();

    return pluginManager->findNxPlugins<Plugin>(IID_Plugin);
}

static void freeSettings(std::vector<nxpl::Setting>* settings)
{
    for (auto& setting: *settings)
    {
        free(setting.name);
        free(setting.value);
    }
}

void ManagerPool::loadSettingsFromFile(std::vector<nxpl::Setting>* settings, const char* filename)
{
    if (!filename || !filename[0])
        return; //< If no filename, settings will remain empty.

    QFile f(filename);
    if (!f.open(QFile::ReadOnly))
    {
        NX_ERROR(this) << lm("Unable to open settings file: [%1].").arg(filename);
        return;
    }

    const QString& settingsStr = f.readAll();
    const auto& jsonObject = QJson::deserialized<QMap<QString, QString>>(settingsStr.toUtf8());
    settings->resize(jsonObject.size());
    for (int i = 0; i < jsonObject.size(); ++i)
    {
        const QString key = jsonObject.keys().at(i);
        settings->at(i).name = strdup(key.toUtf8().data());
        settings->at(i).value = strdup(jsonObject.value(key).toUtf8().data());
    }
}

void ManagerPool::setManagerDeclaredSettings(
    CameraManager* manager, const QnSecurityCamResourcePtr& /*camera*/)
{
    // TODO: Stub. Implement storing the settings in the database.
    std::vector<nxpl::Setting> settings;
    loadSettingsFromFile(&settings, ini().stubCameraManagerSettings);
    manager->setDeclaredSettings(&settings.front(), (int) settings.size());
    freeSettings(&settings);
}

void ManagerPool::setPluginDeclaredSettings(Plugin* plugin)
{
    // TODO: Stub. Implement storing the settings in the database.
    std::vector<nxpl::Setting> settings;
    loadSettingsFromFile(&settings, ini().stubPluginSettings);
    plugin->setDeclaredSettings(&settings.front(), (int) settings.size());
    freeSettings(&settings);
}

void ManagerPool::createCameraManagersForResourceUnsafe(const QnSecurityCamResourcePtr& camera)
{
    if (ini().enablePersistentMetadataManager)
    {
        const auto itr = m_contexts.find(camera->getId());
        if (itr != m_contexts.cend())
        {
            if (!itr->second.managers().empty())
                return;
        }
    }
    QnMediaServerResourcePtr server = m_serverModule
        ->commonModule()
        ->resourcePool()
        ->getResourceById<QnMediaServerResource>(
            m_serverModule->commonModule()->moduleGUID());
    NX_ASSERT(server, lm("Can not obtain current server resource."));
    if (!server)
        return;

    for (Plugin* const plugin: availablePlugins())
    {
        setPluginDeclaredSettings(plugin);

        nxpt::ScopedRef<Plugin> pluginGuard(plugin, /*increaseRef*/ false);

        nxpt::ScopedRef<CameraManager> manager(
            createCameraManager(camera, plugin), /*increaseRef*/ false);
        if (!manager)
            continue;
        boost::optional<nx::api::AnalyticsDriverManifest> pluginManifest =
            loadPluginManifest(plugin);
        if (!pluginManifest)
            return;
        assignPluginManifestToServer(*pluginManifest, server);

        boost::optional<nx::api::AnalyticsDeviceManifest> managerManifest;
        boost::optional<nx::api::AnalyticsDriverManifest> auxiliaryPluginManifest;
        std::tie(managerManifest, auxiliaryPluginManifest) =
            loadManagerManifest(manager.get(), camera);
        if (managerManifest)
        {
            addManifestToCamera(*managerManifest, camera);
        }
        if (auxiliaryPluginManifest)
        {
            auxiliaryPluginManifest->driverId = pluginManifest->driverId;
            mergePluginManifestToServer(*auxiliaryPluginManifest, server);
        }

<<<<<<< HEAD
        setManagerDeclaredSettings(manager.get(), camera);

        auto& context = m_contexts[camera->getId()];
        std::unique_ptr<MetadataHandler> handler(
            createMetadataHandler(camera, pluginManifest->driverId));

        if (auto consumingCameraManager = nxpt::ScopedRef<CameraManager>(
            manager->queryInterface(IID_CameraManager)))
=======
        auto handler = createMetadataHandler(camera, *pluginManifest);
        if (!handler)
>>>>>>> 841fd45b
        {
            handler->registerDataReceptor(&context);
        }

        context.addManager(std::move(manager), std::move(handler), *pluginManifest);
    }
}

CameraManager* ManagerPool::createCameraManager(
    const QnSecurityCamResourcePtr& camera,
    Plugin* plugin) const
{
    NX_ASSERT(camera && plugin);
    if (!camera || !plugin)
        return nullptr;

    NX_DEBUG(
        this,
        lm("Creating metadata manager for resource %1 (%2).")
            .args(camera->getUserDefinedName(), camera->getId()));

    CameraInfo cameraInfo;
    bool success = cameraInfoFromResource(camera, &cameraInfo);
    if (!success)
    {
        NX_WARNING(
            this,
            lm("Cannot create resource info from resource %1 (%2)")
                .args(camera->getUserDefinedName(), camera->getId()));
        return nullptr;
    }

    NX_DEBUG(
        this,
        lm("Resource info for resource %1 (%2): %3")
        .args(camera->getUserDefinedName(), camera->getId(), cameraInfo));

    Error error = Error::noError;
    return plugin->obtainCameraManager(cameraInfo, &error);
}

void ManagerPool::releaseResourceCameraManagersUnsafe(const QnSecurityCamResourcePtr& camera)
{
    if (ini().enablePersistentMetadataManager)
        return;

    auto& context = m_contexts[camera->getId()];
    context.clearManagers();
    context.setManagersInitialized(false);
}

MetadataHandler* ManagerPool::createMetadataHandler(
    const QnResourcePtr& resource,
    const nx::api::AnalyticsDriverManifest& manifest)
{
    auto camera = resource.dynamicCast<QnSecurityCamResource>();
    if (!camera)
    {
        NX_ERROR(
            this,
            lm("Resource %1 (%2) is not an instance of SecurityCameResource")
                .args(resource->getName(), resource->getId()));
        return nullptr;
    }

    auto handler = new MetadataHandler();
    handler->setResource(camera);
    handler->setManifest(manifest);

    return handler;
}

void ManagerPool::handleResourceChanges(const QnResourcePtr& resource)
{
    NX_VERBOSE(
        this,
        lm("Handling resource changes for resource %1 (%2)")
            .args(resource->getName(), resource->getId()));

    auto camera = resource.dynamicCast<QnSecurityCamResource>();
    if (!camera)
    {
        return;
    }

    {
        NX_DEBUG(
            this,
            lm("Creating metadata managers for resource %1 (%2).")
                .args(camera->getUserDefinedName(), camera->getId()));

    }
    auto resourceId = camera->getId();
    QnMutexLocker lock(&m_contextMutex);
    auto& context = m_contexts[resourceId];
    if (isCameraAlive(camera))
    {
        if (!context.isManagerInitialized())
            createCameraManagersForResourceUnsafe(camera);
        auto events = qnServerModule->metadataRuleWatcher()->watchedEventsForResource(resourceId);
        fetchMetadataForResourceUnsafe(resourceId, context, events);
    }
    else
    {
        releaseResourceCameraManagersUnsafe(camera);
    }
}

bool ManagerPool::isCameraAlive(const QnSecurityCamResourcePtr& camera) const
{
    if (!camera)
        return false;

    const auto flags = camera->flags();

    NX_VERBOSE(
        this,
        lm("Determining if metadata can be fetched from resource: "
            "is foreign resource: %1, "
            "is desktop camera: %2, "
            "is resource status ok: %3")
            .args(
                flags.testFlag(Qn::foreigner),
                flags.testFlag(Qn::desktop_camera),
                (camera->getStatus() == Qn::Online || camera->getStatus() == Qn::Recording)));

    if (flags.testFlag(Qn::foreigner) || flags.testFlag(Qn::desktop_camera))
        return false;

    return camera->getStatus() >= Qn::Online;
}

void ManagerPool::fetchMetadataForResourceUnsafe(
    const QnUuid& resourceId,
    ResourceMetadataContext& context,
    QSet<QnUuid>& eventTypeIds)
{
    for (auto& data: context.managers())
    {
        if (eventTypeIds.empty())
        {
            NX_DEBUG(
                this,
                lm("Event list is empty, stopping metadata fetching for resource %1.")
                    .arg(resourceId));

            if (data.manager->stopFetchingMetadata() != Error::noError)
            {
                NX_WARNING(this, lm("Failed to stop fetching metadata from plugin %1")
                    .arg(data.manifest.driverName.value));
            }
        }
        else
        {
            NX_DEBUG(this, lm("Statopping metadata fetching for resource %1").args(resourceId));
            if (data.manager->stopFetchingMetadata() != Error::noError)
            {
                NX_WARNING(this, lm("Failed to stop fetching metadata from plugin %1")
                    .arg(data.manifest.driverName.value));
            }

            NX_DEBUG(this, lm("Starting metadata fetching for resource %1. Event list is %2")
                .args(resourceId, eventTypeIds));

            std::vector<nxpl::NX_GUID> eventTypeList;
            for (const auto& eventTypeId: eventTypeIds)
                eventTypeList.push_back(nxpt::NxGuidHelper::fromRawData(eventTypeId.toRfc4122()));
            auto result = data.manager->startFetchingMetadata(
                !eventTypeList.empty() ? &eventTypeList[0] : nullptr,
                static_cast<int>(eventTypeList.size()));

            if (result != Error::noError)
                NX_WARNING(this, lm("Failed to stop fetching metadata from plugin %1").arg(data.manifest.driverName.value));
        }
    }
}

uint qHash(const nx::api::Analytics::EventType& t)// noexcept
{
    return qHash(t.eventTypeId.toByteArray());
}

boost::optional<nx::api::AnalyticsDriverManifest> ManagerPool::loadPluginManifest(
    Plugin* plugin)
{
    Error error = Error::noError;
    // TODO: #mike: Consider a dedicated mechanism for localization.
    // TODO: #mike: Refactor GUIDs to be string-based hierarchical ids (e.g. "nx.eventType.LineCrossing").

    const char* const manifestStr = plugin->capabilitiesManifest(&error);
    if (error != Error::noError)
    {
        NX_ERROR(this) << lm("Unable to receive Plugin manifest for \"%1\": %2.")
            .args(plugin->name(), error);
        return boost::none;
    }
    if (manifestStr == nullptr)
    {
        NX_ERROR(this) << lm("Received null Plugin manifest for \"%1\".")
            .arg(plugin->name());
        return boost::none;
    }

    auto pluginManifest = deserializeManifest<nx::api::AnalyticsDriverManifest>(
        manifestStr);

    if (!pluginManifest)
    {
        NX_ERROR(
            this,
            lm("Cannot deserialize plugin manifest from plugin %1").arg(plugin->name()));
        return boost::none; //< Error already logged.
    }
    return pluginManifest;
}

void ManagerPool::assignPluginManifestToServer(
    const nx::api::AnalyticsDriverManifest& manifest,
    const QnMediaServerResourcePtr& server)
{
    auto existingManifests = server->analyticsDrivers();
    auto it = std::find_if(existingManifests.begin(), existingManifests.end(),
        [&manifest](const nx::api::AnalyticsDriverManifest& m)
    {
        return m.driverId == manifest.driverId;
    });

    if (it == existingManifests.cend())
    {
        existingManifests.push_back(manifest);
    }
    else
    {
        *it = manifest;
    }

    server->setAnalyticsDrivers(existingManifests);
    server->saveParams();
}

void ManagerPool::mergePluginManifestToServer(
    const nx::api::AnalyticsDriverManifest& manifest,
    const QnMediaServerResourcePtr& server)
{
    auto existingManifests = server->analyticsDrivers();
    auto it = std::find_if(existingManifests.begin(), existingManifests.end(),
        [&manifest](const nx::api::AnalyticsDriverManifest& m)
        {
            return m.driverId == manifest.driverId;
        });

    if (it == existingManifests.cend())
    {
        existingManifests.push_back(manifest);
    }
    else
    {
        it->outputEventTypes = it->outputEventTypes.toSet().
            unite(manifest.outputEventTypes.toSet()).toList();
    }


#if defined _DEBUG
    // Sometimes in debug purposes we need do clean existingManifest.outputEventTypes list.
    if (!manifest.outputEventTypes.empty() &&
        manifest.outputEventTypes.front().eventTypeId == nx::api::kResetPluginManifestEventId)
    {
        it->outputEventTypes.clear();
    }
#endif

    server->setAnalyticsDrivers(existingManifests);
    server->saveParams();
}

std::pair<
    boost::optional<nx::api::AnalyticsDeviceManifest>,
    boost::optional<nx::api::AnalyticsDriverManifest>
    >
ManagerPool::loadManagerManifest(
    CameraManager* manager,
    const QnSecurityCamResourcePtr& camera)
{
    NX_ASSERT(manager);
    NX_ASSERT(camera);

    Error error = Error::noError;

    // "managerManifest" contains const char* representation of camera manifest.
    // unique_ptr allows us to automatically ask manager to release it when memory is not needed more.
    auto deleter = [manager](const char* ptr) { manager->freeManifest(ptr); };
    std::unique_ptr<const char, decltype(deleter)> managerManifest(
        manager->capabilitiesManifest(&error), deleter);

    if (error != Error::noError)
    {
        NX_ERROR(
            this,
            lm("Can not fetch manifest for resource %1 (%2), plugin returned error.")
            .args(camera->getUserDefinedName(), camera->getId()));
        return std::make_pair(boost::none, boost::none);
    }

    // Manager::capabilitiesManifest can return data in two json formats: either
    // AnalyticsDeviceManifest or AnalyticsDriverManifest.
    // First we try AnalyticsDeviceManifest.
    auto deviceManifest = deserializeManifest<nx::api::AnalyticsDeviceManifest>(
        managerManifest.get());

    if (deviceManifest && deviceManifest->supportedEventTypes.size())
        return std::make_pair(deviceManifest, boost::none);

    // If manifest occurred to be not AnalyticsDeviceManifest, we try to treat it as
    // AnalyticsDriverManifest.
    auto driverManifest = deserializeManifest<nx::api::AnalyticsDriverManifest>(
        managerManifest.get());

    if (driverManifest && driverManifest->outputEventTypes.size())
    {
        deviceManifest = nx::api::AnalyticsDeviceManifest();
        std::transform(
            driverManifest->outputEventTypes.cbegin(),
            driverManifest->outputEventTypes.cend(),
            std::back_inserter(deviceManifest->supportedEventTypes),
            [](const nx::api::Analytics::EventType& driverManifestElement)
            {
                return driverManifestElement.eventTypeId;
            });
        return std::make_pair(deviceManifest, driverManifest);
    }

    // If manifest format is invalid.
    NX_ERROR(
        this,
        lm("Can not deserialize manifest for resource %1 (%2)")
        .args(camera->getUserDefinedName(), camera->getId()));
    return std::make_pair(boost::none, boost::none);
}

void ManagerPool::addManifestToCamera(
    const nx::api::AnalyticsDeviceManifest& manifest,
    const QnSecurityCamResourcePtr& camera)
{
    camera->setAnalyticsSupportedEvents(manifest.supportedEventTypes);
    camera->saveParams();
}

bool ManagerPool::cameraInfoFromResource(
    const QnSecurityCamResourcePtr& camera,
    CameraInfo* outCameraInfo) const
{
    NX_ASSERT(camera);
    NX_ASSERT(outCameraInfo);

    strncpy(
        outCameraInfo->vendor,
        camera->getVendor().toUtf8().data(),
        CameraInfo::kStringParameterMaxLength);

    strncpy(
        outCameraInfo->model,
        camera->getModel().toUtf8().data(),
        CameraInfo::kStringParameterMaxLength);

    strncpy(
        outCameraInfo->firmware,
        camera->getFirmware().toUtf8().data(),
        CameraInfo::kStringParameterMaxLength);

    strncpy(
        outCameraInfo->uid,
        camera->getId().toByteArray().data(),
        CameraInfo::kStringParameterMaxLength);

    strncpy(
        outCameraInfo->sharedId,
        camera->getSharedId().toStdString().c_str(),
        CameraInfo::kStringParameterMaxLength);

    strncpy(
        outCameraInfo->url,
        camera->getUrl().toUtf8().data(),
        CameraInfo::kTextParameterMaxLength);

    auto auth = camera->getAuth();
    strncpy(
        outCameraInfo->login,
        auth.user().toUtf8().data(),
        CameraInfo::kStringParameterMaxLength);

    strncpy(
        outCameraInfo->password,
        auth.password().toUtf8().data(),
        CameraInfo::kStringParameterMaxLength);

    outCameraInfo->channel = camera->getChannel();

    return true;
}

void ManagerPool::putVideoData(const QnUuid& id, const QnCompressedVideoData* video)
{
    QnMutexLocker lock(&m_contextMutex);
    for (auto& data: m_contexts[id].managers())
    {
        using namespace nx::sdk::metadata;
        nxpt::ScopedRef<ConsumingCameraManager> manager(
            data.manager->queryInterface(IID_ConsumingCameraManager));
        if (!manager)
            return;
        bool needDeepCopy = data.manifest.capabilities.testFlag(
            nx::api::AnalyticsDriverManifestBase::needDeepCopyForMediaFrame);
        auto packet = toPluginVideoPacket(video, needDeepCopy);
        manager->pushDataPacket(packet.get());
    }
}

QWeakPointer<QnAbstractDataReceptor> ManagerPool::mediaDataReceptor(const QnUuid& id)
{
    QnMutexLocker lock(&m_contextMutex);
    auto& context = m_contexts[id];
    auto dataReceptor = VideoDataReceptorPtr(new VideoDataReceptor(
        std::bind(&ManagerPool::putVideoData, this, id, std::placeholders::_1)));
    context.setVideoFrameDataReceptor(dataReceptor);
    return dataReceptor.toWeakRef();
}

void ManagerPool::registerDataReceptor(
    const QnResourcePtr& resource,
    QWeakPointer<QnAbstractDataReceptor> metadaReceptor)
{
    QnMutexLocker lock(&m_contextMutex);
    const auto& id = resource->getId();

    auto& context = m_contexts[id];
    context.setMetadataDataReceptor(metadaReceptor);
}

} // namespace metadata
} // namespace mediaserver
} // namespace nx<|MERGE_RESOLUTION|>--- conflicted
+++ resolved
@@ -279,19 +279,14 @@
             mergePluginManifestToServer(*auxiliaryPluginManifest, server);
         }
 
-<<<<<<< HEAD
         setManagerDeclaredSettings(manager.get(), camera);
 
         auto& context = m_contexts[camera->getId()];
         std::unique_ptr<MetadataHandler> handler(
-            createMetadataHandler(camera, pluginManifest->driverId));
+            createMetadataHandler(camera, *pluginManifest));
 
         if (auto consumingCameraManager = nxpt::ScopedRef<CameraManager>(
             manager->queryInterface(IID_CameraManager)))
-=======
-        auto handler = createMetadataHandler(camera, *pluginManifest);
-        if (!handler)
->>>>>>> 841fd45b
         {
             handler->registerDataReceptor(&context);
         }
