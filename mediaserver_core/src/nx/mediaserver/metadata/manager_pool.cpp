--- conflicted
+++ resolved
@@ -1,7 +1,6 @@
 #include "manager_pool.h"
 
 #include <memory>
-<<<<<<< HEAD
 #include <tuple>
 
 #include <libavutil/pixfmt.h>
@@ -10,11 +9,6 @@
 #include <common/common_module.h>
 #include <media_server/media_server_module.h>
 #include <nx/utils/file_system.h>
-=======
-
-#include <common/common_module.h>
-#include <media_server/media_server_module.h>
->>>>>>> 9168ce04
 
 #include <plugins/plugin_manager.h>
 #include <plugins/plugin_tools.h>
@@ -24,7 +18,6 @@
 #include <core/resource/camera_resource.h>
 #include <core/resource_management/resource_pool.h>
 
-<<<<<<< HEAD
 #include <nx/fusion/serialization/json.h>
 #include <nx/fusion/model_functions.h>
 #include <nx/mediaserver/metadata/metadata_handler.h>
@@ -45,25 +38,13 @@
 #include "yuv420_uncompressed_video_frame.h"
 #include "generic_uncompressed_video_frame.h"
 #include "wrapping_compressed_video_packet.h"
-=======
-#include <nx/api/analytics/device_manifest.h>
-#include <nx/api/analytics/supported_events.h>
-#include <nx/fusion/serialization/json.h>
-#include <nx/mediaserver/metadata/event_handler.h>
-#include <nx/mediaserver/metadata/event_rule_watcher.h>
-#include <nx/utils/log/log.h>
->>>>>>> 9168ce04
 
 namespace nx {
 namespace api {
 
 uint qHash(const Analytics::EventType& t)
 {
-<<<<<<< HEAD
     return qHash(t.typeId.toByteArray());
-=======
-    return qHash(t.eventTypeId.toByteArray());
->>>>>>> 9168ce04
 }
 
 } // namespace api
@@ -75,7 +56,6 @@
 
 using namespace nx::sdk;
 using namespace nx::sdk::metadata;
-<<<<<<< HEAD
 using namespace nx::debugging;
 using PixelFormat = UncompressedVideoFrame::PixelFormat;
 
@@ -83,27 +63,6 @@
     m_serverModule(serverModule),
     m_visualMetadataDebugger(
         VisualMetadataDebuggerFactory::makeDebugger(DebuggerType::managerPool)),
-=======
-
-ResourceMetadataContext::ResourceMetadataContext(
-    CameraManager* metadataManager,
-    MetadataHandler* metadataHandler)
-:
-    handler(metadataHandler),
-    manager(
-        metadataManager,
-        ManagerDeleter(
-            [](CameraManager* metadataManager)
-            {
-                metadataManager->stopFetchingMetadata();
-                metadataManager->releaseRef();
-            }))
-{
-}
-
-ManagerPool::ManagerPool(QnMediaServerModule* serverModule):
-    m_serverModule(serverModule),
->>>>>>> 9168ce04
     m_thread(new QThread(this))
 {
     m_thread->setObjectName(lit("MetadataManagerPool"));
@@ -148,14 +107,8 @@
 void ManagerPool::initExistingResources()
 {
     auto resourcePool = m_serverModule->commonModule()->resourcePool();
-<<<<<<< HEAD
     const auto mediaServer = resourcePool->getResourceById<QnMediaServerResource>(
         m_serverModule->commonModule()->moduleGUID());
-=======
-    const auto mediaServer = resourcePool
-        ->getResourceById<QnMediaServerResource>(
-            m_serverModule->commonModule()->moduleGUID());
->>>>>>> 9168ce04
 
     const auto cameras = resourcePool->getAllCameras(
         mediaServer,
@@ -167,34 +120,16 @@
 
 void ManagerPool::at_resourceAdded(const QnResourcePtr& resource)
 {
-<<<<<<< HEAD
-=======
     auto camera = resource.dynamicCast<QnSecurityCamResource>();
     if (!camera)
         return;
 
->>>>>>> 9168ce04
     NX_VERBOSE(
         this,
         lm("Resource %1 (%2) has been added.")
             .args(resource->getName(), resource->getId()));
 
     connect(
-<<<<<<< HEAD
-        resource.data(), &QnResource::statusChanged,
-        this, &ManagerPool::handleResourceChanges);
-
-    connect(
-        resource.data(), &QnResource::parentIdChanged,
-        this, &ManagerPool::handleResourceChanges);
-
-    connect(
-        resource.data(), &QnResource::urlChanged,
-        this, &ManagerPool::handleResourceChanges);
-
-    connect(
-        resource.data(), &QnResource::propertyChanged,
-=======
         resource, &QnResource::statusChanged,
         this, &ManagerPool::handleResourceChanges);
 
@@ -212,7 +147,6 @@
 
     connect(
         resource, &QnResource::propertyChanged,
->>>>>>> 9168ce04
         this, &ManagerPool::at_propertyChanged);
 
     handleResourceChanges(resource);
@@ -242,18 +176,10 @@
     if (!camera)
         return;
 
-<<<<<<< HEAD
+    camera->disconnect(this);
+
     QnMutexLocker lock(&m_contextMutex);
     m_contexts.erase(resource->getId());
-=======
-    disconnect(camera, &QnResource::statusChanged, this, &ManagerPool::handleResourceChanges);
-    disconnect(camera, &QnResource::parentIdChanged, this, &ManagerPool::handleResourceChanges);
-    disconnect(camera, &QnResource::urlChanged, this, &ManagerPool::handleResourceChanges);
-    disconnect(camera, &QnSecurityCamResource::logicalIdChanged, this, &ManagerPool::handleResourceChanges);
-    disconnect(camera, &QnResource::propertyChanged, this, &ManagerPool::at_propertyChanged);
-
-    releaseResourceMetadataManagers(camera);
->>>>>>> 9168ce04
 }
 
 void ManagerPool::at_rulesUpdated(const QSet<QnUuid>& affectedResources)
@@ -273,7 +199,6 @@
     }
 }
 
-<<<<<<< HEAD
 ManagerPool::PluginList ManagerPool::availablePlugins() const
 {
     auto pluginManager = qnServerModule->pluginManager();
@@ -434,35 +359,6 @@
                 return;
         }
     }
-=======
-nx::mediaserver::metadata::ManagerPool::PluginList ManagerPool::availablePlugins() const
-{
-    auto pluginManager = qnServerModule->pluginManager();
-    NX_ASSERT(pluginManager, lit("Can not access PluginManager instance"));
-    if (!pluginManager)
-        return PluginList();
-
-    return pluginManager->findNxPlugins<Plugin>(
-        IID_Plugin);
-}
-
-void ManagerPool::createMetadataManagersForResource(const QnSecurityCamResourcePtr& camera)
-{
-    NX_ASSERT(camera);
-    if (!camera)
-        return;
-
-    auto cameraId = camera->getId();
-    if (!canFetchMetadataFromResource(camera))
-    {
-        NX_DEBUG(
-            this,
-            lm("Metadata from resource %1 (%2) can not be fetched.")
-                .args(camera->getUserDefinedName(), camera->getId()));
-        return;
-    }
-
->>>>>>> 9168ce04
     QnMediaServerResourcePtr server = m_serverModule
         ->commonModule()
         ->resourcePool()
@@ -472,7 +368,6 @@
     if (!server)
         return;
 
-<<<<<<< HEAD
     for (Plugin* const plugin: availablePlugins())
     {
         const QString& pluginLibName = qnServerModule->pluginManager()->pluginLibName(plugin);
@@ -490,54 +385,15 @@
             loadPluginManifest(plugin);
         if (!pluginManifest)
             continue; //< The error is already logged.
-=======
-    releaseResourceMetadataManagers(camera);
-
-    auto plugins = availablePlugins();
-    for (auto& plugin: plugins)
-    {
-        NX_ASSERT(plugin, lm("Plugin pointer is invalid."));
-        if (!plugin)
-            continue;
-
-        nxpt::ScopedRef<Plugin> pluginGuard(plugin, /*releaseRef*/ false);
-
-        NX_DEBUG(
-            this,
-            lm("Trying to create metadata manager for resource %1 (%2) using plugin %3.")
-                .args(camera->getUserDefinedName(), camera->getId(), plugin->name()));
-
-        auto manager = createMetadataManager(camera, plugin);
-        if (!manager)
-        {
-            NX_DEBUG(
-                this,
-                lm("Plugin %1 can not create metadata manager for resource %2 (%3).")
-                    .args(plugin->name(), camera->getUserDefinedName(), camera->getId()));
-            continue;
-        }
-        nxpt::ScopedRef<CameraManager> managerGuard(manager, false);
-
-        boost::optional<nx::api::AnalyticsDriverManifest> pluginManifest =
-            loadPluginManifest(plugin);
-        if (!pluginManifest)
-            return;
->>>>>>> 9168ce04
         assignPluginManifestToServer(*pluginManifest, server);
 
         boost::optional<nx::api::AnalyticsDeviceManifest> managerManifest;
         boost::optional<nx::api::AnalyticsDriverManifest> auxiliaryPluginManifest;
-<<<<<<< HEAD
         std::tie(managerManifest, auxiliaryPluginManifest) =
             loadManagerManifest(plugin, manager.get(), camera);
         if (managerManifest)
         {
             // TODO: Fix: Camera property should receive a union of data from all plugins.
-=======
-        std::tie(managerManifest, auxiliaryPluginManifest) = loadManagerManifest(manager, camera);
-        if (managerManifest)
-        {
->>>>>>> 9168ce04
             addManifestToCamera(*managerManifest, camera);
         }
         if (auxiliaryPluginManifest)
@@ -546,7 +402,6 @@
             pluginManifest = mergePluginManifestToServer(*auxiliaryPluginManifest, server);
         }
 
-<<<<<<< HEAD
         setCameraManagerDeclaredSettings(manager.get(), camera, pluginLibName);
 
         auto& context = m_contexts[camera->getId()];
@@ -565,28 +420,6 @@
 }
 
 CameraManager* ManagerPool::createCameraManager(
-=======
-        auto handler = createMetadataHandler(camera, *pluginManifest);
-        if (!handler)
-        {
-            NX_DEBUG(
-                this,
-                lm("Unable to create metadata handler for resource %1 (%2).")
-                    .args(camera->getUserDefinedName(), camera->getId()));
-            continue;
-        }
-
-        NX_DEBUG(this, lm("Camera %1 got new manager %2.").args(cameraId, typeid(*manager)));
-        m_contexts.emplace(
-            camera->getId(),
-            ResourceMetadataContext(manager, handler));
-
-        managerGuard.release();
-    }
-}
-
-CameraManager* ManagerPool::createMetadataManager(
->>>>>>> 9168ce04
     const QnSecurityCamResourcePtr& camera,
     Plugin* plugin) const
 {
@@ -599,21 +432,13 @@
         lm("Creating metadata manager for resource %1 (%2).")
             .args(camera->getUserDefinedName(), camera->getId()));
 
-<<<<<<< HEAD
-=======
-    Error error = Error::noError;
->>>>>>> 9168ce04
     CameraInfo cameraInfo;
     bool success = cameraInfoFromResource(camera, &cameraInfo);
     if (!success)
     {
         NX_WARNING(
             this,
-<<<<<<< HEAD
             lm("Cannot create resource info from resource %1 (%2)")
-=======
-            lm("Can not create resource info from resource %1 (%2)")
->>>>>>> 9168ce04
                 .args(camera->getUserDefinedName(), camera->getId()));
         return nullptr;
     }
@@ -623,7 +448,6 @@
         lm("Resource info for resource %1 (%2): %3")
         .args(camera->getUserDefinedName(), camera->getId(), cameraInfo));
 
-<<<<<<< HEAD
     Error error = Error::noError;
     return plugin->obtainCameraManager(cameraInfo, &error);
 }
@@ -636,16 +460,6 @@
     auto& context = m_contexts[camera->getId()];
     context.clearManagers();
     context.setManagersInitialized(false);
-=======
-    return plugin->obtainCameraManager(cameraInfo, &error);
-}
-
-void ManagerPool::releaseResourceMetadataManagers(const QnSecurityCamResourcePtr& resource)
-{
-    const auto id = resource->getId();
-    const auto removedCount = m_contexts.erase(id);
-    NX_DEBUG(this, lm("Camera %1 lost all %2 managers %2").args(id, removedCount));
->>>>>>> 9168ce04
 }
 
 MetadataHandler* ManagerPool::createMetadataHandler(
@@ -662,11 +476,7 @@
         return nullptr;
     }
 
-<<<<<<< HEAD
     auto handler = new MetadataHandler();
-=======
-    auto handler = new EventHandler();
->>>>>>> 9168ce04
     handler->setResource(camera);
     handler->setManifest(manifest);
 
@@ -686,18 +496,12 @@
         return;
     }
 
-<<<<<<< HEAD
-=======
-    releaseResourceMetadataManagers(camera);
-    if (canFetchMetadataFromResource(camera))
->>>>>>> 9168ce04
     {
         NX_DEBUG(
             this,
             lm("Creating metadata managers for resource %1 (%2).")
                 .args(camera->getUserDefinedName(), camera->getId()));
 
-<<<<<<< HEAD
     }
     auto resourceId = camera->getId();
     QnMutexLocker lock(&m_contextMutex);
@@ -716,28 +520,10 @@
 }
 
 bool ManagerPool::isCameraAlive(const QnSecurityCamResourcePtr& camera) const
-=======
-        createMetadataManagersForResource(camera);
-    }
-
-    auto resourceId = camera->getId();
-    auto events = qnServerModule
-        ->metadataRuleWatcher()
-        ->watchedEventsForResource(resourceId);
-
-    fetchMetadataForResource(resourceId, events);
-}
-
-bool ManagerPool::canFetchMetadataFromResource(const QnSecurityCamResourcePtr& camera) const
->>>>>>> 9168ce04
 {
     if (!camera)
         return false;
 
-<<<<<<< HEAD
-=======
-    const auto status = camera->getStatus();
->>>>>>> 9168ce04
     const auto flags = camera->flags();
 
     NX_VERBOSE(
@@ -749,7 +535,6 @@
             .args(
                 flags.testFlag(Qn::foreigner),
                 flags.testFlag(Qn::desktop_camera),
-<<<<<<< HEAD
                 (camera->getStatus() == Qn::Online || camera->getStatus() == Qn::Recording)));
 
     if (flags.testFlag(Qn::foreigner) || flags.testFlag(Qn::desktop_camera))
@@ -801,75 +586,17 @@
                 NX_WARNING(this, lm("Failed to stop fetching metadata from plugin %1").arg(data.manifest.driverName.value));
         }
     }
-=======
-                (status == Qn::Online || status == Qn::Recording)));
-
-    return !flags.testFlag(Qn::foreigner)
-        && !flags.testFlag(Qn::desktop_camera)
-        && (status == Qn::Online || status == Qn::Recording);
-}
-
-bool ManagerPool::fetchMetadataForResource(const QnUuid& resourceId, QSet<QnUuid>& eventTypeIds)
-{
-    // FIXME: Currently we always use a single random plugin for each resource on each request.
-    auto context = m_contexts.find(resourceId);
-    if (context == m_contexts.cend())
-    {
-        NX_VERBOSE(
-            this,
-            lm("Could not find metadata context for resource %1")
-                .arg(resourceId));
-
-        return false;
-    }
-
-    auto& manager = context->second.manager;
-    auto& handler = context->second.handler;
-    Error result = Error::unknownError;
-
-    if (eventTypeIds.empty())
-    {
-        NX_DEBUG(
-            this,
-            lm("Event list is empty, stopping metadata fetching for resource %1.")
-                .arg(resourceId));
-
-        result = manager->stopFetchingMetadata();
-    }
-    else
-    {
-        NX_DEBUG(
-            this,
-            lm("Starting metadata fetching for resource %1. Event list is %2")
-                .args(resourceId, eventTypeIds));
-
-        std::vector<nxpl::NX_GUID> eventTypeList;
-        for (const auto& eventTypeId: eventTypeIds)
-            eventTypeList.push_back(nxpt::NxGuidHelper::fromRawData(eventTypeId.toRfc4122()));
-        result = manager->startFetchingMetadata(
-            handler.get(),
-            !eventTypeList.empty() ? &eventTypeList[0] : nullptr,
-            static_cast<int>(eventTypeList.size()));
-    }
-
-    return result == Error::noError;
->>>>>>> 9168ce04
 }
 
 uint qHash(const nx::api::Analytics::EventType& t)// noexcept
 {
-<<<<<<< HEAD
     return qHash(t.typeId.toByteArray());
-=======
-    return qHash(t.eventTypeId.toByteArray());
->>>>>>> 9168ce04
 }
 
 boost::optional<nx::api::AnalyticsDriverManifest> ManagerPool::loadPluginManifest(
     Plugin* plugin)
 {
     Error error = Error::noError;
-<<<<<<< HEAD
     // TODO: #mike: Consider a dedicated mechanism for localization.
     // TODO: #mike: Refactor GUIDs to be string-based hierarchical ids (e.g. "nx.eventType.LineCrossing").
 
@@ -900,16 +627,6 @@
         NX_ERROR(this) << lm(
             "Cannot deserialize Plugin manifest from plugin \"%1\"").arg(plugin->name());
         return boost::none; //< Error already logged.
-=======
-    auto pluginManifest = deserializeManifest<nx::api::AnalyticsDriverManifest>(
-        plugin->capabilitiesManifest(&error));
-
-    if (!pluginManifest || error != Error::noError)
-    {
-        NX_ERROR(
-            this,
-            lm("Can not deserialize plugin manifest from plugin %1").arg(plugin->name()));
->>>>>>> 9168ce04
     }
     return pluginManifest;
 }
@@ -921,7 +638,6 @@
     auto existingManifests = server->analyticsDrivers();
     auto it = std::find_if(existingManifests.begin(), existingManifests.end(),
         [&manifest](const nx::api::AnalyticsDriverManifest& m)
-<<<<<<< HEAD
         {
             return m.driverId == manifest.driverId;
         });
@@ -930,20 +646,6 @@
         existingManifests.push_back(manifest);
     else
         *it = manifest;
-=======
-    {
-        return m.driverId == manifest.driverId;
-    });
-
-    if (it == existingManifests.cend())
-    {
-        existingManifests.push_back(manifest);
-    }
-    else
-    {
-        *it = manifest;
-    }
->>>>>>> 9168ce04
 
     server->setAnalyticsDrivers(existingManifests);
     server->saveParams();
@@ -976,11 +678,7 @@
 #if defined _DEBUG
     // Sometimes in debug purposes we need do clean existingManifest.outputEventTypes list.
     if (!manifest.outputEventTypes.empty() &&
-<<<<<<< HEAD
         manifest.outputEventTypes.front().typeId == nx::api::kResetPluginManifestEventId)
-=======
-        manifest.outputEventTypes.front().eventTypeId == nx::api::kResetPluginManifestEventId)
->>>>>>> 9168ce04
     {
         it->outputEventTypes.clear();
     }
@@ -995,14 +693,9 @@
 std::pair<
     boost::optional<nx::api::AnalyticsDeviceManifest>,
     boost::optional<nx::api::AnalyticsDriverManifest>
-<<<<<<< HEAD
 >
 ManagerPool::loadManagerManifest(
     const Plugin* plugin,
-=======
-    >
-ManagerPool::loadManagerManifest(
->>>>>>> 9168ce04
     CameraManager* manager,
     const QnSecurityCamResourcePtr& camera)
 {
@@ -1014,13 +707,8 @@
     // "managerManifest" contains const char* representation of camera manifest.
     // unique_ptr allows us to automatically ask manager to release it when memory is not needed more.
     auto deleter = [manager](const char* ptr) { manager->freeManifest(ptr); };
-<<<<<<< HEAD
     std::unique_ptr<const char, decltype(deleter)> managerManifest{
         manager->capabilitiesManifest(&error), deleter};
-=======
-    std::unique_ptr<const char, decltype(deleter)> managerManifest(
-        manager->capabilitiesManifest(&error), deleter);
->>>>>>> 9168ce04
 
     if (error != Error::noError)
     {
@@ -1031,7 +719,6 @@
         return std::make_pair(boost::none, boost::none);
     }
 
-<<<<<<< HEAD
     if (!managerManifest.get())
     {
         NX_ERROR(this) << lm("Received null Plugin Camera Manager manifest for plugin \"%1\".")
@@ -1048,19 +735,13 @@
             lit("_camera_manager"));
     }
 
-=======
->>>>>>> 9168ce04
     // Manager::capabilitiesManifest can return data in two json formats: either
     // AnalyticsDeviceManifest or AnalyticsDriverManifest.
     // First we try AnalyticsDeviceManifest.
     auto deviceManifest = deserializeManifest<nx::api::AnalyticsDeviceManifest>(
         managerManifest.get());
 
-<<<<<<< HEAD
     if (deviceManifest && !deviceManifest->supportedEventTypes.empty())
-=======
-    if (deviceManifest && deviceManifest->supportedEventTypes.size())
->>>>>>> 9168ce04
         return std::make_pair(deviceManifest, boost::none);
 
     // If manifest occurred to be not AnalyticsDeviceManifest, we try to treat it as
@@ -1077,11 +758,7 @@
             std::back_inserter(deviceManifest->supportedEventTypes),
             [](const nx::api::Analytics::EventType& driverManifestElement)
             {
-<<<<<<< HEAD
                 return driverManifestElement.typeId;
-=======
-                return driverManifestElement.eventTypeId;
->>>>>>> 9168ce04
             });
         return std::make_pair(deviceManifest, driverManifest);
     }
@@ -1094,10 +771,7 @@
     return std::make_pair(boost::none, boost::none);
 }
 
-<<<<<<< HEAD
 // TODO: #mshevchenko: Rename to addDataFromCameraManagerManifestToCameraResource().
-=======
->>>>>>> 9168ce04
 void ManagerPool::addManifestToCamera(
     const nx::api::AnalyticsDeviceManifest& manifest,
     const QnSecurityCamResourcePtr& camera)
@@ -1108,7 +782,6 @@
 
 bool ManagerPool::cameraInfoFromResource(
     const QnSecurityCamResourcePtr& camera,
-<<<<<<< HEAD
     CameraInfo* outCameraInfo) const
 {
     NX_ASSERT(camera);
@@ -1116,75 +789,41 @@
 
     strncpy(
         outCameraInfo->vendor,
-=======
-    CameraInfo* outResourceInfo) const
-{
-    NX_ASSERT(camera);
-    NX_ASSERT(outResourceInfo);
-
-    strncpy(
-        outResourceInfo->vendor,
->>>>>>> 9168ce04
         camera->getVendor().toUtf8().data(),
         CameraInfo::kStringParameterMaxLength);
 
     strncpy(
-<<<<<<< HEAD
         outCameraInfo->model,
-=======
-        outResourceInfo->model,
->>>>>>> 9168ce04
         camera->getModel().toUtf8().data(),
         CameraInfo::kStringParameterMaxLength);
 
     strncpy(
-<<<<<<< HEAD
         outCameraInfo->firmware,
-=======
-        outResourceInfo->firmware,
->>>>>>> 9168ce04
         camera->getFirmware().toUtf8().data(),
         CameraInfo::kStringParameterMaxLength);
 
     strncpy(
-<<<<<<< HEAD
         outCameraInfo->uid,
-=======
-        outResourceInfo->uid,
->>>>>>> 9168ce04
         camera->getId().toByteArray().data(),
         CameraInfo::kStringParameterMaxLength);
 
     strncpy(
-<<<<<<< HEAD
         outCameraInfo->sharedId,
-=======
-        outResourceInfo->sharedId,
->>>>>>> 9168ce04
         camera->getSharedId().toStdString().c_str(),
         CameraInfo::kStringParameterMaxLength);
 
     strncpy(
-<<<<<<< HEAD
         outCameraInfo->url,
-=======
-        outResourceInfo->url,
->>>>>>> 9168ce04
         camera->getUrl().toUtf8().data(),
         CameraInfo::kTextParameterMaxLength);
 
     auto auth = camera->getAuth();
     strncpy(
-<<<<<<< HEAD
         outCameraInfo->login,
-=======
-        outResourceInfo->login,
->>>>>>> 9168ce04
         auth.user().toUtf8().data(),
         CameraInfo::kStringParameterMaxLength);
 
     strncpy(
-<<<<<<< HEAD
         outCameraInfo->password,
         auth.password().toUtf8().data(),
         CameraInfo::kStringParameterMaxLength);
@@ -1192,22 +831,11 @@
     outCameraInfo->channel = camera->getChannel();
 
     // If getLogicalId() returns incorrect number, logicalId is set to 0.
-    outCameraInfo->logicalId = atoi(camera->getLogicalId().toStdString().c_str());
-=======
-        outResourceInfo->password,
-        auth.password().toUtf8().data(),
-        CameraInfo::kStringParameterMaxLength);
-
-    outResourceInfo->channel = camera->getChannel();
-
-    // If getLogicalId() returns incorrect number, logicalId is set to 0.
-    outResourceInfo->logicalId = camera->getLogicalId().toInt();
->>>>>>> 9168ce04
+    outCameraInfo->logicalId = camera->getLogicalId().toInt();
 
     return true;
 }
 
-<<<<<<< HEAD
 void ManagerPool::warnOnce(bool* warningIssued, const QString& message)
 {
     if (!*warningIssued)
@@ -1452,8 +1080,6 @@
         std::move(data), std::move(lineSize));
 }
 
-=======
->>>>>>> 9168ce04
 } // namespace metadata
 } // namespace mediaserver
 } // namespace nx
