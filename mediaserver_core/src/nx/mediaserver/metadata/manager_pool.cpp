#include "manager_pool.h"

#include <memory>
#include <tuple>

#include <libavutil/pixfmt.h>

#include <nx/kit/debug.h>
#include <common/common_module.h>
#include <media_server/media_server_module.h>
#include <nx/utils/file_system.h>

#include <plugins/plugin_manager.h>
#include <plugins/plugin_tools.h>
#include <nx/mediaserver_plugins/utils/uuid.h>

#include <core/resource/media_server_resource.h>
#include <core/resource/camera_resource.h>
#include <core/resource_management/resource_pool.h>

#include <nx/fusion/serialization/json.h>
#include <nx/fusion/model_functions.h>
#include <nx/mediaserver/metadata/metadata_handler.h>
#include <nx/mediaserver/metadata/event_rule_watcher.h>
#include <nx/mediaserver/metadata/plugin_setting.h>

#include <nx/api/analytics/device_manifest.h>
#include <nx/streaming/abstract_media_stream_data_provider.h>
#include <nx/sdk/metadata/consuming_camera_manager.h>
#include <nx/debugging/visual_metadata_debugger_factory.h>
#include <core/dataconsumer/abstract_data_receptor.h>
#include <nx/utils/log/log_main.h>
#include <mediaserver_ini.h>
#include <plugins/plugins_ini.h>
#include <nx/sdk/metadata/pixel_format.h>

#include "video_data_receptor.h"
#include "yuv420_uncompressed_video_frame.h"
#include "generic_uncompressed_video_frame.h"
#include "wrapping_compressed_video_packet.h"

namespace nx {
namespace api {

uint qHash(const Analytics::EventType& t)
{
    return qHash(t.typeId.toByteArray());
}

} // namespace api
} // namespace nx

namespace nx {
namespace mediaserver {
namespace metadata {

using namespace nx::sdk;
using namespace nx::sdk::metadata;
using namespace nx::debugging;
using PixelFormat = UncompressedVideoFrame::PixelFormat;

ManagerPool::ManagerPool(QnMediaServerModule* serverModule):
    m_serverModule(serverModule),
    m_visualMetadataDebugger(
        VisualMetadataDebuggerFactory::makeDebugger(DebuggerType::managerPool)),
    m_thread(new QThread(this))
{
    m_thread->setObjectName(lit("MetadataManagerPool"));
    moveToThread(m_thread);
    m_thread->start();
}

ManagerPool::~ManagerPool()
{
    NX_DEBUG(this, lit("Destroying metadata manager pool."));
    stop();
}

void ManagerPool::stop()
{
    disconnect(this);
    m_thread->quit();
    m_thread->wait();
    m_contexts.clear();
}

void ManagerPool::init()
{
    NX_DEBUG(this, lit("Initializing metadata manager pool."));
    auto resourcePool = m_serverModule->commonModule()->resourcePool();

    connect(
        resourcePool, &QnResourcePool::resourceAdded,
        this, &ManagerPool::at_resourceAdded);

    connect(
        resourcePool, &QnResourcePool::resourceRemoved,
        this, &ManagerPool::at_resourceRemoved);

    connect(
        qnServerModule->metadataRuleWatcher(), &EventRuleWatcher::rulesUpdated,
        this, &ManagerPool::at_rulesUpdated);

    QMetaObject::invokeMethod(this, "initExistingResources");
}

void ManagerPool::initExistingResources()
{
    auto resourcePool = m_serverModule->commonModule()->resourcePool();
    const auto mediaServer = resourcePool->getResourceById<QnMediaServerResource>(
        m_serverModule->commonModule()->moduleGUID());

    const auto cameras = resourcePool->getAllCameras(
        mediaServer,
        /*ignoreDesktopCamera*/ true);

    for (const auto& camera: cameras)
        at_resourceAdded(camera);
}

void ManagerPool::at_resourceAdded(const QnResourcePtr& resource)
{
    auto camera = resource.dynamicCast<QnSecurityCamResource>();
    if (!camera)
        return;

    NX_VERBOSE(
        this,
        lm("Resource %1 (%2) has been added.")
            .args(resource->getName(), resource->getId()));

    connect(
        resource, &QnResource::statusChanged,
        this, &ManagerPool::handleResourceChanges);

    connect(
        resource, &QnResource::parentIdChanged,
        this, &ManagerPool::handleResourceChanges);

    connect(
        resource, &QnResource::urlChanged,
        this, &ManagerPool::handleResourceChanges);

    connect(
        camera, &QnSecurityCamResource::logicalIdChanged,
        this, &ManagerPool::handleResourceChanges);

    connect(
        resource, &QnResource::propertyChanged,
        this, &ManagerPool::at_propertyChanged);

    handleResourceChanges(resource);
}

void ManagerPool::at_propertyChanged(const QnResourcePtr& resource, const QString& name)
{
    if (name == Qn::CAMERA_CREDENTIALS_PARAM_NAME)
    {
        NX_DEBUG(
            this,
            lm("Credentials have been changed for resource %1 (%2)")
                .args(resource->getName(), resource->getId()));

        handleResourceChanges(resource);
    }
}

void ManagerPool::at_resourceRemoved(const QnResourcePtr& resource)
{
    NX_VERBOSE(
        this,
        lm("Resource %1 (%2) has been removed.")
            .args(resource->getName(), resource->getId()));

    auto camera = resource.dynamicCast<QnSecurityCamResource>();
    if (!camera)
        return;

    camera->disconnect(this);
<<<<<<< HEAD

    QnMutexLocker lock(&m_contextMutex);
    m_contexts.erase(resource->getId());
=======
    releaseResourceMetadataManagers(camera);
>>>>>>> f841c3b7
}

void ManagerPool::at_rulesUpdated(const QSet<QnUuid>& affectedResources)
{
    NX_VERBOSE(
        this,
        lm("Rules have been updated. Affected resources: %1").arg(affectedResources));

    for (const auto& resourceId: affectedResources)
    {
        auto resource = m_serverModule
            ->commonModule()
            ->resourcePool()
            ->getResourceById(resourceId);

        handleResourceChanges(resource);
    }
}

ManagerPool::PluginList ManagerPool::availablePlugins() const
{
    auto pluginManager = qnServerModule->pluginManager();
    NX_ASSERT(pluginManager, lit("Cannot access PluginManager instance"));
    if (!pluginManager)
        return PluginList();

    return pluginManager->findNxPlugins<Plugin>(IID_Plugin);
}

static void freeSettings(std::vector<nxpl::Setting>* settings)
{
    for (auto& setting: *settings)
    {
        free(setting.name);
        free(setting.value);
    }
}

/** @return Empty settings if the file does not exist, or on error. */
std::vector<nxpl::Setting> ManagerPool::loadSettingsFromFile(
    const QString& fileDescription, const QString& filename)
{
    using nx::utils::log::Level;
    auto log = //< Can be used to return empty settings: return log(...)
        [&](Level level, const QString& message)
        {
            NX_UTILS_LOG(level, this) << lm("Metadata %1 settings: %2: [%3]")
                .args(fileDescription, message, filename);
            return std::vector<nxpl::Setting>{};
        };

    if (!QFileInfo::exists(filename))
        return log(Level::info, lit("File does not exist"));

    log(Level::info, lit("Loading from file"));

    QFile f(filename);
    if (!f.open(QFile::ReadOnly))
        return log(Level::error, lit("Unable to open file"));

    const QString& settingsStr = f.readAll();
    if (settingsStr.isEmpty())
        return log(Level::error, lit("Unable to read from file"));

    bool success = false;
    const auto& settingsFromJson = QJson::deserialized<QList<PluginSetting>>(
        settingsStr.toUtf8(), /*defaultValue*/ {}, &success);
    if (!success)
        return log(Level::error, lit("Invalid JSON in file"));

    std::vector<nxpl::Setting> settings(settingsFromJson.size());
    for (auto i = 0; i < settingsFromJson.size(); ++i)
    {
        // Memory will be deallocated by freeSettings().
        settings[i].name = strdup(settingsFromJson.at(i).name.toUtf8().data());
        settings[i].value = strdup(settingsFromJson.at(i).value.toUtf8().data());
    }
    return settings;
}

/** @return Dir ending with "/", intended to receive manifest files. */
static QString manifestFileDir()
{
    QString dir = QDir::cleanPath( //< Normalize to use forward slashes, as required by QFile.
        QString::fromUtf8(pluginsIni().metadataPluginManifestOutputPath));

    if (QFileInfo(dir).isRelative())
    {
        dir.insert(0,
            // NOTE: QDir::cleanPath() removes trailing '/'.
            QDir::cleanPath(QString::fromUtf8(nx::kit::IniConfig::iniFilesDir())) + lit("/"));
    }

    if (!dir.isEmpty() && dir.at(dir.size() - 1) != '/')
        dir.append('/');

    return dir;
}

/**
 * Intended for debug. On error, just log the error message.
 */
void ManagerPool::saveManifestToFile(
    const char* const manifest,
    const QString& fileDescription,
    const QString& pluginLibName,
    const QString& filenameExtraSuffix)
{
    const QString dir = manifestFileDir();
    const QString filename = dir + pluginLibName + filenameExtraSuffix + lit("_manifest.json");

    using nx::utils::log::Level;
    auto log = //< Can be used to return after logging: return log(...).
        [&](Level level, const QString& message)
        {
            NX_UTILS_LOG(level, this) << lm("Metadata %1 manifest: %2: [%3]")
                .args(fileDescription, message, filename);
        };

    log(Level::info, lit("Saving to file"));

    if (!nx::utils::file_system::ensureDir(dir))
        return log(Level::error, lit("Unable to create directory for file"));

    QFile f(filename);
    if (!f.open(QFile::WriteOnly))
        return log(Level::error, lit("Unable to (re)create file"));

    const qint64 len = (qint64) strlen(manifest);
    if (f.write(manifest, len) != len)
        return log(Level::error, lit("Unable to write to file"));
}

/** If path is empty, the path to ini_config .ini files is used. */
static QString settingsFilename(
    const char* const path, const QString& pluginLibName, const QString& extraSuffix = "")
{
    QString dir = QDir::cleanPath( //< Normalize to use forward slashes, as required by QFile.
        QString::fromUtf8(path[0] ? path : nx::kit::IniConfig::iniFilesDir()));
    if (!dir.isEmpty() && dir.at(dir.size() - 1) != '/')
        dir.append('/');
    return dir + pluginLibName + extraSuffix + lit(".json");
}

void ManagerPool::setCameraManagerDeclaredSettings(
    CameraManager* manager,
    const QnSecurityCamResourcePtr& /*camera*/,
    const QString& pluginLibName)
{
    // TODO: Stub. Implement storing the settings in the database.
    auto settings = loadSettingsFromFile(lit("Plugin Camera Manager"), settingsFilename(
        pluginsIni().metadataPluginCameraManagerSettingsPath,
        pluginLibName, lit("_camera_manager")));
    manager->setDeclaredSettings(
        settings.empty() ? nullptr : &settings.front(), (int) settings.size());
    freeSettings(&settings);
}

void ManagerPool::setPluginDeclaredSettings(Plugin* plugin, const QString& pluginLibName)
{
    // TODO: Stub. Implement storing the settings in the database.
    auto settings = loadSettingsFromFile(lit("Plugin"), settingsFilename(
        pluginsIni().metadataPluginSettingsPath, pluginLibName));
    plugin->setDeclaredSettings(
        settings.empty() ? nullptr : &settings.front(), (int) settings.size());
    freeSettings(&settings);
}

void ManagerPool::createCameraManagersForResourceUnsafe(const QnSecurityCamResourcePtr& camera)
{
    if (ini().enablePersistentMetadataManager)
    {
        const auto itr = m_contexts.find(camera->getId());
        if (itr != m_contexts.cend())
        {
            if (!itr->second.managers().empty())
                return;
        }
    }
    QnMediaServerResourcePtr server = m_serverModule
        ->commonModule()
        ->resourcePool()
        ->getResourceById<QnMediaServerResource>(
            m_serverModule->commonModule()->moduleGUID());
    NX_ASSERT(server, lm("Can not obtain current server resource."));
    if (!server)
        return;

    for (Plugin* const plugin: availablePlugins())
    {
        const QString& pluginLibName = qnServerModule->pluginManager()->pluginLibName(plugin);

        // TODO: Consider assigning plugin settings earlier.
        setPluginDeclaredSettings(plugin, pluginLibName);

        nxpt::ScopedRef<Plugin> pluginGuard(plugin, /*increaseRef*/ false);

        nxpt::ScopedRef<CameraManager> manager(
            createCameraManager(camera, plugin), /*increaseRef*/ false);
        if (!manager)
            continue;
        boost::optional<nx::api::AnalyticsDriverManifest> pluginManifest =
            loadPluginManifest(plugin);
        if (!pluginManifest)
            continue; //< The error is already logged.
        assignPluginManifestToServer(*pluginManifest, server);

        boost::optional<nx::api::AnalyticsDeviceManifest> managerManifest;
        boost::optional<nx::api::AnalyticsDriverManifest> auxiliaryPluginManifest;
        std::tie(managerManifest, auxiliaryPluginManifest) =
            loadManagerManifest(plugin, manager.get(), camera);
        if (managerManifest)
        {
            // TODO: Fix: Camera property should receive a union of data from all plugins.
            addManifestToCamera(*managerManifest, camera);
        }
        if (auxiliaryPluginManifest)
        {
            auxiliaryPluginManifest->driverId = pluginManifest->driverId;
            pluginManifest = mergePluginManifestToServer(*auxiliaryPluginManifest, server);
        }

        setCameraManagerDeclaredSettings(manager.get(), camera, pluginLibName);

        auto& context = m_contexts[camera->getId()];
        std::unique_ptr<MetadataHandler> handler(
            createMetadataHandler(camera, *pluginManifest));

        if (auto consumingCameraManager = nxpt::ScopedRef<CameraManager>(
            manager->queryInterface(IID_CameraManager)))
        {
            handler->registerDataReceptor(&context);
            handler->setVisualDebugger(m_visualMetadataDebugger.get());
        }

        context.addManager(std::move(manager), std::move(handler), *pluginManifest);
    }
}

CameraManager* ManagerPool::createCameraManager(
    const QnSecurityCamResourcePtr& camera,
    Plugin* plugin) const
{
    NX_ASSERT(camera && plugin);
    if (!camera || !plugin)
        return nullptr;

    NX_DEBUG(
        this,
        lm("Creating metadata manager for resource %1 (%2).")
            .args(camera->getUserDefinedName(), camera->getId()));

    CameraInfo cameraInfo;
    bool success = cameraInfoFromResource(camera, &cameraInfo);
    if (!success)
    {
        NX_WARNING(
            this,
            lm("Cannot create resource info from resource %1 (%2)")
                .args(camera->getUserDefinedName(), camera->getId()));
        return nullptr;
    }

    NX_DEBUG(
        this,
        lm("Resource info for resource %1 (%2): %3")
        .args(camera->getUserDefinedName(), camera->getId(), cameraInfo));

    Error error = Error::noError;
    return plugin->obtainCameraManager(cameraInfo, &error);
}

void ManagerPool::releaseResourceCameraManagersUnsafe(const QnSecurityCamResourcePtr& camera)
{
    if (ini().enablePersistentMetadataManager)
        return;

    auto& context = m_contexts[camera->getId()];
    context.clearManagers();
    context.setManagersInitialized(false);
}

MetadataHandler* ManagerPool::createMetadataHandler(
    const QnResourcePtr& resource,
    const nx::api::AnalyticsDriverManifest& manifest)
{
    auto camera = resource.dynamicCast<QnSecurityCamResource>();
    if (!camera)
    {
        NX_ERROR(
            this,
            lm("Resource %1 (%2) is not an instance of SecurityCameResource")
                .args(resource->getName(), resource->getId()));
        return nullptr;
    }

    auto handler = new MetadataHandler();
    handler->setResource(camera);
    handler->setManifest(manifest);

    return handler;
}

void ManagerPool::handleResourceChanges(const QnResourcePtr& resource)
{
    NX_VERBOSE(
        this,
        lm("Handling resource changes for resource %1 (%2)")
            .args(resource->getName(), resource->getId()));

    auto camera = resource.dynamicCast<QnSecurityCamResource>();
    if (!camera)
    {
        return;
    }

    {
        NX_DEBUG(
            this,
            lm("Creating metadata managers for resource %1 (%2).")
                .args(camera->getUserDefinedName(), camera->getId()));

    }
    auto resourceId = camera->getId();
    QnMutexLocker lock(&m_contextMutex);
    auto& context = m_contexts[resourceId];
    if (isCameraAlive(camera))
    {
        if (!context.isManagerInitialized())
            createCameraManagersForResourceUnsafe(camera);
        auto events = qnServerModule->metadataRuleWatcher()->watchedEventsForResource(resourceId);
        fetchMetadataForResourceUnsafe(resourceId, context, events);
    }
    else
    {
        releaseResourceCameraManagersUnsafe(camera);
    }
}

bool ManagerPool::isCameraAlive(const QnSecurityCamResourcePtr& camera) const
{
    if (!camera)
        return false;

    const auto flags = camera->flags();

    NX_VERBOSE(
        this,
        lm("Determining if metadata can be fetched from resource: "
            "is foreign resource: %1, "
            "is desktop camera: %2, "
            "is resource status ok: %3")
            .args(
                flags.testFlag(Qn::foreigner),
                flags.testFlag(Qn::desktop_camera),
                (camera->getStatus() == Qn::Online || camera->getStatus() == Qn::Recording)));

    if (flags.testFlag(Qn::foreigner) || flags.testFlag(Qn::desktop_camera))
        return false;

    return camera->getStatus() >= Qn::Online;
}

void ManagerPool::fetchMetadataForResourceUnsafe(
    const QnUuid& resourceId,
    ResourceMetadataContext& context,
    QSet<QnUuid>& eventTypeIds)
{
    for (auto& data: context.managers())
    {
        if (eventTypeIds.empty() && !data.isStreamConsumer)
        {
            NX_DEBUG(
                this,
                lm("Event list is empty, stopping metadata fetching for resource %1.")
                    .arg(resourceId));

            if (data.manager->stopFetchingMetadata() != Error::noError)
            {
                NX_WARNING(this, lm("Failed to stop fetching metadata from plugin %1")
                    .arg(data.manifest.driverName.value));
            }
        }
        else
        {
            NX_DEBUG(this, lm("Statopping metadata fetching for resource %1").args(resourceId));
            if (data.manager->stopFetchingMetadata() != Error::noError)
            {
                NX_WARNING(this, lm("Failed to stop fetching metadata from plugin %1")
                    .arg(data.manifest.driverName.value));
            }

            NX_DEBUG(this, lm("Starting metadata fetching for resource %1. Event list is %2")
                .args(resourceId, eventTypeIds));

            std::vector<nxpl::NX_GUID> eventTypeList;
            for (const auto& eventTypeId: eventTypeIds)
                eventTypeList.push_back(nxpt::NxGuidHelper::fromRawData(eventTypeId.toRfc4122()));
            auto result = data.manager->startFetchingMetadata(
                !eventTypeList.empty() ? &eventTypeList[0] : nullptr,
                static_cast<int>(eventTypeList.size()));

            if (result != Error::noError)
                NX_WARNING(this, lm("Failed to stop fetching metadata from plugin %1").arg(data.manifest.driverName.value));
        }
    }
}

uint qHash(const nx::api::Analytics::EventType& t)// noexcept
{
    return qHash(t.typeId.toByteArray());
}

boost::optional<nx::api::AnalyticsDriverManifest> ManagerPool::loadPluginManifest(
    Plugin* plugin)
{
    Error error = Error::noError;
    // TODO: #mike: Consider a dedicated mechanism for localization.
    // TODO: #mike: Refactor GUIDs to be string-based hierarchical ids (e.g. "nx.eventType.LineCrossing").

    const char* const manifestStr = plugin->capabilitiesManifest(&error);
    if (error != Error::noError)
    {
        NX_ERROR(this) << lm("Unable to receive Plugin manifest for plugin \"%1\": %2.")
            .args(plugin->name(), error);
        return boost::none;
    }
    if (manifestStr == nullptr)
    {
        NX_ERROR(this) << lm("Received null Plugin manifest for plugin \"%1\".")
            .arg(plugin->name());
        return boost::none;
    }

    if (pluginsIni().metadataPluginManifestOutputPath[0])
    {
        saveManifestToFile(
            manifestStr, "Plugin", qnServerModule->pluginManager()->pluginLibName(plugin));
    }

    auto pluginManifest = deserializeManifest<nx::api::AnalyticsDriverManifest>(manifestStr);

    if (!pluginManifest)
    {
        NX_ERROR(this) << lm(
            "Cannot deserialize Plugin manifest from plugin \"%1\"").arg(plugin->name());
        return boost::none; //< Error already logged.
    }
    return pluginManifest;
}

void ManagerPool::assignPluginManifestToServer(
    const nx::api::AnalyticsDriverManifest& manifest,
    const QnMediaServerResourcePtr& server)
{
    auto existingManifests = server->analyticsDrivers();
    auto it = std::find_if(existingManifests.begin(), existingManifests.end(),
        [&manifest](const nx::api::AnalyticsDriverManifest& m)
        {
            return m.driverId == manifest.driverId;
        });

    if (it == existingManifests.cend())
        existingManifests.push_back(manifest);
    else
        *it = manifest;

    server->setAnalyticsDrivers(existingManifests);
    server->saveParams();
}

nx::api::AnalyticsDriverManifest ManagerPool::mergePluginManifestToServer(
    const nx::api::AnalyticsDriverManifest& manifest,
    const QnMediaServerResourcePtr& server)
{
    nx::api::AnalyticsDriverManifest* result = nullptr;
    auto existingManifests = server->analyticsDrivers();
    auto it = std::find_if(existingManifests.begin(), existingManifests.end(),
        [&manifest](const nx::api::AnalyticsDriverManifest& m)
        {
            return m.driverId == manifest.driverId;
        });

    if (it == existingManifests.cend())
    {
        existingManifests.push_back(manifest);
        result = &existingManifests.back();
    }
    else
    {
        it->outputEventTypes = it->outputEventTypes.toSet().
            unite(manifest.outputEventTypes.toSet()).toList();
        result = &*it;
    }

#if defined _DEBUG
    // Sometimes in debug purposes we need do clean existingManifest.outputEventTypes list.
    if (!manifest.outputEventTypes.empty() &&
        manifest.outputEventTypes.front().typeId == nx::api::kResetPluginManifestEventId)
    {
        it->outputEventTypes.clear();
    }
#endif

    server->setAnalyticsDrivers(existingManifests);
    server->saveParams();
    NX_ASSERT(result);
    return *result;
}

std::pair<
    boost::optional<nx::api::AnalyticsDeviceManifest>,
    boost::optional<nx::api::AnalyticsDriverManifest>
>
ManagerPool::loadManagerManifest(
    const Plugin* plugin,
    CameraManager* manager,
    const QnSecurityCamResourcePtr& camera)
{
    NX_ASSERT(manager);
    NX_ASSERT(camera);

    Error error = Error::noError;

    // "managerManifest" contains const char* representation of camera manifest.
    // unique_ptr allows us to automatically ask manager to release it when memory is not needed more.
    auto deleter = [manager](const char* ptr) { manager->freeManifest(ptr); };
    std::unique_ptr<const char, decltype(deleter)> managerManifest{
        manager->capabilitiesManifest(&error), deleter};

    if (error != Error::noError)
    {
        NX_ERROR(
            this,
            lm("Can not fetch manifest for resource %1 (%2), plugin returned error.")
            .args(camera->getUserDefinedName(), camera->getId()));
        return std::make_pair(boost::none, boost::none);
    }

    if (!managerManifest.get())
    {
        NX_ERROR(this) << lm("Received null Plugin Camera Manager manifest for plugin \"%1\".")
            .arg(plugin->name());
        return std::make_pair(boost::none, boost::none);
    }

    if (pluginsIni().metadataPluginManifestOutputPath[0])
    {
        saveManifestToFile(
            managerManifest.get(),
            "Plugin Camera Manager",
            qnServerModule->pluginManager()->pluginLibName(plugin),
            lit("_camera_manager"));
    }

    // Manager::capabilitiesManifest can return data in two json formats: either
    // AnalyticsDeviceManifest or AnalyticsDriverManifest.
    // First we try AnalyticsDeviceManifest.
    auto deviceManifest = deserializeManifest<nx::api::AnalyticsDeviceManifest>(
        managerManifest.get());

    if (deviceManifest && !deviceManifest->supportedEventTypes.empty())
        return std::make_pair(deviceManifest, boost::none);

    // If manifest occurred to be not AnalyticsDeviceManifest, we try to treat it as
    // AnalyticsDriverManifest.
    auto driverManifest = deserializeManifest<nx::api::AnalyticsDriverManifest>(
        managerManifest.get());

    if (driverManifest && driverManifest->outputEventTypes.size())
    {
        deviceManifest = nx::api::AnalyticsDeviceManifest();
        std::transform(
            driverManifest->outputEventTypes.cbegin(),
            driverManifest->outputEventTypes.cend(),
            std::back_inserter(deviceManifest->supportedEventTypes),
            [](const nx::api::Analytics::EventType& driverManifestElement)
            {
                return driverManifestElement.typeId;
            });
        return std::make_pair(deviceManifest, driverManifest);
    }

    // If manifest format is invalid.
    NX_ERROR(
        this,
        lm("Can not deserialize manifest for resource %1 (%2)")
        .args(camera->getUserDefinedName(), camera->getId()));
    return std::make_pair(boost::none, boost::none);
}

// TODO: #mshevchenko: Rename to addDataFromCameraManagerManifestToCameraResource().
void ManagerPool::addManifestToCamera(
    const nx::api::AnalyticsDeviceManifest& manifest,
    const QnSecurityCamResourcePtr& camera)
{
    camera->setAnalyticsSupportedEvents(manifest.supportedEventTypes);
    camera->saveParams();
}

bool ManagerPool::cameraInfoFromResource(
    const QnSecurityCamResourcePtr& camera,
    CameraInfo* outCameraInfo) const
{
    NX_ASSERT(camera);
    NX_ASSERT(outCameraInfo);

    strncpy(
        outCameraInfo->vendor,
        camera->getVendor().toUtf8().data(),
        CameraInfo::kStringParameterMaxLength);

    strncpy(
        outCameraInfo->model,
        camera->getModel().toUtf8().data(),
        CameraInfo::kStringParameterMaxLength);

    strncpy(
        outCameraInfo->firmware,
        camera->getFirmware().toUtf8().data(),
        CameraInfo::kStringParameterMaxLength);

    strncpy(
        outCameraInfo->uid,
        camera->getId().toByteArray().data(),
        CameraInfo::kStringParameterMaxLength);

    strncpy(
        outCameraInfo->sharedId,
        camera->getSharedId().toStdString().c_str(),
        CameraInfo::kStringParameterMaxLength);

    strncpy(
        outCameraInfo->url,
        camera->getUrl().toUtf8().data(),
        CameraInfo::kTextParameterMaxLength);

    auto auth = camera->getAuth();
    strncpy(
        outCameraInfo->login,
        auth.user().toUtf8().data(),
        CameraInfo::kStringParameterMaxLength);

    strncpy(
        outCameraInfo->password,
        auth.password().toUtf8().data(),
        CameraInfo::kStringParameterMaxLength);

    outCameraInfo->channel = camera->getChannel();

    // If getLogicalId() returns incorrect number, logicalId is set to 0.
    outCameraInfo->logicalId = camera->getLogicalId().toInt();

    return true;
}

void ManagerPool::warnOnce(bool* warningIssued, const QString& message)
{
    if (!*warningIssued)
    {
        *warningIssued = true;
        NX_WARNING(this) << message;
    }
    else
    {
        NX_VERBOSE(this) << message;
    }
}

void ManagerPool::putVideoFrame(
    const QnUuid& id,
    const QnConstCompressedVideoDataPtr& compressedFrame,
    const CLConstVideoDecoderOutputPtr& uncompressedFrame)
{
    NX_VERBOSE(this) << lm("putVideoFrame(\"%1\", %2, %3)").args(
        id,
        compressedFrame ? "compressedFrame" : "/*compressedFrame*/ nullptr",
        uncompressedFrame ? "uncompressedFrame" : "/*uncompressedFrame*/ nullptr");

    if (uncompressedFrame)
        m_visualMetadataDebugger->push(uncompressedFrame);
    else
        m_visualMetadataDebugger->push(compressedFrame);

    std::map<PixelFormat, nxpt::ScopedRef<UncompressedVideoFrame>> rgbFrames;
    nxpt::ScopedRef<Yuv420UncompressedVideoFrame> yuv420Frame; //< Will be created on first need.

    QnMutexLocker lock(&m_contextMutex);
    for (auto& managerData: m_contexts[id].managers())
    {
        nxpt::ScopedRef<ConsumingCameraManager> manager(
            managerData.manager->queryInterface(IID_ConsumingCameraManager));
        if (!manager)
            continue;

        DataPacket* dataPacket = nullptr;

        const auto pixelFormat = pixelFormatFromManifest(managerData.manifest);
        if (!pixelFormat)
        {
            if (compressedFrame)
            {
                dataPacket = new WrappingCompressedVideoPacket(compressedFrame);
            }
            else
            {
                warnOnce(&m_compressedFrameWarningIssued,
                    lm("Compressed frame requested but not received."));
            }
        }
        else
        {
            if (uncompressedFrame)
            {
                if (pixelFormat.get() == PixelFormat::yuv420)
                {
                    if (yuv420Frame.get() == nullptr)
                        yuv420Frame.reset(new Yuv420UncompressedVideoFrame(uncompressedFrame));
                    yuv420Frame->addRef();
                    dataPacket = yuv420Frame.get();
                }
                else
                {
                    auto it = rgbFrames.find(pixelFormat.get());
                    if (it == rgbFrames.cend())
                    {
                        auto insertResult = rgbFrames.insert(std::make_pair(pixelFormat.get(),
                            nxpt::ScopedRef<UncompressedVideoFrame>(
                                videoDecoderOutputToUncompressedVideoFrame(
                                    uncompressedFrame, pixelFormat.get()))));
                        NX_ASSERT(insertResult.second);
                        it = insertResult.first;
                    }
                    it->second->addRef();
                    dataPacket = it->second.get();
                }
            }
            else
            {
                warnOnce(&m_uncompressedFrameWarningIssued,
                    lm("Uncompressed frame requested but not received."));
            }
        }

        if (dataPacket)
        {
            manager->pushDataPacket(dataPacket);
            dataPacket->releaseRef();
        }
        else
        {
            NX_VERBOSE(this) << lm("Video frame not sent to CameraManager.");
        }
    }
}

boost::optional<PixelFormat> ManagerPool::pixelFormatFromManifest(
    const nx::api::AnalyticsDriverManifest& manifest)
{
    using Capability = api::AnalyticsDriverManifestBase::Capability;

    int uncompressedFrameCapabilityCount = 0; //< To check there is 0 or 1 of such capabilities.
    PixelFormat pixelFormat = PixelFormat::yuv420;
    auto pixelFormats = getAllPixelFormats(); //< To assert that all pixel formats are tested.

    auto checkCapability =
        [&](Capability value, PixelFormat correspondingPixelFormat)
        {
            if (manifest.capabilities.testFlag(value))
            {
                ++uncompressedFrameCapabilityCount;
                pixelFormat = correspondingPixelFormat;
            }

            // Delete the pixel format which has been tested.
            auto it = std::find(pixelFormats.begin(), pixelFormats.end(), correspondingPixelFormat);
            NX_ASSERT(it != pixelFormats.end());
            pixelFormats.erase(it);
        };

    checkCapability(Capability::needUncompressedVideoFrames_yuv420, PixelFormat::yuv420);
    checkCapability(Capability::needUncompressedVideoFrames_argb, PixelFormat::argb);
    checkCapability(Capability::needUncompressedVideoFrames_abgr, PixelFormat::abgr);
    checkCapability(Capability::needUncompressedVideoFrames_rgba, PixelFormat::rgba);
    checkCapability(Capability::needUncompressedVideoFrames_bgra, PixelFormat::bgra);
    checkCapability(Capability::needUncompressedVideoFrames_rgb, PixelFormat::rgb);
    checkCapability(Capability::needUncompressedVideoFrames_bgr, PixelFormat::bgr);

    NX_ASSERT(pixelFormats.empty());

    NX_ASSERT(uncompressedFrameCapabilityCount >= 0);
    if (uncompressedFrameCapabilityCount > 1)
    {
        NX_ERROR(this) << lm(
            "More than one needUncompressedVideoFrames_... capability found in manifest of \"%1\"")
            .arg(manifest.driverId);
    }
    if (uncompressedFrameCapabilityCount != 1)
        return boost::optional<PixelFormat>{};

    return boost::optional<PixelFormat>(pixelFormat);
}

QWeakPointer<VideoDataReceptor> ManagerPool::createVideoDataReceptor(const QnUuid& id)
{
    QnMutexLocker lock(&m_contextMutex);
    auto& context = m_contexts[id];

    // Collect pixel formats required by at least one CameraManager.
    VideoDataReceptor::NeededUncompressedPixelFormats neededUncompressedPixelFormats;
    bool needsCompressedFrames = false;
    for (auto& managerData: m_contexts[id].managers())
    {
        nxpt::ScopedRef<ConsumingCameraManager> manager(
            managerData.manager->queryInterface(IID_ConsumingCameraManager));
        if (!manager)
            continue;

        boost::optional<PixelFormat> pixelFormat =
            pixelFormatFromManifest(managerData.manifest);
        if (!pixelFormat)
            needsCompressedFrames = true;
        else
            neededUncompressedPixelFormats.insert(pixelFormat.get());
    }

    auto videoDataReceptor = VideoDataReceptorPtr(new VideoDataReceptor(
        [this, id](
            const QnConstCompressedVideoDataPtr& compressedFrame,
            const CLConstVideoDecoderOutputPtr& uncompressedFrame)
        {
            putVideoFrame(id, compressedFrame, uncompressedFrame);
        },
        needsCompressedFrames,
        neededUncompressedPixelFormats));

    context.setVideoDataReceptor(videoDataReceptor);
    return videoDataReceptor.toWeakRef();
}

void ManagerPool::registerDataReceptor(
    const QnResourcePtr& resource,
    QWeakPointer<QnAbstractDataReceptor> dataReceptor)
{
    QnMutexLocker lock(&m_contextMutex);
    const auto& id = resource->getId();

    auto& context = m_contexts[id];
    context.setMetadataDataReceptor(dataReceptor);
}

/**
 * Converts rgb-like pixel formats. Asserts that pixelFormat is a supported RGB-based format.
 */
/*static*/ AVPixelFormat ManagerPool::rgbToAVPixelFormat(PixelFormat pixelFormat)
{
    switch (pixelFormat)
    {
        case PixelFormat::argb: return AV_PIX_FMT_ARGB;
        case PixelFormat::abgr: return AV_PIX_FMT_ABGR;
        case PixelFormat::rgba: return AV_PIX_FMT_RGBA;
        case PixelFormat::bgra: return AV_PIX_FMT_BGRA;
        case PixelFormat::rgb: return AV_PIX_FMT_RGB24;
        case PixelFormat::bgr: return AV_PIX_FMT_BGR24;

        default:
            NX_ASSERT(false, lm(
                "Unsupported nx::sdk::metadata::UncompressedVideoFrame::PixelFormat \"%1\" = %2")
                .args(pixelFormatToStdString(pixelFormat), (int) pixelFormat));
            return AV_PIX_FMT_NONE;
    }
}

/*static*/ UncompressedVideoFrame* ManagerPool::videoDecoderOutputToUncompressedVideoFrame(
    const CLConstVideoDecoderOutputPtr& frame, PixelFormat pixelFormat)
{
    // TODO: Consider supporting other decoded video frame formats.
    const auto expectedFormat = AV_PIX_FMT_YUV420P;
    if (frame->format != expectedFormat)
    {
        NX_ERROR(typeid(VideoDataReceptor)) << lm(
            "Decoded frame has AVPixelFormat %1 instead of %2; ignoring")
            .args(frame->format, expectedFormat);
        return nullptr;
    }

    if (pixelFormat == PixelFormat::yuv420)
        return new Yuv420UncompressedVideoFrame(frame);

    const AVPixelFormat avPixelFormat = rgbToAVPixelFormat(pixelFormat);

    std::vector<std::vector<char>> data(1);
    std::vector<int> lineSize(1);
    data[0] = frame->toRgb(&lineSize[0], avPixelFormat);

    return new GenericUncompressedVideoFrame(
        frame->pkt_dts, frame->width, frame->height, pixelFormat,
        std::move(data), std::move(lineSize));
}

} // namespace metadata
} // namespace mediaserver
} // namespace nx

namespace nx {
namespace sdk {

QString toString(const nx::sdk::CameraInfo& cameraInfo)
{
    return lm(
        "Vendor: %1, Model: %2, Firmware: %3, UID: %4, Shared ID: %5, URL: %6, Channel: %7")
        .args(
            cameraInfo.vendor,
            cameraInfo.model,
            cameraInfo.firmware,
            cameraInfo.uid,
            cameraInfo.sharedId,
            cameraInfo.url,
            cameraInfo.channel).toQString();
}

} // namespace sdk
} // namespace nx<|MERGE_RESOLUTION|>--- conflicted
+++ resolved
@@ -177,13 +177,8 @@
         return;
 
     camera->disconnect(this);
-<<<<<<< HEAD
-
     QnMutexLocker lock(&m_contextMutex);
     m_contexts.erase(resource->getId());
-=======
-    releaseResourceMetadataManagers(camera);
->>>>>>> f841c3b7
 }
 
 void ManagerPool::at_rulesUpdated(const QSet<QnUuid>& affectedResources)
