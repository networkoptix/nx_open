#include "event_handler.h"

#include <plugins/plugin_tools.h>
#include <plugins/plugin_internal_tools.h>

#include <nx/sdk/metadata/events_metadata_packet.h>
#include <nx/sdk/metadata/objects_metadata_packet.h>
#include <nx/vms/event/events/events.h>
#include <nx/vms/event/events/events_fwd.h>

#include <core/resource/security_cam_resource.h>
#include <nx/mediaserver/event/event_connector.h>

namespace nx {
namespace mediaserver {
namespace metadata {

using namespace nx::sdk;
using namespace nx::sdk::metadata;

<<<<<<< HEAD
nx::api::Analytics::EventType EventHandler::eventDescriptor(const QnUuid& eventId) const
{
    for (const auto& descriptor: m_manifest.outputEventTypes)
    {
        if (descriptor.eventTypeId == eventId)
            return descriptor;
    }
    return nx::api::Analytics::EventType();
=======
EventHandler::EventHandler()
{
    connect(this, &EventHandler::sdkEventTriggered,
        qnEventRuleConnector, &event::EventConnector::at_analyticsSdkEvent,
        Qt::QueuedConnection);
>>>>>>> e64a1b5c
}

void EventHandler::handleMetadata(
    Error error,
    MetadataPacket* metadata)
{
    nxpt::ScopedRef<MetadataPacket> metadataPacket(metadata, false);
    if (error != Error::noError)
        return;

    nxpt::ScopedRef<EventsMetadataPacket> eventPacket(
        (EventsMetadataPacket*)
        metadata->queryInterface(IID_EventsMetadataPacket), false);

    if (!eventPacket)
        return;

    while(true)
    {
        nxpt::ScopedRef<Event> eventData(
            eventPacket->nextItem(), false);

        if (!eventData)
            return;

        auto eventState = nx::vms::event::EventState::undefined;

        const auto eventTypeId = nxpt::fromPluginGuidToQnUuid(eventData->eventTypeId());

        auto descriptor = eventDescriptor(eventTypeId);
        if (descriptor.flags.testFlag(nx::api::Analytics::EventTypeFlag::stateDependent))
        {
            eventState = eventData->isActive()
                ? nx::vms::event::EventState::active
                : nx::vms::event::EventState::inactive;

            const bool isDublicate = eventState == nx::vms::event::EventState::inactive
                && lastEventState(eventTypeId) == nx::vms::event::EventState::inactive;

            if (isDublicate)
                continue;
        }

        setLastEventState(eventTypeId, eventState);

        auto sdkEvent = nx::vms::event::AnalyticsSdkEventPtr::create(
            m_resource,
            m_manifest.driverId,
            eventTypeId,
            eventState,
            eventData->caption(),
            eventData->description(),
            eventData->auxilaryData(),
            eventPacket->timestampUsec());

        if (m_resource->captureEvent(sdkEvent))
            continue;

        emit sdkEventTriggered(sdkEvent);
    }
}

void EventHandler::setResource(const QnSecurityCamResourcePtr& resource)
{
    m_resource = resource;
}

void EventHandler::setManifest(const nx::api::AnalyticsDriverManifest& manifest)
{
    m_manifest = manifest;
}

nx::vms::event::EventState EventHandler::lastEventState(const QnUuid& eventId) const
{
    if (m_eventStateMap.contains(eventId))
        return m_eventStateMap[eventId];

    return nx::vms::event::EventState::inactive;
}

void EventHandler::setLastEventState(const QnUuid& eventId, nx::vms::event::EventState eventState)
{
    m_eventStateMap[eventId] = eventState;
}

} // namespace metadata
} // namespace mediaserver
} // namespace nx<|MERGE_RESOLUTION|>--- conflicted
+++ resolved
@@ -18,7 +18,13 @@
 using namespace nx::sdk;
 using namespace nx::sdk::metadata;
 
-<<<<<<< HEAD
+EventHandler::EventHandler()
+{
+    connect(this, &EventHandler::sdkEventTriggered,
+        qnEventRuleConnector, &event::EventConnector::at_analyticsSdkEvent,
+        Qt::QueuedConnection);
+}
+
 nx::api::Analytics::EventType EventHandler::eventDescriptor(const QnUuid& eventId) const
 {
     for (const auto& descriptor: m_manifest.outputEventTypes)
@@ -27,13 +33,6 @@
             return descriptor;
     }
     return nx::api::Analytics::EventType();
-=======
-EventHandler::EventHandler()
-{
-    connect(this, &EventHandler::sdkEventTriggered,
-        qnEventRuleConnector, &event::EventConnector::at_analyticsSdkEvent,
-        Qt::QueuedConnection);
->>>>>>> e64a1b5c
 }
 
 void EventHandler::handleMetadata(
