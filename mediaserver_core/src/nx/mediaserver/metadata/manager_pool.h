#pragma once

#include <QtCore/QObject>
#include <QtCore/QSet>

#include <map>
#include <vector>

#include <boost/optional/optional.hpp>

#include <nx/utils/log/log.h>
#include <common/common_module_aware.h>
#include <utils/common/connective.h>

#include <core/resource/resource_fwd.h>
#include <nx/sdk/metadata/plugin.h>
#include <nx/sdk/metadata/camera_manager.h>
#include <nx/api/analytics/driver_manifest.h>
#include <nx/api/analytics/device_manifest.h>
#include <nx/mediaserver/metadata/rule_holder.h>
#include <nx/fusion/serialization/json.h>
#include <core/dataconsumer/abstract_data_receptor.h>
#include "resource_metadata_context.h"

class QnMediaServerModule;
class QnCompressedVideoData;

namespace nx {
namespace mediaserver {
namespace metadata {

<<<<<<< HEAD
class MetadataHandler;
=======
struct ResourceMetadataContext
{
public:
    using ManagerDeleter = std::function<void(nx::sdk::metadata::CameraManager*)>;

    ResourceMetadataContext(
        nx::sdk::metadata::CameraManager*,
        nx::sdk::metadata::MetadataHandler*);

    std::unique_ptr<nx::sdk::metadata::MetadataHandler> handler;

    std::unique_ptr<
        nx::sdk::metadata::CameraManager,
        ManagerDeleter> manager;
};
>>>>>>> 8f89385e

class ManagerPool final:
    public Connective<QObject>
{
<<<<<<< HEAD
    using ResourceMetadataContextMap = std::map<QnUuid, ResourceMetadataContext>;
=======
    using ResourceMetadataContextMap = std::multimap<QnUuid, ResourceMetadataContext>;
    using PluginList = QList<nx::sdk::metadata::Plugin*>;
>>>>>>> 8f89385e

    Q_OBJECT
public:
    ManagerPool(QnMediaServerModule* commonModule);
    ~ManagerPool();
    void init();
    void stop();
    void at_resourceAdded(const QnResourcePtr& resource);
    void at_propertyChanged(const QnResourcePtr& resource, const QString& name);
    void at_resourceRemoved(const QnResourcePtr& resource);
    void at_rulesUpdated(const QSet<QnUuid>& affectedResources);

    /**
     * Return QnAbstractDataReceptor that will receive data from audio/video data provider.
     */
    QWeakPointer<QnAbstractDataReceptor> mediaDataReceptor(const QnUuid& id);

    /**
     * Register data receptor that will receive metadata packets.
     */
    void registerDataReceptor(const QnResourcePtr& resource, QWeakPointer<QnAbstractDataReceptor> metadaReceptor);

public slots:
    void initExistingResources();

private:
    using PluginList = QList<nx::sdk::metadata::AbstractMetadataPlugin*>;

    PluginList availablePlugins() const;

    void createMetadataManagersForResourceUnsafe(const QnSecurityCamResourcePtr& camera);

    nx::sdk::metadata::CameraManager* createMetadataManager(
        const QnSecurityCamResourcePtr& camera,
        nx::sdk::metadata::Plugin* plugin) const;

    void releaseResourceMetadataManagersUnsafe(const QnSecurityCamResourcePtr& camera);

<<<<<<< HEAD
    MetadataHandler* createMetadataHandler(
=======
    nx::sdk::metadata::MetadataHandler* createMetadataHandler(
>>>>>>> 8f89385e
        const QnResourcePtr& resource,
        const QnUuid& pluginId);

    void handleResourceChanges(const QnResourcePtr& resource);

    bool isCameraAlive(const QnSecurityCamResourcePtr& camera) const;

    void fetchMetadataForResourceUnsafe(
        const QnUuid& resourceId,
        ResourceMetadataContext& context,
        QSet<QnUuid>& eventTypeIds);

    template<typename T>
    boost::optional<T> deserializeManifest(const char* manifestString) const
    {
        bool success = false;
        auto deserialized = QJson::deserialized<T>(
            QString(manifestString).toUtf8(),
            T(),
            &success);

        if (!success)
        {
            NX_ERROR(this) << "Unable to deserialize plugin manifest:" << manifestString;
            return boost::none;
        }

        return deserialized;
    }

    boost::optional<nx::api::AnalyticsDriverManifest> loadPluginManifest(
        nx::sdk::metadata::Plugin* plugin);

    void assignPluginManifestToServer(
        const nx::api::AnalyticsDriverManifest& manifest,
        const QnMediaServerResourcePtr& server);

    void mergePluginManifestToServer(
        const nx::api::AnalyticsDriverManifest& manifest,
        const QnMediaServerResourcePtr& server);

    std::pair<
        boost::optional<nx::api::AnalyticsDeviceManifest>,
        boost::optional<nx::api::AnalyticsDriverManifest>
    >
    loadManagerManifest(
        nx::sdk::metadata::CameraManager* manager,
        const QnSecurityCamResourcePtr& camera);

    void addManifestToCamera(
        const nx::api::AnalyticsDeviceManifest& manifest,
        const QnSecurityCamResourcePtr& camera);

    bool cameraInfoFromResource(
        const QnSecurityCamResourcePtr& camera,
        nx::sdk::CameraInfo* outCameraInfo) const;

    void putVideoData(const QnUuid& id, const QnCompressedVideoData* data);
private:
    ResourceMetadataContextMap m_contexts;
    QnMediaServerModule* m_serverModule;
    QnMutex m_contextMutex;
};

} // namespace metadata
} // namespace mediaserver
} // namespace nx<|MERGE_RESOLUTION|>--- conflicted
+++ resolved
@@ -29,35 +29,12 @@
 namespace mediaserver {
 namespace metadata {
 
-<<<<<<< HEAD
 class MetadataHandler;
-=======
-struct ResourceMetadataContext
-{
-public:
-    using ManagerDeleter = std::function<void(nx::sdk::metadata::CameraManager*)>;
-
-    ResourceMetadataContext(
-        nx::sdk::metadata::CameraManager*,
-        nx::sdk::metadata::MetadataHandler*);
-
-    std::unique_ptr<nx::sdk::metadata::MetadataHandler> handler;
-
-    std::unique_ptr<
-        nx::sdk::metadata::CameraManager,
-        ManagerDeleter> manager;
-};
->>>>>>> 8f89385e
 
 class ManagerPool final:
     public Connective<QObject>
 {
-<<<<<<< HEAD
     using ResourceMetadataContextMap = std::map<QnUuid, ResourceMetadataContext>;
-=======
-    using ResourceMetadataContextMap = std::multimap<QnUuid, ResourceMetadataContext>;
-    using PluginList = QList<nx::sdk::metadata::Plugin*>;
->>>>>>> 8f89385e
 
     Q_OBJECT
 public:
@@ -96,11 +73,7 @@
 
     void releaseResourceMetadataManagersUnsafe(const QnSecurityCamResourcePtr& camera);
 
-<<<<<<< HEAD
     MetadataHandler* createMetadataHandler(
-=======
-    nx::sdk::metadata::MetadataHandler* createMetadataHandler(
->>>>>>> 8f89385e
         const QnResourcePtr& resource,
         const QnUuid& pluginId);
 
