#include "rule_processor.h"

#include <functional>

#include <QtCore/QList>
#include <QtCore/QBuffer>
#include <QtGui/QImage>

#include <api/app_server_connection.h>
#include <api/common_message_processor.h>
#include <common/common_module.h>
#include <core/resource/resource.h>
#include <core/resource/media_server_resource.h>
#include <core/resource/user_resource.h>
#include <core/resource/camera_resource.h>
#include <core/resource_management/resource_pool.h>
#include <database/server_db.h>
#include <utils/common/synctime.h>
#include <utils/common/app_info.h>
#include <nx_ec/data/api_business_rule_data.h>
#include <nx_ec/data/api_conversion_functions.h>
#include <nx/utils/log/log.h>
#include <nx/vms/event/action_factory.h>
#include <nx/vms/event/action_parameters.h>
#include <nx/vms/event/rule.h>
#include <nx/vms/event/rule_manager.h>
#include <nx/vms/event/strings_helper.h>
#include <nx/vms/event/actions/send_mail_action.h>
#include <nx/vms/event/actions/camera_output_action.h>
#include <nx/network/socket_global.h>

namespace {

QnUuid getActionRunningKey(const nx::vms::event::AbstractActionPtr& action)
{
    const auto key = action->getExternalUniqKey()
        + action->getParams().actionResourceId.toString();
    return guidFromArbitraryData(key);
}

} // namespace

namespace nx {
namespace mediaserver {
namespace event {

RuleProcessor::RuleProcessor(QnCommonModule* commonModule):
    QnCommonModuleAware(commonModule)
{
    connect(qnEventMessageBus, &EventMessageBus::actionDelivered,
        this, &RuleProcessor::at_actionDelivered);
    connect(qnEventMessageBus, &EventMessageBus::actionDeliveryFail, this,
        &RuleProcessor::at_actionDeliveryFailed);
    connect(qnEventMessageBus, &EventMessageBus::actionReceived,
        this, &RuleProcessor::executeAction, Qt::QueuedConnection);

    using namespace std::placeholders;

    connect(resourcePool(), &QnResourcePool::resourceAdded,
        this, std::bind(&RuleProcessor::toggleInputPortMonitoring, this, _1, true),
    	Qt::QueuedConnection);

    connect(resourcePool(), &QnResourcePool::resourceRemoved,
        this, std::bind(&RuleProcessor::toggleInputPortMonitoring, this, _1, false),
        Qt::QueuedConnection);

    connect(eventRuleManager(), &vms::event::RuleManager::ruleAddedOrUpdated,
            this, &RuleProcessor::at_ruleAddedOrUpdated);
    connect(eventRuleManager(), &vms::event::RuleManager::ruleRemoved,
            this, &RuleProcessor::at_ruleRemoved);
    connect(eventRuleManager(), &vms::event::RuleManager::rulesReset,
            this, &RuleProcessor::at_rulesReset);

    connect(&m_timer, &QTimer::timeout, this, &RuleProcessor::at_timer, Qt::QueuedConnection);
    m_timer.start(1000);
    start();
}

RuleProcessor::~RuleProcessor()
{
}

QnMediaServerResourcePtr RuleProcessor::getDestinationServer(
    const vms::event::AbstractActionPtr& action, const QnResourcePtr& res)
{
    switch(action->actionType())
    {
        case vms::event::sendMailAction:
        {
            // Look for server with public IP address.
            const auto server = resourcePool()->getResourceById<QnMediaServerResource>(
                commonModule()->moduleGUID());
            if (!server || (server->getServerFlags() & Qn::SF_HasPublicIP))
                return QnMediaServerResourcePtr(); //< Do not proxy.

            const auto onlineServers = resourcePool()->getAllServers(Qn::Online);
            for (const auto& server: onlineServers)
            {
                if (server->getServerFlags() & Qn::SF_HasPublicIP)
                    return server;
            }
            return QnMediaServerResourcePtr();
        }

        case vms::event::diagnosticsAction:
        case vms::event::showPopupAction:
        case vms::event::showTextOverlayAction:
        case vms::event::showOnAlarmLayoutAction:
        case vms::event::execHttpRequestAction:
        case vms::event::openLayoutAction:
            return QnMediaServerResourcePtr(); //< Don't transfer to other server, execute here.

        default:
            return res
                ? resourcePool()->getResourceById<QnMediaServerResource>(res->getParentId())
                : QnMediaServerResourcePtr(); //< Can't find route to resource.
    }
}

bool RuleProcessor::needProxyAction(const vms::event::AbstractActionPtr& action,
    const QnResourcePtr& res)
{
    if (action->isReceivedFromRemoteHost())
        return false;

    if (action->isProlonged())
    {
        QString actionKey = action->getExternalUniqKey();
        if (res)
            actionKey += QString(L'_') + res->getUniqueId();
        if (m_actionInProgress.contains(actionKey))
            return false; //< Don't proxy until locally started action finishes.
    }

    const auto routeToServer = getDestinationServer(action, res);
    return routeToServer && routeToServer->getId() != getGuid();
}

void RuleProcessor::doProxyAction(const vms::event::AbstractActionPtr& action,
    const QnResourcePtr& res)
{
    if (action->isProlonged())
    {
        // Remove started action because it moves to another server.
        QString actionKey = action->getExternalUniqKey();
        if (res)
            actionKey += QString(L'_') + res->getUniqueId();
        m_actionInProgress.remove(actionKey);
    }

    const auto routeToServer = getDestinationServer(action, res);
    if (routeToServer)
    {
        // TODO: #rvasilenko It is better to use action.clone() here.
        ec2::ApiBusinessActionData actionData;
        vms::event::AbstractActionPtr actionToSend;

        ec2::fromResourceToApi(action, actionData);
        if (res)
        {
            actionData.resourceIds.clear();
            actionData.resourceIds.push_back(res->getId());
        }

        ec2::fromApiToResource(actionData, actionToSend);
        qnEventMessageBus->deliverAction(actionToSend, routeToServer->getId());

        // We need to save action to the log before proxy.
        // It is needed for event log for 'view video' operation.
        // Foreign server won't be able to perform this.
        if (actionRequiresLogging(action))
        {
            qnServerDb->saveActionToDB(action);
        }
        else
        {
            NX_DEBUG(this, "Event logging was omitted from doProxyAction");
        }
    }
}

void RuleProcessor::doExecuteAction(const vms::event::AbstractActionPtr& action,
    const QnResourcePtr& res)
{
    if (needProxyAction(action, res))
    {
        doProxyAction(action, res);
    }
    else
    {
        auto actionCopy = vms::event::ActionFactory::cloneAction(action);
        if (res)
            actionCopy->getParams().actionResourceId = res->getId();

        executeActionInternal(actionCopy);
    }
}

void RuleProcessor::executeAction(const vms::event::AbstractActionPtr& action)
{
    if (!action)
    {
        NX_ASSERT(0, Q_FUNC_INFO, "No action to execute");
        return; //< Something is wrong.
    }

    prepareAdditionActionParams(action);

    auto resources = resourcePool()->getResourcesByIds<QnNetworkResource>(action->getResources());

    switch (action->actionType())
    {
        case vms::event::showTextOverlayAction:
        case vms::event::showOnAlarmLayoutAction:
        {
            if (action->getParams().useSource)
                resources << resourcePool()->getResourcesByIds<QnNetworkResource>(action->getSourceResources());
            break;
        }

        case vms::event::sayTextAction:
        case vms::event::playSoundAction:
        case vms::event::playSoundOnceAction:
        {
            if (!action->isReceivedFromRemoteHost() && action->getParams().playToClient)
            {
                broadcastAction(action);
                // These actions are marked as requiring camera resource,
                // but in "play to client" mode they don't require it.
                // And we should skip logging for generic user events
                if (actionRequiresLogging(action))
                {
                    qnServerDb->saveActionToDB(action);
                }
                else
                {
                    NX_DEBUG(this, "Event logging was omitted from executeAction");
                }

            }
            break;
        }

        default:
            break;
    }

    if (resources.isEmpty())
    {
        if (vms::event::requiresCameraResource(action->actionType()))
            return; //< Camera doesn't exist anymore.
        else
            doExecuteAction(action, QnResourcePtr());
    }
    else
    {
        for (const auto& res: resources)
            doExecuteAction(action, res);
    }
}

bool RuleProcessor::executeActionInternal(const vms::event::AbstractActionPtr& action)
{
    auto ruleId = action->getRuleId();
    auto res = resourcePool()->getResourceById(action->getParams().actionResourceId);

    if (action->isProlonged())
    {
        // Check for duplicate actions.
        // For example, camera starts recording by 2 different events etc.
        QString actionKey = action->getExternalUniqKey();
        if (res)
            actionKey += QString(L'_') + res->getUniqueId();

        if (action->getToggleState() == vms::event::EventState::active)
        {
            QSet<QnUuid>& runningRules = m_actionInProgress[actionKey];
            runningRules.insert(ruleId);
            if (runningRules.size() > 2)
                return true; //< Ignore duplicated start.
        }
        else if (action->getToggleState() == vms::event::EventState::inactive)
        {
            QSet<QnUuid>& runningRules = m_actionInProgress[actionKey];
            runningRules.remove(ruleId);
            if (!runningRules.isEmpty())
                return true; //< Ignore duplicated stop.

            m_actionInProgress.remove(actionKey);
        }
    }

    switch (action->actionType())
    {
        case vms::event::diagnosticsAction:
            return true;

        case vms::event::showPopupAction:
            action->getParams().actionId = QnUuid::createUuid();
            /*fallthrough*/
        case vms::event::showOnAlarmLayoutAction:
        case vms::event::openLayoutAction:
        case vms::event::showTextOverlayAction:
            return broadcastAction(action);
        default:
            break;
    }

    return false;
}

bool RuleProcessor::updateProlongedActionStartTime(const vms::event::AbstractActionPtr& action)
{
    if (!action)
    {
        NX_EXPECT(false, "Action is null");
        return false;
    }

    if (action->getParams().durationMs > 0
        || action->getToggleState() != vms::event::EventState::active)
    {
        return false;
    }

    const auto key = getActionRunningKey(action);
    const auto startTimeUsec = action->getRuntimeParams().eventTimestampUsec;
    m_runningBookmarkActions[key] = startTimeUsec;
    return true;
}

bool RuleProcessor::popProlongedActionStartTime(
    const vms::event::AbstractActionPtr& action,
    qint64& startTimeUsec)
{
    if (!action)
    {
        NX_EXPECT(false, "Invalid action");
        return false;
    }

    if (action->getParams().durationMs > 0
        || action->getToggleState() == vms::event::EventState::active)
    {
        return false;
    }

    const auto key = getActionRunningKey(action);
    const auto it = m_runningBookmarkActions.find(key);
    if (it == m_runningBookmarkActions.end())
    {
        NX_EXPECT(false, "Can't find prolonged action data");
        return false;
    }

    startTimeUsec = *it;
    m_runningBookmarkActions.erase(it);
    return true;
}

bool RuleProcessor::fixActionTimeFields(const vms::event::AbstractActionPtr& action)
{
    if (!action)
    {
        NX_EXPECT(false, "Invalid action");
        return false;
    }

    const bool isProlonged = action->getParams().durationMs <= 0;
    if (isProlonged && updateProlongedActionStartTime(action))
        return false; //< Do not process event until it's finished.

    qint64 startTimeUsec = action->getRuntimeParams().eventTimestampUsec;
    if (isProlonged && !popProlongedActionStartTime(action, startTimeUsec))
    {
        NX_EXPECT(false, "Something went wrong");
        return false; //< Do not process event at all.
    }

    if (isProlonged)
    {
        const auto endTimeUsec = action->getRuntimeParams().eventTimestampUsec;
        action->getParams().durationMs = (endTimeUsec - startTimeUsec) / 1000;
        action->getRuntimeParams().eventTimestampUsec = startTimeUsec;
    }

    return true;
}
void RuleProcessor::addRule(const vms::event::RulePtr& value)
{
    at_ruleAddedOrUpdated(value);
}

void RuleProcessor::processEvent(const vms::event::AbstractEventPtr& event)
{
    // TODO: Introduce a thread pool so actions could do not block a single event queue.
    NX_CRITICAL(!nx::network::SocketGlobals::aioService().isInAnyAioThread(),
        "Processing event from an AIO thread will sooner or later lead to a deadlock!");

<<<<<<< HEAD
    // Get pairs of {rule, action} for event
=======
    QnMutexLocker lock(&m_mutex);
>>>>>>> 841fd45b
    const auto actions = matchActions(event);
    for (const auto& action: actions)
        executeAction(action);
}

bool RuleProcessor::containsResource(const QnResourceList& resList, const QnUuid& resId) const
{
    for (const auto& resource: resList)
    {
        if (resource && resource->getId() == resId)
            return true;
    }
    return false;
}

bool RuleProcessor::checkRuleCondition(const vms::event::AbstractEventPtr& event,
    const vms::event::RulePtr& rule) const
{
    if (!event->isEventStateMatched(rule->eventState(), rule->actionType()))
        return false;
    if (!rule->isScheduleMatchTime(qnSyncTime->currentDateTime()))
        return false;
    return true;
}

vms::event::AbstractActionPtr RuleProcessor::processToggleableAction(
    const vms::event::AbstractEventPtr& event, const vms::event::RulePtr& rule)
{
    const bool condOK = checkRuleCondition(event, rule);
    vms::event::AbstractActionPtr action;

    RunningRuleInfo& runtimeRule = m_rulesInProgress[rule->getUniqueId()];

    // Ignore 'Off' event if some event resources are still running.
    if (event->getToggleState() == vms::event::EventState::inactive && !runtimeRule.resources.isEmpty())
        return vms::event::AbstractActionPtr();

    if (!runtimeRule.isActionRunning.isEmpty())
    {
        // Toggle event repeated with some interval with state 'on'.
        // If toggled action is used and condition is no longer valid, stop action.
        // If toggle event goes to 'off', stop action.
        if (!condOK || event->getToggleState() == vms::event::EventState::inactive)
            action = vms::event::ActionFactory::instantiateAction(
                commonModule(),
                rule,
                event,
                commonModule()->moduleGUID(),
                vms::event::EventState::inactive);
        else
            return vms::event::AbstractActionPtr(); //< Ignore repeating 'On' event.
    }
    else if (condOK)
    {
        action = vms::event::ActionFactory::instantiateAction(
            commonModule(),
            rule,
            event,
            commonModule()->moduleGUID());
    }

    bool isActionRunning = action && action->getToggleState() == vms::event::EventState::active;
    if (isActionRunning)
        runtimeRule.isActionRunning.insert(QnUuid());
    else
        runtimeRule.isActionRunning.clear();

    return action;
}

vms::event::AbstractActionPtr RuleProcessor::processInstantAction(
    const vms::event::AbstractEventPtr& event,
    const vms::event::RulePtr& rule)
{
    bool condOK = checkRuleCondition(event, rule);
    RunningRuleMap::iterator itr = m_rulesInProgress.find(rule->getUniqueId());
    if (itr != m_rulesInProgress.end())
    {
        // Instant action connected to continue event.
        // Update stats to prevent multiple action for repeation 'on' event state.
        RunningRuleInfo& runtimeRule = itr.value();
        QnUuid resId = event->getResource() ? event->getResource()->getId() : QnUuid();

        if (condOK && event->getToggleState() == vms::event::EventState::active)
        {
            // Allow separate action for each resource of source event but ingore repeated 'on' state.
            if (runtimeRule.isActionRunning.contains(resId))
                return vms::event::AbstractActionPtr(); //< If action by rule was already run.
            else
                runtimeRule.isActionRunning.insert(resId);
        }
        else
        {
            runtimeRule.isActionRunning.remove(resId);
        }
    }

    if (!condOK)
        return vms::event::AbstractActionPtr();

    if (rule->eventState() != vms::event::EventState::undefined && rule->eventState() != event->getToggleState())
        return vms::event::AbstractActionPtr();


    if (rule->aggregationPeriod() == 0 || !vms::event::allowsAggregation(rule->actionType()))
    {
        return vms::event::ActionFactory::instantiateAction(
            commonModule(),
            rule, event, commonModule()->moduleGUID());
    }

    QString eventKey = rule->getUniqueId();
    if (event->getResource() && event->getEventType() != vms::event::softwareTriggerEvent)
        eventKey += event->getResource()->getUniqueId();

    ProcessorAggregationInfo& aggInfo = m_aggregateActions[eventKey];
    if (!aggInfo.initialized())
        aggInfo.init(event, rule);

    aggInfo.append(event->getRuntimeParams());

    if (aggInfo.isExpired())
    {
        vms::event::AbstractActionPtr result = vms::event::ActionFactory::instantiateAction(
            commonModule(),
            aggInfo.rule(),
            aggInfo.event(),
            commonModule()->moduleGUID(),
            aggInfo.info());
        aggInfo.reset();
        return result;
    }

    return vms::event::AbstractActionPtr();
}

bool RuleProcessor::actionRequiresLogging(const vms::event::AbstractActionPtr& action) const
{
    nx::vms::event::RuleManager* manager = commonModule()->eventRuleManager();
    const vms::event::RulePtr& rule = manager->rule(action->getRuleId());
    if (rule.isNull())
        return false;

    const vms::event::EventParameters& eventParameters = rule->eventParams();
    const auto eventType = action->getRuntimeParams().eventType;

    return eventType != vms::event::EventType::userDefinedEvent || !eventParameters.omitDbLogging;
}

void RuleProcessor::at_timer()
{
    QnMutexLocker lock(&m_mutex);
    QMap<QString, ProcessorAggregationInfo>::iterator itr = m_aggregateActions.begin();
    while (itr != m_aggregateActions.end())
    {
        auto& aggInfo = itr.value();
        if (aggInfo.totalCount() > 0 && aggInfo.isExpired())
        {
            executeAction(vms::event::ActionFactory::instantiateAction(
                commonModule(),
                aggInfo.rule(),
                aggInfo.event(),
                commonModule()->moduleGUID(),
                aggInfo.info()));
            aggInfo.reset();
        }
        ++itr;
    }
}

bool RuleProcessor::checkEventCondition(const vms::event::AbstractEventPtr& event,
    const vms::event::RulePtr& rule) const
{
    if (rule->isDisabled() || rule->eventType() != event->getEventType())
        return false;

    const bool resOK = !event->getResource()
        || rule->eventResources().isEmpty()
        || rule->eventResources().contains(event->getResource()->getId());

    if (!resOK)
        return false;

    if (!event->checkEventParams(rule->eventParams()))
        return false;

    if (!vms::event::hasToggleState(event->getEventType(), rule->eventParams(), commonModule()))
        return true;

    return true;
}

vms::event::AbstractActionList RuleProcessor::matchActions(
    const vms::event::AbstractEventPtr& event)
{
    vms::event::AbstractActionList result;
    for (const vms::event::RulePtr& rule: m_rules)
    {
        bool condOK = checkEventCondition(event, rule);
        if (!condOK)
            continue;

        // This was taken from checkEventConditioning
        // TODO: think a bit more about reasoning in this piece of code
        // Add to rulesInProgress
        // For continuing event put information to m_eventsInProgress.
        QnUuid resId = event->getResource() ? event->getResource()->getId() : QnUuid();
        RunningRuleInfo& runtimeRule = m_rulesInProgress[rule->getUniqueId()];
        if (event->getToggleState() == vms::event::EventState::active)
            runtimeRule.resources[resId] = event;
        else
            runtimeRule.resources.remove(resId);

        vms::event::AbstractActionPtr action;

        if (rule->isActionProlonged())
            action = processToggleableAction(event, rule);
        else
            action = processInstantAction(event, rule);

        if (action)
            result.push_back(action);

        // Remove from rulesInProgress
        RunningRuleMap::Iterator itr = m_rulesInProgress.find(rule->getUniqueId());
        if (itr != m_rulesInProgress.end() && itr->resources.isEmpty())
            m_rulesInProgress.erase(itr); // clear running info if event is finished (all running event resources actually finished)
    }
    return std::move(result);
}

void RuleProcessor::at_actionDelivered(const vms::event::AbstractActionPtr& action)
{
    Q_UNUSED(action)
    // TODO: #vasilenko implement me.
}

void RuleProcessor::at_actionDeliveryFailed(const vms::event::AbstractActionPtr& action)
{
    Q_UNUSED(action)
    // TODO: #vasilenko implement me.
}

void RuleProcessor::at_broadcastActionFinished(int handle, ec2::ErrorCode errorCode)
{
    if (errorCode == ec2::ErrorCode::ok)
        return;

    qWarning() << "error delivering broadcast action message #" << handle << "error:" << ec2::toString(errorCode);
}

bool RuleProcessor::broadcastAction(const vms::event::AbstractActionPtr& action)
{
    commonModule()->ec2Connection()->getBusinessEventManager(Qn::kSystemAccess)->broadcastBusinessAction(
        action, this, &RuleProcessor::at_broadcastActionFinished);
    return true;
}

void RuleProcessor::at_ruleAddedOrUpdated_impl(const vms::event::RulePtr& rule)
{
    for (auto& other: m_rules)
    {
        if (other->id() == rule->id())
        {
            if (!other->isDisabled())
                notifyResourcesAboutEventIfNeccessary(other, false);
            if (!rule->isDisabled())
                notifyResourcesAboutEventIfNeccessary(rule, true);
            terminateRunningRule(other);
            other = rule;
            return;
        }
    }

    // Add new rule.
    m_rules << rule;
    if (!rule->isDisabled())
        notifyResourcesAboutEventIfNeccessary(rule, true);
}

void RuleProcessor::at_ruleAddedOrUpdated(const vms::event::RulePtr& rule)
{
    QnMutexLocker lock(&m_mutex);
    at_ruleAddedOrUpdated_impl(rule);
}

void RuleProcessor::at_rulesReset(const vms::event::RuleList& rules)
{
    QnMutexLocker lock(&m_mutex);

    // Remove all rules.
    for (const auto& rule: m_rules)
    {
        if (!rule->isDisabled())
            notifyResourcesAboutEventIfNeccessary(rule, false);
        terminateRunningRule(rule);
    }
    m_rules.clear();

    for (const auto& rule: rules)
        at_ruleAddedOrUpdated_impl(rule);
}

void RuleProcessor::toggleInputPortMonitoring(const QnResourcePtr& resource, bool on)
{
    QnMutexLocker lock(&m_mutex);

    auto camResource = resource.dynamicCast<QnVirtualCameraResource>();
    if (!camResource)
        return;

    for (const auto& rule: m_rules)
    {
        if (rule->isDisabled())
            continue;

        if (rule->eventType() == vms::event::cameraInputEvent)
        {
            auto resList = resourcePool()->getResourcesByIds<QnVirtualCameraResource>(rule->eventResources());
            if (resList.isEmpty() ||            //< Listening to all cameras.
                resList.contains(camResource))
            {
                if (on)
                    camResource->inputPortListenerAttached();
                else
                    camResource->inputPortListenerDetached();
            }
        }
    }
}

void RuleProcessor::terminateRunningRule(const vms::event::RulePtr& rule)
{
    QString ruleId = rule->getUniqueId();
    RunningRuleInfo runtimeRule = m_rulesInProgress.value(ruleId);
    bool isToggledAction = vms::event::hasToggleState(rule->actionType()); //< We decided to terminate continuous actions only if rule is changed.
    if (!runtimeRule.isActionRunning.isEmpty() && !runtimeRule.resources.isEmpty() && isToggledAction)
    {
        for (const QnUuid& resId: runtimeRule.isActionRunning)
        {
            // Terminate all actions. If action is instant, terminate all resources on which it was started.
            vms::event::AbstractEventPtr event;
            if (!resId.isNull())
                event = runtimeRule.resources.value(resId);
            else
                event = runtimeRule.resources.begin().value(); //< For continuous action, resourceID is not specified and only one record is used.
            if (event)
            {
                vms::event::AbstractActionPtr action = vms::event::ActionFactory::instantiateAction(
                    commonModule(),
                    rule,
                    event,
                    commonModule()->moduleGUID(),
                    vms::event::EventState::inactive);
                if (action)
                    executeAction(action);
            }
        }
    }
    m_rulesInProgress.remove(ruleId);

    QString aggKey = rule->getUniqueId();
    QMap<QString, ProcessorAggregationInfo>::iterator itr = m_aggregateActions.lowerBound(aggKey);
    while (itr != m_aggregateActions.end())
    {
        itr = m_aggregateActions.erase(itr);
        if (itr == m_aggregateActions.end() || !itr.key().startsWith(aggKey))
            break;
    }
}

void RuleProcessor::at_ruleRemoved(QnUuid id)
{
    QnMutexLocker lock(&m_mutex);

    for (int i = 0; i < m_rules.size(); ++i)
    {
        if (m_rules[i]->id() == id)
        {
            if (!m_rules[i]->isDisabled())
                notifyResourcesAboutEventIfNeccessary(m_rules[i], false);
            terminateRunningRule(m_rules[i]);
            m_rules.removeAt(i);
            break;
        }
    }
}

void RuleProcessor::notifyResourcesAboutEventIfNeccessary(
    const vms::event::RulePtr& businessRule, bool isRuleAdded)
{
    // Notifying resources to start input monitoring.
    {
        if (businessRule->eventType() == vms::event::cameraInputEvent)
        {
            auto resList = resourcePool()->getResourcesByIds<QnVirtualCameraResource>(
                businessRule->eventResources());
            if (resList.isEmpty())
                resList = resourcePool()->getAllCameras(QnResourcePtr(), true);

            for (const auto& camera: resList)
            {
                if (isRuleAdded)
                    camera->inputPortListenerAttached();
                else
                    camera->inputPortListenerDetached();
            }
        }
    }

    // Notifying resources about recording action.
    {
        if (businessRule->actionType() == vms::event::cameraRecordingAction)
        {
            auto resList = resourcePool()->getResourcesByIds<QnVirtualCameraResource>(
                businessRule->actionResources());
            for (const auto& camera: resList)
            {
                if (isRuleAdded)
                    camera->recordingEventAttached();
                else
                    camera->recordingEventDetached();
            }
        }
    }
}

} // namespace event
} // namespace mediaserver
} // namespace nx<|MERGE_RESOLUTION|>--- conflicted
+++ resolved
@@ -397,11 +397,8 @@
     NX_CRITICAL(!nx::network::SocketGlobals::aioService().isInAnyAioThread(),
         "Processing event from an AIO thread will sooner or later lead to a deadlock!");
 
-<<<<<<< HEAD
+    QnMutexLocker lock(&m_mutex);
     // Get pairs of {rule, action} for event
-=======
-    QnMutexLocker lock(&m_mutex);
->>>>>>> 841fd45b
     const auto actions = matchActions(event);
     for (const auto& action: actions)
         executeAction(action);
