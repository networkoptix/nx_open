--- conflicted
+++ resolved
@@ -211,14 +211,9 @@
 
     switch (action->actionType())
     {
-<<<<<<< HEAD
         case vms::api::ActionType::showTextOverlayAction:
         case vms::api::ActionType::showOnAlarmLayoutAction:
-=======
-        case vms::event::showTextOverlayAction:
-        case vms::event::showOnAlarmLayoutAction:
-        case vms::event::ActionType::fullscreenCameraAction:
->>>>>>> 9168ce04
+        case vms::api::ActionType::fullscreenCameraAction:
         {
             if (action->getParams().useSource)
                 resources << resourcePool()->getResourcesByIds<QnNetworkResource>(action->getSourceResources());
@@ -305,16 +300,11 @@
         case vms::api::ActionType::showPopupAction:
             action->getParams().actionId = QnUuid::createUuid();
             /*fallthrough*/
-<<<<<<< HEAD
         case vms::api::ActionType::showOnAlarmLayoutAction:
         case vms::api::ActionType::openLayoutAction:
         case vms::api::ActionType::showTextOverlayAction:
-=======
-        case vms::event::showOnAlarmLayoutAction:
-        case vms::event::showTextOverlayAction:
-        case vms::event::ActionType::fullscreenCameraAction:
-        case vms::event::ActionType::exitFullscreenAction:
->>>>>>> 9168ce04
+        case vms::api::ActionType::fullscreenCameraAction:
+        case vms::api::ActionType::exitFullscreenAction:
             return broadcastAction(action);
         default:
             break;
