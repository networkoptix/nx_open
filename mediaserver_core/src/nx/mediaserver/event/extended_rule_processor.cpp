#include "extended_rule_processor.h"

#include <map>

#include <QtCore/QList>

#include <api/app_server_connection.h>

#include <nx/vms/event/actions/actions.h>
#include <nx/vms/event/events/ip_conflict_event.h>
#include <nx/vms/event/events/server_conflict_event.h>
#include <nx/vms/event/strings_helper.h>
#include <nx/mediaserver/event/event_connector.h>

#include <core/resource_management/resource_pool.h>
#include <core/resource_management/resource_properties.h>
#include <core/resource_management/user_roles_manager.h>

#include <core/resource_access/resource_access_subjects_cache.h>

#include <core/resource/resource.h>
#include <core/resource/resource_display_info.h>
#include <core/resource/media_server_resource.h>
#include <core/resource/camera_resource.h>
#include <core/resource/camera_bookmark.h>
#include <core/resource/security_cam_resource.h>
#include <core/resource/camera_history.h>

#include <core/resource/avi/avi_resource.h>

#include <database/server_db.h>

#include <camera/camera_pool.h>

#include <recorder/recording_manager.h>
#include <recorder/storage_manager.h>

#include <media_server/serverutil.h>

#include <nx/utils/log/log.h>
#include <camera/get_image_helper.h>

#include <QtConcurrent/QtConcurrent>
#include <utils/email/email.h>
#include <nx/email/email_manager_impl.h>
#include "nx_ec/data/api_email_data.h"
#include <nx/utils/timer_manager.h>
#include <core/resource/user_resource.h>
#include <api/global_settings.h>
#include <nx/email/mustache/mustache_helper.h>

#include <common/common_module.h>
#include <common/common_globals.h>

#include <core/ptz/ptz_controller_pool.h>
#include <core/ptz/abstract_ptz_controller.h>
#include <utils/common/delayed.h>

#if !defined(EDGE_SERVER)
#include <providers/speech_synthesis_data_provider.h>
#endif

#include <providers/stored_file_data_provider.h>
#include <streaming/audio_streamer_pool.h>
#include <nx/network/deprecated/asynchttpclient.h>

#include <nx/streaming/abstract_archive_stream_reader.h>

#include <utils/common/app_info.h>
#include <nx/utils/system_error.h>
#include <utils/common/synctime.h>
#include <utils/math/math.h>
#include <rest/handlers/multiserver_chunks_rest_handler.h>
#include <common/common_module.h>
#include <rest/handlers/multiserver_thumbnail_rest_handler.h>
#include <api/helpers/thumbnail_request_data.h>
#include <utils/common/util.h>
#include <nx/utils/concurrent.h>
#include <utils/camera/bookmark_helpers.h>
#include "nx/mediaserver/resource/camera.h"

namespace {

static const QString tpProductLogo(lit("logo"));
static const QString tpSystemIcon(lit("systemIcon"));
static const QString tpOwnerIcon(lit("ownerIcon"));
static const QString tpSourceIcon(lit("sourceIcon"));
static const QString tpCloudOwner(lit("cloudOwner"));
static const QString tpCloudOwnerEmail(lit("cloudOwnerEmail"));
static const QString tpCompanyName(lit("companyName"));
static const QString tpCompanyUrl(lit("companyUrl"));
static const QString tpSupportLink(lit("supportLink"));
static const QString tpSupportLinkText(lit("supportLinkText"));
static const QString tpSystemName(lit("systemName"));
static const QString tpSystemSignature(lit("systemSignature"));
static const QString tpImageMimeType(lit("image/png"));
static const QString tpScreenshotFilename(lit("screenshot"));
static const QString tpScreenshot(lit("screenshot.jpeg"));
static const QString tpScreenshotNum(lit("screenshot%1.jpeg"));

static const QString tpProductName(lit("productName"));
static const QString tpEvent(lit("event"));
static const QString tpSource(lit("source"));
static const QString tpSourceIP(lit("sourceIp"));

static const QString tpCameraName(lit("name"));
static const QString tpCameraIP(lit("cameraIP"));

static const QString tpUrlInt(lit("urlint"));
static const QString tpUrlExt(lit("urlext"));
static const QString tpCount(lit("count"));
static const QString tpIndex(lit("index"));
static const QString tpTimestamp(lit("timestamp"));
static const QString tpTimestampDate(lit("timestampDate"));
static const QString tpTimestampTime(lit("timestampTime"));
static const QString tpReason(lit("reason"));
static const QString tpReasonContext(lit("reasonContext"));
static const QString tpAggregated(lit("aggregated"));
static const QString tpInputPort(lit("inputPort"));
static const QString tpTriggerName(lit("triggerName"));
static const QString tpAnalyticsSdkEventType(lit("analyticsSdkEventType"));
static const QString tpHasCameras(lit("hasCameras"));
static const QString tpCameras(lit("cameras"));
static const QString tpUser(lit("user"));

static const QString tpCaption(lit("caption"));
static const QString tpDescription(lit("description"));

static const QSize SCREENSHOT_SIZE(640, 480);
static const unsigned int MS_PER_SEC = 1000;
static const unsigned int emailAggregationPeriodMS = 30 * MS_PER_SEC;

static const int kEmailSendDelay = 0;

static const QChar kOldEmailDelimiter(L';');
static const QChar kNewEmailDelimiter(L' ');

} // namespace

namespace nx {
namespace mediaserver {
namespace event {

struct EmailAttachmentData
{
    EmailAttachmentData(vms::event::EventType eventType)
    {
        switch (eventType)
        {
            case vms::event::cameraMotionEvent:
                templatePath = lit(":/email_templates/camera_motion.mustache");
                imageName = lit("camera.png");
                break;
            case vms::event::cameraInputEvent:
                templatePath = lit(":/email_templates/camera_input.mustache");
                imageName = lit("camera.png");
                break;
            case vms::event::cameraDisconnectEvent:
                templatePath = lit(":/email_templates/camera_disconnect.mustache");
                imageName = lit("camera.png");
                break;
            case vms::event::storageFailureEvent:
                templatePath = lit(":/email_templates/storage_failure.mustache");
                imageName = lit("storage.png");
                break;
            case vms::event::networkIssueEvent:
                templatePath = lit(":/email_templates/network_issue.mustache");
                imageName = lit("server.png");
                break;
            case vms::event::cameraIpConflictEvent:
                templatePath = lit(":/email_templates/camera_ip_conflict.mustache");
                imageName = lit("camera.png");
                break;
            case vms::event::serverFailureEvent:
                templatePath = lit(":/email_templates/mediaserver_failure.mustache");
                imageName = lit("server.png");
                break;
            case vms::event::serverConflictEvent:
                templatePath = lit(":/email_templates/mediaserver_conflict.mustache");
                imageName = lit("server.png");
                break;
            case vms::event::serverStartEvent:
                templatePath = lit(":/email_templates/mediaserver_started.mustache");
                imageName = lit("server.png");
                break;
            case vms::event::licenseIssueEvent:
                templatePath = lit(":/email_templates/license_issue.mustache");
                imageName = lit("license.png");
                break;
            case vms::event::backupFinishedEvent:
                templatePath = lit(":/email_templates/backup_finished.mustache");
                imageName = lit("server.png");
                break;
            case vms::event::analyticsSdkEvent:
                templatePath = lit(":/email_templates/analytics_event.mustache");
                imageName = lit("camera.png");
                break;
            case vms::event::userDefinedEvent:
                templatePath = lit(":/email_templates/generic_event.mustache");
                imageName = lit("server.png");
                break;
            case vms::event::softwareTriggerEvent:
                templatePath = lit(":/email_templates/software_trigger.mustache");
                break;
            default:
                NX_ASSERT(false, Q_FUNC_INFO, "All cases must be implemented.");
                break;
        }

        NX_ASSERT(!templatePath.isEmpty(), Q_FUNC_INFO, "Template path must be filled");
    }

    QString templatePath;
    QString imageName;
};

ExtendedRuleProcessor::ExtendedRuleProcessor(QnCommonModule* commonModule):
    base_type(commonModule),
    m_emailManager(new EmailManagerImpl(commonModule))
{
    connect(resourcePool(), &QnResourcePool::resourceRemoved,
        this, &ExtendedRuleProcessor::onRemoveResource, Qt::QueuedConnection);
}

ExtendedRuleProcessor::~ExtendedRuleProcessor()
{
    quit();
    wait();
    m_emailThreadPool.waitForDone();

    QnMutexLocker lk(&m_mutex);
    while(!m_aggregatedEmails.isEmpty())
    {
        const quint64 taskID = m_aggregatedEmails.begin()->periodicTaskID;
        lk.unlock();
        nx::utils::TimerManager::instance()->joinAndDeleteTimer(taskID);
        lk.relock();
        if (m_aggregatedEmails.begin()->periodicTaskID == taskID)  //task has not been removed in sendAggregationEmail while we were waiting
            m_aggregatedEmails.erase(m_aggregatedEmails.begin());
    }
}

void ExtendedRuleProcessor::onRemoveResource(const QnResourcePtr& resource)
{
    qnServerDb->removeLogForRes(resource->getId());
}

void ExtendedRuleProcessor::prepareAdditionActionParams(const vms::event::AbstractActionPtr& action)
{
    switch (action->actionType())
    {
        case vms::event::sendMailAction:
            // Add user's email addresses to action emailAddress field and filter invalid addresses
            if (auto emailAction = action.dynamicCast<class vms::event::SendMailAction>())
                updateRecipientsList(emailAction);
            break;

        default:
            break;
    }
}

bool ExtendedRuleProcessor::executeActionInternal(const vms::event::AbstractActionPtr& action)
{
    bool result = base_type::executeActionInternal(action);
    if (!result)
    {
        switch (action->actionType())
        {
            case vms::event::sendMailAction:
                result = sendMail(action.dynamicCast<class vms::event::SendMailAction>());
                break;
            case vms::event::bookmarkAction:
                result = executeBookmarkAction(action);
                break;
            case vms::event::cameraOutputAction:
                result = triggerCameraOutput(action.dynamicCast<class vms::event::CameraOutputAction>());
                break;
            case vms::event::cameraRecordingAction:
                result = executeRecordingAction(action.dynamicCast<class vms::event::RecordingAction>());
                break;
            case vms::event::panicRecordingAction:
                result = executePanicAction(action.dynamicCast<class vms::event::PanicAction>());
                break;
            case vms::event::executePtzPresetAction:
                result = executePtzAction(action);
                break;
            case vms::event::execHttpRequestAction:
                result = executeHttpRequestAction(action);
                break;
            case vms::event::sayTextAction:
                result = executeSayTextAction(action);
                break;
            case vms::event::playSoundAction:
            case vms::event::playSoundOnceAction:
                result = executePlaySoundAction(action);
            default:
                break;
        }
    }

    if (result)
    {
        if (actionRequiresLogging(action))
        {
            qnServerDb->saveActionToDB(action);
        }
        else
        {
            NX_DEBUG(this, "Omitted event logging at executeActionInternal");
        }
    }

    return result;
}

bool ExtendedRuleProcessor::executePlaySoundAction(
    const vms::event::AbstractActionPtr& action)
{
    const auto params = action->getParams();
    const auto resource = resourcePool()->getResourceById<nx::mediaserver::resource::Camera>(
        params.actionResourceId);

    if (!resource)
        return false;

    QnAudioTransmitterPtr transmitter;
    if (resource->hasCameraCapabilities(Qn::AudioTransmitCapability))
        transmitter = resource->getAudioTransmitter();

    if (!transmitter)
        return false;


    if (action->actionType() == vms::event::playSoundOnceAction)
    {
        auto url = lit("dbfile://notifications/") + params.url;

        QnAviResourcePtr resource(new QnAviResource(url));
        resource->setCommonModule(commonModule());
        resource->setStatus(Qn::Online);
        QnAbstractStreamDataProviderPtr provider(
            resource->createDataProvider(Qn::ConnectionRole::CR_Default));

        provider.dynamicCast<QnAbstractArchiveStreamReader>()->setCycleMode(false);

        transmitter->subscribe(provider, QnAbstractAudioTransmitter::kSingleNotificationPriority);

        provider->startIfNotRunning();
    }
    else
    {

        QnAbstractStreamDataProviderPtr provider;
        if (action->getToggleState() == vms::event::EventState::active)
        {
            provider = QnAudioStreamerPool::instance()->getActionDataProvider(action);
            transmitter->subscribe(provider, QnAbstractAudioTransmitter::kContinuousNotificationPriority);
            provider->startIfNotRunning();
        }
        else if (action->getToggleState() == vms::event::EventState::inactive)
        {
            provider = QnAudioStreamerPool::instance()->getActionDataProvider(action);
            transmitter->unsubscribe(provider.data());
            if (provider->processorsCount() == 0)
                QnAudioStreamerPool::instance()->destroyActionDataProvider(action);
        }
    }

    return true;

}

bool ExtendedRuleProcessor::executeSayTextAction(const vms::event::AbstractActionPtr& action)
{
#if !defined(EDGE_SERVER)
    const auto params = action->getParams();
    const auto text = params.sayText;
    const auto resource = resourcePool()->getResourceById<nx::mediaserver::resource::Camera>(
        params.actionResourceId);
    if (!resource)
        return false;

    QnAudioTransmitterPtr transmitter;
    if (resource->hasCameraCapabilities(Qn::AudioTransmitCapability))
        transmitter = resource->getAudioTransmitter();

    if (!transmitter)
        return false;

    QnAbstractStreamDataProviderPtr speechProvider(new QnSpeechSynthesisDataProvider(text));
    transmitter->subscribe(speechProvider, QnAbstractAudioTransmitter::kSingleNotificationPriority);
    speechProvider->startIfNotRunning();
    return true;
#else
    return true;
#endif
}

bool ExtendedRuleProcessor::executePanicAction(const vms::event::PanicActionPtr& action)
{
    const QnResourcePtr& mediaServerRes = resourcePool()->getResourceById(serverGuid());
    QnMediaServerResource* mediaServer = dynamic_cast<QnMediaServerResource*> (mediaServerRes.data());
    if (!mediaServer)
        return false;
    if (mediaServer->getPanicMode() == Qn::PM_User)
        return true; // ignore panic business action if panic mode turn on by user

    Qn::PanicMode val = Qn::PM_None;
    if (action->getToggleState() == vms::event::EventState::active)
        val =  Qn::PM_BusinessEvents;
    mediaServer->setPanicMode(val);
    commonModule()->propertyDictionary()->saveParams(mediaServer->getId());
    return true;
}

bool ExtendedRuleProcessor::executeHttpRequestAction(const vms::event::AbstractActionPtr& action)
{
    const nx::vms::event::ActionParameters& actionParameters=action->getParams();

<<<<<<< HEAD
    nx::utils::Url url(action->getParams().url);
    if ((actionParameters.requestType == nx::network::http::Method::get) ||
        (actionParameters.requestType.isEmpty() && actionParameters.text.isEmpty()))
    {
        auto callback = [action](SystemError::ErrorCode osErrorCode, int statusCode,
            nx::network::http::BufferType messageBody, nx::network::http::HttpHeaders /*httpResponseHeaders*/)
=======
    QUrl url(actionParameters.url);
    if ((actionParameters.requestType == nx_http::Method::get) ||
        (actionParameters.requestType == nx_http::Method::delete_) ||
        (actionParameters.requestType.isEmpty() && actionParameters.text.isEmpty()))
    {
        auto callback = [action](
            SystemError::ErrorCode osErrorCode,
            int statusCode,
            nx_http::StringType, /*content type*/
            nx_http::BufferType messageBody,
            nx_http::HttpHeaders /*httpResponseHeaders*/)
>>>>>>> 42bd52f3
        {
            if (osErrorCode != SystemError::noError ||
                statusCode != nx::network::http::StatusCode::ok)
            {
                qWarning() << "Failed to execute HTTP action for url "
                    << QUrl(action->getParams().url).toString(QUrl::RemoveUserInfo)
                    << "osErrorCode:" << osErrorCode
                    << "HTTP result:" << statusCode
                    << "message:" << messageBody;
            }
        };

<<<<<<< HEAD
        nx::network::http::downloadFileAsync(
            url,
            callback,
            nx::network::http::HttpHeaders(),
            actionParameters.authType);
=======
        nx_http::downloadFileAsyncEx(
            url,
            callback,
            nx_http::HttpHeaders(),
            actionParameters.authType,
            nx_http::AsyncHttpClient::Timeouts(),
            actionParameters.requestType);
>>>>>>> 42bd52f3
        return true;
    }
    else
    {
        auto callback = [action](SystemError::ErrorCode osErrorCode, int statusCode)
        {
            if (osErrorCode != SystemError::noError ||
                statusCode != nx::network::http::StatusCode::ok)
            {
                qWarning() << "Failed to execute HTTP action for url "
                           << QUrl(action->getParams().url).toString(QUrl::RemoveUserInfo)
                           << "osErrorCode:" << osErrorCode
                           << "HTTP result:" << statusCode;
            }
        };

        QByteArray contentType = actionParameters.contentType.toUtf8();
        if (contentType.isEmpty())
            contentType = autoDetectHttpContentType(actionParameters.text.toUtf8());

        nx::network::http::uploadDataAsync(url,
            action->getParams().text.toUtf8(),
            contentType,
            nx::network::http::HttpHeaders(),
            callback,
            actionParameters.authType,
            QString(), QString(), //< login/password.
            actionParameters.requestType);
        return true;
    }
}

bool ExtendedRuleProcessor::executePtzAction(const vms::event::AbstractActionPtr& action)
{
    auto camera = resourcePool()->getResourceById<QnSecurityCamResource>(action->getParams().actionResourceId);
    if (!camera)
        return false;
    if (camera->getDewarpingParams().enabled)
        return broadcastAction(action); // execute action on a client side

    QnPtzControllerPtr controller = qnPtzPool->controller(camera);
    if (!controller)
        return false;
    return controller->activatePreset(action->getParams().presetId, QnAbstractPtzController::MaxPtzSpeed);
}

bool ExtendedRuleProcessor::executeRecordingAction(const vms::event::RecordingActionPtr& action)
{
    NX_ASSERT(action);
    auto camera = resourcePool()->getResourceById<QnSecurityCamResource>(action->getParams().actionResourceId);
    //NX_ASSERT(camera);
    bool rez = false;
    if (camera)
    {
        auto toggleState = action->getToggleState();
        // todo: if camera is offline function return false. Need some tries on timer event
        if (toggleState == vms::event::EventState::active || //< Prolonged actions starts
            action->getDurationSec() > 0) //< Instant action
        {
            rez = qnRecordingManager->startForcedRecording(
                camera,
                action->getStreamQuality(),
                action->getFps(),
                action->getRecordBeforeSec(), //< Record-before setup is allowed after VMS-7148 is implemented
                action->getRecordAfterSec(),
                action->getDurationSec());
        }
        else
        {
            rez = qnRecordingManager->stopForcedRecording(camera);
        }
    }
    return rez;
}

bool ExtendedRuleProcessor::executeBookmarkAction(const vms::event::AbstractActionPtr& action)
{
    const auto cameraId = action
        ? action->getParams().actionResourceId
        : QnUuid();

    const auto camera = resourcePool()->getResourceById<QnSecurityCamResource>(cameraId);
    if (!camera || !fixActionTimeFields(action))
        return false;

    const auto bookmark = helpers::bookmarkFromAction(action, camera);
    return qnServerDb->addBookmark(bookmark);
}

QnUuid ExtendedRuleProcessor::getGuid() const
{
    return serverGuid();
}

bool ExtendedRuleProcessor::triggerCameraOutput(const vms::event::CameraOutputActionPtr& action)
{
    auto resource = resourcePool()->getResourceById(action->getParams().actionResourceId);
    if (!resource)
    {
        NX_LOG(lit("Received BA_CameraOutput with no resource reference. Ignoring..."), cl_logWARNING);
        return false;
    }
    QnSecurityCamResource* securityCam = dynamic_cast<QnSecurityCamResource*>(resource.data());
    if (!securityCam)
    {
        NX_LOG(lit("Received BA_CameraOutput action for resource %1 which is not of required type QnSecurityCamResource. Ignoring...").
            arg(resource->getId().toString()), cl_logWARNING);
        return false;
    }
    QString relayOutputId = action->getRelayOutputId();
    int autoResetTimeout = qMax(action->getRelayAutoResetTimeout(), 0); //truncating negative values to avoid glitches
    bool on = action->getToggleState() != vms::event::EventState::inactive;

    return securityCam->setRelayOutputState(
                relayOutputId,
                on,
                autoResetTimeout);
}

ExtendedRuleProcessor::TimespampedFrame ExtendedRuleProcessor::getEventScreenshotEncoded(
    const QnUuid& id,
    qint64 timestampUsec,
    QSize dstSize) const
{
    const auto camera = resourcePool()->getResourceById<QnVirtualCameraResource>(id);
    const auto server = resourcePool()->getResourceById<QnMediaServerResource>(
        commonModule()->moduleGUID());

    if (!camera || !server)
        return TimespampedFrame();

    api::CameraImageRequest request;
    request.camera = camera;
    request.msecSinceEpoch = timestampUsec / 1000;
    request.size = dstSize;
    request.roundMethod = api::CameraImageRequest::RoundMethod::precise;

    QnMultiserverThumbnailRestHandler handler;
    TimespampedFrame timestemedFrame;
    //qint64 frameTimestampUsec = 0;
    QByteArray contentType;
    auto result = handler.getScreenshot(commonModule(), request, timestemedFrame.frame, contentType,
        server->getPort(), &timestemedFrame.timestampUsec);
    if (result != nx::network::http::StatusCode::ok)
        return TimespampedFrame();
    return timestemedFrame;
}

bool ExtendedRuleProcessor::sendMailInternal(const vms::event::SendMailActionPtr& action, int aggregatedResCount)
{
    NX_ASSERT(action);

    QStringList recipients = action->getParams().emailAddress.split(kNewEmailDelimiter);

    if (recipients.isEmpty())
    {
        NX_LOG(lit("Action SendMail (rule %1) missing valid recipients. Ignoring...").arg(action->getRuleId().toString()), cl_logWARNING);
        NX_LOG(lit("All recipients: ") + recipients.join(QLatin1String("; ")), cl_logWARNING);
        return false;
    }

    NX_LOG(lit("Processing action SendMail. Sending mail to %1").
        arg(recipients.join(QLatin1String("; "))), cl_logDEBUG1);

    const auto sendMailFunction =
        [this, action, recipients, aggregatedResCount]()
        {
            nx::utils::concurrent::run(
                &m_emailThreadPool,
                std::bind(&ExtendedRuleProcessor::sendEmailAsync, this, action, recipients, aggregatedResCount));
        };

    executeDelayed(sendMailFunction, kEmailSendDelay, qnEventRuleConnector->thread());
    return true;
}

void ExtendedRuleProcessor::sendEmailAsync(
    vms::event::SendMailActionPtr action,
    QStringList recipients, int aggregatedResCount)
{
    bool isHtml = !qnGlobalSettings->isUseTextEmailFormat();

    QnEmailAttachmentList attachments;
    QVariantMap contextMap = eventDescriptionMap(action, action->aggregationInfo(), attachments);
    EmailAttachmentData attachmentData(action->getRuntimeParams().eventType);  // TODO: https://networkoptix.atlassian.net/browse/VMS-2831
    QnEmailSettings emailSettings = commonModule()->globalSettings()->emailSettings();
    QString cloudOwnerAccount = commonModule()->globalSettings()->cloudAccountName();

    auto addIcon =
        [&attachments, &contextMap](const QString& name, const QString& source)
        {
            attachments << QnEmailAttachmentPtr(
                new QnEmailAttachment(
                    name,
                    source,
                    tpImageMimeType));
            contextMap[name] = lit("cid:") + name;
        };


    if (isHtml)
    {
        addIcon(tpProductLogo, lit(":/skin/email_attachments/productLogo.png"));
        addIcon(tpSystemIcon, lit(":/skin/email_attachments/systemIcon.png"));

        const auto eventType = action->getRuntimeParams().eventType;
        switch (eventType)
        {
            case vms::event::cameraDisconnectEvent:
            case vms::event::licenseIssueEvent:
            case vms::event::networkIssueEvent:
            case vms::event::softwareTriggerEvent:
                addIcon(tpSourceIcon, lit(":/skin/email_attachments/cameraIcon.png"));
                break;
            default:
                break;
        }
    }

    if (!cloudOwnerAccount.isEmpty())
    {
        if (isHtml)
            addIcon(tpOwnerIcon, lit(":/skin/email_attachments/ownerIcon.png"));

        contextMap[tpCloudOwnerEmail] = cloudOwnerAccount;

        const auto allUsers = resourcePool()->getResources<QnUserResource>();
        for (const auto& user: allUsers)
        {
            if (user->isCloud() && user->getEmail() == cloudOwnerAccount)
            {
                contextMap[tpCloudOwner] = user->fullName();
                break;
            }
        }
    }

    QnEmailAddress supportEmail(emailSettings.supportEmail);

    contextMap[tpCompanyName] = QnAppInfo::organizationName();
    contextMap[tpCompanyUrl] = QnAppInfo::companyUrl();
    contextMap[tpSupportLink] = supportEmail.isValid()
        ? lit("mailto:%1").arg(supportEmail.value())
        : emailSettings.supportEmail;
    contextMap[tpSupportLinkText] = emailSettings.supportEmail;
    contextMap[tpSystemName] = commonModule()->globalSettings()->systemName();
    contextMap[tpSystemSignature] = emailSettings.signature;

    contextMap[tpCaption] = action->getRuntimeParams().caption;
    contextMap[tpDescription] = action->getRuntimeParams().description;
    vms::event::StringsHelper helper(commonModule());
    contextMap[tpSource] = helper.getResoureNameFromParams(action->getRuntimeParams(), Qn::ResourceInfoLevel::RI_NameOnly);
    contextMap[tpSourceIP] = helper.getResoureIPFromParams(action->getRuntimeParams());

    QString messageBody;
    if (isHtml)
        renderTemplateFromFile(attachmentData.templatePath, contextMap, &messageBody);

    QString messagePlainBody;
    QFileInfo fileInfo(attachmentData.templatePath);
    QString plainTemplatePath = fileInfo.dir().path() + lit("/") + fileInfo.baseName() + lit("_plain.mustache");
    renderTemplateFromFile(plainTemplatePath, contextMap, &messagePlainBody);


    // TODO: #vkutin #gdm Need to refactor aggregation entirely.
    // I can't figure a proper abstraction for it at this point.
    const int aggregatedCount = action->getRuntimeParams().eventType == vms::event::softwareTriggerEvent
        ? action->aggregationInfo().toList().count()
        : aggregatedResCount;

    const auto subject = aggregatedCount > 1
        ? helper.eventAtResources(action->getRuntimeParams())
        : helper.eventAtResource(action->getRuntimeParams(), Qn::RI_WithUrl);

    ec2::ApiEmailData data(
        recipients,
        subject,
        messageBody,
        messagePlainBody,
        emailSettings.timeout,
        attachments);

    if (!m_emailManager->sendEmail(emailSettings, data))
    {
        vms::event::AbstractActionPtr action(new vms::event::SystemHealthAction(QnSystemHealth::EmailSendError));
        broadcastAction(action);
        NX_LOG(lit("Error processing action SendMail."), cl_logWARNING);
    }
}

bool ExtendedRuleProcessor::sendMail(const vms::event::SendMailActionPtr& action)
{
    // QnMutexLocker lk(&m_mutex); <- m_mutex is already locked down the stack.

    if( action->getRuntimeParams().eventType != vms::event::cameraDisconnectEvent &&
        action->getRuntimeParams().eventType != vms::event::networkIssueEvent )
    {
        return sendMailInternal(action, 1);
    }

    // Aggregating by recipients and event type.

    SendEmailAggregationKey aggregationKey(action->getRuntimeParams().eventType,
        action->getParams().emailAddress); //< all recipients are already computed and packed here.

    SendEmailAggregationData& aggregatedData = m_aggregatedEmails[aggregationKey];

    vms::event::AggregationInfo aggregationInfo = aggregatedData.action
        ? aggregatedData.action->aggregationInfo() //< adding event source (camera) to the existing aggregation info.
        : vms::event::AggregationInfo();           //< creating new aggregation info.

    if (!aggregatedData.action)
    {
        aggregatedData.action = vms::event::SendMailActionPtr(new vms::event::SendMailAction(*action));
        using namespace std::placeholders;
        aggregatedData.periodicTaskID = nx::utils::TimerManager::instance()->addTimer(
            std::bind(&ExtendedRuleProcessor::sendAggregationEmail, this, aggregationKey),
            std::chrono::milliseconds(emailAggregationPeriodMS));
    }

    ++aggregatedData.eventCount;

    aggregationInfo.append(action->getRuntimeParams(), action->aggregationInfo());
    aggregatedData.action->setAggregationInfo(aggregationInfo);

    return true;
}

void ExtendedRuleProcessor::sendAggregationEmail(const SendEmailAggregationKey& aggregationKey)
{
    QnMutexLocker lk(&m_mutex);

    auto aggregatedActionIter = m_aggregatedEmails.find(aggregationKey);
    if (aggregatedActionIter == m_aggregatedEmails.end())
        return;

    if (!sendMailInternal(aggregatedActionIter->action, aggregatedActionIter->eventCount))
    {
        NX_LOG(lit("Failed to send aggregated email"), cl_logDEBUG1);
    }

    m_aggregatedEmails.erase(aggregatedActionIter);
}

QVariantMap ExtendedRuleProcessor::eventDescriptionMap(
    const vms::event::AbstractActionPtr& action,
    const vms::event::AggregationInfo &aggregationInfo,
    QnEmailAttachmentList& attachments) const
{
    vms::event::EventParameters params = action->getRuntimeParams();
    vms::event::EventType eventType = params.eventType;

    QVariantMap contextMap;
    vms::event::StringsHelper helper(commonModule());

    contextMap[tpProductName] = QnAppInfo::productNameLong();
    const int deviceCount = aggregationInfo.toList().size();
    contextMap[tpEvent] = helper.eventName(eventType, qMax(1, deviceCount));
    contextMap[tpSource] = helper.getResoureNameFromParams(
        params, Qn::ResourceInfoLevel::RI_NameOnly);
    contextMap[tpSourceIP] = helper.getResoureIPFromParams(params);

    const auto aggregationCount = action->getAggregationCount();
    if (aggregationCount > 1)
        contextMap[tpCount] = QString::number(aggregationCount);

    switch (eventType)
    {
        case vms::event::cameraMotionEvent:
        case vms::event::cameraInputEvent:
        {
            auto camRes = resourcePool()->getResourceById<QnVirtualCameraResource>(
                action->getRuntimeParams().eventResourceId);
            cameraHistoryPool()->updateCameraHistorySync(camRes);
            if (camRes->hasVideo(nullptr))
            {
                const qint64 eventTimeUs = action->getRuntimeParams().eventTimestampUsec;
                const qint64 currentTimeBeforeGetUs = qnSyncTime->currentUSecsSinceEpoch();

                TimespampedFrame timestempedFrame = getEventScreenshotEncoded(
                    action->getRuntimeParams().eventResourceId, eventTimeUs, SCREENSHOT_SIZE);

                if (!timestempedFrame.frame.isNull())
                {
                    static const qint64 kIntervalUs = 5'000'000;
                    const qint64 currentTimeUs = qnSyncTime->currentUSecsSinceEpoch();

                    if (camRes->getStatus() == Qn::Recording)
                    {
                        contextMap[tpUrlInt] = helper.urlForCamera(
                            params.eventResourceId, params.eventTimestampUsec, /*isPublic*/ false);
                        contextMap[tpUrlExt] = helper.urlForCamera(
                            params.eventResourceId, params.eventTimestampUsec, /*isPublic*/ true);
                    }

                    if (std::abs(currentTimeUs - timestempedFrame.timestampUsec) < kIntervalUs)
                    {
                        // Only fresh screenshots are sent.
                        QBuffer screenshotStream(&timestempedFrame.frame);
                        attachments.append(QnEmailAttachmentPtr(new QnEmailAttachment(
                            tpScreenshot, screenshotStream, lit("image/jpeg"))));
                        contextMap[tpScreenshotFilename] = lit("cid:") + tpScreenshot;
                    }
                }
            }
            break;
        }

        case vms::event::softwareTriggerEvent:
        {
            contextMap[tpTriggerName] = params.caption.trimmed().isEmpty()
                ? helper.defaultSoftwareTriggerName()
                : params.caption;

            contextMap[tpTimestamp] = helper.eventTimestampShort(params, aggregationCount);
            contextMap[tpTimestampDate] = helper.eventTimestampDate(params);
            contextMap[tpTimestampTime] = helper.eventTimestampTime(params);

            NX_ASSERT(params.metadata.instigators.size() == 1);
            if (params.metadata.instigators.empty())
                break;

            const auto& userId = params.metadata.instigators[0];
            const auto user = resourcePool()->getResourceById(userId);
            NX_ASSERT(user, Q_FUNC_INFO, "Unknown user id as soft trigger instigator");

            contextMap[tpUser] = user ? user->getName() : userId.toString();
            break;
        }

        case vms::event::analyticsSdkEvent:
        {
            contextMap[tpAnalyticsSdkEventType] = helper.getAnalyticsSdkEventName(params);
            contextMap[tpTimestamp] = helper.eventTimestampShort(params, aggregationCount);
            contextMap[tpTimestampDate] = helper.eventTimestampDate(params);
            contextMap[tpTimestampTime] = helper.eventTimestampTime(params);

            auto camera = resourcePool()->getResourceById<QnVirtualCameraResource>(
                params.eventResourceId);

            cameraHistoryPool()->updateCameraHistorySync(camera);
            if (camera->hasVideo(nullptr))
            {
                QByteArray screenshotData = getEventScreenshotEncoded(params.eventResourceId,
                    params.eventTimestampUsec, SCREENSHOT_SIZE).frame;
                if (!screenshotData.isNull())
                {
                    contextMap[tpUrlInt] = helper.urlForCamera(
                        params.eventResourceId, params.eventTimestampUsec, /*isPublic*/ false);
                    contextMap[tpUrlExt] = helper.urlForCamera(
                        params.eventResourceId, params.eventTimestampUsec, /*isPublic*/ true);

                    QBuffer screenshotStream(&screenshotData);
                    attachments.append(QnEmailAttachmentPtr(new QnEmailAttachment(tpScreenshot,
                        screenshotStream, lit("image/jpeg"))));
                    contextMap[tpScreenshotFilename] = lit("cid:") + tpScreenshot;
                }
            }

            break;
        }

        case vms::event::userDefinedEvent:
        {
            auto metadata = action->getRuntimeParams().metadata;
            if (!metadata.cameraRefs.empty())
            {
                QVariantList cameras;
                int screenshotNum = 1;
                for (const QnUuid& cameraId: metadata.cameraRefs)
                {
                    if (QnVirtualCameraResourcePtr camRes =
                        resourcePool()->getResourceById<QnVirtualCameraResource>(cameraId))
                    {
                        QVariantMap camera;

                        QnResourceDisplayInfo camInfo(camRes);
                        camera[tpCameraName] = camInfo.name();
                        camera[tpCameraIP] = camInfo.host();

                        cameraHistoryPool()->updateCameraHistorySync(camRes);
                        camera[tpUrlInt] = helper.urlForCamera(
                            cameraId, params.eventTimestampUsec, /*isPublic*/ false);
                        camera[tpUrlExt] = helper.urlForCamera(
                            cameraId, params.eventTimestampUsec, /*isPublic*/ true);

                        QByteArray screenshotData = getEventScreenshotEncoded(
                            cameraId, params.eventTimestampUsec, SCREENSHOT_SIZE).frame;
                        if (!screenshotData.isNull())
                        {
                            QBuffer screenshotStream(&screenshotData);
                            attachments.append(QnEmailAttachmentPtr(new QnEmailAttachment(
                                tpScreenshotNum.arg(screenshotNum),
                                screenshotStream,
                                lit("image/jpeg"))));
                            camera[QLatin1String("screenshot")] =
                                lit("cid:") + tpScreenshotNum.arg(screenshotNum++);
                        }

                        cameras << camera;
                    }
                }
                if (!cameras.isEmpty())
                {
                    contextMap[tpHasCameras] = lit("1");
                    contextMap[tpCameras] = cameras;
                }
            }

            break;
        }

        default:
            break;
    }

    contextMap[tpAggregated] = aggregatedEventDetailsMap(action, aggregationInfo, Qn::ResourceInfoLevel::RI_NameOnly);
    // TODO: CHECK!
    return contextMap;
}

QVariantList ExtendedRuleProcessor::aggregatedEventDetailsMap(
    const vms::event::AbstractActionPtr& action,
    const vms::event::AggregationInfo& aggregationInfo,
    Qn::ResourceInfoLevel detailLevel) const
{
    if (!aggregationInfo.isEmpty())
        return aggregatedEventDetailsMap(action, aggregationInfo.toList(), detailLevel);

    return { eventDetailsMap(action, vms::event::InfoDetail(action->getRuntimeParams(),
        action->getAggregationCount()), detailLevel) };
}

QVariantList ExtendedRuleProcessor::aggregatedEventDetailsMap(
    const vms::event::AbstractActionPtr& action,
    const QList<vms::event::InfoDetail>& aggregationDetailList,
    Qn::ResourceInfoLevel detailLevel) const
{
    int index = 0;
    QVariantList result;

    auto sortedList = aggregationDetailList;
    std::sort(sortedList.begin(), sortedList.end(),
        [](const vms::event::InfoDetail& left, const vms::event::InfoDetail& right)
        {
            return left.runtimeParams().eventTimestampUsec
                < right.runtimeParams().eventTimestampUsec;
        });

    for (const auto& detail: sortedList)
    {
        auto detailsMap = eventDetailsMap(action, detail, detailLevel);
        detailsMap[tpIndex] = (++index);
        result << detailsMap;
    }

    return result;
}

QVariantMap ExtendedRuleProcessor::eventDetailsMap(
    const vms::event::AbstractActionPtr& action,
    const vms::event::InfoDetail& aggregationData,
    Qn::ResourceInfoLevel detailLevel,
    bool addSubAggregationData) const
{
    const vms::event::EventParameters& params = aggregationData.runtimeParams();
    const int aggregationCount = aggregationData.count();
    vms::event::StringsHelper helper(commonModule());

    QVariantMap detailsMap;

    if (addSubAggregationData)
    {
        const vms::event::AggregationInfo& subAggregationData = aggregationData.subAggregationData();
        detailsMap[tpAggregated] = !subAggregationData.isEmpty()
            ? aggregatedEventDetailsMap(action, subAggregationData, detailLevel)
            : (QVariantList() << eventDetailsMap(action, aggregationData, detailLevel, false));
    }

    detailsMap[tpCount] = QString::number(aggregationCount);
    detailsMap[tpTimestamp] = helper.eventTimestampShort(params, aggregationCount);
    detailsMap[tpTimestampDate] = helper.eventTimestampDate(params);
    detailsMap[tpTimestampTime] = helper.eventTimestampTime(params);

    switch (params.eventType)
    {
        case vms::event::cameraDisconnectEvent:
        case vms::event::softwareTriggerEvent:
        {
            detailsMap[tpSource] = helper.getResoureNameFromParams(params, detailLevel);
            detailsMap[tpSourceIP] = helper.getResoureIPFromParams(params);
            break;
        }

        case vms::event::cameraInputEvent:
        {
            detailsMap[tpInputPort] = params.inputPortId;
            break;
        }

        case vms::event::networkIssueEvent:
        {
            detailsMap[tpSource] = helper.getResoureNameFromParams(params, detailLevel);
            detailsMap[tpSourceIP] = helper.getResoureIPFromParams(params);
            detailsMap[tpReason] = helper.eventReason(params);
            break;
        }

        case vms::event::storageFailureEvent:
        case vms::event::serverFailureEvent:
        case vms::event::licenseIssueEvent:
        case vms::event::backupFinishedEvent:
        {
            detailsMap[tpReason] = helper.eventReason(params);

            // Fill event-specific reason context here
            QVariantMap reasonContext;

            if (params.reasonCode == vms::event::EventReason::licenseRemoved)
            {
                QVariantList disabledCameras;

                for (const auto& id: params.description.split(L';'))
                {
                    if (const auto& camera = resourcePool()->getResourceById<QnVirtualCameraResource>(QnUuid(id)))
                        disabledCameras << QnResourceDisplayInfo(camera).toString(Qn::RI_WithUrl);
                }

                reasonContext[lit("disabledCameras")] = disabledCameras;
            }

            detailsMap[tpReasonContext] = reasonContext;
            break;
        }

        case vms::event::cameraIpConflictEvent:
        {
            detailsMap[lit("cameraConflictAddress")] = params.caption;
            QVariantList conflicts;
            int n = 0;
            for (const auto& mac: params.description.split(vms::event::IpConflictEvent::delimiter()))
            {
                QVariantMap conflict;
                conflict[lit("number")] = ++n;
                conflict[lit("mac")] = mac;
                conflicts << conflict;
            }

            detailsMap[lit("cameraConflicts")] = conflicts;
            break;
        }

        case vms::event::serverConflictEvent:
        {
            QnCameraConflictList conflicts;
            conflicts.sourceServer = params.caption;
            conflicts.decode(params.description);

            QVariantList conflictsList;
            int n = 0;
            for (auto itr = conflicts.camerasByServer.begin(); itr != conflicts.camerasByServer.end(); ++itr)
            {
                const auto& server = itr.key();
                for (const auto& camera: conflicts.camerasByServer[server])
                {
                    QVariantMap conflict;
                    conflict[lit("number")] = ++n;
                    conflict[lit("ip")] = server;
                    conflict[lit("mac")] = camera;
                    conflictsList << conflict;
                }
            }

            detailsMap[lit("msConflicts")] = conflictsList;
            break;
        }

        default:
            break;
    }

    return detailsMap;
}

/*
* This method is called once per action, calculates all recipients and packs them into
* emailAddress action parameter with new delimiter.
*/
void ExtendedRuleProcessor::updateRecipientsList(
    const vms::event::SendMailActionPtr& action) const
{
    QStringList additional = action->getParams().emailAddress.split(kOldEmailDelimiter,
        QString::SkipEmptyParts);

    QList<QnUuid> userRoles;
    QnUserResourceList users;
    userRolesManager()->usersAndRoles(action->getResources(), users, userRoles);

    QStringList recipients;
    auto addRecipient = [&recipients](const QString& email)
        {
            const QString simplified = email.trimmed().toLower();
            if (simplified.isEmpty())
                return;

            QnEmailAddress address(simplified);
            if (address.isValid())
                recipients.append(address.value());
        };

    for (const auto& email: additional)
        addRecipient(email);

    for (const auto& user: users)
    {
        if (user->isEnabled())
            addRecipient(user->getEmail());
    }

    for (const auto& userRole: userRoles)
    {
        for (const auto& subject: resourceAccessSubjectsCache()->usersInRole(userRole))
        {
            const auto& user = subject.user();
            NX_ASSERT(user);
            if (user && user->isEnabled())
                addRecipient(user->getEmail());
        }
    }

    recipients.removeDuplicates();
    action->getParams().emailAddress = recipients.join(kNewEmailDelimiter);
}

} // namespace event
} // namespace mediaserver
} // namespace nx<|MERGE_RESOLUTION|>--- conflicted
+++ resolved
@@ -418,26 +418,17 @@
 {
     const nx::vms::event::ActionParameters& actionParameters=action->getParams();
 
-<<<<<<< HEAD
     nx::utils::Url url(action->getParams().url);
     if ((actionParameters.requestType == nx::network::http::Method::get) ||
-        (actionParameters.requestType.isEmpty() && actionParameters.text.isEmpty()))
-    {
-        auto callback = [action](SystemError::ErrorCode osErrorCode, int statusCode,
-            nx::network::http::BufferType messageBody, nx::network::http::HttpHeaders /*httpResponseHeaders*/)
-=======
-    QUrl url(actionParameters.url);
-    if ((actionParameters.requestType == nx_http::Method::get) ||
-        (actionParameters.requestType == nx_http::Method::delete_) ||
+        (actionParameters.requestType == nx::network::http::Method::delete_) ||
         (actionParameters.requestType.isEmpty() && actionParameters.text.isEmpty()))
     {
         auto callback = [action](
             SystemError::ErrorCode osErrorCode,
             int statusCode,
-            nx_http::StringType, /*content type*/
-            nx_http::BufferType messageBody,
-            nx_http::HttpHeaders /*httpResponseHeaders*/)
->>>>>>> 42bd52f3
+            nx::network::http::StringType, /*content type*/
+            nx::network::http::BufferType messageBody,
+            nx::network::http::HttpHeaders /*httpResponseHeaders*/)
         {
             if (osErrorCode != SystemError::noError ||
                 statusCode != nx::network::http::StatusCode::ok)
@@ -450,21 +441,13 @@
             }
         };
 
-<<<<<<< HEAD
-        nx::network::http::downloadFileAsync(
+        nx::network::http::downloadFileAsyncEx(
             url,
             callback,
             nx::network::http::HttpHeaders(),
-            actionParameters.authType);
-=======
-        nx_http::downloadFileAsyncEx(
-            url,
-            callback,
-            nx_http::HttpHeaders(),
             actionParameters.authType,
-            nx_http::AsyncHttpClient::Timeouts(),
+            nx::network::http::AsyncHttpClient::Timeouts(),
             actionParameters.requestType);
->>>>>>> 42bd52f3
         return true;
     }
     else
