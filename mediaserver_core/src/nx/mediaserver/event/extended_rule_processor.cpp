--- conflicted
+++ resolved
@@ -334,12 +334,7 @@
     if (!transmitter)
         return false;
 
-<<<<<<< HEAD
-
     if (action->actionType() == ActionType::playSoundOnceAction)
-=======
-    if (action->actionType() == vms::event::playSoundOnceAction)
->>>>>>> f84190e9
     {
         auto url = lit("dbfile://notifications/") + params.url;
 
