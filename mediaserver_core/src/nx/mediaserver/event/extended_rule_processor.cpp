--- conflicted
+++ resolved
@@ -406,13 +406,9 @@
 
 bool ExtendedRuleProcessor::executeHttpRequestAction(const vms::event::AbstractActionPtr& action)
 {
-<<<<<<< HEAD
+    const nx::vms::event::ActionParameters& actionParameters=action->getParams();
+
     nx::utils::Url url(action->getParams().url);
-=======
-    const nx::vms::event::ActionParameters& actionParameters=action->getParams();
->>>>>>> 67b04a3a
-
-    QUrl url(actionParameters.url);
     if ((actionParameters.requestType == nx_http::Method::get) ||
         (actionParameters.requestType.isEmpty() && actionParameters.text.isEmpty()))
     {
