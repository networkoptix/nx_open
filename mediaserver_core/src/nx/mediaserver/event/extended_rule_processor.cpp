--- conflicted
+++ resolved
@@ -426,21 +426,12 @@
         auto callback = [action](
             SystemError::ErrorCode osErrorCode,
             int statusCode,
-<<<<<<< HEAD
             nx::network::http::StringType, /*content type*/
             nx::network::http::BufferType messageBody,
             nx::network::http::HttpHeaders /*httpResponseHeaders*/)
-        {
-            if (osErrorCode != SystemError::noError ||
-                statusCode != nx::network::http::StatusCode::ok)
-=======
-            nx_http::StringType, /*contentType*/
-            nx_http::BufferType messageBody,
-            nx_http::HttpHeaders /*httpResponseHeaders*/)
->>>>>>> c420d627
             {
                 if (osErrorCode != SystemError::noError ||
-                    statusCode != nx_http::StatusCode::ok)
+                    statusCode != nx::network::http::StatusCode::ok)
                 {
                     qWarning() << "Failed to execute HTTP action for url "
                         << QUrl(action->getParams().url).toString(QUrl::RemoveUserInfo)
