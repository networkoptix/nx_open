#include "hls_server.h"

#include <QtCore/QUrlQuery>
#include <QtCore/QTimeZone>
#include <QtCore/QCoreApplication>

#include <algorithm>
#include <limits>
#include <map>

#include <common/common_module.h>
#include <core/resource_management/resource_pool.h>
#include <core/resource/security_cam_resource.h>
#include <core/resource/media_resource.h>
#include <core/resource/user_resource.h>
#include <core/resource_access/resource_access_manager.h>

#include <nx/network/http/http_content_type.h>
#include <nx/network/hls/hls_types.h>
#include <nx/utils/byte_stream/pipeline.h>
#include <nx/utils/log/log.h>
#include <nx/utils/byte_stream/pipeline.h>
#include <nx/utils/string.h>
#include <nx/utils/system_error.h>
#include <utils/media/ffmpeg_helper.h>
#include <utils/media/av_codec_helper.h>
#include <utils/media/media_stream_cache.h>
#include <utils/common/app_info.h>

#include "camera/camera_pool.h"
#include "hls_archive_playlist_manager.h"
#include "hls_live_playlist_manager.h"
#include "hls_playlist_manager_proxy.h"
#include "hls_session_pool.h"
#include "media_server/settings.h"
#include "streaming/streaming_chunk_cache.h"
#include "streaming/streaming_params.h"
#include <network/authenticate_helper.h>
#include <network/tcp_connection_priv.h>
#include <network/tcp_listener.h>
#include <media_server/media_server_module.h>
#include <rest/server/json_rest_result.h>
#include <nx/fusion/serialization_format.h>
#include <api/helpers/camera_id_helper.h>
#include <plugins/resource/server_archive/server_archive_delegate.h>

//TODO #ak if camera has hi stream only, than playlist request with no quality specified returns No Content, hi returns OK, lo returns Not Found

using std::make_pair;
using namespace nx::network::http;

namespace nx {
namespace mediaserver {
namespace hls {

static const size_t READ_BUFFER_SIZE = 64*1024;
//static const int MIN_CHUNK_COUNT_IN_PLAYLIST = 3;
static const int CHUNK_COUNT_IN_ARCHIVE_PLAYLIST = 3;
static const QLatin1String HLS_PREFIX( "/hls/" );
static const quint64 MSEC_IN_SEC = 1000;
static const quint64 USEC_IN_MSEC = 1000;
static const quint64 USEC_IN_SEC = MSEC_IN_SEC * USEC_IN_MSEC;
static const unsigned int DEFAULT_HLS_SESSION_LIVE_TIMEOUT_MS =
    nx::mediaserver::Settings::kDefaultHlsTargetDurationMs.count() * 7;
static const int COMMON_KEY_FRAME_TO_NON_KEY_FRAME_RATIO = 5;
static const int DEFAULT_PRIMARY_STREAM_BITRATE = 4*1024*1024;

//static const int DEFAULT_SECONDARY_STREAM_BITRATE = 512*1024;

size_t HttpLiveStreamingProcessor::m_minPlaylistSizeToStartStreaming =
    nx::mediaserver::Settings::kDefaultHlsPlaylistPreFillChunks;

HttpLiveStreamingProcessor::HttpLiveStreamingProcessor( QSharedPointer<nx::network::AbstractStreamSocket> socket, QnTcpListener* owner )
:
    QnTCPConnectionProcessor( socket, owner ),
    m_state( sReceiving ),
    m_switchToChunkedTransfer( false ),
    m_useChunkedTransfer( false ),
    m_bytesSent( 0 )
{
    setObjectName( "HttpLiveStreamingProcessor" );
}

void HttpLiveStreamingProcessor::setMinPlayListSizeToStartStreaming(size_t value)
{
    m_minPlaylistSizeToStartStreaming = value;
}

HttpLiveStreamingProcessor::~HttpLiveStreamingProcessor()
{
    //while we are here only HttpLiveStreamingProcessor::chunkDataAvailable slot can be called

    if( m_currentChunk )
    {
        //disconnecting and waiting for already-emitted signals from m_currentChunk to be delivered and processed
        //TODO #ak cancel on-going transcoding. Currently, it just wastes CPU time
        m_chunkInputStream.reset();
        m_currentChunk.reset();
    }

    //TODO/HLS: #ak clean up archive chunk data, since we do not cache archive chunks
        //this should be done automatically by cache: should mark archive chunks as "uncachable"
}

void HttpLiveStreamingProcessor::processRequest(const nx::network::http::Request& request)
{
        Q_D(QnTCPConnectionProcessor);

    nx::network::http::Response response;
    response.statusLine.version = request.requestLine.version;

        QnJsonRestResult error;
        response.statusLine.statusCode = getRequestedFile(request, &response, &error);
    if (response.statusLine.statusCode == nx::network::http::StatusCode::forbidden)
    {
        sendUnauthorizedResponse(nx::network::http::StatusCode::forbidden, STATIC_FORBIDDEN_HTML);
        m_state = sDone;
        return;
    }
    else if (error.error != QnJsonRestResult::NoError)
    {
        d->response.messageBody = QJson::serialized(error);
        base_type::sendResponse(
            nx::network::http::StatusCode::ok,
            Qn::serializationFormatToHttpContentType(Qn::SerializationFormat::JsonFormat));
        m_state = sDone;
        return;
    }

    prepareResponse(request, &response);
    sendResponse(response);
}

void HttpLiveStreamingProcessor::prepareResponse(
    const nx::network::http::Request& request,
    nx::network::http::Response* const response)
{
    if (response->statusLine.reasonPhrase.isEmpty())
    {
        response->statusLine.reasonPhrase =
            StatusCode::toString(response->statusLine.statusCode);
    }

    const auto currentTimeInHttpFormat =
        QLocale(QLocale::English).toString(
            QDateTime::currentDateTime(),
            lit("ddd, d MMM yyyy hh:mm:ss t")).toLatin1();

    response->headers.emplace("Date", currentTimeInHttpFormat);
    response->headers.emplace(nx::network::http::header::Server::NAME, nx::network::http::serverString());
    response->headers.emplace("Cache-Control", "no-cache");
    response->headers.emplace("Access-Control-Allow-Origin", "*");

    if (request.requestLine.version == nx::network::http::http_1_1)
    {
        if (nx::network::http::StatusCode::isSuccessCode(response->statusLine.statusCode) &&
            (response->headers.find("Transfer-Encoding") == response->headers.end()) &&
            (response->headers.find("Content-Length") == response->headers.end()))
        {
            response->headers.emplace("Transfer-Encoding", "chunked");
        }
        response->headers.emplace("Connection", "close");
    }
    if (response->statusLine.statusCode == nx::network::http::StatusCode::notFound)
        nx::network::http::insertOrReplaceHeader(&response->headers, nx::network::http::HttpHeader("Content-Length", "0"));
}

void HttpLiveStreamingProcessor::run()
{
    Q_D( QnTCPConnectionProcessor );

    while( !needToStop() )
    {
        switch( m_state )
        {
            case sReceiving:
                if( !readSingleRequest() )
                {
                    NX_LOG( lit( "Error reading/parsing request from %1 (%2). Terminating connection..." ).
                        arg( remoteHostAddress().toString() ), cl_logWARNING );
                    m_state = sDone;
                    break;
                }

                m_state = sProcessingMessage;
                m_useChunkedTransfer = false;
                processRequest( d->request );
                break;

            case sProcessingMessage:
                NX_ASSERT( false );
                break;

            case sSending:
            {
                NX_ASSERT( !m_writeBuffer.isEmpty() );

                int bytesSent = 0;
                if( m_useChunkedTransfer )
                    bytesSent = sendChunk( m_writeBuffer ) ? m_writeBuffer.size() : -1;
                else
                    bytesSent = sendData( m_writeBuffer ) ? m_writeBuffer.size() : -1;
                if( bytesSent < 0 )
                {
                    NX_LOG( lit("Error sending data to %1 (%2). Sent %3 bytes total. Terminating connection...").
                        arg(remoteHostAddress().toString()).arg(SystemError::getLastOSErrorText()).arg(m_bytesSent), cl_logWARNING );
                    m_state = sDone;
                    break;
                }
                else
                {
                    m_bytesSent += bytesSent;
                }
                if( bytesSent == m_writeBuffer.size() )
                    m_writeBuffer.clear();
                else
                    m_writeBuffer.remove( 0, bytesSent );
                if( !m_writeBuffer.isEmpty() )
                    break;  //continuing sending
                if( !prepareDataToSend() )
                {
                    NX_LOG( lit("Finished uploading %1 data to %2. Sent %3 bytes total. Closing connection...").
                        arg(m_currentFileName).arg(remoteHostAddress().toString()).arg(m_bytesSent), cl_logDEBUG1 );
                    //sending empty chunk to signal EOF
                    if( m_useChunkedTransfer )
                        sendChunk( QByteArray() );
                    m_state = sDone;
                    break;
                }
                break;
            }

            case sDone:
                NX_LOG( QnLog::HTTP_LOG_INDEX, lit("Done message to %1 (sent %2 bytes). Closing connection...\n\n\n").
                    arg(remoteHostAddress().toString()).arg(m_bytesSent), cl_logDEBUG1 );
                return;
        }
    }
}

namespace {

    static QString formatGUID(const QnUuid& guid)
    {
        QString rez = guid.toString();
        if (rez.startsWith(L'{'))
            return rez;
        else
            return QString(lit("{%1}")).arg(rez);
    }

} // namespace

nx::network::http::StatusCode::Value HttpLiveStreamingProcessor::getRequestedFile(
    const nx::network::http::Request& request,
    nx::network::http::Response* const response,
    QnJsonRestResult* error)
{
    //retreiving requested file name
    const QString& path = request.requestLine.url.path();
    int fileNameStartIndex = path.lastIndexOf(QChar('/'));
    if( fileNameStartIndex == -1 )
    {
        NX_LOG(lit("HLS. Not found file name in path %1").arg(path), cl_logDEBUG1);
        return StatusCode::notFound;
    }
    QStringRef fileName;
    if( fileNameStartIndex == path.size()-1 )   //path ends with /. E.g., /hls/camera1.m3u/. Skipping trailing /
    {
        int newFileNameStartIndex = path.midRef(0, path.size()-1).lastIndexOf(QChar('/'));
        if( newFileNameStartIndex == -1 )
        {
            NX_LOG(lit("HLS. Not found file name (2) in path %1").arg(path), cl_logDEBUG1);
            return StatusCode::notFound;
        }
        fileName = path.midRef( newFileNameStartIndex+1, fileNameStartIndex-(newFileNameStartIndex+1) );
    }
    else
    {
        fileName = path.midRef( fileNameStartIndex+1 );
    }
    m_currentFileName = fileName.toString();

        const int extensionSepPos = fileName.lastIndexOf( QChar('.') );
        const QStringRef& extension = extensionSepPos != -1 ? fileName.mid( extensionSepPos+1 ) : QStringRef();
        const QStringRef& shortFileName = fileName.mid( 0, extensionSepPos );

        // Searching for requested resource.
        const QString& resId = shortFileName.toString();
        QnResourcePtr resource = nx::camera_id_helper::findCameraByFlexibleId(
            commonModule()->resourcePool(), resId);
        if (!resource)
        {
            NX_LOG(lit("HLS. Requested resource %1 not found").arg(resId), cl_logDEBUG1);
            return nx::network::http::StatusCode::notFound;
        }

        //parsing request parameters
        const QList<QPair<QString, QString> >& queryItemsList = QUrlQuery(request.requestLine.url.query()).queryItems();
        std::multimap<QString, QString> requestParams;
        //moving params to map for more convenient use
        for (QList<QPair<QString, QString> >::const_iterator
            it = queryItemsList.begin();
            it != queryItemsList.end();
            ++it)
        {
            requestParams.insert(std::make_pair(it->first, it->second));
        }

        QnSecurityCamResourcePtr camResource = resource.dynamicCast<QnSecurityCamResource>();
        if( !camResource )
        {
            NX_LOG( lit("HLS. Requested resource %1 is not a camera").
                arg(QString::fromRawData(shortFileName.constData(), shortFileName.size())), cl_logDEBUG1 );
            return nx::network::http::StatusCode::notFound;
        }

        //checking resource stream type. Only h.264 is OK for HLS
        QnVideoCameraPtr camera = qnCameraPool->getVideoCamera( camResource );
        if( !camera )
        {
            NX_LOG( lit("Error. HLS request to resource %1 which is not a camera").arg(camResource->getUniqueId()), cl_logDEBUG2 );
            return nx::network::http::StatusCode::forbidden;
        }

        QnConstCompressedVideoDataPtr lastVideoFrame = camera->getLastVideoFrame(
            requestParams.find(StreamingParams::LO_QUALITY_PARAM_NAME) == requestParams.end(),
            0);
        if( lastVideoFrame && (lastVideoFrame->compressionType != AV_CODEC_ID_H264) && (lastVideoFrame->compressionType != AV_CODEC_ID_NONE) )
        {
            //video is not in h.264 format
            NX_LOG( lit("Error. HLS request to resource %1 with codec %2").
                arg(camResource->getUniqueId()).arg(QnAvCodecHelper::codecIdToString(lastVideoFrame->compressionType)), cl_logWARNING );
            return nx::network::http::StatusCode::forbidden;
        }

        if( extension.compare(QLatin1String("m3u")) == 0 || extension.compare(QLatin1String("m3u8")) == 0 )
        {
            return getPlaylist(
                request,
                extension.toString(),
                camResource,
                d_ptr->accessRights,
                camera,
                requestParams,
                response,
                error);
    }
    else
    {
        //chunk requsted, checking requested container format...
        QString containerFormat;
        std::multimap<QString, QString>::const_iterator containerIter = requestParams.find(StreamingParams::CONTAINER_FORMAT_PARAM_NAME);
        if( containerIter != requestParams.end() )
        {
            containerFormat = containerIter->second;
        }
        else
        {
            //detecting container format by extension
            if( extension.isEmpty() || extension == lit("ts") )
                containerFormat = lit("mpegts");
            else if( extension == lit("mkv") )
                containerFormat = lit("matroska");
            else if( extension == lit("mp4") )
                containerFormat = lit("mp4");
        }

        if( containerFormat == "mpegts" ||
            //containerFormat == "mp4" ||       //TODO #ak ffmpeg: muxer does not support unseekable output
            containerFormat == "matroska" )     //some supported format has been requested
        {
            if( containerIter == requestParams.end() )
                requestParams.emplace( StreamingParams::CONTAINER_FORMAT_PARAM_NAME, containerFormat );
            return getResourceChunk(
                request,
                shortFileName,
                camResource,
                requestParams,
                response );
        }
    }

    NX_LOG(lit("HLS. Unknown file type has been requested: \"%1\"").arg(extension.toString()), cl_logDEBUG1);
    return StatusCode::notFound;
}

void HttpLiveStreamingProcessor::sendResponse( const nx::network::http::Response& response )
{
    //serializing response to internal buffer
    nx::network::http::HttpHeaders::const_iterator it = response.headers.find( "Transfer-Encoding" );
    if( it != response.headers.end() && it->second == "chunked" )
        m_switchToChunkedTransfer = true;
    m_writeBuffer.clear();
    response.serialize( &m_writeBuffer );
    m_bytesSent = (size_t)0 - m_writeBuffer.size();

    NX_LOG( QnLog::HTTP_LOG_INDEX, lit("Sending response to %1:\n%2\n-------------------\n\n\n").
        arg(remoteHostAddress().toString()).
        arg(QString::fromLatin1(m_writeBuffer)), cl_logDEBUG1 );

    m_state = sSending;
}

bool HttpLiveStreamingProcessor::prepareDataToSend()
{
    static const int kMaxBytesToRead = 1024*1024;

    NX_ASSERT( m_writeBuffer.isEmpty() );

    if( !m_chunkInputStream )
        return false;

    if( m_switchToChunkedTransfer )
    {
        m_useChunkedTransfer = true;
        m_switchToChunkedTransfer = false;
    }

    //QnMutexLocker lk( &m_mutex );
    for( ;; )
    {
        //reading chunk data
        const int sizeBak = m_writeBuffer.size();
        if( m_chunkInputStream->tryRead( &m_writeBuffer, kMaxBytesToRead ) )
        {
            NX_LOG( lit("Read %1 bytes from streaming chunk %2").arg(m_writeBuffer.size()-sizeBak).arg((size_t)m_currentChunk.get(), 0, 16), cl_logDEBUG1 );
            return !m_writeBuffer.isEmpty();
        }

        //waiting for data to arrive to chunk
        m_chunkInputStream->waitForSomeDataAvailable();
    }
}

const char* HttpLiveStreamingProcessor::mimeTypeByExtension(const QString& extension) const
{
    if (extension.toLower() == lit("m3u8"))
        return nx::network::http::kApplicationMpegUrlMimeType;

    return nx::network::http::kAudioMpegUrlMimeType;
}

typedef std::multimap<QString, QString> RequestParamsType;

nx::network::http::StatusCode::Value HttpLiveStreamingProcessor::getPlaylist(
    const nx::network::http::Request& request,
    const QString& requestFileExtension,
    const QnSecurityCamResourcePtr& camResource,
    const Qn::UserAccessData& accessRights,
    const QnVideoCameraPtr& videoCamera,
    const std::multimap<QString, QString>& requestParams,
    nx::network::http::Response* const response,
    QnJsonRestResult* error)
{
    std::multimap<QString, QString>::const_iterator chunkedParamIter = requestParams.find(StreamingParams::CHUNKED_PARAM_NAME);

    //searching for session (if specified)
    std::multimap<QString, QString>::const_iterator sessionIDIter = requestParams.find(StreamingParams::SESSION_ID_PARAM_NAME);
    const QString& sessionID = sessionIDIter != requestParams.end()
        ? sessionIDIter->second
        : SessionPool::generateUniqueID();

    //session search and add MUST be atomic
    SessionPool::ScopedSessionIDLock lk(SessionPool::instance(), sessionID);

    Session* session = SessionPool::instance()->find(sessionID);
    if (!session)
    {
        std::multimap<QString, QString>::const_iterator hiQualityIter = requestParams.find(StreamingParams::HI_QUALITY_PARAM_NAME);
        std::multimap<QString, QString>::const_iterator loQualityIter = requestParams.find(StreamingParams::LO_QUALITY_PARAM_NAME);
        MediaQuality streamQuality = MEDIA_Quality_None;
        if (chunkedParamIter == requestParams.end())
        {
            //variant playlist requested
            if (hiQualityIter != requestParams.end())
                streamQuality = MEDIA_Quality_High;
            else if (loQualityIter != requestParams.end())
                streamQuality = MEDIA_Quality_Low;
            else
                streamQuality = MEDIA_Quality_Auto;
        }
        else
        {
            //chunked playlist requested
            streamQuality = (hiQualityIter != requestParams.end()) || (loQualityIter == requestParams.end())  //hi quality is default
                ? MEDIA_Quality_High
                : MEDIA_Quality_Low;
        }

        if (!camResource->hasDualStreaming())
        {
            if (streamQuality == MEDIA_Quality_Low)
            {
                NX_LOG(lit("Got request to unavailable low quality of camera %2").arg(camResource->getUniqueId()), cl_logDEBUG1);
                return nx::network::http::StatusCode::notFound;
            }
            else if (streamQuality == MEDIA_Quality_Auto)
            {
                streamQuality = MEDIA_Quality_High;
            }
        }

        const nx::network::http::StatusCode::Value result = createSession(
            accessRights,
            request.requestLine.url.path(),
            sessionID,
            requestParams,
            camResource,
            videoCamera,
            streamQuality,
            &session,
            error);
        if (result != nx::network::http::StatusCode::ok || error->error)
        {
            return result;
        }
        if (!SessionPool::instance()->add(session, DEFAULT_HLS_SESSION_LIVE_TIMEOUT_MS))
        {
            NX_ASSERT(false);
        }
    }

    auto requiredPermission = session->isLive()
        ? Qn::Permission::ViewLivePermission : Qn::Permission::ViewFootagePermission;
    if (!commonModule()->resourceAccessManager()->hasPermission(accessRights, camResource, requiredPermission))
    {
        if (commonModule()->resourceAccessManager()->hasPermission(
                accessRights, camResource, Qn::Permission::ViewLivePermission))
        {
                error->errorString = toString(Qn::MediaStreamEvent::ForbiddenWithNoLicense);
            error->error = QnRestResult::Forbidden;
            return nx::network::http::StatusCode::ok;
        }
        return nx::network::http::StatusCode::forbidden;
    }

    ensureChunkCacheFilledEnoughForPlayback(session, session->streamQuality());

    QByteArray serializedPlaylist;
    if (chunkedParamIter == requestParams.end())
    {
        response->statusLine.statusCode = getVariantPlaylist(
            session, request, camResource, videoCamera, requestParams, &serializedPlaylist);
    }
    else
    {
        response->statusLine.statusCode = getChunkedPlaylist(
            session, request, camResource, requestParams, &serializedPlaylist);
    }

    if (response->statusLine.statusCode != nx::network::http::StatusCode::ok)
        return static_cast<nx::network::http::StatusCode::Value>(response->statusLine.statusCode);

    response->messageBody = serializedPlaylist;
    response->headers.emplace("Content-Type", mimeTypeByExtension(requestFileExtension));
    response->headers.insert(make_pair("Content-Length", QByteArray::number(response->messageBody.size())));

    return nx::network::http::StatusCode::ok;
}

nx::network::http::StatusCode::Value HttpLiveStreamingProcessor::getVariantPlaylist(
    Session* session,
    const nx::network::http::Request& request,
    const QnSecurityCamResourcePtr& camResource,
    const QnVideoCameraPtr& videoCamera,
    const std::multimap<QString, QString>& /*requestParams*/,
    QByteArray* serializedPlaylist)
{
    hls::VariantPlaylist playlist;

    QUrl baseUrl;

    hls::VariantPlaylistData playlistData;
    playlistData.url = baseUrl;
    playlistData.url.setPath( request.requestLine.url.path() );
    //if needed, adding proxy information to playlist url
    nx::network::http::HttpHeaders::const_iterator viaIter = request.headers.find( "Via" );
    if( viaIter != request.headers.end() )
    {
        nx::network::http::header::Via via;
        if( !via.parse( viaIter->second ) )
            return nx::network::http::StatusCode::badRequest;
    }
    QList<QPair<QString, QString> > queryItems = QUrlQuery(request.requestLine.url.query()).queryItems();
    //removing SESSION_ID_PARAM_NAME
    for( QList<QPair<QString, QString> >::iterator
        it = queryItems.begin();
        it != queryItems.end();
         )
    {
        if( (it->first == StreamingParams::CHUNKED_PARAM_NAME) || (it->first == StreamingParams::SESSION_ID_PARAM_NAME) )
            queryItems.erase( it++ );
        else
            ++it;
    }
    QUrlQuery playlistDataQuery;
    queryItems.push_front( session->playlistAuthenticationQueryItem() );
    playlistDataQuery.setQueryItems( queryItems );
    playlistDataQuery.addQueryItem( StreamingParams::CHUNKED_PARAM_NAME, QString() );
    playlistDataQuery.addQueryItem( StreamingParams::SESSION_ID_PARAM_NAME, session->id() );

    //adding hi stream playlist
    if( session->streamQuality() == MEDIA_Quality_High || session->streamQuality() == MEDIA_Quality_Auto )
    {
        playlistData.bandwidth = estimateStreamBitrate(
            session,
            camResource,
            videoCamera,
            MEDIA_Quality_High );
        playlistDataQuery.addQueryItem( StreamingParams::HI_QUALITY_PARAM_NAME, QString() );
        playlistData.url.setQuery(playlistDataQuery);
        playlist.playlists.push_back(playlistData);
    }

    //adding lo stream playlist
    if( (session->streamQuality() == MEDIA_Quality_Low || session->streamQuality() == MEDIA_Quality_Auto) && camResource->hasDualStreaming() )
    {
        playlistData.bandwidth = estimateStreamBitrate(
            session,
            camResource,
            videoCamera,
            MEDIA_Quality_Low );
        playlistDataQuery.removeQueryItem( StreamingParams::HI_QUALITY_PARAM_NAME );
        playlistDataQuery.addQueryItem( StreamingParams::LO_QUALITY_PARAM_NAME, QString() );
        playlistData.url.setQuery(playlistDataQuery);
        playlist.playlists.push_back(playlistData);
    }

    if( playlist.playlists.empty() )
        return nx::network::http::StatusCode::noContent;

    *serializedPlaylist = playlist.toString();
    return nx::network::http::StatusCode::ok;
}

nx::network::http::StatusCode::Value HttpLiveStreamingProcessor::getChunkedPlaylist(
    Session* const session,
    const nx::network::http::Request& request,
    const QnSecurityCamResourcePtr& camResource,
    const std::multimap<QString, QString>& requestParams,
    QByteArray* serializedPlaylist)
{
    NX_ASSERT( session );

    std::multimap<QString, QString>::const_iterator hiQualityIter = requestParams.find( StreamingParams::HI_QUALITY_PARAM_NAME );
    std::multimap<QString, QString>::const_iterator loQualityIter = requestParams.find( StreamingParams::LO_QUALITY_PARAM_NAME );
    const MediaQuality streamQuality = (hiQualityIter != requestParams.end()) || (loQualityIter == requestParams.end())  //hi quality is default
        ? MEDIA_Quality_High
        : MEDIA_Quality_Low;

    std::vector<hls::AbstractPlaylistManager::ChunkData> chunkList;
    bool isPlaylistClosed = false;
    const hls::AbstractPlaylistManagerPtr& playlistManager = session->playlistManager(streamQuality);
    if( !playlistManager )
    {
        NX_LOG( lit("Got request to not available %1 quality of camera %2").
            arg(QLatin1String(streamQuality == MEDIA_Quality_High ? "hi" : "lo")).arg(camResource->getUniqueId()), cl_logWARNING );
        return nx::network::http::StatusCode::notFound;
    }

    const size_t chunksGenerated = playlistManager->generateChunkList( &chunkList, &isPlaylistClosed );
    if( chunkList.empty() )   //no chunks generated
    {
        NX_LOG( lit("Failed to get chunks of resource %1").arg(camResource->getUniqueId()), cl_logWARNING );
        return nx::network::http::StatusCode::noContent;
    }

    NX_LOG( lit("Prepared playlist of resource %1 (%2 chunks)").arg(camResource->getUniqueId()).arg(chunksGenerated), cl_logDEBUG2 );

    hls::Playlist playlist;
    NX_ASSERT( !chunkList.empty() );
    playlist.mediaSequence = chunkList[0].mediaSequence;
    playlist.closed = isPlaylistClosed;

    //taking parameters, common for every chunks in playlist being generated
    RequestParamsType commonChunkParams;
    for( RequestParamsType::value_type param: requestParams )
    {
        if( param.first == StreamingParams::CHANNEL_PARAM_NAME ||
            param.first == StreamingParams::PICTURE_SIZE_PIXELS_PARAM_NAME ||
            param.first == StreamingParams::CONTAINER_FORMAT_PARAM_NAME ||
            param.first == StreamingParams::VIDEO_CODEC_PARAM_NAME ||
            param.first == StreamingParams::AUDIO_CODEC_PARAM_NAME ||
            param.first == StreamingParams::HI_QUALITY_PARAM_NAME ||
            param.first == StreamingParams::LO_QUALITY_PARAM_NAME ||
            param.first == StreamingParams::SESSION_ID_PARAM_NAME )
        {
            commonChunkParams.insert( param );
        }
    }

    QUrl baseChunkUrl;
        baseChunkUrl.setPath( HLS_PREFIX + camResource->getUniqueId() + ".ts" );

    //if needed, adding proxy information to playlist url
    nx::network::http::HttpHeaders::const_iterator viaIter = request.headers.find( "Via" );
    if( viaIter != request.headers.end() )
    {
        nx::network::http::header::Via via;
        if( !via.parse( viaIter->second ) )
            return nx::network::http::StatusCode::badRequest;
    }

    const auto chunkAuthenticationQueryItem = session->chunkAuthenticationQueryItem();
    for( std::vector<hls::AbstractPlaylistManager::ChunkData>::size_type
        i = 0;
        i < chunkList.size();
        ++i )
    {
        hls::Chunk hlsChunk;
        hlsChunk.duration = chunkList[i].duration / (double)USEC_IN_SEC;
        hlsChunk.url = baseChunkUrl;
        QUrlQuery hlsChunkUrlQuery( hlsChunk.url.query() );
        hlsChunkUrlQuery.addQueryItem(
            chunkAuthenticationQueryItem.first,
            chunkAuthenticationQueryItem.second );
        for( RequestParamsType::value_type param: commonChunkParams )
            hlsChunkUrlQuery.addQueryItem( param.first, param.second );
        if( chunkList[i].alias )
        {
            hlsChunkUrlQuery.addQueryItem( StreamingParams::ALIAS_PARAM_NAME, chunkList[i].alias.get() );
            session->saveChunkAlias( streamQuality, chunkList[i].alias.get(), chunkList[i].startTimestamp, chunkList[i].duration );
        }
        else
        {
            hlsChunkUrlQuery.addQueryItem( StreamingParams::START_TIMESTAMP_PARAM_NAME, QString::number(chunkList[i].startTimestamp) );
            hlsChunkUrlQuery.addQueryItem( StreamingParams::DURATION_USEC_PARAM_NAME, QString::number(chunkList[i].duration) );
        }
        if( session->isLive() )
            hlsChunkUrlQuery.addQueryItem( StreamingParams::LIVE_PARAM_NAME, QString() );
        hlsChunk.url.setQuery( hlsChunkUrlQuery );
        hlsChunk.discontinuity = chunkList[i].discontinuity;
        hlsChunk.programDateTime = QDateTime::fromMSecsSinceEpoch(chunkList[i].startTimestamp / USEC_IN_MSEC, QTimeZone(QTimeZone::systemTimeZoneId()));
        playlist.chunks.push_back( hlsChunk );
    }

    //playlist.allowCache = !session->isLive(); // TODO: #ak uncomment when done

    *serializedPlaylist = playlist.toString();
    return nx::network::http::StatusCode::ok;
}

nx::network::http::StatusCode::Value HttpLiveStreamingProcessor::getResourceChunk(
    const nx::network::http::Request& request,
    const QStringRef& uniqueResourceID,
    const QnSecurityCamResourcePtr& cameraResource,
    const std::multimap<QString, QString>& requestParams,
    nx::network::http::Response* const response )
{
    RequestParams params = readRequestParams(requestParams);

    quint64 startTimestamp = 0;
    if (params.startTimestamp)
        startTimestamp = *params.startTimestamp;

    quint64 chunkDuration =
        nx::mediaserver::Settings::kDefaultHlsTargetDurationMs.count() * USEC_IN_MSEC;
    if (params.duration)
        chunkDuration = params.duration->count();

    StreamingChunkCacheKey currentChunkKey(
        uniqueResourceID.toString(),
        params.channel,
        params.containerFormat,
        params.alias ? *params.alias : QString(),
        startTimestamp,
        std::chrono::microseconds(chunkDuration),
        params.streamQuality,
        requestParams);

    bool requestIsAPartOfHlsSession = false;
<<<<<<< HEAD
    {
        std::multimap<QString, QString>::const_iterator sessionIDIter =
            requestParams.find(StreamingParams::SESSION_ID_PARAM_NAME);
        if (sessionIDIter != requestParams.end())
        {
            SessionPool::ScopedSessionIDLock lk(SessionPool::instance(), sessionIDIter->second);
            Session* hlsSession = SessionPool::instance()->find(sessionIDIter->second);
            if (hlsSession)
            {
                requestIsAPartOfHlsSession = true;
                hlsSession->updateAuditInfo(startTimestamp);
                if (params.alias)
                {
                    hlsSession->getChunkByAlias(
                        params.streamQuality, *params.alias, &startTimestamp, &chunkDuration);
                }

                if (!hlsSession->audioCodecId())
                    hlsSession->setAudioCodecId(detectAudioCodecId(currentChunkKey));
                currentChunkKey.setAudioCodecId(*hlsSession->audioCodecId());
            }
        }
        else
        {
            currentChunkKey.setAudioCodecId(detectAudioCodecId(currentChunkKey));
        }
=======
    std::multimap<QString, QString>::const_iterator sessionIDIter =
        requestParams.find(StreamingParams::SESSION_ID_PARAM_NAME);
    if (sessionIDIter != requestParams.end())
    {
        SessionPool::ScopedSessionIDLock lk(SessionPool::instance(), sessionIDIter->second);
        Session* hlsSession = SessionPool::instance()->find(sessionIDIter->second);
        if (hlsSession)
        {
            requestIsAPartOfHlsSession = true;
            hlsSession->updateAuditInfo(startTimestamp);
            if (params.alias)
            {
                hlsSession->getChunkByAlias(
                    params.streamQuality, *params.alias, &startTimestamp, &chunkDuration);
            }

            if (!hlsSession->audioCodecId())
                hlsSession->setAudioCodecId(detectAudioCodecId(currentChunkKey));
            currentChunkKey.setAudioCodecId(*hlsSession->audioCodecId());
        }
    }
    else
    {
        currentChunkKey.setAudioCodecId(detectAudioCodecId(currentChunkKey));
>>>>>>> 78a10fe0
    }

    auto requiredPermission = currentChunkKey.live()
        ? Qn::Permission::ViewLivePermission : Qn::Permission::ViewFootagePermission;
    if (!commonModule()->resourceAccessManager()->hasPermission(
            d_ptr->accessRights, cameraResource, requiredPermission))
    {
        return nx::network::http::StatusCode::forbidden;
    }

    //streaming chunk
    if (m_currentChunk)
    {
        //disconnecting and waiting for already-emitted signals from m_currentChunk to be delivered and processed
        m_currentChunk.reset();
    }

    //retrieving streaming chunk
    StreamingChunkPtr chunk;
    m_chunkInputStream = qnServerModule->streamingChunkCache()->getChunkForReading(
        currentChunkKey, &chunk);
    if (!m_chunkInputStream)
    {
        NX_LOG(lm("Could not get chunk %1 of resource %2 requested by %3")
            .arg(request.requestLine.url.query()).arg(uniqueResourceID.toString())
            .arg(remoteHostAddress().toString()), cl_logDEBUG1);
        return nx::network::http::StatusCode::notFound;
    }
    m_currentChunk = chunk;

    //using this simplified test for accept-encoding since hls client do not use syntax with q= ...
    const auto acceptEncodingHeaderIter = request.headers.find("Accept-Encoding");
    nx::network::http::header::AcceptEncodingHeader acceptEncoding(
        acceptEncodingHeaderIter == request.headers.end()
        ? nx::network::http::StringType()
        : acceptEncodingHeaderIter->second);

    //in case of hls enabling caching of full chunk since it may be required by hls client
    if (requestIsAPartOfHlsSession)
        m_currentChunk->disableInternalBufferLimit();

    response->headers.insert( make_pair( "Content-Type", m_currentChunk->mimeType().toLatin1() ) );
    if( acceptEncoding.encodingIsAllowed("chunked")
        || (acceptEncodingHeaderIter == request.headers.end()
            && request.requestLine.version == nx::network::http::http_1_1) )  //if no Accept-Encoding then it is supported by HTTP/1.1
    {
        response->headers.insert( make_pair( "Transfer-Encoding", "chunked" ) );
        response->statusLine.version = nx::network::http::http_1_1;
        return nx::network::http::StatusCode::ok;
    }
    else if( acceptEncoding.encodingIsAllowed("identity") )
    {
        //if chunk exceeds maximum allowed size then proving
        //  it in streaming mode. That means no Content-Length in response
        const bool chunkCompleted = m_currentChunk->waitForChunkReadyOrInternalBufferFilled();

        //chunk is ready, using it
        NX_LOG( lit("Streaming %1 chunk %2 with size %3")
            .arg(chunkCompleted ? lit("complete") : lit("incomplete"))
            .arg((size_t)m_currentChunk.get(), 0, 16).arg(m_currentChunk->sizeInBytes()),
            cl_logDEBUG1 );

        auto rangeIter = request.headers.find( "Range" );
        if( rangeIter == request.headers.end() || !chunkCompleted )
        {
            // < If whole chunk does not fit in memory then disabling partial request support.
            if (chunkCompleted)
            {
                response->headers.insert( make_pair(
                    "Content-Length",
                    nx::network::http::StringType::number((qlonglong)m_currentChunk->sizeInBytes()) ) );
            }
            else
            {
                // This means end-of-file will be signalled by closing connection.
                response->headers.insert(make_pair("Transfer-Encoding", "identity"));
            }
            response->statusLine.version = request.requestLine.version; //do not require HTTP/1.1 here
            return nx::network::http::StatusCode::ok;
        }

        //partial content request
        response->statusLine.version = nx::network::http::http_1_1;   //Range is supported by HTTP/1.1
        nx::network::http::header::Range range;
        nx::network::http::header::ContentRange contentRange;
        contentRange.instanceLength = (quint64)m_currentChunk->sizeInBytes();
        if( !range.parse( rangeIter->second ) || !range.validateByContentSize(m_currentChunk->sizeInBytes()) )
        {
            response->headers.insert( make_pair( "Content-Range", contentRange.toString() ) );
            response->headers.insert( make_pair( "Content-Length", nx::network::http::StringType::number(contentRange.rangeLength()) ) );
            m_chunkInputStream.reset();
            return nx::network::http::StatusCode::rangeNotSatisfiable;
        }

        //range is satisfiable
        if( range.rangeSpecList.size() > 0 )
            contentRange.rangeSpec = range.rangeSpecList.front();

        response->headers.insert( make_pair( "Content-Range", contentRange.toString() ) );
        response->headers.insert( make_pair( "Content-Length", nx::network::http::StringType::number(contentRange.rangeLength()) ) );

        static_cast<StreamingChunkInputStream*>(m_chunkInputStream.get())->setByteRange( contentRange );
        return nx::network::http::StatusCode::partialContent;
    }
    else
    {
        m_chunkInputStream.reset();
        return nx::network::http::StatusCode::notAcceptable;
    }
}

nx::network::http::StatusCode::Value HttpLiveStreamingProcessor::createSession(
    const Qn::UserAccessData& accessRights,
    const QString& requestedPlaylistPath,
    const QString& sessionID,
    const std::multimap<QString, QString>& requestParams,
    const QnSecurityCamResourcePtr& camResource,
    const QnVideoCameraPtr& videoCamera,
    MediaQuality streamQuality,
    Session** session,
    QnJsonRestResult* error)
{
    Qn::MediaStreamEvent mediaStreamEvent = Qn::MediaStreamEvent::NoEvent;
    if (camResource)
        mediaStreamEvent = camResource->checkForErrors();
    if (mediaStreamEvent)
    {
        error->errorString = toString(mediaStreamEvent);
        error->error = QnRestResult::Forbidden;
        return nx::network::http::StatusCode::ok;
    }

    std::vector<MediaQuality> requiredQualities;
    requiredQualities.reserve( 2 );
    if( streamQuality == MEDIA_Quality_High || streamQuality == MEDIA_Quality_Auto )
        requiredQualities.push_back( MEDIA_Quality_High );
    if( (streamQuality == MEDIA_Quality_Low) ||
        (streamQuality == MEDIA_Quality_Auto && camResource->hasDualStreaming()) )
    {
        requiredQualities.push_back( MEDIA_Quality_Low );
    }

    RequestParams params = readRequestParams(requestParams);

    using namespace std::chrono;

    std::unique_ptr<Session> newHlsSession(
        new Session(
            sessionID,
            duration_cast<microseconds>(qnServerModule->settings().hlsTargetDurationMS()).count(),
            !params.startTimestamp,   //if no start date specified, providing live stream
            streamQuality,
            videoCamera,
            authSession()) );
    if( newHlsSession->isLive() )
    {
        //LIVE session
        //starting live caching, if it is not started
        for( const MediaQuality quality: requiredQualities )
        {
            if( !videoCamera->ensureLiveCacheStarted(quality, newHlsSession->targetDurationMS() * USEC_IN_MSEC) )
            {
                NX_LOG( lit("Error. Requested live hls playlist of resource %1 with no live cache").arg(camResource->getUniqueId()), cl_logDEBUG1 );
                return nx::network::http::StatusCode::noContent;
            }
            NX_ASSERT( videoCamera->hlsLivePlaylistManager(quality) );
            newHlsSession->setPlaylistManager(
                quality,
                std::make_shared<hls::PlayListManagerWeakRefProxy>(
                    videoCamera->hlsLivePlaylistManager(quality)) );
        }
    }
    else
    {
        //converting startDatetime to timestamp
        for( const MediaQuality quality: requiredQualities )
        {
            //generating sliding playlist, holding not more than CHUNK_COUNT_IN_ARCHIVE_PLAYLIST archive chunks
            hls::ArchivePlaylistManagerPtr archivePlaylistManager =
                std::make_shared<ArchivePlaylistManager>(
                    camResource,
                    params.startTimestamp.get(),
                    CHUNK_COUNT_IN_ARCHIVE_PLAYLIST,
                    newHlsSession->targetDurationMS() * USEC_IN_MSEC,
                    quality );
            if( !archivePlaylistManager->initialize() )
            {
                    mediaStreamEvent = archivePlaylistManager->lastError().toMediaStreamEvent();
                    NX_DEBUG(this,
                        lm("QnHttpLiveStreamingProcessor::getPlaylist. "
                           "Failed to initialize archive playlist for camera %1")
                             .args(camResource->getUniqueId(), toString(mediaStreamEvent)));
                    if (mediaStreamEvent)
                    {
                        error->errorString = toString(mediaStreamEvent);
                        error->error = QnRestResult::Forbidden;
                        return nx::network::http::StatusCode::ok;
                    }
                return nx::network::http::StatusCode::internalServerError;
            }

            newHlsSession->setPlaylistManager( quality, archivePlaylistManager );
        }
    }

    const auto& chunkAuthenticationKey = QnAuthHelper::instance()->createAuthenticationQueryItemForPath(
        accessRights,
            HLS_PREFIX + camResource->getUniqueId() + ".ts",
        QnAuthHelper::MAX_AUTHENTICATION_KEY_LIFE_TIME_MS );
    newHlsSession->setChunkAuthenticationQueryItem( chunkAuthenticationKey );

    const auto& playlistAuthenticationKey = QnAuthHelper::instance()->createAuthenticationQueryItemForPath(
        accessRights,
        requestedPlaylistPath,
        QnAuthHelper::MAX_AUTHENTICATION_KEY_LIFE_TIME_MS );
    newHlsSession->setPlaylistAuthenticationQueryItem( playlistAuthenticationKey );

    *session = newHlsSession.release();
    return nx::network::http::StatusCode::ok;
}

int HttpLiveStreamingProcessor::estimateStreamBitrate(
    Session* const session,
    QnSecurityCamResourcePtr camResource,
    const QnVideoCameraPtr& videoCamera,
    MediaQuality streamQuality )
{
    int bandwidth = session->playlistManager(streamQuality)->getMaxBitrate();
    if( (bandwidth == -1) && videoCamera->liveCache(streamQuality) )
        bandwidth = videoCamera->liveCache(streamQuality)->getMaxBitrate();
    if( bandwidth == -1 )
    {
        //estimating bitrate as we can
        QnConstCompressedVideoDataPtr videoFrame = videoCamera->getLastVideoFrame( streamQuality == MEDIA_Quality_High, 0);
        if( videoFrame )
            bandwidth = (int)(videoFrame->dataSize() * CHAR_BIT / COMMON_KEY_FRAME_TO_NON_KEY_FRAME_RATIO * camResource->getMaxFps());
    }
    if( bandwidth == -1 )
        bandwidth = DEFAULT_PRIMARY_STREAM_BITRATE;
    return bandwidth;
}

void HttpLiveStreamingProcessor::ensureChunkCacheFilledEnoughForPlayback(
    Session* const session,
<<<<<<< HEAD
    MediaQuality streamQuality)
=======
    MediaQuality streamQuality )
>>>>>>> 78a10fe0
{
    static const size_t PLAYLIST_CHECK_TIMEOUT_MS = 1000;

    if( !session->isLive() )
        return; //TODO #ak investigate archive streaming (likely, there is no such problem there)

    //TODO #ak proper handling of MEDIA_Quality_Auto
    if( streamQuality == MEDIA_Quality_Auto )
        streamQuality = MEDIA_Quality_High;

    //if no chunks in cache, waiting for cache to be filled
    std::vector<hls::AbstractPlaylistManager::ChunkData> chunkList;
    bool isPlaylistClosed = false;
    size_t chunksGenerated = session->playlistManager(streamQuality)->generateChunkList( &chunkList, &isPlaylistClosed );
    if( chunksGenerated < m_minPlaylistSizeToStartStreaming)
    {
        //no chunks generated, waiting for at least one chunk to be generated
        QElapsedTimer monotonicTimer;
        monotonicTimer.restart();
        while( (quint64)monotonicTimer.elapsed() < session->targetDurationMS() * (m_minPlaylistSizeToStartStreaming + 2) )
        {
            chunkList.clear();
            chunksGenerated = session->playlistManager(streamQuality)->generateChunkList( &chunkList, &isPlaylistClosed );
            if( chunksGenerated >= m_minPlaylistSizeToStartStreaming )
            {
                NX_LOG(lit("HLS cache has been prefilled with %1 chunks").arg(chunksGenerated), cl_logDEBUG2);
                break;
            }
            QThread::msleep( PLAYLIST_CHECK_TIMEOUT_MS );
        }
    }
    }

AVCodecID HttpLiveStreamingProcessor::detectAudioCodecId(
    const StreamingChunkCacheKey& chunkParams)
{
    const auto resource = commonModule()->resourcePool()->getResourceByUniqueId(
        chunkParams.srcResourceUniqueID());
    if (!resource)
        return AV_CODEC_ID_NONE;

    QnServerArchiveDelegate archive(qnServerModule);
    if (!archive.open(resource, qnServerModule->archiveIntegrityWatcher()))
        return AV_CODEC_ID_NONE;
    if (chunkParams.startTimestamp() != DATETIME_NOW)
        archive.seek(chunkParams.startTimestamp(), true);
    if (archive.getAudioLayout() &&
        archive.getAudioLayout()->getAudioTrackInfo(0).codecContext)
    {
        return archive.getAudioLayout()->getAudioTrackInfo(0).codecContext->getCodecId();
    }

    return AV_CODEC_ID_NONE;
}

AVCodecID HttpLiveStreamingProcessor::detectAudioCodecId(
    const StreamingChunkCacheKey& chunkParams)
{
    const auto resource = commonModule()->resourcePool()->getResourceByUniqueId(
        chunkParams.srcResourceUniqueID());
    if (!resource)
        return AV_CODEC_ID_NONE;

    QnServerArchiveDelegate archive(qnServerModule);
    if (!archive.open(resource, qnServerModule->archiveIntegrityWatcher()))
        return AV_CODEC_ID_NONE;
    if (chunkParams.startTimestamp() != DATETIME_NOW)
        archive.seek(chunkParams.startTimestamp(), true);
    if (archive.getAudioLayout() &&
        archive.getAudioLayout()->getAudioTrackInfo(0).codecContext)
    {
        return archive.getAudioLayout()->getAudioTrackInfo(0).codecContext->getCodecId();
    }

    return AV_CODEC_ID_NONE;
}

RequestParams HttpLiveStreamingProcessor::readRequestParams(
    const std::multimap<QString, QString>& requestParams)
{
    RequestParams result;

    std::multimap<QString, QString>::const_iterator channelIter =
        requestParams.find(QLatin1String(StreamingParams::CHANNEL_PARAM_NAME));
    if (channelIter != requestParams.end())
        result.channel = channelIter->second.toInt();
    std::multimap<QString, QString>::const_iterator containerIter =
        requestParams.find(QLatin1String(StreamingParams::CONTAINER_FORMAT_PARAM_NAME));
    if (containerIter != requestParams.end())
        result.containerFormat = containerIter->second;
    std::multimap<QString, QString>::const_iterator startTimestampIter =
        requestParams.find(QLatin1String(StreamingParams::START_TIMESTAMP_PARAM_NAME));

    if (startTimestampIter != requestParams.end())
    {
        result.startTimestamp = startTimestampIter->second.toULongLong();
    }
    else
    {
        std::multimap<QString, QString>::const_iterator startDatetimeIter =
            requestParams.find(QLatin1String(StreamingParams::START_POS_PARAM_NAME));
        if (startDatetimeIter != requestParams.end())
        {
            // Converting startDatetime to startTimestamp.
            // This is secondary functionality, not used by this
            //   HLS implementation (since all chunks are referenced by npt timestamps).
            result.startTimestamp = nx::utils::parseDateTime(startDatetimeIter->second);
        }
        else
        {
            // Trying compatibility parameter "startDatetime".
            std::multimap<QString, QString>::const_iterator startDatetimeIter =
                requestParams.find(QLatin1String(StreamingParams::START_DATETIME_PARAM_NAME));
            if (startDatetimeIter != requestParams.end())
                result.startTimestamp = nx::utils::parseDateTime(startDatetimeIter->second);
        }
    }

    std::multimap<QString, QString>::const_iterator durationUSecIter =
        requestParams.find(QLatin1String(StreamingParams::DURATION_USEC_PARAM_NAME));
    std::multimap<QString, QString>::const_iterator durationSecIter =
        requestParams.find(QLatin1String(StreamingParams::DURATION_SEC_PARAM_NAME));

    if (durationUSecIter != requestParams.end())
        result.duration = std::chrono::microseconds(durationUSecIter->second.toLongLong());
    else if (durationSecIter != requestParams.end())
        result.duration = std::chrono::seconds(durationSecIter->second.toLongLong());

    std::multimap<QString, QString>::const_iterator aliasIter =
        requestParams.find(QLatin1String(StreamingParams::ALIAS_PARAM_NAME));
    if (aliasIter != requestParams.end())
        result.alias = aliasIter->second;

    return result;
}

} // namespace hls
} // namespace mediaserver
} // namespace nx<|MERGE_RESOLUTION|>--- conflicted
+++ resolved
@@ -770,34 +770,6 @@
         requestParams);
 
     bool requestIsAPartOfHlsSession = false;
-<<<<<<< HEAD
-    {
-        std::multimap<QString, QString>::const_iterator sessionIDIter =
-            requestParams.find(StreamingParams::SESSION_ID_PARAM_NAME);
-        if (sessionIDIter != requestParams.end())
-        {
-            SessionPool::ScopedSessionIDLock lk(SessionPool::instance(), sessionIDIter->second);
-            Session* hlsSession = SessionPool::instance()->find(sessionIDIter->second);
-            if (hlsSession)
-            {
-                requestIsAPartOfHlsSession = true;
-                hlsSession->updateAuditInfo(startTimestamp);
-                if (params.alias)
-                {
-                    hlsSession->getChunkByAlias(
-                        params.streamQuality, *params.alias, &startTimestamp, &chunkDuration);
-                }
-
-                if (!hlsSession->audioCodecId())
-                    hlsSession->setAudioCodecId(detectAudioCodecId(currentChunkKey));
-                currentChunkKey.setAudioCodecId(*hlsSession->audioCodecId());
-            }
-        }
-        else
-        {
-            currentChunkKey.setAudioCodecId(detectAudioCodecId(currentChunkKey));
-        }
-=======
     std::multimap<QString, QString>::const_iterator sessionIDIter =
         requestParams.find(StreamingParams::SESSION_ID_PARAM_NAME);
     if (sessionIDIter != requestParams.end())
@@ -822,7 +794,6 @@
     else
     {
         currentChunkKey.setAudioCodecId(detectAudioCodecId(currentChunkKey));
->>>>>>> 78a10fe0
     }
 
     auto requiredPermission = currentChunkKey.live()
@@ -1067,11 +1038,7 @@
 
 void HttpLiveStreamingProcessor::ensureChunkCacheFilledEnoughForPlayback(
     Session* const session,
-<<<<<<< HEAD
-    MediaQuality streamQuality)
-=======
     MediaQuality streamQuality )
->>>>>>> 78a10fe0
 {
     static const size_t PLAYLIST_CHECK_TIMEOUT_MS = 1000;
 
@@ -1103,28 +1070,6 @@
             QThread::msleep( PLAYLIST_CHECK_TIMEOUT_MS );
         }
     }
-    }
-
-AVCodecID HttpLiveStreamingProcessor::detectAudioCodecId(
-    const StreamingChunkCacheKey& chunkParams)
-{
-    const auto resource = commonModule()->resourcePool()->getResourceByUniqueId(
-        chunkParams.srcResourceUniqueID());
-    if (!resource)
-        return AV_CODEC_ID_NONE;
-
-    QnServerArchiveDelegate archive(qnServerModule);
-    if (!archive.open(resource, qnServerModule->archiveIntegrityWatcher()))
-        return AV_CODEC_ID_NONE;
-    if (chunkParams.startTimestamp() != DATETIME_NOW)
-        archive.seek(chunkParams.startTimestamp(), true);
-    if (archive.getAudioLayout() &&
-        archive.getAudioLayout()->getAudioTrackInfo(0).codecContext)
-    {
-        return archive.getAudioLayout()->getAudioTrackInfo(0).codecContext->getCodecId();
-    }
-
-    return AV_CODEC_ID_NONE;
 }
 
 AVCodecID HttpLiveStreamingProcessor::detectAudioCodecId(
