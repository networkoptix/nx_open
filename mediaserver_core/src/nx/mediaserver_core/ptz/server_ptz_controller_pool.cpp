--- conflicted
+++ resolved
@@ -121,12 +121,8 @@
     resource->disconnect(this);
 }
 
-<<<<<<< HEAD
 QnPtzControllerPtr ServerPtzControllerPool::createController(
     const QnResourcePtr& resource) const
-=======
-QnPtzControllerPtr ServerPtzControllerPool::createController(const QnResourcePtr& resource) const
->>>>>>> f84190e9
 {
     NX_DEBUG(this, lm("Attempting to create PTZ controller for resource %1 (%2)")
         .args(resource->getName(), resource->getId()));
