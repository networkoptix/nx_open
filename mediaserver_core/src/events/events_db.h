#ifndef __EVENTS_DB_H_
#define __EVENTS_DB_H_

#include <QtSql/QtSql>

#include <core/resource/resource_fwd.h>
#include <business/business_fwd.h>

#include "utils/db/db_helper.h"
#include "api/model/audit/audit_record.h"

#include <utils/common/uuid.h>

class QnTimePeriod;

namespace pb {
    class BusinessActionList;
}

class QnEventsDB: public QnDbHelper
{
public:
    void setEventLogPeriod(qint64 periodUsec);
    bool saveActionToDB(const QnAbstractBusinessActionPtr& action, const QnResourcePtr& actionRes);
    bool removeLogForRes(QnUuid resId);

    QList<QnAbstractBusinessActionPtr> getActions(
        const QnTimePeriod& period,
        const QnResourceList& resList,
        const QnBusiness::EventType& eventType = QnBusiness::UndefinedEvent, 
        const QnBusiness::ActionType& actionType = QnBusiness::UndefinedAction,
        const QnUuid& businessRuleId = QnUuid()) const;

    void getAndSerializeActions(
        QByteArray& result,
        const QnTimePeriod& period,
        const QnResourceList& resList,
        const QnBusiness::EventType& eventType, 
        const QnBusiness::ActionType& actionType,
        const QnUuid& businessRuleId) const;


    QnAuditRecordList getAuditData(const QnTimePeriod& period, const QnUuid& sessionId = QnUuid());
    int addAuditRecord(const QnAuditRecord& data);
    int updateAuditRecord(int internalId, const QnAuditRecord& data);

    static QnEventsDB* instance();
    static void init();
    static void fini();

    bool createDatabase();

    virtual QnDbTransaction* getTransaction() override;
protected:
    QnEventsDB();

    virtual bool afterInstallUpdate(const QString& updateName) override;
private:
    bool cleanupEvents();
<<<<<<< HEAD
    bool migrateBusinessParams();
=======
    bool cleanupAuditLog();
>>>>>>> 4e150e31
    QString toSQLDate(qint64 timeMs) const;
    QString getRequestStr(const QnTimePeriod& period,
        const QnResourceList& resList,
        const QnBusiness::EventType& eventType, 
        const QnBusiness::ActionType& actionType,
        const QnUuid& businessRuleId) const;
private:
    qint64 m_lastCleanuptime;
    qint64 m_auditCleanuptime;
    qint64 m_eventKeepPeriod;
    static QnEventsDB* m_instance;
    QnDbTransaction m_tran;
};

#define qnEventsDB QnEventsDB::instance()

#endif // __EVENTS_DB_H_<|MERGE_RESOLUTION|>--- conflicted
+++ resolved
@@ -57,11 +57,8 @@
     virtual bool afterInstallUpdate(const QString& updateName) override;
 private:
     bool cleanupEvents();
-<<<<<<< HEAD
     bool migrateBusinessParams();
-=======
     bool cleanupAuditLog();
->>>>>>> 4e150e31
     QString toSQLDate(qint64 timeMs) const;
     QString getRequestStr(const QnTimePeriod& period,
         const QnResourceList& resList,
