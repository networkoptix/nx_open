--- conflicted
+++ resolved
@@ -277,12 +277,7 @@
         .arg(QDateTime::fromMSecsSinceEpoch(startTime).toString())
         .arg(QDateTime::fromMSecsSinceEpoch(endTime).toString());
 
-<<<<<<< HEAD
-    return  qnNormalStorageMan->addBookmark(camera->getUniqueId().toUtf8(), bookmark, true) || 
-            qnBackupStorageMan->addBookmark(camera->getUniqueId().toUtf8(), bookmark, true);
-=======
     return qnServerDb->addOrUpdateCameraBookmark(bookmark);
->>>>>>> 67f312a1
 }
 
 
@@ -456,215 +451,17 @@
 
     ++aggregatedData.eventCount;
 
-    aggregationInfo.append( action->getRuntimeParams(), action->aggregationInfo() );
-    aggregatedData.action->setAggregationInfo( aggregationInfo );
-
-    return true;
-}
-
-void QnMServerBusinessRuleProcessor::sendAggregationEmail( const SendEmailAggregationKey& aggregationKey )
-{
-    QnMutexLocker lk( &m_mutex );
-
-    auto aggregatedActionIter = m_aggregatedEmails.find(aggregationKey);
-    if( aggregatedActionIter == m_aggregatedEmails.end() )
-        return;
-
-    if( !sendMailInternal( aggregatedActionIter->action, aggregatedActionIter->eventCount ) )
-    {
-        NX_LOG( lit("Failed to send aggregated email"), cl_logDEBUG1 );
-    }
-
-    m_aggregatedEmails.erase( aggregatedActionIter );
-}
-
 QVariantHash QnMServerBusinessRuleProcessor::eventDescriptionMap(const QnAbstractBusinessActionPtr& action, 
                                                                  const QnBusinessAggregationInfo &aggregationInfo, 
                                                                  QnEmailAttachmentList& attachments, 
                                                                  bool useIp)
-{
-    QnBusinessEventParameters params = action->getRuntimeParams();
-    QnBusiness::EventType eventType = params.eventType;
-
-    QVariantHash contextMap;
-
-    contextMap[tpProductName] = QnAppInfo::productNameLong();
-    contextMap[tpEvent] = QnBusinessStringsHelper::eventName(eventType);
-    contextMap[tpSource] = getFullResourceName(QnBusinessStringsHelper::eventSource(params), useIp);
-    if (eventType == QnBusiness::CameraMotionEvent) {
-        contextMap[tpUrlInt] = QnBusinessStringsHelper::urlForCamera(params.eventResourceId, params.eventTimestampUsec, false);
-        contextMap[tpUrlExt] = QnBusinessStringsHelper::urlForCamera(params.eventResourceId, params.eventTimestampUsec, true);
-
-        QByteArray screenshotData = getEventScreenshotEncoded(action->getRuntimeParams().eventResourceId, action->getRuntimeParams().eventTimestampUsec, SCREENSHOT_SIZE);
-        if (!screenshotData.isNull()) {
-            QBuffer screenshotStream(&screenshotData);
-            attachments.append(QnEmailAttachmentPtr(new QnEmailAttachment(tpScreenshot, screenshotStream, lit("image/jpeg"))));
-            contextMap[tpScreenshotFilename] = lit("cid:") + tpScreenshot;
-        }
-
-    }
-    else if (eventType == QnBusiness::UserDefinedEvent) 
-    {
-        auto metadata = action->getRuntimeParams().metadata;
-        if (!metadata.cameraRefs.empty()) 
-        {
-            QVariantList cameras;
-            int screenshotNum = 1;
-            for (const QnUuid& cameraId: metadata.cameraRefs)
-            {
-                if (QnResourcePtr res = qnResPool->getResourceById(cameraId))
-                {
-                    QVariantMap camera;
-
-                    camera[QLatin1String("name")] = getFullResourceName(res, useIp);
-                    camera[tpUrlInt] = QnBusinessStringsHelper::urlForCamera(cameraId, params.eventTimestampUsec, false);
-                    camera[tpUrlExt] = QnBusinessStringsHelper::urlForCamera(cameraId, params.eventTimestampUsec, true);
-
-                    QByteArray screenshotData = getEventScreenshotEncoded(cameraId, params.eventTimestampUsec, SCREENSHOT_SIZE);
-                    if (!screenshotData.isNull()) {
-                        QBuffer screenshotStream(&screenshotData);
-                        attachments.append(QnEmailAttachmentPtr(new QnEmailAttachment(tpScreenshotNum.arg(screenshotNum), screenshotStream, lit("image/jpeg"))));
-                        camera[QLatin1String("screenshot")] = lit("cid:") + tpScreenshotNum.arg(screenshotNum++);
-                    }
-
-                    cameras << camera;
-                }
-            }
-            if (!cameras.isEmpty()) 
-            {
-                contextMap[tpHasCameras] = lit("1");
-                contextMap[tpCameras] = cameras;
-            }
-        }
-    }
-
-    contextMap[tpAggregated] = aggregatedEventDetailsMap(action, aggregationInfo, useIp);
-
-    return contextMap;
-}
-
 QString QnMServerBusinessRuleProcessor::formatEmailList(const QStringList &value) const
 {
-    QString result;
-    for (int i = 0; i < value.size(); ++i)
-    {
-        if (i > 0)
-            result.append(L' ');
-        result.append(QString(QLatin1String("%1")).arg(value[i].trimmed()));
-    }
-    return result;
-}
-
-QVariantList QnMServerBusinessRuleProcessor::aggregatedEventDetailsMap(const QnAbstractBusinessActionPtr& action,
-                                                                const QnBusinessAggregationInfo& aggregationInfo,
-                                                                bool useIp) 
-{
-    QVariantList result;
-    if (aggregationInfo.isEmpty()) {
-        result << eventDetailsMap(action, QnInfoDetail(action->getRuntimeParams(), action->getAggregationCount()), useIp);
-    }
-
-    for (const QnInfoDetail& detail: aggregationInfo.toList()) {
-        result << eventDetailsMap(action, detail, useIp);
-    }
-    return result;
-}
-
-QVariantList QnMServerBusinessRuleProcessor::aggregatedEventDetailsMap(
-    const QnAbstractBusinessActionPtr& action,
-    const QList<QnInfoDetail>& aggregationDetailList,
-    bool useIp )
-{
-    QVariantList result;
-    for (const QnInfoDetail& detail: aggregationDetailList)
-        result << eventDetailsMap(action, detail, useIp);
-    return result;
-}
-
-
-QVariantHash QnMServerBusinessRuleProcessor::eventDetailsMap(
-    const QnAbstractBusinessActionPtr& action,
-    const QnInfoDetail& aggregationData,
-    bool useIp,
-    bool addSubAggregationData )
-{
-    using namespace QnBusiness;
-
-    const QnBusinessEventParameters& params = aggregationData.runtimeParams();
-    const int aggregationCount = aggregationData.count();
-
-    QVariantHash detailsMap;
-
-    if( addSubAggregationData )
-    {
-        const QnBusinessAggregationInfo& subAggregationData = aggregationData.subAggregationData();
-        detailsMap[tpAggregated] = !subAggregationData.isEmpty()
-            ? aggregatedEventDetailsMap(action, subAggregationData, useIp)
-            : (QVariantList() << eventDetailsMap(action, aggregationData, useIp, false));
-    }
-
-    detailsMap[tpTimestamp] = QnBusinessStringsHelper::eventTimestampShort(params, aggregationCount);
-
-    switch (params.eventType) {
-    case CameraDisconnectEvent: {
-        detailsMap[tpSource] = getFullResourceName(QnBusinessStringsHelper::eventSource(params), useIp);
-        break;
-                                }
-
-    case CameraInputEvent: {
-        detailsMap[tpInputPort] = params.inputPortId;
-        break;
-                           }
-
-    case NetworkIssueEvent:
+
         {
             detailsMap[tpSource] = getFullResourceName(QnBusinessStringsHelper::eventSource(params), useIp);
             detailsMap[tpReason] = QnBusinessStringsHelper::eventReason(params);
             break;
         }
     case StorageFailureEvent:
-    case ServerFailureEvent: 
-    case LicenseIssueEvent:
-        {
-            detailsMap[tpReason] = QnBusinessStringsHelper::eventReason(params);
-            break;
-        }
-    case CameraIpConflictEvent: {
-        detailsMap[lit("cameraConflictAddress")] = params.caption;
-        QVariantList conflicts;
-        int n = 0;
-        foreach (const QString& mac, params.description.split(QnConflictBusinessEvent::Delimiter)) {
-            QVariantHash conflict;
-            conflict[lit("number")] = ++n;
-            conflict[lit("mac")] = mac;
-            conflicts << conflict;
-        }
-        detailsMap[lit("cameraConflicts")] = conflicts;
-
-        break;
-                                }
-    case ServerConflictEvent: {
-        QnCameraConflictList conflicts;
-        conflicts.sourceServer = params.caption;
-        conflicts.decode(params.description);
-
-        QVariantList conflictsList;
-        int n = 0;
-        for (auto itr = conflicts.camerasByServer.begin(); itr != conflicts.camerasByServer.end(); ++itr) {
-            const QString &server = itr.key();
-            foreach (const QString &camera, conflicts.camerasByServer[server]) {
-                QVariantHash conflict;
-                conflict[lit("number")] = ++n;
-                conflict[lit("ip")] = server;
-                conflict[lit("mac")] = camera;
-                conflictsList << conflict;
-            }
-        }
-        detailsMap[lit("msConflicts")] = conflictsList;
-        break;
-                              }
-    default:
-        break;
-    }
-    return detailsMap;
 } 