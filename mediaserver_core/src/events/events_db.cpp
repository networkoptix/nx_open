--- conflicted
+++ resolved
@@ -16,12 +16,8 @@
 #include <recording/time_period.h>
 
 #include <media_server/settings.h>
-<<<<<<< HEAD
-=======
-#include "core/resource/network_resource.h"
+
 #include "utils/serialization/sql_functions.h"
->>>>>>> 4e150e31
-
 #include <utils/common/synctime.h>
 #include <utils/common/util.h>
 #include <utils/common/model_functions.h>
@@ -278,10 +274,9 @@
             return false;
     }
 
-<<<<<<< HEAD
     if (!applyUpdates(":/mserver_updates"))
         return false;
-=======
+
     if (!isObjectExists(lit("table"), lit("audit_log"), m_sdb))
     {
         QSqlQuery ddlQuery(m_sdb);
@@ -309,7 +304,6 @@
             return false;
     }
 
->>>>>>> 4e150e31
 
     return true;
 }
@@ -410,23 +404,6 @@
     return rez;
 }
 
-bool QnEventsDB::cleanupAuditLog()
-{
-    bool rez = true;
-
-    qint64 currentTime = qnSyncTime->currentUSecsSinceEpoch();
-    if (currentTime - m_auditCleanuptime > CLEANUP_INTERVAL)
-    {
-        m_auditCleanuptime = currentTime;
-        QSqlQuery delQuery(m_sdb);
-        delQuery.prepare("DELETE FROM audit_log where createdTimeSec < :createdTimeSec");
-        int utc = (currentTime - m_eventKeepPeriod)/1000000ll;
-        delQuery.bindValue(":timestamp", utc);
-        rez = delQuery.exec();
-    }
-    return rez;
-}
-
 bool QnEventsDB::migrateBusinessParams() {
     struct RowParams {
         QByteArray actionParams;
@@ -488,6 +465,23 @@
     return true;
 }
 
+
+bool QnEventsDB::cleanupAuditLog()
+{
+    bool rez = true;
+
+    qint64 currentTime = qnSyncTime->currentUSecsSinceEpoch();
+    if (currentTime - m_auditCleanuptime > CLEANUP_INTERVAL)
+    {
+        m_auditCleanuptime = currentTime;
+        QSqlQuery delQuery(m_sdb);
+        delQuery.prepare("DELETE FROM audit_log where createdTimeSec < :createdTimeSec");
+        int utc = (currentTime - m_eventKeepPeriod)/1000000ll;
+        delQuery.bindValue(":timestamp", utc);
+        rez = delQuery.exec();
+    }
+    return rez;
+}
 
 bool QnEventsDB::removeLogForRes(QnUuid resId)
 {
