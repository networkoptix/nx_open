--- conflicted
+++ resolved
@@ -50,16 +50,9 @@
     QSharedPointer<AbstractStreamSocket> socket,
     QnHttpConnectionListener* owner)
 :
-<<<<<<< HEAD
-    QnTCPConnectionProcessor(new QnProxyConnectionProcessorPrivate, std::move(socket), owner->commonModule())
-{
-    Q_D(QnProxyConnectionProcessor);
-    d->owner = static_cast<QnUniversalTcpListener*>(owner);
-=======
     QnTCPConnectionProcessor(new QnProxyConnectionProcessorPrivate, std::move(socket), owner)
 {
     Q_D(QnProxyConnectionProcessor);
->>>>>>> 62cec593
     d->connectTimeout = qnGlobalSettings->proxyConnectTimeout();
     d->messageBus = messageBus;
 }
@@ -69,16 +62,9 @@
     QSharedPointer<AbstractStreamSocket> socket,
     QnHttpConnectionListener* owner)
 :
-<<<<<<< HEAD
-    QnTCPConnectionProcessor(priv, std::move(socket), owner->commonModule())
-{
-    Q_D(QnProxyConnectionProcessor);
-    d->owner = static_cast<QnUniversalTcpListener*>(owner);
-=======
     QnTCPConnectionProcessor(priv, std::move(socket), owner)
 {
     Q_D(QnProxyConnectionProcessor);
->>>>>>> 62cec593
     d->connectTimeout = qnGlobalSettings->proxyConnectTimeout();
 }
 
