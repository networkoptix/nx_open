#include "proxy_connection.h"

#include <QDebug>
#include <QUrl>
#include <QUrlQuery>

#include <common/common_module.h>
#include <core/resource_management/resource_pool.h>
#include <core/resource/media_server_resource.h>
#include <utils/common/log.h>
#include <utils/common/string.h>
#include <utils/common/systemerror.h>
#include "utils/network/compat_poll.h"
#include "utils/network/tcp_listener.h"
#include "utils/network/socket.h"
#include "utils/network/router.h"
#include "network/universal_tcp_listener.h"
#include "api/app_server_connection.h"
#include "media_server/server_message_processor.h"
#include "core/resource/network_resource.h"
#include "transaction/transaction_message_bus.h"

#include "proxy_connection_processor_p.h"
#include "http/custom_headers.h"

class QnTcpListener;
static const int IO_TIMEOUT = 1000 * 1000;
static const int CONNECT_TIMEOUT = 1000 * 5;
static const int MAX_PROXY_TTL = 8;

// ----------------------------- QnProxyConnectionProcessor ----------------------------

QnProxyConnectionProcessor::QnProxyConnectionProcessor(
        QSharedPointer<AbstractStreamSocket> socket, QnUniversalTcpListener* owner):
    QnTCPConnectionProcessor(new QnProxyConnectionProcessorPrivate, socket)
{
    Q_D(QnProxyConnectionProcessor);
    d->owner = owner;
}

QnProxyConnectionProcessor::QnProxyConnectionProcessor(
        QnProxyConnectionProcessorPrivate* priv, QSharedPointer<AbstractStreamSocket> socket,
        QnUniversalTcpListener* owner):
    QnTCPConnectionProcessor(priv, socket)
{
    Q_D(QnProxyConnectionProcessor);
    d->owner = owner;
}


QnProxyConnectionProcessor::~QnProxyConnectionProcessor()
{
    pleaseStop();
    stop();
}

bool QnProxyConnectionProcessor::isProtocol(const QString& protocol) const
{
    return protocol == "http" || protocol == "https" || protocol == "rtsp";
}

int QnProxyConnectionProcessor::getDefaultPortByProtocol(const QString& protocol)
{
    QString p = protocol.toLower();
    if (p == "http")
        return 80;
    else if (p == "https")
        return 443;
    else if (p == "rtsp")
        return 554;
    else 
        return -1;
}

bool QnProxyConnectionProcessor::doProxyData(AbstractStreamSocket* srcSocket, AbstractStreamSocket* dstSocket, char* buffer, int bufferSize)
{
    int readed = srcSocket->recv(buffer, bufferSize);
#ifndef Q_OS_WIN32
    if( readed == -1 && errno == EINTR )
        return true;
#endif

    if (readed < 1)
        return false;
    for( ;; )
    {
        int sended = dstSocket->send(buffer, readed);
        if( sended < 0 )
        {
            if( SystemError::getLastOSErrorCode() == SystemError::interrupted )
                continue;   //retrying interrupted call
            NX_LOG( lit("QnProxyConnectionProcessor::doProxyData. Socket error: %1").arg(SystemError::getLastOSErrorText()), cl_logDEBUG1 );
            return false;
        }
        if( sended == 0 )
            return false;   //socket closed
        if( sended == readed )
            return true;    //sent everything
        buffer += sended;
        readed -= sended;
    }
}

#ifdef PROXY_STRICT_IP
static bool isLocalAddress(const QString& addr)
{
    return addr == lit("localhost") || addr == lit("127.0.0.1");
}
#endif

QString QnProxyConnectionProcessor::connectToRemoteHost(const QnRoute& route, const QUrl& url)
{
    Q_D(QnProxyConnectionProcessor);

    if (route.reverseConnect) {
        const auto& target = route.gatewayId.isNull() ? route.id : route.gatewayId;
        d->dstSocket = d->owner->getProxySocket(target.toString(), CONNECT_TIMEOUT,
                                                [&](int socketCount)
        {
            ec2::QnTransaction<ec2::ApiReverseConnectionData> tran(ec2::ApiCommand::openReverseConnection);
            tran.params.targetServer = qnCommon->moduleGUID();
            tran.params.socketCount = socketCount;
            qnTransactionBus->sendTransaction(tran, target);
        });
    } else {
        d->dstSocket.clear();
    }

    if (!d->dstSocket) {

#ifdef PROXY_STRICT_IP
        QnServerMessageProcessor* processor = dynamic_cast<QnServerMessageProcessor*> (QnServerMessageProcessor::instance());
        if (processor && !processor->isKnownAddr(url.host()) && ! isLocalAddress(url.host()))
            return QString();
#endif

        d->dstSocket = QSharedPointer<AbstractStreamSocket>(
            SocketFactory::createStreamSocket(url.scheme() == lit("https"))
            .release());
        d->dstSocket->setRecvTimeout(CONNECT_TIMEOUT);
        d->dstSocket->setSendTimeout(CONNECT_TIMEOUT);
<<<<<<< HEAD
        if (!d->dstSocket->connect(url.host(), url.port())) {
=======
        if (!d->dstSocket->connect(SocketAddress(url.host().toLatin1().data(), url.port()))) {
>>>>>>> 5a35b58d
            d->socket->close();
            return QString(); // now answer from destination address
        }
        return url.toString();
    }
    else {
        d->dstSocket->setRecvTimeout(CONNECT_TIMEOUT);
        d->dstSocket->setSendTimeout(CONNECT_TIMEOUT);
        return route.id.toString();
    }

    d->dstSocket->setRecvTimeout(IO_TIMEOUT);
    d->dstSocket->setSendTimeout(IO_TIMEOUT);

    return QString();
}


QUrl QnProxyConnectionProcessor::getDefaultProxyUrl()
{
    Q_D(QnProxyConnectionProcessor);
    return QUrl(lit("http://localhost:%1").arg(d->owner->getPort()));
}

bool QnProxyConnectionProcessor::updateClientRequest(QUrl& dstUrl, QnRoute& dstRoute)
{
    Q_D(QnProxyConnectionProcessor);

    QUrl url = d->request.requestLine.url;
    QString host = url.host();
    QString urlPath = url.path();

    if (urlPath.startsWith("proxy") || urlPath.startsWith("/proxy"))
    {
        int proxyEndPos = urlPath.indexOf('/', 2); // remove proxy prefix
        int protocolEndPos = urlPath.indexOf('/', proxyEndPos+1); // remove proxy prefix
        if (protocolEndPos == -1)
            return false;

        QString protocol = urlPath.mid(proxyEndPos+1, protocolEndPos - proxyEndPos-1);
        if (!isProtocol(protocol)) {
            protocol = dstUrl.scheme();
            if (protocol.isEmpty())
                protocol = "http";
            protocolEndPos = proxyEndPos;
        }

        int hostEndPos = urlPath.indexOf('/', protocolEndPos+1); // remove proxy prefix
        if (hostEndPos == -1)
            hostEndPos = urlPath.size();

        host = urlPath.mid(protocolEndPos+1, hostEndPos - protocolEndPos-1);
        if (host.startsWith("{"))
            dstRoute.id = host;

        urlPath = urlPath.mid(hostEndPos);

        // get dst ip and port
        QStringList hostAndPort = host.split(':');
        int port = hostAndPort.size() > 1 ? hostAndPort[1].toInt() : getDefaultPortByProtocol(protocol);

        dstUrl = QUrl(lit("%1://%2:%3").arg(protocol).arg(hostAndPort[0]).arg(port));
    }
    else {
        QString scheme = url.scheme();
        if (scheme.isEmpty())
            scheme = lit("http");

        int defaultPort = getDefaultPortByProtocol(scheme);
        dstUrl = QUrl(lit("%1://%2:%3").arg(scheme).arg(url.host()).arg(url.port(defaultPort)));
    }

    if (urlPath.isEmpty())
        urlPath = "/";
    QString query = url.query();
    if (!query.isEmpty()) {
        urlPath += lit("?");
        urlPath += query;
    }
    d->request.requestLine.url = urlPath;

    nx_http::HttpHeaders::const_iterator xCameraGuidIter = d->request.headers.find( Qn::CAMERA_GUID_HEADER_NAME );
    QnUuid cameraGuid;
    if( xCameraGuidIter != d->request.headers.end() )
        cameraGuid = xCameraGuidIter->second;
    else
        cameraGuid = d->request.getCookieValue(Qn::CAMERA_GUID_HEADER_NAME);
    if (!cameraGuid.isNull()) {
        if (QnResourcePtr camera = qnResPool->getResourceById(cameraGuid))
            dstRoute.id = camera->getParentId().toString();
    }

    for (nx_http::HttpHeaders::iterator itr = d->request.headers.begin(); itr != d->request.headers.end(); ++itr)
    {
        if (itr->first.toLower() == "host" && !host.isEmpty())
            itr->second = host.toUtf8();
        else if (itr->first == Qn::SERVER_GUID_HEADER_NAME)
            dstRoute.id = itr->second;
    }


    if (dstRoute.id == qnCommon->moduleGUID() && !cameraGuid.isNull()) {
        if (QnNetworkResourcePtr camera = qnResPool->getResourceById<QnNetworkResource>(cameraGuid))
            dstRoute.addr = SocketAddress(camera->getHostAddress(), camera->httpPort());
    }
    else if (!dstRoute.id.isNull())
        dstRoute = QnRouter::instance()->routeTo(dstRoute.id);
    else
        dstRoute.addr = SocketAddress(dstUrl.host(), dstUrl.port(80));

    if (!dstRoute.addr.isNull())
    {
        if (!dstRoute.gatewayId.isNull())
        {
            nx_http::StringType ttlString = nx_http::getHeaderValue(d->request.headers, Qn::PROXY_TTL_HEADER_NAME);
            bool ok;
            int ttl = ttlString.toInt(&ok);
            if (!ok)
                ttl = MAX_PROXY_TTL;
            --ttl;

            if (ttl <= 0)
                return false;

            nx_http::insertOrReplaceHeader(&d->request.headers, nx_http::HttpHeader(Qn::PROXY_TTL_HEADER_NAME, QByteArray::number(ttl)));
            nx_http::StringType existAuthSession = nx_http::getHeaderValue(d->request.headers, Qn::AUTH_SESSION_HEADER_NAME);
            if (existAuthSession.isEmpty())
                nx_http::insertOrReplaceHeader(&d->request.headers, nx_http::HttpHeader(Qn::AUTH_SESSION_HEADER_NAME, authSession().toByteArray()));

            QString path = urlPath;
            if (!path.startsWith(QLatin1Char('/')))
                path.prepend(QLatin1Char('/'));
            if (dstRoute.id.isNull())
                path.prepend(QString(lit("/proxy/%1/%2:%3")).arg(dstUrl.scheme()).arg(dstUrl.host()).arg(dstUrl.port()));
            else
                path.prepend(QString(lit("/proxy/%1/%2")).arg(dstUrl.scheme()).arg(dstRoute.id.toString()));
            d->request.requestLine.url = path;
        }
        dstUrl.setHost(dstRoute.addr.address.toString());
        dstUrl.setPort(dstRoute.addr.port);

        //adding entry corresponding to current server to Via header
        nx_http::header::Via via;
        auto viaHeaderIter = d->request.headers.find( "Via" );
        if( viaHeaderIter != d->request.headers.end() )
            via.parse( viaHeaderIter->second );

        nx_http::header::Via::ProxyEntry proxyEntry;
        proxyEntry.protoVersion = d->request.requestLine.version.version;
        proxyEntry.receivedBy = qnCommon->moduleGUID().toByteArray();
        via.entries.push_back( proxyEntry );
        nx_http::insertOrReplaceHeader(
            &d->request.headers,
            nx_http::HttpHeader( "Via", via.toString() ) );
    }

    //NOTE next hop should accept Authorization header already present
    //  in request since we use current time as nonce value

    d->clientRequest.clear();
    d->request.serialize(&d->clientRequest);

    return true;
}

bool QnProxyConnectionProcessor::openProxyDstConnection()
{
    Q_D(QnProxyConnectionProcessor);

    d->dstSocket.clear();

    // update source request
    QUrl dstUrl;
    QnRoute dstRoute;
    if (!updateClientRequest(dstUrl, dstRoute))
    {
        d->socket->close();
        return false;
    }

    d->lastConnectedUrl = connectToRemoteHost(dstRoute, dstUrl);
    if (d->lastConnectedUrl.isEmpty())
        return false; // invalid dst address

    d->dstSocket->send(d->clientRequest.data(), d->clientRequest.size());

    return true;
}

void QnProxyConnectionProcessor::pleaseStop()
{
    Q_D(QnProxyConnectionProcessor);

    QnTCPConnectionProcessor::pleaseStop();
    if (d->socket)
        d->socket->close();
    if (d->dstSocket)
        d->dstSocket->close();
}

void QnProxyConnectionProcessor::run()
{
    Q_D(QnProxyConnectionProcessor);

    d->socket->setRecvTimeout(IO_TIMEOUT);
    d->socket->setSendTimeout(IO_TIMEOUT);

    if (d->clientRequest.isEmpty()) {
        d->socket->close();
        return; // no input data
    }

    parseRequest();

    if (!openProxyDstConnection())
        return;

    //d->pollSet.add( d->socket.data(), aio::etRead );
    //d->pollSet.add( d->dstSocket.data(), aio::etRead );

    bool isWebSocket = nx_http::getHeaderValue( d->request.headers, "Upgrade").toLower() == lit("websocket");
    if (!isWebSocket && (d->protocol.toLower() == "http" || d->protocol.toLower() == "https"))
    {
        doSmartProxy();
    }
    else {
        doRawProxy();
    }
    if (d->dstSocket)
        d->dstSocket->close();
    if (d->socket)
        d->socket->close();
}

static const size_t READ_BUFFER_SIZE = 1024*64;

void QnProxyConnectionProcessor::doRawProxy()
{
    Q_D(QnProxyConnectionProcessor);

    //TODO #ak move away from C buffer
    std::unique_ptr<char[]> buffer( new char[READ_BUFFER_SIZE] );

    while (!m_needStop)
    {
        //TODO #ak replace poll with async socket operations here or it will not work for UDT

        struct pollfd fds[2];
        memset( fds, 0, sizeof( fds ) );
        fds[0].fd = d->socket->handle();
        fds[0].events = POLLIN;
        fds[1].fd = d->dstSocket->handle();
        fds[1].events = POLLIN;

        int rez = poll( fds, sizeof( fds ) / sizeof( *fds ), IO_TIMEOUT );
        if( rez == -1 && SystemError::getLastOSErrorCode() == SystemError::interrupted )
            continue;

        if (rez < 1)
            return; // error or timeout

        if( (fds[0].revents & (POLLERR | POLLHUP | POLLNVAL)) ||
            (fds[1].revents & (POLLERR | POLLHUP | POLLNVAL)) )
        {
            //connection closed
            NX_LOG( lit("Error polling socket"), cl_logDEBUG1 );
            return;
        }

        if( fds[0].revents )
            if( !doProxyData( d->socket.data(), d->dstSocket.data(), buffer.get(), READ_BUFFER_SIZE ) )
                return;
        if( fds[1].revents )
            if( !doProxyData( d->dstSocket.data(), d->socket.data(), buffer.get(), READ_BUFFER_SIZE ) )
                return;

        //for( aio::PollSet::const_iterator
        //    it = d->pollSet.begin();
        //    it != d->pollSet.end();
        //    ++it )
        //{
        //    if( it.eventType() != aio::etRead )
        //        return;
        //    if( it.socket() == d->socket )
        //        if (!doProxyData(d->socket.data(), d->dstSocket.data(), buffer.get(), READ_BUFFER_SIZE))
        //            return;
        //    if( it.socket() == d->dstSocket )
        //        if (!doProxyData(d->dstSocket.data(), d->socket.data(), buffer.get(), READ_BUFFER_SIZE))
        //            return;
        //}
    }
}

void QnProxyConnectionProcessor::doSmartProxy()
{
    Q_D(QnProxyConnectionProcessor);

    std::unique_ptr<char[]> buffer( new char[READ_BUFFER_SIZE] );
    d->clientRequest.clear();

    while (!m_needStop)
    {
        struct pollfd fds[2];
        memset( fds, 0, sizeof( fds ) );
        fds[0].fd = d->socket->handle();
        fds[0].events = POLLIN;
        fds[1].fd = d->dstSocket->handle();
        fds[1].events = POLLIN;

        int rez = poll( fds, sizeof( fds ) / sizeof( *fds ), IO_TIMEOUT );
        if( rez == -1 && SystemError::getLastOSErrorCode() == SystemError::interrupted )
            continue;
        if (rez < 1)
            return; // error or timeout

        //for( aio::PollSet::const_iterator
        //    it = d->pollSet.begin();
        //    it != d->pollSet.end();
        //    ++it )
        //{
        //    if( it.eventType() != aio::etRead )
        //        return;
            //if( it.socket() == d->socket )
            if( fds[0].revents & (POLLERR | POLLHUP | POLLNVAL) )
            {
                //error while polling
                NX_LOG( lit("Error polling socket"), cl_logDEBUG1 );
                return;
            }


            if( fds[0].revents & POLLIN )    //if polled returned connection closed or error state, recv will fail and we will process error
            {
                int readed = d->socket->recv(d->tcpReadBuffer, TCP_READ_BUFFER_SIZE);
                if (readed < 1) 
                    return;

                d->clientRequest.append((const char*) d->tcpReadBuffer, readed);
                if (isFullMessage(d->clientRequest)) 
                {
                    parseRequest();
                    QString path = d->request.requestLine.url.path();
                    // parse next request and change dst if required
                    QUrl dstUrl;
                    QnRoute dstRoute;
                    updateClientRequest(dstUrl, dstRoute);
                    bool isWebSocket = nx_http::getHeaderValue( d->request.headers, "Upgrade").toLower() == lit("websocket");
                    bool isSameAddr = d->lastConnectedUrl == dstRoute.addr.toString() || d->lastConnectedUrl == dstUrl;
                    if (isSameAddr) 
                    {
                        d->dstSocket->send(d->clientRequest);
                        if (isWebSocket) 
                        {
                            if( rez == 2 ) //same as FD_ISSET(d->dstSocket->handle(), &read_set), since we have only 2 sockets
                                if (!doProxyData(d->dstSocket.data(), d->socket.data(), buffer.get(), READ_BUFFER_SIZE))
                                    return; // send rest of data
                            doRawProxy(); // switch to binary mode
                            return;
                        }
                    }
                    else {
                        // new server
                        d->lastConnectedUrl = connectToRemoteHost(dstRoute, dstUrl);
                        if (d->lastConnectedUrl.isEmpty()) {
                            d->socket->close();
                            return; // invalid dst address
                        }

                        d->dstSocket->send(d->clientRequest.data(), d->clientRequest.size());

                        if (isWebSocket) 
                        {
                            doRawProxy(); // switch to binary mode
                            return;
                        }
                    }
                    d->clientRequest.clear();
                }
            }

            //else if( it.socket() == d->dstSocket )
            if( fds[1].revents & (POLLERR | POLLHUP | POLLNVAL) )
            {
                //error while polling
                NX_LOG( lit("Error polling socket"), cl_logDEBUG1 );
                return;
            }

            if( fds[1].revents & POLLIN )
            {
                if (!doProxyData(d->dstSocket.data(), d->socket.data(), buffer.get(), READ_BUFFER_SIZE))
                    return;
            }
        //}
    }
}<|MERGE_RESOLUTION|>--- conflicted
+++ resolved
@@ -139,11 +139,7 @@
             .release());
         d->dstSocket->setRecvTimeout(CONNECT_TIMEOUT);
         d->dstSocket->setSendTimeout(CONNECT_TIMEOUT);
-<<<<<<< HEAD
-        if (!d->dstSocket->connect(url.host(), url.port())) {
-=======
         if (!d->dstSocket->connect(SocketAddress(url.host().toLatin1().data(), url.port()))) {
->>>>>>> 5a35b58d
             d->socket->close();
             return QString(); // now answer from destination address
         }
