#include "proxy_connection.h"

#include <QDebug>
#include <QUrl>
#include <QUrlQuery>

#include "api/app_server_connection.h"
#include <common/common_module.h>
#include <core/resource_management/resource_pool.h>
#include <core/resource/media_server_resource.h>
#include "core/resource/network_resource.h"
#include "http/custom_headers.h"
#include "media_server/server_message_processor.h"
#include "network/router.h"
#include "network/tcp_listener.h"
#include "network/universal_tcp_listener.h"
#include "proxy_connection_processor_p.h"
#include "transaction/transaction_message_bus.h"

#include <utils/common/log.h>
#include <utils/common/string.h>
#include <utils/common/systemerror.h>
#include "utils/network/compat_poll.h"
#include "utils/network/socket.h"
<<<<<<< HEAD
=======
#include "utils/network/router.h"
#include "network/universal_tcp_listener.h"
#include "api/app_server_connection.h"
#include "api/global_settings.h"
#include "media_server/server_message_processor.h"
#include "core/resource/network_resource.h"
#include "transaction/transaction_message_bus.h"
//#include "media_server/settings.h"

#include "proxy_connection_processor_p.h"
#include "http/custom_headers.h"
>>>>>>> be843206

class QnTcpListener;
static const int IO_TIMEOUT = 1000 * 1000;
static const int MAX_PROXY_TTL = 8;

// ----------------------------- QnProxyConnectionProcessor ----------------------------

QnProxyConnectionProcessor::QnProxyConnectionProcessor(
    QSharedPointer<AbstractStreamSocket> socket,
<<<<<<< HEAD
    QnHttpConnectionListener* owner)
:
    QnTCPConnectionProcessor(new QnProxyConnectionProcessorPrivate, socket)
{
    Q_D(QnProxyConnectionProcessor);
    d->owner = static_cast<QnUniversalTcpListener*>(owner);
=======
    QnUniversalTcpListener* owner)
:
    QnTCPConnectionProcessor(new QnProxyConnectionProcessorPrivate, std::move(socket))
{
    Q_D(QnProxyConnectionProcessor);
    d->owner = owner;
    d->connectTimeout = QnGlobalSettings::instance()->proxyConnectTimeout();
>>>>>>> be843206
}

QnProxyConnectionProcessor::QnProxyConnectionProcessor(
    QnProxyConnectionProcessorPrivate* priv,
    QSharedPointer<AbstractStreamSocket> socket,
<<<<<<< HEAD
    QnHttpConnectionListener* owner)
:
    QnTCPConnectionProcessor(priv, socket)
{
    Q_D(QnProxyConnectionProcessor);
    d->owner = static_cast<QnUniversalTcpListener*>(owner);
=======
    QnUniversalTcpListener* owner)
:
    QnTCPConnectionProcessor(priv, std::move(socket))
{
    Q_D(QnProxyConnectionProcessor);
    d->owner = owner;
    d->connectTimeout = QnGlobalSettings::instance()->proxyConnectTimeout();
>>>>>>> be843206
}


QnProxyConnectionProcessor::~QnProxyConnectionProcessor()
{
    pleaseStop();
    stop();
}

bool QnProxyConnectionProcessor::isProtocol(const QString& protocol) const
{
    return protocol == "http" || protocol == "https" || protocol == "rtsp";
}

int QnProxyConnectionProcessor::getDefaultPortByProtocol(const QString& protocol)
{
    QString p = protocol.toLower();
    if (p == "http")
        return 80;
    else if (p == "https")
        return 443;
    else if (p == "rtsp")
        return 554;
    else 
        return -1;
}

bool QnProxyConnectionProcessor::doProxyData(AbstractStreamSocket* srcSocket, AbstractStreamSocket* dstSocket, char* buffer, int bufferSize)
{
    int readed = srcSocket->recv(buffer, bufferSize);
#ifndef Q_OS_WIN32
    if( readed == -1 && errno == EINTR )
        return true;
#endif

    if (readed < 1)
        return false;
    for( ;; )
    {
        int sended = dstSocket->send(buffer, readed);
        if( sended < 0 )
        {
            if( SystemError::getLastOSErrorCode() == SystemError::interrupted )
                continue;   //retrying interrupted call
            NX_LOG( lit("QnProxyConnectionProcessor::doProxyData. Socket error: %1").arg(SystemError::getLastOSErrorText()), cl_logDEBUG1 );
            return false;
        }
        if( sended == 0 )
            return false;   //socket closed
        if( sended == readed )
            return true;    //sent everything
        buffer += sended;
        readed -= sended;
    }
}

#ifdef PROXY_STRICT_IP
static bool isLocalAddress(const QString& addr)
{
    return addr == lit("localhost") || addr == lit("127.0.0.1");
}
#endif

QString QnProxyConnectionProcessor::connectToRemoteHost(const QnRoute& route, const QUrl& url)
{
    Q_D(QnProxyConnectionProcessor);

    if (route.reverseConnect) {
        const auto& target = route.gatewayId.isNull() ? route.id : route.gatewayId;
        d->dstSocket = d->owner->getProxySocket(
            target.toString(),
            d->connectTimeout.count(),
            [&](int socketCount)
            {
                ec2::QnTransaction<ec2::ApiReverseConnectionData> tran(ec2::ApiCommand::openReverseConnection);
                tran.params.targetServer = qnCommon->moduleGUID();
                tran.params.socketCount = socketCount;
                qnTransactionBus->sendTransaction(tran, target);
            });
    } else {
        d->dstSocket.clear();
    }

    if (!d->dstSocket) {

#ifdef PROXY_STRICT_IP
        QnServerMessageProcessor* processor = dynamic_cast<QnServerMessageProcessor*> (QnServerMessageProcessor::instance());
        if (processor && !processor->isKnownAddr(url.host()) && ! isLocalAddress(url.host()))
            return QString();
#endif

        d->dstSocket = QSharedPointer<AbstractStreamSocket>(SocketFactory::createStreamSocket(url.scheme() == lit("https")));
        d->dstSocket->setRecvTimeout(d->connectTimeout.count());
        d->dstSocket->setSendTimeout(d->connectTimeout.count());
        if (!d->dstSocket->connect(url.host().toLatin1().data(), url.port())) {
            d->socket->close();
            return QString(); // now answer from destination address
        }
        return url.toString();
    }
    else {
        d->dstSocket->setRecvTimeout(d->connectTimeout.count());
        d->dstSocket->setSendTimeout(d->connectTimeout.count());
        return route.id.toString();
    }

    d->dstSocket->setRecvTimeout(IO_TIMEOUT);
    d->dstSocket->setSendTimeout(IO_TIMEOUT);

    return QString();
}


QUrl QnProxyConnectionProcessor::getDefaultProxyUrl()
{
    Q_D(QnProxyConnectionProcessor);
    return QUrl(lit("http://localhost:%1").arg(d->owner->getPort()));
}

bool QnProxyConnectionProcessor::updateClientRequest(QUrl& dstUrl, QnRoute& dstRoute)
{
    Q_D(QnProxyConnectionProcessor);

    QUrl url = d->request.requestLine.url;
    QString host = url.host();
    QString urlPath = url.path();

    if (urlPath.startsWith("proxy") || urlPath.startsWith("/proxy"))
    {
        int proxyEndPos = urlPath.indexOf('/', 2); // remove proxy prefix
        int protocolEndPos = urlPath.indexOf('/', proxyEndPos+1); // remove proxy prefix
        if (protocolEndPos == -1)
            return false;

        QString protocol = urlPath.mid(proxyEndPos+1, protocolEndPos - proxyEndPos-1);
        if (!isProtocol(protocol)) {
            protocol = dstUrl.scheme();
            if (protocol.isEmpty())
                protocol = "http";
            protocolEndPos = proxyEndPos;
        }

        int hostEndPos = urlPath.indexOf('/', protocolEndPos+1); // remove proxy prefix
        if (hostEndPos == -1)
            hostEndPos = urlPath.size();

        host = urlPath.mid(protocolEndPos+1, hostEndPos - protocolEndPos-1);
        if (host.startsWith("{"))
            dstRoute.id = host;

        urlPath = urlPath.mid(hostEndPos);

        // get dst ip and port
        QStringList hostAndPort = host.split(':');
        int port = hostAndPort.size() > 1 ? hostAndPort[1].toInt() : getDefaultPortByProtocol(protocol);

        dstUrl = QUrl(lit("%1://%2:%3").arg(protocol).arg(hostAndPort[0]).arg(port));
    }
    else {
        QString scheme = url.scheme();
        if (scheme.isEmpty())
            scheme = lit("http");

        int defaultPort = getDefaultPortByProtocol(scheme);
        dstUrl = QUrl(lit("%1://%2:%3").arg(scheme).arg(url.host()).arg(url.port(defaultPort)));
    }

    if (urlPath.isEmpty())
        urlPath = "/";
    QString query = url.query();
    if (!query.isEmpty()) {
        urlPath += lit("?");
        urlPath += query;
    }
    d->request.requestLine.url = urlPath;

    nx_http::HttpHeaders::const_iterator xCameraGuidIter = d->request.headers.find( Qn::CAMERA_GUID_HEADER_NAME );
    QnUuid cameraGuid;
    if( xCameraGuidIter != d->request.headers.end() )
        cameraGuid = xCameraGuidIter->second;
    else
        cameraGuid = d->request.getCookieValue(Qn::CAMERA_GUID_HEADER_NAME);
    if (!cameraGuid.isNull()) {
        if (QnResourcePtr camera = qnResPool->getResourceById(cameraGuid))
            dstRoute.id = camera->getParentId().toString();
    }

    nx_http::HttpHeaders::const_iterator itr = d->request.headers.find( Qn::SERVER_GUID_HEADER_NAME );
    if (itr != d->request.headers.end())
        dstRoute.id = itr->second;

    if (dstRoute.id == qnCommon->moduleGUID()) {
        if (!cameraGuid.isNull())
        {
            if (QnNetworkResourcePtr camera = qnResPool->getResourceById<QnNetworkResource>(cameraGuid))
                dstRoute.addr = SocketAddress(camera->getHostAddress(), camera->httpPort());
        }
        else
        {
            //proxying to ourself
            dstRoute.addr = SocketAddress(HostAddress::localhost, d->socket->getLocalAddress().port);
        }
    }
    else if (!dstRoute.id.isNull())
        dstRoute = QnRouter::instance()->routeTo(dstRoute.id);
    else
        dstRoute.addr = SocketAddress(dstUrl.host(), dstUrl.port(80));

    if (!dstRoute.addr.isNull())
    {
        if (!dstRoute.gatewayId.isNull())
        {
            nx_http::StringType ttlString = nx_http::getHeaderValue(d->request.headers, Qn::PROXY_TTL_HEADER_NAME);
            bool ok;
            int ttl = ttlString.toInt(&ok);
            if (!ok)
                ttl = MAX_PROXY_TTL;
            --ttl;

            if (ttl <= 0)
                return false;

            nx_http::insertOrReplaceHeader(&d->request.headers, nx_http::HttpHeader(Qn::PROXY_TTL_HEADER_NAME, QByteArray::number(ttl)));
            nx_http::StringType existAuthSession = nx_http::getHeaderValue(d->request.headers, Qn::AUTH_SESSION_HEADER_NAME);
            if (existAuthSession.isEmpty())
                nx_http::insertOrReplaceHeader(&d->request.headers, nx_http::HttpHeader(Qn::AUTH_SESSION_HEADER_NAME, authSession().toByteArray()));

            QString path = urlPath;
            if (!path.startsWith(QLatin1Char('/')))
                path.prepend(QLatin1Char('/'));
            if (dstRoute.id.isNull())
                path.prepend(QString(lit("/proxy/%1/%2:%3")).arg(dstUrl.scheme()).arg(dstUrl.host()).arg(dstUrl.port()));
            else
                path.prepend(QString(lit("/proxy/%1/%2")).arg(dstUrl.scheme()).arg(dstRoute.id.toString()));
            d->request.requestLine.url = path;
        }
        dstUrl.setHost(dstRoute.addr.address.toString());
        dstUrl.setPort(dstRoute.addr.port);

        //adding entry corresponding to current server to Via header
        nx_http::header::Via via;
        auto viaHeaderIter = d->request.headers.find( "Via" );
        if( viaHeaderIter != d->request.headers.end() )
            via.parse( viaHeaderIter->second );

        nx_http::header::Via::ProxyEntry proxyEntry;
        proxyEntry.protoVersion = d->request.requestLine.version.version;
        proxyEntry.receivedBy = qnCommon->moduleGUID().toByteArray();
        via.entries.push_back( proxyEntry );
        nx_http::insertOrReplaceHeader(
            &d->request.headers,
            nx_http::HttpHeader( "Via", via.toString() ) );
    }

    auto hostIter = d->request.headers.find("Host");
    if (hostIter != d->request.headers.end())
        hostIter->second = SocketAddress(
            dstUrl.host(),
            dstUrl.port(nx_http::DEFAULT_HTTP_PORT)).toString().toLatin1();


    //NOTE next hop should accept Authorization header already present
    //  in request since we use current time as nonce value

    d->clientRequest.clear();
    d->request.serialize(&d->clientRequest);

    return true;
}

bool QnProxyConnectionProcessor::openProxyDstConnection()
{
    Q_D(QnProxyConnectionProcessor);

    d->dstSocket.clear();

    // update source request
    QUrl dstUrl;
    QnRoute dstRoute;
    if (!updateClientRequest(dstUrl, dstRoute))
    {
        d->socket->close();
        return false;
    }

    d->lastConnectedUrl = connectToRemoteHost(dstRoute, dstUrl);
    if (d->lastConnectedUrl.isEmpty())
        return false; // invalid dst address

    d->dstSocket->send(d->clientRequest.data(), d->clientRequest.size());

    return true;
}

void QnProxyConnectionProcessor::pleaseStop()
{
    Q_D(QnProxyConnectionProcessor);

    QnTCPConnectionProcessor::pleaseStop();
    if (d->socket)
        d->socket->close();
    if (d->dstSocket)
        d->dstSocket->close();
}

void QnProxyConnectionProcessor::run()
{
    Q_D(QnProxyConnectionProcessor);

    d->socket->setRecvTimeout(IO_TIMEOUT);
    d->socket->setSendTimeout(IO_TIMEOUT);

    if (d->clientRequest.isEmpty()) {
        d->socket->close();
        return; // no input data
    }

    parseRequest();

    if (!openProxyDstConnection())
        return;

    //d->pollSet.add( d->socket.data(), aio::etRead );
    //d->pollSet.add( d->dstSocket.data(), aio::etRead );

    bool isWebSocket = nx_http::getHeaderValue( d->request.headers, "Upgrade").toLower() == lit("websocket");
    if (!isWebSocket && (d->protocol.toLower() == "http" || d->protocol.toLower() == "https"))
    {
        doSmartProxy();
    }
    else {
        doRawProxy();
    }
    if (d->dstSocket)
        d->dstSocket->close();
    if (d->socket)
        d->socket->close();
}

static const size_t READ_BUFFER_SIZE = 1024*64;

void QnProxyConnectionProcessor::doRawProxy()
{
    Q_D(QnProxyConnectionProcessor);

    //TODO #ak move away from C buffer
    std::unique_ptr<char[]> buffer( new char[READ_BUFFER_SIZE] );

    while (!m_needStop)
    {
        //TODO #ak replace poll with async socket operations here or it will not work for UDT

        struct pollfd fds[2];
        memset( fds, 0, sizeof( fds ) );
        fds[0].fd = d->socket->handle();
        fds[0].events = POLLIN;
        fds[1].fd = d->dstSocket->handle();
        fds[1].events = POLLIN;

        int rez = poll( fds, sizeof( fds ) / sizeof( *fds ), IO_TIMEOUT );
        if( rez == -1 && SystemError::getLastOSErrorCode() == SystemError::interrupted )
            continue;

        if (rez < 1)
            return; // error or timeout

        if( fds[0].revents & POLLIN) {
            if( !doProxyData( d->socket.data(), d->dstSocket.data(), buffer.get(), READ_BUFFER_SIZE ) )
                return;
        }
        else if(fds[0].revents & (POLLERR | POLLHUP | POLLNVAL))
        {
            //connection closed
            NX_LOG( lit("Error polling socket"), cl_logDEBUG1 );
            return;
        }

        if( fds[1].revents & POLLIN) {
            if( !doProxyData( d->dstSocket.data(), d->socket.data(), buffer.get(), READ_BUFFER_SIZE ) )
                return;
        }
        else if(fds[1].revents & (POLLERR | POLLHUP | POLLNVAL))
        {
            //connection closed
            NX_LOG( lit("Error polling socket"), cl_logDEBUG1 );
            return;
        }

        //for( aio::PollSet::const_iterator
        //    it = d->pollSet.begin();
        //    it != d->pollSet.end();
        //    ++it )
        //{
        //    if( it.eventType() != aio::etRead )
        //        return;
        //    if( it.socket() == d->socket )
        //        if (!doProxyData(d->socket.data(), d->dstSocket.data(), buffer.get(), READ_BUFFER_SIZE))
        //            return;
        //    if( it.socket() == d->dstSocket )
        //        if (!doProxyData(d->dstSocket.data(), d->socket.data(), buffer.get(), READ_BUFFER_SIZE))
        //            return;
        //}
    }
}

void QnProxyConnectionProcessor::doSmartProxy()
{
    Q_D(QnProxyConnectionProcessor);

    std::unique_ptr<char[]> buffer( new char[READ_BUFFER_SIZE] );
    d->clientRequest.clear();

    while (!m_needStop)
    {
        struct pollfd fds[2];
        memset( fds, 0, sizeof( fds ) );
        fds[0].fd = d->socket->handle();
        fds[0].events = POLLIN;
        fds[1].fd = d->dstSocket->handle();
        fds[1].events = POLLIN;

        int rez = poll( fds, sizeof( fds ) / sizeof( *fds ), IO_TIMEOUT );
        if( rez == -1 && SystemError::getLastOSErrorCode() == SystemError::interrupted )
            continue;
        if (rez < 1)
            return; // error or timeout

        //for( aio::PollSet::const_iterator
        //    it = d->pollSet.begin();
        //    it != d->pollSet.end();
        //    ++it )
        //{
        //    if( it.eventType() != aio::etRead )
        //        return;

            if( fds[0].revents & POLLIN )    //if polled returned connection closed or error state, recv will fail and we will process error
            {
                int readed = d->socket->recv(d->tcpReadBuffer, TCP_READ_BUFFER_SIZE);
                if (readed < 1) 
                    return;

                d->clientRequest.append((const char*) d->tcpReadBuffer, readed);
                if (isFullMessage(d->clientRequest)) 
                {
                    parseRequest();
                    QString path = d->request.requestLine.url.path();
                    // parse next request and change dst if required
                    QUrl dstUrl;
                    QnRoute dstRoute;
                    updateClientRequest(dstUrl, dstRoute);
                    bool isWebSocket = nx_http::getHeaderValue( d->request.headers, "Upgrade").toLower() == lit("websocket");
                    bool isSameAddr = d->lastConnectedUrl == dstRoute.addr.toString() || d->lastConnectedUrl == dstUrl;
                    if (isSameAddr) 
                    {
                        d->dstSocket->send(d->clientRequest);
                        if (isWebSocket) 
                        {
                            if( rez == 2 ) //same as FD_ISSET(d->dstSocket->handle(), &read_set), since we have only 2 sockets
                                if (!doProxyData(d->dstSocket.data(), d->socket.data(), buffer.get(), READ_BUFFER_SIZE))
                                    return; // send rest of data
                            doRawProxy(); // switch to binary mode
                            return;
                        }
                    }
                    else {
                        // new server
                        d->lastConnectedUrl = connectToRemoteHost(dstRoute, dstUrl);
                        if (d->lastConnectedUrl.isEmpty()) {
                            d->socket->close();
                            return; // invalid dst address
                        }

                        d->dstSocket->send(d->clientRequest.data(), d->clientRequest.size());

                        if (isWebSocket) 
                        {
                            doRawProxy(); // switch to binary mode
                            return;
                        }
                    }
                    d->clientRequest.clear();
                }
            }
            else if( fds[0].revents & (POLLERR | POLLHUP | POLLNVAL) )
            {
                //error while polling
                NX_LOG( lit("Error polling socket"), cl_logDEBUG1 );
                return;
            }

            if( fds[1].revents & POLLIN )
            {
                if (!doProxyData(d->dstSocket.data(), d->socket.data(), buffer.get(), READ_BUFFER_SIZE))
                    return;
            }
            else if( fds[1].revents & (POLLERR | POLLHUP | POLLNVAL) )
            {
                //error while polling
                NX_LOG( lit("Error polling socket"), cl_logDEBUG1 );
                return;
            }

        //}
    }
}<|MERGE_RESOLUTION|>--- conflicted
+++ resolved
@@ -22,20 +22,16 @@
 #include <utils/common/systemerror.h>
 #include "utils/network/compat_poll.h"
 #include "utils/network/socket.h"
-<<<<<<< HEAD
-=======
 #include "utils/network/router.h"
 #include "network/universal_tcp_listener.h"
 #include "api/app_server_connection.h"
-#include "api/global_settings.h"
 #include "media_server/server_message_processor.h"
 #include "core/resource/network_resource.h"
 #include "transaction/transaction_message_bus.h"
-//#include "media_server/settings.h"
-
-#include "proxy_connection_processor_p.h"
+
+#include "proxy_connectionv_processor_p.h"
 #include "http/custom_headers.h"
->>>>>>> be843206
+#include "api/global_settings.h"
 
 class QnTcpListener;
 static const int IO_TIMEOUT = 1000 * 1000;
@@ -45,43 +41,25 @@
 
 QnProxyConnectionProcessor::QnProxyConnectionProcessor(
     QSharedPointer<AbstractStreamSocket> socket,
-<<<<<<< HEAD
     QnHttpConnectionListener* owner)
 :
-    QnTCPConnectionProcessor(new QnProxyConnectionProcessorPrivate, socket)
+    QnTCPConnectionProcessor(new QnProxyConnectionProcessorPrivate, std::move(socket))
 {
     Q_D(QnProxyConnectionProcessor);
     d->owner = static_cast<QnUniversalTcpListener*>(owner);
-=======
-    QnUniversalTcpListener* owner)
-:
-    QnTCPConnectionProcessor(new QnProxyConnectionProcessorPrivate, std::move(socket))
-{
-    Q_D(QnProxyConnectionProcessor);
-    d->owner = owner;
     d->connectTimeout = QnGlobalSettings::instance()->proxyConnectTimeout();
->>>>>>> be843206
 }
 
 QnProxyConnectionProcessor::QnProxyConnectionProcessor(
     QnProxyConnectionProcessorPrivate* priv,
     QSharedPointer<AbstractStreamSocket> socket,
-<<<<<<< HEAD
     QnHttpConnectionListener* owner)
 :
-    QnTCPConnectionProcessor(priv, socket)
+    QnTCPConnectionProcessor(priv, std::move(socket))
 {
     Q_D(QnProxyConnectionProcessor);
     d->owner = static_cast<QnUniversalTcpListener*>(owner);
-=======
-    QnUniversalTcpListener* owner)
-:
-    QnTCPConnectionProcessor(priv, std::move(socket))
-{
-    Q_D(QnProxyConnectionProcessor);
-    d->owner = owner;
     d->connectTimeout = QnGlobalSettings::instance()->proxyConnectTimeout();
->>>>>>> be843206
 }
 
 
