#ifdef ENABLE_DATA_PROVIDERS

#include "proxy_audio_transmitter.h"

#include <core/resource_management/resource_pool.h>
#include <core/resource/media_server_resource.h>
#include <nx/network/http/custom_headers.h>
#include <common/common_module.h>
#include <network/router.h>
#include <nx/network/http/http_client.h>
#include <nx/streaming/config.h>

namespace
{
    static const std::chrono::seconds kRequestTimeout(3);

    QUrlQuery toUrlQuery(const QnRequestParams& params)
    {
        QUrlQuery result;
        for (auto itr = params.begin(); itr != params.end(); ++itr)
            result.addQueryItem(itr.key(), itr.value());
        return result;
    }
}

const QByteArray QnProxyAudioTransmitter::kFixedPostRequest(
    "POST /upload_audio HTTP/1.1\r\n"
    "Content-Length: 999999999\r\n\r\n");


QnProxyAudioTransmitter::QnProxyAudioTransmitter(
    QnCommonModule* commonModule,
    const QnResourcePtr& camera,
    const QnRequestParams &params)
    :
    QnCommonModuleAware(commonModule),
    m_camera(camera),
    m_initialized(false),
    m_params(params)
{
    m_initialized = true;
}

QnProxyAudioTransmitter::~QnProxyAudioTransmitter()
{
    stop();
}

void QnProxyAudioTransmitter::endOfRun()
{
    base_type::endOfRun();
    m_socket.reset();
}

bool QnProxyAudioTransmitter::processAudioData(const QnConstCompressedAudioDataPtr& data)
{
    if (!m_socket)
    {
<<<<<<< HEAD
        m_serializer.reset(new QnRtspFfmpegEncoder(commonModule()->metrics()));
=======
        m_serializer.reset(new QnRtspFfmpegEncoder(DecoderConfig::fromResource(m_camera)));
>>>>>>> fff92a4e

        QnMediaServerResourcePtr mServer = m_camera->getParentResource().dynamicCast<QnMediaServerResource>();
        if (!mServer)
            return false;
        auto currentServer = m_camera->resourcePool()->getResourceById<QnMediaServerResource>(m_camera->commonModule()->moduleGUID());
        if (!currentServer)
            return false;

        auto route = m_camera->commonModule()->router()->routeTo(mServer->getId());
        if (route.addr.isNull())
            return false; //< can't find route
        if (!route.gatewayId.isNull())
            mServer = m_camera->resourcePool()->getResourceById<QnMediaServerResource>(route.gatewayId);
        if (!mServer)
            return false;

        nx::network::http::HttpClient httpClient;
        httpClient.addAdditionalHeader(Qn::SERVER_GUID_HEADER_NAME, m_camera->getParentId().toByteArray());
        httpClient.addAdditionalHeader("Connection", "Keep-Alive");

        nx::utils::Url url;
        url.setScheme("http");
        url.setHost(route.addr.address.toString());
        url.setPort(route.addr.port);
        url.setPath("/proxy-2wayaudio");
        url.setQuery(toUrlQuery(m_params));

        url.setUserName(currentServer->getId().toByteArray());
        url.setPassword(currentServer->getAuthKey());

        httpClient.setResponseReadTimeout(kRequestTimeout);
        httpClient.setSendTimeout(kRequestTimeout);
        if (!httpClient.doPost(url, "text/plain", QByteArray()))
            return false;
        if (httpClient.response()->statusLine.statusCode != nx::network::http::StatusCode::ok)
            return false;

        m_socket = httpClient.takeSocket();

        // send fixed data to be similar to standard HTTP post request
        m_socket->send(kFixedPostRequest);
    }

    m_serializer->setDataPacket(data);
    QnByteArray sendBuffer(CL_MEDIA_ALIGNMENT, 1024 * 64);

    sendBuffer.resize(4); // reserve space for RTP TCP header
    while(!m_needStop && m_serializer->getNextPacket(sendBuffer))
    {
        sendBuffer.data()[0] = '$';
        sendBuffer.data()[1] = 0;
        quint16* lenPtr = (quint16*) (sendBuffer.data() + 2);
        *lenPtr = htons(sendBuffer.size() - 4);

        if (m_socket->send(sendBuffer.constData(), sendBuffer.size()) != sendBuffer.size())
            m_needStop = true;

        sendBuffer.clear();
        sendBuffer.resize(4); // reserve space for RTP TCP header
    }
    if (m_needStop)
        m_socket.reset();

    return true;
}

#endif // ENABLE_DATA_PROVIDERS<|MERGE_RESOLUTION|>--- conflicted
+++ resolved
@@ -56,11 +56,7 @@
 {
     if (!m_socket)
     {
-<<<<<<< HEAD
-        m_serializer.reset(new QnRtspFfmpegEncoder(commonModule()->metrics()));
-=======
-        m_serializer.reset(new QnRtspFfmpegEncoder(DecoderConfig::fromResource(m_camera)));
->>>>>>> fff92a4e
+        m_serializer.reset(new QnRtspFfmpegEncoder(DecoderConfig::fromResource(m_camera), commonModule()->metrics()));
 
         QnMediaServerResourcePtr mServer = m_camera->getParentResource().dynamicCast<QnMediaServerResource>();
         if (!mServer)
