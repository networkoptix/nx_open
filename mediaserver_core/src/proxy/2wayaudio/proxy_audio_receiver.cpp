--- conflicted
+++ resolved
@@ -137,11 +137,7 @@
     QSharedPointer<AbstractStreamSocket> socket,
     QnHttpConnectionListener* owner)
 :
-<<<<<<< HEAD
-    QnTCPConnectionProcessor(new QnAudioProxyReceiverPrivate, socket, owner->commonModule())
-=======
     QnTCPConnectionProcessor(new QnAudioProxyReceiverPrivate, socket, owner)
->>>>>>> 62cec593
 {
     Q_D(QnAudioProxyReceiver);
     setObjectName( lit("QnAudioProxyReceiver") );
