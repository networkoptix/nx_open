--- conflicted
+++ resolved
@@ -11,17 +11,11 @@
     bool takeSocketOwnership;
 };
 
-<<<<<<< HEAD
-QnProxyReceiverConnection::QnProxyReceiverConnection(QSharedPointer<AbstractStreamSocket> socket,
-                                                     QnHttpConnectionListener* owner):
-    QnTCPConnectionProcessor(new QnProxyReceiverConnectionPrivate, socket, owner->commonModule())
-=======
 QnProxyReceiverConnection::QnProxyReceiverConnection(
     QSharedPointer<AbstractStreamSocket> socket,
     QnHttpConnectionListener* owner)
 :
     QnTCPConnectionProcessor(new QnProxyReceiverConnectionPrivate, socket, owner)
->>>>>>> 62cec593
 {
     Q_D(QnProxyReceiverConnection);
 
