#pragma once

#include <chrono>

#include <nx/network/socket.h>

#include "network/tcp_connection_priv.h"
#include "network/universal_tcp_listener.h"

class QnProxyConnectionProcessorPrivate: public QnTCPConnectionProcessorPrivate
{
public:
    QnProxyConnectionProcessorPrivate():
        QnTCPConnectionProcessorPrivate(),
        connectTimeout(5000),
<<<<<<< HEAD
        messageBus(nullptr)
=======
        lastIoTimePoint(std::chrono::steady_clock::now())
>>>>>>> 06fdc676
    {
    }
    virtual ~QnProxyConnectionProcessorPrivate()
    {
    }

    QSharedPointer<AbstractStreamSocket> dstSocket;
    QnUniversalTcpListener* owner;
    QUrl lastConnectedUrl;
    std::chrono::milliseconds connectTimeout;
<<<<<<< HEAD
    ec2::QnTransactionMessageBus* messageBus;
};
=======
    std::chrono::steady_clock::time_point lastIoTimePoint;
};

#endif // __PROXY_CONNECTION_PROCESSOR_PRIV_H_
>>>>>>> 06fdc676
<|MERGE_RESOLUTION|>--- conflicted
+++ resolved
@@ -13,11 +13,8 @@
     QnProxyConnectionProcessorPrivate():
         QnTCPConnectionProcessorPrivate(),
         connectTimeout(5000),
-<<<<<<< HEAD
-        messageBus(nullptr)
-=======
+        messageBus(nullptr),
         lastIoTimePoint(std::chrono::steady_clock::now())
->>>>>>> 06fdc676
     {
     }
     virtual ~QnProxyConnectionProcessorPrivate()
@@ -28,12 +25,6 @@
     QnUniversalTcpListener* owner;
     QUrl lastConnectedUrl;
     std::chrono::milliseconds connectTimeout;
-<<<<<<< HEAD
     ec2::QnTransactionMessageBus* messageBus;
-};
-=======
-    std::chrono::steady_clock::time_point lastIoTimePoint;
-};
-
-#endif // __PROXY_CONNECTION_PROCESSOR_PRIV_H_
->>>>>>> 06fdc676
+	std::chrono::steady_clock::time_point lastIoTimePoint;
+};