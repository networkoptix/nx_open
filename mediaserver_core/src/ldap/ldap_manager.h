--- conflicted
+++ resolved
@@ -22,14 +22,9 @@
     };
 }
 
-<<<<<<< HEAD
-class QnLdapManager: public Singleton<QnLdapManager>, public QnCommonModuleAware
-=======
-class QnLdapManager:
-    public QObject,
-    public Singleton<QnLdapManager>
->>>>>>> b04716a2
+class QnLdapManager: public QObject, public QnCommonModuleAware
 {
+    Q_OBJECT
 public:
 
     QnLdapManager(QnCommonModule* commonModule);
