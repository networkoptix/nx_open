#include "ldap_manager.h"

#include "api/global_settings.h"
#include <nx/utils/log/log.h>
#include <iostream>
#include <sstream>

#include <QtCore/QCryptographicHash>
#include <stdio.h>

#ifdef Q_OS_WIN
#include <Windows.h>
#include <winldap.h>

#define QSTOCW(s) (const PWCHAR)(s.utf16())

#define FROM_WCHAR_ARRAY QString::fromWCharArray
#define EMPTY_STR L""
#define LDAP_RESULT ULONG
#else

#define LDAP_DEPRECATED 1
#include <ldap.h>
#define QSTOCW(s) s.toUtf8().constData()
#define LdapGetLastError() errno
#define FROM_WCHAR_ARRAY QString::fromUtf8
#define EMPTY_STR ""
#define PWSTR char*
#define PWCHAR char*
#define LDAP_RESULT int
#endif

#define LdapErrorStr(rc) FROM_WCHAR_ARRAY(ldap_err2string(rc))

#include <QtCore/QMap>
#include <QtCore/QBuffer>
#include <QCryptographicHash>

#include "network/authutil.h"
#include <common/common_module.h>
#include <nx/utils/string.h>

namespace {
    static const int kPageSize = 1000;

    Qn::LdapResult translateErrorCode(LDAP_RESULT ldapCode)
    {
        switch(ldapCode)
        {
        case LDAP_SUCCESS:
            return Qn::Ldap_NoError;
        case LDAP_SIZELIMIT_EXCEEDED:
            return Qn::Ldap_SizeLimit;
        case LDAP_INVALID_CREDENTIALS:
            return Qn::Ldap_InvalidCredentials;
        default:
            return Qn::Ldap_Other;
        }
    }
}

#ifdef Q_OS_WIN
static BOOLEAN _cdecl VerifyServerCertificate(PLDAP Connection, PCCERT_CONTEXT *ppServerCert)
{
    Q_UNUSED(Connection)

    CertFreeCertificateContext(*ppServerCert);

    return TRUE;
}
#endif

class QnLdapFilter
{
public:
    QnLdapFilter()
    {
    }

    QnLdapFilter(const QString& str)
        : m_value(str.trimmed())
    {
    }

    QnLdapFilter operator &(const QnLdapFilter& arg)
    {
        if (isEmpty())
            return arg;

        if (arg.isEmpty())
            return *this;

        return QnLdapFilter(QString(lit("(&%1%2)")).arg(toCompoundString()).arg(arg.toCompoundString()));
    }

    operator QString() const
    {
        return toString();
    }

    QString toString() const
    {
        return m_value;
    }

    bool isEmpty() const
    {
        return m_value.isEmpty();
    }

    bool isSimple() const
    {
        return isEmpty() || m_value[0] != QLatin1Char('(');
    }

    QString toCompoundString() const
    {
        if (!isSimple())
            return m_value;

        return QString(lit("(%1)")).arg(m_value);
    }
private:
    QString m_value;
};

enum LdapVendor
    {
    ActiveDirectory,
    OpenLdap
};

struct DirectoryType
{
    virtual const QString& UidAttr() const = 0;
    virtual const QString& Filter() const = 0;
    virtual const QString& FullNameAttr() const = 0;
};

struct ActiveDirectoryType : DirectoryType
{
    const QString& UidAttr() const override
    {
        static QString attr(lit("sAMAccountName"));
        return attr;
    }

    const QString& Filter() const override
    {
        static QString attr(lit("(&(objectCategory=User)(!(userAccountControl:1.2.840.113556.1.4.803:=2)))"));
        return attr;
    }

    const QString& FullNameAttr() const
    {
        static QString attr(lit("displayName"));
        return attr;
    }
};

struct OpenLdapType : DirectoryType
{
    const QString& UidAttr() const override
    {
        static QString attr(lit("uid"));
        return attr;
    };

    const QString& Filter() const override
    {
        static QString attr(lit(""));
        return attr;
    }

    const QString& FullNameAttr() const
    {
        static QString attr(lit("gecos"));
        return attr;
    }
};


namespace
{
    static const QString MAIL(lit("mail"));
}

namespace
{
    QString GetFirstValue(LDAP *ld, LDAPMessage *e, const QString& name)
    {
        QString result;

        PWCHAR *values = ldap_get_values(ld, e, QSTOCW(name));
        unsigned long nValues = ldap_count_values(values);
        for (unsigned long i = 0; i < nValues; i++)
            {
#ifdef Q_OS_WIN
            std::wstring value;
#else
            std::string value;
#endif
            value = values[i];

            if (!value.empty())
            {
                result = FROM_WCHAR_ARRAY(values[i]);
                break;
            }
        }
        ldap_value_free(values);

        return result;
    }
}

QnLdapManager::QnLdapManager(QnCommonModule* commonModule):
    QnCommonModuleAware(commonModule)
{
    connect(commonModule->globalSettings(), &QnGlobalSettings::ldapSettingsChanged, this, &QnLdapManager::clearCache);
}

QnLdapManager::~QnLdapManager()
{
}

class LdapSession
{
public:
    LdapSession(const QnLdapSettings &settings);
    ~LdapSession();

    bool connect();
    bool fetchUsers(QnLdapUsers &users, const QString& additionFilter = QString());
    QString getUserDn(const QString& login);
    bool testSettings();
    Qn::AuthResult authenticate(const QString &dn, const QString &password);

    LDAP_RESULT lastErrorCode() const;
    QString lastErrorString() const;

private:
    bool detectLdapVendor(LdapVendor &);

    const QnLdapSettings& m_settings;
    LDAP_RESULT m_lastErrorCode;

    std::unique_ptr<DirectoryType> m_dType;
    LDAP *m_ld;
};

LdapSession::LdapSession(const QnLdapSettings &settings):
    m_settings(settings),
    m_ld(nullptr)
{
}

LdapSession::~LdapSession()
{
    if (m_ld != 0)
        ldap_unbind(m_ld);
}

bool LdapSession::connect()
{
    QUrl uri = m_settings.uri;

#if defined Q_OS_WIN
    if (uri.scheme() == lit("ldaps"))
        m_ld = ldap_sslinit(QSTOCW(uri.host()), uri.port(), 1);
    else
        m_ld = ldap_init(QSTOCW(uri.host()), uri.port());

    if (m_ld == 0)
    {
        m_lastErrorCode = LdapGetLastError();
        return false;
    }
#elif defined(Q_OS_LINUX)
    if (ldap_initialize(&m_ld, QSTOCW(uri.toString())) != LDAP_SUCCESS)
    {
        m_lastErrorCode = LdapGetLastError();
        return false;
    }
#endif

    int desired_version = LDAP_VERSION3;
    int rc = ldap_set_option(m_ld, LDAP_OPT_PROTOCOL_VERSION, &desired_version);
    if (rc != 0)
    {
        m_lastErrorCode = rc;
        return false;
    }

#ifdef Q_OS_WIN
    // If Windows Vista or later
    if ((LOBYTE(LOWORD(GetVersion()))) >= 6)
    {
        ldap_set_option(m_ld, LDAP_OPT_SERVER_CERTIFICATE, &VerifyServerCertificate);
    }

    rc = ldap_connect(m_ld, NULL); // Need to connect before SASL bind!
    if (rc != 0)
    {
        m_lastErrorCode = rc;
        return false;
    }
#endif

    LdapVendor vendor;
    if (!detectLdapVendor(vendor))
    {
        // error is set by detectLdapVendor
        return false;
    }

    if (vendor == LdapVendor::ActiveDirectory)
        m_dType.reset(new ActiveDirectoryType());
    else
        m_dType.reset(new OpenLdapType());


    return true;
}

QString LdapSession::getUserDn(const QString& login)
{
    QnLdapUsers users;
    bool result = fetchUsers(users, lit("%1=%2").arg(m_dType->UidAttr()).arg(login));
    if (!result || users.isEmpty())
        return QString();

    return users[0].dn;
}

bool LdapSession::fetchUsers(QnLdapUsers &users, const QString& customFilter)
{
    LDAP_RESULT rc = ldap_simple_bind_s(m_ld, QSTOCW(m_settings.adminDn), QSTOCW(m_settings.adminPassword));
    if (rc != LDAP_SUCCESS)
    {
        m_lastErrorCode = rc;
        return false;
    }

    LDAPMessage *result, *e;

    QString filter = QnLdapFilter(m_dType->Filter()) &
        (customFilter.isEmpty() ? m_settings.searchFilter : customFilter);

    berval *cookie = NULL;
    LDAPControl *pControl = NULL, *serverControls[2], **retServerControls = NULL;

    do
    {
        rc = ldap_create_page_control(m_ld, kPageSize, cookie, 1, &pControl);
        if (rc != LDAP_SUCCESS)
        {
            m_lastErrorCode = rc;
            return false;
        }

        serverControls[0] = pControl; serverControls[1] = NULL;

        rc = ldap_search_ext_s(m_ld, QSTOCW(m_settings.searchBase), LDAP_SCOPE_SUBTREE, filter.isEmpty() ? 0 : QSTOCW(filter), NULL, 0, serverControls, NULL, LDAP_NO_LIMIT,
    LDAP_NO_LIMIT, &result);
        if (rc != LDAP_SUCCESS)
        {
            if (pControl)
                ldap_control_free(pControl);

            m_lastErrorCode = rc;
            return false;
        }

        LDAP_RESULT lerrno = 0;
        PWCHAR lerrstr = NULL;

        if((rc = ldap_parse_result(m_ld, result, &lerrno,
                                            NULL, &lerrstr, NULL,
                                            &retServerControls, 0)) != LDAP_SUCCESS)
        {
            if (pControl)
                ldap_control_free(pControl);

            m_lastErrorCode = rc;
            return false;
        }

        ldap_memfree(lerrstr);

        if(cookie)
        {
            ber_bvfree(cookie);
            cookie = NULL;
        }

        LDAP_RESULT entcnt = 0;
        if((rc = ldap_parse_page_control(m_ld, retServerControls, &entcnt, &cookie)) != LDAP_SUCCESS)
        {
            if (pControl)
                ldap_control_free(pControl);

            m_lastErrorCode = rc;
            return false;
        }

        if (retServerControls)
        {
            ldap_controls_free(retServerControls);
            retServerControls = NULL;
        }

        if (pControl)
        {
            ldap_control_free(pControl);
            pControl = NULL;
        }

        for (e = ldap_first_entry(m_ld, result); e != NULL; e = ldap_next_entry(m_ld, e))
        {
            PWSTR dn;
            if ((dn = ldap_get_dn(m_ld, e)) != NULL)
            {
                QnLdapUser user;
                user.dn = FROM_WCHAR_ARRAY(dn);

                user.login = GetFirstValue(m_ld, e, m_dType->UidAttr());
                user.email = GetFirstValue(m_ld, e, MAIL);
                user.fullName = GetFirstValue(m_ld, e, m_dType->FullNameAttr());

                if (!user.login.isEmpty())
                    users.append(user);
                ldap_memfree(dn);
            }
        }

        ldap_msgfree(result);
    } while (cookie && cookie->bv_val != NULL && (strlen(cookie->bv_val) > 0));

    if(cookie)
        ber_bvfree(cookie);

    return true;
}

bool LdapSession::testSettings()
{
    QUrl uri = m_settings.uri;

    int rc = ldap_simple_bind_s(m_ld, QSTOCW(m_settings.adminDn), QSTOCW(m_settings.adminPassword));
    if (rc != LDAP_SUCCESS)
    {
        m_lastErrorCode = rc;
        return false;
    }

    LDAPMessage *result;

    QString filter = QnLdapFilter(m_dType->Filter()) & m_settings.searchFilter;
    rc = ldap_search_ext_s(m_ld, QSTOCW(m_settings.searchBase), LDAP_SCOPE_SUBTREE, filter.isEmpty() ? 0 : QSTOCW(filter), NULL, 0, NULL, NULL, LDAP_NO_LIMIT, LDAP_NO_LIMIT, &result);
    if (rc != LDAP_SUCCESS)
    {
        m_lastErrorCode = rc;
        return false;
    }

    ldap_msgfree(result);

    return true;
}

Qn::AuthResult LdapSession::authenticate(const QString &dn, const QString &password)
{
    int rc = ldap_simple_bind_s(m_ld, QSTOCW(dn), QSTOCW(password));
    // TODO: vig, check error code to give more detailed error description
    if (rc != LDAP_SUCCESS)
    {
        m_lastErrorCode = rc;
        return Qn::Auth_WrongPassword;
    }

    return Qn::Auth_OK;
}

LDAP_RESULT LdapSession::lastErrorCode() const
{
    return m_lastErrorCode;
}

QString LdapSession::lastErrorString() const
{
    return LdapErrorStr(m_lastErrorCode);
}

bool LdapSession::detectLdapVendor(LdapVendor &vendor)
{
    int rc = ldap_simple_bind_s(m_ld, QSTOCW(m_settings.adminDn), QSTOCW(m_settings.adminPassword));
    if (rc != LDAP_SUCCESS)
    {
        m_lastErrorCode = rc;
        return false;
    }

    LDAPMessage *result, *e;

    QString forestFunctionality(lit("forestFunctionality"));
    rc = ldap_search_ext_s(m_ld, NULL, LDAP_SCOPE_BASE, NULL, NULL, 0, NULL, NULL, LDAP_NO_LIMIT, LDAP_NO_LIMIT, &result);
    if (rc != LDAP_SUCCESS)
    {
        m_lastErrorCode = rc;
        return false;
    }

    bool isActiveDirectory = false;
    for (e = ldap_first_entry(m_ld, result); e != NULL; e = ldap_next_entry(m_ld, e))
    {
        PWCHAR *values = ldap_get_values(m_ld, e, QSTOCW(forestFunctionality));
        unsigned long nValues = ldap_count_values(values);
        if (nValues > 0)
        {
            isActiveDirectory = true;
            break;
        }
    }

    ldap_msgfree(result);

    vendor = isActiveDirectory ? LdapVendor::ActiveDirectory : LdapVendor::OpenLdap;
    return true;
}

Qn::LdapResult QnLdapManager::fetchUsers(QnLdapUsers &users, const QnLdapSettings& settings)
{
    LdapSession session(settings);
    if (!session.connect())
    {
        NX_LOG( QString::fromLatin1("QnLdapManager::fetchUsers: connect(): %1").arg(session.lastErrorString()), cl_logWARNING );
        return translateErrorCode(session.lastErrorCode());
    }

    if (!session.fetchUsers(users))
    {
        NX_LOG( QString::fromLatin1("QnLdapManager::fetchUsers: fetchUser(): %1").arg(session.lastErrorString()), cl_logWARNING );
        return translateErrorCode(session.lastErrorCode());
    }

    return Qn::Ldap_NoError;
}

Qn::LdapResult QnLdapManager::fetchUsers(QnLdapUsers &users)
{
<<<<<<< HEAD
    QnLdapSettings settings = commonModule()->globalSettings()->ldapSettings();
=======
    QnLdapSettings settings = QnGlobalSettings::instance()->ldapSettings();
>>>>>>> b8d7db96
    return fetchUsers(users, settings);
}

Qn::AuthResult QnLdapManager::authenticate(const QString &login, const QString &password)
{
    QnLdapSettings settings = commonModule()->globalSettings()->ldapSettings();
    LdapSession session(settings);
    if (!session.connect())
    {
        NX_LOG( QString::fromLatin1("QnLdapManager::authenticate: connect(): %1").arg(session.lastErrorString()), cl_logWARNING );
        return Qn::Auth_LDAPConnectError;
    }

    QString dn;
    {
        QnMutexLocker lock(&m_cacheMutex);
        dn = m_dnCache.value(login);
    }

    if (dn.isEmpty())
    {
        dn = session.getUserDn(login);
        if (dn.isEmpty())
            return Qn::Auth_WrongLogin;

        QnMutexLocker lock(&m_cacheMutex);
        m_dnCache[login] = dn;
    }

    auto authResult = session.authenticate(dn, password);
    if (authResult != Qn::Auth_OK)
        NX_LOG( QString::fromLatin1("QnLdapManager::authenticate: authenticate(): %1").arg(session.lastErrorString()), cl_logWARNING );

    return authResult;
}

QString QnLdapManager::errorMessage(Qn::LdapResult ldapResult)
{
    switch(ldapResult)
    {
    case Qn::Ldap_SizeLimit:
        return lit("User limit exceeded. Narrow your filter or fix server configuration.");
    case Qn::Ldap_InvalidCredentials:
        return lit("Invalid credentials");
    default:
        return lit("Invalid ldap settings");
    }
}

void QnLdapManager::clearCache()
{
    QnMutexLocker lock(&m_cacheMutex);
    m_dnCache.clear();
}<|MERGE_RESOLUTION|>--- conflicted
+++ resolved
@@ -549,11 +549,7 @@
 
 Qn::LdapResult QnLdapManager::fetchUsers(QnLdapUsers &users)
 {
-<<<<<<< HEAD
     QnLdapSettings settings = commonModule()->globalSettings()->ldapSettings();
-=======
-    QnLdapSettings settings = QnGlobalSettings::instance()->ldapSettings();
->>>>>>> b8d7db96
     return fetchUsers(users, settings);
 }
 
