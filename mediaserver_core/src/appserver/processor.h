--- conflicted
+++ resolved
@@ -43,12 +43,8 @@
 
 private:
     void addNewCamera(const QnVirtualCameraResourcePtr& cameraResource);
-<<<<<<< HEAD
 
-    void addNewCameraInternal(const QnVirtualCameraResourcePtr& cameraResource);
-=======
     void addNewCameraInternal(const QnVirtualCameraResourcePtr& cameraResource) const;
->>>>>>> 66b649f2
 
     //void requestFinished(const QnHTTPRawResponse& response, int handle);
 
