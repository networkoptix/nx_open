--- conflicted
+++ resolved
@@ -70,12 +70,8 @@
     QnMediaServerResourcePtr ownServer = qnResPool->getResourceById<QnMediaServerResource>(qnCommon->moduleGUID());
     const bool takeCameraWithoutLock =
         (ownServer && (ownServer->getServerFlags() & Qn::SF_Edge) && !ownServer->isRedundancy()) ||
-<<<<<<< HEAD
-        qnGlobalSettings->takeCameraOwnershipWithoutLock();
-=======
-        QnGlobalSettings::instance()->takeCameraOwnershipWithoutLock() ||
+        qnGlobalSettings->takeCameraOwnershipWithoutLock() ||
         cameraResource->hasFlags(Qn::desktop_camera);
->>>>>>> 66b649f2
     if (!ec2::QnDistributedMutexManager::instance() || takeCameraWithoutLock || isOwnChangeParentId)
     {
         addNewCameraInternal(cameraResource);
