--- conflicted
+++ resolved
@@ -93,13 +93,8 @@
     std::unique_ptr<QTimer> m_updatePiblicIpTimer;
     quint64 m_dumpSystemResourceUsageTaskID;
     bool m_stopping;
-<<<<<<< HEAD
     mutable QnMutex m_stopMutex;
-    ec2::CrashReporter m_crashReporter;
-=======
-    mutable QMutex m_stopMutex;
     std::unique_ptr<ec2::CrashReporter> m_crashReporter;
->>>>>>> 0c3db4d3
 };
 
 #endif // MEDIA_SERVER_PROCESS_H