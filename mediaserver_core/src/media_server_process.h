#ifndef MEDIA_SERVER_PROCESS_H
#define MEDIA_SERVER_PROCESS_H

#include <memory>

#include <QtCore/QTimer>
#include <QtCore/QStringList>

#include <api/common_message_processor.h>
#include <business/business_fwd.h>
#include <core/resource/resource_fwd.h>
#include <server/server_globals.h>

#include "http/auto_request_forwarder.h"
#include "http/progressive_downloading_server.h"
#include "network/universal_tcp_listener.h"
#include "platform/monitoring/global_monitor.h"
#include <platform/platform_abstraction.h>

#include "utils/common/long_runnable.h"
#include "nx_ec/impl/ec_api_impl.h"
#include "utils/common/public_ip_discovery.h"
#include <nx/network/http/http_mod_manager.h>
#include <nx/network/upnp/upnp_port_mapper.h>
#include <media_server/serverutil.h>

#include "health/system_health.h"
#include "platform/platform_abstraction.h"

class QnAppserverResourceProcessor;
class QNetworkReply;
class QnServerMessageProcessor;
struct QnModuleInformation;
class QnModuleFinder;
struct QnPeerRuntimeInfo;
class QnLdapManager;
struct BeforeRestoreDbData;
namespace ec2 {
    class CrashReporter;
}

<<<<<<< HEAD
=======
namespace aux {
void saveStoragesInfoToBeforeRestoreData(
    BeforeRestoreDbData* beforeRestoreDbData,
    const QnStorageResourceList& storages);

class UnmountedStoragesFilter
{
public:
    UnmountedStoragesFilter(const QString& mediaFolderName);
    QnStorageResourceList getUnmountedStorages(const QnStorageResourceList& allStorages, const QStringList& paths);

private:
    QString getStorageUrlWithoutMediaFolder(const QString& url);

    QString m_mediaFolderName;
};

}

>>>>>>> 761a7466
struct CloudManagerGroup;

void restartServer(int restartTimeout);

class CmdLineArguments
{
public:
    QString logLevel;
    //!Log level of http requests log
    QString msgLogLevel;
    QString ec2TranLogLevel;
    QString permissionsLogLevel;
    QString rebuildArchive;
    QString devModeKey;
    QString allowedDiscoveryPeers;
    QString ifListFilter;
    bool cleanupDb;

    QString configFilePath;
    QString rwConfigFilePath;
    bool showVersion;
    bool showHelp;
    bool disableCrashHandler;
    QString engineVersion;
    QString enforceSocketType;
    QString enforcedMediatorEndpoint;
    QString ipVersion;


    CmdLineArguments() :
        logLevel(
#ifdef _DEBUG
            lit("DEBUG")),
#else
        lit("INFO")),
#endif
        showVersion(false),
        showHelp(false),
        disableCrashHandler(false)
    {
    }
};

class MediaServerProcess: public QnLongRunnable
{
    Q_OBJECT

public:
    MediaServerProcess(int argc, char* argv[]);
    ~MediaServerProcess();

    void stopObjects();
    void run();
    int getTcpPort() const;

    /** Entry point */
    static int main(int argc, char* argv[]);

    void setHardwareGuidList(const QVector<QString>& hardwareGuidList);

    const CmdLineArguments cmdLineArguments() const;

signals:
    void started();
public slots:
    void stopAsync();
    void stopSync();
private slots:
    void loadResourcesFromECS(QnCommonMessageProcessor* messageProcessor);
    void at_portMappingChanged(QString address);
    void at_serverSaved(int, ec2::ErrorCode err);
    void at_cameraIPConflict(const QHostAddress& host, const QStringList& macAddrList);
    void at_storageManager_noStoragesAvailable();
    void at_storageManager_storageFailure(const QnResourcePtr& storage, QnBusiness::EventReason reason);
    void at_storageManager_rebuildFinished(QnSystemHealth::MessageType msgType);
    void at_archiveBackupFinished(qint64 backedUpToMs, QnBusiness::EventReason code);
    void at_timer();
    void at_connectionOpened();
    void at_serverModuleConflict(const QnModuleInformation &moduleInformation, const SocketAddress &address);

    void at_appStarted();
    void at_runtimeInfoChanged(const QnPeerRuntimeInfo& runtimeInfo);
    void at_emptyDigestDetected(const QnUserResourcePtr& user, const QString& login, const QString& password);
    void at_databaseDumped();
    void at_systemIdentityTimeChanged(qint64 value, const QnUuid& sender);
    void at_updatePublicAddress(const QHostAddress& publicIP);

private:

    void updateDisabledVendorsIfNeeded();
    void updateAllowCameraCHangesIfNeed();
    void updateAddressesList();
    void initStoragesAsync(QnCommonMessageProcessor* messageProcessor);
    void registerRestHandlers(CloudManagerGroup* const cloudManagerGroup);
    bool initTcpListener(CloudManagerGroup* const cloudManagerGroup);
    std::unique_ptr<nx_upnp::PortMapper> initializeUpnpPortMapper();
    Qn::ServerFlags calcServerFlags();
    void initPublicIpDiscovery();
    QnMediaServerResourcePtr findServer(ec2::AbstractECConnectionPtr ec2Connection);
    void saveStorages(ec2::AbstractECConnectionPtr ec2Connection, const QnStorageResourceList& storages);
    void dumpSystemUsageStats();
    bool isStopping() const;
    void resetSystemState(CloudConnectionManager& cloudConnectionManager);
    void performActionsOnExit();
    void parseCommandLineParameters(int argc, char* argv[]);
    void updateAllowedInterfaces();
    void addCommandLineParametersFromConfig();
private:
    int m_argc;
    char** m_argv;
    bool m_startMessageSent;
    qint64 m_firstRunningTime;

    QnModuleFinder* m_moduleFinder;
    std::unique_ptr<QnAutoRequestForwarder> m_autoRequestForwarder;
    std::unique_ptr<nx_http::HttpModManager> m_httpModManager;
    QnUniversalTcpListener* m_universalTcpListener;
    QnMediaServerResourcePtr m_mediaServer;
    QSet<QnUuid> m_updateUserRequests;
    std::map<HostAddress, quint16> m_forwardedAddresses;
    QnMutex m_mutex;
    std::unique_ptr<QnPublicIPDiscovery> m_ipDiscovery;
    std::unique_ptr<QTimer> m_updatePiblicIpTimer;
    quint64 m_dumpSystemResourceUsageTaskID;
    bool m_stopping;
    mutable QnMutex m_stopMutex;
    std::unique_ptr<ec2::CrashReporter> m_crashReporter;
    QVector<QString> m_hardwareGuidList;
    nx::SystemName m_systemName;
    std::unique_ptr<QnPlatformAbstraction> m_platform;
    CmdLineArguments m_cmdLineArguments;
};

#endif // MEDIA_SERVER_PROCESS_H<|MERGE_RESOLUTION|>--- conflicted
+++ resolved
@@ -39,28 +39,6 @@
     class CrashReporter;
 }
 
-<<<<<<< HEAD
-=======
-namespace aux {
-void saveStoragesInfoToBeforeRestoreData(
-    BeforeRestoreDbData* beforeRestoreDbData,
-    const QnStorageResourceList& storages);
-
-class UnmountedStoragesFilter
-{
-public:
-    UnmountedStoragesFilter(const QString& mediaFolderName);
-    QnStorageResourceList getUnmountedStorages(const QnStorageResourceList& allStorages, const QStringList& paths);
-
-private:
-    QString getStorageUrlWithoutMediaFolder(const QString& url);
-
-    QString m_mediaFolderName;
-};
-
-}
-
->>>>>>> 761a7466
 struct CloudManagerGroup;
 
 void restartServer(int restartTimeout);
