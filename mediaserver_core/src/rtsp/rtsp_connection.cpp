--- conflicted
+++ resolved
@@ -43,7 +43,6 @@
 #include "http/custom_headers.h"
 #include "audit/audit_manager.h"
 #include "media_server/settings.h"
-
 class QnTcpListener;
 
 static const QByteArray ENDL("\r\n");
@@ -215,13 +214,10 @@
 
 QnRtspConnectionProcessor::~QnRtspConnectionProcessor()
 {
-<<<<<<< HEAD
-    Q_D(QnRtspConnectionProcessor);
+    Q_D(QnRtspConnectionProcessor);
+	directDisconnectAll();
     if (d->auditRecordId > 0)
         qnAuditManager->notifyPlaybackFinished(d->auditRecordId);
-=======
-    directDisconnectAll();
->>>>>>> 846f7de9
     stop();
 }
 
