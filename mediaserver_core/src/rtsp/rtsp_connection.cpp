--- conflicted
+++ resolved
@@ -878,28 +878,7 @@
         d->startTime = DATETIME_NOW;
 }
 
-<<<<<<< HEAD
-void QnRtspConnectionProcessor::at_camera_resourceChanged()
-=======
-void QnRtspConnectionProcessor::parseRangeHeader(const QString& rangeStr, qint64* startTime, qint64* endTime)
-{
-    QStringList rangeType = rangeStr.trimmed().split("=");
-    if (rangeType.size() < 2)
-        return;
-    if (rangeType[0] == "npt")
-    {
-        QStringList values = rangeType[1].split("-");
-        
-        extractNptTime(values[0], startTime);
-        if (values.size() > 1 && !values[1].isEmpty())
-            extractNptTime(values[1], endTime);
-        else
-            *endTime = DATETIME_NOW;
-    }
-}
-
 void QnRtspConnectionProcessor::at_camera_resourceChanged(const QnResourcePtr & /*resource*/)
->>>>>>> d42b81b4
 {
     Q_D(QnRtspConnectionProcessor);
     QMutexLocker lock(&d->mutex);
