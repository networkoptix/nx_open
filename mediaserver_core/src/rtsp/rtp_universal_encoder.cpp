#include "rtp_universal_encoder.h"
#include <nx/streaming/rtp_stream_parser.h>
#include <nx/streaming/config.h>
#include "common/common_module.h"

#include <core/resource/param.h>

extern "C" {
#include <libavutil/opt.h>
#include <libavutil/base64.h>
#include <libavutil/avstring.h>
}

static const int  RTP_PT_PRIVATE = 96;

/* from http://www.iana.org/assignments/rtp-parameters last updated 05 January 2005 */
/* payload types >= 96 are dynamic;
 * payload types between 72 and 76 are reserved for RTCP conflict avoidance;
 * all the other payload types not present in the table are unassigned or
 * reserved
 */
static const struct
{
    int pt;
    const char enc_name[14];
    enum AVMediaType codec_type;
    enum AVCodecID codec_id;
    int clock_rate;
    int audio_channels;
} AVRtpPayloadTypes[]=
{
  {0, "PCMU",        AVMEDIA_TYPE_AUDIO,   AV_CODEC_ID_PCM_MULAW, 8000, 1},
  {3, "GSM",         AVMEDIA_TYPE_AUDIO,   AV_CODEC_ID_NONE, 8000, 1},
  {4, "G723",        AVMEDIA_TYPE_AUDIO,   AV_CODEC_ID_G723_1, 8000, 1},
  {5, "DVI4",        AVMEDIA_TYPE_AUDIO,   AV_CODEC_ID_NONE, 8000, 1},
  {6, "DVI4",        AVMEDIA_TYPE_AUDIO,   AV_CODEC_ID_NONE, 16000, 1},
  {7, "LPC",         AVMEDIA_TYPE_AUDIO,   AV_CODEC_ID_NONE, 8000, 1},
  {8, "PCMA",        AVMEDIA_TYPE_AUDIO,   AV_CODEC_ID_PCM_ALAW, 8000, 1},
  {9, "G722",        AVMEDIA_TYPE_AUDIO,   AV_CODEC_ID_ADPCM_G722, 8000, 1},
  {10, "L16",        AVMEDIA_TYPE_AUDIO,   AV_CODEC_ID_PCM_S16BE, 44100, 2},
  {11, "L16",        AVMEDIA_TYPE_AUDIO,   AV_CODEC_ID_PCM_S16BE, 44100, 1},
  {12, "QCELP",      AVMEDIA_TYPE_AUDIO,   AV_CODEC_ID_QCELP, 8000, 1},
  {13, "CN",         AVMEDIA_TYPE_AUDIO,   AV_CODEC_ID_NONE, 8000, 1},
  {14, "MPA",        AVMEDIA_TYPE_AUDIO,   AV_CODEC_ID_MP2, -1, -1},
  {97, "mpa-robust",        AVMEDIA_TYPE_AUDIO,   AV_CODEC_ID_MP3, -1, -1},
  {15, "G728",       AVMEDIA_TYPE_AUDIO,   AV_CODEC_ID_NONE, 8000, 1},
  {16, "DVI4",       AVMEDIA_TYPE_AUDIO,   AV_CODEC_ID_NONE, 11025, 1},
  {17, "DVI4",       AVMEDIA_TYPE_AUDIO,   AV_CODEC_ID_NONE, 22050, 1},
  {18, "G729",       AVMEDIA_TYPE_AUDIO,   AV_CODEC_ID_NONE, 8000, 1},
  {25, "CelB",       AVMEDIA_TYPE_VIDEO,   AV_CODEC_ID_NONE, 90000, -1},
  {26, "JPEG",       AVMEDIA_TYPE_VIDEO,   AV_CODEC_ID_MJPEG, 90000, -1},
  {28, "nv",         AVMEDIA_TYPE_VIDEO,   AV_CODEC_ID_NONE, 90000, -1},
  {31, "H261",       AVMEDIA_TYPE_VIDEO,   AV_CODEC_ID_H261, 90000, -1},
  {32, "MPV",        AVMEDIA_TYPE_VIDEO,   AV_CODEC_ID_MPEG1VIDEO, 90000, -1},
  {32, "MPV",        AVMEDIA_TYPE_VIDEO,   AV_CODEC_ID_MPEG2VIDEO, 90000, -1},
  {33, "MP2T",       AVMEDIA_TYPE_DATA,    AV_CODEC_ID_MPEG2TS, 90000, -1},
  {34, "H263",       AVMEDIA_TYPE_VIDEO,   AV_CODEC_ID_H263, 90000, -1},
  {96, "H264",       AVMEDIA_TYPE_VIDEO,   AV_CODEC_ID_H264, 90000, -1},
  {96, "MPEG4-GENERIC",  AVMEDIA_TYPE_VIDEO,   AV_CODEC_ID_MPEG4, 90000, -1},
  {-1, "",           AVMEDIA_TYPE_UNKNOWN, AV_CODEC_ID_NONE, -1, -1}
};

#define MAX_PSET_SIZE 1024
#define MAX_EXTRADATA_SIZE ((INT_MAX - 10) / 2)
#define RTP_XIPH_IDENT 0xfecdba

static char *ff_data_to_hex(char *buff, const uint8_t *src, int s, int lowercase)
{
    int i;
    static const char hex_table_uc[16] = { '0', '1', '2', '3',
        '4', '5', '6', '7',
        '8', '9', 'A', 'B',
        'C', 'D', 'E', 'F' };
    static const char hex_table_lc[16] = { '0', '1', '2', '3',
        '4', '5', '6', '7',
        '8', '9', 'a', 'b',
        'c', 'd', 'e', 'f' };
    const char *hex_table = lowercase ? hex_table_lc : hex_table_uc;

    for(i = 0; i < s; i++) {
        buff[i * 2]     = hex_table[src[i] >> 4];
        buff[i * 2 + 1] = hex_table[src[i] & 0xF];
    }

    return buff;
}

static const uint8_t *ff_avc_find_startcode_internal(const uint8_t *p, const uint8_t *end)
{
    const uint8_t *a = p + 4 - ((intptr_t)p & 3);

    for (end -= 3; p < a && p < end; p++) {
        if (p[0] == 0 && p[1] == 0 && p[2] == 1)
            return p;
    }

    for (end -= 3; p < end; p += 4) {
        uint32_t x = *(const uint32_t*)p;
        //      if ((x - 0x01000100) & (~x) & 0x80008000) // little endian
        //      if ((x - 0x00010001) & (~x) & 0x00800080) // big endian
        if ((x - 0x01010101) & (~x) & 0x80808080) { // generic
            if (p[1] == 0) {
                if (p[0] == 0 && p[2] == 1)
                    return p;
                if (p[2] == 0 && p[3] == 1)
                    return p+1;
            }
            if (p[3] == 0) {
                if (p[2] == 0 && p[4] == 1)
                    return p+2;
                if (p[4] == 0 && p[5] == 1)
                    return p+3;
            }
        }
    }

    for (end += 3; p < end; p++) {
        if (p[0] == 0 && p[1] == 0 && p[2] == 1)
            return p;
    }

    return end + 3;
}

static const uint8_t *ff_avc_find_startcode(const uint8_t *p, const uint8_t *end){
    const uint8_t *out= ff_avc_find_startcode_internal(p, end);
    if(p<out && out<end && !out[-1]) out--;
    return out;
}

static char *extradata2psets(AVCodecContext *c)
{
    char *psets, *p;
    const uint8_t *r;
    const char *pset_string = "; sprop-parameter-sets=";
    uint8_t *orig_extradata = NULL;
    int orig_extradata_size = 0;

    if (c->extradata_size > MAX_EXTRADATA_SIZE) {
        qWarning() << "Too much extradata!";

        return NULL;
    }
    if (c->extradata[0] == 1) {
        uint8_t *dummy_p;
        int dummy_int;
        AVBitStreamFilterContext *bsfc= av_bitstream_filter_init("h264_mp4toannexb");

        if (!bsfc) {
            qWarning() << "Cannot open the h264_mp4toannexb BSF!";

            return NULL;
        }

        orig_extradata_size = c->extradata_size;
        orig_extradata = (uint8_t*) av_mallocz(orig_extradata_size + FF_INPUT_BUFFER_PADDING_SIZE);
        if (!orig_extradata) {
            av_bitstream_filter_close(bsfc);
            return NULL;
        }
        memcpy(orig_extradata, c->extradata, orig_extradata_size);
        av_bitstream_filter_filter(bsfc, c, NULL, &dummy_p, &dummy_int, NULL, 0, 0);
        av_bitstream_filter_close(bsfc);
    }

    psets = (char*) av_mallocz(MAX_PSET_SIZE);
    if (psets == NULL) {
        qWarning() << "Cannot allocate memory for the parameter sets.";
        av_free(orig_extradata);
        return NULL;
    }
    memcpy(psets, pset_string, strlen(pset_string));
    p = psets + strlen(pset_string);
    r = ff_avc_find_startcode(c->extradata, c->extradata + c->extradata_size);
    while (r < c->extradata + c->extradata_size) {
        const uint8_t *r1;
        uint8_t nal_type;

        while (!*(r++));
        nal_type = *r & 0x1f;
        r1 = ff_avc_find_startcode(r, c->extradata + c->extradata_size);
        if (nal_type != 7 && nal_type != 8) { /* Only output SPS and PPS */
            r = r1;
            continue;
        }
        if (p != (psets + strlen(pset_string))) {
            *p = ',';
            p++;
        }
        if (av_base64_encode(p, MAX_PSET_SIZE - (p - psets), r, r1 - r) == NULL) {
            qWarning() << "Cannot Base64-encode" << MAX_PSET_SIZE - (p - psets) << r1 - r;
            av_free(psets);

            return NULL;
        }
        p += strlen(p);
        r = r1;
    }
    if (orig_extradata) {
        av_free(c->extradata);
        c->extradata      = orig_extradata;
        c->extradata_size = orig_extradata_size;
    }

    return psets;
}

static char *extradata2config(AVCodecContext *c)
{
    char *config;

    if (c->extradata_size > MAX_EXTRADATA_SIZE) {
        qWarning() << "Too much extradata!";

        return NULL;
    }
    config = (char*) av_malloc(10 + c->extradata_size * 2);
    if (config == NULL) {
        qWarning() << "Cannot allocate memory for the config info.";
        return NULL;
    }
    memcpy(config, "; config=", 9);
    ff_data_to_hex(config + 9, c->extradata, c->extradata_size, 0);
    config[9 + c->extradata_size * 2] = 0;

    return config;
}

static const int avpriv_mpeg4audio_sample_rates[16] = {
    96000, 88200, 64000, 48000, 44100, 32000,
    24000, 22050, 16000, 12000, 11025, 8000, 7350
};

static char *latm_context2config(AVCodecContext *c)
{
    /* MP4A-LATM
     * The RTP payload format specification is described in RFC 3016
     * The encoding specifications are provided in ISO/IEC 14496-3 */

    uint8_t config_byte[6];
    int rate_index;
    char *config;

    for (rate_index = 0; rate_index < 16; rate_index++)
        if (avpriv_mpeg4audio_sample_rates[rate_index] == c->sample_rate)
            break;
    if (rate_index == 16) {
        qWarning() << "Unsupported sample rate";
        return NULL;
    }

    config_byte[0] = 0x40;
    config_byte[1] = 0;
    config_byte[2] = 0x20 | rate_index;
    config_byte[3] = c->channels << 4;
    config_byte[4] = 0x3f;
    config_byte[5] = 0xc0;

    config = (char*) av_malloc(6*2+1);
    if (!config) {
        qWarning() << "Cannot allocate memory for the config info.";
        return NULL;
    }
    ff_data_to_hex(config, config_byte, 6, 1);
    config[12] = 0;

    return config;
}

static int latm_context2profilelevel(AVCodecContext *c)
{
    /* MP4A-LATM
     * The RTP payload format specification is described in RFC 3016
     * The encoding specifications are provided in ISO/IEC 14496-3 */

    int profile_level = 0x2B;

    /* TODO: AAC Profile only supports AAC LC Object Type.
     * Different Object Types should implement different Profile Levels */

    if (c->sample_rate <= 24000) {
        if (c->channels <= 2)
            profile_level = 0x28; // AAC Profile, Level 1
    } else if (c->sample_rate <= 48000) {
        if (c->channels <= 2) {
            profile_level = 0x29; // AAC Profile, Level 2
        } else if (c->channels <= 5) {
            profile_level = 0x2A; // AAC Profile, Level 4
        }
    } else if (c->sample_rate <= 96000) {
        if (c->channels <= 5) {
            profile_level = 0x2B; // AAC Profile, Level 5
        }
    }

    return profile_level;
}

quint16 AV_RB16(quint8* data)
{
    return (data[0] << 8) + data[1];
}

static int avpriv_split_xiph_headers(uint8_t *extradata, int extradata_size,
                              int first_header_size, uint8_t *header_start[3],
                              int header_len[3])
{
    int i;

    if (extradata_size >= 6 && AV_RB16(extradata) == first_header_size) {
        int overall_len = 6;
        for (i=0; i<3; i++) {
            header_len[i] = AV_RB16(extradata);
            extradata += 2;
            header_start[i] = extradata;
            extradata += header_len[i];
            if (overall_len > extradata_size - header_len[i])
                return -1;
            overall_len += header_len[i];
        }
    } else if (extradata_size >= 3 && extradata_size < INT_MAX - 0x1ff && extradata[0] == 2) {
        int overall_len = 3;
        extradata++;
        for (i=0; i<2; i++, extradata++) {
            header_len[i] = 0;
            for (; overall_len < extradata_size && *extradata==0xff; extradata++) {
                header_len[i] += 0xff;
                overall_len   += 0xff + 1;
            }
            header_len[i] += *extradata;
            overall_len   += *extradata;
            if (overall_len > extradata_size)
                return -1;
        }
        header_len[2] = extradata_size - overall_len;
        header_start[0] = extradata;
        header_start[1] = header_start[0] + header_len[0];
        header_start[2] = header_start[1] + header_len[1];
    } else {
        return -1;
    }
    return 0;
}

static char *xiph_extradata2config(AVCodecContext *c)
{
    char *config, *encoded_config;
    uint8_t *header_start[3];
    int headers_len, header_len[3], config_len;
    int first_header_size;

    switch (c->codec_id) {
    case AV_CODEC_ID_THEORA:
        first_header_size = 42;
        break;
    case AV_CODEC_ID_VORBIS:
        first_header_size = 30;
        break;
    default:
        qWarning() << "Unsupported Xiph codec ID";
        return NULL;
    }

    if (avpriv_split_xiph_headers(c->extradata, c->extradata_size,
        first_header_size, header_start,
        header_len) < 0) {
            av_log(c, AV_LOG_ERROR, "Extradata corrupt.\n");
            return NULL;
    }

    headers_len = header_len[0] + header_len[2];
    config_len = 4 +          // count
        3 +          // ident
        2 +          // packet size
        1 +          // header count
        2 +          // header size
        headers_len; // and the rest

    config = (char*) av_malloc(config_len);
    if (!config)
        goto xiph_fail;

    encoded_config = (char*) av_malloc(AV_BASE64_SIZE(config_len));
    if (!encoded_config) {
        av_free(config);
        goto xiph_fail;
    }

    config[0] = config[1] = config[2] = 0;
    config[3] = 1;
    config[4] = char((RTP_XIPH_IDENT >> 16) & 0xff);
    config[5] = char((RTP_XIPH_IDENT >>  8) & 0xff);
    config[6] = char((RTP_XIPH_IDENT      ) & 0xff);
    config[7] = (headers_len >> 8) & 0xff;
    config[8] = headers_len & 0xff;
    config[9] = 2;
    config[10] = header_len[0];
    config[11] = 0; // size of comment header; nonexistent
    memcpy(config + 12, header_start[0], header_len[0]);
    memcpy(config + 12 + header_len[0], header_start[2], header_len[2]);

    av_base64_encode(encoded_config, AV_BASE64_SIZE(config_len), (const uint8_t*) config, config_len);
    av_free(config);

    return encoded_config;

xiph_fail:
    qWarning() << "Not enough memory for configuration string";
    return NULL;
}

static char *sdp_write_media_attributes(
    char *buff,
    int size,
    AVCodecContext *c,
    int payload_type,
    AVFormatContext *fmt,
    const std::map<QString, QString>& streamParams )
{
    char* config = NULL;

    switch (c->codec_id) {
        case AV_CODEC_ID_H264: {
            int mode = 1;
            if (fmt && fmt->oformat->priv_class &&
                av_opt_flag_is_set(fmt->priv_data, "rtpflags", "h264_mode0"))
                mode = 0;
            av_strlcatf(buff, size, "a=rtpmap:%d H264/90000\r\n"
                                    "a=fmtp:%d packetization-mode=%d",
                                     payload_type, payload_type, mode );

            if (c->extradata_size)
                config = extradata2psets(c);
            if( config )
            {
                av_strlcatf( buff, size, config );
            }
            else
            {
                auto profileLevelIdIter = streamParams.find( Qn::PROFILE_LEVEL_ID_PARAM_NAME );
                if( profileLevelIdIter != streamParams.end() )
                    av_strlcatf( buff, size, "; profile-level-id=%s", profileLevelIdIter->second.toLatin1().constData() );

                auto spropParameterSetsIter = streamParams.find( Qn::SPROP_PARAMETER_SETS_PARAM_NAME );
                if( spropParameterSetsIter != streamParams.end() )
                    av_strlcatf( buff, size, "; sprop-parameter-sets=%s", spropParameterSetsIter->second.toLatin1().constData() );
            }

            av_strlcatf( buff, size, "\r\n" );
            break;
        }
        case AV_CODEC_ID_H263:
        case AV_CODEC_ID_H263P:
            /* a=framesize is required by 3GPP TS 26.234 (PSS). It
             * actually specifies the maximum video size, but we only know
             * the current size. This is required for playback on Android
             * stagefright and on Samsung bada. */
            if (!fmt || !fmt->oformat->priv_class ||
                !av_opt_flag_is_set(fmt->priv_data, "rtpflags", "rfc2190") ||
                c->codec_id == AV_CODEC_ID_H263P)
            av_strlcatf(buff, size, "a=rtpmap:%d H263-2000/90000\r\n"
                                    "a=framesize:%d %d-%d\r\n",
                                    payload_type,
                                    payload_type, c->width, c->height);
            break;
        case AV_CODEC_ID_MPEG4:
            if (c->extradata_size) {
                config = extradata2config(c);
            }
            av_strlcatf(buff, size, "a=rtpmap:%d MP4V-ES/90000\r\n"
                                    "a=fmtp:%d profile-level-id=1%s\r\n",
                                     payload_type,
                                     payload_type, config ? config : "");
            break;
        case AV_CODEC_ID_AAC:
            if (fmt && fmt->oformat && fmt->oformat->priv_class &&
                av_opt_flag_is_set(fmt->priv_data, "rtpflags", "latm")) {
                config = latm_context2config(c);
                if (!config)
                    return NULL;
                av_strlcatf(buff, size, "a=rtpmap:%d MP4A-LATM/%d/%d\r\n"
                                        "a=fmtp:%d profile-level-id=%d;cpresent=0;config=%s\r\n",
                                         payload_type, c->sample_rate, c->channels,
                                         payload_type, latm_context2profilelevel(c), config);
            } else {
                if (c->extradata_size) {
                    config = extradata2config(c);
                } else {
                    /* FIXME: maybe we can forge config information based on the
                     *        codec parameters...
                     */
                    qWarning() << "AAC with no global headers is currently not supported.";
                    return NULL;
                }
                if (config == NULL) {
                    return NULL;
                }
                av_strlcatf(buff, size, "a=rtpmap:%d MPEG4-GENERIC/%d/%d\r\n"
                                        "a=fmtp:%d profile-level-id=1;"
                                        "mode=AAC-hbr;sizelength=13;indexlength=3;"
                                        "indexdeltalength=3%s\r\n",
                                         payload_type, c->sample_rate, c->channels,
                                         payload_type, config);
            }
            break;
        case AV_CODEC_ID_PCM_S16BE:
            if (payload_type >= RTP_PT_PRIVATE)
                av_strlcatf(buff, size, "a=rtpmap:%d L16/%d/%d\r\n",
                                         payload_type,
                                         c->sample_rate, c->channels);
            break;
        case AV_CODEC_ID_PCM_MULAW:
            if (payload_type >= RTP_PT_PRIVATE)
                av_strlcatf(buff, size, "a=rtpmap:%d PCMU/%d/%d\r\n",
                                         payload_type,
                                         c->sample_rate, c->channels);
            break;
        case AV_CODEC_ID_PCM_ALAW:
            if (payload_type >= RTP_PT_PRIVATE)
                av_strlcatf(buff, size, "a=rtpmap:%d PCMA/%d/%d\r\n",
                                         payload_type,
                                         c->sample_rate, c->channels);
            break;
        case AV_CODEC_ID_AMR_NB:
            av_strlcatf(buff, size, "a=rtpmap:%d AMR/%d/%d\r\n"
                                    "a=fmtp:%d octet-align=1\r\n",
                                     payload_type, c->sample_rate, c->channels,
                                     payload_type);
            break;
        case AV_CODEC_ID_AMR_WB:
            av_strlcatf(buff, size, "a=rtpmap:%d AMR-WB/%d/%d\r\n"
                                    "a=fmtp:%d octet-align=1\r\n",
                                     payload_type, c->sample_rate, c->channels,
                                     payload_type);
            break;
        case AV_CODEC_ID_VORBIS:
            if (c->extradata_size)
                config = xiph_extradata2config(c);
            else
                qWarning() << "Vorbis configuration info missing\n";
            if (!config)
                return NULL;

            av_strlcatf(buff, size, "a=rtpmap:%d vorbis/%d/%d\r\n"
                                    "a=fmtp:%d configuration=%s\r\n",
                                    payload_type, c->sample_rate, c->channels,
                                    payload_type, config);
            break;
        case AV_CODEC_ID_THEORA: {
            const char *pix_fmt;
            if (c->extradata_size)
                config = xiph_extradata2config(c);
            else
                qWarning() << "Theora configuation info missing";
            if (!config)
                return NULL;

            switch (c->pix_fmt) {
            case AV_PIX_FMT_YUV420P:
                pix_fmt = "YCbCr-4:2:0";
                break;
            case AV_PIX_FMT_YUV422P:
                pix_fmt = "YCbCr-4:2:2";
                break;
            case AV_PIX_FMT_YUV444P:
                pix_fmt = "YCbCr-4:4:4";
                break;
            default:
                qWarning() << "Unsupported pixel format.";
                return NULL;
            }

            av_strlcatf(buff, size, "a=rtpmap:%d theora/90000\r\n"
                                    "a=fmtp:%d delivery-method=inline; "
                                    "width=%d; height=%d; sampling=%s; "
                                    "configuration=%s\r\n",
                                    payload_type, payload_type,
                                    c->width, c->height, pix_fmt, config);
            break;
        }
        case AV_CODEC_ID_VP8:
            av_strlcatf(buff, size, "a=rtpmap:%d VP8/90000\r\n",
                                     payload_type);
            break;
        case AV_CODEC_ID_ADPCM_G722:
            if (payload_type >= RTP_PT_PRIVATE)
                av_strlcatf(buff, size, "a=rtpmap:%d G722/%d/%d\r\n",
                                         payload_type,
                                         8000, c->channels);
            break;
        case AV_CODEC_ID_ADPCM_G726: {
            if (payload_type >= RTP_PT_PRIVATE)
                av_strlcatf(buff, size, "a=rtpmap:%d G726-%d/%d\r\n",
                                         payload_type,
                                         c->bits_per_coded_sample*8,
                                         c->sample_rate);
            break;
        }
        /*
        case AV_CODEC_ID_ILBC:
            av_strlcatf(buff, size, "a=rtpmap:%d iLBC/%d\r\n"
                                    "a=fmtp:%d mode=%d\r\n",
                                     payload_type, c->sample_rate,
                                     payload_type, c->block_align == 38 ? 20 : 30);
            break;
        */
        default:
            /* Nothing special to do here... */
            break;
    }

    av_free(config);

    return buff;
}


<<<<<<< HEAD
QnUniversalRtpEncoder::QnUniversalRtpEncoder(QnConstAbstractMediaDataPtr media, 
                                             AVCodecID transcodeToCodec, 
                                             const QSize& videoSize, 
=======
QnUniversalRtpEncoder::QnUniversalRtpEncoder(QnConstAbstractMediaDataPtr media,
                                             CodecID transcodeToCodec,
                                             const QSize& videoSize,
>>>>>>> fdc3d73c
                                             const QnImageFilterHelper& extraTranscodeParams)
:
    m_outputBuffer(CL_MEDIA_ALIGNMENT, 0),
    m_outputPos(0),
    packetIndex(0),
    //m_firstTime(0),
    //m_isFirstPacket(true),
    m_isOpened(false)
{
    if( m_transcoder.setContainer("rtp") != 0 )
        return; //m_isOpened = false
    m_transcoder.setPacketizedMode(true);
    m_codec = transcodeToCodec != AV_CODEC_ID_NONE ? transcodeToCodec : media->compressionType;
    QnTranscoder::TranscodeMethod method;
    m_isVideo = media->dataType == QnAbstractMediaData::VIDEO;
    if (m_isVideo)
        method = transcodeToCodec != AV_CODEC_ID_NONE ? QnTranscoder::TM_FfmpegTranscode : QnTranscoder::TM_DirectStreamCopy;
    else
        method = media->compressionType == transcodeToCodec ? QnTranscoder::TM_DirectStreamCopy : QnTranscoder::TM_FfmpegTranscode;

    if (media->dataType == QnAbstractMediaData::VIDEO) {
        m_transcoder.setExtraTranscodeParams(extraTranscodeParams);
        m_transcoder.setVideoCodec(m_codec, method, Qn::QualityNormal, videoSize);
    }
    else {
        m_transcoder.setAudioCodec(m_codec, method);
    }

    if (qnCommon->isTranscodeDisabled() && method != QnTranscoder::TM_DirectStreamCopy) {
        m_isOpened = false;
        qWarning() << "Video transcoding is disabled in the server settings. Feature unavailable.";
    }
    else if (m_isVideo)
        m_isOpened = m_transcoder.open(std::dynamic_pointer_cast<const QnCompressedVideoData>(media), QnConstCompressedAudioDataPtr()) == 0;
    else
        m_isOpened = m_transcoder.open(QnConstCompressedVideoDataPtr(), std::dynamic_pointer_cast<const QnCompressedAudioData>(media)) == 0;
}

QByteArray QnUniversalRtpEncoder::getAdditionSDP( const std::map<QString, QString>& streamParams )
{
    char buffer[1024*16];
    memset(buffer, 0, sizeof(buffer));
    AVCodecContext* ctx = m_isVideo ? m_transcoder.getVideoCodecContext() : m_transcoder.getAudioCodecContext();
    sdp_write_media_attributes(
        buffer,
        sizeof(buffer),
        ctx,
        getPayloadtype(),
        m_transcoder.getFormatContext(),
        streamParams );
    return QByteArray(buffer);
}

void QnUniversalRtpEncoder::setDataPacket(QnConstAbstractMediaDataPtr media)
{
    m_outputBuffer.clear();
    m_outputPos = 0;
    packetIndex = 0;
    m_transcoder.transcodePacket(media, &m_outputBuffer);
}

bool QnUniversalRtpEncoder::getNextPacket(QnByteArray& sendBuffer)
{
    const QVector<int> packets = m_transcoder.getPacketsSize();
    if (m_outputPos >= (int) m_outputBuffer.size() - RtpHeader::RTP_HEADER_SIZE || packetIndex >= packets.size())
        return false;

    /*
    if (packets[packetIndex] >= 12) {
        quint32* srcBuffer = (quint32*) (m_outputBuffer.data() + m_outputPos);
        RtpHeader* rtpHeader = (RtpHeader*) srcBuffer;
        bool isRtcp = rtpHeader->payloadType >= 72 && rtpHeader->payloadType <= 76;
        if (!isRtcp)
            rtpHeader->ssrc = htonl(getSSRC());
        else
            srcBuffer[1] = htonl(getSSRC());
    }
    */

    sendBuffer.write(m_outputBuffer.data() + m_outputPos, packets[packetIndex]);
    m_outputPos += packets[packetIndex];
    packetIndex++;
    return true;
}

void QnUniversalRtpEncoder::init()
{
}

quint32 QnUniversalRtpEncoder::getSSRC()
{
    return 15000 + (m_isVideo ? 0 : 1);
}

bool QnUniversalRtpEncoder::getRtpMarker()
{
    // unused
    return false;
}

quint32 QnUniversalRtpEncoder::getFrequency()
{
    for (int i = 0; AVRtpPayloadTypes[i].pt >= 0; ++i)
    {
        if (AVRtpPayloadTypes[i].codec_id == m_codec && AVRtpPayloadTypes[i].clock_rate != -1)
            return AVRtpPayloadTypes[i].clock_rate;
    }
    if (m_transcoder.getFormatContext())
    {
        //AVCodecContext* codecCtx =  m_transcoder.getFormatContext()->streams[0]->codec;
        //if (codecCtx)
        //    return codecCtx->time_base.den / codecCtx->time_base.num;
        AVStream* stream = m_transcoder.getFormatContext()->streams[0];
        return stream->time_base.den / stream->time_base.num;
    }

    return 90000;
}

quint8 QnUniversalRtpEncoder::getPayloadtype()
{
    // static payload type
    for (int i = 0; AVRtpPayloadTypes[i].pt >= 0; ++i)
    {
        if (AVRtpPayloadTypes[i].codec_id == m_codec)
            return AVRtpPayloadTypes[i].pt;
    }
    // dynamic payload type
    return RTP_PT_PRIVATE + (m_isVideo ? 0 : 1);
}

QString QnUniversalRtpEncoder::getName()
{
    for (int i = 0; AVRtpPayloadTypes[i].pt >= 0; ++i)
    {
        if (AVRtpPayloadTypes[i].codec_id == m_codec)
            return AVRtpPayloadTypes[i].enc_name;
    }
    return QString();
}

bool QnUniversalRtpEncoder::isOpened() const
{
    return m_isOpened;
}

void QnUniversalRtpEncoder::setUseRealTimeOptimization(bool value)
{
    m_transcoder.setUseRealTimeOptimization(value);
}<|MERGE_RESOLUTION|>--- conflicted
+++ resolved
@@ -615,15 +615,9 @@
 }
 
 
-<<<<<<< HEAD
-QnUniversalRtpEncoder::QnUniversalRtpEncoder(QnConstAbstractMediaDataPtr media, 
+QnUniversalRtpEncoder::QnUniversalRtpEncoder(QnConstAbstractMediaDataPtr media,
                                              AVCodecID transcodeToCodec, 
-                                             const QSize& videoSize, 
-=======
-QnUniversalRtpEncoder::QnUniversalRtpEncoder(QnConstAbstractMediaDataPtr media,
-                                             CodecID transcodeToCodec,
                                              const QSize& videoSize,
->>>>>>> fdc3d73c
                                              const QnImageFilterHelper& extraTranscodeParams)
 :
     m_outputBuffer(CL_MEDIA_ALIGNMENT, 0),
