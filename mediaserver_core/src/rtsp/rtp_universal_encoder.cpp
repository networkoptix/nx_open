#include "rtp_universal_encoder.h"

#include <array>

#include <nx/streaming/config.h>
#include <nx/streaming/rtp/onvif_header_extension.h>
#include "common/common_module.h"

#include <core/resource/param.h>
#include <nx/streaming/abstract_stream_data_provider.h>

extern "C" {
#include <libavcodec/avcodec.h>
#include <libavformat/avformat.h>
}

static const int kVideoPayloadType = 96;
static const int kAudioPayloadType = 97;
static const int kSecondaryStreamPayloadType = 98;

/* from http://www.iana.org/assignments/rtp-parameters last updated 05 January 2005 */
/* payload types >= 96 are dynamic;
 * payload types between 72 and 76 are reserved for RTCP conflict avoidance;
 * all the other payload types not present in the table are unassigned or
 * reserved
 */
struct AVRtpPayloadType
{
    int pt;
    const char enc_name[14];
    AVMediaType codec_type;
    AVCodecID codec_id;
    int clock_rate;
    int audio_channels;
};

<<<<<<< HEAD
std::array<AVRtpPayloadType, 29> kStaticPayloadTypes = {{
    {0, "PCMU",        AVMEDIA_TYPE_AUDIO,   AV_CODEC_ID_PCM_MULAW, 8000, 1},
    {3, "GSM",         AVMEDIA_TYPE_AUDIO,   AV_CODEC_ID_NONE, 8000, 1},
    {4, "G723",        AVMEDIA_TYPE_AUDIO,   AV_CODEC_ID_G723_1, 8000, 1},
    {5, "DVI4",        AVMEDIA_TYPE_AUDIO,   AV_CODEC_ID_NONE, 8000, 1},
    {6, "DVI4",        AVMEDIA_TYPE_AUDIO,   AV_CODEC_ID_NONE, 16000, 1},
    {7, "LPC",         AVMEDIA_TYPE_AUDIO,   AV_CODEC_ID_NONE, 8000, 1},
    {8, "PCMA",        AVMEDIA_TYPE_AUDIO,   AV_CODEC_ID_PCM_ALAW, 8000, 1},
    {9, "G722",        AVMEDIA_TYPE_AUDIO,   AV_CODEC_ID_ADPCM_G722, 8000, 1},
    {10, "L16",        AVMEDIA_TYPE_AUDIO,   AV_CODEC_ID_PCM_S16BE, 44100, 2},
    {11, "L16",        AVMEDIA_TYPE_AUDIO,   AV_CODEC_ID_PCM_S16BE, 44100, 1},
    {12, "QCELP",      AVMEDIA_TYPE_AUDIO,   AV_CODEC_ID_QCELP, 8000, 1},
    {13, "CN",         AVMEDIA_TYPE_AUDIO,   AV_CODEC_ID_NONE, 8000, 1},
    {14, "MPA",        AVMEDIA_TYPE_AUDIO,   AV_CODEC_ID_MP2, -1, -1},
    {97, "mpa-robust", AVMEDIA_TYPE_AUDIO,   AV_CODEC_ID_MP3, -1, -1},
    {15, "G728",       AVMEDIA_TYPE_AUDIO,   AV_CODEC_ID_NONE, 8000, 1},
    {16, "DVI4",       AVMEDIA_TYPE_AUDIO,   AV_CODEC_ID_NONE, 11025, 1},
    {17, "DVI4",       AVMEDIA_TYPE_AUDIO,   AV_CODEC_ID_NONE, 22050, 1},
    {18, "G729",       AVMEDIA_TYPE_AUDIO,   AV_CODEC_ID_NONE, 8000, 1},
    {25, "CelB",       AVMEDIA_TYPE_VIDEO,   AV_CODEC_ID_NONE, 90000, -1},
    {26, "JPEG",       AVMEDIA_TYPE_VIDEO,   AV_CODEC_ID_MJPEG, 90000, -1},
    {28, "nv",         AVMEDIA_TYPE_VIDEO,   AV_CODEC_ID_NONE, 90000, -1},
    {31, "H261",       AVMEDIA_TYPE_VIDEO,   AV_CODEC_ID_H261, 90000, -1},
    {32, "MPV",        AVMEDIA_TYPE_VIDEO,   AV_CODEC_ID_MPEG1VIDEO, 90000, -1},
    {32, "MPV",        AVMEDIA_TYPE_VIDEO,   AV_CODEC_ID_MPEG2VIDEO, 90000, -1},
    {33, "MP2T",       AVMEDIA_TYPE_DATA,    AV_CODEC_ID_MPEG2TS, 90000, -1},
    {34, "H263",       AVMEDIA_TYPE_VIDEO,   AV_CODEC_ID_H263, 90000, -1},
    {96, "H264",       AVMEDIA_TYPE_VIDEO,   AV_CODEC_ID_H264, 90000, -1},
    {96, "MPEG4-GENERIC",  AVMEDIA_TYPE_VIDEO,   AV_CODEC_ID_MPEG4, 90000, -1},
    {96, "H265", AVMEDIA_TYPE_VIDEO, AV_CODEC_ID_HEVC, 90000, -1}
}};

quint8 getPayloadType(AVCodecID codec, bool isVideo)
{
    // static payload type
    for (const auto& type: kStaticPayloadTypes)
    {
        if (type.codec_id == codec)
            return type.pt;
=======
QnUniversalRtpEncoder::QnUniversalRtpEncoder(
    QnCommonModule* commonModule,
    QnConstAbstractMediaDataPtr media,
    AVCodecID transcodeToCodec,
    const QSize& videoSize,
    const QnLegacyTranscodingSettings& extraTranscodeParams)
:
    m_outputBuffer(CL_MEDIA_ALIGNMENT, 0),
    m_outputPos(0),
    packetIndex(0),
    //m_firstTime(0),
    //m_isFirstPacket(true),
    m_isOpened(false)
{
    DecoderConfig decoderConfig;
    if (media && media->dataProvider)
        decoderConfig = DecoderConfig::fromResource(media->dataProvider->getResource());
    m_transcoder = std::make_unique<QnFfmpegTranscoder>(decoderConfig);

    if( m_transcoder->setContainer("rtp") != 0 )
        return; //m_isOpened = false
    m_transcoder->setPacketizedMode(true);
    m_codec = transcodeToCodec != AV_CODEC_ID_NONE ? transcodeToCodec : media->compressionType;
    QnTranscoder::TranscodeMethod method;
    m_isVideo = media->dataType == QnAbstractMediaData::VIDEO;
    if (m_isVideo)
        method = transcodeToCodec != AV_CODEC_ID_NONE ? QnTranscoder::TM_FfmpegTranscode : QnTranscoder::TM_DirectStreamCopy;
    else
        method = media->compressionType == transcodeToCodec ? QnTranscoder::TM_DirectStreamCopy : QnTranscoder::TM_FfmpegTranscode;

    if (media->dataType == QnAbstractMediaData::VIDEO) {
        m_transcoder->setTranscodingSettings(extraTranscodeParams);
        m_transcoder->setVideoCodec(m_codec, method, Qn::QualityNormal, videoSize);
    }
    else {
        m_transcoder->setAudioCodec(m_codec, method);
    }

    if (commonModule->isTranscodeDisabled() && method != QnTranscoder::TM_DirectStreamCopy)
    {
        m_isOpened = false;
        qWarning() << "Video transcoding is disabled in the server settings. Feature unavailable.";
    }
    else if (m_isVideo)
    {
        m_isOpened = m_transcoder->open(std::dynamic_pointer_cast<const QnCompressedVideoData>(media), QnConstCompressedAudioDataPtr()) == 0;
>>>>>>> fff92a4e
    }
    // dynamic payload type
    return isVideo ? kVideoPayloadType : kAudioPayloadType;
}

bool isCodecSupported(AVCodecID codecId)
{
    // TODO is it needed??
    switch (codecId)
    {
<<<<<<< HEAD
        case AV_CODEC_ID_NONE:
        case AV_CODEC_ID_H263:
        case AV_CODEC_ID_H263P:
        case AV_CODEC_ID_H264:
        case AV_CODEC_ID_MPEG1VIDEO:
        case AV_CODEC_ID_MPEG2VIDEO:
        case AV_CODEC_ID_MPEG4:
        case AV_CODEC_ID_AAC:
        case AV_CODEC_ID_MP2:
        case AV_CODEC_ID_MP3:
        case AV_CODEC_ID_PCM_ALAW:
        case AV_CODEC_ID_PCM_MULAW:
        case AV_CODEC_ID_PCM_S8:
        case AV_CODEC_ID_PCM_S16BE:
        case AV_CODEC_ID_PCM_S16LE:
        case AV_CODEC_ID_PCM_U16BE:
        case AV_CODEC_ID_PCM_U16LE:
        case AV_CODEC_ID_PCM_U8:
        case AV_CODEC_ID_MPEG2TS:
        case AV_CODEC_ID_AMR_NB:
        case AV_CODEC_ID_AMR_WB:
        case AV_CODEC_ID_VORBIS:
        case AV_CODEC_ID_THEORA:
        case AV_CODEC_ID_VP8:
        case AV_CODEC_ID_ADPCM_G722:
        case AV_CODEC_ID_ADPCM_G726:
            return true;
        default:
            return false;
=======
        m_isOpened = m_transcoder->open(QnConstCompressedVideoDataPtr(), std::dynamic_pointer_cast<const QnCompressedAudioData>(media)) == 0;
>>>>>>> fff92a4e
    }
}

// Change payload type in SDP media attributes.
// #: "a=rtpmap:97 mpeg4-generic/32000/2", where 97 is payload type.
QString updatePayloadType(const QString& line, int payloadType)
{
    QString result;
    int index = line.indexOf(':');
    if (index < 0)
        return line;
    result.append(line.left(index + 1));
    result.append(QByteArray().setNum(payloadType));
    index = line.indexOf(' ');
    if (index > 0)
        result.append(line.mid(index));
    return result;
}

QList<QString> getSdpAttributesFromContext(
    AVCodecContext* codec, AVFormatContext* fmt, int payloadType)
{
<<<<<<< HEAD
=======
    AVCodecContext* codec =
        m_isVideo ? m_transcoder->getVideoCodecContext() : m_transcoder->getAudioCodecContext();
    AVFormatContext* fmt = m_transcoder->getFormatContext();
    int payloadType = getPayloadtype();
>>>>>>> fff92a4e
    static const int kMaxSdpSize = 1024*16;
    char buffer[kMaxSdpSize];
    memset(buffer, 0, sizeof(buffer));

    AVFormatContext* contexts[1];
    AVStream* streams[1];
    AVFormatContext ctx;
    AVStream stream;
    memset(&stream, 0, sizeof(stream));
    memset(&ctx, 0, sizeof(ctx));
    if (fmt)
    {
        ctx.oformat = fmt->oformat;
        if (fmt->oformat)
            ctx.oformat->priv_class = fmt->oformat->priv_class;
    }
    ctx.nb_streams = 1;
    contexts[0] = &ctx;
    stream.codecpar = avcodec_parameters_alloc();
    avcodec_parameters_from_context(stream.codecpar, codec);
    streams[0] = &stream;
    ctx.streams = streams;
    av_sdp_create(contexts, 1, buffer, sizeof(buffer));
    QList<QString> lines = QString(buffer).split("\r\n");
    QList<QString> result;
    for (const auto& line: lines)
    {
        if (line.startsWith("a=rtpmap") ||
            line.startsWith("a=fmtp") ||
            line.startsWith("a=framesize"))
        {
            result.push_back(updatePayloadType(line, payloadType));
        }
    }
    avcodec_parameters_free(&stream.codecpar);
    return result;
}

QList<QString> getSdpAttributesFromMedia(QnConstAbstractMediaDataPtr media, int payloadType)
{
<<<<<<< HEAD
    AVCodecContext* codec = avcodec_alloc_context3(nullptr);
    codec->codec_type = AVMEDIA_TYPE_VIDEO;
    codec->codec_id = media->compressionType;
    if (media->context)
        QnFfmpegHelper::mediaContextToAvCodecContext(codec, media->context);
=======
    m_outputBuffer.clear();
    m_outputPos = 0;
    packetIndex = 0;
    m_transcoder->transcodePacket(media, &m_outputBuffer);
}

bool QnUniversalRtpEncoder::getNextPacket(QnByteArray& sendBuffer)
{
    const QVector<int> packets = m_transcoder->getPacketsSize();
    if (m_outputPos >= (int) m_outputBuffer.size() - RtpHeader::RTP_HEADER_SIZE || packetIndex >= packets.size())
        return false;
>>>>>>> fff92a4e

    // we need to build AVFormatContext due to ffmpeg bug sdp.c:424(not check oformat pointer)
    AVOutputFormat * oformat = av_guess_format("rtp", NULL, NULL);
    if (oformat == 0)
        return QList<QString>();
    AVFormatContext* fmt;
    if (avformat_alloc_output_context2(&fmt, oformat, 0, "") != 0)
        return QList<QString>();

    QList<QString> sdp = getSdpAttributesFromContext(codec, fmt, payloadType);
    avformat_close_input(&fmt);
    avcodec_close(codec);
    av_free(codec);
    return sdp;
}

QnUniversalRtpEncoder::QnUniversalRtpEncoder(const Config& config, nx::metrics::Storage* metrics):
    m_outputBuffer(CL_MEDIA_ALIGNMENT, 0),
    m_config(config),
    m_transcoder(metrics)
{
}

void QnUniversalRtpEncoder::buildSdp(
    QnConstAbstractMediaDataPtr mediaHigh,
    QnConstAbstractMediaDataPtr mediaLow,
    bool transcoding,
    MediaQuality quality)
{
    m_sdpAttributes.clear();
    if (transcoding || !m_isVideo || !m_config.useMultipleSdpPayloadTypes)
    {
        AVCodecContext* codec = m_isVideo
            ? m_transcoder.getVideoCodecContext()
            : m_transcoder.getAudioCodecContext();
        m_sdpAttributes =
            getSdpAttributesFromContext(codec, m_transcoder.getFormatContext(), m_payloadType);
    }
    else
    {
        int highPayloadType = m_payloadType;
        int lowPayloadType = kSecondaryStreamPayloadType;
        if (quality != MEDIA_Quality_High && quality != MEDIA_Quality_ForceHigh)
            std::swap(highPayloadType, lowPayloadType);

        if (mediaHigh)
            m_sdpAttributes.append(getSdpAttributesFromMedia(mediaHigh, highPayloadType));
        if (mediaLow)
            m_sdpAttributes.append(getSdpAttributesFromMedia(mediaLow, lowPayloadType));
        m_useSecondaryPayloadType = true;
    }
}

bool QnUniversalRtpEncoder::open(
    QnConstAbstractMediaDataPtr mediaHigh,
    QnConstAbstractMediaDataPtr mediaLow,
    MediaQuality requiredQuality,
    AVCodecID dstCodec,
    const QSize& videoSize,
    const QnLegacyTranscodingSettings& extraTranscodeParams)
{
    m_requiredQuality = requiredQuality;
    QnConstAbstractMediaDataPtr media =
        requiredQuality == MEDIA_Quality_High || requiredQuality == MEDIA_Quality_ForceHigh
        ? mediaHigh
        : mediaLow;

    if (!media)
        return false;

    bool transcodingEnabled = dstCodec != AV_CODEC_ID_NONE;
    m_isVideo = media->dataType == QnAbstractMediaData::VIDEO;
    m_codec = transcodingEnabled ? dstCodec : media->compressionType;
    m_payloadType = getPayloadType(m_codec, m_isVideo);
    QnTranscoder::TranscodeMethod method = transcodingEnabled
        ? QnTranscoder::TM_FfmpegTranscode
        : QnTranscoder::TM_DirectStreamCopy;

    if (m_transcoder.setContainer("rtp") != 0 || !isCodecSupported(dstCodec))
        return false;

    if (m_config.absoluteRtcpTimestamps)
    {
        // disable ffmpeg rtcp report in oder to build it manually
        m_transcoder.setFormatOption("rtpflags", "+skip_rtcp");
    }

    m_transcoder.setPacketizedMode(true);
    m_transcoder.setUseRealTimeOptimization(m_config.useRealTimeOptimization);
    int status = -1;
    if (media->dataType == QnAbstractMediaData::VIDEO)
    {
        m_transcoder.setTranscodingSettings(extraTranscodeParams);
        m_transcoder.setVideoCodec(m_codec, method, Qn::StreamQuality::normal, videoSize);
        status = m_transcoder.open(
            std::dynamic_pointer_cast<const QnCompressedVideoData>(media),
            QnConstCompressedAudioDataPtr());
    }
<<<<<<< HEAD
    else
    {
        m_transcoder.setAudioCodec(m_codec, method);
        status = m_transcoder.open(
            QnConstCompressedVideoDataPtr(),
            std::dynamic_pointer_cast<const QnCompressedAudioData>(media));
=======
    if (m_transcoder->getFormatContext())
    {
        //AVCodecContext* codecCtx =  m_transcoder->getFormatContext()->streams[0]->codec;
        //if (codecCtx)
        //    return codecCtx->time_base.den / codecCtx->time_base.num;
        AVStream* stream = m_transcoder->getFormatContext()->streams[0];
        return stream->time_base.den / stream->time_base.num;
>>>>>>> fff92a4e
    }
    if (status != 0)
        return false;

    buildSdp(mediaHigh, mediaLow, transcodingEnabled, requiredQuality);
    return true;
}

QString QnUniversalRtpEncoder::getSdpMedia(bool isVideo, int trackId)
{
    static const QString kEndl = "\r\n";
    QString sdpMedia;
    QTextStream stream(&sdpMedia);
    stream << "m=" << (isVideo ? "video " : "audio ") << 0 << " RTP/AVP " << m_payloadType;
    if (m_useSecondaryPayloadType)
        stream << ' ' << kSecondaryStreamPayloadType;
    stream << kEndl;
    stream << "a=control:trackID=" << trackId << kEndl;
    stream << m_sdpAttributes.join(kEndl);
    stream << kEndl;
    return sdpMedia;
}

void QnUniversalRtpEncoder::setDataPacket(QnConstAbstractMediaDataPtr media)
{
    m_outputBuffer.clear();
    m_outputPos = 0;
    m_packetIndex = 0;
    m_isCurrentPacketSecondaryStream =
        m_useSecondaryPayloadType && media->isLQ() && m_requiredQuality != MEDIA_Quality_Low;
    m_transcoder.transcodePacket(media, &m_outputBuffer);
}

bool QnUniversalRtpEncoder::getNextPacket(QnByteArray& sendBuffer)
{
    const QVector<int> packets = m_transcoder.getPacketsSize();
    if (m_outputPos >= (int) m_outputBuffer.size() - nx::streaming::rtp::RtpHeader::kSize ||
        m_packetIndex >= packets.size())
        return false;

    auto timestamps = m_transcoder.getLastPacketTimestamp();
    nx::streaming::rtp::RtpHeader* rtpHeader =
        (nx::streaming::rtp::RtpHeader*)(m_outputBuffer.data() + m_outputPos);

    if (m_isCurrentPacketSecondaryStream)
        rtpHeader->payloadType = kSecondaryStreamPayloadType;

    if (m_config.absoluteRtcpTimestamps)
    {
        if (m_rtcpReporter.needReport(timestamps.ntpTimestamp, timestamps.rtpTimestamp))
        {
            uint8_t buffer[nx::streaming::rtp::RtcpSenderReport::kSize];
            int size = m_rtcpReporter.getReport().write(buffer, sizeof(buffer));
            sendBuffer.write((char*)buffer, size);
            return true;
        }

        // update rtp timestamp
        rtpHeader->timestamp = htonl(timestamps.rtpTimestamp);
        uint32_t payloadSize = packets[m_packetIndex] - nx::streaming::rtp::RtpHeader::kSize;
        m_rtcpReporter.onPacket(payloadSize);
    }

    const char* packetOffset = m_outputBuffer.data() + m_outputPos;
    uint32_t packetSize = packets[m_packetIndex];
    if (m_config.addOnvifHeaderExtension)
    {
        sendBuffer.write(packetOffset, nx::streaming::rtp::RtpHeader::kSize);
        packetOffset += nx::streaming::rtp::RtpHeader::kSize;
        packetSize -= nx::streaming::rtp::RtpHeader::kSize;
        rtpHeader->extension = 1;
        uint8_t buffer[nx::streaming::rtp::OnvifHeaderExtension::kSize];
        nx::streaming::rtp::OnvifHeaderExtension onvifExtension;
        onvifExtension.ntp = std::chrono::microseconds(timestamps.ntpTimestamp);
        uint32_t size = onvifExtension.write(buffer, sizeof(buffer));
        sendBuffer.write((char*)buffer, size);
    }
    sendBuffer.write(packetOffset, packetSize);
    m_outputPos += packets[m_packetIndex];
    m_packetIndex++;
    return true;
}

void QnUniversalRtpEncoder::init()
{
<<<<<<< HEAD
}
=======
    m_transcoder->setUseRealTimeOptimization(value);
}
>>>>>>> fff92a4e
<|MERGE_RESOLUTION|>--- conflicted
+++ resolved
@@ -7,7 +7,6 @@
 #include "common/common_module.h"
 
 #include <core/resource/param.h>
-#include <nx/streaming/abstract_stream_data_provider.h>
 
 extern "C" {
 #include <libavcodec/avcodec.h>
@@ -34,7 +33,6 @@
     int audio_channels;
 };
 
-<<<<<<< HEAD
 std::array<AVRtpPayloadType, 29> kStaticPayloadTypes = {{
     {0, "PCMU",        AVMEDIA_TYPE_AUDIO,   AV_CODEC_ID_PCM_MULAW, 8000, 1},
     {3, "GSM",         AVMEDIA_TYPE_AUDIO,   AV_CODEC_ID_NONE, 8000, 1},
@@ -74,54 +72,6 @@
     {
         if (type.codec_id == codec)
             return type.pt;
-=======
-QnUniversalRtpEncoder::QnUniversalRtpEncoder(
-    QnCommonModule* commonModule,
-    QnConstAbstractMediaDataPtr media,
-    AVCodecID transcodeToCodec,
-    const QSize& videoSize,
-    const QnLegacyTranscodingSettings& extraTranscodeParams)
-:
-    m_outputBuffer(CL_MEDIA_ALIGNMENT, 0),
-    m_outputPos(0),
-    packetIndex(0),
-    //m_firstTime(0),
-    //m_isFirstPacket(true),
-    m_isOpened(false)
-{
-    DecoderConfig decoderConfig;
-    if (media && media->dataProvider)
-        decoderConfig = DecoderConfig::fromResource(media->dataProvider->getResource());
-    m_transcoder = std::make_unique<QnFfmpegTranscoder>(decoderConfig);
-
-    if( m_transcoder->setContainer("rtp") != 0 )
-        return; //m_isOpened = false
-    m_transcoder->setPacketizedMode(true);
-    m_codec = transcodeToCodec != AV_CODEC_ID_NONE ? transcodeToCodec : media->compressionType;
-    QnTranscoder::TranscodeMethod method;
-    m_isVideo = media->dataType == QnAbstractMediaData::VIDEO;
-    if (m_isVideo)
-        method = transcodeToCodec != AV_CODEC_ID_NONE ? QnTranscoder::TM_FfmpegTranscode : QnTranscoder::TM_DirectStreamCopy;
-    else
-        method = media->compressionType == transcodeToCodec ? QnTranscoder::TM_DirectStreamCopy : QnTranscoder::TM_FfmpegTranscode;
-
-    if (media->dataType == QnAbstractMediaData::VIDEO) {
-        m_transcoder->setTranscodingSettings(extraTranscodeParams);
-        m_transcoder->setVideoCodec(m_codec, method, Qn::QualityNormal, videoSize);
-    }
-    else {
-        m_transcoder->setAudioCodec(m_codec, method);
-    }
-
-    if (commonModule->isTranscodeDisabled() && method != QnTranscoder::TM_DirectStreamCopy)
-    {
-        m_isOpened = false;
-        qWarning() << "Video transcoding is disabled in the server settings. Feature unavailable.";
-    }
-    else if (m_isVideo)
-    {
-        m_isOpened = m_transcoder->open(std::dynamic_pointer_cast<const QnCompressedVideoData>(media), QnConstCompressedAudioDataPtr()) == 0;
->>>>>>> fff92a4e
     }
     // dynamic payload type
     return isVideo ? kVideoPayloadType : kAudioPayloadType;
@@ -132,7 +82,6 @@
     // TODO is it needed??
     switch (codecId)
     {
-<<<<<<< HEAD
         case AV_CODEC_ID_NONE:
         case AV_CODEC_ID_H263:
         case AV_CODEC_ID_H263P:
@@ -162,9 +111,6 @@
             return true;
         default:
             return false;
-=======
-        m_isOpened = m_transcoder->open(QnConstCompressedVideoDataPtr(), std::dynamic_pointer_cast<const QnCompressedAudioData>(media)) == 0;
->>>>>>> fff92a4e
     }
 }
 
@@ -187,13 +133,6 @@
 QList<QString> getSdpAttributesFromContext(
     AVCodecContext* codec, AVFormatContext* fmt, int payloadType)
 {
-<<<<<<< HEAD
-=======
-    AVCodecContext* codec =
-        m_isVideo ? m_transcoder->getVideoCodecContext() : m_transcoder->getAudioCodecContext();
-    AVFormatContext* fmt = m_transcoder->getFormatContext();
-    int payloadType = getPayloadtype();
->>>>>>> fff92a4e
     static const int kMaxSdpSize = 1024*16;
     char buffer[kMaxSdpSize];
     memset(buffer, 0, sizeof(buffer));
@@ -234,25 +173,11 @@
 
 QList<QString> getSdpAttributesFromMedia(QnConstAbstractMediaDataPtr media, int payloadType)
 {
-<<<<<<< HEAD
     AVCodecContext* codec = avcodec_alloc_context3(nullptr);
     codec->codec_type = AVMEDIA_TYPE_VIDEO;
     codec->codec_id = media->compressionType;
     if (media->context)
         QnFfmpegHelper::mediaContextToAvCodecContext(codec, media->context);
-=======
-    m_outputBuffer.clear();
-    m_outputPos = 0;
-    packetIndex = 0;
-    m_transcoder->transcodePacket(media, &m_outputBuffer);
-}
-
-bool QnUniversalRtpEncoder::getNextPacket(QnByteArray& sendBuffer)
-{
-    const QVector<int> packets = m_transcoder->getPacketsSize();
-    if (m_outputPos >= (int) m_outputBuffer.size() - RtpHeader::RTP_HEADER_SIZE || packetIndex >= packets.size())
-        return false;
->>>>>>> fff92a4e
 
     // we need to build AVFormatContext due to ffmpeg bug sdp.c:424(not check oformat pointer)
     AVOutputFormat * oformat = av_guess_format("rtp", NULL, NULL);
@@ -272,7 +197,7 @@
 QnUniversalRtpEncoder::QnUniversalRtpEncoder(const Config& config, nx::metrics::Storage* metrics):
     m_outputBuffer(CL_MEDIA_ALIGNMENT, 0),
     m_config(config),
-    m_transcoder(metrics)
+    m_transcoder(config, metrics)
 {
 }
 
@@ -351,22 +276,12 @@
             std::dynamic_pointer_cast<const QnCompressedVideoData>(media),
             QnConstCompressedAudioDataPtr());
     }
-<<<<<<< HEAD
     else
     {
         m_transcoder.setAudioCodec(m_codec, method);
         status = m_transcoder.open(
             QnConstCompressedVideoDataPtr(),
             std::dynamic_pointer_cast<const QnCompressedAudioData>(media));
-=======
-    if (m_transcoder->getFormatContext())
-    {
-        //AVCodecContext* codecCtx =  m_transcoder->getFormatContext()->streams[0]->codec;
-        //if (codecCtx)
-        //    return codecCtx->time_base.den / codecCtx->time_base.num;
-        AVStream* stream = m_transcoder->getFormatContext()->streams[0];
-        return stream->time_base.den / stream->time_base.num;
->>>>>>> fff92a4e
     }
     if (status != 0)
         return false;
@@ -452,9 +367,4 @@
 
 void QnUniversalRtpEncoder::init()
 {
-<<<<<<< HEAD
-}
-=======
-    m_transcoder->setUseRealTimeOptimization(value);
-}
->>>>>>> fff92a4e
+}
