--- conflicted
+++ resolved
@@ -104,11 +104,8 @@
     void processBinaryRequest();
     void createPredefinedTracks(QSharedPointer<const QnResourceVideoLayout> videoLayout);
     QSharedPointer<QnArchiveStreamReader> getArchiveDP();
-<<<<<<< HEAD
+    void notifyMediaRangeUsed(qint64 timestampUsec);
 
-=======
-    void notifyMediaRangeUsed(qint64 timestampUsec);
->>>>>>> 329bb1c1
 private:
     Q_DECLARE_PRIVATE(QnRtspConnectionProcessor);
     friend class QnRtspDataConsumer;
