#include "universal_tcp_listener.h"

#include <nx/network/cloud/cloud_connect_controller.h>
#include <nx/network/cloud/cloud_server_socket.h>
#include <nx/network/http/custom_headers.h>
#include <nx/network/retry_timer.h>
#include <nx/network/socket_global.h>
#include <nx/network/ssl_socket.h>
#include <nx/network/stun/async_client.h>
#include <nx/network/system_socket.h>
#include <nx/network/udt/udt_socket.h>
#include <nx/utils/log/log.h>

#include <nx/vms/cloud_integration/cloud_connection_manager.h>

#include <common/common_module.h>

#include "proxy_sender_connection_processor.h"
#include "universal_request_processor.h"

QnUniversalTcpListener::QnUniversalTcpListener(
    QnCommonModule* commonModule,
    const nx::vms::cloud_integration::CloudConnectionManager& cloudConnectionManager,
    const QHostAddress& address,
    int port,
    int maxConnections,
    bool useSsl)
:
    QnHttpConnectionListener(
        commonModule,
        address,
        port,
        maxConnections,
        useSsl),
    m_cloudConnectionManager(cloudConnectionManager),
    m_boundToCloud(false),
    m_httpModManager(new nx::network::http::HttpModManager())
{
    m_cloudCredentials.serverId = commonModule->moduleGUID().toByteArray();
    Qn::directConnect(
        &cloudConnectionManager, &nx::vms::cloud_integration::CloudConnectionManager::cloudBindingStatusChanged,
        this,
        [this, &cloudConnectionManager](bool /*boundToCloud*/)
        {
            onCloudBindingStatusChanged(cloudConnectionManager.getSystemCredentials());
        });
    onCloudBindingStatusChanged(cloudConnectionManager.getSystemCredentials());
}

QnUniversalTcpListener::~QnUniversalTcpListener()
{
    stop();
    directDisconnectAll();
}

void QnUniversalTcpListener::addProxySenderConnections(
    const nx::network::SocketAddress& proxyUrl,
    int size)
{
    if (m_needStop)
        return;

    NX_LOG(lit("QnHttpConnectionListener: %1 reverse connection(s) to %2 is(are) needed")
        .arg(size).arg(proxyUrl.toString()), cl_logDEBUG1);

    for (int i = 0; i < size; ++i)
    {
        auto connect = new QnProxySenderConnection(
            proxyUrl, commonModule()->moduleGUID(), this, needAuth());

        connect->start();
        addOwnership(connect);
    }
}

QnTCPConnectionProcessor* QnUniversalTcpListener::createRequestProcessor(
    QSharedPointer<nx::network::AbstractStreamSocket> clientSocket)
{
    return new QnUniversalRequestProcessor(clientSocket, this, needAuth());
}

nx::network::AbstractStreamServerSocket* QnUniversalTcpListener::createAndPrepareSocket(
    bool sslNeeded,
    const nx::network::SocketAddress& localAddress)
{
    QnMutexLocker lk(&m_mutex);
    if (m_preparedTcpSockets.empty())
        m_preparedTcpSockets = createAndPrepareTcpSockets(localAddress);

<<<<<<< HEAD
    if (m_preparedTcpSockets.empty())
=======
    auto tcpServerSocket = createAndPrepareTcpSocket(localAddress);
    if (!tcpServerSocket)
    {
        setLastError(SystemError::getLastOSErrorCode());
>>>>>>> 4dc05fa1
        return nullptr;

    auto multipleServerSocket = std::make_unique<nx::network::MultipleServerSocket>();
    for (auto& socket: m_preparedTcpSockets)
    {
        if (!multipleServerSocket->addSocket(std::move(socket)))
        {
            setLastError(SystemError::getLastOSErrorCode());
            return nullptr;
        }

        ++m_totalListeningSockets;
        ++m_cloudSocketIndex;
    }

    m_preparedTcpSockets.clear();

    #ifdef LISTEN_ON_UDT_SOCKET
        auto udtServerSocket = std::make_unique<nx::network::UdtStreamServerSocket>();
        if (!udtServerSocket->setReuseAddrFlag(true) ||
            !udtServerSocket->bind(localAddress) ||
            !udtServerSocket->listen() ||
            !multipleServerSocket->addSocket(std::move(udtServerSocket)))
        {
            setLastError(SystemError::getLastOSErrorCode());
            return nullptr;
        }
    #endif

    m_multipleServerSocket = multipleServerSocket.get();
    m_serverSocket = std::move(multipleServerSocket);

    if (m_boundToCloud)
        updateCloudConnectState(&lk);

    #ifdef ENABLE_SSL
        if (sslNeeded)
        {
            m_serverSocket = std::make_unique<nx::network::deprecated::SslServerSocket>(
                std::move(m_serverSocket),
                true);
        }
    #endif

   return m_serverSocket.get();
}

void QnUniversalTcpListener::destroyServerSocket(
    nx::network::AbstractStreamServerSocket* serverSocket)
{
    decltype(m_serverSocket) serverSocketToDestroy;
    {
        QnMutexLocker lk(&m_mutex);

        NX_ASSERT(m_serverSocket.get() == serverSocket);
        std::swap(m_serverSocket, serverSocketToDestroy);
    }

    serverSocketToDestroy->pleaseStopSync();
    serverSocketToDestroy.reset();
}

void QnUniversalTcpListener::onCloudBindingStatusChanged(
    boost::optional<nx::hpm::api::SystemCredentials> cloudCredentials)
{
    QnMutexLocker lk(&m_mutex);

    const bool isBound = static_cast<bool>(cloudCredentials);
    const bool newCredentialsAreTheSame =
        cloudCredentials
        ? (m_cloudCredentials == *cloudCredentials)
        : false;

    if (m_boundToCloud == isBound &&
        (!m_boundToCloud || newCredentialsAreTheSame))
    {
        //no need to do anything
        return;
    }

    if ((m_boundToCloud == isBound) && m_boundToCloud && !newCredentialsAreTheSame)
    {
        //unbinding from cloud first
        m_boundToCloud = false;
        updateCloudConnectState(&lk);
    }

    m_boundToCloud = isBound;
    if (cloudCredentials)
        m_cloudCredentials = *cloudCredentials;
    updateCloudConnectState(&lk);
}

void QnUniversalTcpListener::updateCloudConnectState(
    QnMutexLockerBase* const /*lk*/)
{
    if (!m_multipleServerSocket)
        return;

    NX_LOGX(lm("Update cloud connect state (boundToCloud=%1)").arg(m_boundToCloud), cl_logINFO);
    if (m_boundToCloud)
    {
        NX_ASSERT(m_multipleServerSocket->count() == m_cloudSocketIndex);

        nx::network::RetryPolicy registrationOnMediatorRetryPolicy;
        registrationOnMediatorRetryPolicy.maxRetryCount =
            nx::network::RetryPolicy::kInfiniteRetries;

        auto cloudServerSocket =
            std::make_unique<nx::network::cloud::CloudServerSocket>(
                &nx::network::SocketGlobals::cloud().mediatorConnector(),
                std::move(registrationOnMediatorRetryPolicy));
        cloudServerSocket->listen(0);
        m_multipleServerSocket->addSocket(std::move(cloudServerSocket));
    }
    else
    {
        NX_ASSERT(m_multipleServerSocket->count() == m_totalListeningSockets);
        m_multipleServerSocket->removeSocket(m_cloudSocketIndex);
    }
}

void QnUniversalTcpListener::applyModToRequest(nx::network::http::Request* request)
{
    m_httpModManager->apply(request);
}

bool QnUniversalTcpListener::isAuthentificationRequired(nx::network::http::Request& request)
{
    const auto targetHeader = request.headers.find(Qn::SERVER_GUID_HEADER_NAME);
    if (targetHeader == request.headers.end())
        return true; //< Only server proxy allowed.

    if (QnUuid(targetHeader->second) == commonModule()->moduleGUID())
        return true; //< Self proxy is not a proxy.

    if (!QUrlQuery(request.requestLine.url.toQUrl()).hasQueryItem(lit("authKey")))
        return true; //< Temporary authorization is required.

    const auto requestPath = request.requestLine.url.path();
    for (const auto& path: m_unauthorizedForwardingPaths)
    {
        if (requestPath.startsWith(path))
            return false;
    }

    return true;
}

void QnUniversalTcpListener::enableUnauthorizedForwarding(const QString& path)
{
    m_unauthorizedForwardingPaths.insert(lit("/") + path + lit("/"));
}

<<<<<<< HEAD
void QnUniversalTcpListener::setPreparedTcpSockets(
    std::vector<std::unique_ptr<nx::network::AbstractStreamServerSocket>> sockets)
{
    m_preparedTcpSockets = std::move(sockets);
}

std::vector<std::unique_ptr<nx::network::AbstractStreamServerSocket>> 
    QnUniversalTcpListener::createAndPrepareTcpSockets(const nx::network::SocketAddress& localAddress)
=======
std::unique_ptr<AbstractStreamServerSocket> QnUniversalTcpListener::createAndPrepareTcpSocket(
    const SocketAddress& localAddress)
>>>>>>> 4dc05fa1
{
    uint16_t assignedPort = 0;
    std::vector<std::unique_ptr<nx::network::AbstractStreamServerSocket>> sockets;
    const auto addSocket =
        [&](nx::network::SocketAddress localAddress, int ipVersion)
        {
            if (assignedPort)
                localAddress.port = assignedPort;

            auto socket = nx::network::SocketFactory::createStreamServerSocket(
                false,
                nx::network::NatTraversalSupport::enabled,
                ipVersion);

            if (!socket->setReuseAddrFlag(true) ||
                !socket->setReusePortFlag(true) ||
                !socket->bind(localAddress) ||
                !socket->listen())
            {
                return false;
            }

            assignedPort = socket->getLocalAddress().port;
            sockets.push_back(std::move(socket));
            return true;
        };

    if (localAddress.address.toString() == nx::network::HostAddress::anyHost.toString()
        || (bool) localAddress.address.ipV4())
    {
        if (!addSocket(localAddress, AF_INET))
            return {};
    }

    if (localAddress.address.toString() == nx::network::HostAddress::anyHost.toString()
        || (bool) localAddress.address.isPureIpV6())
    {
        if (!addSocket(localAddress, AF_INET6))
            return {};
    }

    return sockets;
}

nx::network::http::HttpModManager* QnUniversalTcpListener::httpModManager() const
{
    return m_httpModManager.get();
}<|MERGE_RESOLUTION|>--- conflicted
+++ resolved
@@ -84,21 +84,13 @@
     const nx::network::SocketAddress& localAddress)
 {
     QnMutexLocker lk(&m_mutex);
-    if (m_preparedTcpSockets.empty())
-        m_preparedTcpSockets = createAndPrepareTcpSockets(localAddress);
-
-<<<<<<< HEAD
-    if (m_preparedTcpSockets.empty())
-=======
-    auto tcpServerSocket = createAndPrepareTcpSocket(localAddress);
-    if (!tcpServerSocket)
-    {
-        setLastError(SystemError::getLastOSErrorCode());
->>>>>>> 4dc05fa1
+    auto tcpSockets = createAndPrepareTcpSockets(localAddress);
+
+    if (tcpSockets.empty())
         return nullptr;
 
     auto multipleServerSocket = std::make_unique<nx::network::MultipleServerSocket>();
-    for (auto& socket: m_preparedTcpSockets)
+    for (auto& socket: tcpSockets)
     {
         if (!multipleServerSocket->addSocket(std::move(socket)))
         {
@@ -110,7 +102,6 @@
         ++m_cloudSocketIndex;
     }
 
-    m_preparedTcpSockets.clear();
 
     #ifdef LISTEN_ON_UDT_SOCKET
         auto udtServerSocket = std::make_unique<nx::network::UdtStreamServerSocket>();
@@ -249,19 +240,9 @@
     m_unauthorizedForwardingPaths.insert(lit("/") + path + lit("/"));
 }
 
-<<<<<<< HEAD
-void QnUniversalTcpListener::setPreparedTcpSockets(
-    std::vector<std::unique_ptr<nx::network::AbstractStreamServerSocket>> sockets)
-{
-    m_preparedTcpSockets = std::move(sockets);
-}
 
 std::vector<std::unique_ptr<nx::network::AbstractStreamServerSocket>> 
     QnUniversalTcpListener::createAndPrepareTcpSockets(const nx::network::SocketAddress& localAddress)
-=======
-std::unique_ptr<AbstractStreamServerSocket> QnUniversalTcpListener::createAndPrepareTcpSocket(
-    const SocketAddress& localAddress)
->>>>>>> 4dc05fa1
 {
     uint16_t assignedPort = 0;
     std::vector<std::unique_ptr<nx::network::AbstractStreamServerSocket>> sockets;
