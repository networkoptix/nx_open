
#include "universal_tcp_listener.h"

#include <common/common_module.h>
#include <nx/network/cloud/cloud_server_socket.h>
#include <nx/network/retry_timer.h>
#include <nx/network/socket_global.h>
#include <nx/network/stun/async_client.h>
#include <nx/network/udt/udt_socket.h>
#include <nx/network/ssl_socket.h>
#include <nx/network/system_socket.h>
#include <nx/utils/log/log.h>

#include "cloud/cloud_connection_manager.h"
#include "proxy_sender_connection_processor.h"
#include "universal_request_processor.h"


//#define LISTEN_ON_UDT_SOCKET
#ifdef LISTEN_ON_UDT_SOCKET
static const int kCloudSocketIndex = 2;
static const int kTotalListeningSockets = 3;
#else
static const int kCloudSocketIndex = 1;
static const int kTotalListeningSockets = 2;
#endif

QnUniversalTcpListener::QnUniversalTcpListener(
    QnCommonModule* commonModule,
    const CloudConnectionManager& cloudConnectionManager,
    const QHostAddress& address,
    int port,
    int maxConnections,
    bool useSsl)
:
    QnHttpConnectionListener(
        commonModule,
        address,
        port,
        maxConnections,
        useSsl),
    m_cloudConnectionManager(cloudConnectionManager),
    m_boundToCloud(false)
{
    m_cloudCredentials.serverId = commonModule->moduleGUID().toByteArray();
    Qn::directConnect(
        &cloudConnectionManager, &CloudConnectionManager::cloudBindingStatusChanged,
        this,
        [this, &cloudConnectionManager](bool /*boundToCloud*/)
        {
            onCloudBindingStatusChanged(cloudConnectionManager.getSystemCredentials());
        });
    onCloudBindingStatusChanged(cloudConnectionManager.getSystemCredentials());
}

QnUniversalTcpListener::~QnUniversalTcpListener()
{
    stop();
    directDisconnectAll();
}

void QnUniversalTcpListener::addProxySenderConnections(
    const SocketAddress& proxyUrl,
    int size)
{
    if (m_needStop)
        return;

    NX_LOG(lit("QnHttpConnectionListener: %1 reverse connection(s) to %2 is(are) needed")
        .arg(size).arg(proxyUrl.toString()), cl_logDEBUG1);

    for (int i = 0; i < size; ++i)
    {
        auto connect = new QnProxySenderConnection(
<<<<<<< HEAD
            proxyUrl, qnCommon->moduleGUID(), this, needAuth());

=======
            proxyUrl, commonModule()->moduleGUID(), this);
>>>>>>> 650835ac
        connect->start();
        addOwnership(connect);
    }
}

QnTCPConnectionProcessor* QnUniversalTcpListener::createRequestProcessor(
    QSharedPointer<AbstractStreamSocket> clientSocket)
{
    return new QnUniversalRequestProcessor(clientSocket, this, needAuth());
}

AbstractStreamServerSocket* QnUniversalTcpListener::createAndPrepareSocket(
    bool sslNeeded,
    const SocketAddress& localAddress)
{
    QnMutexLocker lk(&m_mutex);

    auto tcpServerSocket =  SocketFactory::createStreamServerSocket();
    if (!tcpServerSocket->setReuseAddrFlag(true) ||
        !tcpServerSocket->bind(localAddress) ||
        !tcpServerSocket->listen())
    {
        setLastError(SystemError::getLastOSErrorCode());
        return nullptr;
    }

    auto multipleServerSocket = std::make_unique<nx::network::MultipleServerSocket>();
    if (!multipleServerSocket->addSocket(std::move(tcpServerSocket)))
    {
        setLastError(SystemError::getLastOSErrorCode());
        return nullptr;
    }

    #ifdef LISTEN_ON_UDT_SOCKET
        auto udtServerSocket = std::make_unique<nx::network::UdtStreamServerSocket>();
        if (!udtServerSocket->setReuseAddrFlag(true) ||
            !udtServerSocket->bind(localAddress) ||
            !udtServerSocket->listen() ||
            !multipleServerSocket->addSocket(std::move(udtServerSocket)))
        {
            setLastError(SystemError::getLastOSErrorCode());
            return nullptr;
        }
    #endif

    m_multipleServerSocket = multipleServerSocket.get();
    m_serverSocket = std::move(multipleServerSocket);

    if (m_boundToCloud)
        updateCloudConnectState(&lk);

    #ifdef ENABLE_SSL
        if (sslNeeded)
            m_serverSocket.reset(new nx::network::deprecated::SslServerSocket(m_serverSocket.release(), true));
    #endif

   return m_serverSocket.get();
}

void QnUniversalTcpListener::destroyServerSocket(
    AbstractStreamServerSocket* serverSocket)
{
    decltype(m_serverSocket) serverSocketToDestroy;
    {
        QnMutexLocker lk(&m_mutex);

        NX_ASSERT(m_serverSocket.get() == serverSocket);
        std::swap(m_serverSocket, serverSocketToDestroy);
    }

    serverSocketToDestroy->pleaseStopSync();
    serverSocketToDestroy.reset();
}

void QnUniversalTcpListener::onCloudBindingStatusChanged(
    boost::optional<nx::hpm::api::SystemCredentials> cloudCredentials)
{
    QnMutexLocker lk(&m_mutex);

    const bool isBound = static_cast<bool>(cloudCredentials);
    const bool newCredentialsAreTheSame =
        cloudCredentials
        ? (m_cloudCredentials == *cloudCredentials)
        : false;

    if (m_boundToCloud == isBound &&
        (!m_boundToCloud || newCredentialsAreTheSame))
    {
        //no need to do anything
        return;
    }

    if ((m_boundToCloud == isBound) && m_boundToCloud && !newCredentialsAreTheSame)
    {
        //unbinding from cloud first
        m_boundToCloud = false;
        updateCloudConnectState(&lk);
    }

    m_boundToCloud = isBound;
    if (cloudCredentials)
        m_cloudCredentials = *cloudCredentials;
    updateCloudConnectState(&lk);
}

void QnUniversalTcpListener::updateCloudConnectState(
    QnMutexLockerBase* const /*lk*/)
{
    if (!m_multipleServerSocket)
        return;

    NX_LOGX(lm("Update cloud connect state (boundToCloud=%1)").arg(m_boundToCloud), cl_logINFO);
    if (m_boundToCloud)
    {
        NX_ASSERT(m_multipleServerSocket->count() == kCloudSocketIndex);

        nx::network::RetryPolicy registrationOnMediatorRetryPolicy;
        registrationOnMediatorRetryPolicy.maxRetryCount =
            nx::network::RetryPolicy::kInfiniteRetries;

        auto cloudServerSocket =
            std::make_unique<nx::network::cloud::CloudServerSocket>(
                nx::network::SocketGlobals::mediatorConnector().systemConnection(),
                std::move(registrationOnMediatorRetryPolicy));
        cloudServerSocket->listen(0);
        m_multipleServerSocket->addSocket(std::move(cloudServerSocket));
    }
    else
    {
        NX_ASSERT(m_multipleServerSocket->count() == kTotalListeningSockets);
        m_multipleServerSocket->removeSocket(kCloudSocketIndex);
    }
}<|MERGE_RESOLUTION|>--- conflicted
+++ resolved
@@ -72,12 +72,7 @@
     for (int i = 0; i < size; ++i)
     {
         auto connect = new QnProxySenderConnection(
-<<<<<<< HEAD
-            proxyUrl, qnCommon->moduleGUID(), this, needAuth());
-
-=======
             proxyUrl, commonModule()->moduleGUID(), this);
->>>>>>> 650835ac
         connect->start();
         addOwnership(connect);
     }
