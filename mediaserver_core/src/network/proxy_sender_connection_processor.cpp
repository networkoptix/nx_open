--- conflicted
+++ resolved
@@ -35,12 +35,12 @@
 
 QnProxySenderConnection::QnProxySenderConnection(
         const SocketAddress& proxyServerUrl, const QnUuid& guid,
-        QnUniversalTcpListener* owner, bool needAuth)
+        QnUniversalTcpListener* owner)
     : QnUniversalRequestProcessor(
           new QnProxySenderConnectionPrivate,
           QSharedPointer<AbstractStreamSocket>(
                 SocketFactory::createStreamSocket().release()),
-          owner, needAuth)
+          owner, false)
 {
     Q_D(QnProxySenderConnection);
     d->proxyServerUrl = proxyServerUrl;
@@ -97,11 +97,7 @@
     return totalSend;
 }
 
-<<<<<<< HEAD
-static QByteArray makeProxyRequest(const QnUuid& serverUuid, const SocketAddress& address)
-=======
 QByteArray QnProxySenderConnection::makeProxyRequest(const QnUuid& serverUuid, const QUrl& url) const
->>>>>>> 650835ac
 {
     const QByteArray H_REALM("NX");
     const QByteArray H_METHOD("CONNECT");
@@ -125,7 +121,7 @@
         server->getId().toByteArray(),
         server->getAuthKey().toUtf8(),
         boost::none,
-        H_PATH,
+        url.path().toUtf8(),
         authHeader,
         &digestHeader))
     {
@@ -134,14 +130,14 @@
 
     return QString(QLatin1String(
        "%1 %2 HTTP/1.1\r\n" \
-       "Host: %3\r\n" \
-       "Authorization: %4\r\n"\
-       "%5: %6\r\n" \
+       "Host: %3:%4\r\n" \
+       "Authorization: %5\r\n"\
+       "%6: %7\r\n" \
        "\r\n"))
             .arg(QString::fromUtf8(H_METHOD)).arg(QString::fromUtf8(H_PATH))
-            .arg(address.toString())
+            .arg(url.host()).arg(url.port(nx_http::DEFAULT_HTTP_PORT))
             .arg(QString::fromUtf8(digestHeader.serialized()))
-            .arg(QLatin1String(Qn::PROXY_SENDER_HEADER_NAME)).arg(serverUuid.toString())
+            .arg(QLatin1String(Qn::SERVER_GUID_HEADER_NAME)).arg(serverUuid.toString())
             .toUtf8();
 }
 
@@ -151,7 +147,7 @@
 
     initSystemThreadId();
 
-    auto proxyRequest = makeProxyRequest(d->guid, d->proxyServerUrl.address);
+    auto proxyRequest = makeProxyRequest(d->guid, QUrl(d->proxyServerUrl.address.toString()));
     if (proxyRequest.isEmpty())
     {
         NX_LOG(lit("QnProxySenderConnection: can not generate request")
@@ -210,11 +206,8 @@
     if (!m_needStop && gotRequest)
     {
         parseRequest();
-        NX_LOG(lm("QnProxySenderConnection: process request %1")
-               .str(d->request.requestLine), cl_logDEBUG2);
-
         auto handler = d->owner->findHandler(d->protocol, d->request);
-        bool noAuth = false;
+        bool noAuth;
         if (handler && authenticate(&d->accessRights, &noAuth))
             processRequest(noAuth);
     }
