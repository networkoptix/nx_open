--- conflicted
+++ resolved
@@ -28,16 +28,10 @@
 }
 
 QnUniversalRequestProcessor::QnUniversalRequestProcessor(
-<<<<<<< HEAD
-        QSharedPointer<AbstractStreamSocket> socket,
-        QnUniversalTcpListener* owner, bool needAuth)
-    : QnTCPConnectionProcessor(new QnUniversalRequestProcessorPrivate, socket, owner->commonModule())
-=======
     QSharedPointer<AbstractStreamSocket> socket,
     QnUniversalTcpListener* owner, bool needAuth)
 : 
     QnTCPConnectionProcessor(new QnUniversalRequestProcessorPrivate, socket, owner)
->>>>>>> 62cec593
 {
     Q_D(QnUniversalRequestProcessor);
     d->processor = 0;
@@ -47,18 +41,12 @@
 }
 
 QnUniversalRequestProcessor::QnUniversalRequestProcessor(
-<<<<<<< HEAD
-        QnUniversalRequestProcessorPrivate* priv, QSharedPointer<AbstractStreamSocket> socket,
-        QnUniversalTcpListener* owner, bool needAuth)
-    : QnTCPConnectionProcessor(priv, socket, owner->commonModule())
-=======
     QnUniversalRequestProcessorPrivate* priv, 
     QSharedPointer<AbstractStreamSocket> socket,
     QnUniversalTcpListener* owner, 
     bool needAuth)
 : 
     QnTCPConnectionProcessor(priv, socket, owner)
->>>>>>> 62cec593
 {
     Q_D(QnUniversalRequestProcessor);
     d->processor = 0;
@@ -180,13 +168,8 @@
         {
             t.restart();
             parseRequest();
-<<<<<<< HEAD
-
-            const auto redirect = d->owner->processorPool()->getRedirectRule(
-=======
             auto owner = static_cast<QnUniversalTcpListener*> (d->owner);
             const auto redirect = owner->processorPool()->getRedirectRule(
->>>>>>> 62cec593
                 d->request.requestLine.url.path());
             if (redirect)
             {
