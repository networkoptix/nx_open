--- conflicted
+++ resolved
@@ -23,11 +23,6 @@
         int maxConnections,
         bool useSsl);
     ~QnUniversalTcpListener();
-<<<<<<< HEAD
-
-    void addProxySenderConnections(const SocketAddress& proxyUrl, int size);
-=======
->>>>>>> 62cec593
 
     void addProxySenderConnections(const SocketAddress& proxyUrl, int size);
     nx_http::HttpModManager* httpModManager() const;
@@ -39,10 +34,6 @@
         bool sslNeeded,
         const SocketAddress& localAddress) override;
     virtual void destroyServerSocket(AbstractStreamServerSocket* serverSocket) override;
-<<<<<<< HEAD
-
-=======
->>>>>>> 62cec593
 private:
     const CloudConnectionManager& m_cloudConnectionManager;
     nx::network::MultipleServerSocket* m_multipleServerSocket;
