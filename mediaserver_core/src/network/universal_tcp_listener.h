--- conflicted
+++ resolved
@@ -37,16 +37,10 @@
 
     bool isAuthentificationRequired(nx::network::http::Request& request);
     void enableUnauthorizedForwarding(const QString& path);
-<<<<<<< HEAD
 
-    void setPreparedTcpSockets(std::vector<std::unique_ptr<nx::network::AbstractStreamServerSocket>> sockets);
 
     static std::vector<std::unique_ptr<nx::network::AbstractStreamServerSocket>> 
         createAndPrepareTcpSockets(const nx::network::SocketAddress& localAddress);
-=======
-    static std::unique_ptr<AbstractStreamServerSocket> createAndPrepareTcpSocket(
-        const SocketAddress& localAddress);
->>>>>>> 4dc05fa1
 
 protected:
     virtual QnTCPConnectionProcessor* createRequestProcessor(
@@ -74,10 +68,6 @@
 #endif
 
     std::set<QString> m_unauthorizedForwardingPaths;
-<<<<<<< HEAD
-    std::vector<std::unique_ptr<nx::network::AbstractStreamServerSocket>> m_preparedTcpSockets;
-=======
->>>>>>> 4dc05fa1
 
     void onCloudBindingStatusChanged(
         boost::optional<nx::hpm::api::SystemCredentials> cloudCredentials);
