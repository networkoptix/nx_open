--- conflicted
+++ resolved
@@ -127,10 +127,6 @@
     Qn::AuthResult doCookieAuthorization(const QByteArray& method, const QByteArray& authData, nx_http::Response& responseHeaders, QnUuid* authUserId);
 
     mutable QnMutex m_mutex;
-<<<<<<< HEAD
-=======
-    static QnAuthHelper* m_instance;
->>>>>>> d6627f98
 #ifndef USE_USER_RESOURCE_PROVIDER
     QMap<QnUuid, QnUserResourcePtr> m_users;
     QMap<QnUuid, QnMediaServerResourcePtr> m_servers;
