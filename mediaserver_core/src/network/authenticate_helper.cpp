--- conflicted
+++ resolved
@@ -442,17 +442,8 @@
     m_authenticatedPaths.erase(authKey);
 }
 
-<<<<<<< HEAD
+
 static bool verifyDigestUri(const nx::utils::Url& requestUrl, const QByteArray& uri)
-{
-    const nx::utils::Url digestUrl(QString::fromUtf8(uri));
-    const auto requestPath = requestUrl.path();
-    const auto digsetPath = digestUrl.path();
-    if (requestUrl.path() != digestUrl.path())
-        return false;
-=======
-
-static bool verifyDigestUri(const QUrl& requestUrl, const QByteArray& uri)
 {
     static const auto isEqual =
         [](const QString& request, const QString& digest)
@@ -470,12 +461,11 @@
                 if (proxiedPathStart > 0 && request == digest.mid(proxiedPathStart))
                     return true;
             }
->>>>>>> 532f0583
 
             return false;
         };
 
-    const QUrl digestUrl(QString::fromUtf8(uri));
+    const nx::utils::Url digestUrl(QString::fromUtf8(uri));
     return kVerifyDigestUriWithParams
         ? isEqual(requestUrl.query(), digestUrl.query())
         : isEqual(requestUrl.path(), digestUrl.path());
