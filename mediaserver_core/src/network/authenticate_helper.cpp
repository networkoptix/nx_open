--- conflicted
+++ resolved
@@ -73,14 +73,6 @@
     m_userDataProvider(&cloudManagerGroup->userAuthenticator),
     m_ldap(new QnLdapManager(commonModule))
 {
-<<<<<<< HEAD
-    Ini ini;
-
-    const auto logger = nx::utils::log::addLogger({nx::utils::log::Tag(typeid(QnAuthHelper))});
-    logger->setDefaultLevel(static_cast<nx::utils::log::Level>(ini.logLevel));
-    logger->setWriter(std::make_unique<nx::utils::log::StdOut>());
-=======
->>>>>>> 6cbc2f0c
 }
 
 QnAuthHelper::~QnAuthHelper()
