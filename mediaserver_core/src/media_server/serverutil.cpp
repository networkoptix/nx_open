#include <QtCore/QString>
#include <nx/utils/uuid.h>
#include <QtGui/QDesktopServices>
#include <QtCore/QDir>
#include <QtCore/QEventLoop>
#include <QtCore/QFile>

#include <core/resource_management/resource_pool.h>
#include <core/resource/media_server_resource.h>
#include <api/app_server_connection.h>
#include <api/global_settings.h>

#include <nx_ec/managers/abstract_server_manager.h>
#include <nx_ec/managers/abstract_user_manager.h>
#include <nx_ec/data/api_conversion_functions.h>
#include <nx_ec/dummy_handler.h>
#include <nx/kit/debug.h>

#include <nx/vms/utils/vms_utils.h>

#include <media_server/serverutil.h>
#include <media_server/settings.h>

#include <utils/common/app_info.h>
#include <common/common_module.h>

#include <network/authenticate_helper.h>
#include <network/system_helpers.h>

#include <nx/network/nettools.h>

#include <nx/utils/crypt/linux_passwd_crypt.h>
#include <core/resource/user_resource.h>
#include <server/host_system_password_synchronizer.h>
#include <core/resource_management/resource_properties.h>

#include <nx/fusion/model_functions.h>
#include <transaction/message_bus_adapter.h>
#include <core/resource_access/resource_access_manager.h>
#include <network/authutil.h>

#include <nx/utils/log/assert.h>
#include <nx/utils/log/log.h>
#include <nx/utils/app_info.h>
#include <nx/utils/scope_guard.h>
#include <api/resource_property_adaptor.h>

#include <QtCore/QJsonDocument>
#include <QtXmlPatterns/QXmlSchema>
#include <QtXmlPatterns/QXmlSchemaValidator>
#include <QtXml/QDomDocument>

#include "server_connector.h"
#include "server/server_globals.h"
#include <media_server/media_server_module.h>
#include <utils/crypt/symmetrical.h>
#include <api/model/password_data.h>

namespace
{
    static const QByteArray SYSTEM_NAME_KEY("systemName");
    static const QByteArray PREV_SYSTEM_NAME_KEY("prevSystemName");
    static const QByteArray AUTO_GEN_SYSTEM_NAME("__auto__");
    static const QByteArray SYSTEM_IDENTITY_TIME("sysIdTime");
    static const QByteArray AUTH_KEY("authKey");
}

static QnMediaServerResourcePtr m_server;

QnUuid serverGuid()
{
    static QnUuid guid;

    if (!guid.isNull())
        return guid;

    guid = QnUuid(qnServerModule->roSettings()->value(lit("serverGuid")).toString());

    return guid;
}

bool isLocalAppServer(const QString &host) {
    return host.isEmpty() || host == "localhost" || host == "127.0.0.1" || QUrl(host).scheme() == "file";
}

QString getDataDirectory()
{
    return qnServerModule->settings()->getDataDirectory();
}

bool updateUserCredentials(
    std::shared_ptr<ec2::AbstractECConnection> connection,
    PasswordData data,
    QnOptionalBool isEnabled,
    const QnUserResourcePtr& userRes,
    QString* errString)
{
    QnUserResourcePtr updatedUser;
    if (!nx::vms::utils::updateUserCredentials(
            connection,
            std::move(data),
            isEnabled,
            userRes,
            errString,
            &updatedUser))
    {
        return false;
    }

    // TODO: #ak Test user for being owner or local admin?
    HostSystemPasswordSynchronizer::instance()->syncLocalHostRootPasswordWithAdminIfNeeded(updatedUser);
    return true;
}

bool backupDatabase(std::shared_ptr<ec2::AbstractECConnection> connection)
{
    return nx::vms::utils::backupDatabase(getDataDirectory(), std::move(connection));
}

void dropConnectionsToRemotePeers(ec2::AbstractTransactionMessageBus* messageBus)
{
    messageBus->commonModule()->setStandAloneMode(true);
    messageBus->dropConnections();
}

void resumeConnectionsToRemotePeers(ec2::AbstractTransactionMessageBus* messageBus)
{
    messageBus->commonModule()->setStandAloneMode(false);
}

bool configureLocalSystem(
    const ConfigureSystemData& data,
    ec2::AbstractTransactionMessageBus* messageBus)
{
    // Duplicating localSystemId check so that connection are not dropped
    // in case if this method has nothing to do.
    const auto& commonModule = messageBus->commonModule();
    if (commonModule->globalSettings()->localSystemId() == data.localSystemId)
        return true;

    Guard guard;
    if (!data.wholeSystem)
    {
<<<<<<< HEAD
        dropConnectionsToRemotePeers(messageBus);
        guard = Guard([&data]() { resumeConnectionsToRemotePeers(); });
    }

    if (!nx::vms::utils::configureLocalPeerAsPartOfASystem(commonModule, data))
=======
        if (connection->getUserManager(Qn::kSystemAccess)->saveSync(user) != ec2::ErrorCode::ok)
        {
            if (!data.wholeSystem)
                resumeConnectionsToRemotePeers(messageBus);
            return false;
        }
    }

    // add foreign resource params
    if (connection->getResourceManager(Qn::kSystemAccess)->saveSync(data.additionParams) != ec2::ErrorCode::ok)
    {
        if (!data.wholeSystem)
            resumeConnectionsToRemotePeers(messageBus);
>>>>>>> 4dc05fa1
        return false;

    QnMediaServerResourcePtr server =
        commonModule->resourcePool()->getResourceById<QnMediaServerResource>(
            commonModule->moduleGUID());
    NX_ASSERT(server);
    if (!server)
        return false;

    nx::ServerSetting::setAuthKey(server->getAuthKey().toLatin1());
<<<<<<< HEAD
=======
    ec2::ApiMediaServerData apiServer;
    fromResourceToApi(server, apiServer);
    if (connection->getMediaServerManager(Qn::kSystemAccess)->saveSync(apiServer) != ec2::ErrorCode::ok)
    {
        NX_LOG("Failed to update server auth key while configuring system", cl_logWARNING);
    }

    if (!data.foreignServer.id.isNull())
    {
        // add foreign server to pass auth if admin user is disabled
        if (connection->getMediaServerManager(Qn::kSystemAccess)->saveSync(data.foreignServer) != ec2::ErrorCode::ok)
        {
            NX_LOG("Failed to add foreign server while configuring system", cl_logWARNING);
        }
    }

    if (!data.wholeSystem)
        resumeConnectionsToRemotePeers(messageBus);

>>>>>>> 4dc05fa1
    return true;
}

// -------------- nx::ServerSetting -----------------------

qint64 nx::ServerSetting::getSysIdTime()
{
    return qnServerModule->roSettings()->value(SYSTEM_IDENTITY_TIME).toLongLong();
}

void nx::ServerSetting::setSysIdTime(qint64 value)
{
    auto settings = qnServerModule->roSettings();
    settings->setValue(SYSTEM_IDENTITY_TIME, value);
}

QByteArray nx::ServerSetting::decodeAuthKey(const QByteArray& authKey)
{
    // convert from v2.2 format and encode value
    QByteArray prefix("SK_");
    if (authKey.startsWith(prefix)) {
        QByteArray authKeyEncoded = QByteArray::fromHex(authKey.mid(prefix.length()));
        QByteArray authKeyDecoded = nx::utils::encodeSimple(authKeyEncoded);
        return QnUuid::fromRfc4122(authKeyDecoded).toByteArray();
    }
    else {
        return authKey;
    }
}

QByteArray nx::ServerSetting::getAuthKey()
{
    QByteArray authKey = qnServerModule->roSettings()->value(AUTH_KEY).toByteArray();
    QString appserverHostString = qnServerModule->roSettings()->value("appserverHost").toString();
    if (!authKey.isEmpty())
    {
        // convert from v2.2 format and encode value
        QByteArray prefix("SK_");
        if (!authKey.startsWith(prefix))
            setAuthKey(authKey);
        else
            authKey = decodeAuthKey(authKey);
    }
    return authKey;
}

void nx::ServerSetting::setAuthKey(const QByteArray& authKey)
{
    QByteArray prefix("SK_");
    QByteArray authKeyBin = QnUuid(authKey).toRfc4122();
    QByteArray authKeyEncoded = nx::utils::encodeSimple(authKeyBin).toHex();
    qnServerModule->roSettings()->setValue(AUTH_KEY, prefix + authKeyEncoded); // encode and update in settings
}


// -------------- nx::SystemName -----------------------

nx::SystemName::SystemName(const SystemName& other):
    m_value(other.m_value)
{
}

nx::SystemName::SystemName(const QString& value)
{
    m_value = value;
}

QString nx::SystemName::value() const
{
    if (m_value.startsWith(AUTO_GEN_SYSTEM_NAME))
        return m_value.mid(AUTO_GEN_SYSTEM_NAME.length());
    else
        return m_value;
}

QString nx::SystemName::prevValue() const
{
    if (m_prevValue.startsWith(AUTO_GEN_SYSTEM_NAME))
        return m_prevValue.mid(AUTO_GEN_SYSTEM_NAME.length());
    else
        return m_prevValue;
}

bool nx::SystemName::saveToConfig()
{
    const auto prevValueBak = m_prevValue;
    m_prevValue = m_value;
    auto settings = qnServerModule->roSettings();
    if (!settings->isWritable())
    {
        m_prevValue = prevValueBak;
        return false;
    }
    settings->setValue(SYSTEM_NAME_KEY, m_value);
    settings->setValue(PREV_SYSTEM_NAME_KEY, m_prevValue);
    return true;
}

void nx::SystemName::loadFromConfig()
{
    auto settings = qnServerModule->roSettings();
    m_value = settings->value(SYSTEM_NAME_KEY).toString();
    m_prevValue = settings->value(PREV_SYSTEM_NAME_KEY).toString();
}

void nx::SystemName::resetToDefault()
{
    m_value = QString(lit("%1system_%2")).arg(QString::fromLatin1(AUTO_GEN_SYSTEM_NAME)).arg(nx::network::getMacFromPrimaryIF());
}

bool nx::SystemName::isDefault() const
{
    return m_value.startsWith(AUTO_GEN_SYSTEM_NAME);
}

void nx::SystemName::clear()
{
    m_value.clear();
    m_prevValue.clear();
}

QByteArray autoDetectHttpContentType(const QByteArray& msgBody)
{
    static const QByteArray kDefaultContentType("text/plain");
    static const QByteArray kJsonContentType("application/json");
    static const QByteArray kXMLContentType("application/xml");
    static const QByteArray kHTMLContentType("text/html; charset=utf-8");

    if (msgBody.isEmpty())
        return QByteArray();

    QJsonParseError error;
    QJsonDocument document = QJsonDocument::fromJson(msgBody, &error);
    if(error.error == QJsonParseError::NoError)
        return kJsonContentType;

    const QRegExp regExpr(lit("<html[^<]*>"));

    int pos = regExpr.indexIn(QString::fromUtf8(msgBody));
    while (pos >= 0)
    {
        // Check that <html pattern found not inside string
        int quoteCount = QByteArray::fromRawData(msgBody.data(), pos).count('\"');
        if (quoteCount % 2 == 0)
            return kHTMLContentType;
        pos = regExpr.indexIn(msgBody, pos+1);
    }

    QDomDocument xmlDoc;
    if (xmlDoc.setContent(msgBody))
        return kXMLContentType;

    return kDefaultContentType;
}<|MERGE_RESOLUTION|>--- conflicted
+++ resolved
@@ -141,27 +141,11 @@
     Guard guard;
     if (!data.wholeSystem)
     {
-<<<<<<< HEAD
         dropConnectionsToRemotePeers(messageBus);
-        guard = Guard([&data]() { resumeConnectionsToRemotePeers(); });
+        guard = Guard([&data, messageBus]() { resumeConnectionsToRemotePeers(messageBus); });
     }
 
     if (!nx::vms::utils::configureLocalPeerAsPartOfASystem(commonModule, data))
-=======
-        if (connection->getUserManager(Qn::kSystemAccess)->saveSync(user) != ec2::ErrorCode::ok)
-        {
-            if (!data.wholeSystem)
-                resumeConnectionsToRemotePeers(messageBus);
-            return false;
-        }
-    }
-
-    // add foreign resource params
-    if (connection->getResourceManager(Qn::kSystemAccess)->saveSync(data.additionParams) != ec2::ErrorCode::ok)
-    {
-        if (!data.wholeSystem)
-            resumeConnectionsToRemotePeers(messageBus);
->>>>>>> 4dc05fa1
         return false;
 
     QnMediaServerResourcePtr server =
@@ -172,28 +156,6 @@
         return false;
 
     nx::ServerSetting::setAuthKey(server->getAuthKey().toLatin1());
-<<<<<<< HEAD
-=======
-    ec2::ApiMediaServerData apiServer;
-    fromResourceToApi(server, apiServer);
-    if (connection->getMediaServerManager(Qn::kSystemAccess)->saveSync(apiServer) != ec2::ErrorCode::ok)
-    {
-        NX_LOG("Failed to update server auth key while configuring system", cl_logWARNING);
-    }
-
-    if (!data.foreignServer.id.isNull())
-    {
-        // add foreign server to pass auth if admin user is disabled
-        if (connection->getMediaServerManager(Qn::kSystemAccess)->saveSync(data.foreignServer) != ec2::ErrorCode::ok)
-        {
-            NX_LOG("Failed to add foreign server while configuring system", cl_logWARNING);
-        }
-    }
-
-    if (!data.wholeSystem)
-        resumeConnectionsToRemotePeers(messageBus);
-
->>>>>>> 4dc05fa1
     return true;
 }
 
