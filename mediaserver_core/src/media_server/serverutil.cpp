--- conflicted
+++ resolved
@@ -47,11 +47,8 @@
 
 #include "server_connector.h"
 #include "server/server_globals.h"
-<<<<<<< HEAD
 #include <media_server/media_server_module.h>
-=======
 #include <utils/crypt/symmetrical.h>
->>>>>>> b04716a2
 
 namespace
 {
@@ -370,13 +367,8 @@
 {
     QByteArray prefix("SK_");
     QByteArray authKeyBin = QnUuid(authKey).toRfc4122();
-<<<<<<< HEAD
-    QByteArray authKeyEncoded = QnAuthHelper::symmetricalEncode(authKeyBin).toHex();
+    QByteArray authKeyEncoded = nx::utils::encodeSimple(authKeyBin).toHex();
     qnServerModule->roSettings()->setValue(AUTH_KEY, prefix + authKeyEncoded); // encode and update in settings
-=======
-    QByteArray authKeyEncoded = nx::utils::encodeSimple(authKeyBin).toHex();
-    MSSettings::roSettings()->setValue(AUTH_KEY, prefix + authKeyEncoded); // encode and update in settings
->>>>>>> b04716a2
 }
 
 
