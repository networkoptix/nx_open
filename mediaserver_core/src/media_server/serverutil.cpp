#include <QtCore/QString>
#include <nx/utils/uuid.h>
#include <QtGui/QDesktopServices>
#include <QtCore/QDir>
#include <QtCore/QEventLoop>
#include <QtCore/QFile>

#include <core/resource_management/resource_pool.h>
#include <core/resource/media_server_resource.h>
#include <api/app_server_connection.h>
#include <api/global_settings.h>

#include <nx_ec/managers/abstract_server_manager.h>
#include <nx_ec/managers/abstract_user_manager.h>
#include <nx_ec/data/api_conversion_functions.h>
#include <nx_ec/dummy_handler.h>

#include <media_server/serverutil.h>
#include <media_server/settings.h>
#include <nx/utils/log/log.h>
#include <utils/common/app_info.h>
#include <common/common_module.h>
#include <network/authenticate_helper.h>
#include <nx/network/nettools.h>

#include <utils/crypt/linux_passwd_crypt.h>
#include <core/resource/user_resource.h>
#include <server/host_system_password_synchronizer.h>
#include <core/resource_management/resource_properties.h>

#include <utils/common/model_functions.h>
#include "server_connector.h"
#include <transaction/transaction_message_bus.h>

namespace
{
    static const QByteArray SYSTEM_NAME_KEY("systemName");
    static const QByteArray PREV_SYSTEM_NAME_KEY("prevSystemName");
    static const QByteArray AUTO_GEN_SYSTEM_NAME("__auto__");
    static const QByteArray SYSTEM_IDENTITY_TIME("sysIdTime");
    static const QByteArray AUTH_KEY("authKey");
}

static QnMediaServerResourcePtr m_server;

QnUuid serverGuid()
{
    static QnUuid guid;

    if (!guid.isNull())
        return guid;

    guid = QnUuid(MSSettings::roSettings()->value(lit("serverGuid")).toString());

    return guid;
}

bool isLocalAppServer(const QString &host) {
    return host.isEmpty() || host == "localhost" || host == "127.0.0.1" || QUrl(host).scheme() == "file";
}

QString getDataDirectory()
{
    const QString& dataDirFromSettings = MSSettings::roSettings()->value( "dataDir" ).toString();
    if( !dataDirFromSettings.isEmpty() )
        return dataDirFromSettings;

#ifdef Q_OS_LINUX
    QString defVarDirName = QString("/opt/%1/mediaserver/var").arg(QnAppInfo::linuxOrganizationName());
    QString varDirName = MSSettings::roSettings()->value("varDir", defVarDirName).toString();
    return varDirName;
#else
    const QStringList& dataDirList = QStandardPaths::standardLocations(QStandardPaths::DataLocation);
    return dataDirList.isEmpty() ? QString() : dataDirList[0];
#endif
}

QN_FUSION_ADAPT_STRUCT_FUNCTIONS_FOR_TYPES(
    (PasswordData),
    (json),
    _Fields,
    (optional, true));

PasswordData::PasswordData(const QnRequestParams &params)
{
    password = params.value(lit("password"));
    oldPassword = params.value(lit("oldPassword"));
    realm = params.value(lit("realm")).toLatin1();
    passwordHash = params.value(lit("passwordHash")).toLatin1();
    passwordDigest = params.value(lit("passwordDigest")).toLatin1();
    cryptSha512Hash = params.value(lit("cryptSha512Hash")).toLatin1();
}

bool PasswordData::hasPassword() const
{
    return
        !password.isEmpty() ||
        !passwordHash.isEmpty() ||
        !passwordDigest.isEmpty();
}

bool changeAdminPassword(PasswordData data, const QnUuid &userId, QString* errString)
{
    //genereating cryptSha512Hash
    if (data.cryptSha512Hash.isEmpty() && !data.password.isEmpty())
        data.cryptSha512Hash = linuxCryptSha512(data.password.toUtf8(), generateSalt(LINUX_CRYPT_SALT_LENGTH));


    QnUserResourcePtr admin = qnResPool->getAdministrator();
    if (!admin)
    {
        if (errString)
            *errString = lit("Temporary unavailable. Please try later.");
        return false;
    }

    //making copy of admin user to be able to rollback local changed on DB update failure
    QnUserResourcePtr updatedAdmin = QnUserResourcePtr(new QnUserResource(*admin));

    if (data.password.isEmpty() &&
        updatedAdmin->getHash() == data.passwordHash &&
        updatedAdmin->getDigest() == data.passwordDigest &&
        updatedAdmin->getCryptSha512Hash() == data.cryptSha512Hash)
    {
        //no need to update anything
        return true;
    }

    if (!data.password.isEmpty())
    {
        /* check old password */
        if (!admin->checkPassword(data.oldPassword))
        {
            if (errString)
                *errString = lit("Wrong current password specified");
            return false;
        }

        /* set new password */
        updatedAdmin->setPassword(data.password);
        updatedAdmin->generateHash();

        ec2::ApiUserData apiUser;
        fromResourceToApi(updatedAdmin, apiUser);
        auto errCode = QnAppServerConnectionFactory::getConnection2()->getUserManager(Qn::UserAccessData(userId))->saveSync(apiUser, data.password);
        if (errCode != ec2::ErrorCode::ok)
        {
            if (errString)
                *errString = lit("Internal server database error: %1").arg(toString(errCode));
            return false;
        }
        updatedAdmin->setPassword(QString());
    }
    else
    {
        updatedAdmin->setRealm(data.realm);
        updatedAdmin->setHash(data.passwordHash);
        updatedAdmin->setDigest(data.passwordDigest);
        if (!data.cryptSha512Hash.isEmpty())
            updatedAdmin->setCryptSha512Hash(data.cryptSha512Hash);

        ec2::ApiUserData apiUser;
        fromResourceToApi(updatedAdmin, apiUser);
        auto errCode = QnAppServerConnectionFactory::getConnection2()->getUserManager(Qn::UserAccessData(userId))->saveSync(apiUser, data.password);
        if (errCode != ec2::ErrorCode::ok)
        {
            if (errString)
                *errString = lit("Internal server database error: %1").arg(toString(errCode));
            return false;
        }
    }

    //applying changes to local resource
    //TODO #ak following changes are done non-atomically
    admin->setRealm(updatedAdmin->getRealm());
    admin->setHash(updatedAdmin->getHash());
    admin->setDigest(updatedAdmin->getDigest());
    admin->setCryptSha512Hash(updatedAdmin->getCryptSha512Hash());

    HostSystemPasswordSynchronizer::instance()->syncLocalHostRootPasswordWithAdminIfNeeded(updatedAdmin);
    return true;
}

bool validatePasswordData(const PasswordData& passwordData, QString* errStr)
{
    if (errStr)
        errStr->clear();

    if (!(passwordData.passwordHash.isEmpty() == passwordData.realm.isEmpty() &&
        passwordData.passwordDigest.isEmpty() == passwordData.realm.isEmpty() &&
        passwordData.cryptSha512Hash.isEmpty() == passwordData.realm.isEmpty()))
    {
        //these values MUST be all filled or all NOT filled
        NX_LOG(lit("All password hashes MUST be supplied all together along with realm"), cl_logDEBUG2);

        if (errStr)
            *errStr = lit("All password hashes MUST be supplied all together along with realm");
        return false;
    }

    if (!passwordData.password.isEmpty() && passwordData.oldPassword.isEmpty())
    {
        //these values MUST be all filled or all NOT filled
        NX_LOG(lit("Old password MUST be provided"), cl_logDEBUG2);
        if (errStr)
            *errStr = lit("Old password MUST be provided");
        return false;
    }

    return true;
}


bool backupDatabase() {
    QString dir = getDataDirectory() + lit("/");
    QString fileName;
    for (int i = -1; ; i++) {
        QString suffix = (i < 0) ? QString() : lit("_") + QString::number(i);
        fileName = dir + lit("ecs") + suffix + lit(".backup");
        if (!QFile::exists(fileName))
            break;
    }

    const ec2::ErrorCode errorCode = QnAppServerConnectionFactory::getConnection2()->dumpDatabaseToFileSync( fileName );
    if (errorCode != ec2::ErrorCode::ok) {
        NX_LOG(lit("Failed to dump EC database: %1").arg(ec2::toString(errorCode)), cl_logERROR);
        return false;
    }

    return true;
}

<<<<<<< HEAD
bool changeSystemName(nx::SystemName systemName, qint64 sysIdTime, qint64 tranLogTime, const QnUuid &userId)
=======
void resetTransactionTransportConnections()
{
    if (QnServerConnector::instance())
        QnServerConnector::instance()->stop();

    qnTransactionBus->dropConnections();

    if (QnServerConnector::instance())
        QnServerConnector::instance()->start();
}


bool changeSystemName(nx::SystemName systemName, qint64 sysIdTime, qint64 tranLogTime, bool resetConnections)
>>>>>>> 966ac98c
{
    if (qnCommon->localSystemName() == systemName.value())
        return true;

    qnCommon->setLocalSystemName(systemName.value());
    QnMediaServerResourcePtr server = qnResPool->getResourceById<QnMediaServerResource>(qnCommon->moduleGUID());
    if (!server) {
        NX_LOG("Cannot find self server resource!", cl_logERROR);
        return false;
    }

    if (!systemName.saveToConfig())
    {
        NX_LOG("Failed to save new system name to config", cl_logWARNING);
        return false;
    }
    if (resetConnections)
        resetTransactionTransportConnections();

    server->setSystemName(systemName.value());
    qnCommon->setSystemIdentityTime(sysIdTime, qnCommon->moduleGUID());

    if (systemName.isDefault())
        qnGlobalSettings->resetCloudParams();
    qnGlobalSettings->setNewSystem(systemName.isDefault());
    if (qnGlobalSettings->synchronizeNowSync())
        qnCommon->updateModuleInformation();

    QnAppServerConnectionFactory::getConnection2()->setTransactionLogTime(tranLogTime);

    // update auth key if system name changed
    server->setAuthKey(QnUuid::createUuid().toString());
    nx::ServerSetting::setAuthKey(server->getAuthKey().toLatin1());

    ec2::ApiMediaServerData apiServer;
    fromResourceToApi(server, apiServer);
    QnAppServerConnectionFactory::getConnection2()->getMediaServerManager(userId)->save(apiServer, ec2::DummyHandler::instance(), &ec2::DummyHandler::onRequestDone);

    return true;
}

// -------------- nx::ServerSetting -----------------------

qint64 nx::ServerSetting::getSysIdTime()
{
    return MSSettings::roSettings()->value(SYSTEM_IDENTITY_TIME).toLongLong();
}

void nx::ServerSetting::setSysIdTime(qint64 value)
{
    auto settings = MSSettings::roSettings();
    settings->setValue(SYSTEM_IDENTITY_TIME, QString());
}

QByteArray nx::ServerSetting::decodeAuthKey(const QByteArray& authKey)
{
    // convert from v2.2 format and encode value
    QByteArray prefix("SK_");
    if (authKey.startsWith(prefix)) {
        QByteArray authKeyEncoded = QByteArray::fromHex(authKey.mid(prefix.length()));
        QByteArray authKeyDecoded = QnAuthHelper::symmetricalEncode(authKeyEncoded);
        return QnUuid::fromRfc4122(authKeyDecoded).toByteArray();
    }
    else {
        return authKey;
    }
}

QByteArray nx::ServerSetting::getAuthKey()
{
    QByteArray authKey = MSSettings::roSettings()->value(AUTH_KEY).toByteArray();
    QString appserverHostString = MSSettings::roSettings()->value("appserverHost").toString();
    if (!authKey.isEmpty())
    {
        // convert from v2.2 format and encode value
        QByteArray prefix("SK_");
        if (!authKey.startsWith(prefix))
            setAuthKey(authKey);
        else
            authKey = decodeAuthKey(authKey);
    }
    return authKey;
}

void nx::ServerSetting::setAuthKey(const QByteArray& authKey)
{
    QByteArray prefix("SK_");
    QByteArray authKeyBin = QnUuid(authKey).toRfc4122();
    QByteArray authKeyEncoded = QnAuthHelper::symmetricalEncode(authKeyBin).toHex();
    MSSettings::roSettings()->setValue(AUTH_KEY, prefix + authKeyEncoded); // encode and update in settings
}


// -------------- nx::SystemName -----------------------

nx::SystemName::SystemName(const SystemName& other):
    m_value(other.m_value)
{
}

nx::SystemName::SystemName(const QString& value)
{
    m_value = value;
}

QString nx::SystemName::value() const
{
    if (m_value.startsWith(AUTO_GEN_SYSTEM_NAME))
        return m_value.mid(AUTO_GEN_SYSTEM_NAME.length());
    else
        return m_value;
}

QString nx::SystemName::prevValue() const
{
    if (m_prevValue.startsWith(AUTO_GEN_SYSTEM_NAME))
        return m_prevValue.mid(AUTO_GEN_SYSTEM_NAME.length());
    else
        return m_prevValue;
}

bool nx::SystemName::saveToConfig()
{
    const auto prevValueBak = m_prevValue;
    m_prevValue = m_value;
    auto settings = MSSettings::roSettings();
    if (!settings->isWritable())
    {
        m_prevValue = prevValueBak;
        return false;
    }
    settings->setValue(SYSTEM_NAME_KEY, m_value);
    settings->setValue(PREV_SYSTEM_NAME_KEY, m_prevValue);
    return true;
}

void nx::SystemName::loadFromConfig()
{
    auto settings = MSSettings::roSettings();
    m_value = settings->value(SYSTEM_NAME_KEY).toString();
    m_prevValue = settings->value(PREV_SYSTEM_NAME_KEY).toString();
}

void nx::SystemName::resetToDefault()
{
    m_value = QString(lit("%1system_%2")).arg(QString::fromLatin1(AUTO_GEN_SYSTEM_NAME)).arg(getMacFromPrimaryIF());
}

bool nx::SystemName::isDefault() const
{
    return m_value.startsWith(AUTO_GEN_SYSTEM_NAME);
}<|MERGE_RESOLUTION|>--- conflicted
+++ resolved
@@ -230,9 +230,6 @@
     return true;
 }
 
-<<<<<<< HEAD
-bool changeSystemName(nx::SystemName systemName, qint64 sysIdTime, qint64 tranLogTime, const QnUuid &userId)
-=======
 void resetTransactionTransportConnections()
 {
     if (QnServerConnector::instance())
@@ -246,7 +243,6 @@
 
 
 bool changeSystemName(nx::SystemName systemName, qint64 sysIdTime, qint64 tranLogTime, bool resetConnections)
->>>>>>> 966ac98c
 {
     if (qnCommon->localSystemName() == systemName.value())
         return true;
