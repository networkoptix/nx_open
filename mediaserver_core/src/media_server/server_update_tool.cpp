#include "server_update_tool.h"

#include <QtCore/QDir>
#include <QtCore/QBuffer>
#include <QtCore/QJsonDocument>
#include <QtCore/QProcess>
#include <QtCore/QElapsedTimer>

#include <quazip/quazip.h>
#include <quazip/quazipfile.h>

#include <nx_ec/ec_api.h>

#include <media_server/settings.h>
#include <media_server/serverutil.h>
#include <nx/utils/log/log.h>
#include <utils/common/process.h>
#include <utils/update/update_utils.h>
#include <utils/update/zip_utils.h>
#include <api/app_server_connection.h>
#include <common/common_module.h>
#include <media_server/serverutil.h>
#include <utils/common/delayed.h>
#include <common/static_common_module.h>
#include <media_server/media_server_module.h>
#include <nx/mediaserver/root_tool.h>

namespace {

    const QString updatesDirSuffix = lit("mediaserver/updates");
    const QString updateInfoFileName = lit("update.json");
    const QString updateLogFileName = lit("update.log");
    const int installationDelay = 15000;

    QDir getUpdatesDir() {
        const QString& dataDir = qnServerModule->roSettings()->value( "dataDir" ).toString();
        QDir dir = dataDir.isEmpty() ? QDir::temp() : dataDir;
        if (!dir.exists(updatesDirSuffix))
            dir.mkpath(updatesDirSuffix);
        dir.cd(updatesDirSuffix);
        return dir;
    }

    QDir getUpdateDir(const QString &updateId) {
        QUuid uuid(updateId);
        QString id = uuid.isNull() ? updateId : updateId.mid(1, updateId.length() - 2);
        QDir dir = getUpdatesDir();
        if (!dir.exists(id))
            dir.mkdir(id);
        dir.cd(id);
        return dir;
    }

    QString getUpdateFilePath(const QString &updateId) {
        return getUpdatesDir().absoluteFilePath(updateId + lit(".zip"));
    }
} // anonymous namespace

QnServerUpdateTool::QnServerUpdateTool(QnCommonModule* commonModule):
    QnCommonModuleAware(commonModule),
    m_mutex(QnMutex::Recursive)
{}

QnServerUpdateTool::~QnServerUpdateTool()
{
}

bool QnServerUpdateTool::initializeUpdateLog(const QString& targetVersion, QString* logFileName) const
{
    QString logDir = qnServerModule->roSettings()->value(lit("logDir"), getDataDirectory() + lit("/log/")).toString();
    if (logDir.isEmpty())
        return false;

    QString fileName = QDir(logDir).absoluteFilePath(updateLogFileName);
    QFile logFile(fileName);
    if (!logFile.open(QFile::Append))
        return false;

    QByteArray preface;
    preface.append("================================================================================\n");
    preface.append(QString(lit(" [%1] Starting system update:\n")).arg(QDateTime::currentDateTime().toString()));
    preface.append(QString(lit("    Current version: %1\n")).arg(qnStaticCommon->engineVersion().toString()));
    preface.append(QString(lit("    Target version: %1\n")).arg(targetVersion));
    preface.append("================================================================================\n");

    logFile.write(preface);
    logFile.close();

    *logFileName = fileName;
    return true;
}

QnServerUpdateTool::ReplyCode QnServerUpdateTool::processUpdate(const QString& updateId, QIODevice* ioDevice, bool sync) {
    if (!m_fileMd5.isEmpty() && makeMd5(ioDevice) != m_fileMd5) {
        NX_LOG(lit("QnServerUpdateTool: Checksum test failed: %1").arg(getUpdateFilePath(updateId)), cl_logWARNING);
        return UnknownError;
    }

    m_zipExtractor.reset(new QnZipExtractor(ioDevice, getUpdateDir(updateId).absolutePath()));

    if (sync) {
        m_zipExtractor->extractZip();
        bool ok = m_zipExtractor->error() == QnZipExtractor::Ok;
        if (ok) {
            NX_LOG(lit("QnServerUpdateTool: Update package has been extracted to %1").arg(getUpdateDir(updateId).path()), cl_logINFO);
        } else {
            NX_LOG(lit("QnServerUpdateTool: Could not extract update package. Error message: %1")
                   .arg(QnZipExtractor::errorToString(static_cast<QnZipExtractor::Error>(m_zipExtractor->error()))), cl_logWARNING);
        }
        m_zipExtractor.reset();
        if (ok)
            return UploadFinished;
        else
            return m_zipExtractor->error() == QnZipExtractor::NoFreeSpace ? NoFreeSpace : UnknownError;
    } else {
        connect(m_zipExtractor.data(), &QnZipExtractor::finished, this, &QnServerUpdateTool::at_zipExtractor_extractionFinished);
        m_zipExtractor->start();
    }
    return NoReply;
}

void QnServerUpdateTool::sendReply(int code)
{
    NX_LOG(lit("QnServerUpdateTool: Update chunk reply [id = %1, code = %2].").arg(m_updateId).arg(code), cl_logDEBUG2);
    commonModule()->ec2Connection()->getUpdatesManager(Qn::kSystemAccess)->sendUpdateUploadResponce(
                m_updateId, commonModule()->moduleGUID(), code, this, [this](int, ec2::ErrorCode) {});
}

bool QnServerUpdateTool::addUpdateFile(const QString& updateId, const QByteArray& data) {
    NX_LOG(lit("QnServerUpdateTool: Update file added [size = %1].").arg(data.size()), cl_logDEBUG2);
    m_zipExtractor.reset();
    clearUpdatesLocation();
    QBuffer buffer(const_cast<QByteArray*>(&data)); // we're goint to read data, so const_cast is ok here
    buffer.open(QBuffer::ReadOnly);
    return processUpdate(updateId, &buffer, true);
}

qint64 QnServerUpdateTool::addUpdateFileChunkSync(const QString& updateId, const QByteArray& data, qint64 offset)
{
    qint64 reply = addUpdateFileChunkInternal(updateId, data, offset);

    switch (reply) {
    case UploadFinished:
        return processUpdate(updateId, m_file.data(), true);
    case NoFreeSpace:
        return NoFreeSpace;
    case UnknownError:
    case NoReply:
        return UnknownError;
    default:
        NX_ASSERT(reply >= 0, Q_FUNC_INFO, "wrong reply code");
        if (reply >= 0)
            return reply;
        return UnknownError;
    }
}

void QnServerUpdateTool::addUpdateFileChunkAsync(const QString& updateId, const QByteArray& data, qint64 offset)
{
    qint64 reply = addUpdateFileChunkInternal(updateId, data, offset);

    switch (reply) {
    case UploadFinished:
        if (processUpdate(updateId, m_file.data(), false) != NoReply) {
            m_file->remove();
            sendReply(ec2::AbstractUpdatesManager::UnknownError);
            return;
        }
        break;
    case NoReply:
        return;
    case NoFreeSpace:
        sendReply(NoFreeSpace);
        return;
    case UnknownError:
        sendReply(ec2::AbstractUpdatesManager::UnknownError);
        break;
    default:
        NX_ASSERT(reply >= 0, Q_FUNC_INFO, "wrong reply code");
        if (reply >= 0) {
            /* we work with files < 500 MB, so int type is ok */
            sendReply(static_cast<int>(reply));
        }
        break;
    }
}

<<<<<<< HEAD
qint64 QnServerUpdateTool::addUpdateFileChunkInternal(const QString& updateId,
    const QByteArray& data, qint64 offset)
{
    NX_LOG(lit("QnServerUpdateTool: Update chunk [id = %1, offset = %2, size = %3].")
           .arg(updateId).arg(offset).arg(data.size()), cl_logDEBUG2);
=======
qint64 QnServerUpdateTool::addUpdateFileChunkInternal(const QString &updateId, const QByteArray &data, qint64 offset) {
    NX_VERBOSE(
        this,
        lm("Update chunk [id = %1, offset = %2, size = %3].")
            .arg(updateId).arg(offset).arg(data.size()));
>>>>>>> 8d6826ed

    if (m_bannedUpdates.contains(updateId))
    {
        NX_ERROR(this, lm("Update %1 is banned.").arg(updateId));
        return NoReply;
    }

    if (m_updateId != updateId) {
        m_file.reset();
        m_zipExtractor.reset();
        clearUpdatesLocation(updateId);
        m_updateId = updateId;
    }

    if (offset < 0) {
        m_fileMd5 = data;
        m_file.reset();
    }

    if (!m_file) {
        m_file.reset(new QFile(getUpdateFilePath(updateId)));
        if (!m_file->open(QFile::ReadWrite)) {
            NX_ERROR(this, lm("Could not save update to %1").arg(m_file->fileName()));
            m_bannedUpdates.insert(updateId);
            return UnknownError;
        }
        m_file->seek(m_file->size());
        return m_file->pos();
    }

    /* Closed file means we've already finished downloading. Nothing to do is left. */
    if (!m_file->isOpen() || !m_file->openMode().testFlag(QFile::WriteOnly))
        return NoReply;

    if (!data.isEmpty())
    {
        if (m_file->pos() < offset)
        {
            NX_ERROR(this,
                lm("The requested offset %1 is more than current position %2.")
                    .arg(offset).arg(m_file->pos()));

            return UnknownError;
        }

        m_file->seek(offset);

        if (m_file->write(data) != data.size())
        {
            NX_ERROR(this, lm("Cannot write to %1").arg(m_file->fileName()));
            return NoFreeSpace;
        }

        const auto pos = m_file->pos();

        if (m_file->size() > pos)
        {
            NX_WARNING(this,
                lm("Update file size %1 is more than current position %2. Truncating...")
                    .arg(m_file->size()).arg(pos));

            m_file->resize(pos);
        }

        return m_file->pos();
    }

    /* it means we've just got the size of the file */
    if (m_file->pos() != offset)
        return m_file->pos();

    m_file->close();
    m_file->open(QFile::ReadOnly);

    return UploadFinished;
}

bool QnServerUpdateTool::installUpdate(const QString& updateId, UpdateType updateType)
{
    if (updateType == UpdateType::Delayed)
    {
        NX_LOG(
            lm("QnServerUpdateTool: Requested delayed installation of %1. Installing in %2 ms.")
                .arg(updateId).arg(installationDelay),
            cl_logINFO);

        executeDelayed(
            [updateId, this]() { installUpdate(updateId); },
            installationDelay,
            thread());

        return true;
    }

    NX_LOG(lit("QnServerUpdateTool: Starting update to %1").arg(updateId), cl_logINFO);

    QDir updateDir = getUpdateDir(updateId);
    if (!updateDir.exists()) {
        NX_LOG(lit("QnServerUpdateTool: Update dir does not exist: %1").arg(updateDir.path()), cl_logERROR);
        return false;
    }

    QFile updateInfoFile(updateDir.absoluteFilePath(updateInfoFileName));
    if (!updateInfoFile.open(QFile::ReadOnly)) {
        NX_LOG(lit("QnServerUpdateTool: Could not open update information file: %1").arg(updateInfoFile.fileName()), cl_logERROR);
        return false;
    }

    QVariantMap map = QJsonDocument::fromJson(updateInfoFile.readAll()).toVariant().toMap();
    updateInfoFile.close();

    QString executable = map.value(lit("executable")).toString();
    if (executable.isEmpty()) {
        NX_LOG(lit("QnServerUpdateTool: There is no executable specified in update information file: ").arg(updateInfoFile.fileName()), cl_logERROR);
        return false;
    }

    QnSystemInformation systemInformation = QnSystemInformation::currentSystemInformation();

    QString platform = map.value(lit("platform")).toString();
    if (platform != systemInformation.platform) {
        NX_LOG(lit("QnServerUpdateTool: Incompatible update: %1 != %2").arg(systemInformation.platform).arg(platform), cl_logERROR);
        return false;
    }

    QString arch = map.value(lit("arch")).toString();
    if (arch != systemInformation.arch) {
        NX_LOG(lit("QnServerUpdateTool: Incompatible update: %1 != %2").arg(systemInformation.arch).arg(arch), cl_logERROR);
        return false;
    }

    QString modification = map.value(lit("modification")).toString();
    if (modification != systemInformation.modification) {
        NX_LOG(lit("QnServerUpdateTool: Incompatible update: %1 != %2").arg(systemInformation.modification).arg(modification), cl_logERROR);
        return false;
    }

    if (!backupDatabase(commonModule()->ec2Connection()))
    {
        NX_LOG("QnServerUpdateTool: Could not create database backup.", cl_logERROR);
        return false;
    }

    QString version = map.value(lit("version")).toString();

    QString currentDir = QDir::currentPath();
    QDir::setCurrent(updateDir.absolutePath());

    QStringList arguments;

    QString logFileName;
    if (initializeUpdateLog(version, &logFileName))
        arguments.append(logFileName);
    else
        NX_LOG("QnServerUpdateTool: Could not create or open update log file.", cl_logWARNING);

    QFile executableFile(updateDir.absoluteFilePath(executable));
    if (!executableFile.exists()) {
        NX_LOG(lit("QnServerUpdateTool: The specified executable doesn't exists: %1").arg(executable), cl_logERROR);
        return false;
    }
    if (!executableFile.permissions().testFlag(QFile::ExeOwner)) {
        NX_LOG(lit("QnServerUpdateTool: The specified executable doesn't have an execute permission: %1").arg(executable), cl_logWARNING);
        executableFile.setPermissions(executableFile.permissions() | QFile::ExeOwner);
    }
    if (nx::utils::log::mainLogger()->isToBeLogged(nx::utils::log::Level::debug))
    {
        QString argumentsStr(" APPSERVER_PASSWORD=\"\" APPSERVER_PASSWORD_CONFIRM=\"\" SERVER_PASSWORD=\"\" SERVER_PASSWORD_CONFIRM=\"\"");
        for( const QString& arg: arguments )
            argumentsStr += lit(" ") + arg;

        NX_LOG(lit("QnServerUpdateTool: Launching %1 %2").arg(executable).arg(argumentsStr), cl_logINFO);
    }

    const SystemError::ErrorCode processStartErrorCode = nx::startProcessDetached( updateDir.absoluteFilePath(executable), arguments );
    if( processStartErrorCode == SystemError::noError ) {
        NX_LOG("QnServerUpdateTool: Update has been started.", cl_logINFO);
    } else {
        NX_LOG(lit("QnServerUpdateTool: Cannot launch update script. %1").arg(SystemError::toString(processStartErrorCode)), cl_logERROR);
    }

    QDir::setCurrent(currentDir);

    return true;
}

void QnServerUpdateTool::removeUpdateFiles(const QString& updateId)
{
    auto dir = getUpdatesDir();
    if (dir.cd(updateId))
        dir.removeRecursively();
}

void QnServerUpdateTool::clearUpdatesLocation(const QString& idToLeave)
{
    QDir dir = getUpdatesDir();

    qnServerModule->rootTool()->changeOwner(dir.absolutePath());

    QString fileToLeave = idToLeave + ".zip";

    for (const QFileInfo &info: dir.entryInfoList(QDir::Files | QDir::Dirs | QDir::NoDotAndDotDot)) {
        if (info.fileName() == fileToLeave)
            continue;

        if (info.isDir())
            QDir(info.absoluteFilePath()).removeRecursively();
        else
            dir.remove(info.fileName());
    }
}

void QnServerUpdateTool::at_zipExtractor_extractionFinished(int error)
{
    if (sender() != m_zipExtractor.data())
        return;

    m_file->close();

    ec2::AbstractUpdatesManager::ReplyCode code = ec2::AbstractUpdatesManager::NoError;

    if (error == QnZipExtractor::Ok) {
        NX_LOG(lit("QnServerUpdateTool: Update package has been extracted to %1").arg(m_zipExtractor->dir().absolutePath()), cl_logINFO);
    } else {
        if (error == QnZipExtractor::NoFreeSpace)
            code = ec2::AbstractUpdatesManager::NoFreeSpace;
        else
            code = ec2::AbstractUpdatesManager::UnknownError;

        NX_LOG(lit("QnServerUpdateTool: Could not extract update package. Error message: %1").arg(QnZipExtractor::errorToString(static_cast<QnZipExtractor::Error>(error))), cl_logWARNING);
    }

    m_zipExtractor.reset();
    sendReply(code);
}<|MERGE_RESOLUTION|>--- conflicted
+++ resolved
@@ -185,19 +185,14 @@
     }
 }
 
-<<<<<<< HEAD
 qint64 QnServerUpdateTool::addUpdateFileChunkInternal(const QString& updateId,
     const QByteArray& data, qint64 offset)
 {
-    NX_LOG(lit("QnServerUpdateTool: Update chunk [id = %1, offset = %2, size = %3].")
-           .arg(updateId).arg(offset).arg(data.size()), cl_logDEBUG2);
-=======
-qint64 QnServerUpdateTool::addUpdateFileChunkInternal(const QString &updateId, const QByteArray &data, qint64 offset) {
     NX_VERBOSE(
         this,
         lm("Update chunk [id = %1, offset = %2, size = %3].")
             .arg(updateId).arg(offset).arg(data.size()));
->>>>>>> 8d6826ed
+
 
     if (m_bannedUpdates.contains(updateId))
     {
