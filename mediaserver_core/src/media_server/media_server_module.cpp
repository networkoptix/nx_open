--- conflicted
+++ resolved
@@ -147,7 +147,6 @@
 
     m_context.reset(new UniquePtrContext());
 
-<<<<<<< HEAD
     m_analyticsEventsStorage =
         nx::analytics::storage::EventsStorageFactory::instance()
             .create(m_settings->analyticEventsStorage());
@@ -157,26 +156,13 @@
             this,
             m_analyticsEventsStorage.get(),
             QnServer::StoragePool::Normal
-=======
-   m_context->normalStorageManager.reset(
-        new QnStorageManager(
-            commonModule(),
-            QnServer::StoragePool::Normal,
-            m_settings->roSettings()->value("disableRename").toInt()
->>>>>>> 7141e125
         ));
 
    m_context->backupStorageManager.reset(
         new QnStorageManager(
-<<<<<<< HEAD
             this,
             nullptr,
             QnServer::StoragePool::Backup
-=======
-            commonModule(),
-            QnServer::StoragePool::Backup,
-            m_settings->roSettings()->value("disableRename").toInt()
->>>>>>> 7141e125
         ));
 
     store(new QnFileDeletor(commonModule()));
@@ -320,7 +306,6 @@
     return m_rootTool.get();
 }
 
-<<<<<<< HEAD
 void QnMediaServerModule::registerResourceDataProviders()
 {
     m_resourceDataProviderFactory->registerResourceType<QnAviResource>();
@@ -355,7 +340,8 @@
 QnCameraHistoryPool* QnMediaServerModule::cameraHistoryPool() const
 {
     return commonModule()->cameraHistoryPool();
-=======
+}
+
 QnStorageManager* QnMediaServerModule::normalStorageManager() const
 {
     return m_context->normalStorageManager.get();
@@ -364,5 +350,4 @@
 QnStorageManager* QnMediaServerModule::backupStorageManager() const
 {
     return m_context->backupStorageManager.get();
->>>>>>> 7141e125
 }