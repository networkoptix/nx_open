--- conflicted
+++ resolved
@@ -81,18 +81,6 @@
     QnTranslationManager::installTranslation(defaultTranslation);
 }
 
-<<<<<<< HEAD
-=======
-QDir downloadsDirectory()
-{
-    const QDir dir(qnServerModule->settings().dataDir() + lit("/downloads"));
-    if (!dir.exists())
-        QDir().mkpath(dir.absolutePath());
-
-    return dir;
-}
-
->>>>>>> 9b0cb6e5
 } // namespace
 
 QnMediaServerModule::QnMediaServerModule(
