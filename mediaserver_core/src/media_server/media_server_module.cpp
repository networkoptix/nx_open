--- conflicted
+++ resolved
@@ -192,9 +192,7 @@
 
     m_sharedContextPool = store(new nx::mediaserver::resource::SharedContextPool(this));
     m_archiveIntegrityWatcher = store(new nx::mediaserver::ServerArchiveIntegrityWatcher);
-<<<<<<< HEAD
     m_updates2Manager = store(new nx::mediaserver::updates2::Updates2Manager(this->commonModule()));
-=======
     
 	store(new nx::mediaserver_core::recorder::WearableArchiveSynchronizer(this));
 
@@ -202,7 +200,6 @@
     store(new QnWearableLockManager(this));
 
     store(new QnWearableUploadManager(this));
->>>>>>> f09682e7
 
     // Translations must be installed from the main applicaition thread.
     executeDelayed(&installTranslations, kDefaultDelay, qApp->thread());
