#include "media_server_resource_searchers.h"

#include <api/global_settings.h>

#include <core/resource_management/resource_discovery_manager.h>

#include <plugins/resource/desktop_camera/desktop_camera_resource_searcher.h>
#include <plugins/resource/desktop_camera/desktop_camera_deleter.h>
#include <plugins/resource/test_camera/testcamera_resource_searcher.h>

#include <plugins/resource/acti/acti_resource_searcher.h>
#include <plugins/resource/adam/adam_resource_searcher.h>
#include <plugins/resource/flir/flir_onvif_resource_searcher.h>
#include <plugins/resource/flir/flir_fc_resource_searcher.h>
#include <plugins/resource/arecontvision/resource/av_resource_searcher.h>
#include <plugins/resource/axis/axis_resource_searcher.h>
#include <plugins/resource/d-link/dlink_resource_searcher.h>
#include <plugins/resource/flex_watch/flexwatch_resource_searcher.h>
#include <plugins/resource/flir/flir_resource_searcher.h>
#include <plugins/resource/iqinvision/iqinvision_resource_searcher.h>
#include <plugins/resource/isd/isd_resource_searcher.h>
#include <plugins/resource/onvif/onvif_resource_searcher.h>
#include <plugins/resource/stardot/stardot_resource_searcher.h>
#include <plugins/resource/third_party/third_party_resource_searcher.h>
#include <plugins/resource/archive_camera/archive_camera.h>

#include <plugins/storage/dts/vmax480/vmax480_resource_searcher.h>
#include <common/common_module.h>

<<<<<<< HEAD
using namespace nx::plugins;

QnMediaServerResourceSearchers::QnMediaServerResourceSearchers(QObject* parent /*= nullptr*/) :
    QObject(parent)
=======
QnMediaServerResourceSearchers::QnMediaServerResourceSearchers(QnCommonModule* commonModule):
    QObject(),
    QnCommonModuleAware(commonModule)
>>>>>>> 650835ac
{
    //NOTE plugins have higher priority than built-in drivers
    m_searchers << new ThirdPartyResourceSearcher(commonModule);

#ifdef ENABLE_DESKTOP_CAMERA
    m_searchers << new QnDesktopCameraResourceSearcher(commonModule);

    //TODO: #GDM it this the best place for this class instance? Why not place it directly to the searcher?
    QnDesktopCameraDeleter* autoDeleter = new QnDesktopCameraDeleter(this);
    Q_UNUSED(autoDeleter); /* Class instance will be auto-deleted in our dtor. */
#endif  //ENABLE_DESKTOP_CAMERA


#ifndef EDGE_SERVER
    #ifdef ENABLE_ARECONT
        m_searchers << new QnPlArecontResourceSearcher(commonModule);
    #endif
    #ifdef ENABLE_DLINK
        m_searchers << new QnPlDlinkResourceSearcher(commonModule);
    #endif
    #ifdef ENABLE_TEST_CAMERA
        m_searchers << new QnTestCameraResourceSearcher(commonModule);
    #endif
    #ifdef ENABLE_AXIS
        m_searchers << new QnPlAxisResourceSearcher(commonModule);
    #endif
    #ifdef ENABLE_ACTI
        m_searchers << new QnActiResourceSearcher(commonModule);
    #endif
    #ifdef ENABLE_STARDOT
        m_searchers << new QnStardotResourceSearcher(commonModule);
    #endif
    #ifdef ENABLE_IQE
        m_searchers << new QnPlIqResourceSearcher(commonModule);
    #endif
    #ifdef ENABLE_ISD
        m_searchers << new QnPlISDResourceSearcher(commonModule);
    #endif
    #ifdef ENABLE_ADVANTECH
        m_searchers << new QnAdamResourceSearcher(commonModule);
    #endif
    #ifdef ENABLE_FLIR
        m_searchers << new flir::FcResourceSearcher();
        m_searchers << new QnFlirResourceSearcher();
        #ifdef ENABLE_ONVIF
        if (QnGlobalSettings::instance()->sequentialFlirOnvifSearcherEnabled())
            m_searchers << new flir::OnvifResourceSearcher();
        #endif
    #endif
    #if defined(Q_OS_WIN) && defined(ENABLE_VMAX)
        m_searchers << new QnPlVmax480ResourceSearcher(commonModule);
    #endif

        m_searchers << new QnArchiveCamResourceSearcher(commonModule);

    //Onvif searcher should be the last:
    #ifdef ENABLE_ONVIF
<<<<<<< HEAD
        m_searchers << new QnFlexWatchResourceSearcher();
        m_searchers << new OnvifResourceSearcher();
    #endif //ENABLE_ONVIF
#endif
   
    for (auto searcher : m_searchers)
        QnResourceDiscoveryManager::instance()->addDeviceServer(searcher);
=======
        m_searchers << new QnFlirResourceSearcher(commonModule);
        m_searchers << new QnFlexWatchResourceSearcher(commonModule);
        m_searchers << new OnvifResourceSearcher(commonModule);
    #endif //ENABLE_ONVIF
#endif

    for (auto searcher: m_searchers)
        commonModule->resourceDiscoveryManager()->addDeviceServer(searcher);
>>>>>>> 650835ac
}

QnMediaServerResourceSearchers::~QnMediaServerResourceSearchers()
{
    for (auto searcher : m_searchers)
        delete searcher;
}<|MERGE_RESOLUTION|>--- conflicted
+++ resolved
@@ -1,6 +1,4 @@
 #include "media_server_resource_searchers.h"
-
-#include <api/global_settings.h>
 
 #include <core/resource_management/resource_discovery_manager.h>
 
@@ -27,16 +25,11 @@
 #include <plugins/storage/dts/vmax480/vmax480_resource_searcher.h>
 #include <common/common_module.h>
 
-<<<<<<< HEAD
 using namespace nx::plugins;
 
-QnMediaServerResourceSearchers::QnMediaServerResourceSearchers(QObject* parent /*= nullptr*/) :
-    QObject(parent)
-=======
 QnMediaServerResourceSearchers::QnMediaServerResourceSearchers(QnCommonModule* commonModule):
     QObject(),
     QnCommonModuleAware(commonModule)
->>>>>>> 650835ac
 {
     //NOTE plugins have higher priority than built-in drivers
     m_searchers << new ThirdPartyResourceSearcher(commonModule);
@@ -75,15 +68,20 @@
     #ifdef ENABLE_ISD
         m_searchers << new QnPlISDResourceSearcher(commonModule);
     #endif
+
     #ifdef ENABLE_ADVANTECH
         m_searchers << new QnAdamResourceSearcher(commonModule);
     #endif
     #ifdef ENABLE_FLIR
-        m_searchers << new flir::FcResourceSearcher();
-        m_searchers << new QnFlirResourceSearcher();
+        m_searchers << new flir::FcResourceSearcher(commonModule);
+        m_searchers << new QnFlirResourceSearcher(commonModule);
         #ifdef ENABLE_ONVIF
-        if (QnGlobalSettings::instance()->sequentialFlirOnvifSearcherEnabled())
-            m_searchers << new flir::OnvifResourceSearcher();
+        bool enableSequentialFlirOnvifSearcher = QnCommonModuleAware::commonModule()
+            ->globalSettings()
+            ->sequentialFlirOnvifSearcherEnabled();
+
+        if (enableSequentialFlirOnvifSearcher)
+            m_searchers << new flir::OnvifResourceSearcher(commonModule);
         #endif
     #endif
     #if defined(Q_OS_WIN) && defined(ENABLE_VMAX)
@@ -92,18 +90,8 @@
 
         m_searchers << new QnArchiveCamResourceSearcher(commonModule);
 
-    //Onvif searcher should be the last:
+        //Onvif searcher should be the last:
     #ifdef ENABLE_ONVIF
-<<<<<<< HEAD
-        m_searchers << new QnFlexWatchResourceSearcher();
-        m_searchers << new OnvifResourceSearcher();
-    #endif //ENABLE_ONVIF
-#endif
-   
-    for (auto searcher : m_searchers)
-        QnResourceDiscoveryManager::instance()->addDeviceServer(searcher);
-=======
-        m_searchers << new QnFlirResourceSearcher(commonModule);
         m_searchers << new QnFlexWatchResourceSearcher(commonModule);
         m_searchers << new OnvifResourceSearcher(commonModule);
     #endif //ENABLE_ONVIF
@@ -111,7 +99,6 @@
 
     for (auto searcher: m_searchers)
         commonModule->resourceDiscoveryManager()->addDeviceServer(searcher);
->>>>>>> 650835ac
 }
 
 QnMediaServerResourceSearchers::~QnMediaServerResourceSearchers()
