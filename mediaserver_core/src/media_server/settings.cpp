#include "settings.h"

#include <atomic>
#include <iostream>
#include <memory>
#include <mutex>

#include <QtCore/QCoreApplication>
#include <QtCore/QSettings>
#include <QtCore/QFileInfo>

#include <nx/network/url/url_parse_helper.h>
#include <nx/utils/settings.h>
#include <nx/utils/timer_manager.h>

#include <utils/common/app_info.h>
#include <media_server/media_server_app_info.h>
#include <media_server/media_server_module.h>
#include <media_server/serverutil.h>

#ifndef _WIN32
static QString configDirectory = lit("/opt/%1/mediaserver/etc").arg(QnAppInfo::linuxOrganizationName());
static QString templateConfigFileName = QString("%1/mediaserver.conf.template").arg(configDirectory);
static QString defaultConfigFileName = QString("%1/mediaserver.conf").arg(configDirectory);
static QString defaultConfigFileNameRunTime = QString("%1/running_time.conf").arg(configDirectory);
#endif

MSSettings::MSSettings(
    const QString& roSettingsPath,
    const QString& rwSettingsPath)
{
    if (!roSettingsPath.isEmpty())
        initializeROSettingsFromConfFile(roSettingsPath);
    else
        initializeROSettings();

    if (!rwSettingsPath.isEmpty())
        initializeRunTimeSettingsFromConfFile(rwSettingsPath);
    else
        initializeRunTimeSettings();

    loadSettings();
}

QString MSSettings::defaultROSettingsFilePath()
{
#ifdef _WIN32
    return "windows registry is used";
#else
    return defaultConfigFileName;
#endif
}

void MSSettings::initializeROSettingsFromConfFile( const QString& fileName )
{
    m_roSettings.reset( new QSettings( fileName, QSettings::IniFormat ) );
}

void MSSettings::initializeROSettings()
{
#ifndef _WIN32
    QFileInfo defaultFileInfo(defaultConfigFileName);
    if (!defaultFileInfo.exists())
    {
        QFileInfo templateInfo(templateConfigFileName);
        if (templateInfo.exists())
        {
            QFile file(templateConfigFileName);
            file.rename(defaultConfigFileName);
        }
    }
#endif
    m_roSettings.reset(new QSettings(
#ifndef _WIN32
        defaultConfigFileName, QSettings::IniFormat
#else
        QSettings::SystemScope,
        QnAppInfo::organizationName(),
        QnServerAppInfo::applicationName()
#endif
    ));
}

QSettings* MSSettings::roSettings()
{
    return m_roSettings.get();
}

const QSettings* MSSettings::roSettings() const
{
    return m_roSettings.get();
}

QSettings* MSSettings::runTimeSettings()
{
    return m_rwSettings.get();
}

const QSettings* MSSettings::runTimeSettings() const
{
    return m_rwSettings.get();
}

QString MSSettings::getDataDirectory() const
{
    return m_dataDirectory;
}

std::chrono::milliseconds MSSettings::hlsTargetDuration() const
{
    const auto value =
        std::chrono::milliseconds(m_roSettings->value(
            nx_ms_conf::HLS_TARGET_DURATION_MS,
            nx_ms_conf::DEFAULT_TARGET_DURATION_MS).toUInt());

    return value > std::chrono::milliseconds::zero()
        ? value
        : std::chrono::milliseconds(nx_ms_conf::DEFAULT_TARGET_DURATION_MS);
}

std::chrono::milliseconds MSSettings::delayBeforeSettingMasterFlag() const
{
    return nx::utils::parseTimerDuration(
        m_roSettings->value(
            nx_ms_conf::DELAY_BEFORE_SETTING_MASTER_FLAG,
            nx_ms_conf::DEFAULT_DELAY_BEFORE_SETTING_MASTER_FLAG).toString());
}

<<<<<<< HEAD
nx::analytics::storage::Settings MSSettings::analyticEventsStorage() const
{
    return m_analyticEventsStorage;
=======
void MSSettings::close()
{
    m_rwSettings->sync();
    m_roSettings->sync();
}

void MSSettings::reopen(const QString& roFile, const QString& rwFile)
{
    if (!roFile.isEmpty())
        m_roSettings.reset(new QSettings(roFile, QSettings::IniFormat));

    if (!rwFile.isEmpty())
        m_rwSettings.reset(new QSettings(rwFile, QSettings::IniFormat));
>>>>>>> 64afdce2
}

QString MSSettings::defaultRunTimeSettingsFilePath()
{
#ifdef _WIN32
    return "windows registry is used";
#else
    return defaultConfigFileNameRunTime;
#endif
}

QString MSSettings::defaultConfigDirectory()
{
    #ifdef _WIN32
        return "windows registry is used";
    #else
        return configDirectory;
    #endif
}

void MSSettings::initializeRunTimeSettingsFromConfFile( const QString& fileName )
{
    m_rwSettings.reset( new QSettings( fileName, QSettings::IniFormat ) );
}

void MSSettings::initializeRunTimeSettings()
{
    m_rwSettings.reset(new QSettings(
#ifndef _WIN32
        defaultConfigFileNameRunTime, QSettings::IniFormat
#else
        QSettings::SystemScope, QnAppInfo::organizationName(), QCoreApplication::applicationName()
#endif
    ));
}

void MSSettings::loadSettings()
{
    loadGeneralSettings();
    loadAnalyticEventsStorageSettings();
}

void MSSettings::loadGeneralSettings()
{
    m_dataDirectory = loadDataDirectory();
}

QString MSSettings::loadDataDirectory()
{
    const QString& dataDirFromSettings = m_roSettings->value("dataDir").toString();
    if (!dataDirFromSettings.isEmpty())
        return dataDirFromSettings;

#ifdef Q_OS_LINUX
    QString defVarDirName = QString("/opt/%1/mediaserver/var").arg(QnAppInfo::linuxOrganizationName());
    QString varDirName = m_roSettings->value("varDir", defVarDirName).toString();
    return varDirName;
#else
    const QStringList& dataDirList = QStandardPaths::standardLocations(QStandardPaths::DataLocation);
    return dataDirList.isEmpty() ? QString() : dataDirList[0];
#endif
}

void MSSettings::loadAnalyticEventsStorageSettings()
{
    QnSettings settings(m_roSettings.get());

    m_roSettings->beginGroup("analyticEventsStorage");
    m_analyticEventsStorage.dbConnectionOptions.maxConnectionCount = 20; //< TODO: #ak
    m_analyticEventsStorage.load(settings);
    if (m_analyticEventsStorage.dbConnectionOptions.dbName.isEmpty())
    {
        m_analyticEventsStorage.dbConnectionOptions.dbName =
            nx::network::url::normalizePath(getDataDirectory() + "/object_detection.sqlite");
    }
    m_roSettings->endGroup();
}<|MERGE_RESOLUTION|>--- conflicted
+++ resolved
@@ -126,11 +126,11 @@
             nx_ms_conf::DEFAULT_DELAY_BEFORE_SETTING_MASTER_FLAG).toString());
 }
 
-<<<<<<< HEAD
 nx::analytics::storage::Settings MSSettings::analyticEventsStorage() const
 {
     return m_analyticEventsStorage;
-=======
+}
+
 void MSSettings::close()
 {
     m_rwSettings->sync();
@@ -144,7 +144,6 @@
 
     if (!rwFile.isEmpty())
         m_rwSettings.reset(new QSettings(rwFile, QSettings::IniFormat));
->>>>>>> 64afdce2
 }
 
 QString MSSettings::defaultRunTimeSettingsFilePath()
