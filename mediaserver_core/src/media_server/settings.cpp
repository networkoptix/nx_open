--- conflicted
+++ resolved
@@ -88,11 +88,7 @@
 std::chrono::milliseconds MSSettings::hlsTargetDuration() const
 {
     const auto value =
-<<<<<<< HEAD
         std::chrono::milliseconds(m_roSettings->value(
-=======
-        std::chrono::milliseconds(qnServerModule->roSettings()->value(
->>>>>>> 62cec593
             nx_ms_conf::HLS_TARGET_DURATION_MS,
             nx_ms_conf::DEFAULT_TARGET_DURATION_MS).toUInt());
 
@@ -124,13 +120,4 @@
         QSettings::SystemScope, QnAppInfo::organizationName(), QCoreApplication::applicationName()
 #endif
     ));
-<<<<<<< HEAD
-}
-=======
-}
-
-QSettings* MSSettings::runTimeSettings()
-{
-    return m_rwSettings.get();
-}
->>>>>>> 62cec593
+}