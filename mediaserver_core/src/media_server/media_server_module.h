#pragma once

#include <QtCore/QObject>

#include <common/common_module.h>
#include <nx/utils/singleton.h>
#include <utils/common/instance_storage.h>

#include "settings.h"

class QnCommonModule;
class StreamingChunkCache;
class QnStorageManager;
class QnStaticCommonModule;
class QnStorageDbPool;
class MSSettings;
class PluginManager;
class CommonPluginContainer;
class QThread;
class AbstractArchiveIntegrityWatcher;
class QnDataProviderFactory;
class QnResourceCommandProcessor;

namespace nx {

<<<<<<< HEAD
namespace analytics { namespace storage { class AbstractEventsStorage; } }
namespace time_sync { class TimeSyncManager; }
=======
namespace analytics {
namespace storage {
class AbstractEventsStorage;
}
} // namespace analytics
>>>>>>> 9b0cb6e5

namespace mediaserver {

class UnusedWallpapersWatcher;
class LicenseWatcher;
class RootTool;
<<<<<<< HEAD
class ServerTimeSyncManager;
=======
class Settings;
>>>>>>> 9b0cb6e5

namespace updates2 {
class ServerUpdates2Manager;
}

namespace metadata {

class ManagerPool;
class EventRuleWatcher;

} // namespace metadata

namespace resource {

class SharedContextPool;

} // namespace resource

} // namespace mediaserver
} // namespace nx

class QnMediaServerModule : public QObject,
                            public QnInstanceStorage,
                            public Singleton<QnMediaServerModule>
{
    Q_OBJECT;

  public:
    QnMediaServerModule(const QString& enforcedMediatorEndpoint = QString(),
        const QString& roSettingsPath = QString(),
        const QString& rwSettingsPath = QString(),
        QObject* parent = nullptr);
    virtual ~QnMediaServerModule();

    using Singleton<QnMediaServerModule>::instance;
    using QnInstanceStorage::instance;

    StreamingChunkCache* streamingChunkCache() const;
    QnCommonModule* commonModule() const;

    QSettings* roSettings() const;
    QSettings* runTimeSettings() const;

    std::chrono::milliseconds lastRunningTime() const;
    std::chrono::milliseconds lastRunningTimeBeforeRestart() const;
    void setLastRunningTime(std::chrono::milliseconds value) const;

    const nx::mediaserver::Settings& settings() const { return m_settings->settings(); }
    nx::mediaserver::Settings* mutableSettings() { return m_settings->mutableSettings(); }

    void syncRoSettings() const;
    nx::mediaserver::UnusedWallpapersWatcher* unusedWallpapersWatcher() const;
    nx::mediaserver::LicenseWatcher* licenseWatcher() const;
    PluginManager* pluginManager() const;
    nx::mediaserver::metadata::ManagerPool* metadataManagerPool() const;
    nx::mediaserver::metadata::EventRuleWatcher* metadataRuleWatcher() const;
    nx::mediaserver::resource::SharedContextPool* sharedContextPool() const;
    AbstractArchiveIntegrityWatcher* archiveIntegrityWatcher() const;
    nx::analytics::storage::AbstractEventsStorage* analyticsEventsStorage() const;
    nx::mediaserver::updates2::ServerUpdates2Manager* updates2Manager() const;
    QnDataProviderFactory* dataProviderFactory() const;
    QnResourceCommandProcessor* resourceCommandProcessor() const;

    nx::mediaserver::RootTool* rootTool() const;

  private:
    void registerResourceDataProviders();
    QDir downloadsDirectory() const;

    QnCommonModule* m_commonModule;
    MSSettings* m_settings;
    StreamingChunkCache* m_streamingChunkCache;

    struct UniquePtrContext
    {
        std::shared_ptr<QnStorageManager> normalStorageManager;
        std::shared_ptr<QnStorageManager> backupStorageManager;
    };
    std::unique_ptr<UniquePtrContext> m_context;

    CommonPluginContainer m_pluginContainer;
    PluginManager* m_pluginManager = nullptr;
    nx::mediaserver::UnusedWallpapersWatcher* m_unusedWallpapersWatcher = nullptr;
    nx::mediaserver::LicenseWatcher* m_licenseWatcher = nullptr;
    nx::mediaserver::metadata::ManagerPool* m_metadataManagerPool = nullptr;
    nx::mediaserver::metadata::EventRuleWatcher* m_metadataRuleWatcher = nullptr;
    nx::mediaserver::resource::SharedContextPool* m_sharedContextPool = nullptr;
    AbstractArchiveIntegrityWatcher* m_archiveIntegrityWatcher;
    mutable boost::optional<std::chrono::milliseconds> m_lastRunningTimeBeforeRestart;
    std::unique_ptr<nx::analytics::storage::AbstractEventsStorage> m_analyticsEventsStorage;
    std::unique_ptr<nx::mediaserver::RootTool> m_rootTool;
    nx::mediaserver::updates2::ServerUpdates2Manager* m_updates2Manager;
    QScopedPointer<QnDataProviderFactory> m_resourceDataProviderFactory;
    QScopedPointer<QnResourceCommandProcessor> m_resourceCommandProcessor;
};

#define qnServerModule QnMediaServerModule::instance()<|MERGE_RESOLUTION|>--- conflicted
+++ resolved
@@ -23,27 +23,23 @@
 
 namespace nx {
 
-<<<<<<< HEAD
-namespace analytics { namespace storage { class AbstractEventsStorage; } }
-namespace time_sync { class TimeSyncManager; }
-=======
 namespace analytics {
 namespace storage {
 class AbstractEventsStorage;
 }
 } // namespace analytics
->>>>>>> 9b0cb6e5
+
+namespace time_sync { 
+class TimeSyncManager; 
+} // namespace time_sync
 
 namespace mediaserver {
 
 class UnusedWallpapersWatcher;
 class LicenseWatcher;
 class RootTool;
-<<<<<<< HEAD
+class Settings;
 class ServerTimeSyncManager;
-=======
-class Settings;
->>>>>>> 9b0cb6e5
 
 namespace updates2 {
 class ServerUpdates2Manager;
@@ -111,7 +107,6 @@
 
   private:
     void registerResourceDataProviders();
-    QDir downloadsDirectory() const;
 
     QnCommonModule* m_commonModule;
     MSSettings* m_settings;
