#pragma once

#include <QtCore/QObject>

#include <nx/utils/singleton.h>
#include <utils/common/instance_storage.h>
#include <common/common_module.h>

class QnCommonModule;
class StreamingChunkCache;
class QnStorageManager;
class QnStaticCommonModule;
class QnStorageDbPool;
class MSSettings;
class PluginManager;
class CommonPluginContainer;
class QThread;
class AbstractArchiveIntegrityWatcher;

namespace nx { 
namespace mediaserver {

class UnusedWallpapersWatcher;
class LicenseWatcher;

namespace metadata {

class ManagerPool;
class EventRuleWatcher;

} // namespace metadata

namespace resource {

class SharedContextPool;

} // namespace resource

} // namespace mediaserver
} // namespace nx

class QnMediaServerModule:
    public QObject,
    public QnInstanceStorage,
    public Singleton<QnMediaServerModule>
{
    Q_OBJECT;
public:
    QnMediaServerModule(
        const QString& enforcedMediatorEndpoint = QString(),
        const QString& roSettingsPath = QString(),
        const QString& rwSettingsPath = QString(),
        QObject *parent = nullptr);
    virtual ~QnMediaServerModule();

    using Singleton<QnMediaServerModule>::instance;
    using QnInstanceStorage::instance;

    StreamingChunkCache* streamingChunkCache() const;
    QnCommonModule* commonModule() const;

    QSettings* roSettings() const;
    QSettings* runTimeSettings() const;

    std::chrono::milliseconds lastRunningTime() const;
    std::chrono::milliseconds lastRunningTimeBeforeRestart() const;
    void setLastRunningTime(std::chrono::milliseconds value) const;

    MSSettings* settings() const;
    nx::mediaserver::UnusedWallpapersWatcher* unusedWallpapersWatcher() const;
    nx::mediaserver::LicenseWatcher* licenseWatcher() const;
    PluginManager* pluginManager() const;
    nx::mediaserver::metadata::ManagerPool* metadataManagerPool() const;
    nx::mediaserver::metadata::EventRuleWatcher* metadataRuleWatcher() const;
    nx::mediaserver::resource::SharedContextPool* sharedContextPool() const;
    AbstractArchiveIntegrityWatcher* archiveIntegrityWatcher() const;

private:
    QnCommonModule* m_commonModule;
    MSSettings* m_settings;
    StreamingChunkCache* m_streamingChunkCache;

    struct UniquePtrContext
    {
        std::shared_ptr<QnStorageManager> normalStorageManager;
        std::shared_ptr<QnStorageManager> backupStorageManager;
    };
    std::unique_ptr<UniquePtrContext> m_context;

    CommonPluginContainer m_pluginContainer;
    PluginManager* m_pluginManager = nullptr;
    nx::mediaserver::UnusedWallpapersWatcher* m_unusedWallpapersWatcher = nullptr;
    nx::mediaserver::LicenseWatcher* m_licenseWatcher = nullptr;
    nx::mediaserver::metadata::ManagerPool* m_metadataManagerPool = nullptr;
    nx::mediaserver::metadata::EventRuleWatcher* m_metadataRuleWatcher = nullptr;
    QThread* m_metadataManagerPoolThread = nullptr;
    nx::mediaserver::resource::SharedContextPool* m_sharedContextPool = nullptr;
<<<<<<< HEAD
    AbstractArchiveIntegrityWatcher* m_archiveIntegrityWatcher;
=======

    mutable boost::optional<std::chrono::milliseconds> m_lastRunningTimeBeforeRestart;
>>>>>>> 99917610
};

#define qnServerModule QnMediaServerModule::instance()<|MERGE_RESOLUTION|>--- conflicted
+++ resolved
@@ -95,12 +95,8 @@
     nx::mediaserver::metadata::EventRuleWatcher* m_metadataRuleWatcher = nullptr;
     QThread* m_metadataManagerPoolThread = nullptr;
     nx::mediaserver::resource::SharedContextPool* m_sharedContextPool = nullptr;
-<<<<<<< HEAD
     AbstractArchiveIntegrityWatcher* m_archiveIntegrityWatcher;
-=======
-
     mutable boost::optional<std::chrono::milliseconds> m_lastRunningTimeBeforeRestart;
->>>>>>> 99917610
 };
 
 #define qnServerModule QnMediaServerModule::instance()