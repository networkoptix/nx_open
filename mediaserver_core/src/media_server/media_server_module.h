#pragma once

#include <QtCore/QObject>

#include <common/common_module.h>
#include <nx/utils/singleton.h>
#include <utils/common/instance_storage.h>

#include "settings.h"

class QnCommonModule;
class StreamingChunkCache;
class QnStorageManager;
class QnStaticCommonModule;
class QnStorageDbPool;
class MSSettings;
class PluginManager;
class CommonPluginContainer;
class QThread;
class AbstractArchiveIntegrityWatcher;
class QnDataProviderFactory;
class QnResourceCommandProcessor;
class QnResourcePool;
class QnResourcePropertyDictionary;
class QnCameraHistoryPool;

namespace nx {

namespace analytics {
namespace storage {
class AbstractEventsStorage;
}
} // namespace analytics

namespace time_sync { 
class TimeSyncManager; 
} // namespace time_sync

namespace mediaserver {

class UnusedWallpapersWatcher;
class LicenseWatcher;
class RootTool;
class Settings;
class ServerTimeSyncManager;

namespace updates2 {
class ServerUpdates2Manager;
}

namespace metadata {

class ManagerPool;
class EventRuleWatcher;

} // namespace metadata

namespace resource {

class SharedContextPool;

} // namespace resource

} // namespace mediaserver
} // namespace nx

class QnMediaServerModule : public QObject,
                            public QnInstanceStorage,
                            public Singleton<QnMediaServerModule>
{
    Q_OBJECT;

  public:
    QnMediaServerModule(const QString& enforcedMediatorEndpoint = QString(),
        const QString& roSettingsPath = QString(),
        const QString& rwSettingsPath = QString(),
        QObject* parent = nullptr);
    virtual ~QnMediaServerModule();

    using Singleton<QnMediaServerModule>::instance;
    using QnInstanceStorage::instance;

    StreamingChunkCache* streamingChunkCache() const;
    QnCommonModule* commonModule() const;

    QSettings* roSettings() const;
    QSettings* runTimeSettings() const;

    std::chrono::milliseconds lastRunningTime() const;
    std::chrono::milliseconds lastRunningTimeBeforeRestart() const;
    void setLastRunningTime(std::chrono::milliseconds value) const;

    const nx::mediaserver::Settings& settings() const { return m_settings->settings(); }
    nx::mediaserver::Settings* mutableSettings() { return m_settings->mutableSettings(); }

    void syncRoSettings() const;
    nx::mediaserver::UnusedWallpapersWatcher* unusedWallpapersWatcher() const;
    nx::mediaserver::LicenseWatcher* licenseWatcher() const;
    PluginManager* pluginManager() const;
    nx::mediaserver::metadata::ManagerPool* metadataManagerPool() const;
    nx::mediaserver::metadata::EventRuleWatcher* metadataRuleWatcher() const;
    nx::mediaserver::resource::SharedContextPool* sharedContextPool() const;
    AbstractArchiveIntegrityWatcher* archiveIntegrityWatcher() const;
    nx::analytics::storage::AbstractEventsStorage* analyticsEventsStorage() const;
    nx::mediaserver::updates2::ServerUpdates2Manager* updates2Manager() const;
    QnDataProviderFactory* dataProviderFactory() const;
    QnResourceCommandProcessor* resourceCommandProcessor() const;

    QnResourcePool* resourcePool() const;
    QnResourcePropertyDictionary* propertyDictionary() const;
    QnCameraHistoryPool* cameraHistoryPool() const;

    nx::mediaserver::RootTool* rootTool() const;

<<<<<<< HEAD
  private:
    void registerResourceDataProviders();
    QDir downloadsDirectory() const;

=======
    QnStorageManager* normalStorageManager() const;
    QnStorageManager* backupStorageManager() const;

private:
>>>>>>> 7141e125
    QnCommonModule* m_commonModule;
    MSSettings* m_settings;
    StreamingChunkCache* m_streamingChunkCache;

    struct UniquePtrContext
    {
        std::shared_ptr<QnStorageManager> normalStorageManager;
        std::shared_ptr<QnStorageManager> backupStorageManager;
    };
    std::unique_ptr<UniquePtrContext> m_context;

    CommonPluginContainer m_pluginContainer;
    PluginManager* m_pluginManager = nullptr;
    nx::mediaserver::UnusedWallpapersWatcher* m_unusedWallpapersWatcher = nullptr;
    nx::mediaserver::LicenseWatcher* m_licenseWatcher = nullptr;
    nx::mediaserver::metadata::ManagerPool* m_metadataManagerPool = nullptr;
    nx::mediaserver::metadata::EventRuleWatcher* m_metadataRuleWatcher = nullptr;
    nx::mediaserver::resource::SharedContextPool* m_sharedContextPool = nullptr;
    AbstractArchiveIntegrityWatcher* m_archiveIntegrityWatcher;
    mutable boost::optional<std::chrono::milliseconds> m_lastRunningTimeBeforeRestart;
    std::unique_ptr<nx::analytics::storage::AbstractEventsStorage> m_analyticsEventsStorage;
    std::unique_ptr<nx::mediaserver::RootTool> m_rootTool;
    nx::mediaserver::updates2::ServerUpdates2Manager* m_updates2Manager;
    QScopedPointer<QnDataProviderFactory> m_resourceDataProviderFactory;
    QScopedPointer<QnResourceCommandProcessor> m_resourceCommandProcessor;
};

#define qnServerModule QnMediaServerModule::instance()<|MERGE_RESOLUTION|>--- conflicted
+++ resolved
@@ -112,17 +112,13 @@
 
     nx::mediaserver::RootTool* rootTool() const;
 
-<<<<<<< HEAD
+    QnStorageManager* normalStorageManager() const;
+    QnStorageManager* backupStorageManager() const;
+
   private:
     void registerResourceDataProviders();
     QDir downloadsDirectory() const;
 
-=======
-    QnStorageManager* normalStorageManager() const;
-    QnStorageManager* backupStorageManager() const;
-
-private:
->>>>>>> 7141e125
     QnCommonModule* m_commonModule;
     MSSettings* m_settings;
     StreamingChunkCache* m_streamingChunkCache;
