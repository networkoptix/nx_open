--- conflicted
+++ resolved
@@ -33,8 +33,8 @@
 }
 } // namespace analytics
 
-namespace time_sync { 
-class TimeSyncManager; 
+namespace time_sync {
+class TimeSyncManager;
 } // namespace time_sync
 
 namespace mediaserver {
@@ -142,14 +142,9 @@
     mutable boost::optional<std::chrono::milliseconds> m_lastRunningTimeBeforeRestart;
     std::unique_ptr<nx::analytics::storage::AbstractEventsStorage> m_analyticsEventsStorage;
     std::unique_ptr<nx::mediaserver::RootTool> m_rootTool;
-<<<<<<< HEAD
     nx::mediaserver::updates2::ServerUpdates2Manager* m_updates2Manager;
     QScopedPointer<QnDataProviderFactory> m_resourceDataProviderFactory;
     QScopedPointer<QnResourceCommandProcessor> m_resourceCommandProcessor;
-=======
-
-    QDir downloadsDirectory() const;
->>>>>>> d8fdcce9
 };
 
 #define qnServerModule QnMediaServerModule::instance()