#pragma once

#include <QtCore/QObject>

#include <nx/utils/singleton.h>
#include <utils/common/instance_storage.h>
#include <common/common_module.h>

class QnCommonModule;
class StreamingChunkCache;
class QnStorageManager;
class QnStaticCommonModule;
class QnStorageDbPool;
class MSSettings;
class PluginManager;
class CommonPluginContainer;
class QThread;
class AbstractArchiveIntegrityWatcher;

namespace nx {
<<<<<<< HEAD

namespace analytics { namespace storage { class AbstractEventsStorage; } }

=======
>>>>>>> c420d627
namespace mediaserver {

class UnusedWallpapersWatcher;
class LicenseWatcher;
class RootTool;

namespace updates2 { class ServerUpdates2Manager; }

namespace metadata {

class ManagerPool;
class EventRuleWatcher;

} // namespace metadata

namespace resource {

class SharedContextPool;

} // namespace resource

} // namespace mediaserver
} // namespace nx

class QnMediaServerModule:
    public QObject,
    public QnInstanceStorage,
    public Singleton<QnMediaServerModule>
{
    Q_OBJECT;
public:
    QnMediaServerModule(
        const QString& enforcedMediatorEndpoint = QString(),
        const QString& roSettingsPath = QString(),
        const QString& rwSettingsPath = QString(),
        QObject *parent = nullptr);
    virtual ~QnMediaServerModule();

    using Singleton<QnMediaServerModule>::instance;
    using QnInstanceStorage::instance;

    StreamingChunkCache* streamingChunkCache() const;
    QnCommonModule* commonModule() const;

    QSettings* roSettings() const;
    QSettings* runTimeSettings() const;

    std::chrono::milliseconds lastRunningTime() const;
    std::chrono::milliseconds lastRunningTimeBeforeRestart() const;
    void setLastRunningTime(std::chrono::milliseconds value) const;

    MSSettings* settings() const;
    nx::mediaserver::UnusedWallpapersWatcher* unusedWallpapersWatcher() const;
    nx::mediaserver::LicenseWatcher* licenseWatcher() const;
    PluginManager* pluginManager() const;
    nx::mediaserver::metadata::ManagerPool* metadataManagerPool() const;
    nx::mediaserver::metadata::EventRuleWatcher* metadataRuleWatcher() const;
    nx::mediaserver::resource::SharedContextPool* sharedContextPool() const;
    AbstractArchiveIntegrityWatcher* archiveIntegrityWatcher() const;
    nx::analytics::storage::AbstractEventsStorage* analyticsEventsStorage() const;
    nx::mediaserver::updates2::ServerUpdates2Manager* updates2Manager() const;

    nx::mediaserver::RootTool* rootTool() const;

private:
    QnCommonModule* m_commonModule;
    MSSettings* m_settings;
    StreamingChunkCache* m_streamingChunkCache;

    struct UniquePtrContext
    {
        std::shared_ptr<QnStorageManager> normalStorageManager;
        std::shared_ptr<QnStorageManager> backupStorageManager;
    };
    std::unique_ptr<UniquePtrContext> m_context;

    CommonPluginContainer m_pluginContainer;
    PluginManager* m_pluginManager = nullptr;
    nx::mediaserver::UnusedWallpapersWatcher* m_unusedWallpapersWatcher = nullptr;
    nx::mediaserver::LicenseWatcher* m_licenseWatcher = nullptr;
    nx::mediaserver::metadata::ManagerPool* m_metadataManagerPool = nullptr;
    nx::mediaserver::metadata::EventRuleWatcher* m_metadataRuleWatcher = nullptr;
    QThread* m_metadataManagerPoolThread = nullptr;
    nx::mediaserver::resource::SharedContextPool* m_sharedContextPool = nullptr;
    AbstractArchiveIntegrityWatcher* m_archiveIntegrityWatcher;
    mutable boost::optional<std::chrono::milliseconds> m_lastRunningTimeBeforeRestart;
    std::unique_ptr<nx::analytics::storage::AbstractEventsStorage>
        m_analyticsEventsStorage;
    std::unique_ptr<nx::mediaserver::RootTool> m_rootTool;
    nx::mediaserver::updates2::ServerUpdates2Manager* m_updates2Manager;
};

#define qnServerModule QnMediaServerModule::instance()<|MERGE_RESOLUTION|>--- conflicted
+++ resolved
@@ -18,12 +18,9 @@
 class AbstractArchiveIntegrityWatcher;
 
 namespace nx {
-<<<<<<< HEAD
 
 namespace analytics { namespace storage { class AbstractEventsStorage; } }
 
-=======
->>>>>>> c420d627
 namespace mediaserver {
 
 class UnusedWallpapersWatcher;
