--- conflicted
+++ resolved
@@ -239,22 +239,6 @@
         updateId, QnServerUpdateTool::UpdateType::Delayed);
 }
 
-<<<<<<< HEAD
-void QnServerMessageProcessor::at_reverseConnectionRequested(
-    const nx::vms::api::ReverseConnectionData& data)
-{
-    if (m_universalTcpListener)
-    {
-        QnRoute route = commonModule()->router()->routeTo(data.targetServer);
-
-        // just to be sure that we have direct access to the server
-        if (route.gatewayId.isNull() && !route.addr.isNull())
-            m_universalTcpListener->addProxySenderConnections(route.addr, data.socketCount);
-    }
-}
-
-=======
->>>>>>> 78a10fe0
 void QnServerMessageProcessor::at_remotePeerUnauthorized(const QnUuid& id)
 {
     QnResourcePtr mServer = resourcePool()->getResourceById(id);
