#include "server_message_processor.h"

#include <core/resource_management/resource_pool.h>
#include <core/resource_management/resource_discovery_manager.h>
#include <core/resource/camera_resource.h>
#include <core/resource/media_server_resource.h>
#include <core/resource/user_resource.h>
#include <core/resource/videowall_resource.h>
#include <core/resource/layout_resource.h>

#include <media_server/server_update_tool.h>
#include <media_server/settings.h>
#include <nx_ec/dummy_handler.h>
#include <network/universal_tcp_listener.h>
#include <nx/utils/log/log.h>

#include "serverutil.h"
#include "transaction/transaction_message_bus.h"
#include "business/business_message_bus.h"
#include "settings.h"
#include "nx_ec/data/api_conversion_functions.h"
#include "nx_ec/data/api_connection_data.h"
#include <nx_ec/managers/abstract_server_manager.h>
#include "api/app_server_connection.h"
#include "network/router.h"
#include <network/module_finder.h>

#include <utils/common/app_info.h>
#include "core/resource/storage_resource.h"
#include "http/custom_headers.h"

QnServerMessageProcessor::QnServerMessageProcessor()
:
    base_type(),
    m_serverPort( MSSettings::roSettings()->value(nx_ms_conf::SERVER_PORT, nx_ms_conf::DEFAULT_SERVER_PORT).toInt() )
{
}

void QnServerMessageProcessor::updateResource(const QnResourcePtr &resource)
{
    QnCommonMessageProcessor::updateResource(resource);
    QnMediaServerResourcePtr ownMediaServer = qnResPool->getResourceById<QnMediaServerResource>(serverGuid());

    if (resource.dynamicCast<QnVirtualCameraResource>())
    {
        if (resource->getParentId() != ownMediaServer->getId())
            resource->addFlags( Qn::foreigner );
    }

    if (resource.dynamicCast<QnMediaServerResource>())
    {
        if (resource->getId() == ownMediaServer->getId())
        {
            ec2::ApiMediaServerData ownData;

            ec2::ApiMediaServerData newData;

            ec2::fromResourceToApi(ownMediaServer, ownData);
            ec2::fromResourceToApi(resource.staticCast<QnMediaServerResource>(), newData);

            if (ownData != newData)
            {
                QnAppServerConnectionFactory::getConnection2()->getMediaServerManager(Qn::kDefaultUserAccess)->saveSync(ownData);
                return;
            }

            // We are always online
            if (resource->getStatus() != Qn::Online && resource->getStatus() != Qn::NotDefined)
            {
                qWarning() << "ServerMessageProcessor: Received message that our status is " << resource->getStatus() << ". change to online";
                resource->setStatus(Qn::Online);
            }
        }
        else
        {
            resource->addFlags(Qn::foreigner);
        }
    }

    QnUuid resId = resource->getId();
    if (QnResourcePtr ownResource = qnResPool->getResourceById(resId))
        ownResource->update(resource);
    else
        qnResPool->addResource(resource);

    if (m_delayedOnlineStatus.contains(resId))
    {
        m_delayedOnlineStatus.remove(resId);
        resource->setStatus(Qn::Online);
    }
}

void QnServerMessageProcessor::init(const ec2::AbstractECConnectionPtr& connection) {
    QnCommonMessageProcessor::init(connection);
}

void QnServerMessageProcessor::connectToConnection(const ec2::AbstractECConnectionPtr &connection) {
    base_type::connectToConnection(connection);

    connect(connection->getUpdatesNotificationManager().get(), &ec2::AbstractUpdatesNotificationManager::updateChunkReceived,
        this, &QnServerMessageProcessor::at_updateChunkReceived);
    connect(connection->getUpdatesNotificationManager().get(), &ec2::AbstractUpdatesNotificationManager::updateInstallationRequested,
        this, &QnServerMessageProcessor::at_updateInstallationRequested);

    connect(connection, &ec2::AbstractECConnection::remotePeerUnauthorized,
        this, &QnServerMessageProcessor::at_remotePeerUnauthorized);
    connect(connection, &ec2::AbstractECConnection::reverseConnectionRequested,
        this, &QnServerMessageProcessor::at_reverseConnectionRequested);

<<<<<<< HEAD
    connect(connection->getMiscNotificationManager().get(), &ec2::AbstractMiscNotificationManager::systemNameChangeRequested,
        this, [this](const QString &systemName, qint64 sysIdTime, qint64 tranLogTime) {
        changeSystemName(nx::SystemName(systemName), sysIdTime, tranLogTime, Qn::kDefaultUserAccess.userId);
    });
=======
    connect(connection->getMiscManager().get(), &ec2::AbstractMiscManager::systemNameChangeRequested,
        this, [this](const QString &systemName, qint64 sysIdTime, qint64 tranLogTime) { changeSystemName(nx::SystemName(systemName), sysIdTime, tranLogTime, false); });
>>>>>>> 966ac98c
}

void QnServerMessageProcessor::disconnectFromConnection(const ec2::AbstractECConnectionPtr &connection) {
    base_type::disconnectFromConnection(connection);
    connection->getUpdatesNotificationManager()->disconnect(this);
    connection->getMiscNotificationManager()->disconnect(this);
}

void QnServerMessageProcessor::handleRemotePeerFound(const ec2::ApiPeerAliveData &data) {
    base_type::handleRemotePeerFound(data);
    QnResourcePtr res = qnResPool->getResourceById(data.peer.id);
    if (res)
        res->setStatus(Qn::Online);
    else
        m_delayedOnlineStatus << data.peer.id;

    if (QnModuleFinder *moduleFinder = QnModuleFinder::instance())
        moduleFinder->setModuleStatus(data.peer.id, Qn::Online);
}

void QnServerMessageProcessor::handleRemotePeerLost(const ec2::ApiPeerAliveData &data) {
    base_type::handleRemotePeerLost(data);
    QnResourcePtr res = qnResPool->getResourceById(data.peer.id);
    if (res) {
        res->setStatus(Qn::Offline);
        if (data.peer.peerType != Qn::PT_Server) {
            // This server hasn't own DB
            for(const QnResourcePtr& camera: qnResPool->getAllCameras(res))
                camera->setStatus(Qn::Offline);
        }
    }
    m_delayedOnlineStatus.remove(data.peer.id);

    if (QnModuleFinder *moduleFinder = QnModuleFinder::instance())
        moduleFinder->setModuleStatus(data.peer.id, Qn::Offline);
}

void QnServerMessageProcessor::onResourceStatusChanged(const QnResourcePtr &resource, Qn::ResourceStatus status)
{
    if (resource->getId() == qnCommon->moduleGUID() && status != Qn::Online)
    {
        // it's own server. change status to online
        QnAppServerConnectionFactory::getConnection2()->getResourceManager(Qn::kDefaultUserAccess)->setResourceStatusLocalSync(resource->getId(), Qn::Online);
        resource->setStatus(Qn::Online, true);
    }
    else {
        resource->setStatus(status, true);
    }
}

bool QnServerMessageProcessor::isLocalAddress(const QString& addr) const
{
    if (addr == "localhost" || addr == "127.0.0.1")
        return true;
    if( !m_mServer )
        m_mServer = qnResPool->getResourceById<QnMediaServerResource>(qnCommon->moduleGUID());
    if (m_mServer)
    {
        HostAddress hostAddr(addr);
        for(const auto& serverAddr: m_mServer->getNetAddrList())
        {
            if (hostAddr == serverAddr.address)
                return true;
        }
    }
    return false;
}

void QnServerMessageProcessor::registerProxySender(QnUniversalTcpListener* tcpListener) {
    m_universalTcpListener = tcpListener;
}

void QnServerMessageProcessor::execBusinessActionInternal(const QnAbstractBusinessActionPtr& action) {
    qnBusinessMessageBus->at_actionReceived(action);
}

void QnServerMessageProcessor::at_updateChunkReceived(const QString &updateId, const QByteArray &data, qint64 offset) {
    QnServerUpdateTool::instance()->addUpdateFileChunkAsync(updateId, data, offset);
}

void QnServerMessageProcessor::at_updateInstallationRequested(const QString &updateId) {
    QnServerUpdateTool::instance()->installUpdateDelayed(updateId);
}

void QnServerMessageProcessor::at_reverseConnectionRequested(const ec2::ApiReverseConnectionData &data) {
    if (m_universalTcpListener) {
        QnRoute route = QnRouter::instance()->routeTo(data.targetServer);

        // just to be sure that we have direct access to the server
        if (route.gatewayId.isNull() && !route.addr.isNull())
            m_universalTcpListener->addProxySenderConnections(route.addr, data.socketCount);
    }
}

void QnServerMessageProcessor::at_remotePeerUnauthorized(const QnUuid& id)
{
    QnResourcePtr mServer = qnResPool->getResourceById(id);
    if (mServer)
        mServer->setStatus(Qn::Unauthorized);

    if (QnModuleFinder *moduleFinder = QnModuleFinder::instance())
        moduleFinder->setModuleStatus(id, Qn::Unauthorized);
}

bool QnServerMessageProcessor::canRemoveResource(const QnUuid& resourceId)
{
    QnResourcePtr res = qnResPool->getResourceById(resourceId);
    bool isOwnServer = (res && res->getId() == qnCommon->moduleGUID());
    if (isOwnServer)
        return false;

    QnStorageResourcePtr storage = res.dynamicCast<QnStorageResource>();
    bool isOwnStorage = (storage && storage->getParentId() == qnCommon->moduleGUID());
    if (!isOwnStorage)
        return true;

    return (storage->isExternal() || !storage->isWritable());
}

void QnServerMessageProcessor::removeResourceIgnored(const QnUuid& resourceId)
{
    QnMediaServerResourcePtr mServer = qnResPool->getResourceById<QnMediaServerResource>(resourceId);
    QnStorageResourcePtr storage = qnResPool->getResourceById<QnStorageResource>(resourceId);
    bool isOwnServer = (mServer && mServer->getId() == qnCommon->moduleGUID());
    bool isOwnStorage = (storage && storage->getParentId() == qnCommon->moduleGUID());
    if (isOwnServer)
    {
        ec2::ApiMediaServerData apiServer;
        ec2::fromResourceToApi(mServer, apiServer);
        QnAppServerConnectionFactory::getConnection2()->getMediaServerManager(Qn::kDefaultUserAccess)->saveSync(apiServer);
        QnAppServerConnectionFactory::getConnection2()->getResourceManager(Qn::kDefaultUserAccess)->setResourceStatusLocalSync(apiServer.id, Qn::Online);
    }
    else if (isOwnStorage && !storage->isExternal() && storage->isWritable())
    {
        ec2::ApiStorageDataList apiStorages;
        fromResourceListToApi(QnStorageResourceList() << storage, apiStorages);
        QnAppServerConnectionFactory::getConnection2()->getMediaServerManager(Qn::kDefaultUserAccess)->saveStoragesSync(apiStorages);
    }
}

QnResourceFactory* QnServerMessageProcessor::getResourceFactory() const
{
    return QnResourceDiscoveryManager::instance();
}<|MERGE_RESOLUTION|>--- conflicted
+++ resolved
@@ -107,15 +107,8 @@
     connect(connection, &ec2::AbstractECConnection::reverseConnectionRequested,
         this, &QnServerMessageProcessor::at_reverseConnectionRequested);
 
-<<<<<<< HEAD
     connect(connection->getMiscNotificationManager().get(), &ec2::AbstractMiscNotificationManager::systemNameChangeRequested,
-        this, [this](const QString &systemName, qint64 sysIdTime, qint64 tranLogTime) {
-        changeSystemName(nx::SystemName(systemName), sysIdTime, tranLogTime, Qn::kDefaultUserAccess.userId);
-    });
-=======
-    connect(connection->getMiscManager().get(), &ec2::AbstractMiscManager::systemNameChangeRequested,
         this, [this](const QString &systemName, qint64 sysIdTime, qint64 tranLogTime) { changeSystemName(nx::SystemName(systemName), sysIdTime, tranLogTime, false); });
->>>>>>> 966ac98c
 }
 
 void QnServerMessageProcessor::disconnectFromConnection(const ec2::AbstractECConnectionPtr &connection) {
