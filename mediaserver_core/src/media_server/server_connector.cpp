--- conflicted
+++ resolved
@@ -38,7 +38,6 @@
 
 void QnServerConnector::addConnection(const nx::vms::discovery::Manager::ModuleData& module)
 {
-    QString oldUrl;
     const auto newUrl = makeModuleUrl(module);
     {
         QnMutexLocker lock(&m_mutex);
@@ -46,70 +45,30 @@
         if (value == newUrl)
             return;
 
-        oldUrl = value;
         value = newUrl;
     }
 
-    NX_LOGX(lm("Adding connection to module %1 by URL %2").args(module.id, newUrl), cl_logINFO);
-    commonModule()->ec2Connection()->addRemotePeer(newUrl);
-
-    if (!oldUrl.isNull())
-    {
-        NX_LOGX(lm("Removing old module %1 URL %2").args(module.id, oldUrl), cl_logINFO);
-        commonModule()->ec2Connection()->deleteRemotePeer(oldUrl);
-    }
+    NX_DEBUG(this, lm("Adding connection to module %1 by URL %2").args(module.id, newUrl));
+    commonModule()->ec2Connection()->addRemotePeer(module.id, newUrl);
 }
 
-<<<<<<< HEAD
-void QnServerConnector::addConnection(
-    const QnModuleInformation &moduleInformation,
-    const SocketAddress &address)
-{
-    AddressInfo urlInfo;
-
-=======
 void QnServerConnector::removeConnection(const QnUuid& id)
 {
     QString moduleUrl;
->>>>>>> f9bc4128
     {
         QnMutexLocker lock(&m_mutex);
         moduleUrl = m_urls.take(id);
     }
 
-<<<<<<< HEAD
-    NX_LOG(lit("QnServerConnector: Adding connection to module %1. Url = %2").arg(moduleInformation.id.toString()).arg(urlInfo.urlString), cl_logINFO);
-
-    ec2::AbstractECConnectionPtr ec2Connection = commonModule()->ec2Connection();
-    ec2Connection->addRemotePeer(moduleInformation.id, urlInfo.urlString);
-}
-
-void QnServerConnector::removeConnection(const QnModuleInformation &moduleInformation, const SocketAddress &address)
-{
-    QnMutexLocker lock( &m_mutex );
-    AddressInfo urlInfo = m_usedAddresses.take(address.toString());
-    lock.unlock();
-    if (urlInfo.peerId.isNull())
-=======
     if (moduleUrl.isNull())
->>>>>>> f9bc4128
         return;
 
-    NX_LOGX(lm("Removing connection to module %1 by URL %2").args(id, (moduleUrl)), cl_logINFO);
-    commonModule()->ec2Connection()->deleteRemotePeer(moduleUrl);
+    NX_DEBUG(this, lm("Removing connection to module %1").args(id, (moduleUrl)));
+    commonModule()->ec2Connection()->deleteRemotePeer(id);
 
-<<<<<<< HEAD
-    ec2::AbstractECConnectionPtr ec2Connection = commonModule()->ec2Connection();
-    ec2Connection->deleteRemotePeer(moduleInformation.id);
-
-    QnResourcePtr mServer = resourcePool()->getResourceById(moduleInformation.id);
-    if (mServer && mServer->getStatus() == Qn::Unauthorized)
-        mServer->setStatus(Qn::Offline);
-=======
     const auto server = resourcePool()->getResourceById(id);
     if (server && server->getStatus() == Qn::Unauthorized)
         server->setStatus(Qn::Offline);
->>>>>>> f9bc4128
 }
 
 void QnServerConnector::start()
