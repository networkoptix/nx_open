#pragma once

#include <chrono>

#include <QtCore/QSettings>
#include <memory>

//!Contains constants with names of configuration parameters
namespace nx_ms_conf
{
    //!Port, server listen on. All requests (ec2 API, mediaserver API, rtsp) are accepted on this port, so name \a rtspPort does not reflects its purpose
    static const QLatin1String SERVER_PORT( "port" );
    static const int DEFAULT_SERVER_PORT = 7001;

    static const QLatin1String MIN_STORAGE_SPACE( "minStorageSpace" );
#ifdef __arm__
    static const qint64 DEFAULT_MIN_STORAGE_SPACE = 100*1024*1024; // 100MB
#else
    static const qint64 DEFAULT_MIN_STORAGE_SPACE = 10*1024*1024*1024ll; // 10gb
#endif

    static const QLatin1String DISABLE_STORAGE_DB_OPTIMIZATION("disableStorageDbOptimization");

	static const QLatin1String MAX_RECORD_QUEUE_SIZE_BYTES( "maxRecordQueueSizeBytes" );
    static const int DEFAULT_MAX_RECORD_QUEUE_SIZE_BYTES = 1024*1024*20;

    static const QLatin1String MAX_RECORD_QUEUE_SIZE_ELEMENTS( "maxRecordQueueSizeElements" );
    static const int DEFAULT_MAX_RECORD_QUEUE_SIZE_ELEMENTS = 1000;

    static const QLatin1String HLS_TARGET_DURATION_MS( "hlsTargetDurationMS" );
    static const unsigned int DEFAULT_TARGET_DURATION_MS = 5 * 1000;

    static const QLatin1String HLS_CHUNK_CACHE_SIZE_SEC( "hlsChunkCacheSizeSec" );
    static const unsigned int DEFAULT_MAX_CACHE_COST_SEC = 60;

    /*!
        By hls specification, chunk, removed from playlist, SHOULD be available for period equal to chunk duration plus playlist duration.
        This results in 7-8 chunks (3-4 of them are already removed from playlist) are always in memory what can be too much for edge server.
        This setting allows to override that behavior and keep different removed chunks number in memory.
        \a -1 means spec-defined behavior is used (default), otherwise this is number of chunks removed from playlist which are still available for downloading
        \warning Value of 0 is unreliable and can lead to improper playback (chunked removed after client has received playlist but before chunk has been downloaded),
            so 1 minimum is recommended
    */
    static const QLatin1String HLS_REMOVED_LIVE_CHUNKS_TO_KEEP( "hlsRemovedChunksToKeep" );
    static const unsigned int DEFAULT_HLS_REMOVED_LIVE_CHUNKS_TO_KEEP = -1;

    static const QLatin1String HLS_PLAYLIST_PRE_FILL_CHUNKS("hlsPlaylistPreFillChunks");
    static const unsigned int DEFAULT_HLS_PLAYLIST_PRE_FILL_CHUNKS = 2;

    /** Chunk can be fully cached in memory only it size is not greater then this value.
        Otherwise, only last \a DEFAULT_HLS_MAX_CHUNK_BUFFER_SIZE bytes can be stored in memory
    */
    static const QLatin1String HLS_MAX_CHUNK_BUFFER_SIZE("hlsMaxChunkBufferSize");
#ifdef __arm__
    static const unsigned int DEFAULT_HLS_MAX_CHUNK_BUFFER_SIZE = 2*1024*1024;
#else
    static const unsigned int DEFAULT_HLS_MAX_CHUNK_BUFFER_SIZE = 10*1024*1024;
#endif

    //!Write block size. This block is always aligned to file system sector size
    static const QLatin1String IO_BLOCK_SIZE( "ioBlockSize" );
    static const int DEFAULT_IO_BLOCK_SIZE = 4*1024*1024;

    static const QLatin1String DISABLE_DIRECT_IO ("disableDirectIO");

    //!Size of data to keep in memory after each write
    /*!
        This required to minimize seeks on disk, since ffmpeg sometimes seeks to the left from current file position to fill in some media file structure size
    */
    static const QLatin1String FFMPEG_BUFFER_SIZE( "ffmpegBufferSize" );
    static const int DEFAULT_FFMPEG_BUFFER_SIZE = 4*1024*1024;

    static const QLatin1String MAX_FFMPEG_BUFFER_SIZE( "maxFfmpegBufferSize" );
    static const int DEFAULT_MAX_FFMPEG_BUFFER_SIZE = 4*1024*1024;

    static const QLatin1String MEDIA_FILE_DURATION_SECONDS( "mediaFileDuration" );
    static const int DEFAULT_MEDIA_FILE_DURATION_SECONDS = 60;

    //!If no one uses HLS for thid time period (in seconds), than live media cache is stopped and cleaned. It will be restarted with next HLS request
    static const QLatin1String HLS_INACTIVITY_PERIOD( "hlsInactivityPeriod" );
    static const int DEFAULT_HLS_INACTIVITY_PERIOD = 10;

    static const QLatin1String RESOURCE_INIT_THREADS_COUNT( "resourceInitThreadsCount" );
    static const int DEFAULT_RESOURCE_INIT_THREADS_COUNT = 32;

    static const QLatin1String ALLOWED_SSL_VERSIONS( "allowedSslVersions" );
    static const QLatin1String ALLOWED_SSL_CIPHERS( "allowedSslCiphers" );
    static const QLatin1String SSL_CERTIFICATE_PATH( "sslCertificatePath" );

    static const QLatin1String PROGRESSIVE_DOWNLOADING_SESSION_LIVE_TIME( "progressiveDownloadSessionLiveTimeSec" );
    static const int DEFAULT_PROGRESSIVE_DOWNLOADING_SESSION_LIVE_TIME = 0;    //no limit

    static const QLatin1String ALLOW_SSL_CONNECTIONS( "allowSslConnections" );
    static const bool DEFAULT_ALLOW_SSL_CONNECTIONS = true;

    static const QLatin1String CREATE_FULL_CRASH_DUMP( "createFullCrashDump" );
    static const bool DEFAULT_CREATE_FULL_CRASH_DUMP = false;

    /** Semicolon-separated list of servers to get public ip. */
    static const QLatin1String PUBLIC_IP_SERVERS( "publicIPServers" );

    static const QLatin1String EC2_TRAN_LOG_LEVEL( "tranLogLevel" );
    static const QLatin1String DEFAULT_EC2_TRAN_LOG_LEVEL( "none" );

    static const QLatin1String HTTP_MSG_LOG_LEVEL( "http-log-level" );
    static const QLatin1String DEFAULT_HTTP_MSG_LOG_LEVEL( "none" );

    //!If set to \a true, EC DB is opened in read-only mode. So, any data modification operation except license activation will fail
    static const QLatin1String EC_DB_READ_ONLY( "ecDbReadOnly" );
    static const QLatin1String DEFAULT_EC_DB_READ_ONLY( "false" );

    static const QLatin1String CDB_ENDPOINT( "cdbEndpoint" );

    static const QLatin1String ONVIF_TIMEOUTS( "onvifTimeouts" );

    static const QLatin1String ENABLE_MULTIPLE_INSTANCES("enableMultipleInstances");
}

/**
 * QSettings instance is initialized in \a initializeROSettingsFromConfFile or \a initializeRunTimeSettingsFromConfFile call or on first demand
 */
class MSSettings: public QObject
{
    Q_OBJECT;
public:
    MSSettings(
        const QString& roSettingsPath = QString(),
        const QString& rwSettingsPath = QString());

    QSettings* roSettings();
    QSettings* runTimeSettings();

<<<<<<< HEAD
    std::chrono::milliseconds hlsTargetDuration() const;
=======
    static QString defaultROSettingsFilePath();
    static std::chrono::milliseconds hlsTargetDuration();
>>>>>>> 62cec593

    static QString defaultROSettingsFilePath();
    static QString defaultRunTimeSettingsFilePath();
<<<<<<< HEAD

=======
>>>>>>> 62cec593
private:
    void initializeROSettingsFromConfFile( const QString& fileName );
    void initializeROSettings();
    void initializeRunTimeSettingsFromConfFile( const QString& fileName );
    void initializeRunTimeSettings();
private:
    std::unique_ptr<QSettings> m_rwSettings;
    std::unique_ptr<QSettings> m_roSettings;
};<|MERGE_RESOLUTION|>--- conflicted
+++ resolved
@@ -130,19 +130,13 @@
     QSettings* roSettings();
     QSettings* runTimeSettings();
 
-<<<<<<< HEAD
     std::chrono::milliseconds hlsTargetDuration() const;
-=======
+
     static QString defaultROSettingsFilePath();
     static std::chrono::milliseconds hlsTargetDuration();
->>>>>>> 62cec593
 
-    static QString defaultROSettingsFilePath();
     static QString defaultRunTimeSettingsFilePath();
-<<<<<<< HEAD
 
-=======
->>>>>>> 62cec593
 private:
     void initializeROSettingsFromConfFile( const QString& fileName );
     void initializeROSettings();
