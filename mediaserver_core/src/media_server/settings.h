#pragma once

#include <chrono>
#include <memory>

#include <QtCore/QSettings>

#include <analytics/detected_objects_storage/analytics_events_storage_settings.h>

//!Contains constants with names of configuration parameters
namespace nx_ms_conf
{
    //!Port, server listen on. All requests (ec2 API, mediaserver API, rtsp) are accepted on this port, so name \a rtspPort does not reflects its purpose
    static const QLatin1String SERVER_PORT( "port" );
    static const int DEFAULT_SERVER_PORT = 7001;

    static const QLatin1String MIN_STORAGE_SPACE( "minStorageSpace" );
#ifdef __arm__
    static const qint64 DEFAULT_MIN_STORAGE_SPACE = 100*1024*1024; // 100MB
#else
    static const qint64 DEFAULT_MIN_STORAGE_SPACE = 10*1024*1024*1024ll; // 10gb
#endif

    static const QLatin1String DISABLE_STORAGE_DB_OPTIMIZATION("disableStorageDbOptimization");

	static const QLatin1String MAX_RECORD_QUEUE_SIZE_BYTES( "maxRecordQueueSizeBytes" );
    static const int DEFAULT_MAX_RECORD_QUEUE_SIZE_BYTES = 1024*1024*20;

    static const QLatin1String MAX_RECORD_QUEUE_SIZE_ELEMENTS( "maxRecordQueueSizeElements" );
    static const int DEFAULT_MAX_RECORD_QUEUE_SIZE_ELEMENTS = 1000;

    static const QLatin1String HLS_TARGET_DURATION_MS( "hlsTargetDurationMS" );
    static const unsigned int DEFAULT_TARGET_DURATION_MS = 5 * 1000;

    static const QLatin1String HLS_CHUNK_CACHE_SIZE_SEC( "hlsChunkCacheSizeSec" );
    static const unsigned int DEFAULT_MAX_CACHE_COST_SEC = 60;

    /*!
        By hls specification, chunk, removed from playlist, SHOULD be available for period equal to chunk duration plus playlist duration.
        This results in 7-8 chunks (3-4 of them are already removed from playlist) are always in memory what can be too much for edge server.
        This setting allows to override that behavior and keep different removed chunks number in memory.
        \a -1 means spec-defined behavior is used (default), otherwise this is number of chunks removed from playlist which are still available for downloading
        \warning Value of 0 is unreliable and can lead to improper playback (chunked removed after client has received playlist but before chunk has been downloaded),
            so 1 minimum is recommended
    */
    static const QLatin1String HLS_REMOVED_LIVE_CHUNKS_TO_KEEP( "hlsRemovedChunksToKeep" );
    static const unsigned int DEFAULT_HLS_REMOVED_LIVE_CHUNKS_TO_KEEP = -1;

    static const QLatin1String HLS_PLAYLIST_PRE_FILL_CHUNKS("hlsPlaylistPreFillChunks");
    static const unsigned int DEFAULT_HLS_PLAYLIST_PRE_FILL_CHUNKS = 2;

    /** Chunk can be fully cached in memory only it size is not greater then this value.
        Otherwise, only last \a DEFAULT_HLS_MAX_CHUNK_BUFFER_SIZE bytes can be stored in memory
    */
    static const QLatin1String HLS_MAX_CHUNK_BUFFER_SIZE("hlsMaxChunkBufferSize");
#ifdef __arm__
    static const unsigned int DEFAULT_HLS_MAX_CHUNK_BUFFER_SIZE = 2*1024*1024;
#else
    static const unsigned int DEFAULT_HLS_MAX_CHUNK_BUFFER_SIZE = 10*1024*1024;
#endif

    //!Write block size. This block is always aligned to file system sector size
    static const QLatin1String IO_BLOCK_SIZE( "ioBlockSize" );
    static const int DEFAULT_IO_BLOCK_SIZE = 4*1024*1024;

    static const QLatin1String DISABLE_DIRECT_IO ("disableDirectIO");

    //!Size of data to keep in memory after each write
    /*!
        This required to minimize seeks on disk, since ffmpeg sometimes seeks to the left from current file position to fill in some media file structure size
    */
    static const QLatin1String FFMPEG_BUFFER_SIZE( "ffmpegBufferSize" );
    static const int DEFAULT_FFMPEG_BUFFER_SIZE = 4*1024*1024;

    static const QLatin1String MAX_FFMPEG_BUFFER_SIZE( "maxFfmpegBufferSize" );
    static const int DEFAULT_MAX_FFMPEG_BUFFER_SIZE = 4*1024*1024;

    static const QLatin1String MEDIA_FILE_DURATION_SECONDS( "mediaFileDuration" );
    static const int DEFAULT_MEDIA_FILE_DURATION_SECONDS = 60;

    //!If no one uses HLS for thid time period (in seconds), than live media cache is stopped and cleaned. It will be restarted with next HLS request
    static const QLatin1String HLS_INACTIVITY_PERIOD( "hlsInactivityPeriod" );
    static const int DEFAULT_HLS_INACTIVITY_PERIOD = 10;

    static const QLatin1String RESOURCE_INIT_THREADS_COUNT( "resourceInitThreadsCount" );
    static const int DEFAULT_RESOURCE_INIT_THREADS_COUNT = 32;

    static const QLatin1String ALLOWED_SSL_VERSIONS( "allowedSslVersions" );
    static const QLatin1String ALLOWED_SSL_CIPHERS( "allowedSslCiphers" );
    static const QLatin1String SSL_CERTIFICATE_PATH( "sslCertificatePath" );

    static const QLatin1String PROGRESSIVE_DOWNLOADING_SESSION_LIVE_TIME( "progressiveDownloadSessionLiveTimeSec" );
    static const int DEFAULT_PROGRESSIVE_DOWNLOADING_SESSION_LIVE_TIME = 0;    //no limit

    static const QLatin1String ALLOW_SSL_CONNECTIONS( "allowSslConnections" );
    static const bool DEFAULT_ALLOW_SSL_CONNECTIONS = true;

    static const QLatin1String CREATE_FULL_CRASH_DUMP( "createFullCrashDump" );
    static const bool DEFAULT_CREATE_FULL_CRASH_DUMP = false;

    /** Semicolon-separated list of servers to get public ip. */
    static const QLatin1String PUBLIC_IP_SERVERS( "publicIPServers" );

    //!If set to \a true, EC DB is opened in read-only mode. So, any data modification operation except license activation will fail
    static const QLatin1String EC_DB_READ_ONLY( "ecDbReadOnly" );
    static const QLatin1String DEFAULT_EC_DB_READ_ONLY( "false" );

    static const QLatin1String CDB_ENDPOINT( "cdbEndpoint" );

    static const QLatin1String ONVIF_TIMEOUTS( "onvifTimeouts" );

    static const QLatin1String ENABLE_MULTIPLE_INSTANCES("enableMultipleInstances");

    static const QLatin1String DELAY_BEFORE_SETTING_MASTER_FLAG("delayBeforeSettingMasterFlag");
    static const QLatin1String DEFAULT_DELAY_BEFORE_SETTING_MASTER_FLAG("30s");
<<<<<<< HEAD
    static const QLatin1String P2P_MODE_FLAG("p2pMode");
=======

    static const QLatin1String SYSTEM_USER("systemUser");
>>>>>>> 33882f61
}

/**
 * QSettings instance is initialized in \a initializeROSettingsFromConfFile or \a initializeRunTimeSettingsFromConfFile call or on first demand
 */
class MSSettings: public QObject
{
    Q_OBJECT;
public:
    MSSettings(
        const QString& roSettingsPath = QString(),
        const QString& rwSettingsPath = QString());

    QSettings* roSettings();
    const QSettings* roSettings() const;
    QSettings* runTimeSettings();
    const QSettings* runTimeSettings() const;

    QString getDataDirectory() const;

    std::chrono::milliseconds hlsTargetDuration() const;

    std::chrono::milliseconds delayBeforeSettingMasterFlag() const;

    nx::analytics::storage::Settings analyticEventsStorage() const;

    static QString defaultROSettingsFilePath();
    static QString defaultRunTimeSettingsFilePath();

private:
    void initializeROSettingsFromConfFile( const QString& fileName );
    void initializeROSettings();
    void initializeRunTimeSettingsFromConfFile( const QString& fileName );
    void initializeRunTimeSettings();

    void loadSettings();

    void loadGeneralSettings();
    QString loadDataDirectory();

    void loadAnalyticEventsStorageSettings();

private:
    std::unique_ptr<QSettings> m_rwSettings;
    std::unique_ptr<QSettings> m_roSettings;
    nx::analytics::storage::Settings m_analyticEventsStorage;
    QString m_dataDirectory;
};<|MERGE_RESOLUTION|>--- conflicted
+++ resolved
@@ -113,12 +113,9 @@
 
     static const QLatin1String DELAY_BEFORE_SETTING_MASTER_FLAG("delayBeforeSettingMasterFlag");
     static const QLatin1String DEFAULT_DELAY_BEFORE_SETTING_MASTER_FLAG("30s");
-<<<<<<< HEAD
     static const QLatin1String P2P_MODE_FLAG("p2pMode");
-=======
 
     static const QLatin1String SYSTEM_USER("systemUser");
->>>>>>> 33882f61
 }
 
 /**
