--- conflicted
+++ resolved
@@ -27,11 +27,7 @@
     QnTCPConnectionProcessor(
         new QnCrossdomainConnectionProcessorPrivate,
         socket,
-<<<<<<< HEAD
-        owner->commonModule())
-=======
         owner)
->>>>>>> 62cec593
 {
 }
 
