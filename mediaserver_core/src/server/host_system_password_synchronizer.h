--- conflicted
+++ resolved
@@ -28,12 +28,7 @@
     QnMutex m_mutex;
 
 private:
-<<<<<<< HEAD
-    void at_adminUserChanged( const QnResourcePtr& resource );
-};
-=======
     void setAdmin(QnUserResourcePtr admin);
->>>>>>> 133c9dc7
 
 private slots:
     void at_resourseFound(QnResourcePtr resource);
