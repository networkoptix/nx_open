--- conflicted
+++ resolved
@@ -33,13 +33,7 @@
         return static_cast<StoragePool>
             (static_cast<int>(lhs) & static_cast<int>(rhs));
     }
-<<<<<<< HEAD
-
     static const QByteArray kRemoveDbParamName = "removeDbOnStartup";
-=======
-} // namespace QnServer
-QN_FUSION_DECLARE_FUNCTIONS_FOR_TYPES( (QnServer::ChunksCatalog), (metatype)(lexical) )
->>>>>>> 8837a25d
 
 } // namespace QnServer
 QN_FUSION_DECLARE_FUNCTIONS_FOR_TYPES( (QnServer::ChunksCatalog), (metatype)(lexical) )