#ifndef QN_SERVER_GLOBALS_H
#define QN_SERVER_GLOBALS_H

#include <utils/common/model_functions_fwd.h>

#ifdef Q_MOC_RUN
class QnServer
#else
namespace QnServer
#endif
{
#ifdef Q_MOC_RUN
    Q_GADGET
        Q_ENUMS(ChunksCatalog)
public:
#else
    Q_NAMESPACE
#endif

<<<<<<< HEAD

    enum ChunksCatalog {
        LowQualityCatalog,
        HiQualityCatalog,
        BookmarksCatalog,
=======
        enum ChunksCatalog {
            LowQualityCatalog,
            HiQualityCatalog,
>>>>>>> 67f312a1

        ChunksCatalogCount
    };
    QN_ENABLE_ENUM_NUMERIC_SERIALIZATION(ChunksCatalog)

    enum class StoragePool
    {
        Normal  = 0,
        Backup  = 1,
        None    = 2
    };

} // namespace QnServer

QN_FUSION_DECLARE_FUNCTIONS_FOR_TYPES( (QnServer::ChunksCatalog), (metatype)(lexical) )

#endif // QN_SERVER_GLOBALS_H<|MERGE_RESOLUTION|>--- conflicted
+++ resolved
@@ -17,17 +17,9 @@
     Q_NAMESPACE
 #endif
 
-<<<<<<< HEAD
-
     enum ChunksCatalog {
         LowQualityCatalog,
         HiQualityCatalog,
-        BookmarksCatalog,
-=======
-        enum ChunksCatalog {
-            LowQualityCatalog,
-            HiQualityCatalog,
->>>>>>> 67f312a1
 
         ChunksCatalogCount
     };
