--- conflicted
+++ resolved
@@ -596,10 +596,6 @@
 
     CLVideoDecoderOutputPtr outFrame(new CLVideoDecoderOutput());
     QnFfmpegVideoDecoder decoder(firstFrame->compressionType, firstFrame, false);
-<<<<<<< HEAD
-
-=======
->>>>>>> 50ca954e
     for (int i = 0; i < randomAccess.size(); ++i)
     {
         auto frame = std::dynamic_pointer_cast<const QnCompressedVideoData>(randomAccess.at(i));
