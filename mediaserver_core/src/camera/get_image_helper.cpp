#include "get_image_helper.h"
#include "utils/media/frame_info.h"
#include "transcoding/transcoder.h"
#include "transcoding/filters/tiled_image_filter.h"
#include "transcoding/filters/scale_image_filter.h"
#include "transcoding/filters/rotate_image_filter.h"
#include "core/resource/security_cam_resource.h"
#include "camera/camera_pool.h"
#include "plugins/resource/server_archive/server_archive_delegate.h"
#include <decoders/video/ffmpeg_video_decoder.h>
#include <nx/utils/log/log_main.h>
#include "media_server/media_server_module.h"

static const int MAX_GOP_LEN = 100;
static const nx::utils::log::Tag kLogTag(lit("QnGetImageHelper"));


QnCompressedVideoDataPtr getNextArchiveVideoPacket(QnAbstractArchiveDelegate* archiveDelegate, qint64 ceilTime)
{
    QnCompressedVideoDataPtr video;
    for (int i = 0; i < 20 && !video; ++i)
    {
        QnAbstractMediaDataPtr media = archiveDelegate->getNextData();
        if (!media || media->timestamp == DATETIME_NOW)
            break;
        video = std::dynamic_pointer_cast<QnCompressedVideoData>(media);
    }

    // if ceilTime specified try frame with time > requested time (round time to ceil)
    if (ceilTime != (qint64)AV_NOPTS_VALUE && video && video->timestamp < ceilTime - 1000ll)
    {
        for (int i = 0; i < MAX_GOP_LEN; ++i)
        {
            QnAbstractMediaDataPtr media2 = archiveDelegate->getNextData();
            if (!media2 || media2->timestamp == DATETIME_NOW)
                break;
            QnCompressedVideoDataPtr video2 = std::dynamic_pointer_cast<QnCompressedVideoData>(media2);
            if (video2 && (video2->flags & AV_PKT_FLAG_KEY))
                return video2;
        }
    }

    return video;
}

QSize QnGetImageHelper::updateDstSize(
    const QSharedPointer<QnSecurityCamResource>& res,
    const QSize& srcSize,
    QSharedPointer<CLVideoDecoderOutput> outFrame,
    QnThumbnailRequestData::AspectRatio aspectRatio)
{
    QSize dstSize(srcSize);
    double sar = outFrame->sample_aspect_ratio;
    double ar = sar * outFrame->width / outFrame->height;
    if (!dstSize.isEmpty()) {
        dstSize.setHeight(qPower2Ceil((unsigned) dstSize.height(), 4));
        dstSize.setWidth(qPower2Ceil((unsigned) dstSize.width(), 4));
    }
    else if (dstSize.height() > 0) {
        dstSize.setHeight(qPower2Ceil((unsigned) dstSize.height(), 4));
        dstSize.setWidth(qPower2Ceil((unsigned) (dstSize.height()*ar), 4));
    }
    else if (dstSize.width() > 0) {
        dstSize.setWidth(qPower2Ceil((unsigned) dstSize.width(), 4));
        dstSize.setHeight(qPower2Ceil((unsigned) (dstSize.width()/ar), 4));
    }
    else {
        dstSize = QSize(outFrame->width * sar, outFrame->height);
    }
    static constexpr int kMaxSize = QnThumbnailRequestData::kMaximumSize;
    dstSize.setWidth(qMin(dstSize.width(), qMax(kMaxSize, outFrame->width) * sar));
    dstSize.setHeight(qMin(dstSize.height(), qMax(kMaxSize, outFrame->height)));

    qreal customAR = res->customAspectRatio();
    if (aspectRatio == QnThumbnailRequestData::AutoAspectRatio && !qFuzzyIsNull(customAR))
        dstSize.setWidth(dstSize.height() * customAR);

    return QnCodecTranscoder::roundSize(dstSize);
}


QSharedPointer<CLVideoDecoderOutput> QnGetImageHelper::readFrame(
    qint64 time,
    bool useHQ,
    QnThumbnailRequestData::RoundMethod roundMethod,
    const QnSecurityCamResourcePtr& res,
    QnAbstractArchiveDelegate* archiveDelegate,
    int prefferedChannel,
    bool& isOpened)
{
    auto openDelegateIfNeeded =
        [&](std::function<qint64 ()> positionUs)
        {
            if (isOpened)
                return;
            const bool canSeekImmediately = archiveDelegate->getFlags().
                testFlag(QnAbstractArchiveDelegate::Flag_CanSeekImmediatly);
            if (canSeekImmediately)
            {
                archiveDelegate->seek(positionUs(), true);
                isOpened = archiveDelegate->open(res, /*archiveIntegrityWatcher*/ nullptr);
            }
            else
            {
                isOpened = archiveDelegate->open(res, /*archiveIntegrityWatcher*/ nullptr);
                if (isOpened)
                    archiveDelegate->seek(positionUs(), true);
            }
        };

    auto camera = qnCameraPool->getVideoCamera(res);

    CLVideoDecoderOutputPtr outFrame(new CLVideoDecoderOutput());
    QnConstCompressedVideoDataPtr video;
    bool isArchiveVideoPacket = false;
    if (time == DATETIME_NOW)
    {
        // get live data
        if (camera)
            video = camera->getLastVideoFrame(useHQ, prefferedChannel);
    }
    else if (time == QnThumbnailRequestData::kLatestThumbnail)
    {
        // get latest data
        if (camera)
        {
            video = camera->getLastVideoFrame(useHQ, prefferedChannel);
            if (!video)
                video = camera->getLastVideoFrame(!useHQ, prefferedChannel);
        }
        if (!video)
        {
            openDelegateIfNeeded([&]() {return archiveDelegate->endTime() - 1000 * 100;});
            video = getNextArchiveVideoPacket(archiveDelegate, AV_NOPTS_VALUE);
            isArchiveVideoPacket = true;
        }
    }
    else
    {
        isArchiveVideoPacket = true;
        // get archive data
        openDelegateIfNeeded([&]() {return time;});
        // todo: getNextArchiveVideoPacket should be refactored to videoSequence interface
        video = getNextArchiveVideoPacket(
            archiveDelegate,
            roundMethod == QnThumbnailRequestData::KeyFrameAfterMethod ? time : AV_NOPTS_VALUE);
        if (!video && camera)
        {
            // try approx frame from GOP keeper
            auto videoSequence = camera->getFrameSequenceByTime(
                useHQ,
                time,
                prefferedChannel,
                roundMethod);
            if (!videoSequence)
            {
                videoSequence = camera->getFrameSequenceByTime(
                    !useHQ, //< if not found try alternate quality
                    time,
                    prefferedChannel,
                    roundMethod);
            }
            if (videoSequence && videoSequence->size() > 0)
                return decodeFrameSequence(videoSequence, time);
        }
    }

    if (!video)
        return CLVideoDecoderOutputPtr();

    QnFfmpegVideoDecoder decoder(video->compressionType, video, false);
    bool gotFrame = false;

    if (!isArchiveVideoPacket) {
        if (res->getStatus() == Qn::Online || res->getStatus() == Qn::Recording || time != DATETIME_NOW)
        {
            gotFrame = decoder.decode(video, &outFrame);
            if (!gotFrame)
                gotFrame = decoder.decode(video, &outFrame); // decode twice
        }
    }
    else {
        bool precise = roundMethod == QnThumbnailRequestData::PreciseMethod;
        for (int i = 0; i < MAX_GOP_LEN && !gotFrame && video; ++i)
        {
            gotFrame = decoder.decode(video, &outFrame) && (!precise || video->timestamp >= time);
            if (gotFrame)
                break;
            video = getNextArchiveVideoPacket(archiveDelegate, AV_NOPTS_VALUE);
        }
    }

    if (video)
        outFrame->channel = video->channelNumber;

    return outFrame;
}

QSharedPointer<CLVideoDecoderOutput> QnGetImageHelper::getImage(
    const QnSecurityCamResourcePtr& res,
    qint64 time,
    const QSize& size,
    QnThumbnailRequestData::RoundMethod roundMethod,
    int rotation,
    QnThumbnailRequestData::AspectRatio aspectRatio)
{
    if (!res)
        return QSharedPointer<CLVideoDecoderOutput>();

    QSize dstSize(size);
#ifdef EDGE_SERVER
    if (dstSize.height() < 1)
        dstSize.setHeight(360); //on edge instead of full-size image we return 360p
#endif
    static constexpr int kMinSize = QnThumbnailRequestData::kMinimumSize;
    //if requested size is less than kMinSize in any dimension then upscaling to kMinSize
    if( dstSize.height() < kMinSize && dstSize.height() > 0 )
    {
        dstSize.setWidth( dstSize.width() * kMinSize / dstSize.height() );
        dstSize.setHeight(kMinSize);
    }
    if( dstSize.width() < kMinSize && dstSize.width() > 0 )
    {
        dstSize.setWidth(kMinSize);
        dstSize.setHeight( dstSize.height() * kMinSize / dstSize.width() );
    }

    bool useHQ = true;
    if ((dstSize.width() > 0 && dstSize.width() <= 480) || (dstSize.height() > 0 && dstSize.height() <= 316))
        useHQ = false;

    auto frame = getImageWithCertainQuality(
        useHQ, res, time, dstSize, roundMethod, rotation, aspectRatio );
    if( frame )
        return frame;
    //trying different quality if could not find frame
    return getImageWithCertainQuality(
        !useHQ, res, time, dstSize, roundMethod, rotation, aspectRatio );
}

AVPixelFormat updatePixelFormat(AVPixelFormat fmt)
{
    switch(fmt)
    {
    case AV_PIX_FMT_YUV420P:
        return AV_PIX_FMT_YUVJ420P;
    case AV_PIX_FMT_YUV422P:
        return AV_PIX_FMT_YUVJ422P;
    case AV_PIX_FMT_YUV444P:
        return AV_PIX_FMT_YUVJ444P;
    default:
        return fmt;
    }
}

QByteArray QnGetImageHelper::encodeImage(const QSharedPointer<CLVideoDecoderOutput>& outFrame, const QByteArray& format)
{
    QByteArray result;

    AVCodecContext* videoEncoderCodecCtx = avcodec_alloc_context3(0);
    videoEncoderCodecCtx->codec_type = AVMEDIA_TYPE_VIDEO;
    auto codecId = (format == "jpg" || format == "jpeg") ? AV_CODEC_ID_MJPEG : AV_CODEC_ID_PNG;
    videoEncoderCodecCtx->codec_id = codecId;
    auto pixelFormat = updatePixelFormat((AVPixelFormat)outFrame->format);
    videoEncoderCodecCtx->pix_fmt = pixelFormat;
    videoEncoderCodecCtx->width = outFrame->width;
    videoEncoderCodecCtx->height = outFrame->height;
    videoEncoderCodecCtx->bit_rate = outFrame->width * outFrame->height;
    videoEncoderCodecCtx->flags |= CODEC_FLAG_GLOBAL_HEADER;
    videoEncoderCodecCtx->time_base.num = 1;
    videoEncoderCodecCtx->time_base.den = 30;

    AVCodec* codec = avcodec_find_encoder_by_name(format == "jpg" || format == "jpeg" ? "mjpeg" : format.constData());
    if (avcodec_open2(videoEncoderCodecCtx, codec, NULL) < 0)
    {
        NX_WARNING(kLogTag,
            lm("Can't initialize ffmpeg encoder to encode image. codec=%1, pixel format=%2, size=%3x%4")
            .arg(codecId)
            .arg(pixelFormat)
            .arg(outFrame->width).arg(outFrame->height));
    }
    else {
        const int MAX_VIDEO_FRAME = outFrame->width * outFrame->height * 3 / 2;
        quint8* m_videoEncodingBuffer = (quint8*) qMallocAligned(MAX_VIDEO_FRAME, 32);
        //int encoded = avcodec_encode_video(videoEncoderCodecCtx, m_videoEncodingBuffer, MAX_VIDEO_FRAME, outFrame.data());
        QnFfmpegAvPacket outPacket(m_videoEncodingBuffer, MAX_VIDEO_FRAME);
        int got_packet = 0;
        int encodeResult = avcodec_encode_video2(videoEncoderCodecCtx, &outPacket, outFrame.data(), &got_packet);
        if (encodeResult == 0 && got_packet)
        {
            result.append((const char*)m_videoEncodingBuffer, outPacket.size);
        }
        else
        {
            NX_WARNING(kLogTag,
                lm("Can't encode image. codec=%1, pixel format=%2, size=%3x%4, errCode=%5")
                .arg(codecId)
                .arg(pixelFormat)
                .arg(outFrame->width).arg(outFrame->height)
                .arg(encodeResult));
        }

        qFreeAligned(m_videoEncodingBuffer);
    }
    QnFfmpegHelper::deleteAvCodecContext(videoEncoderCodecCtx);

    return result;
}

QSharedPointer<CLVideoDecoderOutput> QnGetImageHelper::getImageWithCertainQuality(
    bool useHQ,
    const QnSecurityCamResourcePtr& res,
    qint64 time,
    const QSize& size,
    QnThumbnailRequestData::RoundMethod roundMethod,
    int rotation,
    QnThumbnailRequestData::AspectRatio aspectRatio)
{
    QSize dstSize = size;

    if( rotation == -1 )
        rotation = res->getProperty( QnMediaResource::rotationKey() ).toInt();

    QnConstResourceVideoLayoutPtr layout = res->getVideoLayout();

<<<<<<< HEAD
    QnServerArchiveDelegate serverDelegate(qnServerModule);
=======
    std::unique_ptr<QnAbstractArchiveDelegate> archiveDelegate(res->createArchiveDelegate());
    if (!archiveDelegate)
        archiveDelegate.reset(new QnServerArchiveDelegate()); // default value
    archiveDelegate->setPlaybackMode(PlaybackMode::ThumbNails);
    bool isOpened = false;

>>>>>>> 82bea6d5
    if( !useHQ )
        archiveDelegate->setQuality( MEDIA_Quality_Low, true, QSize() );

    QList<QnAbstractImageFilterPtr> filterChain;

    CLVideoDecoderOutputPtr outFrame;
    int channelMask = (1 << layout->channelCount()) - 1;
    bool gotNullFrame = false;
    for( int i = 0; i < layout->channelCount(); ++i )
    {
        CLVideoDecoderOutputPtr frame = readFrame(
            time,
            useHQ,
            roundMethod,
            res,
            archiveDelegate.get(),
            i,
            isOpened);
        if( !frame )
        {
            gotNullFrame = true;
            if( i == 0 )
                return QSharedPointer<CLVideoDecoderOutput>();
            else
                continue;
        }
        channelMask &= ~(1 << frame->channel);
        if( i == 0 )
        {
            dstSize = updateDstSize( res, dstSize, frame, aspectRatio );
            if( dstSize.width() <= 16 || dstSize.height() <= 8 )
                return CLVideoDecoderOutputPtr();
            filterChain << QnAbstractImageFilterPtr( new QnScaleImageFilter( dstSize ) );
            filterChain << QnAbstractImageFilterPtr( new QnTiledImageFilter( layout ) );
            filterChain << QnAbstractImageFilterPtr( new QnRotateImageFilter( rotation ) );
        }
        for( auto filter : filterChain )
        {
            frame = filter->updateImage( frame );
            if (!frame)
                break;
        }
        if( frame )
            outFrame = frame;
    }
    // read more archive frames to get all channels for pano cameras
    if( channelMask && !gotNullFrame )
    {
        for( int i = 0; i < 10; ++i )
        {
            CLVideoDecoderOutputPtr frame = readFrame(
                time,
                useHQ,
                roundMethod,
                res,
                archiveDelegate.get(),
                0,
                isOpened);
            if( frame )
            {
                channelMask &= ~(1 << frame->channel);
                for( auto filter : filterChain )
                {
                    frame = filter->updateImage( frame );
                    if (!frame)
                        break;
                }
                outFrame = frame;
            }
        }
    }
    return outFrame;
}

CLVideoDecoderOutputPtr QnGetImageHelper::decodeFrameSequence(
    std::unique_ptr<QnConstDataPacketQueue>& sequence,
    quint64 time)
{
    if (!sequence || sequence->isEmpty())
        return CLVideoDecoderOutputPtr();

    bool gotFrame = false;
    auto randomAccess = sequence->lock();
    auto firstFrame = std::dynamic_pointer_cast<const QnCompressedVideoData>(randomAccess.at(0));

    if (!firstFrame)
        return CLVideoDecoderOutputPtr();

    CLVideoDecoderOutputPtr outFrame(new CLVideoDecoderOutput());
    QnFfmpegVideoDecoder decoder(firstFrame->compressionType, firstFrame, false);

    for (auto i = 0; i < randomAccess.size() && !gotFrame; ++i)
    {
        auto frame = std::dynamic_pointer_cast<const QnCompressedVideoData>(randomAccess.at(i));
        gotFrame = decoder.decode(frame, &outFrame);
        if (frame->timestamp >= time)
            break;
    }
    while (decoder.decode(QnConstCompressedVideoDataPtr(), &outFrame))
        gotFrame = true; //< flush decoder buffer
    return gotFrame ? outFrame : CLVideoDecoderOutputPtr();
}<|MERGE_RESOLUTION|>--- conflicted
+++ resolved
@@ -323,16 +323,12 @@
 
     QnConstResourceVideoLayoutPtr layout = res->getVideoLayout();
 
-<<<<<<< HEAD
-    QnServerArchiveDelegate serverDelegate(qnServerModule);
-=======
     std::unique_ptr<QnAbstractArchiveDelegate> archiveDelegate(res->createArchiveDelegate());
     if (!archiveDelegate)
-        archiveDelegate.reset(new QnServerArchiveDelegate()); // default value
+        archiveDelegate.reset(new QnServerArchiveDelegate(qnServerModule)); // default value
     archiveDelegate->setPlaybackMode(PlaybackMode::ThumbNails);
     bool isOpened = false;
 
->>>>>>> 82bea6d5
     if( !useHQ )
         archiveDelegate->setQuality( MEDIA_Quality_Low, true, QSize() );
 
