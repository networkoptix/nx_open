--- conflicted
+++ resolved
@@ -48,7 +48,6 @@
     CLVideoDecoderOutputPtr getImageWithCertainQuality(
         bool usePrimaryStream, const nx::api::CameraImageRequest& request) const;
 
-<<<<<<< HEAD
     CLVideoDecoderOutputPtr decodeFrameFromCaches(
         QnVideoCameraPtr camera,
         bool usePrimaryStream,
@@ -57,6 +56,7 @@
         nx::api::ImageRequest::RoundMethod roundMethod) const;
 
     CLVideoDecoderOutputPtr decodeFrameSequence(
+        const QnResourcePtr& resource,
         std::unique_ptr<QnConstDataPacketQueue>& sequence, quint64 timestampUs) const;
 
     CLVideoDecoderOutputPtr decodeFrameFromLiveCache(
@@ -64,10 +64,4 @@
 
     std::unique_ptr<QnConstDataPacketQueue> getLiveCacheGopTillTime(
         bool usePrimaryStream, qint64 timestampUs, QnVideoCameraPtr camera) const;
-=======
-    static CLVideoDecoderOutputPtr decodeFrameSequence(
-        const QnResourcePtr& resource,
-        std::unique_ptr<QnConstDataPacketQueue>& sequence,
-        quint64 timeUSec);
->>>>>>> fff92a4e
 };