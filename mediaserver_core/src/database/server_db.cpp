--- conflicted
+++ resolved
@@ -1093,11 +1093,7 @@
 {
     std::function<void()> finalHandler;
     {
-<<<<<<< HEAD
-        QWriteLocker lock(&m_mutex);
-=======
         QnWriteLocker lock(&m_mutex);
->>>>>>> 1d4b05aa
         if (!m_updateBookmarkCount)
             return;
 
@@ -1241,22 +1237,14 @@
 void QnServerDb::setBookmarkCountController(std::function<void(size_t)> handler)
 {
     {
-<<<<<<< HEAD
-        QWriteLocker lock(&m_mutex);
-=======
         QnWriteLocker lock(&m_mutex);
->>>>>>> 1d4b05aa
         Q_ASSERT_X( !m_updateBookmarkCount, Q_FUNC_INFO, "controller is already set!" );
         m_updateBookmarkCount = std::move(handler);
     }
     updateBookmarkCount();
 }
 
-<<<<<<< HEAD
-bool QnServerDb::deleteBookmarksToTime(const QMap<QString, qint64>& dataToDelete) 
-=======
 bool QnServerDb::deleteBookmarksToTime(const QMap<QString, qint64>& dataToDelete)
->>>>>>> 1d4b05aa
 {
     bool result;
     {
