--- conflicted
+++ resolved
@@ -240,9 +240,6 @@
     return result;
 }
 
-<<<<<<< HEAD
-int getBookmarksQueryLimit(const QnCameraBookmarkSearchFilter& filter)
-=======
 QString createBookmarksFilterSortPart(const QnCameraBookmarkSearchFilter& filter)
 {
     static const auto kOrderByTemplate = lit(" ORDER BY %1 %2, guid ");
@@ -270,8 +267,7 @@
     }
 }
 
-int getBookmarksQueryLimit(const QnCameraBookmarkSearchFilter &filter)
->>>>>>> b81eeefc
+int getBookmarksQueryLimit(const QnCameraBookmarkSearchFilter& filter)
 {
     if (filter.sparsing.used)
         return QnCameraBookmarkSearchFilter::kNoLimit;
@@ -1097,18 +1093,6 @@
 
     const auto queryStr = queryTemplate.arg(filterText);
 
-<<<<<<< HEAD
-    if (filter.isValid())
-    {
-        const qint64 startTimeMs = filter.startTimeMs.count();
-        const qint64 endTimeMs = filter.endTimeMs.count();
-        if (endTimeMs < INT64_MAX)
-            addFilter("start_time <= :maxEndTimeMs", endTimeMs);
-        if (startTimeMs > 0)
-            addFilter("start_time + duration >= :minStartTimeMs", startTimeMs);
-    }
-    if (!filter.text.isEmpty())
-=======
     QnWriteLocker lock(&m_mutex);
     QSqlQuery query(m_sdb);
 
@@ -1131,9 +1115,9 @@
     const QnCameraBookmarkSearchFilter& filter,
     QnCameraBookmarkList& result)
 {
-    bool isRangeClosed = filter.startTimeMs > 0 && filter.endTimeMs < INT64_MAX;
+    bool isRangeClosed = filter.startTimeMs.count() > 0
+        && filter.endTimeMs.count() < std::numeric_limits<qint64>().max();
     if (isRangeClosed)
->>>>>>> b81eeefc
     {
         QnMultiServerCameraBookmarkList bookmarks;
 
@@ -1147,7 +1131,7 @@
         QnCameraBookmarkList result2;
         QnCameraBookmarkSearchFilter filter2(filter);
         filter2.endTimeMs = filter.startTimeMs;
-        filter2.startTimeMs = filter.startTimeMs - maxDurationMs;
+        filter2.startTimeMs = milliseconds(filter.startTimeMs.count() - maxDurationMs);
 
         if (!getBookmarksInternal(cameraIds, filter, bookmarks[0]))
             return false;
@@ -1204,12 +1188,12 @@
             bindings.push_back(value2);
     };
 
-    if (filter.startTimeMs > 0 && filter.endTimeMs < INT64_MAX)
-        addFilter("start_time between ? AND ?", filter.startTimeMs, filter.endTimeMs);
-    else if (filter.endTimeMs < INT64_MAX)
-        addFilter("start_time <= ?", filter.endTimeMs);
-    else if (filter.startTimeMs > 0)
-        addFilter("start_time + duration  >= ?", filter.startTimeMs);
+    if (filter.startTimeMs.count() > 0 && filter.endTimeMs.count() < std::numeric_limits<qint64>().max())
+        addFilter("start_time between ? AND ?", filter.startTimeMs.count(), filter.endTimeMs.count());
+    else if (filter.endTimeMs.count() < std::numeric_limits<qint64>().max())
+        addFilter("start_time <= ?", filter.endTimeMs.count());
+    else if (filter.startTimeMs.count() > 0)
+        addFilter("start_time + duration  >= ?", filter.startTimeMs.count());
 
     if (!filter.text.isEmpty())
     {
