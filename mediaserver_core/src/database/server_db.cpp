#include "server_db.h"

#include <QtCore/QtEndian>

#include <api/helpers/event_log_request_data.h>

#include <nx/vms/event/actions/abstract_action.h>
#include <nx/vms/event/events/abstract_event.h>

#include <core/resource/camera_resource.h>
#include <core/resource/network_resource.h>
#include <core/resource/camera_bookmark.h>
#include <core/resource_management/resource_pool.h>
#include <core/resource_management/user_roles_manager.h>

#include <media_server/serverutil.h>

#include <recorder/storage_manager.h>
#include <recording/time_period.h>

#include <media_server/settings.h>

#include <utils/common/synctime.h>
#include <utils/common/util.h>
#include <nx/fusion/model_functions.h>
#include <api/global_settings.h>
#include <common/common_module.h>
#include <media_server/media_server_module.h>

using namespace nx;

namespace {

const char kDelimiter('$');
const char kStringListDelimiter('\n');
static const QString kLastRemoteArchiveSyncTimePropertyName("lastRemoteArchiveSyncTime");

inline int toInt(const QByteArray& ba)
{
    const char* curPtr = ba.data();
    const char* end = curPtr + ba.size();
    int result = 0;
    for (; curPtr < end; ++curPtr)
    {
        if (*curPtr < '0' || *curPtr > '9')
            return result;
        result = result * 10 + (*curPtr - '0');
    }
    return result;
}

inline qint64 toInt64(const QByteArray& ba)
{
    const char* curPtr = ba.data();
    const char* end = curPtr + ba.size();
    qint64 result = 0ll;
    for (; curPtr < end; ++curPtr)
    {
        if (*curPtr < '0' || *curPtr > '9')
            return result;
        result = result*10 + (*curPtr - '0');
    }
    return result;
}

vms::event::ActionParameters convertOldActionParameters(const QByteArray& value)
{
    enum Param
    {
        UrlParam,
        EmailAddressParam,
        UserGroupParam,
        FpsParam,
        QualityParam,
        DurationParam,
        RecordBeforeParam,
        RecordAfterParam,
        RelayOutputIdParam,
        RelayAutoResetTimeoutParam,
        InputPortIdParam,
        KeyParam,
        SayTextParam,
        ParamCount
    };

    vms::event::ActionParameters result;

    if (value.isEmpty())
        return result;

    static const std::vector<QnUuid> kAdminRoles(
        QnUserRolesManager::adminRoleIds().toVector().toStdVector());

    int i = 0;
    int prevPos = -1;
    while (prevPos < value.size() && i < ParamCount)
    {
        int nextPos = value.indexOf(kDelimiter, prevPos+1);
        if (nextPos == -1)
            nextPos = value.size();

        QByteArray field(value.data() + prevPos + 1, nextPos - prevPos - 1);
        switch ((Param) i)
        {
            case UrlParam:
                result.url = QString::fromUtf8(field.data(), field.size());
                break;
            case EmailAddressParam:
                result.emailAddress = QString::fromUtf8(field.data(), field.size());
                break;
            case UserGroupParam:
                enum { kAdminOnly = 1 };
                if (toInt(field) == kAdminOnly)
                    result.additionalResources = kAdminRoles;
                else
                    result.additionalResources.clear();
                break;
            case FpsParam:
                result.fps = toInt(field);
                break;
            case QualityParam:
                result.streamQuality = static_cast<Qn::StreamQuality>(toInt(field));
                break;
            case DurationParam:
                result.durationMs = toInt(field) * 1000;
                break;
            case RecordBeforeParam:
                break;
            case RecordAfterParam:
                result.recordAfter = toInt(field);
                break;
            case RelayOutputIdParam:
                result.relayOutputId = QString::fromUtf8(field.data(), field.size());
                break;
            case RelayAutoResetTimeoutParam:
                result.durationMs = toInt(field);
                break;
            case InputPortIdParam:
                break;
            case KeyParam:
                break;
            case SayTextParam:
                result.sayText = QString::fromUtf8(field.data(), field.size());
                break;
            default:
                break;
        }
        prevPos = nextPos;
        i++;
    }

    return result;
}

vms::event::EventParameters convertOldEventParameters(
    const QByteArray& value, QnUuid* actionResourceId)
{
    enum Param
    {
        EventTypeParam,
        EventTimestampParam,
        EventResourceParam,
        ActionResourceParam,
        InputPortIdParam,
        ReasonCodeParam,
        ReasonParamsEncodedParam,
        SourceParam,
        ConflictsParam,
        ParamCount
    };

    vms::event::EventParameters result;

    if (value.isEmpty())
        return result;

    int i = 0;
    int prevPos = -1;
    while (prevPos < value.size() && i < ParamCount)
    {
        int nextPos = value.indexOf(kDelimiter, prevPos+1);
        if (nextPos == -1)
            nextPos = value.size();

        QByteArray field = QByteArray::fromRawData(
            value.data() + prevPos + 1, nextPos - prevPos - 1);
        if (!field.isEmpty())
        {
            switch ((Param) i)
            {
                case EventTypeParam:
                    result.eventType = (vms::api::EventType) toInt(field);
                    break;
                case EventTimestampParam:
                    result.eventTimestampUsec = toInt64(field);
                    break;
                case EventResourceParam:
                    result.eventResourceId = QnUuid(field);
                    break;
                case ActionResourceParam:
                    *actionResourceId = QnUuid(field);
                    break;
                case InputPortIdParam:
                    result.inputPortId = QString::fromUtf8(field.data(), field.size());
                    break;
                case ReasonCodeParam:
                    result.reasonCode = (vms::api::EventReason) toInt(field);
                    break;
                case ReasonParamsEncodedParam:
                {
                    auto value = QString::fromUtf8(field.data(), field.size());
                    if (!value.isEmpty())
                        result.description = value;
                    break;
                }
                case SourceParam:
                    result.caption = QString::fromUtf8(field.data(), field.size());
                    break;
                case ConflictsParam:
                {
                    auto value = QString::fromLatin1(field.data(), field.size());
                    if (!value.isEmpty())
                        result.description = value;
                    break;
                }
                default:
                    break;
            }
        }

        ++i;
        prevPos = nextPos;
    }

    return result;
}

void addGetBookmarksFilter(const QString& text, QString* filter)
{
    if (filter->isEmpty())
        *filter = "WHERE " + text;
    else
        *filter += " AND " + text;
}

void addGetBookmarksFilter(const QString& text, QString* filter, QStringList* bindings)
{
    addGetBookmarksFilter(text, filter);
    bindings->append(text.mid(text.lastIndexOf(':')));
}

QString createBookmarksFilterSortPart(const QnCameraBookmarkSearchFilter& filter)
{
    static const auto kOrderByTemplate = lit(" ORDER BY %1 %2, guid ");

    const auto order = filter.orderBy.order == Qt::AscendingOrder ? lit("ASC") : lit("DESC");
    switch (filter.orderBy.column)
    {
        case Qn::BookmarkName:
            return kOrderByTemplate.arg(lit("book.name"), order);
        case Qn::BookmarkStartTime:
            return kOrderByTemplate.arg(lit("startTimeMs"), order);
        case Qn::BookmarkCreationTime:
            return kOrderByTemplate.arg(lit("creationTimeStampMs"), order);
        case Qn::BookmarkDuration:
            return kOrderByTemplate.arg(lit("durationMs"), order);
        case Qn::BookmarkCameraName:
            return kOrderByTemplate.arg(lit("cameraId"), order);
        case Qn::BookmarkCreator:
            return kOrderByTemplate.arg(lit("creatorId"), order);
        case Qn::BookmarkTags:
            return lit(""); // No sort by db
        default:
            NX_ASSERT(false, Q_FUNC_INFO, "Invalid sorting column value");
            return lit("");
    }
}

int getBookmarksQueryLimit(const QnCameraBookmarkSearchFilter& filter)
{
    if (filter.sparsing.used)
        return QnCameraBookmarkSearchFilter::kNoLimit;

    switch (filter.orderBy.column)
    {
        case Qn::BookmarkName:
        case Qn::BookmarkStartTime:
        case Qn::BookmarkDuration:
            return filter.limit;

        case Qn::BookmarkCreationTime:
        case Qn::BookmarkCreator:
        case Qn::BookmarkCameraName:
        case Qn::BookmarkTags:
            // No limit for manually sorted sequences.
            return QnCameraBookmarkSearchFilter::kNoLimit;

        default:
            NX_ASSERT(false, Q_FUNC_INFO, "Invalid sorting column value!");
            return QnCameraBookmarkSearchFilter::kNoLimit;
    }
}

} // namespace

static const qint64 CLEANUP_INTERVAL = 1000000ll * 3600;

QnServerDb::QnServerDb(QnCommonModule* commonModule):
    QnCommonModuleAware(commonModule),
    m_lastCleanuptime(0),
    m_auditCleanuptime(0),
    m_runtimeActionsTotalRecords(0),
    m_tran(m_sdb, m_mutex)
{
    const QString fileName = closeDirPath(qnServerModule->settings().eventsDBFilePath())
        + QString(lit("mserver.sqlite"));
    addDatabase(fileName, "QnServerDb");
    if (m_sdb.open())
    {
        if (!createDatabase()) // Create tables if DB is empty.
            qWarning() << "Cannot create tables for sqlLite database";
        else
            m_runtimeActionsTotalRecords = getRuntimeActionsRecordCount();
    }
    else
    {
        qWarning() << "Cannot initialize sqlLite database. Actions log is not created.";
    }

    if (!execSQLScript("vacuum;", m_sdb))
        qWarning() << "failed to vacuum mserver database" << Q_FUNC_INFO;

    if (!tuneDBAfterOpen(&m_sdb))
        qWarning() << "failed to turn on journal mode for mserver database" << Q_FUNC_INFO;
}

QnServerDb::QnDbTransaction* QnServerDb::getTransaction()
{
    return &m_tran;
}

bool QnServerDb::createDatabase()
{
    QnDbTransactionLocker tran(getTransaction());

    QSqlQuery versionQuery(m_sdb);
    versionQuery.prepare("SELECT sql from sqlite_master where name = 'runtime_actions'");
    if (versionQuery.exec() && versionQuery.next())
    {
        QByteArray sql = versionQuery.value("sql").toByteArray();
        versionQuery.clear();
        if (!sql.contains("business_rule_guid"))
        {
            if (!execSQLQuery("drop index 'timeAndCamIdx'", m_sdb, Q_FUNC_INFO))
                return false;
            if (!execSQLQuery("drop table 'runtime_actions'", m_sdb, Q_FUNC_INFO))
                return false;
        }
    }

    if (!isObjectExists(lit("table"), lit("runtime_actions"), m_sdb))
    {
        QSqlQuery ddlQuery(m_sdb);
        ddlQuery.prepare(
            "CREATE TABLE \"runtime_actions\" "
            "(timestamp INTEGER NOT NULL, action_type SMALLINT NOT NULL, "
            "action_params TEXT, runtime_params TEXT, business_rule_guid BLOB(16), toggle_state SMALLINT, aggregation_count INTEGER, "
            "event_type SMALLINT, event_resource_GUID BLOB(16), action_resource_guid BLOB(16))"
        );
        if (!execSQLQuery(&ddlQuery, Q_FUNC_INFO))
            return false;
    }

    if (!isObjectExists(lit("index"), lit("timeAndCamIdx"), m_sdb))
    {
        QSqlQuery ddlQuery(m_sdb);
        ddlQuery.prepare(
            "CREATE INDEX \"timeAndCamIdx\" ON \"runtime_actions\" (timestamp,event_resource_guid)"
        );
        if (!execSQLQuery(&ddlQuery, Q_FUNC_INFO))
            return false;
    }

    if (!applyUpdates(":/mserver_updates"))
        return false;

    if (!isObjectExists(lit("table"), lit("audit_log"), m_sdb))
    {
        QSqlQuery ddlQuery(m_sdb);
        ddlQuery.prepare(
            "CREATE TABLE \"audit_log\" ("
            "id INTEGER NOT NULL PRIMARY KEY autoincrement,"
            "createdTimeSec INTEGER NOT NULL,"
            "rangeStartSec INTEGER NOT NULL,"
            "rangeEndSec INTEGER NOT NULL,"
            "eventType SMALLINT NOT NULL,"
            "resources BLOB,"
            "params TEXT,"
            "authSession TEXT)"
        );
        if (!execSQLQuery(&ddlQuery, Q_FUNC_INFO))
            return false;
    }

    if (!isObjectExists(lit("index"), lit("auditTimeIdx"), m_sdb))
    {
        QSqlQuery ddlQuery(m_sdb);
        ddlQuery.prepare(
            "CREATE INDEX \"auditTimeIdx\" ON \"audit_log\" (createdTimeSec)"
        );
        if (!execSQLQuery(&ddlQuery, Q_FUNC_INFO))
            return false;
    }

    if (!tran.commit())
    {
        qWarning() << Q_FUNC_INFO << m_sdb.lastError().text();
        return false;
    }

    return true;
}

int QnServerDb::auditRecordMaxId() const
{
    QnWriteLocker lock(&m_mutex);

    if (!m_sdb.isOpen())
        return -1;

    QSqlQuery query(m_sdb);
    query.prepare("select max(id) from audit_log");
    if (!execSQLQuery(&query, Q_FUNC_INFO))
        return -1;
    query.next();
    return query.value(0).toInt();
}

bool QnServerDb::addAuditRecords(const std::map<int, QnAuditRecord>& records)
{
    QnDbTransactionLocker tran(getTransaction());

    if (!m_sdb.isOpen())
        return false;

    QSqlQuery insQuery(m_sdb);
    insQuery.prepare("INSERT OR REPLACE INTO audit_log"
        "(id, createdTimeSec, rangeStartSec, rangeEndSec, eventType, resources, params, authSession)"
        "VALUES"
        "(:id, :createdTimeSec, :rangeStartSec, :rangeEndSec, :eventType, :resources, :params, :authSession)"
    );

    for (auto itr = records.begin(); itr != records.end(); ++itr)
    {
        const auto& data = itr->second;
        NX_ASSERT(data.eventType != Qn::AR_NotDefined);
        NX_ASSERT((data.eventType & (data.eventType - 1)) == 0);

        insQuery.bindValue(":id", itr->first);
        QnSql::bind(data, &insQuery);
        if (!execSQLQuery(&insQuery, Q_FUNC_INFO))
            return false;

        NX_VERBOSE(this, lm("Update audit record %1 for %2 (session %3): %4 %5-%6").args(
            itr->first, data.authSession.userName, data.authSession.id,
            QnLexical::serialized(data.eventType), data.rangeStartSec, data.rangeEndSec));
    }

    cleanupAuditLog();
    tran.commit();
    return true;
}

bool QnServerDb::closeUnclosedAuditRecords(int lastRunningTimeSec)
{
    QnDbTransactionLocker tran(getTransaction());
    if (!m_sdb.isOpen())
        return false;

    QSqlQuery query(m_sdb);
    if (lastRunningTimeSec)
    {
        query.prepare(R"sql(
            UPDATE audit_log
            SET rangeEndSec = :lastRunningTimeSec
            WHERE (rangeStartSec != 0 AND rangeEndSec = 0)
        )sql");

        query.bindValue(":lastRunningTimeSec", lastRunningTimeSec);
        if (!execSQLQuery(&query, Q_FUNC_INFO))
            return false;

        NX_DEBUG(this, lm("Close %1 audit records with last runnig time %2").args(
            query.numRowsAffected(), lastRunningTimeSec));
    }

    query.prepare(R"sql(
        UPDATE audit_log
        SET rangeEndSec = rangeStartSec
        WHERE rangeStartSec > rangeEndSec
    )sql");

    if (!execSQLQuery(&query, Q_FUNC_INFO))
        return false;

    NX_DEBUG(this, lm("Fixed %1 incorrcet audit record end times").args(query.numRowsAffected()));
    return tran.commit();
}

QnAuditRecordList QnServerDb::getAuditData(const QnTimePeriod& period, const QnUuid& sessionId)
{
    QnAuditRecordList result;
    QString request = QString::fromLatin1(
        "SELECT * "
        "FROM audit_log "
        "WHERE createdTimeSec BETWEEN ? and ? ");
    if (!sessionId.isNull())
        request += lit("AND authSession like '%1%'").arg(sessionId.toString());
    request += lit("ORDER BY createdTimeSec");

    QnWriteLocker lock(&m_mutex);
    QSqlQuery query(m_sdb);
    query.prepare(request);
    query.addBindValue(period.startTimeMs / 1000);
    query.addBindValue(period.endTimeMs() == DATETIME_NOW ? INT_MAX : period.endTimeMs() / 1000);

    if (!execSQLQuery(&query, Q_FUNC_INFO))
        return result;

    QnSql::fetch_many(query, &result);

    return result;
}

int QnServerDb::getRuntimeActionsRecordCount()
{
    int currentRecordCount = -1;
    QSqlQuery countQuery(m_sdb);
    countQuery.prepare("SELECT Count(*) FROM runtime_actions");
    bool rez = execSQLQuery(&countQuery, Q_FUNC_INFO);

    if (!rez)
        return currentRecordCount;

    countQuery.next();
    currentRecordCount = countQuery.value(0).toInt();

    return currentRecordCount;
};

bool QnServerDb::cleanupEvents()
{
    bool rez = true;

    // cleanup by time
    qint64 currentTime = qnSyncTime->currentUSecsSinceEpoch();
    if (currentTime - m_lastCleanuptime > CLEANUP_INTERVAL)
    {
        m_lastCleanuptime = currentTime;
        QSqlQuery delQuery(m_sdb);
        delQuery.prepare("DELETE FROM runtime_actions where timestamp < :timestamp");
        int utc = currentTime / 1000000ll - qnGlobalSettings->eventLogPeriodDays() * 3600 * 24;

        delQuery.bindValue(":timestamp", utc);
        rez = execSQLQuery(&delQuery, Q_FUNC_INFO);

        if (rez)
            m_runtimeActionsTotalRecords -= delQuery.numRowsAffected();
    }

    // cleanup by  record count
    const int kMaxRecords = 100000;
    const int kMaxOverflowRecords = 120000;

    if (kMaxOverflowRecords < m_runtimeActionsTotalRecords)
    {
        QSqlQuery cleanupQuery(m_sdb);
        cleanupQuery.prepare(
            "DELETE FROM runtime_actions WHERE rowid in \
            (SELECT rowid FROM runtime_actions ORDER BY rowid LIMIT :recordsToDelete)"
        );
        cleanupQuery.bindValue(":recordsToDelete", m_runtimeActionsTotalRecords - kMaxRecords);
        rez = execSQLQuery(&cleanupQuery, Q_FUNC_INFO);

        if (rez)
            m_runtimeActionsTotalRecords -= cleanupQuery.numRowsAffected();
    }

    return rez;
}

bool QnServerDb::migrateBusinessParamsUnderTransaction()
{
    struct RowParams
    {
        QByteArray actionParams;
        QByteArray runtimeParams;
    };

    auto convertAction =
        [](const QByteArray &packed, const QnUuid& actionResourceId) -> QByteArray
        {
            // Check if data is in Ubjson already.
            if (!packed.isEmpty() && packed[0] == L'[')
                return packed;
            vms::event::ActionParameters ap = convertOldActionParameters(packed);
            ap.actionResourceId = actionResourceId;
            return QnUbjson::serialized(ap);
        };

    auto convertRuntime =
        [](const QByteArray &packed, QnUuid* actionResourceId)-> QByteArray
        {
            // Check if data is in Ubjson already.
            if (!packed.isEmpty() && packed[0] == L'[')
                return packed;
            vms::event::EventParameters rp = convertOldEventParameters(packed, actionResourceId);
            return QnUbjson::serialized(rp);
        };

    QMap<int, RowParams> remapData;

    {
        // Reading data from the table.
        QSqlQuery query(m_sdb);
        query.setForwardOnly(true);
        query.prepare(
            "SELECT rowid, action_params, runtime_params FROM runtime_actions order by rowid");
        if (!execSQLQuery(&query, Q_FUNC_INFO))
            return false;

        while (query.next())
        {
            qint32 id = query.value(0).toInt();
            QByteArray actionData = query.value(1).toByteArray();
            QByteArray runtimeData = query.value(2).toByteArray();

            RowParams remappedData;
            QnUuid actionResourceId;
            // Move actionResourceId from runtimeParams to actionParams.
            remappedData.runtimeParams = convertRuntime(runtimeData, &actionResourceId);
            remappedData.actionParams = convertAction(actionData, actionResourceId);
            remapData[id] = remappedData;
        }
    }

    {
        QSqlQuery query(m_sdb);
        query.prepare(
            "UPDATE runtime_actions SET action_params = :action, runtime_params = :runtime \
            WHERE rowid = :rowid");
        for (auto iter = remapData.cbegin(); iter != remapData.cend(); ++iter)
        {
            query.bindValue(":rowid", iter.key());
            query.bindValue(":action", iter->actionParams);
            query.bindValue(":runtime", iter->runtimeParams);
            if (!execSQLQuery(&query, Q_FUNC_INFO))
                return false;
        }
    }

    return true;
}

bool QnServerDb::bookmarksUniqueIdToCameraGuid()
{
    QMap<QnUuid, QString> uniqueIdByGuid;

    // Build uniqueIdByGuid.
    QSqlQuery query(m_sdb);
    query.setForwardOnly(true);
    query.prepare(
        "SELECT guid, unique_id FROM bookmarks_tmp");
    if (!query.exec())
        return false;
    while (query.next())
    {
        const QnUuid guid = QnSql::deserialized_field<QnUuid>(query.value(0));
        const QString uniqueId = query.value(1).toString();
        uniqueIdByGuid.insert(guid, uniqueId);
    }

    // Change uniqueId to cameraId: cameraId = md5(uniqueId).
    for (auto it = uniqueIdByGuid.begin(); it != uniqueIdByGuid.end(); ++it)
    {
        const QnUuid cameraId = QnSecurityCamResource::makeCameraIdFromUniqueId(it.value());

        QSqlQuery query(m_sdb);
        query.prepare(
            "UPDATE bookmarks SET camera_guid = :cameraId WHERE guid = :guid");
        query.bindValue(":guid", QnSql::serialized_field(it.key()));
        query.bindValue(":cameraId", QnSql::serialized_field(cameraId));
        if (!query.exec())
        {
            qWarning() << Q_FUNC_INFO << query.lastError().text();
            return false;
        }
    }
    return true;
}

bool QnServerDb::createBookmarkTagTriggersUnderTransaction()
{
    // ATTENTION: Do not attempt to move this code to sql scripts. It uses semicolons inside SQL
    // queries, thus these queries cannot be read by our primitive lexical sql script parser.

    {
        QString queryStr =
            "CREATE TRIGGER increment_bookmark_tag_counter AFTER INSERT ON bookmark_tags "
            "BEGIN "
                "INSERT OR IGNORE INTO bookmark_tag_counts (tag, count) VALUES (NEW.name, 0); "
                "UPDATE bookmark_tag_counts SET count = count + 1 WHERE tag = NEW.name; "
            "END; ";
        if (!execSQLQuery(queryStr, m_sdb, Q_FUNC_INFO))
            return false;
    }

    {
        QString queryStr =
            "CREATE TRIGGER decrement_bookmark_tag_counter AFTER DELETE ON bookmark_tags "
            "BEGIN "
                "UPDATE bookmark_tag_counts SET count = count - 1 WHERE tag = OLD.name; "
                "DELETE FROM bookmark_tag_counts WHERE tag = OLD.name AND count <= 0; "
            "END; ";
        if (!execSQLQuery(queryStr, m_sdb, Q_FUNC_INFO))
            return false;
    }

    return true;
}

bool QnServerDb::cleanupAuditLog()
{
    bool rez = true;

    qint64 currentTime = qnSyncTime->currentUSecsSinceEpoch();
    if (currentTime - m_auditCleanuptime > CLEANUP_INTERVAL)
    {
        m_auditCleanuptime = currentTime;
        QSqlQuery delQuery(m_sdb);
        delQuery.prepare("DELETE FROM audit_log where createdTimeSec < :createdTimeSec");
        int utc = currentTime / 1000000ll - qnGlobalSettings->auditTrailPeriodDays() * 3600 * 24;
        delQuery.bindValue(":createdTimeSec", utc);
        rez = execSQLQuery(&delQuery, Q_FUNC_INFO);
    }
    return rez;
}

bool QnServerDb::removeLogForRes(const QnUuid& resId)
{
    QnWriteLocker lock(&m_mutex);

    if (!m_sdb.isOpen())
        return false;

    QSqlQuery delQuery(m_sdb);
    delQuery.prepare(R"(
        DELETE FROM runtime_actions where event_resource_guid = :id1 or action_resource_guid = :id2
    )");

    delQuery.bindValue(":id1", resId.toRfc4122());
    delQuery.bindValue(":id2", resId.toRfc4122());

    bool rez = execSQLQuery(&delQuery, Q_FUNC_INFO);
    if (rez)
        m_runtimeActionsTotalRecords -= delQuery.numRowsAffected();

    return rez;
}

bool QnServerDb::saveActionToDB(const vms::event::AbstractActionPtr& action)
{
    QnWriteLocker lock(&m_mutex);

    if (action->isReceivedFromRemoteHost())
        return false; //< Server should save the action before proxing locally.

    if (!m_sdb.isOpen())
        return false;

    QSqlQuery insQuery(m_sdb);
    insQuery.prepare(R"(
        INSERT INTO runtime_actions (
            timestamp,
            action_type,
            action_params,
            runtime_params,
            business_rule_guid,
            toggle_state,
            aggregation_count,
            event_type,
            event_subtype,
            event_resource_guid,
            action_resource_guid)
        VALUES (
            :timestamp,
            :action_type,
            :action_params,
            :runtime_params,
            :business_rule_guid,
            :toggle_state,
            :aggregation_count,
            :event_type,
            :event_subtype,
            :event_resource_guid,
            :action_resource_guid);
    )");

    qint64 timestampUsec = action->getRuntimeParams().eventTimestampUsec;
    QnUuid eventResId = action->getRuntimeParams().eventResourceId;
    QnUuid eventSubtype;
    if (action->getRuntimeParams().eventType == vms::api::EventType::analyticsSdkEvent)
        eventSubtype = action->getRuntimeParams().analyticsEventId();

    auto actionParams = action->getParams();

    insQuery.bindValue(":timestamp", timestampUsec/1000000);
    insQuery.bindValue(":action_type", (int) action->actionType());
    insQuery.bindValue(":action_params", QnUbjson::serialized(actionParams));
    insQuery.bindValue(":runtime_params", QnUbjson::serialized(action->getRuntimeParams()));
    insQuery.bindValue(":business_rule_guid", action->getRuleId().toRfc4122());
    insQuery.bindValue(":toggle_state", (int) action->getToggleState());
    insQuery.bindValue(":aggregation_count", action->getAggregationCount());

    insQuery.bindValue(":event_type", (int) action->getRuntimeParams().eventType);
    bindId(&insQuery, ":event_subtype", eventSubtype);
    insQuery.bindValue(":event_resource_guid", eventResId.toRfc4122());
    bindId(&insQuery, ":action_resource_guid", actionParams.actionResourceId);

    bool rez = execSQLQuery(&insQuery, Q_FUNC_INFO);
    if (rez)
    {
        m_runtimeActionsTotalRecords += insQuery.numRowsAffected();
        cleanupEvents();
    }

    return rez;
}

QString QnServerDb::getRequestStr(const QnEventLogFilterData& request,
    Qt::SortOrder order,
    int limit) const
{
    QString requestStr(lit("SELECT * FROM runtime_actions WHERE"));
    if (!request.period.isInfinite())
    {
        requestStr += lit(" timestamp BETWEEN '%1' AND '%2'")
            .arg(request.period.startTimeMs / 1000).arg(request.period.endTimeMs() / 1000);
    }
    else
    {
        requestStr += lit(" timestamp >= '%1'").arg(request.period.startTimeMs / 1000);
    }

    if (request.cameras.size() == 1)
    {
        requestStr += QString(lit(" AND event_resource_guid = %1 "))
            .arg(guidToSqlString(request.cameras[0]->getId()));
    }
    else if (request.cameras.size() > 1)
    {
        QString idList;
        for (const auto& camera: request.cameras)
        {
            if (!idList.isEmpty())
                idList += QLatin1Char(',');
            idList += guidToSqlString(camera->getId());
        }
        requestStr += QString(lit(" AND event_resource_guid IN (%1) ")).arg(idList);
    }

    if (request.eventType != vms::api::EventType::undefinedEvent
        && request.eventType != vms::api::EventType::anyEvent)
    {
        if (vms::event::hasChild(request.eventType))
        {
            QList<vms::api::EventType> events = vms::event::childEvents(request.eventType);
            QString eventTypeStr;
            for(vms::api::EventType evnt: events) {
                if (!eventTypeStr.isEmpty())
                    eventTypeStr += QLatin1Char(',');
                eventTypeStr += QString::number((int) evnt);
            }
            requestStr += QString(lit(" AND event_type IN (%1) ")).arg(eventTypeStr);
        }
        else
        {
            requestStr += QString(lit(" AND event_type = %1 ")).arg((int) request.eventType);
        }
    }

    if (!request.eventSubtype.isNull())
    {
        requestStr += lit(" AND event_subtype = %1 ").arg(guidToSqlString(request.eventSubtype));
    }

    if (request.actionType != vms::api::ActionType::undefinedAction)
        requestStr += QString(lit(" AND action_type = %1 ")).arg((int) request.actionType);

    if (!request.ruleId.isNull())
    {
        requestStr += QString(lit(" AND  business_rule_guid = %1 "))
            .arg(guidToSqlString(request.ruleId));
    }

    requestStr += lit(" ORDER BY timestamp");

    if (order == Qt::DescendingOrder)
        requestStr += lit(" DESC");

    if (limit > 0 && limit < std::numeric_limits<int>().max())
        requestStr += lit(" LIMIT %1").arg(limit);

    return requestStr;
}

vms::event::ActionDataList QnServerDb::getActions(
    const QnEventLogFilterData& request,
    Qt::SortOrder order,
    int limit) const
{
    vms::event::ActionDataList result;
    QString requestStr = getRequestStr(request, order, limit);

    QnWriteLocker lock(&m_mutex);

    QSqlQuery query(m_sdb);
    query.prepare(requestStr);
    if (!execSQLQuery(&query, Q_FUNC_INFO))
        return result;

    QSqlRecord rec = query.record();
    int actionTypeIdx = rec.indexOf("action_type");
    int actionParamIdx = rec.indexOf("action_params");
    int runtimeParamIdx = rec.indexOf("runtime_params");
    int businessRuleIdx = rec.indexOf("business_rule_guid");
    int aggregationCntIdx = rec.indexOf("aggregation_count");

    while (query.next())
    {
        vms::event::ActionData actionData;

        actionData.actionType = (vms::api::ActionType) query.value(actionTypeIdx).toInt();
        actionData.actionParams = QnUbjson::deserialized<vms::event::ActionParameters>(
            query.value(actionParamIdx).toByteArray());
        actionData.eventParams = QnUbjson::deserialized<vms::event::EventParameters>(
            query.value(runtimeParamIdx).toByteArray());
        actionData.businessRuleId = QnUuid::fromRfc4122(
            query.value(businessRuleIdx).toByteArray());
        actionData.aggregationCount = query.value(aggregationCntIdx).toInt();

<<<<<<< HEAD
        if (actionData.eventParams.eventType == vms::api::cameraMotionEvent
            || actionData.eventParams.eventType == vms::api::cameraInputEvent
            || actionData.eventParams.eventType == vms::api::analyticsSdkEvent
            || actionData.actionType == vms::api::bookmarkAction
            || actionData.actionType == vms::api::acknowledgeAction)
=======
        if (actionData.eventParams.eventType == vms::event::cameraMotionEvent
            || actionData.eventParams.eventType == vms::event::cameraInputEvent
            || actionData.eventParams.eventType == vms::event::analyticsSdkEvent
            || actionData.actionType == vms::event::ActionType::bookmarkAction
            || actionData.actionType == vms::event::ActionType::acknowledgeAction
            || actionData.actionType == vms::event::ActionType::fullscreenCameraAction
            )
>>>>>>> 9168ce04
        {
            QnNetworkResourcePtr camRes =
                resourcePool()->getResourceById<QnNetworkResource>(actionData.eventParams.eventResourceId);
            if (camRes)
            {
                if (QnStorageManager::isArchiveTimeExists(
                    camRes->getUniqueId(), actionData.eventParams.eventTimestampUsec / 1000))
                {
                    actionData.flags |= vms::event::ActionData::VideoLinkExists;
                }
            }
        }
        result.push_back(std::move(actionData));
    }

    return result;
}

inline void appendIntToByteArray(QByteArray& byteArray, int value)
{
    value = qToBigEndian(value);
    byteArray.append((const char*) &value, sizeof(int));
}

inline void appendQnUuidToByteArray(QByteArray& byteArray, const QnUuid& value)
{
    byteArray.append(value.toRfc4122());
}

void QnServerDb::getAndSerializeActions(const QnEventLogRequestData& request,
    QByteArray& result) const
{
    QString requestStr = getRequestStr(request.filter);

    QnWriteLocker lock(&m_mutex);

    QSqlQuery actionsQuery(m_sdb);
    actionsQuery.prepare(requestStr);
    if (!execSQLQuery(&actionsQuery, Q_FUNC_INFO))
        return;

    QSqlRecord rec = actionsQuery.record();
    int actionTypeIdx = rec.indexOf(lit("action_type"));
    int actionParamIdx = rec.indexOf(lit("action_params"));
    int runtimeParamIdx = rec.indexOf(lit("runtime_params"));
    int businessRuleIdx = rec.indexOf(lit("business_rule_guid"));
    int aggregationCntIdx = rec.indexOf(lit("aggregation_count"));
    int eventTypeIdx = rec.indexOf(lit("event_type"));
    int eventResIdx = rec.indexOf(lit("event_resource_guid"));
    int timestampIdx = rec.indexOf(lit("timestamp"));
    rec.field(timestampIdx).setType(QVariant::LongLong);

    int sizeField = 0;
    result.append((const char *) &sizeField, sizeof(int));

    while (actionsQuery.next())
    {
        int flags = 0;
<<<<<<< HEAD
        const auto eventType = (vms::api::EventType) actionsQuery.value(eventTypeIdx).toInt();
        const auto actionType = (vms::api::ActionType) actionsQuery.value(actionTypeIdx).toInt();
        if (eventType == vms::api::EventType::cameraMotionEvent
            || eventType == vms::api::EventType::cameraInputEvent
            || actionType == vms::api::ActionType::bookmarkAction
            || actionType == vms::api::ActionType::acknowledgeAction)
=======
        const auto eventType = (vms::event::EventType) actionsQuery.value(eventTypeIdx).toInt();
        const auto actionType = (vms::event::ActionType) actionsQuery.value(actionTypeIdx).toInt();
        if (eventType == vms::event::cameraMotionEvent
            || eventType == vms::event::cameraInputEvent
            || actionType == vms::event::ActionType::bookmarkAction
            || actionType == vms::event::ActionType::acknowledgeAction
            || actionType == vms::event::ActionType::fullscreenCameraAction
            )
>>>>>>> 9168ce04
        {
            QnUuid eventResId = QnUuid::fromRfc4122(actionsQuery.value(eventResIdx).toByteArray());
            QnNetworkResourcePtr camRes =
                resourcePool()->getResourceById<QnNetworkResource>(eventResId);
            if (camRes)
            {
                if (QnStorageManager::isArchiveTimeExists(
                    camRes->getUniqueId(), actionsQuery.value(timestampIdx).toInt() * 1000ll))
                {
                    flags |= vms::event::ActionData::VideoLinkExists;
                }
            }
        }

        appendIntToByteArray(result, flags);
        appendIntToByteArray(result, actionsQuery.value(actionTypeIdx).toInt());
        result.append(actionsQuery.value(businessRuleIdx).toByteArray());
        appendIntToByteArray(result, actionsQuery.value(aggregationCntIdx).toInt());

        QByteArray runtimeParams = actionsQuery.value(runtimeParamIdx).toByteArray();
        appendIntToByteArray(result, runtimeParams.size());
        result.append(runtimeParams);

        QByteArray actionParams = actionsQuery.value(actionParamIdx).toByteArray();
        appendIntToByteArray(result, actionParams.size());
        result.append(actionParams);

        ++sizeField;
    }
    sizeField = qToBigEndian(sizeField);
    memcpy(result.data(), &sizeField, sizeof(int));
}

bool QnServerDb::afterInstallUpdate(const QString& updateName)
{
    if (updateName.endsWith(lit("/01_business_params.sql")))
        return migrateBusinessParamsUnderTransaction();

    if (updateName.endsWith(lit("/03_add_bookmark_tag_counts_and_rename_tables.sql")))
        return createBookmarkTagTriggersUnderTransaction();

    if (updateName.endsWith(lit("/07_1_bookmarks_unique_id_to_camera_guid.sql")))
        return bookmarksUniqueIdToCameraGuid();

    return true;
}

bool QnServerDb::getBookmarks(
    const QnSecurityCamResourceList& cameras,
    const QnCameraBookmarkSearchFilter& filter,
    QnCameraBookmarkList& result)
{
    QSet<QnUuid> cameraIds;
    for (const auto& camera: cameras)
    {
        if (camera && !camera->getId().isNull())
            cameraIds.insert(camera->getId());
    }
    if (cameraIds.empty())
        return false;

    const auto getCameraBindingName =
        [](int index)
        {
            static const auto kBindingTemplate = lit(":cameraUniqueId%1");
            return kBindingTemplate.arg(index);
        };

    QString filterText;

    // Add camera ids to the query.
    QStringList bindings;
    QStringList camerasList;
    int index = 0;
    for (auto it = cameraIds.begin(); it != cameraIds.end(); ++it)
    {
        const auto bindingName = getCameraBindingName(index);
        camerasList.append(lit("book.camera_guid = %1").arg(bindingName));
        bindings.append(bindingName);
        ++index;
    }
    const auto camerasFullFilterTemplate = lit("(%1)").arg(camerasList.join(lit(" OR ")));
    addGetBookmarksFilter(camerasFullFilterTemplate, &filterText);

    if (filter.isValid())
    {
        if (filter.startTimeMs > 0)
            addGetBookmarksFilter("endTimeMs >= :minStartTimeMs", &filterText, &bindings);
        if (filter.endTimeMs < INT64_MAX)
            addGetBookmarksFilter("startTimeMs <= :maxEndTimeMs", &filterText, &bindings);
    }

    if (!filter.text.isEmpty())
    {
        addGetBookmarksFilter(
            "book.rowid in (SELECT docid FROM fts_bookmarks WHERE fts_bookmarks MATCH :text)",
            &filterText);
        // Manual binding: minor hack to work around the closing parenthesis.
        bindings.append(":text");
    }

    const auto limit = getBookmarksQueryLimit(filter);

    QString queryStr = QString(R"(
        SELECT
        book.guid as guid,
        book.name as name,
        book.start_time as startTimeMs,
        book.duration as durationMs,
        book.start_time + book.duration as endTimeMs,
        book.description as description,
        book.timeout as timeout,
        book.camera_guid as cameraId,
        book.creator_guid as creatorId,
        book.created as creationTimeStampMs,
        group_concat(tag.name) as tags
        FROM bookmarks book
        LEFT JOIN bookmark_tags tag
        ON book.guid = tag.bookmark_guid
        %1 %2 %3
    )").arg(filterText,
        "GROUP BY guid, startTimeMs, durationMs, endTimeMs, book.name, description, timeout,"\
        "creatorId, creationTimeStampMs, cameraId",
        createBookmarksFilterSortPart(filter));

    {
        QnWriteLocker lock(&m_mutex);
        QSqlQuery query(m_sdb);
        query.setForwardOnly(true);
        if (!prepareSQLQuery(&query, queryStr, Q_FUNC_INFO))
            return false;

        auto checkedBind =
            [&query, &bindings](const QString& placeholder, const QVariant& value)
            {
                if (!bindings.contains(placeholder))
                    return;
                query.bindValue(placeholder, value);
                bindings.removeAll(placeholder);
            };

        index = 0;
        for (auto it = cameraIds.begin(); it != cameraIds.end(); ++it)
        {
            checkedBind(getCameraBindingName(index), QnSql::serialized_field(*it));
            ++index;
        }

        checkedBind(":minStartTimeMs", filter.startTimeMs);
        checkedBind(":maxEndTimeMs", filter.endTimeMs);
        //checkedBind(":minDurationMs", filter.minDurationMs);

        const auto getFilterValue =
            [](const QString& text)
            {
                // The asterisk allows prefix search.
                static const QString filterTemplate = lit("%1*");

                static const QChar delimiter = L' ';

                QStringList result;
                const auto list = text.split(delimiter);
                for(const auto& item: list)
                    result.push_back(filterTemplate.arg(item));

                return result.join(delimiter);
            };

        checkedBind(":text", getFilterValue(filter.text));

        NX_ASSERT(bindings.isEmpty(), Q_FUNC_INFO, "all bindings must be substituted");
        if (!execSQLQuery(&query, Q_FUNC_INFO))
            return false;

        QnSqlIndexMapping mapping = QnSql::mapping<QnCameraBookmark>(query);

        QSqlRecord queryInfo = query.record();
        const int tagsFiledIdx = queryInfo.indexOf("tags");

        while (query.next())
        {
            QnCameraBookmark bookmark;
            QnSql::fetch(mapping, query.record(), &bookmark);
            bookmark.tags = query.value(
                tagsFiledIdx).toString().split(lit(","),
                QString::SkipEmptyParts).toSet();
            result.push_back(std::move(bookmark));

            if (result.size() > limit) //< We cannot use LIMIT keyword in queries with JOIN.
                break;
        }
    }
    return true;
}

bool QnServerDb::addBookmark(const QnCameraBookmark& bookmark)
{
    auto result = addOrUpdateBookmark(bookmark, false);
    if (result)
        updateBookmarkCount();

    return result;
}

bool QnServerDb::updateBookmark(const QnCameraBookmark& bookmark)
{
    NX_ASSERT(bookmark.isValid(), Q_FUNC_INFO, "Invalid bookmarks must not be stored");
    if (!bookmark.isValid())
        return false;

    if (!containsBookmark(bookmark.guid))
        return false;

    return addOrUpdateBookmark(bookmark, true);
}

bool QnServerDb::containsBookmark(const QnUuid& bookmarkId) const
{
    QnWriteLocker lock(&m_mutex);

    QSqlQuery query(m_sdb);
    query.setForwardOnly(true);
    query.prepare("SELECT guid from bookmarks where guid = ?");
    query.bindValue(0, bookmarkId.toRfc4122());
    return execSQLQuery(&query, Q_FUNC_INFO) && query.next();
}

QnCameraBookmarkTagList QnServerDb::getBookmarkTags(int limit)
{
    QnWriteLocker lock(&m_mutex);

    QString queryStr(R"(
        SELECT tag as name, count
        FROM bookmark_tag_counts
        ORDER BY count DESC
    )");

    if (limit > 0 && limit < std::numeric_limits<int>().max())
        queryStr += lit("LIMIT %1").arg(limit);

    QSqlQuery query(m_sdb);
    query.setForwardOnly(true);
    query.prepare(queryStr);

    QnCameraBookmarkTagList result;

    if (!execSQLQuery(&query, Q_FUNC_INFO))
        return result;

    QnSqlIndexMapping mapping = QnSql::mapping<QnCameraBookmarkTag>(query);

    while (query.next())
    {
        QnCameraBookmarkTag tag;
        QnSql::fetch(mapping, query.record(), &tag);
        if (tag.isValid())
            result.append(tag);
    }

    return result;
}

bool QnServerDb::addOrUpdateBookmark(const QnCameraBookmark& bookmark, bool isUpdate)
{
    NX_ASSERT(bookmark.isValid(), Q_FUNC_INFO, "Invalid bookmark must not be stored in database");
    if (!bookmark.isValid())
        return false;

    QnDbTransactionLocker tran(getTransaction());

    int docId = 0;
    {
        QSqlQuery insQuery(m_sdb);

        static const auto kUpdateQueryText =
            R"(
                UPDATE bookmarks
                SET camera_guid = :cameraId, start_time = :startTimeMs,
                    duration = :durationMs, name = :name, description = :description,
                    timeout = :timeout
                WHERE guid = :guid)";

        static const auto kAddQueryText =
            R"(
                INSERT
                INTO bookmarks
                    (guid, camera_guid, start_time, duration, name, description, timeout,
                        creator_guid, created)
                VALUES (:guid, :cameraId, :startTimeMs, :durationMs, :name, :description, :timeout,
                    :creatorId, :creationTimeStampMs)
            )";

        insQuery.prepare(isUpdate ? kUpdateQueryText : kAddQueryText);

        QnSql::bind(bookmark, &insQuery);
        if (!execSQLQuery(&insQuery, Q_FUNC_INFO))
            return false;

        docId = insQuery.lastInsertId().toInt();
    }

    if (isUpdate)
    {
        QSqlQuery cleanTagQuery(m_sdb);
        cleanTagQuery.prepare("DELETE FROM bookmark_tags WHERE bookmark_guid = ?");
        cleanTagQuery.addBindValue(bookmark.guid.toRfc4122());
        if (!execSQLQuery(&cleanTagQuery, Q_FUNC_INFO))
            return false;
    }

    const auto trimTags =
        [](const QnCameraBookmark &bookmark) -> QnCameraBookmarkTags
        {
            QnCameraBookmarkTags result;
            for (const auto tag: bookmark.tags)
            {
                QString trimmed = tag.trimmed();
                if (!trimmed.isEmpty())
                    result.insert(tag.trimmed());
            }

            return result;
        };

    const auto trimmedTags = trimTags(bookmark);

    {
        QSqlQuery tagQuery(m_sdb);
        tagQuery.prepare(
            "INSERT INTO bookmark_tags (bookmark_guid, name) VALUES (:bookmark_guid, :name)");
        tagQuery.bindValue(":bookmark_guid", bookmark.guid.toRfc4122());
        for (const auto& tag: trimmedTags)
        {
            tagQuery.bindValue(":name", tag);
            if (!execSQLQuery(&tagQuery, Q_FUNC_INFO))
                return false;
        }
    }

    {
        QSqlQuery query(m_sdb);
        const QString insertOrReplace = isUpdate ? lit("REPLACE") : lit("INSERT");
        query.prepare(insertOrReplace + R"(
            INTO fts_bookmarks
                (docid, name, description, tags)
            VALUES (:docid, :name, :description, :tags)
        )");

        query.bindValue(":docid", docId);
        query.bindValue(":name", bookmark.name);
        query.bindValue(":description", bookmark.description);
        query.bindValue(":tags", QnCameraBookmark::tagsToString(trimmedTags));
        if (!execSQLQuery(&query, Q_FUNC_INFO))
            return false;
    }

    return tran.commit();
}

void QnServerDb::updateBookmarkCount()
{
    std::function<void()> finalHandler;

    {
        QnWriteLocker lock(&m_mutex);
        if (!m_updateBookmarkCount)
            return;

        QSqlQuery query(m_sdb);
        query.setForwardOnly(true);
        query.prepare(lit("SELECT count(guid) FROM bookmarks"));
        if (!execSQLQuery(&query, Q_FUNC_INFO))
            return;

        if (!query.next())
        {
            NX_ASSERT(false, Q_FUNC_INFO, "Query has failed!");
            return;
        }

        const auto value = query.value(0).toString();
        finalHandler = std::bind(m_updateBookmarkCount, value.toInt());
    }
    finalHandler();
}

bool QnServerDb::deleteAllBookmarksForCamera(const QnUuid& cameraId)
{
    bool result;

    {
        QnDbTransactionLocker tran(getTransaction());

        {
            QSqlQuery delQuery(m_sdb);
            delQuery.prepare(R"(
                DELETE FROM bookmark_tags
                WHERE bookmark_guid IN
                    (SELECT guid from bookmarks WHERE camera_guid = :id)
            )");
            delQuery.bindValue(":id", QnSql::serialized_field(cameraId));
            if (!execSQLQuery(&delQuery, Q_FUNC_INFO))
                return false;
        }

        {
            QSqlQuery delQuery(m_sdb);
            delQuery.prepare("DELETE FROM bookmarks WHERE camera_guid = :id");
            delQuery.bindValue(":id", QnSql::serialized_field(cameraId));
            if (!execSQLQuery(&delQuery, Q_FUNC_INFO))
                return false;
        }

        if (!execSQLQuery(R"(
            DELETE FROM fts_bookmarks
            WHERE docid NOT IN (SELECT rowid FROM bookmarks)
        )", m_sdb, Q_FUNC_INFO))
        {
            return false;
        }

        result = tran.commit();
    }

    if (result)
        updateBookmarkCount();

    return result;
}

bool QnServerDb::deleteBookmark(const QnUuid& bookmarkId)
{
    if (!containsBookmark(bookmarkId))
        return false;

    bool result;
    {
        QnDbTransactionLocker tran(getTransaction());

        {
            QSqlQuery cleanTagQuery(m_sdb);
            cleanTagQuery.prepare(
                "DELETE FROM bookmark_tags WHERE bookmark_guid = ?");
            cleanTagQuery.addBindValue(bookmarkId.toRfc4122());
            if (!execSQLQuery(&cleanTagQuery, Q_FUNC_INFO))
                return false;
        }

        {
            QSqlQuery cleanQuery(m_sdb);
            cleanQuery.prepare("DELETE FROM bookmarks WHERE guid = ?");
            cleanQuery.addBindValue(bookmarkId.toRfc4122());
            if (!execSQLQuery(&cleanQuery, Q_FUNC_INFO))
                return false;
        }

        if (!execSQLQuery(
            "DELETE FROM fts_bookmarks WHERE docid NOT IN (SELECT rowid FROM bookmarks)",
            m_sdb, Q_FUNC_INFO))
        {
            return false;
        }

        result = tran.commit();
    }

    if (result)
        updateBookmarkCount();

    return result;
}

void QnServerDb::setBookmarkCountController(std::function<void(size_t)> handler)
{
    {
        QnWriteLocker lock(&m_mutex);
        NX_ASSERT(!m_updateBookmarkCount, Q_FUNC_INFO, "controller is already set");
        m_updateBookmarkCount = std::move(handler);
    }
    updateBookmarkCount();
}

qint64 QnServerDb::getLastRemoteArchiveSyncTimeMs(const QnResourcePtr& resource)
{
    NX_ASSERT(resource, "Resource should be provided");
    if (!resource)
        return false;

    auto id = resource->getId();

    QSqlQuery query(m_sdb);
    query.prepare(R"(
        SELECT property_value
        FROM local_resource_properties
        WHERE resource_id = :resource_id AND property_name = :property_name)");

    query.bindValue(":resource_id", QnSql::serialized_field(id));
    query.bindValue(":property_name", kLastRemoteArchiveSyncTimePropertyName);

    if (!execSQLQuery(&query, Q_FUNC_INFO))
        return std::numeric_limits<qint64>::min();

    if (!query.next())
        return std::numeric_limits<qint64>::min();

    bool success = false;
    auto rawVal = query.value(0);

    auto parsed = rawVal.toLongLong(&success);
    if (!success)
        return std::numeric_limits<qint64>::min();

    return parsed;
}

bool QnServerDb::updateLastRemoteArchiveSyncTimeMs(const QnResourcePtr& resource, qint64 lastSyncTime)
{
    NX_ASSERT(resource, "Resource should be provided");
    if (!resource)
        return false;

    auto id = resource->getId();

    QSqlQuery updateQuery(m_sdb);
    updateQuery.prepare(R"(
        INSERT OR REPLACE INTO local_resource_properties
            (id, resource_id, property_name, property_value)
        VALUES
            ((  SELECT id
                FROM local_resource_properties
                WHERE resource_id = :resource_id AND property_name = :property_name),
                :resource_id,
                :property_name,
                :property_value))");

    updateQuery.bindValue(":resource_id", QnSql::serialized_field(id));
    updateQuery.bindValue(":property_name", kLastRemoteArchiveSyncTimePropertyName);
    updateQuery.bindValue(":property_value", QString::number(lastSyncTime));

    return execSQLQuery(&updateQuery, Q_FUNC_INFO);
}

bool QnServerDb::deleteBookmarksToTime(const QMap<QnUuid, qint64>& dataToDelete)
{
    bool result;

    {
        QnDbTransactionLocker tran(getTransaction());

        for (auto itr = dataToDelete.begin(); itr != dataToDelete.end(); ++itr)
        {
            const QnUuid& cameraId = itr.key();
            qint64 timestampMs = itr.value();

            {
                QSqlQuery delQuery(m_sdb);
                delQuery.prepare(R"(
                    DELETE FROM bookmark_tags
                    WHERE bookmark_guid IN
                        (SELECT guid from bookmarks
                            WHERE camera_guid = :id AND start_time < :timestamp)
                )");
                delQuery.bindValue(":id", QnSql::serialized_field(cameraId));
                delQuery.bindValue(":timestamp", timestampMs);
                if (!execSQLQuery(&delQuery, Q_FUNC_INFO))
                    return false;
            }

            {
                QSqlQuery delQuery(m_sdb);
                delQuery.prepare(R"(
                    DELETE FROM bookmarks
                    WHERE camera_guid = :id AND start_time < :timestamp
                )");
                delQuery.bindValue(":id", QnSql::serialized_field(cameraId));
                delQuery.bindValue(":timestamp", timestampMs);
                if (!execSQLQuery(&delQuery, Q_FUNC_INFO))
                    return false;
            }

            if (!execSQLQuery(R"(
                DELETE FROM fts_bookmarks
                WHERE docid NOT IN (SELECT rowid FROM bookmarks)
            )", m_sdb, Q_FUNC_INFO))
            {
                return false;
            }

        }
        result = tran.commit();
    }

    if (result)
        updateBookmarkCount();

    return result;
}<|MERGE_RESOLUTION|>--- conflicted
+++ resolved
@@ -949,21 +949,13 @@
             query.value(businessRuleIdx).toByteArray());
         actionData.aggregationCount = query.value(aggregationCntIdx).toInt();
 
-<<<<<<< HEAD
         if (actionData.eventParams.eventType == vms::api::cameraMotionEvent
             || actionData.eventParams.eventType == vms::api::cameraInputEvent
             || actionData.eventParams.eventType == vms::api::analyticsSdkEvent
             || actionData.actionType == vms::api::bookmarkAction
-            || actionData.actionType == vms::api::acknowledgeAction)
-=======
-        if (actionData.eventParams.eventType == vms::event::cameraMotionEvent
-            || actionData.eventParams.eventType == vms::event::cameraInputEvent
-            || actionData.eventParams.eventType == vms::event::analyticsSdkEvent
-            || actionData.actionType == vms::event::ActionType::bookmarkAction
-            || actionData.actionType == vms::event::ActionType::acknowledgeAction
-            || actionData.actionType == vms::event::ActionType::fullscreenCameraAction
+            || actionData.actionType == vms::api::ActionType::acknowledgeAction
+            || actionData.actionType == vms::api::ActionType::fullscreenCameraAction
             )
->>>>>>> 9168ce04
         {
             QnNetworkResourcePtr camRes =
                 resourcePool()->getResourceById<QnNetworkResource>(actionData.eventParams.eventResourceId);
@@ -1022,23 +1014,14 @@
     while (actionsQuery.next())
     {
         int flags = 0;
-<<<<<<< HEAD
         const auto eventType = (vms::api::EventType) actionsQuery.value(eventTypeIdx).toInt();
         const auto actionType = (vms::api::ActionType) actionsQuery.value(actionTypeIdx).toInt();
         if (eventType == vms::api::EventType::cameraMotionEvent
             || eventType == vms::api::EventType::cameraInputEvent
             || actionType == vms::api::ActionType::bookmarkAction
-            || actionType == vms::api::ActionType::acknowledgeAction)
-=======
-        const auto eventType = (vms::event::EventType) actionsQuery.value(eventTypeIdx).toInt();
-        const auto actionType = (vms::event::ActionType) actionsQuery.value(actionTypeIdx).toInt();
-        if (eventType == vms::event::cameraMotionEvent
-            || eventType == vms::event::cameraInputEvent
-            || actionType == vms::event::ActionType::bookmarkAction
-            || actionType == vms::event::ActionType::acknowledgeAction
-            || actionType == vms::event::ActionType::fullscreenCameraAction
+            || actionType == vms::api::ActionType::acknowledgeAction
+            || actionType == vms::api::ActionType::fullscreenCameraAction
             )
->>>>>>> 9168ce04
         {
             QnUuid eventResId = QnUuid::fromRfc4122(actionsQuery.value(eventResIdx).toByteArray());
             QnNetworkResourcePtr camRes =
