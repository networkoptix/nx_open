#include "server_db.h"

#include <chrono>

#include <QtCore/QtEndian>

#include <api/helpers/event_log_request_data.h>

#include <nx/vms/event/actions/abstract_action.h>
#include <nx/vms/event/events/abstract_event.h>

#include <core/resource/camera_resource.h>
#include <core/resource/network_resource.h>
#include <core/resource/camera_bookmark.h>
#include <core/resource_management/resource_pool.h>
#include <core/resource_management/user_roles_manager.h>

#include <media_server/serverutil.h>

#include <recorder/storage_manager.h>
#include <recording/time_period.h>

#include <media_server/settings.h>

#include <utils/common/synctime.h>
#include <utils/common/util.h>
#include <nx/fusion/model_functions.h>
#include <api/global_settings.h>
#include <common/common_module.h>
#include <media_server/media_server_module.h>

using std::chrono::milliseconds;
using namespace std::literals::chrono_literals;

using namespace nx;

namespace {

const char kDelimiter('$');
const char kStringListDelimiter('\n');
static const QString kLastRemoteArchiveSyncTimePropertyName("lastRemoteArchiveSyncTime");

inline int toInt(const QByteArray& ba)
{
    const char* curPtr = ba.data();
    const char* end = curPtr + ba.size();
    int result = 0;
    for (; curPtr < end; ++curPtr)
    {
        if (*curPtr < '0' || *curPtr > '9')
            return result;
        result = result * 10 + (*curPtr - '0');
    }
    return result;
}

inline qint64 toInt64(const QByteArray& ba)
{
    const char* curPtr = ba.data();
    const char* end = curPtr + ba.size();
    qint64 result = 0ll;
    for (; curPtr < end; ++curPtr)
    {
        if (*curPtr < '0' || *curPtr > '9')
            return result;
        result = result*10 + (*curPtr - '0');
    }
    return result;
}

vms::event::ActionParameters convertOldActionParameters(const QByteArray& value)
{
    enum Param
    {
        UrlParam,
        EmailAddressParam,
        UserGroupParam,
        FpsParam,
        QualityParam,
        DurationParam,
        RecordBeforeParam,
        RecordAfterParam,
        RelayOutputIdParam,
        RelayAutoResetTimeoutParam,
        InputPortIdParam,
        KeyParam,
        SayTextParam,
        ParamCount
    };

    vms::event::ActionParameters result;

    if (value.isEmpty())
        return result;

    static const std::vector<QnUuid> kAdminRoles(
        QnUserRolesManager::adminRoleIds().toVector().toStdVector());

    int i = 0;
    int prevPos = -1;
    while (prevPos < value.size() && i < ParamCount)
    {
        int nextPos = value.indexOf(kDelimiter, prevPos+1);
        if (nextPos == -1)
            nextPos = value.size();

        QByteArray field(value.data() + prevPos + 1, nextPos - prevPos - 1);
        switch ((Param) i)
        {
            case UrlParam:
                result.url = QString::fromUtf8(field.data(), field.size());
                break;
            case EmailAddressParam:
                result.emailAddress = QString::fromUtf8(field.data(), field.size());
                break;
            case UserGroupParam:
                enum { kAdminOnly = 1 };
                if (toInt(field) == kAdminOnly)
                    result.additionalResources = kAdminRoles;
                else
                    result.additionalResources.clear();
                break;
            case FpsParam:
                result.fps = toInt(field);
                break;
            case QualityParam:
                result.streamQuality = static_cast<Qn::StreamQuality>(toInt(field));
                break;
            case DurationParam:
                result.durationMs = toInt(field) * 1000;
                break;
            case RecordBeforeParam:
                break;
            case RecordAfterParam:
                result.recordAfter = toInt(field);
                break;
            case RelayOutputIdParam:
                result.relayOutputId = QString::fromUtf8(field.data(), field.size());
                break;
            case RelayAutoResetTimeoutParam:
                result.durationMs = toInt(field);
                break;
            case InputPortIdParam:
                break;
            case KeyParam:
                break;
            case SayTextParam:
                result.sayText = QString::fromUtf8(field.data(), field.size());
                break;
            default:
                break;
        }
        prevPos = nextPos;
        i++;
    }

    return result;
}

vms::event::EventParameters convertOldEventParameters(
    const QByteArray& value, QnUuid* actionResourceId)
{
    enum Param
    {
        EventTypeParam,
        EventTimestampParam,
        EventResourceParam,
        ActionResourceParam,
        InputPortIdParam,
        ReasonCodeParam,
        ReasonParamsEncodedParam,
        SourceParam,
        ConflictsParam,
        ParamCount
    };

    vms::event::EventParameters result;

    if (value.isEmpty())
        return result;

    int i = 0;
    int prevPos = -1;
    while (prevPos < value.size() && i < ParamCount)
    {
        int nextPos = value.indexOf(kDelimiter, prevPos+1);
        if (nextPos == -1)
            nextPos = value.size();

        QByteArray field = QByteArray::fromRawData(
            value.data() + prevPos + 1, nextPos - prevPos - 1);
        if (!field.isEmpty())
        {
            switch ((Param) i)
            {
                case EventTypeParam:
                    result.eventType = (vms::api::EventType) toInt(field);
                    break;
                case EventTimestampParam:
                    result.eventTimestampUsec = toInt64(field);
                    break;
                case EventResourceParam:
                    result.eventResourceId = QnUuid(field);
                    break;
                case ActionResourceParam:
                    *actionResourceId = QnUuid(field);
                    break;
                case InputPortIdParam:
                    result.inputPortId = QString::fromUtf8(field.data(), field.size());
                    break;
                case ReasonCodeParam:
                    result.reasonCode = (vms::api::EventReason) toInt(field);
                    break;
                case ReasonParamsEncodedParam:
                {
                    auto value = QString::fromUtf8(field.data(), field.size());
                    if (!value.isEmpty())
                        result.description = value;
                    break;
                }
                case SourceParam:
                    result.caption = QString::fromUtf8(field.data(), field.size());
                    break;
                case ConflictsParam:
                {
                    auto value = QString::fromLatin1(field.data(), field.size());
                    if (!value.isEmpty())
                        result.description = value;
                    break;
                }
                default:
                    break;
            }
        }

        ++i;
        prevPos = nextPos;
    }

    return result;
}

<<<<<<< HEAD
QString createBookmarksFilterSortPart(const QnCameraBookmarkSearchFilter& filter)
{
    static const auto kOrderByTemplate = lit(" ORDER BY %1 %2, guid ");

    const auto order = filter.orderBy.order == Qt::AscendingOrder ? lit("ASC") : lit("DESC");
    switch (filter.orderBy.column)
    {
        case Qn::BookmarkName:
            return kOrderByTemplate.arg(lit("book.name"), order);
        case Qn::BookmarkStartTime:
            return kOrderByTemplate.arg(lit("startTimeMs"), order);
        case Qn::BookmarkCreationTime:
            return kOrderByTemplate.arg(lit("creationTimeStampMs"), order);
        case Qn::BookmarkDuration:
            return kOrderByTemplate.arg(lit("durationMs"), order);
        case Qn::BookmarkCameraName:
            return kOrderByTemplate.arg(lit("cameraId"), order);
        case Qn::BookmarkCreator:
            return kOrderByTemplate.arg(lit("creatorId"), order);
        case Qn::BookmarkTags:
            return lit(""); // No sort by db
        default:
            NX_ASSERT(false, Q_FUNC_INFO, "Invalid sorting column value");
            return lit("");
    }
}

int getBookmarksQueryLimit(const QnCameraBookmarkSearchFilter& filter)
=======
int getBookmarksQueryLimit(const QnCameraBookmarkSearchFilter &filter)
>>>>>>> 6d4f3e2c
{
    if (filter.sparsing.used)
        return QnCameraBookmarkSearchFilter::kNoLimit;

    switch (filter.orderBy.column)
    {
        case Qn::BookmarkName:
        case Qn::BookmarkStartTime:
        case Qn::BookmarkDuration:
            return filter.limit;

        case Qn::BookmarkCreationTime:
        case Qn::BookmarkCreator:
        case Qn::BookmarkCameraName:
        case Qn::BookmarkTags:
            // No limit for manually sorted sequences.
            return QnCameraBookmarkSearchFilter::kNoLimit;

        default:
            NX_ASSERT(false, Q_FUNC_INFO, "Invalid sorting column value!");
            return QnCameraBookmarkSearchFilter::kNoLimit;
    }
}

} // namespace

static const qint64 CLEANUP_INTERVAL = 1000000ll * 3600;

QnServerDb::QnServerDb(QnCommonModule* commonModule):
    QnCommonModuleAware(commonModule),
    m_lastCleanuptime(0),
    m_auditCleanuptime(0),
    m_runtimeActionsTotalRecords(0),
    m_tran(m_sdb, m_mutex)
{
    const QString fileName = closeDirPath(qnServerModule->settings().eventsDBFilePath())
        + QString(lit("mserver.sqlite"));
    addDatabase(fileName, "QnServerDb");
    if (m_sdb.open())
    {
        if (!createDatabase()) // Create tables if DB is empty.
            qWarning() << "Cannot create tables for sqlLite database";
        else
            m_runtimeActionsTotalRecords = getRuntimeActionsRecordCount();
    }
    else
    {
        qWarning() << "Cannot initialize sqlLite database. Actions log is not created.";
    }

    if (!execSQLScript("vacuum;", m_sdb))
        qWarning() << "failed to vacuum mserver database" << Q_FUNC_INFO;

    if (!tuneDBAfterOpen(&m_sdb))
        qWarning() << "failed to turn on journal mode for mserver database" << Q_FUNC_INFO;
}

QnServerDb::QnDbTransaction* QnServerDb::getTransaction()
{
    return &m_tran;
}

bool QnServerDb::createDatabase()
{
    QnDbTransactionLocker tran(getTransaction());

    QSqlQuery versionQuery(m_sdb);
    versionQuery.prepare("SELECT sql from sqlite_master where name = 'runtime_actions'");
    if (versionQuery.exec() && versionQuery.next())
    {
        QByteArray sql = versionQuery.value("sql").toByteArray();
        versionQuery.clear();
        if (!sql.contains("business_rule_guid"))
        {
            if (!execSQLQuery("drop index 'timeAndCamIdx'", m_sdb, Q_FUNC_INFO))
                return false;
            if (!execSQLQuery("drop table 'runtime_actions'", m_sdb, Q_FUNC_INFO))
                return false;
        }
    }

    if (!isObjectExists(lit("table"), lit("runtime_actions"), m_sdb))
    {
        QSqlQuery ddlQuery(m_sdb);
        ddlQuery.prepare(
            "CREATE TABLE \"runtime_actions\" "
            "(timestamp INTEGER NOT NULL, action_type SMALLINT NOT NULL, "
            "action_params TEXT, runtime_params TEXT, business_rule_guid BLOB(16), toggle_state SMALLINT, aggregation_count INTEGER, "
            "event_type SMALLINT, event_resource_GUID BLOB(16), action_resource_guid BLOB(16))"
        );
        if (!execSQLQuery(&ddlQuery, Q_FUNC_INFO))
            return false;
    }

    if (!isObjectExists(lit("index"), lit("timeAndCamIdx"), m_sdb))
    {
        QSqlQuery ddlQuery(m_sdb);
        ddlQuery.prepare(
            "CREATE INDEX \"timeAndCamIdx\" ON \"runtime_actions\" (timestamp,event_resource_guid)"
        );
        if (!execSQLQuery(&ddlQuery, Q_FUNC_INFO))
            return false;
    }

    if (!applyUpdates(":/mserver_updates"))
        return false;

    if (!isObjectExists(lit("table"), lit("audit_log"), m_sdb))
    {
        QSqlQuery ddlQuery(m_sdb);
        ddlQuery.prepare(
            "CREATE TABLE \"audit_log\" ("
            "id INTEGER NOT NULL PRIMARY KEY autoincrement,"
            "createdTimeSec INTEGER NOT NULL,"
            "rangeStartSec INTEGER NOT NULL,"
            "rangeEndSec INTEGER NOT NULL,"
            "eventType SMALLINT NOT NULL,"
            "resources BLOB,"
            "params TEXT,"
            "authSession TEXT)"
        );
        if (!execSQLQuery(&ddlQuery, Q_FUNC_INFO))
            return false;
    }

    if (!isObjectExists(lit("index"), lit("auditTimeIdx"), m_sdb))
    {
        QSqlQuery ddlQuery(m_sdb);
        ddlQuery.prepare(
            "CREATE INDEX \"auditTimeIdx\" ON \"audit_log\" (createdTimeSec)"
        );
        if (!execSQLQuery(&ddlQuery, Q_FUNC_INFO))
            return false;
    }

    if (!tran.commit())
    {
        qWarning() << Q_FUNC_INFO << m_sdb.lastError().text();
        return false;
    }

    return true;
}

int QnServerDb::auditRecordMaxId() const
{
    QnWriteLocker lock(&m_mutex);

    if (!m_sdb.isOpen())
        return -1;

    QSqlQuery query(m_sdb);
    query.prepare("select max(id) from audit_log");
    if (!execSQLQuery(&query, Q_FUNC_INFO))
        return -1;
    query.next();
    return query.value(0).toInt();
}

bool QnServerDb::addAuditRecords(const std::map<int, QnAuditRecord>& records)
{
    QnDbTransactionLocker tran(getTransaction());

    if (!m_sdb.isOpen())
        return false;

    QSqlQuery insQuery(m_sdb);
    insQuery.prepare("INSERT OR REPLACE INTO audit_log"
        "(id, createdTimeSec, rangeStartSec, rangeEndSec, eventType, resources, params, authSession)"
        "VALUES"
        "(:id, :createdTimeSec, :rangeStartSec, :rangeEndSec, :eventType, :resources, :params, :authSession)"
    );

    for (auto itr = records.begin(); itr != records.end(); ++itr)
    {
        const auto& data = itr->second;
        NX_ASSERT(data.eventType != Qn::AR_NotDefined);
        NX_ASSERT((data.eventType & (data.eventType - 1)) == 0);

        insQuery.bindValue(":id", itr->first);
        QnSql::bind(data, &insQuery);
        if (!execSQLQuery(&insQuery, Q_FUNC_INFO))
            return false;

        NX_VERBOSE(this, lm("Update audit record %1 for %2 (session %3): %4 %5-%6").args(
            itr->first, data.authSession.userName, data.authSession.id,
            QnLexical::serialized(data.eventType), data.rangeStartSec, data.rangeEndSec));
    }

    cleanupAuditLog();
    tran.commit();
    return true;
}

bool QnServerDb::closeUnclosedAuditRecords(int lastRunningTimeSec)
{
    QnDbTransactionLocker tran(getTransaction());
    if (!m_sdb.isOpen())
        return false;

    QSqlQuery query(m_sdb);
    if (lastRunningTimeSec)
    {
        query.prepare(R"sql(
            UPDATE audit_log
            SET rangeEndSec = :lastRunningTimeSec
            WHERE (rangeStartSec != 0 AND rangeEndSec = 0)
        )sql");

        query.bindValue(":lastRunningTimeSec", lastRunningTimeSec);
        if (!execSQLQuery(&query, Q_FUNC_INFO))
            return false;

        NX_DEBUG(this, lm("Close %1 audit records with last runnig time %2").args(
            query.numRowsAffected(), lastRunningTimeSec));
    }

    query.prepare(R"sql(
        UPDATE audit_log
        SET rangeEndSec = rangeStartSec
        WHERE rangeStartSec > rangeEndSec
    )sql");

    if (!execSQLQuery(&query, Q_FUNC_INFO))
        return false;

    NX_DEBUG(this, lm("Fixed %1 incorrcet audit record end times").args(query.numRowsAffected()));
    return tran.commit();
}

QnAuditRecordList QnServerDb::getAuditData(const QnTimePeriod& period, const QnUuid& sessionId)
{
    QnAuditRecordList result;
    QString request = QString::fromLatin1(
        "SELECT * "
        "FROM audit_log "
        "WHERE createdTimeSec BETWEEN ? and ? ");
    if (!sessionId.isNull())
        request += lit("AND authSession like '%1%'").arg(sessionId.toString());
    request += lit("ORDER BY createdTimeSec");

    QnWriteLocker lock(&m_mutex);
    QSqlQuery query(m_sdb);
    query.prepare(request);
    query.addBindValue(period.startTimeMs / 1000);
    query.addBindValue(period.endTimeMs() == DATETIME_NOW ? INT_MAX : period.endTimeMs() / 1000);

    if (!execSQLQuery(&query, Q_FUNC_INFO))
        return result;

    QnSql::fetch_many(query, &result);

    return result;
}

int QnServerDb::getRuntimeActionsRecordCount()
{
    int currentRecordCount = -1;
    QSqlQuery countQuery(m_sdb);
    countQuery.prepare("SELECT Count(*) FROM runtime_actions");
    bool rez = execSQLQuery(&countQuery, Q_FUNC_INFO);

    if (!rez)
        return currentRecordCount;

    countQuery.next();
    currentRecordCount = countQuery.value(0).toInt();

    return currentRecordCount;
};

bool QnServerDb::cleanupEvents()
{
    bool rez = true;

    // cleanup by time
    qint64 currentTime = qnSyncTime->currentUSecsSinceEpoch();
    if (currentTime - m_lastCleanuptime > CLEANUP_INTERVAL)
    {
        m_lastCleanuptime = currentTime;
        QSqlQuery delQuery(m_sdb);
        delQuery.prepare("DELETE FROM runtime_actions where timestamp < :timestamp");
        int utc = currentTime / 1000000ll - qnGlobalSettings->eventLogPeriodDays() * 3600 * 24;

        delQuery.bindValue(":timestamp", utc);
        rez = execSQLQuery(&delQuery, Q_FUNC_INFO);

        if (rez)
            m_runtimeActionsTotalRecords -= delQuery.numRowsAffected();
    }

    // cleanup by  record count
    const int kMaxRecords = 100000;
    const int kMaxOverflowRecords = 120000;

    if (kMaxOverflowRecords < m_runtimeActionsTotalRecords)
    {
        QSqlQuery cleanupQuery(m_sdb);
        cleanupQuery.prepare(
            "DELETE FROM runtime_actions WHERE rowid in \
            (SELECT rowid FROM runtime_actions ORDER BY rowid LIMIT :recordsToDelete)"
        );
        cleanupQuery.bindValue(":recordsToDelete", m_runtimeActionsTotalRecords - kMaxRecords);
        rez = execSQLQuery(&cleanupQuery, Q_FUNC_INFO);

        if (rez)
            m_runtimeActionsTotalRecords -= cleanupQuery.numRowsAffected();
    }

    return rez;
}

bool QnServerDb::migrateBusinessParamsUnderTransaction()
{
    struct RowParams
    {
        QByteArray actionParams;
        QByteArray runtimeParams;
    };

    auto convertAction =
        [](const QByteArray &packed, const QnUuid& actionResourceId) -> QByteArray
        {
            // Check if data is in Ubjson already.
            if (!packed.isEmpty() && packed[0] == L'[')
                return packed;
            vms::event::ActionParameters ap = convertOldActionParameters(packed);
            ap.actionResourceId = actionResourceId;
            return QnUbjson::serialized(ap);
        };

    auto convertRuntime =
        [](const QByteArray &packed, QnUuid* actionResourceId)-> QByteArray
        {
            // Check if data is in Ubjson already.
            if (!packed.isEmpty() && packed[0] == L'[')
                return packed;
            vms::event::EventParameters rp = convertOldEventParameters(packed, actionResourceId);
            return QnUbjson::serialized(rp);
        };

    QMap<int, RowParams> remapData;

    {
        // Reading data from the table.
        QSqlQuery query(m_sdb);
        query.setForwardOnly(true);
        query.prepare(
            "SELECT rowid, action_params, runtime_params FROM runtime_actions order by rowid");
        if (!execSQLQuery(&query, Q_FUNC_INFO))
            return false;

        while (query.next())
        {
            qint32 id = query.value(0).toInt();
            QByteArray actionData = query.value(1).toByteArray();
            QByteArray runtimeData = query.value(2).toByteArray();

            RowParams remappedData;
            QnUuid actionResourceId;
            // Move actionResourceId from runtimeParams to actionParams.
            remappedData.runtimeParams = convertRuntime(runtimeData, &actionResourceId);
            remappedData.actionParams = convertAction(actionData, actionResourceId);
            remapData[id] = remappedData;
        }
    }

    {
        QSqlQuery query(m_sdb);
        query.prepare(
            "UPDATE runtime_actions SET action_params = :action, runtime_params = :runtime \
            WHERE rowid = :rowid");
        for (auto iter = remapData.cbegin(); iter != remapData.cend(); ++iter)
        {
            query.bindValue(":rowid", iter.key());
            query.bindValue(":action", iter->actionParams);
            query.bindValue(":runtime", iter->runtimeParams);
            if (!execSQLQuery(&query, Q_FUNC_INFO))
                return false;
        }
    }

    return true;
}

bool QnServerDb::bookmarksUniqueIdToCameraGuid()
{
    QMap<QnUuid, QString> uniqueIdByGuid;

    // Build uniqueIdByGuid.
    QSqlQuery query(m_sdb);
    query.setForwardOnly(true);
    query.prepare(
        "SELECT guid, unique_id FROM bookmarks_tmp");
    if (!query.exec())
        return false;
    while (query.next())
    {
        const QnUuid guid = QnSql::deserialized_field<QnUuid>(query.value(0));
        const QString uniqueId = query.value(1).toString();
        uniqueIdByGuid.insert(guid, uniqueId);
    }

    // Change uniqueId to cameraId: cameraId = md5(uniqueId).
    for (auto it = uniqueIdByGuid.begin(); it != uniqueIdByGuid.end(); ++it)
    {
        const QnUuid cameraId = QnSecurityCamResource::makeCameraIdFromUniqueId(it.value());

        QSqlQuery query(m_sdb);
        query.prepare(
            "UPDATE bookmarks SET camera_guid = :cameraId WHERE guid = :guid");
        query.bindValue(":guid", QnSql::serialized_field(it.key()));
        query.bindValue(":cameraId", QnSql::serialized_field(cameraId));
        if (!query.exec())
        {
            qWarning() << Q_FUNC_INFO << query.lastError().text();
            return false;
        }
    }
    return true;
}

bool QnServerDb::createBookmarkTagTriggersUnderTransaction()
{
    // ATTENTION: Do not attempt to move this code to sql scripts. It uses semicolons inside SQL
    // queries, thus these queries cannot be read by our primitive lexical sql script parser.

    {
        QString queryStr =
            "CREATE TRIGGER increment_bookmark_tag_counter AFTER INSERT ON bookmark_tags "
            "BEGIN "
                "INSERT OR IGNORE INTO bookmark_tag_counts (tag, count) VALUES (NEW.name, 0); "
                "UPDATE bookmark_tag_counts SET count = count + 1 WHERE tag = NEW.name; "
            "END; ";
        if (!execSQLQuery(queryStr, m_sdb, Q_FUNC_INFO))
            return false;
    }

    {
        QString queryStr =
            "CREATE TRIGGER decrement_bookmark_tag_counter AFTER DELETE ON bookmark_tags "
            "BEGIN "
                "UPDATE bookmark_tag_counts SET count = count - 1 WHERE tag = OLD.name; "
                "DELETE FROM bookmark_tag_counts WHERE tag = OLD.name AND count <= 0; "
            "END; ";
        if (!execSQLQuery(queryStr, m_sdb, Q_FUNC_INFO))
            return false;
    }

    return true;
}

bool QnServerDb::cleanupAuditLog()
{
    bool rez = true;

    qint64 currentTime = qnSyncTime->currentUSecsSinceEpoch();
    if (currentTime - m_auditCleanuptime > CLEANUP_INTERVAL)
    {
        m_auditCleanuptime = currentTime;
        QSqlQuery delQuery(m_sdb);
        delQuery.prepare("DELETE FROM audit_log where createdTimeSec < :createdTimeSec");
        int utc = currentTime / 1000000ll - qnGlobalSettings->auditTrailPeriodDays() * 3600 * 24;
        delQuery.bindValue(":createdTimeSec", utc);
        rez = execSQLQuery(&delQuery, Q_FUNC_INFO);
    }
    return rez;
}

bool QnServerDb::removeLogForRes(const QnUuid& resId)
{
    QnWriteLocker lock(&m_mutex);

    if (!m_sdb.isOpen())
        return false;

    QSqlQuery delQuery(m_sdb);
    delQuery.prepare(R"(
        DELETE FROM runtime_actions where event_resource_guid = :id1 or action_resource_guid = :id2
    )");

    delQuery.bindValue(":id1", resId.toRfc4122());
    delQuery.bindValue(":id2", resId.toRfc4122());

    bool rez = execSQLQuery(&delQuery, Q_FUNC_INFO);
    if (rez)
        m_runtimeActionsTotalRecords -= delQuery.numRowsAffected();

    return rez;
}

bool QnServerDb::saveActionToDB(const vms::event::AbstractActionPtr& action)
{
    QnWriteLocker lock(&m_mutex);

    if (action->isReceivedFromRemoteHost())
        return false; //< Server should save the action before proxing locally.

    if (!m_sdb.isOpen())
        return false;

    QSqlQuery insQuery(m_sdb);
    insQuery.prepare(R"(
        INSERT INTO runtime_actions (
            timestamp,
            action_type,
            action_params,
            runtime_params,
            business_rule_guid,
            toggle_state,
            aggregation_count,
            event_type,
            event_subtype,
            event_resource_guid,
            action_resource_guid)
        VALUES (
            :timestamp,
            :action_type,
            :action_params,
            :runtime_params,
            :business_rule_guid,
            :toggle_state,
            :aggregation_count,
            :event_type,
            :event_subtype,
            :event_resource_guid,
            :action_resource_guid);
    )");

    qint64 timestampUsec = action->getRuntimeParams().eventTimestampUsec;
    QnUuid eventResId = action->getRuntimeParams().eventResourceId;
    QnUuid eventSubtype;
    if (action->getRuntimeParams().eventType == vms::api::EventType::analyticsSdkEvent)
        eventSubtype = action->getRuntimeParams().analyticsEventId();

    auto actionParams = action->getParams();

    insQuery.bindValue(":timestamp", timestampUsec/1000000);
    insQuery.bindValue(":action_type", (int) action->actionType());
    insQuery.bindValue(":action_params", QnUbjson::serialized(actionParams));
    insQuery.bindValue(":runtime_params", QnUbjson::serialized(action->getRuntimeParams()));
    insQuery.bindValue(":business_rule_guid", action->getRuleId().toRfc4122());
    insQuery.bindValue(":toggle_state", (int) action->getToggleState());
    insQuery.bindValue(":aggregation_count", action->getAggregationCount());

    insQuery.bindValue(":event_type", (int) action->getRuntimeParams().eventType);
    bindId(&insQuery, ":event_subtype", eventSubtype);
    insQuery.bindValue(":event_resource_guid", eventResId.toRfc4122());
    bindId(&insQuery, ":action_resource_guid", actionParams.actionResourceId);

    bool rez = execSQLQuery(&insQuery, Q_FUNC_INFO);
    if (rez)
    {
        m_runtimeActionsTotalRecords += insQuery.numRowsAffected();
        cleanupEvents();
    }

    return rez;
}

QString QnServerDb::getRequestStr(const QnEventLogFilterData& request,
    Qt::SortOrder order,
    int limit) const
{
    QString requestStr(lit("SELECT * FROM runtime_actions WHERE"));
    if (!request.period.isInfinite())
    {
        requestStr += lit(" timestamp BETWEEN '%1' AND '%2'")
            .arg(request.period.startTimeMs / 1000).arg(request.period.endTimeMs() / 1000);
    }
    else
    {
        requestStr += lit(" timestamp >= '%1'").arg(request.period.startTimeMs / 1000);
    }

    if (request.cameras.size() == 1)
    {
        requestStr += QString(lit(" AND event_resource_guid = %1 "))
            .arg(guidToSqlString(request.cameras[0]->getId()));
    }
    else if (request.cameras.size() > 1)
    {
        QString idList;
        for (const auto& camera: request.cameras)
        {
            if (!idList.isEmpty())
                idList += QLatin1Char(',');
            idList += guidToSqlString(camera->getId());
        }
        requestStr += QString(lit(" AND event_resource_guid IN (%1) ")).arg(idList);
    }

    if (request.eventType != vms::api::EventType::undefinedEvent
        && request.eventType != vms::api::EventType::anyEvent)
    {
        if (vms::event::hasChild(request.eventType))
        {
            QList<vms::api::EventType> events = vms::event::childEvents(request.eventType);
            QString eventTypeStr;
            for(vms::api::EventType evnt: events) {
                if (!eventTypeStr.isEmpty())
                    eventTypeStr += QLatin1Char(',');
                eventTypeStr += QString::number((int) evnt);
            }
            requestStr += QString(lit(" AND event_type IN (%1) ")).arg(eventTypeStr);
        }
        else
        {
            requestStr += QString(lit(" AND event_type = %1 ")).arg((int) request.eventType);
        }
    }

    if (!request.eventSubtype.isNull())
    {
        requestStr += lit(" AND event_subtype = %1 ").arg(guidToSqlString(request.eventSubtype));
    }

    if (request.actionType != vms::api::ActionType::undefinedAction)
        requestStr += QString(lit(" AND action_type = %1 ")).arg((int) request.actionType);

    if (!request.ruleId.isNull())
    {
        requestStr += QString(lit(" AND  business_rule_guid = %1 "))
            .arg(guidToSqlString(request.ruleId));
    }

    requestStr += lit(" ORDER BY timestamp");

    if (order == Qt::DescendingOrder)
        requestStr += lit(" DESC");

    if (limit > 0 && limit < std::numeric_limits<int>().max())
        requestStr += lit(" LIMIT %1").arg(limit);

    return requestStr;
}

vms::event::ActionDataList QnServerDb::getActions(
    const QnEventLogFilterData& request,
    Qt::SortOrder order,
    int limit) const
{
    vms::event::ActionDataList result;
    QString requestStr = getRequestStr(request, order, limit);

    QnWriteLocker lock(&m_mutex);

    QSqlQuery query(m_sdb);
    query.prepare(requestStr);
    if (!execSQLQuery(&query, Q_FUNC_INFO))
        return result;

    QSqlRecord rec = query.record();
    int actionTypeIdx = rec.indexOf("action_type");
    int actionParamIdx = rec.indexOf("action_params");
    int runtimeParamIdx = rec.indexOf("runtime_params");
    int businessRuleIdx = rec.indexOf("business_rule_guid");
    int aggregationCntIdx = rec.indexOf("aggregation_count");

    while (query.next())
    {
        vms::event::ActionData actionData;

        actionData.actionType = (vms::api::ActionType) query.value(actionTypeIdx).toInt();
        actionData.actionParams = QnUbjson::deserialized<vms::event::ActionParameters>(
            query.value(actionParamIdx).toByteArray());
        actionData.eventParams = QnUbjson::deserialized<vms::event::EventParameters>(
            query.value(runtimeParamIdx).toByteArray());
        actionData.businessRuleId = QnUuid::fromRfc4122(
            query.value(businessRuleIdx).toByteArray());
        actionData.aggregationCount = query.value(aggregationCntIdx).toInt();

        if (actionData.eventParams.eventType == vms::api::cameraMotionEvent
            || actionData.eventParams.eventType == vms::api::cameraInputEvent
            || actionData.eventParams.eventType == vms::api::analyticsSdkEvent
            || actionData.actionType == vms::api::bookmarkAction
            || actionData.actionType == vms::api::ActionType::acknowledgeAction
            || actionData.actionType == vms::api::ActionType::fullscreenCameraAction
            )
        {
            QnNetworkResourcePtr camRes =
                resourcePool()->getResourceById<QnNetworkResource>(actionData.eventParams.eventResourceId);
            if (camRes)
            {
                if (QnStorageManager::isArchiveTimeExists(
                    camRes->getUniqueId(), actionData.eventParams.eventTimestampUsec / 1000))
                {
                    actionData.flags |= vms::event::ActionData::VideoLinkExists;
                }
            }
        }
        result.push_back(std::move(actionData));
    }

    return result;
}

inline void appendIntToByteArray(QByteArray& byteArray, int value)
{
    value = qToBigEndian(value);
    byteArray.append((const char*) &value, sizeof(int));
}

inline void appendQnUuidToByteArray(QByteArray& byteArray, const QnUuid& value)
{
    byteArray.append(value.toRfc4122());
}

void QnServerDb::getAndSerializeActions(const QnEventLogRequestData& request,
    QByteArray& result) const
{
    QString requestStr = getRequestStr(request.filter);

    QnWriteLocker lock(&m_mutex);

    QSqlQuery actionsQuery(m_sdb);
    actionsQuery.prepare(requestStr);
    if (!execSQLQuery(&actionsQuery, Q_FUNC_INFO))
        return;

    QSqlRecord rec = actionsQuery.record();
    int actionTypeIdx = rec.indexOf(lit("action_type"));
    int actionParamIdx = rec.indexOf(lit("action_params"));
    int runtimeParamIdx = rec.indexOf(lit("runtime_params"));
    int businessRuleIdx = rec.indexOf(lit("business_rule_guid"));
    int aggregationCntIdx = rec.indexOf(lit("aggregation_count"));
    int eventTypeIdx = rec.indexOf(lit("event_type"));
    int eventResIdx = rec.indexOf(lit("event_resource_guid"));
    int timestampIdx = rec.indexOf(lit("timestamp"));
    rec.field(timestampIdx).setType(QVariant::LongLong);

    int sizeField = 0;
    result.append((const char *) &sizeField, sizeof(int));

    while (actionsQuery.next())
    {
        int flags = 0;
        const auto eventType = (vms::api::EventType) actionsQuery.value(eventTypeIdx).toInt();
        const auto actionType = (vms::api::ActionType) actionsQuery.value(actionTypeIdx).toInt();
        if (eventType == vms::api::EventType::cameraMotionEvent
            || eventType == vms::api::EventType::cameraInputEvent
            || actionType == vms::api::ActionType::bookmarkAction
            || actionType == vms::api::ActionType::acknowledgeAction
            || actionType == vms::api::ActionType::fullscreenCameraAction
            )
        {
            QnUuid eventResId = QnUuid::fromRfc4122(actionsQuery.value(eventResIdx).toByteArray());
            QnNetworkResourcePtr camRes =
                resourcePool()->getResourceById<QnNetworkResource>(eventResId);
            if (camRes)
            {
                if (QnStorageManager::isArchiveTimeExists(
                    camRes->getUniqueId(), actionsQuery.value(timestampIdx).toInt() * 1000ll))
                {
                    flags |= vms::event::ActionData::VideoLinkExists;
                }
            }
        }

        appendIntToByteArray(result, flags);
        appendIntToByteArray(result, actionsQuery.value(actionTypeIdx).toInt());
        result.append(actionsQuery.value(businessRuleIdx).toByteArray());
        appendIntToByteArray(result, actionsQuery.value(aggregationCntIdx).toInt());

        QByteArray runtimeParams = actionsQuery.value(runtimeParamIdx).toByteArray();
        appendIntToByteArray(result, runtimeParams.size());
        result.append(runtimeParams);

        QByteArray actionParams = actionsQuery.value(actionParamIdx).toByteArray();
        appendIntToByteArray(result, actionParams.size());
        result.append(actionParams);

        ++sizeField;
    }
    sizeField = qToBigEndian(sizeField);
    memcpy(result.data(), &sizeField, sizeof(int));
}

bool QnServerDb::afterInstallUpdate(const QString& updateName)
{
    if (updateName.endsWith(lit("/01_business_params.sql")))
        return migrateBusinessParamsUnderTransaction();

    if (updateName.endsWith(lit("/03_add_bookmark_tag_counts_and_rename_tables.sql")))
        return createBookmarkTagTriggersUnderTransaction();

    if (updateName.endsWith(lit("/07_1_bookmarks_unique_id_to_camera_guid.sql")))
        return bookmarksUniqueIdToCameraGuid();

    return true;
}

bool QnServerDb::getBookmarks(
    const QnSecurityCamResourceList& cameras,
    const QnCameraBookmarkSearchFilter& filter,
    QnCameraBookmarkList& result)
{
    QList<QnUuid> cameraIds;
    for (const auto& camera: cameras)
    {
        if (camera && !camera->getId().isNull())
            cameraIds << camera->getId();
    }
    return getBookmarks(cameraIds, filter, result);
}


bool QnServerDb::getMaxBookmarksMaxDurationMs(
    const QList<QnUuid>& cameraIds,
    const QnCameraBookmarkSearchFilter& filter,
    qint64* outResult) const
{
    *outResult = 0;

    QSet<QString> cameraStringIds;
    for (const auto& id: cameraIds)
        cameraStringIds << guidToSqlString(id);
    static const QString queryTemplate = QString(R"(SELECT max(duration) FROM bookmarks WHERE %1)");

    QList<QVariant> bindings;

    QString filterText = lit("camera_guid in (%1)").arg(cameraStringIds.toList().join(","));

    const auto queryStr = queryTemplate.arg(filterText);

    QnWriteLocker lock(&m_mutex);
    QSqlQuery query(m_sdb);

    if (!prepareSQLQuery(&query, queryStr, Q_FUNC_INFO))
        return false;

    for (const auto& b: bindings)
        query.addBindValue(b);

    if (!execSQLQuery(&query, Q_FUNC_INFO))
        return false;

    if (query.next())
        *outResult = query.value(0).toLongLong();
    return true;
}

bool QnServerDb::getBookmarks(
    const QList<QnUuid>& cameraIds,
    const QnCameraBookmarkSearchFilter& filter,
    QnCameraBookmarkList& result)
{
    bool isRangeClosed = filter.startTimeMs.count() > 0
        && filter.endTimeMs.count() < std::numeric_limits<qint64>().max();
    if (isRangeClosed)
    {
        QnMultiServerCameraBookmarkList bookmarks;

        // Optimization. Do two separate SQL requests to force SqLite use index.
        bookmarks.resize(2);

        qint64 maxDurationMs = 0;
        if (!getMaxBookmarksMaxDurationMs(cameraIds, filter, &maxDurationMs))
            return false;

        QnCameraBookmarkList result2;
        QnCameraBookmarkSearchFilter filter2(filter);
        filter2.endTimeMs = filter.startTimeMs;
        filter2.startTimeMs = milliseconds(filter.startTimeMs.count() - maxDurationMs);

        if (!getBookmarksInternal(cameraIds, filter, bookmarks[0]))
            return false;

        if (!getBookmarksInternal(cameraIds, filter2, bookmarks[1]))
            return false;

        result = QnCameraBookmark::mergeCameraBookmarks(
            commonModule(),
            bookmarks,
            QnBookmarkSortOrder(Qn::BookmarkCameraThenStartTime),
            QnBookmarkSparsingOptions(),
            filter.limit);
    }
    else
    {
        if (!getBookmarksInternal(cameraIds, filter, result))
            return false;
    }

    QnCameraBookmark::sortBookmarks(commonModule(), result, filter.orderBy);
    return true;

}

bool QnServerDb::getBookmarksInternal(
    const QList<QnUuid>& cameraIds,
    const QnCameraBookmarkSearchFilter& filter,
    QnCameraBookmarkList& result)
{
    QString queryTemplate = QString(R"(
        SELECT
            guid as guid,
            name as name,
            start_time as startTimeMs,
            duration as durationMs,
            start_time + duration as endTimeMs,
            description as description,
            timeout as timeout,
            camera_guid as cameraId,
            creator_guid as creatorId,
            created as creationTimeStampMs,
            (SELECT group_concat(name) FROM bookmark_tags t where t.bookmark_guid = guid) as tags
        FROM bookmarks
        WHERE %1
        ORDER BY camera_guid, start_time
    )");

    QList<QVariant> bindings;

    QSet<QString> cameraStringIds;
    for (const auto& id: cameraIds)
        cameraStringIds << guidToSqlString(id);
    QString filterText = lit("camera_guid in (%1)").arg(cameraStringIds.toList().join(","));

    auto addFilter = [&](
        const QString& filter,
        const QVariant& value,
        const QVariant& value2 = QVariant())
    {
        filterText += lit(" AND %1").arg(filter);
        bindings.push_back(value);
        if (!value2.isNull())
            bindings.push_back(value2);
    };

    if (filter.startTimeMs.count() > 0 && filter.endTimeMs.count() < std::numeric_limits<qint64>().max())
    {
        addFilter("start_time between ? AND ?",
            qint64(filter.startTimeMs.count()),
            qint64(filter.endTimeMs.count()));
    }
    else if (filter.endTimeMs.count() < std::numeric_limits<qint64>().max())
    {
        addFilter("start_time <= ?", qint64(filter.endTimeMs.count()));
    }
    else if (filter.startTimeMs.count() > 0)
    {
        addFilter("start_time + duration  >= ?", qint64(filter.startTimeMs.count()));
    }

    if (!filter.text.isEmpty())
    {
        addFilter(
            "rowid in (SELECT docid FROM fts_bookmarks WHERE fts_bookmarks MATCH ?)", filter.text);
    }

    QString queryStr = queryTemplate.arg(filterText);

    if (filter.limit != QnCameraBookmarkSearchFilter::kNoLimit)
        queryStr += lit(" LIMIT %1").arg(filter.limit);

    NX_VERBOSE(this, lit("Got getBookmarks query: %1").arg(queryStr));
    {
        QnWriteLocker lock(&m_mutex);
        QSqlQuery query(m_sdb);
        query.setForwardOnly(true);
        if (!prepareSQLQuery(&query, queryStr, Q_FUNC_INFO))
            return false;

        for (const auto& b: bindings)
            query.addBindValue(b);

        if (!execSQLQuery(&query, Q_FUNC_INFO))
            return false;

        QnSqlIndexMapping mapping = QnSql::mapping<QnCameraBookmark>(query);
        QSqlRecord queryInfo = query.record();
        const int tagsFiledIdx = queryInfo.indexOf("tags");

        while (query.next())
        {
            QnCameraBookmark bookmark;
            QnSql::fetch(mapping, query.record(), &bookmark);
            bookmark.tags = query.value(
                tagsFiledIdx).toString().split(lit(","),
                QString::SkipEmptyParts).toSet();
            result.push_back(std::move(bookmark));
        }
    }

    return true;
}
bool QnServerDb::addBookmark(const QnCameraBookmark& bookmark)
{
    auto result = addOrUpdateBookmark(bookmark, false);
    if (result)
        updateBookmarkCount();

    return result;
}

bool QnServerDb::updateBookmark(const QnCameraBookmark& bookmark)
{
    NX_ASSERT(bookmark.isValid(), Q_FUNC_INFO, "Invalid bookmarks must not be stored");
    if (!bookmark.isValid())
        return false;

    if (!containsBookmark(bookmark.guid))
        return false;

    return addOrUpdateBookmark(bookmark, true);
}

bool QnServerDb::containsBookmark(const QnUuid& bookmarkId) const
{
    QnWriteLocker lock(&m_mutex);

    QSqlQuery query(m_sdb);
    query.setForwardOnly(true);
    query.prepare("SELECT guid from bookmarks where guid = ?");
    query.bindValue(0, bookmarkId.toRfc4122());
    return execSQLQuery(&query, Q_FUNC_INFO) && query.next();
}

QnCameraBookmarkTagList QnServerDb::getBookmarkTags(int limit)
{
    QnWriteLocker lock(&m_mutex);

    QString queryStr(R"(
        SELECT tag as name, count
        FROM bookmark_tag_counts
        ORDER BY count DESC
    )");

    if (limit > 0 && limit < std::numeric_limits<int>().max())
        queryStr += lit("LIMIT %1").arg(limit);

    QSqlQuery query(m_sdb);
    query.setForwardOnly(true);
    query.prepare(queryStr);

    QnCameraBookmarkTagList result;

    if (!execSQLQuery(&query, Q_FUNC_INFO))
        return result;

    QnSqlIndexMapping mapping = QnSql::mapping<QnCameraBookmarkTag>(query);

    while (query.next())
    {
        QnCameraBookmarkTag tag;
        QnSql::fetch(mapping, query.record(), &tag);
        if (tag.isValid())
            result.append(tag);
    }

    return result;
}

bool QnServerDb::addOrUpdateBookmark(const QnCameraBookmark& bookmark, bool isUpdate)
{
    NX_ASSERT(bookmark.isValid(), Q_FUNC_INFO, "Invalid bookmark must not be stored in database");
    if (!bookmark.isValid())
        return false;

    QnDbTransactionLocker tran(getTransaction());

    int docId = 0;
    {
        QSqlQuery insQuery(m_sdb);

        static const auto kUpdateQueryText =
            R"(
                UPDATE bookmarks
                SET camera_guid = :cameraId, start_time = :startTimeMs,
                    duration = :durationMs, name = :name, description = :description,
                    timeout = :timeout
                WHERE guid = :guid)";

        static const auto kAddQueryText =
            R"(
                INSERT
                INTO bookmarks
                    (guid, camera_guid, start_time, duration, name, description, timeout,
                        creator_guid, created)
                VALUES (:guid, :cameraId, :startTimeMs, :durationMs, :name, :description, :timeout,
                    :creatorId, :creationTimeStampMs)
            )";

        insQuery.prepare(isUpdate ? kUpdateQueryText : kAddQueryText);

        QnSql::bind(bookmark, &insQuery);
        if (!execSQLQuery(&insQuery, Q_FUNC_INFO))
            return false;

        docId = insQuery.lastInsertId().toInt();
    }

    if (isUpdate)
    {
        QSqlQuery cleanTagQuery(m_sdb);
        cleanTagQuery.prepare("DELETE FROM bookmark_tags WHERE bookmark_guid = ?");
        cleanTagQuery.addBindValue(bookmark.guid.toRfc4122());
        if (!execSQLQuery(&cleanTagQuery, Q_FUNC_INFO))
            return false;
    }

    const auto trimTags =
        [](const QnCameraBookmark &bookmark) -> QnCameraBookmarkTags
        {
            QnCameraBookmarkTags result;
            for (const auto tag: bookmark.tags)
            {
                QString trimmed = tag.trimmed();
                if (!trimmed.isEmpty())
                    result.insert(tag.trimmed());
            }

            return result;
        };

    const auto trimmedTags = trimTags(bookmark);

    {
        QSqlQuery tagQuery(m_sdb);
        tagQuery.prepare(
            "INSERT INTO bookmark_tags (bookmark_guid, name) VALUES (:bookmark_guid, :name)");
        tagQuery.bindValue(":bookmark_guid", bookmark.guid.toRfc4122());
        for (const auto& tag: trimmedTags)
        {
            tagQuery.bindValue(":name", tag);
            if (!execSQLQuery(&tagQuery, Q_FUNC_INFO))
                return false;
        }
    }

    {
        QSqlQuery query(m_sdb);
        const QString insertOrReplace = isUpdate ? lit("REPLACE") : lit("INSERT");
        query.prepare(insertOrReplace + R"(
            INTO fts_bookmarks
                (docid, name, description, tags)
            VALUES (:docid, :name, :description, :tags)
        )");

        query.bindValue(":docid", docId);
        query.bindValue(":name", bookmark.name);
        query.bindValue(":description", bookmark.description);
        query.bindValue(":tags", QnCameraBookmark::tagsToString(trimmedTags));
        if (!execSQLQuery(&query, Q_FUNC_INFO))
            return false;
    }

    return tran.commit();
}

void QnServerDb::updateBookmarkCount()
{
    std::function<void()> finalHandler;

    {
        QnWriteLocker lock(&m_mutex);
        if (!m_updateBookmarkCount)
            return;

        QSqlQuery query(m_sdb);
        query.setForwardOnly(true);
        query.prepare(lit("SELECT count(guid) FROM bookmarks"));
        if (!execSQLQuery(&query, Q_FUNC_INFO))
            return;

        if (!query.next())
        {
            NX_ASSERT(false, Q_FUNC_INFO, "Query has failed!");
            return;
        }

        const auto value = query.value(0).toString();
        finalHandler = std::bind(m_updateBookmarkCount, value.toInt());
    }
    finalHandler();
}

bool QnServerDb::deleteAllBookmarksForCamera(const QnUuid& cameraId)
{
    bool result;

    {
        QnDbTransactionLocker tran(getTransaction());

        {
            QSqlQuery delQuery(m_sdb);
            delQuery.prepare(R"(
                DELETE FROM bookmark_tags
                WHERE bookmark_guid IN
                    (SELECT guid from bookmarks WHERE camera_guid = :id)
            )");
            delQuery.bindValue(":id", QnSql::serialized_field(cameraId));
            if (!execSQLQuery(&delQuery, Q_FUNC_INFO))
                return false;
        }

        {
            QSqlQuery delQuery(m_sdb);
            delQuery.prepare("DELETE FROM bookmarks WHERE camera_guid = :id");
            delQuery.bindValue(":id", QnSql::serialized_field(cameraId));
            if (!execSQLQuery(&delQuery, Q_FUNC_INFO))
                return false;
        }

        if (!execSQLQuery(R"(
            DELETE FROM fts_bookmarks
            WHERE docid NOT IN (SELECT rowid FROM bookmarks)
        )", m_sdb, Q_FUNC_INFO))
        {
            return false;
        }

        result = tran.commit();
    }

    if (result)
        updateBookmarkCount();

    return result;
}

bool QnServerDb::deleteBookmark(const QnUuid& bookmarkId)
{
    if (!containsBookmark(bookmarkId))
        return false;

    bool result;
    {
        QnDbTransactionLocker tran(getTransaction());

        {
            QSqlQuery cleanTagQuery(m_sdb);
            cleanTagQuery.prepare(
                "DELETE FROM bookmark_tags WHERE bookmark_guid = ?");
            cleanTagQuery.addBindValue(bookmarkId.toRfc4122());
            if (!execSQLQuery(&cleanTagQuery, Q_FUNC_INFO))
                return false;
        }

        {
            QSqlQuery cleanQuery(m_sdb);
            cleanQuery.prepare("DELETE FROM bookmarks WHERE guid = ?");
            cleanQuery.addBindValue(bookmarkId.toRfc4122());
            if (!execSQLQuery(&cleanQuery, Q_FUNC_INFO))
                return false;
        }

        if (!execSQLQuery(
            "DELETE FROM fts_bookmarks WHERE docid NOT IN (SELECT rowid FROM bookmarks)",
            m_sdb, Q_FUNC_INFO))
        {
            return false;
        }

        result = tran.commit();
    }

    if (result)
        updateBookmarkCount();

    return result;
}

void QnServerDb::setBookmarkCountController(std::function<void(size_t)> handler)
{
    {
        QnWriteLocker lock(&m_mutex);
        NX_ASSERT(!m_updateBookmarkCount, Q_FUNC_INFO, "controller is already set");
        m_updateBookmarkCount = std::move(handler);
    }
    updateBookmarkCount();
}

qint64 QnServerDb::getLastRemoteArchiveSyncTimeMs(const QnResourcePtr& resource)
{
    NX_ASSERT(resource, "Resource should be provided");
    if (!resource)
        return false;

    auto id = resource->getId();

    QSqlQuery query(m_sdb);
    query.prepare(R"(
        SELECT property_value
        FROM local_resource_properties
        WHERE resource_id = :resource_id AND property_name = :property_name)");

    query.bindValue(":resource_id", QnSql::serialized_field(id));
    query.bindValue(":property_name", kLastRemoteArchiveSyncTimePropertyName);

    if (!execSQLQuery(&query, Q_FUNC_INFO))
        return std::numeric_limits<qint64>::min();

    if (!query.next())
        return std::numeric_limits<qint64>::min();

    bool success = false;
    auto rawVal = query.value(0);

    auto parsed = rawVal.toLongLong(&success);
    if (!success)
        return std::numeric_limits<qint64>::min();

    return parsed;
}

bool QnServerDb::updateLastRemoteArchiveSyncTimeMs(const QnResourcePtr& resource, qint64 lastSyncTime)
{
    NX_ASSERT(resource, "Resource should be provided");
    if (!resource)
        return false;

    auto id = resource->getId();

    QSqlQuery updateQuery(m_sdb);
    updateQuery.prepare(R"(
        INSERT OR REPLACE INTO local_resource_properties
            (id, resource_id, property_name, property_value)
        VALUES
            ((  SELECT id
                FROM local_resource_properties
                WHERE resource_id = :resource_id AND property_name = :property_name),
                :resource_id,
                :property_name,
                :property_value))");

    updateQuery.bindValue(":resource_id", QnSql::serialized_field(id));
    updateQuery.bindValue(":property_name", kLastRemoteArchiveSyncTimePropertyName);
    updateQuery.bindValue(":property_value", QString::number(lastSyncTime));

    return execSQLQuery(&updateQuery, Q_FUNC_INFO);
}

bool QnServerDb::deleteBookmarksToTime(const QMap<QnUuid, qint64>& dataToDelete)
{
    bool result;

    {
        QnDbTransactionLocker tran(getTransaction());

        for (auto itr = dataToDelete.begin(); itr != dataToDelete.end(); ++itr)
        {
            const QnUuid& cameraId = itr.key();
            qint64 timestampMs = itr.value();

            {
                QSqlQuery delQuery(m_sdb);
                delQuery.prepare(R"(
                    DELETE FROM bookmark_tags
                    WHERE bookmark_guid IN
                        (SELECT guid from bookmarks
                            WHERE camera_guid = :id AND start_time < :timestamp)
                )");
                delQuery.bindValue(":id", QnSql::serialized_field(cameraId));
                delQuery.bindValue(":timestamp", timestampMs);
                if (!execSQLQuery(&delQuery, Q_FUNC_INFO))
                    return false;
            }

            {
                QSqlQuery delQuery(m_sdb);
                delQuery.prepare(R"(
                    DELETE FROM bookmarks
                    WHERE camera_guid = :id AND start_time < :timestamp
                )");
                delQuery.bindValue(":id", QnSql::serialized_field(cameraId));
                delQuery.bindValue(":timestamp", timestampMs);
                if (!execSQLQuery(&delQuery, Q_FUNC_INFO))
                    return false;
            }

            if (!execSQLQuery(R"(
                DELETE FROM fts_bookmarks
                WHERE docid NOT IN (SELECT rowid FROM bookmarks)
            )", m_sdb, Q_FUNC_INFO))
            {
                return false;
            }

        }
        result = tran.commit();
    }

    if (result)
        updateBookmarkCount();

    return result;
}<|MERGE_RESOLUTION|>--- conflicted
+++ resolved
@@ -240,38 +240,7 @@
     return result;
 }
 
-<<<<<<< HEAD
-QString createBookmarksFilterSortPart(const QnCameraBookmarkSearchFilter& filter)
-{
-    static const auto kOrderByTemplate = lit(" ORDER BY %1 %2, guid ");
-
-    const auto order = filter.orderBy.order == Qt::AscendingOrder ? lit("ASC") : lit("DESC");
-    switch (filter.orderBy.column)
-    {
-        case Qn::BookmarkName:
-            return kOrderByTemplate.arg(lit("book.name"), order);
-        case Qn::BookmarkStartTime:
-            return kOrderByTemplate.arg(lit("startTimeMs"), order);
-        case Qn::BookmarkCreationTime:
-            return kOrderByTemplate.arg(lit("creationTimeStampMs"), order);
-        case Qn::BookmarkDuration:
-            return kOrderByTemplate.arg(lit("durationMs"), order);
-        case Qn::BookmarkCameraName:
-            return kOrderByTemplate.arg(lit("cameraId"), order);
-        case Qn::BookmarkCreator:
-            return kOrderByTemplate.arg(lit("creatorId"), order);
-        case Qn::BookmarkTags:
-            return lit(""); // No sort by db
-        default:
-            NX_ASSERT(false, Q_FUNC_INFO, "Invalid sorting column value");
-            return lit("");
-    }
-}
-
 int getBookmarksQueryLimit(const QnCameraBookmarkSearchFilter& filter)
-=======
-int getBookmarksQueryLimit(const QnCameraBookmarkSearchFilter &filter)
->>>>>>> 6d4f3e2c
 {
     if (filter.sparsing.used)
         return QnCameraBookmarkSearchFilter::kNoLimit;
