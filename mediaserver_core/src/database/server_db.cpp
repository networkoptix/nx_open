#include "server_db.h"

#include <chrono>

#include <QtCore/QtEndian>

#include <api/helpers/event_log_request_data.h>

#include <nx/vms/event/actions/abstract_action.h>
#include <nx/vms/event/events/abstract_event.h>

#include <core/resource/camera_resource.h>
#include <core/resource/network_resource.h>
#include <core/resource/camera_bookmark.h>
#include <core/resource_management/resource_pool.h>
#include <core/resource_management/user_roles_manager.h>

#include <media_server/serverutil.h>

#include <recorder/storage_manager.h>
#include <recording/time_period.h>

#include <media_server/settings.h>

#include <utils/common/synctime.h>
#include <utils/common/util.h>
#include <nx/fusion/model_functions.h>
#include <api/global_settings.h>
#include <common/common_module.h>
#include <media_server/media_server_module.h>

using std::chrono::milliseconds;
using namespace std::literals::chrono_literals;

using namespace nx;

namespace {

const char kDelimiter('$');
const char kStringListDelimiter('\n');
static const QString kLastRemoteArchiveSyncTimePropertyName("lastRemoteArchiveSyncTime");

inline int toInt(const QByteArray& ba)
{
    const char* curPtr = ba.data();
    const char* end = curPtr + ba.size();
    int result = 0;
    for (; curPtr < end; ++curPtr)
    {
        if (*curPtr < '0' || *curPtr > '9')
            return result;
        result = result * 10 + (*curPtr - '0');
    }
    return result;
}

inline qint64 toInt64(const QByteArray& ba)
{
    const char* curPtr = ba.data();
    const char* end = curPtr + ba.size();
    qint64 result = 0ll;
    for (; curPtr < end; ++curPtr)
    {
        if (*curPtr < '0' || *curPtr > '9')
            return result;
        result = result*10 + (*curPtr - '0');
    }
    return result;
}

vms::event::ActionParameters convertOldActionParameters(const QByteArray& value)
{
    enum Param
    {
        UrlParam,
        EmailAddressParam,
        UserGroupParam,
        FpsParam,
        QualityParam,
        DurationParam,
        RecordBeforeParam,
        RecordAfterParam,
        RelayOutputIdParam,
        RelayAutoResetTimeoutParam,
        InputPortIdParam,
        KeyParam,
        SayTextParam,
        ParamCount
    };

    vms::event::ActionParameters result;

    if (value.isEmpty())
        return result;

    static const std::vector<QnUuid> kAdminRoles(
        QnUserRolesManager::adminRoleIds().toVector().toStdVector());

    int i = 0;
    int prevPos = -1;
    while (prevPos < value.size() && i < ParamCount)
    {
        int nextPos = value.indexOf(kDelimiter, prevPos+1);
        if (nextPos == -1)
            nextPos = value.size();

        QByteArray field(value.data() + prevPos + 1, nextPos - prevPos - 1);
        switch ((Param) i)
        {
            case UrlParam:
                result.url = QString::fromUtf8(field.data(), field.size());
                break;
            case EmailAddressParam:
                result.emailAddress = QString::fromUtf8(field.data(), field.size());
                break;
            case UserGroupParam:
                enum { kAdminOnly = 1 };
                if (toInt(field) == kAdminOnly)
                    result.additionalResources = kAdminRoles;
                else
                    result.additionalResources.clear();
                break;
            case FpsParam:
                result.fps = toInt(field);
                break;
            case QualityParam:
                result.streamQuality = static_cast<Qn::StreamQuality>(toInt(field));
                break;
            case DurationParam:
                result.durationMs = toInt(field) * 1000;
                break;
            case RecordBeforeParam:
                break;
            case RecordAfterParam:
                result.recordAfter = toInt(field);
                break;
            case RelayOutputIdParam:
                result.relayOutputId = QString::fromUtf8(field.data(), field.size());
                break;
            case RelayAutoResetTimeoutParam:
                result.durationMs = toInt(field);
                break;
            case InputPortIdParam:
                break;
            case KeyParam:
                break;
            case SayTextParam:
                result.sayText = QString::fromUtf8(field.data(), field.size());
                break;
            default:
                break;
        }
        prevPos = nextPos;
        i++;
    }

    return result;
}

vms::event::EventParameters convertOldEventParameters(
    const QByteArray& value, QnUuid* actionResourceId)
{
    enum Param
    {
        EventTypeParam,
        EventTimestampParam,
        EventResourceParam,
        ActionResourceParam,
        InputPortIdParam,
        ReasonCodeParam,
        ReasonParamsEncodedParam,
        SourceParam,
        ConflictsParam,
        ParamCount
    };

    vms::event::EventParameters result;

    if (value.isEmpty())
        return result;

    int i = 0;
    int prevPos = -1;
    while (prevPos < value.size() && i < ParamCount)
    {
        int nextPos = value.indexOf(kDelimiter, prevPos+1);
        if (nextPos == -1)
            nextPos = value.size();

        QByteArray field = QByteArray::fromRawData(
            value.data() + prevPos + 1, nextPos - prevPos - 1);
        if (!field.isEmpty())
        {
            switch ((Param) i)
            {
                case EventTypeParam:
                    result.eventType = (vms::api::EventType) toInt(field);
                    break;
                case EventTimestampParam:
                    result.eventTimestampUsec = toInt64(field);
                    break;
                case EventResourceParam:
                    result.eventResourceId = QnUuid(field);
                    break;
                case ActionResourceParam:
                    *actionResourceId = QnUuid(field);
                    break;
                case InputPortIdParam:
                    result.inputPortId = QString::fromUtf8(field.data(), field.size());
                    break;
                case ReasonCodeParam:
                    result.reasonCode = (vms::api::EventReason) toInt(field);
                    break;
                case ReasonParamsEncodedParam:
                {
                    auto value = QString::fromUtf8(field.data(), field.size());
                    if (!value.isEmpty())
                        result.description = value;
                    break;
                }
                case SourceParam:
                    result.caption = QString::fromUtf8(field.data(), field.size());
                    break;
                case ConflictsParam:
                {
                    auto value = QString::fromLatin1(field.data(), field.size());
                    if (!value.isEmpty())
                        result.description = value;
                    break;
                }
                default:
                    break;
            }
        }

        ++i;
        prevPos = nextPos;
    }

    return result;
}

int getBookmarksQueryLimit(const QnCameraBookmarkSearchFilter& filter)
{
    if (filter.sparsing.used)
        return QnCameraBookmarkSearchFilter::kNoLimit;

    switch (filter.orderBy.column)
    {
        case Qn::BookmarkName:
        case Qn::BookmarkStartTime:
        case Qn::BookmarkDuration:
            return filter.limit;

        case Qn::BookmarkCreationTime:
        case Qn::BookmarkCreator:
        case Qn::BookmarkCameraName:
        case Qn::BookmarkTags:
            // No limit for manually sorted sequences.
            return QnCameraBookmarkSearchFilter::kNoLimit;

        default:
            NX_ASSERT(false, Q_FUNC_INFO, "Invalid sorting column value!");
            return QnCameraBookmarkSearchFilter::kNoLimit;
    }
}

} // namespace

static const qint64 CLEANUP_INTERVAL = 1000000ll * 3600;

QnServerDb::QnServerDb(QnCommonModule* commonModule):
    QnCommonModuleAware(commonModule),
    m_lastCleanuptime(0),
    m_auditCleanuptime(0),
    m_runtimeActionsTotalRecords(0),
    m_tran(m_sdb, m_mutex)
{
    const QString fileName = closeDirPath(qnServerModule->settings().eventsDBFilePath())
        + QString(lit("mserver.sqlite"));
    addDatabase(fileName, "QnServerDb");
    if (m_sdb.open())
    {
        if (!createDatabase()) // Create tables if DB is empty.
            qWarning() << "Cannot create tables for sqlLite database";
        else
            m_runtimeActionsTotalRecords = getRuntimeActionsRecordCount();
    }
    else
    {
        qWarning() << "Cannot initialize sqlLite database. Actions log is not created.";
    }

    if (!execSQLScript("vacuum;", m_sdb))
        qWarning() << "failed to vacuum mserver database" << Q_FUNC_INFO;

    if (!tuneDBAfterOpen(&m_sdb))
        qWarning() << "failed to turn on journal mode for mserver database" << Q_FUNC_INFO;
}

QnServerDb::QnDbTransaction* QnServerDb::getTransaction()
{
    return &m_tran;
}

bool QnServerDb::createDatabase()
{
    QnDbTransactionLocker tran(getTransaction());

    QSqlQuery versionQuery(m_sdb);
    versionQuery.prepare("SELECT sql from sqlite_master where name = 'runtime_actions'");
    if (versionQuery.exec() && versionQuery.next())
    {
        QByteArray sql = versionQuery.value("sql").toByteArray();
        versionQuery.clear();
        if (!sql.contains("business_rule_guid"))
        {
            if (!execSQLQuery("drop index 'timeAndCamIdx'", m_sdb, Q_FUNC_INFO))
                return false;
            if (!execSQLQuery("drop table 'runtime_actions'", m_sdb, Q_FUNC_INFO))
                return false;
        }
    }

    if (!isObjectExists(lit("table"), lit("runtime_actions"), m_sdb))
    {
        QSqlQuery ddlQuery(m_sdb);
        ddlQuery.prepare(
            "CREATE TABLE \"runtime_actions\" "
            "(timestamp INTEGER NOT NULL, action_type SMALLINT NOT NULL, "
            "action_params TEXT, runtime_params TEXT, business_rule_guid BLOB(16), toggle_state SMALLINT, aggregation_count INTEGER, "
            "event_type SMALLINT, event_resource_GUID BLOB(16), action_resource_guid BLOB(16))"
        );
        if (!execSQLQuery(&ddlQuery, Q_FUNC_INFO))
            return false;
    }

    if (!isObjectExists(lit("index"), lit("timeAndCamIdx"), m_sdb))
    {
        QSqlQuery ddlQuery(m_sdb);
        ddlQuery.prepare(
            "CREATE INDEX \"timeAndCamIdx\" ON \"runtime_actions\" (timestamp,event_resource_guid)"
        );
        if (!execSQLQuery(&ddlQuery, Q_FUNC_INFO))
            return false;
    }

    if (!applyUpdates(":/mserver_updates"))
        return false;

    if (!isObjectExists(lit("table"), lit("audit_log"), m_sdb))
    {
        QSqlQuery ddlQuery(m_sdb);
        ddlQuery.prepare(
            "CREATE TABLE \"audit_log\" ("
            "id INTEGER NOT NULL PRIMARY KEY autoincrement,"
            "createdTimeSec INTEGER NOT NULL,"
            "rangeStartSec INTEGER NOT NULL,"
            "rangeEndSec INTEGER NOT NULL,"
            "eventType SMALLINT NOT NULL,"
            "resources BLOB,"
            "params TEXT,"
            "authSession TEXT)"
        );
        if (!execSQLQuery(&ddlQuery, Q_FUNC_INFO))
            return false;
    }

    if (!isObjectExists(lit("index"), lit("auditTimeIdx"), m_sdb))
    {
        QSqlQuery ddlQuery(m_sdb);
        ddlQuery.prepare(
            "CREATE INDEX \"auditTimeIdx\" ON \"audit_log\" (createdTimeSec)"
        );
        if (!execSQLQuery(&ddlQuery, Q_FUNC_INFO))
            return false;
    }

    if (!tran.commit())
    {
        qWarning() << Q_FUNC_INFO << m_sdb.lastError().text();
        return false;
    }

    return true;
}

int QnServerDb::auditRecordMaxId() const
{
    QnWriteLocker lock(&m_mutex);

    if (!m_sdb.isOpen())
        return -1;

    QSqlQuery query(m_sdb);
    query.prepare("select max(id) from audit_log");
    if (!execSQLQuery(&query, Q_FUNC_INFO))
        return -1;
    query.next();
    return query.value(0).toInt();
}

bool QnServerDb::addAuditRecords(const std::map<int, QnAuditRecord>& records)
{
    QnDbTransactionLocker tran(getTransaction());

    if (!m_sdb.isOpen())
        return false;

    QSqlQuery insQuery(m_sdb);
    insQuery.prepare("INSERT OR REPLACE INTO audit_log"
        "(id, createdTimeSec, rangeStartSec, rangeEndSec, eventType, resources, params, authSession)"
        "VALUES"
        "(:id, :createdTimeSec, :rangeStartSec, :rangeEndSec, :eventType, :resources, :params, :authSession)"
    );

    for (auto itr = records.begin(); itr != records.end(); ++itr)
    {
        const auto& data = itr->second;
        NX_ASSERT(data.eventType != Qn::AR_NotDefined);
        NX_ASSERT((data.eventType & (data.eventType - 1)) == 0);

        insQuery.bindValue(":id", itr->first);
        QnSql::bind(data, &insQuery);
        if (!execSQLQuery(&insQuery, Q_FUNC_INFO))
            return false;

        NX_VERBOSE(this, lm("Update audit record %1 for %2 (session %3): %4 %5-%6").args(
            itr->first, data.authSession.userName, data.authSession.id,
            QnLexical::serialized(data.eventType), data.rangeStartSec, data.rangeEndSec));
    }

    cleanupAuditLog();
    tran.commit();
    return true;
}

bool QnServerDb::closeUnclosedAuditRecords(int lastRunningTimeSec)
{
    QnDbTransactionLocker tran(getTransaction());
    if (!m_sdb.isOpen())
        return false;

    QSqlQuery query(m_sdb);
    if (lastRunningTimeSec)
    {
        query.prepare(R"sql(
            UPDATE audit_log
            SET rangeEndSec = :lastRunningTimeSec
            WHERE (rangeStartSec != 0 AND rangeEndSec = 0)
        )sql");

        query.bindValue(":lastRunningTimeSec", lastRunningTimeSec);
        if (!execSQLQuery(&query, Q_FUNC_INFO))
            return false;

        NX_DEBUG(this, lm("Close %1 audit records with last runnig time %2").args(
            query.numRowsAffected(), lastRunningTimeSec));
    }

    query.prepare(R"sql(
        UPDATE audit_log
        SET rangeEndSec = rangeStartSec
        WHERE rangeStartSec > rangeEndSec
    )sql");

    if (!execSQLQuery(&query, Q_FUNC_INFO))
        return false;

    NX_DEBUG(this, lm("Fixed %1 incorrcet audit record end times").args(query.numRowsAffected()));
    return tran.commit();
}

QnAuditRecordList QnServerDb::getAuditData(const QnTimePeriod& period, const QnUuid& sessionId)
{
    QnAuditRecordList result;
    QString request = QString::fromLatin1(
        "SELECT * "
        "FROM audit_log "
        "WHERE createdTimeSec BETWEEN ? and ? ");
    if (!sessionId.isNull())
        request += lit("AND authSession like '%1%'").arg(sessionId.toString());
    request += lit("ORDER BY createdTimeSec");

    QnWriteLocker lock(&m_mutex);
    QSqlQuery query(m_sdb);
    query.prepare(request);
    query.addBindValue(period.startTimeMs / 1000);
    query.addBindValue(period.endTimeMs() == DATETIME_NOW ? INT_MAX : period.endTimeMs() / 1000);

    if (!execSQLQuery(&query, Q_FUNC_INFO))
        return result;

    QnSql::fetch_many(query, &result);

    return result;
}

int QnServerDb::getRuntimeActionsRecordCount()
{
    int currentRecordCount = -1;
    QSqlQuery countQuery(m_sdb);
    countQuery.prepare("SELECT Count(*) FROM runtime_actions");
    bool rez = execSQLQuery(&countQuery, Q_FUNC_INFO);

    if (!rez)
        return currentRecordCount;

    countQuery.next();
    currentRecordCount = countQuery.value(0).toInt();

    return currentRecordCount;
};

bool QnServerDb::cleanupEvents()
{
    bool rez = true;

    // cleanup by time
    qint64 currentTime = qnSyncTime->currentUSecsSinceEpoch();
    if (currentTime - m_lastCleanuptime > CLEANUP_INTERVAL)
    {
        m_lastCleanuptime = currentTime;
        QSqlQuery delQuery(m_sdb);
        delQuery.prepare("DELETE FROM runtime_actions where timestamp < :timestamp");
        int utc = currentTime / 1000000ll - qnGlobalSettings->eventLogPeriodDays() * 3600 * 24;

        delQuery.bindValue(":timestamp", utc);
        rez = execSQLQuery(&delQuery, Q_FUNC_INFO);

        if (rez)
            m_runtimeActionsTotalRecords -= delQuery.numRowsAffected();
    }

    // cleanup by  record count
    const int kMaxRecords = 100000;
    const int kMaxOverflowRecords = 120000;

    if (kMaxOverflowRecords < m_runtimeActionsTotalRecords)
    {
        QSqlQuery cleanupQuery(m_sdb);
        cleanupQuery.prepare(
            "DELETE FROM runtime_actions WHERE rowid in \
            (SELECT rowid FROM runtime_actions ORDER BY rowid LIMIT :recordsToDelete)"
        );
        cleanupQuery.bindValue(":recordsToDelete", m_runtimeActionsTotalRecords - kMaxRecords);
        rez = execSQLQuery(&cleanupQuery, Q_FUNC_INFO);

        if (rez)
            m_runtimeActionsTotalRecords -= cleanupQuery.numRowsAffected();
    }

    return rez;
}

bool QnServerDb::migrateBusinessParamsUnderTransaction()
{
    struct RowParams
    {
        QByteArray actionParams;
        QByteArray runtimeParams;
    };

    auto convertAction =
        [](const QByteArray &packed, const QnUuid& actionResourceId) -> QByteArray
        {
            // Check if data is in Ubjson already.
            if (!packed.isEmpty() && packed[0] == L'[')
                return packed;
            vms::event::ActionParameters ap = convertOldActionParameters(packed);
            ap.actionResourceId = actionResourceId;
            return QnUbjson::serialized(ap);
        };

    auto convertRuntime =
        [](const QByteArray &packed, QnUuid* actionResourceId)-> QByteArray
        {
            // Check if data is in Ubjson already.
            if (!packed.isEmpty() && packed[0] == L'[')
                return packed;
            vms::event::EventParameters rp = convertOldEventParameters(packed, actionResourceId);
            return QnUbjson::serialized(rp);
        };

    QMap<int, RowParams> remapData;

    {
        // Reading data from the table.
        QSqlQuery query(m_sdb);
        query.setForwardOnly(true);
        query.prepare(
            "SELECT rowid, action_params, runtime_params FROM runtime_actions order by rowid");
        if (!execSQLQuery(&query, Q_FUNC_INFO))
            return false;

        while (query.next())
        {
            qint32 id = query.value(0).toInt();
            QByteArray actionData = query.value(1).toByteArray();
            QByteArray runtimeData = query.value(2).toByteArray();

            RowParams remappedData;
            QnUuid actionResourceId;
            // Move actionResourceId from runtimeParams to actionParams.
            remappedData.runtimeParams = convertRuntime(runtimeData, &actionResourceId);
            remappedData.actionParams = convertAction(actionData, actionResourceId);
            remapData[id] = remappedData;
        }
    }

    {
        QSqlQuery query(m_sdb);
        query.prepare(
            "UPDATE runtime_actions SET action_params = :action, runtime_params = :runtime \
            WHERE rowid = :rowid");
        for (auto iter = remapData.cbegin(); iter != remapData.cend(); ++iter)
        {
            query.bindValue(":rowid", iter.key());
            query.bindValue(":action", iter->actionParams);
            query.bindValue(":runtime", iter->runtimeParams);
            if (!execSQLQuery(&query, Q_FUNC_INFO))
                return false;
        }
    }

    return true;
}

bool QnServerDb::bookmarksUniqueIdToCameraGuid()
{
    QMap<QnUuid, QString> uniqueIdByGuid;

    // Build uniqueIdByGuid.
    QSqlQuery query(m_sdb);
    query.setForwardOnly(true);
    query.prepare(
        "SELECT guid, unique_id FROM bookmarks_tmp");
    if (!query.exec())
        return false;
    while (query.next())
    {
        const QnUuid guid = QnSql::deserialized_field<QnUuid>(query.value(0));
        const QString uniqueId = query.value(1).toString();
        uniqueIdByGuid.insert(guid, uniqueId);
    }

    // Change uniqueId to cameraId: cameraId = md5(uniqueId).
    for (auto it = uniqueIdByGuid.begin(); it != uniqueIdByGuid.end(); ++it)
    {
        const QnUuid cameraId = QnSecurityCamResource::makeCameraIdFromUniqueId(it.value());

        QSqlQuery query(m_sdb);
        query.prepare(
            "UPDATE bookmarks SET camera_guid = :cameraId WHERE guid = :guid");
        query.bindValue(":guid", QnSql::serialized_field(it.key()));
        query.bindValue(":cameraId", QnSql::serialized_field(cameraId));
        if (!query.exec())
        {
            qWarning() << Q_FUNC_INFO << query.lastError().text();
            return false;
        }
    }
    return true;
}

bool QnServerDb::createBookmarkTagTriggersUnderTransaction()
{
    // ATTENTION: Do not attempt to move this code to sql scripts. It uses semicolons inside SQL
    // queries, thus these queries cannot be read by our primitive lexical sql script parser.

    {
        QString queryStr =
            "CREATE TRIGGER increment_bookmark_tag_counter AFTER INSERT ON bookmark_tags "
            "BEGIN "
                "INSERT OR IGNORE INTO bookmark_tag_counts (tag, count) VALUES (NEW.name, 0); "
                "UPDATE bookmark_tag_counts SET count = count + 1 WHERE tag = NEW.name; "
            "END; ";
        if (!execSQLQuery(queryStr, m_sdb, Q_FUNC_INFO))
            return false;
    }

    {
        QString queryStr =
            "CREATE TRIGGER decrement_bookmark_tag_counter AFTER DELETE ON bookmark_tags "
            "BEGIN "
                "UPDATE bookmark_tag_counts SET count = count - 1 WHERE tag = OLD.name; "
                "DELETE FROM bookmark_tag_counts WHERE tag = OLD.name AND count <= 0; "
            "END; ";
        if (!execSQLQuery(queryStr, m_sdb, Q_FUNC_INFO))
            return false;
    }

    return true;
}

bool QnServerDb::cleanupAuditLog()
{
    bool rez = true;

    qint64 currentTime = qnSyncTime->currentUSecsSinceEpoch();
    if (currentTime - m_auditCleanuptime > CLEANUP_INTERVAL)
    {
        m_auditCleanuptime = currentTime;
        QSqlQuery delQuery(m_sdb);
        delQuery.prepare("DELETE FROM audit_log where createdTimeSec < :createdTimeSec");
        int utc = currentTime / 1000000ll - qnGlobalSettings->auditTrailPeriodDays() * 3600 * 24;
        delQuery.bindValue(":createdTimeSec", utc);
        rez = execSQLQuery(&delQuery, Q_FUNC_INFO);
    }
    return rez;
}

bool QnServerDb::removeLogForRes(const QnUuid& resId)
{
    QnWriteLocker lock(&m_mutex);

    if (!m_sdb.isOpen())
        return false;

    QSqlQuery delQuery(m_sdb);
    delQuery.prepare(R"(
        DELETE FROM runtime_actions where event_resource_guid = :id1 or action_resource_guid = :id2
    )");

    delQuery.bindValue(":id1", resId.toRfc4122());
    delQuery.bindValue(":id2", resId.toRfc4122());

    bool rez = execSQLQuery(&delQuery, Q_FUNC_INFO);
    if (rez)
        m_runtimeActionsTotalRecords -= delQuery.numRowsAffected();

    return rez;
}

bool QnServerDb::saveActionToDB(const vms::event::AbstractActionPtr& action)
{
    QnWriteLocker lock(&m_mutex);

    if (action->isReceivedFromRemoteHost())
        return false; //< Server should save the action before proxing locally.

    if (!m_sdb.isOpen())
        return false;

    QSqlQuery insQuery(m_sdb);
    insQuery.prepare(R"(
        INSERT INTO runtime_actions (
            timestamp,
            action_type,
            action_params,
            runtime_params,
            business_rule_guid,
            toggle_state,
            aggregation_count,
            event_type,
            event_subtype,
            event_resource_guid,
            action_resource_guid)
        VALUES (
            :timestamp,
            :action_type,
            :action_params,
            :runtime_params,
            :business_rule_guid,
            :toggle_state,
            :aggregation_count,
            :event_type,
            :event_subtype,
            :event_resource_guid,
            :action_resource_guid);
    )");

    qint64 timestampUsec = action->getRuntimeParams().eventTimestampUsec;
    QnUuid eventResId = action->getRuntimeParams().eventResourceId;
    QnUuid eventSubtype;
    if (action->getRuntimeParams().eventType == vms::api::EventType::analyticsSdkEvent)
        eventSubtype = action->getRuntimeParams().analyticsEventId();

    auto actionParams = action->getParams();

    insQuery.bindValue(":timestamp", timestampUsec/1000000);
    insQuery.bindValue(":action_type", (int) action->actionType());
    insQuery.bindValue(":action_params", QnUbjson::serialized(actionParams));
    insQuery.bindValue(":runtime_params", QnUbjson::serialized(action->getRuntimeParams()));
    insQuery.bindValue(":business_rule_guid", action->getRuleId().toRfc4122());
    insQuery.bindValue(":toggle_state", (int) action->getToggleState());
    insQuery.bindValue(":aggregation_count", action->getAggregationCount());

    insQuery.bindValue(":event_type", (int) action->getRuntimeParams().eventType);
    bindId(&insQuery, ":event_subtype", eventSubtype);
    insQuery.bindValue(":event_resource_guid", eventResId.toRfc4122());
    bindId(&insQuery, ":action_resource_guid", actionParams.actionResourceId);

    bool rez = execSQLQuery(&insQuery, Q_FUNC_INFO);
    if (rez)
    {
        m_runtimeActionsTotalRecords += insQuery.numRowsAffected();
        cleanupEvents();
    }

    return rez;
}

QString QnServerDb::getRequestStr(const QnEventLogFilterData& request,
    Qt::SortOrder order,
    int limit) const
{
    QString requestStr(lit("SELECT * FROM runtime_actions WHERE"));
    if (!request.period.isInfinite())
    {
        requestStr += lit(" timestamp BETWEEN '%1' AND '%2'")
            .arg(request.period.startTimeMs / 1000).arg(request.period.endTimeMs() / 1000);
    }
    else
    {
        requestStr += lit(" timestamp >= '%1'").arg(request.period.startTimeMs / 1000);
    }

    if (request.cameras.size() == 1)
    {
        requestStr += QString(lit(" AND event_resource_guid = %1 "))
            .arg(guidToSqlString(request.cameras[0]->getId()));
    }
    else if (request.cameras.size() > 1)
    {
        QString idList;
        for (const auto& camera: request.cameras)
        {
            if (!idList.isEmpty())
                idList += QLatin1Char(',');
            idList += guidToSqlString(camera->getId());
        }
        requestStr += QString(lit(" AND event_resource_guid IN (%1) ")).arg(idList);
    }

    if (request.eventType != vms::api::EventType::undefinedEvent
        && request.eventType != vms::api::EventType::anyEvent)
    {
        if (vms::event::hasChild(request.eventType))
        {
            QList<vms::api::EventType> events = vms::event::childEvents(request.eventType);
            QString eventTypeStr;
            for(vms::api::EventType evnt: events) {
                if (!eventTypeStr.isEmpty())
                    eventTypeStr += QLatin1Char(',');
                eventTypeStr += QString::number((int) evnt);
            }
            requestStr += QString(lit(" AND event_type IN (%1) ")).arg(eventTypeStr);
        }
        else
        {
            requestStr += QString(lit(" AND event_type = %1 ")).arg((int) request.eventType);
        }
    }

    if (!request.eventSubtype.isNull())
    {
        requestStr += lit(" AND event_subtype = %1 ").arg(guidToSqlString(request.eventSubtype));
    }

    if (request.actionType != vms::api::ActionType::undefinedAction)
        requestStr += QString(lit(" AND action_type = %1 ")).arg((int) request.actionType);

    if (!request.ruleId.isNull())
    {
        requestStr += QString(lit(" AND  business_rule_guid = %1 "))
            .arg(guidToSqlString(request.ruleId));
    }

    requestStr += lit(" ORDER BY timestamp");

    if (order == Qt::DescendingOrder)
        requestStr += lit(" DESC");

    if (limit > 0 && limit < std::numeric_limits<int>().max())
        requestStr += lit(" LIMIT %1").arg(limit);

    return requestStr;
}

vms::event::ActionDataList QnServerDb::getActions(
    const QnEventLogFilterData& request,
    Qt::SortOrder order,
    int limit) const
{
    vms::event::ActionDataList result;
    QString requestStr = getRequestStr(request, order, limit);

    QnWriteLocker lock(&m_mutex);

    QSqlQuery query(m_sdb);
    query.prepare(requestStr);
    if (!execSQLQuery(&query, Q_FUNC_INFO))
        return result;

    QSqlRecord rec = query.record();
    int actionTypeIdx = rec.indexOf("action_type");
    int actionParamIdx = rec.indexOf("action_params");
    int runtimeParamIdx = rec.indexOf("runtime_params");
    int businessRuleIdx = rec.indexOf("business_rule_guid");
    int aggregationCntIdx = rec.indexOf("aggregation_count");

    while (query.next())
    {
        vms::event::ActionData actionData;

        actionData.actionType = (vms::api::ActionType) query.value(actionTypeIdx).toInt();
        actionData.actionParams = QnUbjson::deserialized<vms::event::ActionParameters>(
            query.value(actionParamIdx).toByteArray());
        actionData.eventParams = QnUbjson::deserialized<vms::event::EventParameters>(
            query.value(runtimeParamIdx).toByteArray());
        actionData.businessRuleId = QnUuid::fromRfc4122(
            query.value(businessRuleIdx).toByteArray());
        actionData.aggregationCount = query.value(aggregationCntIdx).toInt();

        if (actionData.eventParams.eventType == vms::api::cameraMotionEvent
            || actionData.eventParams.eventType == vms::api::cameraInputEvent
            || actionData.eventParams.eventType == vms::api::analyticsSdkEvent
            || actionData.actionType == vms::api::bookmarkAction
            || actionData.actionType == vms::api::ActionType::acknowledgeAction
            || actionData.actionType == vms::api::ActionType::fullscreenCameraAction
            )
        {
            QnNetworkResourcePtr camRes =
                resourcePool()->getResourceById<QnNetworkResource>(actionData.eventParams.eventResourceId);
            if (camRes)
            {
                if (QnStorageManager::isArchiveTimeExists(
                    camRes->getUniqueId(), actionData.eventParams.eventTimestampUsec / 1000))
                {
                    actionData.flags |= vms::event::ActionData::VideoLinkExists;
                }
            }
        }
        result.push_back(std::move(actionData));
    }

    return result;
}

inline void appendIntToByteArray(QByteArray& byteArray, int value)
{
    value = qToBigEndian(value);
    byteArray.append((const char*) &value, sizeof(int));
}

inline void appendQnUuidToByteArray(QByteArray& byteArray, const QnUuid& value)
{
    byteArray.append(value.toRfc4122());
}

void QnServerDb::getAndSerializeActions(const QnEventLogRequestData& request,
    QByteArray& result) const
{
    QString requestStr = getRequestStr(request.filter);

    QnWriteLocker lock(&m_mutex);

    QSqlQuery actionsQuery(m_sdb);
    actionsQuery.prepare(requestStr);
    if (!execSQLQuery(&actionsQuery, Q_FUNC_INFO))
        return;

    QSqlRecord rec = actionsQuery.record();
    int actionTypeIdx = rec.indexOf(lit("action_type"));
    int actionParamIdx = rec.indexOf(lit("action_params"));
    int runtimeParamIdx = rec.indexOf(lit("runtime_params"));
    int businessRuleIdx = rec.indexOf(lit("business_rule_guid"));
    int aggregationCntIdx = rec.indexOf(lit("aggregation_count"));
    int eventTypeIdx = rec.indexOf(lit("event_type"));
    int eventResIdx = rec.indexOf(lit("event_resource_guid"));
    int timestampIdx = rec.indexOf(lit("timestamp"));
    rec.field(timestampIdx).setType(QVariant::LongLong);

    int sizeField = 0;
    result.append((const char *) &sizeField, sizeof(int));

    while (actionsQuery.next())
    {
        int flags = 0;
        const auto eventType = (vms::api::EventType) actionsQuery.value(eventTypeIdx).toInt();
        const auto actionType = (vms::api::ActionType) actionsQuery.value(actionTypeIdx).toInt();
        if (eventType == vms::api::EventType::cameraMotionEvent
            || eventType == vms::api::EventType::cameraInputEvent
            || actionType == vms::api::ActionType::bookmarkAction
            || actionType == vms::api::ActionType::acknowledgeAction
            || actionType == vms::api::ActionType::fullscreenCameraAction
            )
        {
            QnUuid eventResId = QnUuid::fromRfc4122(actionsQuery.value(eventResIdx).toByteArray());
            QnNetworkResourcePtr camRes =
                resourcePool()->getResourceById<QnNetworkResource>(eventResId);
            if (camRes)
            {
                if (QnStorageManager::isArchiveTimeExists(
                    camRes->getUniqueId(), actionsQuery.value(timestampIdx).toInt() * 1000ll))
                {
                    flags |= vms::event::ActionData::VideoLinkExists;
                }
            }
        }

        appendIntToByteArray(result, flags);
        appendIntToByteArray(result, actionsQuery.value(actionTypeIdx).toInt());
        result.append(actionsQuery.value(businessRuleIdx).toByteArray());
        appendIntToByteArray(result, actionsQuery.value(aggregationCntIdx).toInt());

        QByteArray runtimeParams = actionsQuery.value(runtimeParamIdx).toByteArray();
        appendIntToByteArray(result, runtimeParams.size());
        result.append(runtimeParams);

        QByteArray actionParams = actionsQuery.value(actionParamIdx).toByteArray();
        appendIntToByteArray(result, actionParams.size());
        result.append(actionParams);

        ++sizeField;
    }
    sizeField = qToBigEndian(sizeField);
    memcpy(result.data(), &sizeField, sizeof(int));
}

bool QnServerDb::afterInstallUpdate(const QString& updateName)
{
    if (updateName.endsWith(lit("/01_business_params.sql")))
        return migrateBusinessParamsUnderTransaction();

    if (updateName.endsWith(lit("/03_add_bookmark_tag_counts_and_rename_tables.sql")))
        return createBookmarkTagTriggersUnderTransaction();

    if (updateName.endsWith(lit("/07_1_bookmarks_unique_id_to_camera_guid.sql")))
        return bookmarksUniqueIdToCameraGuid();

    return true;
}

bool QnServerDb::getBookmarks(
    const QnSecurityCamResourceList& cameras,
    const QnCameraBookmarkSearchFilter& filter,
    QnCameraBookmarkList& result)
{
    QList<QnUuid> cameraIds;
    for (const auto& camera: cameras)
    {
        if (camera && !camera->getId().isNull())
            cameraIds << camera->getId();
    }
    return getBookmarks(cameraIds, filter, result);
}


bool QnServerDb::getMaxBookmarksMaxDurationMs(
    const QList<QnUuid>& cameraIds,
    const QnCameraBookmarkSearchFilter& filter,
    qint64* outResult) const
{
    *outResult = 0;

    QSet<QString> cameraStringIds;
    for (const auto& id: cameraIds)
        cameraStringIds << guidToSqlString(id);
    static const QString queryTemplate = QString(R"(SELECT max(duration) FROM bookmarks WHERE %1)");

    QList<QVariant> bindings;

    QString filterText = lit("camera_guid in (%1)").arg(cameraStringIds.toList().join(","));

    const auto queryStr = queryTemplate.arg(filterText);

    QnWriteLocker lock(&m_mutex);
    QSqlQuery query(m_sdb);

    if (!prepareSQLQuery(&query, queryStr, Q_FUNC_INFO))
        return false;

    for (const auto& b: bindings)
        query.addBindValue(b);

    if (!execSQLQuery(&query, Q_FUNC_INFO))
        return false;

    if (query.next())
        *outResult = query.value(0).toLongLong();
    return true;
}

bool QnServerDb::getBookmarks(
    const QList<QnUuid>& cameraIds,
    const QnCameraBookmarkSearchFilter& constFilter,
    QnCameraBookmarkList& result)
{
<<<<<<< HEAD
    bool isRangeClosed = filter.startTimeMs.count() > 0
        && filter.endTimeMs.count() < std::numeric_limits<qint64>().max();
=======
    QnCameraBookmarkSearchFilter filter(constFilter);
    bool isRangeClosed = filter.startTimeMs > 0 && filter.endTimeMs < INT64_MAX;
>>>>>>> 57f87557
    if (isRangeClosed)
    {
        QnMultiServerCameraBookmarkList bookmarks;

        // Optimization. Do two separate SQL requests to force SqLite use index.
        bookmarks.resize(2);

        // Bookmarks that starts before startTime but ends after startTime
        if (!getBookmarksInternal(cameraIds, filter, bookmarks[1], /*isAdditionRangeRequest*/ true))
            return false;

<<<<<<< HEAD
        QnCameraBookmarkList result2;
        QnCameraBookmarkSearchFilter filter2(filter);
        filter2.endTimeMs = filter.startTimeMs;
        filter2.startTimeMs = milliseconds(filter.startTimeMs.count() - maxDurationMs);
=======
        QnCameraBookmark::sortBookmarks(
            commonModule(),
            bookmarks[1],
            QnBookmarkSortOrder(Qn::BookmarkCameraThenStartTime));
>>>>>>> 57f87557

        // Bookmarks between start end end time
        bool needSecondRequest = true;
        if (filter.limit > 0)
        {
            filter.limit -= bookmarks[1].size();
            if (filter.limit <= 0)
                needSecondRequest = false;
        }

        if (!getBookmarksInternal(cameraIds, filter, bookmarks[0], /*isAdditionRangeRequest*/ false))
            return false;

        result = QnCameraBookmark::mergeCameraBookmarks(
            commonModule(),
            bookmarks,
            QnBookmarkSortOrder(Qn::BookmarkCameraThenStartTime));
    }
    else
    {
        if (!getBookmarksInternal(cameraIds, filter, result, false))
            return false;
    }

    QnCameraBookmark::sortBookmarks(commonModule(), result, filter.orderBy);
    return true;

}

bool QnServerDb::getBookmarksInternal(
    const QList<QnUuid>& cameraIds,
    const QnCameraBookmarkSearchFilter& filter,
    QnCameraBookmarkList& result,
    bool isAdditionRangeRequest)
{
    QString queryTemplate = QString(R"(
        SELECT
            guid as guid,
            name as name,
            start_time as startTimeMs,
            duration as durationMs,
            end_time as endTimeMs,
            description as description,
            timeout as timeout,
            camera_guid as cameraId,
            creator_guid as creatorId,
            created as creationTimeStampMs,
            (SELECT group_concat(name) FROM bookmark_tags t where t.bookmark_guid = guid) as tags
        FROM bookmarks
        WHERE %1
        ORDER BY camera_guid,
    )");
    if (isAdditionRangeRequest)
        queryTemplate += " end_time ";
    else
        queryTemplate += " start_time ";

    QList<QVariant> bindings;

    QSet<QString> cameraStringIds;
    for (const auto& id: cameraIds)
        cameraStringIds << guidToSqlString(id);
    QString filterText = lit("camera_guid in (%1)").arg(cameraStringIds.toList().join(","));

    auto addFilter = [&](
        const QString& filter,
        const QVariant& value,
        const QVariant& value2 = QVariant())
    {
        filterText += lit(" AND %1").arg(filter);
        bindings.push_back(value);
        if (!value2.isNull())
            bindings.push_back(value2);
    };

<<<<<<< HEAD
    if (filter.startTimeMs.count() > 0 && filter.endTimeMs.count() < std::numeric_limits<qint64>().max())
    {
        addFilter("start_time between ? AND ?",
            qint64(filter.startTimeMs.count()),
            qint64(filter.endTimeMs.count()));
    }
    else if (filter.endTimeMs.count() < std::numeric_limits<qint64>().max())
    {
        addFilter("start_time <= ?", qint64(filter.endTimeMs.count()));
    }
    else if (filter.startTimeMs.count() > 0)
    {
        addFilter("start_time + duration  >= ?", qint64(filter.startTimeMs.count()));
=======
    if (filter.startTimeMs > 0 && filter.endTimeMs < INT64_MAX)
    {
        if (isAdditionRangeRequest)
            addFilter("end_time >= ? AND start_time <= ?", filter.startTimeMs, filter.endTimeMs);
        else
            addFilter("start_time between ? AND ?", filter.startTimeMs, filter.endTimeMs);
    }
    else if (filter.endTimeMs < INT64_MAX)
    {
        addFilter("start_time <= ?", filter.endTimeMs);
    }
    else if (filter.startTimeMs > 0)
    {
        addFilter("start_time + duration  >= ?", filter.startTimeMs);
>>>>>>> 57f87557
    }

    if (!filter.text.isEmpty())
    {
        addFilter(
            "rowid in (SELECT docid FROM fts_bookmarks WHERE fts_bookmarks MATCH ?)", filter.text);
    }

    QString queryStr = queryTemplate.arg(filterText);

    if (filter.limit != QnCameraBookmarkSearchFilter::kNoLimit)
        queryStr += lit(" LIMIT %1").arg(filter.limit);

    NX_VERBOSE(this, lit("Got getBookmarks query: %1").arg(queryStr));
    {
        QnWriteLocker lock(&m_mutex);
        QSqlQuery query(m_sdb);
        query.setForwardOnly(true);
        if (!prepareSQLQuery(&query, queryStr, Q_FUNC_INFO))
            return false;

        for (const auto& b: bindings)
            query.addBindValue(b);

        if (!execSQLQuery(&query, Q_FUNC_INFO))
            return false;

        QnSqlIndexMapping mapping = QnSql::mapping<QnCameraBookmark>(query);
        QSqlRecord queryInfo = query.record();
        const int tagsFiledIdx = queryInfo.indexOf("tags");

        while (query.next())
        {
            QnCameraBookmark bookmark;
            QnSql::fetch(mapping, query.record(), &bookmark);
            bookmark.tags = query.value(
                tagsFiledIdx).toString().split(lit(","),
                QString::SkipEmptyParts).toSet();
            result.push_back(std::move(bookmark));
        }
    }

    return true;
}
bool QnServerDb::addBookmark(const QnCameraBookmark& bookmark)
{
    auto result = addOrUpdateBookmark(bookmark, false);
    if (result)
        updateBookmarkCount();

    return result;
}

bool QnServerDb::updateBookmark(const QnCameraBookmark& bookmark)
{
    NX_ASSERT(bookmark.isValid(), Q_FUNC_INFO, "Invalid bookmarks must not be stored");
    if (!bookmark.isValid())
        return false;

    if (!containsBookmark(bookmark.guid))
        return false;

    return addOrUpdateBookmark(bookmark, true);
}

bool QnServerDb::containsBookmark(const QnUuid& bookmarkId) const
{
    QnWriteLocker lock(&m_mutex);

    QSqlQuery query(m_sdb);
    query.setForwardOnly(true);
    query.prepare("SELECT guid from bookmarks where guid = ?");
    query.bindValue(0, bookmarkId.toRfc4122());
    return execSQLQuery(&query, Q_FUNC_INFO) && query.next();
}

QnCameraBookmarkTagList QnServerDb::getBookmarkTags(int limit)
{
    QnWriteLocker lock(&m_mutex);

    QString queryStr(R"(
        SELECT tag as name, count
        FROM bookmark_tag_counts
        ORDER BY count DESC
    )");

    if (limit > 0 && limit < std::numeric_limits<int>().max())
        queryStr += lit("LIMIT %1").arg(limit);

    QSqlQuery query(m_sdb);
    query.setForwardOnly(true);
    query.prepare(queryStr);

    QnCameraBookmarkTagList result;

    if (!execSQLQuery(&query, Q_FUNC_INFO))
        return result;

    QnSqlIndexMapping mapping = QnSql::mapping<QnCameraBookmarkTag>(query);

    while (query.next())
    {
        QnCameraBookmarkTag tag;
        QnSql::fetch(mapping, query.record(), &tag);
        if (tag.isValid())
            result.append(tag);
    }

    return result;
}

bool QnServerDb::addOrUpdateBookmark(const QnCameraBookmark& bookmark, bool isUpdate)
{
    NX_ASSERT(bookmark.isValid(), Q_FUNC_INFO, "Invalid bookmark must not be stored in database");
    if (!bookmark.isValid())
        return false;

    QnDbTransactionLocker tran(getTransaction());

    int docId = 0;
    {
        QSqlQuery insQuery(m_sdb);

        static const auto kUpdateQueryText =
            R"(
                UPDATE bookmarks
                SET
                    camera_guid = :cameraId,
                    start_time = :startTimeMs,
                    duration = :durationMs,
                    end_time = :startTimeMs + :durationMs,
                    name = :name,
                    description = :description,
                    timeout = :timeout
                WHERE guid = :guid)";

        static const auto kAddQueryText =
            R"(
                INSERT
                INTO bookmarks
                    (guid, camera_guid, start_time, duration, end_time, name, description, timeout,
                        creator_guid, created)
                VALUES (:guid, :cameraId, :startTimeMs, :durationMs, :startTimeMs + :durationMs, :name, :description, :timeout,
                    :creatorId, :creationTimeStampMs)
            )";

        insQuery.prepare(isUpdate ? kUpdateQueryText : kAddQueryText);

        QnSql::bind(bookmark, &insQuery);
        if (!execSQLQuery(&insQuery, Q_FUNC_INFO))
            return false;

        docId = insQuery.lastInsertId().toInt();
    }

    if (isUpdate)
    {
        QSqlQuery cleanTagQuery(m_sdb);
        cleanTagQuery.prepare("DELETE FROM bookmark_tags WHERE bookmark_guid = ?");
        cleanTagQuery.addBindValue(bookmark.guid.toRfc4122());
        if (!execSQLQuery(&cleanTagQuery, Q_FUNC_INFO))
            return false;
    }

    const auto trimTags =
        [](const QnCameraBookmark &bookmark) -> QnCameraBookmarkTags
        {
            QnCameraBookmarkTags result;
            for (const auto tag: bookmark.tags)
            {
                QString trimmed = tag.trimmed();
                if (!trimmed.isEmpty())
                    result.insert(tag.trimmed());
            }

            return result;
        };

    const auto trimmedTags = trimTags(bookmark);

    {
        QSqlQuery tagQuery(m_sdb);
        tagQuery.prepare(
            "INSERT INTO bookmark_tags (bookmark_guid, name) VALUES (:bookmark_guid, :name)");
        tagQuery.bindValue(":bookmark_guid", bookmark.guid.toRfc4122());
        for (const auto& tag: trimmedTags)
        {
            tagQuery.bindValue(":name", tag);
            if (!execSQLQuery(&tagQuery, Q_FUNC_INFO))
                return false;
        }
    }

    {
        QSqlQuery query(m_sdb);
        const QString insertOrReplace = isUpdate ? lit("REPLACE") : lit("INSERT");
        query.prepare(insertOrReplace + R"(
            INTO fts_bookmarks
                (docid, name, description, tags)
            VALUES (:docid, :name, :description, :tags)
        )");

        query.bindValue(":docid", docId);
        query.bindValue(":name", bookmark.name);
        query.bindValue(":description", bookmark.description);
        query.bindValue(":tags", QnCameraBookmark::tagsToString(trimmedTags));
        if (!execSQLQuery(&query, Q_FUNC_INFO))
            return false;
    }

    return tran.commit();
}

void QnServerDb::updateBookmarkCount()
{
    std::function<void()> finalHandler;

    {
        QnWriteLocker lock(&m_mutex);
        if (!m_updateBookmarkCount)
            return;

        QSqlQuery query(m_sdb);
        query.setForwardOnly(true);
        query.prepare(lit("SELECT count(guid) FROM bookmarks"));
        if (!execSQLQuery(&query, Q_FUNC_INFO))
            return;

        if (!query.next())
        {
            NX_ASSERT(false, Q_FUNC_INFO, "Query has failed!");
            return;
        }

        const auto value = query.value(0).toString();
        finalHandler = std::bind(m_updateBookmarkCount, value.toInt());
    }
    finalHandler();
}

bool QnServerDb::deleteAllBookmarksForCamera(const QnUuid& cameraId)
{
    bool result;

    {
        QnDbTransactionLocker tran(getTransaction());

        {
            QSqlQuery delQuery(m_sdb);
            delQuery.prepare(R"(
                DELETE FROM bookmark_tags
                WHERE bookmark_guid IN
                    (SELECT guid from bookmarks WHERE camera_guid = :id)
            )");
            delQuery.bindValue(":id", QnSql::serialized_field(cameraId));
            if (!execSQLQuery(&delQuery, Q_FUNC_INFO))
                return false;
        }

        {
            QSqlQuery delQuery(m_sdb);
            delQuery.prepare("DELETE FROM bookmarks WHERE camera_guid = :id");
            delQuery.bindValue(":id", QnSql::serialized_field(cameraId));
            if (!execSQLQuery(&delQuery, Q_FUNC_INFO))
                return false;
        }

        if (!execSQLQuery(R"(
            DELETE FROM fts_bookmarks
            WHERE docid NOT IN (SELECT rowid FROM bookmarks)
        )", m_sdb, Q_FUNC_INFO))
        {
            return false;
        }

        result = tran.commit();
    }

    if (result)
        updateBookmarkCount();

    return result;
}

bool QnServerDb::deleteBookmark(const QnUuid& bookmarkId)
{
    if (!containsBookmark(bookmarkId))
        return false;

    bool result;
    {
        QnDbTransactionLocker tran(getTransaction());

        {
            QSqlQuery cleanTagQuery(m_sdb);
            cleanTagQuery.prepare(
                "DELETE FROM bookmark_tags WHERE bookmark_guid = ?");
            cleanTagQuery.addBindValue(bookmarkId.toRfc4122());
            if (!execSQLQuery(&cleanTagQuery, Q_FUNC_INFO))
                return false;
        }

        {
            QSqlQuery cleanQuery(m_sdb);
            cleanQuery.prepare("DELETE FROM bookmarks WHERE guid = ?");
            cleanQuery.addBindValue(bookmarkId.toRfc4122());
            if (!execSQLQuery(&cleanQuery, Q_FUNC_INFO))
                return false;
        }

        if (!execSQLQuery(
            "DELETE FROM fts_bookmarks WHERE docid NOT IN (SELECT rowid FROM bookmarks)",
            m_sdb, Q_FUNC_INFO))
        {
            return false;
        }

        result = tran.commit();
    }

    if (result)
        updateBookmarkCount();

    return result;
}

void QnServerDb::setBookmarkCountController(std::function<void(size_t)> handler)
{
    {
        QnWriteLocker lock(&m_mutex);
        NX_ASSERT(!m_updateBookmarkCount, Q_FUNC_INFO, "controller is already set");
        m_updateBookmarkCount = std::move(handler);
    }
    updateBookmarkCount();
}

qint64 QnServerDb::getLastRemoteArchiveSyncTimeMs(const QnResourcePtr& resource)
{
    NX_ASSERT(resource, "Resource should be provided");
    if (!resource)
        return false;

    auto id = resource->getId();

    QSqlQuery query(m_sdb);
    query.prepare(R"(
        SELECT property_value
        FROM local_resource_properties
        WHERE resource_id = :resource_id AND property_name = :property_name)");

    query.bindValue(":resource_id", QnSql::serialized_field(id));
    query.bindValue(":property_name", kLastRemoteArchiveSyncTimePropertyName);

    if (!execSQLQuery(&query, Q_FUNC_INFO))
        return std::numeric_limits<qint64>::min();

    if (!query.next())
        return std::numeric_limits<qint64>::min();

    bool success = false;
    auto rawVal = query.value(0);

    auto parsed = rawVal.toLongLong(&success);
    if (!success)
        return std::numeric_limits<qint64>::min();

    return parsed;
}

bool QnServerDb::updateLastRemoteArchiveSyncTimeMs(const QnResourcePtr& resource, qint64 lastSyncTime)
{
    NX_ASSERT(resource, "Resource should be provided");
    if (!resource)
        return false;

    auto id = resource->getId();

    QSqlQuery updateQuery(m_sdb);
    updateQuery.prepare(R"(
        INSERT OR REPLACE INTO local_resource_properties
            (id, resource_id, property_name, property_value)
        VALUES
            ((  SELECT id
                FROM local_resource_properties
                WHERE resource_id = :resource_id AND property_name = :property_name),
                :resource_id,
                :property_name,
                :property_value))");

    updateQuery.bindValue(":resource_id", QnSql::serialized_field(id));
    updateQuery.bindValue(":property_name", kLastRemoteArchiveSyncTimePropertyName);
    updateQuery.bindValue(":property_value", QString::number(lastSyncTime));

    return execSQLQuery(&updateQuery, Q_FUNC_INFO);
}

bool QnServerDb::deleteBookmarksToTime(const QMap<QnUuid, qint64>& dataToDelete)
{
    bool result;

    {
        QnDbTransactionLocker tran(getTransaction());

        for (auto itr = dataToDelete.begin(); itr != dataToDelete.end(); ++itr)
        {
            const QnUuid& cameraId = itr.key();
            qint64 timestampMs = itr.value();

            {
                QSqlQuery delQuery(m_sdb);
                delQuery.prepare(R"(
                    DELETE FROM bookmark_tags
                    WHERE bookmark_guid IN
                        (SELECT guid from bookmarks
                            WHERE camera_guid = :id AND start_time < :timestamp)
                )");
                delQuery.bindValue(":id", QnSql::serialized_field(cameraId));
                delQuery.bindValue(":timestamp", timestampMs);
                if (!execSQLQuery(&delQuery, Q_FUNC_INFO))
                    return false;
            }

            {
                QSqlQuery delQuery(m_sdb);
                delQuery.prepare(R"(
                    DELETE FROM bookmarks
                    WHERE camera_guid = :id AND start_time < :timestamp
                )");
                delQuery.bindValue(":id", QnSql::serialized_field(cameraId));
                delQuery.bindValue(":timestamp", timestampMs);
                if (!execSQLQuery(&delQuery, Q_FUNC_INFO))
                    return false;
            }

            if (!execSQLQuery(R"(
                DELETE FROM fts_bookmarks
                WHERE docid NOT IN (SELECT rowid FROM bookmarks)
            )", m_sdb, Q_FUNC_INFO))
            {
                return false;
            }

        }
        result = tran.commit();
    }

    if (result)
        updateBookmarkCount();

    return result;
}<|MERGE_RESOLUTION|>--- conflicted
+++ resolved
@@ -1088,13 +1088,9 @@
     const QnCameraBookmarkSearchFilter& constFilter,
     QnCameraBookmarkList& result)
 {
-<<<<<<< HEAD
+    QnCameraBookmarkSearchFilter filter(constFilter);
     bool isRangeClosed = filter.startTimeMs.count() > 0
         && filter.endTimeMs.count() < std::numeric_limits<qint64>().max();
-=======
-    QnCameraBookmarkSearchFilter filter(constFilter);
-    bool isRangeClosed = filter.startTimeMs > 0 && filter.endTimeMs < INT64_MAX;
->>>>>>> 57f87557
     if (isRangeClosed)
     {
         QnMultiServerCameraBookmarkList bookmarks;
@@ -1106,17 +1102,10 @@
         if (!getBookmarksInternal(cameraIds, filter, bookmarks[1], /*isAdditionRangeRequest*/ true))
             return false;
 
-<<<<<<< HEAD
-        QnCameraBookmarkList result2;
-        QnCameraBookmarkSearchFilter filter2(filter);
-        filter2.endTimeMs = filter.startTimeMs;
-        filter2.startTimeMs = milliseconds(filter.startTimeMs.count() - maxDurationMs);
-=======
         QnCameraBookmark::sortBookmarks(
             commonModule(),
             bookmarks[1],
             QnBookmarkSortOrder(Qn::BookmarkCameraThenStartTime));
->>>>>>> 57f87557
 
         // Bookmarks between start end end time
         bool needSecondRequest = true;
@@ -1192,36 +1181,26 @@
             bindings.push_back(value2);
     };
 
-<<<<<<< HEAD
     if (filter.startTimeMs.count() > 0 && filter.endTimeMs.count() < std::numeric_limits<qint64>().max())
     {
-        addFilter("start_time between ? AND ?",
-            qint64(filter.startTimeMs.count()),
-            qint64(filter.endTimeMs.count()));
+        if (isAdditionRangeRequest)
+        {
+            addFilter("end_time >= ? AND start_time <= ?",
+                (qint64) filter.startTimeMs.count(), (qint64) filter.endTimeMs.count());
+        }
+        else
+        {
+            addFilter("start_time between ? AND ?",
+                (qint64) filter.startTimeMs.count(), (qint64) filter.endTimeMs.count());
+        }
     }
     else if (filter.endTimeMs.count() < std::numeric_limits<qint64>().max())
     {
-        addFilter("start_time <= ?", qint64(filter.endTimeMs.count()));
+        addFilter("start_time <= ?", (qint64) filter.endTimeMs.count());
     }
     else if (filter.startTimeMs.count() > 0)
     {
-        addFilter("start_time + duration  >= ?", qint64(filter.startTimeMs.count()));
-=======
-    if (filter.startTimeMs > 0 && filter.endTimeMs < INT64_MAX)
-    {
-        if (isAdditionRangeRequest)
-            addFilter("end_time >= ? AND start_time <= ?", filter.startTimeMs, filter.endTimeMs);
-        else
-            addFilter("start_time between ? AND ?", filter.startTimeMs, filter.endTimeMs);
-    }
-    else if (filter.endTimeMs < INT64_MAX)
-    {
-        addFilter("start_time <= ?", filter.endTimeMs);
-    }
-    else if (filter.startTimeMs > 0)
-    {
-        addFilter("start_time + duration  >= ?", filter.startTimeMs);
->>>>>>> 57f87557
+        addFilter("start_time + duration  >= ?", (qint64) filter.startTimeMs.count());
     }
 
     if (!filter.text.isEmpty())
