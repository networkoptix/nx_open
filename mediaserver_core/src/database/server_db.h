#pragma once

#include <QtSql/QtSql>

#include <api/model/audit/audit_record.h>

#include <business/business_fwd.h>

#include <core/resource/resource_fwd.h>
#include <core/resource/camera_bookmark_fwd.h>

#include <utils/db/db_helper.h>
#include <utils/common/uuid.h>
#include <utils/common/singleton.h>
#include "server/server_globals.h"

class QnTimePeriod;

namespace pb {
    class BusinessActionList;
}


/** Per-server database. Stores event log, audit data and bookmarks. */
class QnServerDb :
    public QObject,
    public QnDbHelper,
    public Singleton<QnServerDb>
{
    Q_OBJECT
public:
    QnServerDb();

    virtual QnDbTransaction* getTransaction() override;

    void setEventLogPeriod(qint64 periodUsec);
    bool saveActionToDB(const QnAbstractBusinessActionPtr& action, const QnResourcePtr& actionRes);
    bool removeLogForRes(QnUuid resId);

    QnBusinessActionDataList getActions(
        const QnTimePeriod& period,
        const QnResourceList& resList,
        const QnBusiness::EventType& eventType = QnBusiness::UndefinedEvent, 
        const QnBusiness::ActionType& actionType = QnBusiness::UndefinedAction,
        const QnUuid& businessRuleId = QnUuid()) const;

    void getAndSerializeActions(
        QByteArray& result,
        const QnTimePeriod& period,
        const QnResourceList& resList,
        const QnBusiness::EventType& eventType, 
        const QnBusiness::ActionType& actionType,
        const QnUuid& businessRuleId) const;


    QnAuditRecordList getAuditData(const QnTimePeriod& period, const QnUuid& sessionId = QnUuid());
    int addAuditRecord(const QnAuditRecord& data);
    int updateAuditRecord(int internalId, const QnAuditRecord& data);

    /* Bookmarks API */

    bool getBookmarks(const QString& cameraUniqueId, const QnCameraBookmarkSearchFilter &filter, QnCameraBookmarkList &result);    
<<<<<<< HEAD
    bool addOrUpdateCameraBookmark(const QnCameraBookmark &bookmark);
    bool removeAllCameraBookmarks(const QString& cameraUniqueId);
    bool deleteCameraBookmark(const QnUuid &bookmarkId);
    bool setLastBackupTime(const QnUuid& camera, QnServer::ChunksCatalog catalog, qint64 timestampMs);
    qint64 getLastBackupTime(const QnUuid& camera, QnServer::ChunksCatalog catalog);
=======
    bool containsBookmark(const QnUuid &bookmarkId) const;
    QnCameraBookmarkTagList getBookmarkTags(int limit = std::numeric_limits<int>().max());

    bool addBookmark(const QnCameraBookmark &bookmark);
    bool updateBookmark(const QnCameraBookmark &bookmark);
    bool deleteAllBookmarksForCamera(const QString& cameraUniqueId);
    bool deleteBookmark(const QnUuid &bookmarkId);
>>>>>>> 2bc5ed45

protected:
    virtual bool afterInstallUpdate(const QString& updateName) override;

    bool addOrUpdateBookmark(const QnCameraBookmark &bookmark);
private:
    bool createDatabase();
    bool cleanupEvents();
    bool migrateBusinessParamsUnderTransaction();
    bool createBookmarkTagTriggersUnderTransaction();
    bool cleanupAuditLog();
    QString toSQLDate(qint64 timeMs) const;
    QString getRequestStr(const QnTimePeriod& period,
        const QnResourceList& resList,
        const QnBusiness::EventType& eventType, 
        const QnBusiness::ActionType& actionType,
        const QnUuid& businessRuleId) const;
private:
    qint64 m_lastCleanuptime;
    qint64 m_auditCleanuptime;
    qint64 m_eventKeepPeriod;
    QnDbTransaction m_tran;
};

#define qnServerDb QnServerDb::instance()<|MERGE_RESOLUTION|>--- conflicted
+++ resolved
@@ -60,13 +60,6 @@
     /* Bookmarks API */
 
     bool getBookmarks(const QString& cameraUniqueId, const QnCameraBookmarkSearchFilter &filter, QnCameraBookmarkList &result);    
-<<<<<<< HEAD
-    bool addOrUpdateCameraBookmark(const QnCameraBookmark &bookmark);
-    bool removeAllCameraBookmarks(const QString& cameraUniqueId);
-    bool deleteCameraBookmark(const QnUuid &bookmarkId);
-    bool setLastBackupTime(const QnUuid& camera, QnServer::ChunksCatalog catalog, qint64 timestampMs);
-    qint64 getLastBackupTime(const QnUuid& camera, QnServer::ChunksCatalog catalog);
-=======
     bool containsBookmark(const QnUuid &bookmarkId) const;
     QnCameraBookmarkTagList getBookmarkTags(int limit = std::numeric_limits<int>().max());
 
@@ -74,7 +67,8 @@
     bool updateBookmark(const QnCameraBookmark &bookmark);
     bool deleteAllBookmarksForCamera(const QString& cameraUniqueId);
     bool deleteBookmark(const QnUuid &bookmarkId);
->>>>>>> 2bc5ed45
+    bool setLastBackupTime(const QnUuid& camera, QnServer::ChunksCatalog catalog, qint64 timestampMs);
+    qint64 getLastBackupTime(const QnUuid& camera, QnServer::ChunksCatalog catalog);
 
 protected:
     virtual bool afterInstallUpdate(const QString& updateName) override;
