#include "media_server_process.h"

#include <cstdlib>
#include <iostream>
#include <fstream>
#include <functional>
#include <signal.h>
#ifdef __linux__
#include <signal.h>
#include <sys/types.h>
#include <sys/stat.h>
#include <unistd.h>
#endif

#include <qtsinglecoreapplication.h>
#include <qtservice.h>

#include <QtCore/QCoreApplication>
#include <QtCore/QDir>
#include <QtCore/QSettings>
#include <QtCore/QUrl>
#include <QtConcurrent/QtConcurrent>
#include <nx/utils/uuid.h>
#include <utils/common/ldap.h>
#include <utils/call_counter/call_counter.h>
#include <QtCore/QThreadPool>

#include <QtNetwork/QUdpSocket>
#include <QtNetwork/QHostAddress>
#include <QtNetwork/QHostInfo>
#include <QtNetwork/QNetworkInterface>

#include <api/app_server_connection.h>
#include <api/global_settings.h>

#include <appserver/processor.h>

#include <business/business_event_connector.h>
#include <business/business_event_rule.h>
#include <business/business_rule_processor.h>
#include <business/events/reasoned_business_event.h>

#include <camera/camera_pool.h>

#include <core/misc/schedule_task.h>
#include <core/resource_management/camera_driver_restriction_list.h>
#include <core/resource_management/mserver_resource_discovery_manager.h>
#include <core/resource_management/resource_discovery_manager.h>
#include <core/resource_management/resource_pool.h>
#include <core/resource_management/server_additional_addresses_dictionary.h>
#include <core/resource/storage_plugin_factory.h>
#include <core/resource/layout_resource.h>
#include <core/resource/media_server_user_attributes.h>
#include <core/resource/media_server_resource.h>
#include <core/resource/user_resource.h>
#include <core/resource/camera_resource.h>
#include <core/resource/videowall_resource.h>
#include <core/resource/camera_resource.h>

#include <events/mserver_business_rule_processor.h>

#include <media_server/media_server_module.h>
#include <media_server/media_server_app_info.h>
#include <media_server/mserver_status_watcher.h>
#include <media_server/server_message_processor.h>
#include <media_server/settings.h>
#include <media_server/serverutil.h>
#include <media_server/server_update_tool.h>
#include <media_server/server_connector.h>
#include <media_server/file_connection_processor.h>
#include <media_server/crossdomain_connection_processor.h>
#include <media_server/resource_status_watcher.h>
#include <media_server/media_server_resource_searchers.h>

#include <motion/motion_helper.h>

#include <network/authenticate_helper.h>
#include <network/connection_validator.h>
#include <network/default_tcp_connection_processor.h>
#include <nx_ec/ec2_lib.h>
#include <nx_ec/ec_api.h>
#include <nx_ec/ec_proto_version.h>
#include <nx_ec/data/api_user_data.h>
#include <nx_ec/managers/abstract_user_manager.h>
#include <nx_ec/managers/abstract_layout_manager.h>
#include <nx_ec/managers/abstract_videowall_manager.h>
#include <nx_ec/managers/abstract_webpage_manager.h>
#include <nx_ec/managers/abstract_camera_manager.h>
#include <nx_ec/managers/abstract_server_manager.h>
#include <nx/network/socket.h>

#include <platform/platform_abstraction.h>

#include <plugins/native_sdk/common_plugin_container.h>
#include <plugins/plugin_manager.h>
#include <plugins/resource/avi/avi_resource.h>

#include <plugins/resource/desktop_camera/desktop_camera_registrator.h>

#include <plugins/resource/mserver_resource_searcher.h>
#include <plugins/resource/mdns/mdns_listener.h>

#include <plugins/storage/file_storage/file_storage_resource.h>
#include <plugins/storage/file_storage/db_storage_resource.h>
#include <plugins/storage/third_party_storage_resource/third_party_storage_resource.h>

#include <recorder/file_deletor.h>
#include <recorder/recording_manager.h>
#include <recorder/storage_manager.h>
#include <recorder/schedule_sync.h>

#include <rest/handlers/acti_event_rest_handler.h>
#include <rest/handlers/business_event_log_rest_handler.h>
#include "rest/handlers/business_log2_rest_handler.h"
#include <rest/handlers/get_system_name_rest_handler.h>
#include <rest/handlers/camera_diagnostics_rest_handler.h>
#include <rest/handlers/camera_settings_rest_handler.h>
#include <rest/handlers/crash_server_handler.h>
#include <rest/handlers/external_business_event_rest_handler.h>
#include <rest/handlers/favicon_rest_handler.h>
#include <rest/handlers/image_rest_handler.h>
#include <rest/handlers/log_rest_handler.h>
#include <rest/handlers/manual_camera_addition_rest_handler.h>
#include <rest/handlers/ping_rest_handler.h>
#include <rest/handlers/audit_log_rest_handler.h>
#include <rest/handlers/recording_stats_rest_handler.h>
#include <rest/handlers/ping_system_rest_handler.h>
#include <rest/handlers/ptz_rest_handler.h>
#include <rest/handlers/can_accept_cameras_rest_handler.h>
#include <rest/handlers/rebuild_archive_rest_handler.h>
#include <rest/handlers/recorded_chunks_rest_handler.h>
#include <rest/handlers/statistics_rest_handler.h>
#include <rest/handlers/storage_space_rest_handler.h>
#include <rest/handlers/storage_status_rest_handler.h>
#include <rest/handlers/time_rest_handler.h>
#include <rest/handlers/get_nonce_rest_handler.h>
#include <rest/handlers/cookie_login_rest_handler.h>
#include <rest/handlers/cookie_logout_rest_handler.h>
#include <rest/handlers/activate_license_rest_handler.h>
#include <rest/handlers/test_email_rest_handler.h>
#include <rest/handlers/test_ldap_rest_handler.h>
#include <rest/handlers/update_rest_handler.h>
#include <rest/handlers/update_information_rest_handler.h>
#include <rest/handlers/restart_rest_handler.h>
#include <rest/handlers/module_information_rest_handler.h>
#include <rest/handlers/iflist_rest_handler.h>
#include <rest/handlers/json_aggregator_rest_handler.h>
#include <rest/handlers/ifconfig_rest_handler.h>
#include <rest/handlers/settime_rest_handler.h>
#include <rest/handlers/configure_rest_handler.h>
#include <rest/handlers/detach_rest_handler.h>
#include <rest/handlers/restore_state_rest_handler.h>
#include <rest/handlers/setup_local_rest_handler.h>
#include <rest/handlers/setup_cloud_rest_handler.h>
#include <rest/handlers/merge_systems_rest_handler.h>
#include <rest/handlers/current_user_rest_handler.h>
#include <rest/handlers/backup_db_rest_handler.h>
#include <rest/handlers/discovered_peers_rest_handler.h>
#include <rest/handlers/log_level_rest_handler.h>
#include <rest/handlers/multiserver_chunks_rest_handler.h>
#include <rest/handlers/camera_history_rest_handler.h>
#include <rest/handlers/multiserver_bookmarks_rest_handler.h>
#include <rest/handlers/save_cloud_system_credentials.h>
#include <rest/handlers/multiserver_thumbnail_rest_handler.h>
#include <rest/handlers/multiserver_statistics_rest_handler.h>
#include <rest/server/rest_connection_processor.h>
#include <rest/handlers/get_hardware_info_rest_handler.h>
#include <rest/handlers/system_settings_handler.h>
#include <rest/handlers/audio_transmission_rest_handler.h>
#include <rest/handlers/start_lite_client_rest_handler.h>
#ifdef _DEBUG
#include <rest/handlers/debug_events_rest_handler.h>
#endif

#include <rtsp/rtsp_connection.h>

#include <network/module_finder.h>
#include <network/multicodec_rtp_reader.h>
#include <network/router.h>

#include <utils/common/command_line_parser.h>
#include <nx/utils/std/cpp14.h>
#include <nx/utils/log/log.h>
#include <utils/common/sleep.h>
#include <utils/common/synctime.h>
#include <utils/common/system_information.h>
#include <utils/common/util.h>
#include <nx/network/simple_http_client.h>
#include <nx/network/ssl_socket.h>
#include <nx/network/socket_global.h>
#include <nx/network/cloud/mediator_connector.h>

#include <utils/common/app_info.h>
#include <transcoding/ffmpeg_video_transcoder.h>

#include <common/systemexcept.h>

#include "platform/hardware_information.h"
#include "platform/platform_abstraction.h"
#include "core/ptz/server_ptz_controller_pool.h"
#include "plugins/resource/acti/acti_resource.h"
#include "transaction/transaction_message_bus.h"
#include "common/common_module.h"
#include "proxy/proxy_receiver_connection_processor.h"
#include "proxy/proxy_connection.h"
#include "streaming/hls/hls_session_pool.h"
#include "streaming/hls/hls_server.h"
#include "streaming/streaming_chunk_transcoder.h"
#include "llutil/hardware_id.h"
#include "api/runtime_info_manager.h"
#include "rest/handlers/old_client_connect_rest_handler.h"
#include "nx_ec/data/api_conversion_functions.h"
#include "nx_ec/dummy_handler.h"
#include "ec2_statictics_reporter.h"
#include "server/host_system_password_synchronizer.h"

#include "core/resource_management/resource_properties.h"
#include "core/resource/network_resource.h"
#include "network/universal_request_processor.h"
#include "core/resource/camera_history.h"
#include <nx/network/nettools.h>
#include "http/iomonitor_tcp_server.h"
#include "ldap/ldap_manager.h"
#include "rest/handlers/multiserver_chunks_rest_handler.h"
#include "rest/handlers/merge_ldap_users_rest_handler.h"
#include "audit/mserver_audit_manager.h"
#include "utils/common/waiting_for_qthread_to_empty_event_queue.h"
#include "core/multicast/multicast_http_server.h"
#include "crash_reporter.h"
#include "rest/handlers/exec_script_rest_handler.h"
#include "rest/handlers/script_list_rest_handler.h"
#include "cloud/cloud_connection_manager.h"
#include "cloud/cloud_system_name_updater.h"
#include "rest/handlers/backup_control_rest_handler.h"
#include <database/server_db.h>
#include <server/server_globals.h>
#include <media_server/master_server_status_watcher.h>
#include <media_server/connect_to_cloud_watcher.h>
#include <rest/helpers/permissions_helper.h>

#if !defined(EDGE_SERVER)
#include <nx_speech_synthesizer/text_to_wav.h>
#endif

#include <streaming/audio_streamer_pool.h>
#include <proxy/2wayaudio/proxy_audio_receiver.h>

#ifdef __arm__
#include "nx1/info.h"
#endif

// This constant is used while checking for compatibility.
// Do not change it until you know what you're doing.
static const char COMPONENT_NAME[] = "MediaServer";

static QString SERVICE_NAME = lit("%1 Server").arg(QnAppInfo::organizationName());
static const quint64 DEFAULT_MAX_LOG_FILE_SIZE = 10*1024*1024;
static const quint64 DEFAULT_LOG_ARCHIVE_SIZE = 25;
//static const quint64 DEFAULT_MSG_LOG_ARCHIVE_SIZE = 5;
static const unsigned int APP_SERVER_REQUEST_ERROR_TIMEOUT_MS = 5500;
static const QByteArray APPSERVER_PASSWORD("appserverPassword");
static const QByteArray NO_SETUP_WIZARD("noSetupWizard");
static const QByteArray LOW_PRIORITY_ADMIN_PASSWORD("lowPriorityPassword");

class MediaServerProcess;
static MediaServerProcess* serviceMainInstance = 0;
void stopServer(int signal);
bool restartFlag = false;

namespace {
const QString YES = lit("yes");
const QString NO = lit("no");
const QString GUID_IS_HWID = lit("guidIsHWID");
const QString SERVER_GUID = lit("serverGuid");
const QString SERVER_GUID2 = lit("serverGuid2");
const QString OBSOLETE_SERVER_GUID = lit("obsoleteServerGuid");
const QString PENDING_SWITCH_TO_CLUSTER_MODE = lit("pendingSwitchToClusterMode");
const QString MEDIATOR_ADDRESS_UPDATE = lit("mediatorAddressUpdate");

bool initResourceTypes(const ec2::AbstractECConnectionPtr& ec2Connection)
{
    QList<QnResourceTypePtr> resourceTypeList;
    const ec2::ErrorCode errorCode = ec2Connection->getResourceManager(Qn::kSystemAccess)->getResourceTypesSync(&resourceTypeList);
    if (errorCode != ec2::ErrorCode::ok)
    {
        NX_LOG(QString::fromLatin1("Failed to load resource types. %1").arg(ec2::toString(errorCode)), cl_logERROR);
        return false;
    }

    qnResTypePool->replaceResourceTypeList(resourceTypeList);
    return true;
}

void addFakeVideowallUser()
{
    ec2::ApiUserData fakeUserData;
    fakeUserData.permissions = Qn::GlobalVideoWallModePermissionSet;
    fakeUserData.typeId = qnResTypePool->getFixedResourceTypeId(QnResourceTypePool::kUserTypeId);
    auto fakeUser = ec2::fromApiToResource(fakeUserData);
    fakeUser->setId(Qn::kVideowallUserAccess.userId);
    fakeUser->setName(lit("Video wall"));
    qnResPool->addResource(fakeUser);
}

}

//#include "device_plugins/arecontvision/devices/av_device_server.h"

//#define TEST_RTSP_SERVER

//static const int PROXY_POOL_SIZE = 8;
#ifdef EDGE_SERVER
static const int DEFAULT_MAX_CAMERAS = 1;
#else
static const int DEFAULT_MAX_CAMERAS = 128;
#endif

//TODO #ak have to do something with settings
class CmdLineArguments
{
public:
    QString logLevel;
    //!Log level of http requests log
    QString msgLogLevel;
    QString ec2TranLogLevel;
    QString rebuildArchive;
    QString devModeKey;
    QString allowedDiscoveryPeers;

    CmdLineArguments()
    :
        logLevel(
#ifdef _DEBUG
            lit("DEBUG")
#else
            lit("INFO")
#endif
        )
    {
    }
};

static CmdLineArguments cmdLineArguments;

void decoderLogCallback(void* /*pParam*/, int i, const char* szFmt, va_list args)
{
    //USES_CONVERSION;

    //Ignore debug and info (i == 2 || i == 1) messages
    if(AV_LOG_ERROR != i)
    {
        //return;
    }

    // AVCodecContext* pCtxt = (AVCodecContext*)pParam;

    char szMsg[1024];
    vsprintf(szMsg, szFmt, args);
    //if(szMsg[strlen(szMsg)] == '\n')
    {
        szMsg[strlen(szMsg)-1] = 0;
    }

    NX_LOG( lit("FFMPEG %1").arg(QString::fromLocal8Bit(szMsg)), cl_logERROR);
}

QHostAddress resolveHost(const QString& hostString)
{
    QHostAddress host(hostString);
    if (host.toIPv4Address() != 0)
        return host;

    QHostInfo info = QHostInfo::fromName(hostString);

    // Can't resolve
    if (info.error() != QHostInfo::NoError)
    {
        NX_LOG(lit("Couldn't resolve host %1").arg(hostString), cl_logERROR);
        return QHostAddress();
    }

    // Initialize to zero
    host = QHostAddress();
    for (const QHostAddress &address: info.addresses())
    {
        if (address.toIPv4Address() != 0)
        {
            host = address;
            break;
        }
    }

    if (host.toIPv4Address() == 0)
        NX_LOG( lit("No ipv4 address associated with host %1").arg(hostString), cl_logERROR);

    return host;
}

QString defaultLocalAddress(const QHostAddress& target)
{
    if (!target.isNull())
    {
        QUdpSocket socket;
        socket.connectToHost(target, 53);

        if (socket.localAddress() != QHostAddress::LocalHost)
            return socket.localAddress().toString(); // if app server is on other computer we use same address as used to connect to app server
    }

    {
        // try select default interface
        QUdpSocket socket;
        socket.connectToHost("8.8.8.8", 53);
        QString result = socket.localAddress().toString();

        if (result.length()>0)
            return result;
    }


    {
        // if nothing else works use first enabled hostaddr
        QList<QnInterfaceAndAddr> interfaces = getAllIPv4Interfaces();

        for (int i = 0; i < interfaces.size();++i)
        {
            QUdpSocket socket;
            if (!socket.bind(interfaces.at(i).address, 0))
                continue;

            QString result = socket.localAddress().toString();

            NX_ASSERT(result.length() > 0 );

            return result;
        }
    }

    return "127.0.0.1";

}

void ffmpegInit()
{
    // TODO: #Elric we need comments about true/false at call site => bad api design, use flags instead
    // true means use it plugin if no <protocol>:// prefix
    QnStoragePluginFactory::instance()->registerStoragePlugin("file", QnFileStorageResource::instance, true);
    QnStoragePluginFactory::instance()->registerStoragePlugin("dbfile", QnDbStorageResource::instance, false);
}

QnStorageResourcePtr createStorage(const QnUuid& serverId, const QString& path)
{
    QnStorageResourcePtr storage(QnStoragePluginFactory::instance()->createStorage("ufile"));
    storage->setName("Initial");
    storage->setParentId(serverId);
    storage->setUrl(path);

    auto spaceLimit = QnFileStorageResource::calcSpaceLimit(path);
    storage->setSpaceLimit(spaceLimit);
    storage->setUsedForWriting(storage->initOrUpdate() == Qn::StorageInit_Ok && storage->isWritable());

    QnResourceTypePtr resType = qnResTypePool->getResourceTypeByName("Storage");
    NX_ASSERT(resType);
    if (resType)
        storage->setTypeId(resType->getId());
    storage->setParentId(serverGuid());

    const auto storagePath = QnStorageResource::toNativeDirPath(storage->getPath());
    const auto partitions = qnPlatform->monitor()->totalPartitionSpaceInfo();
    const auto it = std::find_if(partitions.begin(), partitions.end(),
                                 [&](const QnPlatformMonitor::PartitionSpace& part)
        { return storagePath.startsWith(QnStorageResource::toNativeDirPath(part.path)); });

    const auto storageType = (it != partitions.end()) ? it->type : QnPlatformMonitor::NetworkPartition;
    storage->setStorageType(QnLexical::serialized(storageType));

    return storage;
}

#ifdef Q_OS_WIN
static int freeGB(QString drive)
{
    ULARGE_INTEGER freeBytes;

    GetDiskFreeSpaceEx(drive.toStdWString().c_str(), &freeBytes, 0, 0);

    return freeBytes.HighPart * 4 + (freeBytes.LowPart>> 30);
}
#endif

static QStringList listRecordFolders()
{
    QStringList folderPaths;

#ifdef Q_OS_WIN
    //QString maxFreeSpaceDrive;
    //int maxFreeSpace = 0;

    for (const QFileInfo& drive: QDir::drives()) {
        if (!drive.isWritable())
            continue;


        QString path = drive.absolutePath();

        if (GetDriveType(path.toStdWString().c_str()) != DRIVE_FIXED)
            continue;

        folderPaths.append(QDir::toNativeSeparators(path) + QnAppInfo::mediaFolderName());
        /*
        int freeSpace = freeGB(path);

        if (maxFreeSpaceDrive.isEmpty() || freeSpace > maxFreeSpace) {
            maxFreeSpaceDrive = path;
            maxFreeSpace = freeSpace;
        }

        if (freeSpace >= 100) {
            NX_LOG(QString("Drive %1 has more than 100GB free space. Using it for storage.").arg(path), cl_logINFO);
            folderPaths.append(path + QnAppInfo::mediaFolderName());
        }
        */
    }
    /*
    if (folderPaths.isEmpty()) {
        NX_LOG(QString("There are no drives with more than 100GB free space. Using drive %1 as it has the most free space: %2 GB").arg(maxFreeSpaceDrive).arg(maxFreeSpace), cl_logINFO);
        folderPaths.append(maxFreeSpaceDrive + QnAppInfo::mediaFolderName());
    }
    */
#endif

#ifdef Q_OS_LINUX
    QList<QnPlatformMonitor::PartitionSpace> partitions =
        qnPlatform->monitor()->QnPlatformMonitor::totalPartitionSpaceInfo(
            QnPlatformMonitor::LocalDiskPartition);

    //always adding storage in data dir
    const QString& dataDirStorage = QDir::cleanPath(getDataDirectory() + "/data");
    for(int i = 0; i < partitions.size(); ++i)
    {
        if( dataDirStorage.startsWith(partitions[i].path) )
            folderPaths.append( dataDirStorage );
        else
            folderPaths.append( QDir::cleanPath( QDir::toNativeSeparators(partitions[i].path) + lit("/") + QnAppInfo::mediaFolderName() ) );
    }
#endif

    return folderPaths;
}

QnStorageResourceList getSmallStorages(const QnStorageResourceList& storages)
{
    QnStorageResourceList result;
    for (const auto& storage: storages)
    {
        qint64 totalSpace = -1;
        auto fileStorage = storage.dynamicCast<QnFileStorageResource>();
        if (fileStorage)
            totalSpace = fileStorage->getTotalSpaceWithoutInit();
        else
        {
            storage->initOrUpdate();
            totalSpace = storage->getTotalSpace();
        }
        if (totalSpace != QnStorageResource::kUnknownSize && totalSpace < storage->getSpaceLimit())
            result << storage; // if storage size isn't known do not delete it
    }
    return result;
}


QnStorageResourceList createStorages(const QnMediaServerResourcePtr& mServer)
{
    QnStorageResourceList storages;
    //bool isBigStorageExist = false;
    qint64 bigStorageThreshold = 0;
    for(const QString& folderPath: listRecordFolders())
    {
        if (!mServer->getStorageByUrl(folderPath).isNull())
            continue;
        // Create new storage because of new partition found that missing in the database
        QnStorageResourcePtr storage = createStorage(mServer->getId(), folderPath);
        const qint64 totalSpace = storage->getTotalSpace();
        if (totalSpace == QnStorageResource::kUnknownSize || totalSpace < storage->getSpaceLimit())
            continue; // if storage size isn't known do not add it by default


        qint64 available = storage->getTotalSpace() - storage->getSpaceLimit();
        bigStorageThreshold = qMax(bigStorageThreshold, available);
        storages.append(storage);
        NX_LOG(QString("Creating new storage: %1").arg(folderPath), cl_logINFO);
    }
    bigStorageThreshold /= QnStorageManager::BIG_STORAGE_THRESHOLD_COEFF;

    for (int i = 0; i < storages.size(); ++i) {
        QnStorageResourcePtr storage = storages[i].dynamicCast<QnStorageResource>();
        qint64 available = storage->getTotalSpace() - storage->getSpaceLimit();
        if (available < bigStorageThreshold)
            storage->setUsedForWriting(false);
    }

    return storages;
}

QnStorageResourceList updateStorages(QnMediaServerResourcePtr mServer)
{
    const auto partitions = qnPlatform->monitor()->totalPartitionSpaceInfo();

    QMap<QnUuid, QnStorageResourcePtr> result;
    // I've switched all patches to native separator to fix network patches like \\computer\share
    for(const QnStorageResourcePtr& abstractStorage: mServer->getStorages())
    {
        QnStorageResourcePtr storage = abstractStorage.dynamicCast<QnStorageResource>();
        if (!storage)
            continue;
        bool modified = false;
        if (!storage->getUrl().contains("://")) {
            QString updatedURL = QDir::toNativeSeparators(storage->getUrl());
            if (updatedURL.endsWith(QDir::separator()))
                updatedURL.chop(1);
            if (storage->getUrl() != updatedURL) {
                storage->setUrl(updatedURL);
                modified = true;
            }
        }

        QString storageType = storage->getStorageType();
        if (storageType.isEmpty())
        {
            if (storage->getUrl().contains(lit("://")))
                storageType = QUrl(storage->getUrl()).scheme();
            if (storageType.isEmpty())
            {
                storageType = QnLexical::serialized(QnPlatformMonitor::LocalDiskPartition);
                const auto storagePath = QnStorageResource::toNativeDirPath(storage->getPath());
                const auto it = std::find_if(partitions.begin(), partitions.end(),
                    [&](const QnPlatformMonitor::PartitionSpace& partition)
                { return storagePath.startsWith(QnStorageResource::toNativeDirPath(partition.path)); });
                if (it != partitions.end())
                    storageType = QnLexical::serialized(it->type);
            }
            storage->setStorageType(storageType);
            modified = true;
        }
        if (modified)
            result.insert(storage->getId(), storage);
    }

    return result.values();
}

void MediaServerProcess::initStoragesAsync(QnCommonMessageProcessor* messageProcessor)
{
    QtConcurrent::run([messageProcessor, this]
    {
        //read server's storages
        ec2::AbstractECConnectionPtr ec2Connection = QnAppServerConnectionFactory::getConnection2();
        ec2::ErrorCode rez;
        ec2::ApiStorageDataList storages;

        while ((rez = ec2Connection->getMediaServerManager(Qn::kSystemAccess)->getStoragesSync(QnUuid(), &storages)) != ec2::ErrorCode::ok)
        {
            NX_LOG( lit("QnMain::run(): Can't get storage list. Reason: %1").arg(ec2::toString(rez)), cl_logDEBUG1 );
            QnSleep::msleep(APP_SERVER_REQUEST_ERROR_TIMEOUT_MS);
            if (m_needStop)
                return;
        }
        for(const auto& storage: storages)
            messageProcessor->updateResource( storage );

        QnStorageResourceList storagesToRemove = getSmallStorages(m_mediaServer->getStorages());
        if (!storagesToRemove.isEmpty())
        {
            ec2::ApiIdDataList idList;
            for (const auto& value: storagesToRemove)
                idList.push_back(value->getId());
            if (ec2Connection->getMediaServerManager(Qn::kSystemAccess)->removeStoragesSync(idList) != ec2::ErrorCode::ok)
                qWarning() << "Failed to remove deprecated storage on startup. Postpone removing to the next start...";
            qnResPool->removeResources(storagesToRemove);
        }

        QnStorageResourceList modifiedStorages = createStorages(m_mediaServer);
        modifiedStorages.append(updateStorages(m_mediaServer));
        saveStorages(ec2Connection, modifiedStorages);
        for(const QnStorageResourcePtr &storage: modifiedStorages)
            messageProcessor->updateResource(storage);

        qnNormalStorageMan->initDone();
        qnBackupStorageMan->initDone();
    });
}


void setServerNameAndUrls(
    QnMediaServerResourcePtr server,
    const SocketAddress& address,
    bool sslAllowed)
{
    if (server->getName().isEmpty())
        server->setName(QString("Server ") + getMacFromPrimaryIF());

    server->setSslAllowed(sslAllowed);
    server->setPrimaryAddress(address);
}

QnMediaServerResourcePtr MediaServerProcess::findServer(ec2::AbstractECConnectionPtr ec2Connection)
{
    ec2::ApiMediaServerDataList servers;

    while (servers.empty() && !needToStop())
    {
        ec2::ErrorCode rez = ec2Connection->getMediaServerManager(Qn::kSystemAccess)->getServersSync(&servers);
        if( rez == ec2::ErrorCode::ok )
            break;

        qDebug() << "findServer(): Call to getServers failed. Reason: " << ec2::toString(rez);
        QnSleep::msleep(1000);
    }

    for(const auto& server: servers)
    {
        if (server.id == serverGuid())
        {
            QnMediaServerResourcePtr qnServer(new QnMediaServerResource());
            fromApiToResource(server, qnServer);
            return qnServer;
        }
    }

    return QnMediaServerResourcePtr();
}

QnMediaServerResourcePtr registerServer(ec2::AbstractECConnectionPtr ec2Connection, const QnMediaServerResourcePtr &server, bool isNewServerInstance)
{
    server->setStatus(Qn::Online, true);

    ec2::ApiMediaServerData apiServer;
    fromResourceToApi(server, apiServer);

    ec2::ErrorCode rez = ec2Connection->getMediaServerManager(Qn::kSystemAccess)->saveSync(apiServer);
    if (rez != ec2::ErrorCode::ok)
    {
        qWarning() << "registerServer(): Call to registerServer failed. Reason: " << ec2::toString(rez);
        return QnMediaServerResourcePtr();
    }

    if (!isNewServerInstance)
        return server;

    // insert server user attributes if defined
    QString dir = MSSettings::roSettings()->value("staticDataDir", getDataDirectory()).toString();
    QFile f(closeDirPath(dir) + lit("server_settings.json"));
    if (!f.open(QFile::ReadOnly))
        return server;
    QByteArray data = f.readAll();
    ec2::ApiMediaServerUserAttributesData userAttrsData;
    if (!QJson::deserialize(data, &userAttrsData))
        return server;
    userAttrsData.serverId = server->getId();

    ec2::ApiMediaServerUserAttributesDataList attrsList;
    attrsList.push_back(userAttrsData);
    rez =  QnAppServerConnectionFactory::getConnection2()->getMediaServerManager(Qn::kSystemAccess)->saveUserAttributesSync(attrsList);
    if (rez != ec2::ErrorCode::ok)
    {
        qWarning() << "registerServer(): Call to registerServer failed. Reason: " << ec2::toString(rez);
        return QnMediaServerResourcePtr();
    }

    return server;
}

void MediaServerProcess::saveStorages(ec2::AbstractECConnectionPtr ec2Connection, const QnStorageResourceList& storages)
{
    ec2::ApiStorageDataList apiStorages;
    fromResourceListToApi(storages, apiStorages);

    ec2::ErrorCode rez;
    while((rez = ec2Connection->getMediaServerManager(Qn::kSystemAccess)->saveStoragesSync(apiStorages)) != ec2::ErrorCode::ok && !needToStop())
    {
        qWarning() << "updateStorages(): Call to change server's storages failed. Reason: " << ec2::toString(rez);
        QnSleep::msleep(APP_SERVER_REQUEST_ERROR_TIMEOUT_MS);
    }
}

static const int SYSTEM_USAGE_DUMP_TIMEOUT = 7*60*1000;

void MediaServerProcess::dumpSystemUsageStats()
{
    qnPlatform->monitor()->totalCpuUsage();
    qnPlatform->monitor()->totalRamUsage();
    qnPlatform->monitor()->totalHddLoad();

    // TODO: #mu
    //  - Add some more fields that might be interesting
    //  - Make and use JSON serializable struct rather than just a string
    QStringList networkIfList;
    for (const auto& iface : qnPlatform->monitor()->totalNetworkLoad())
        if (iface.type != QnPlatformMonitor::LoopbackInterface)
            networkIfList.push_back(lit("%1: %2 bps").arg(iface.interfaceName)
                                                     .arg(iface.bytesPerSecMax));

    const auto networkIfInfo = networkIfList.join(lit(", "));
    if (m_mediaServer->setProperty(Qn::NETWORK_INTERFACES, networkIfInfo))
        propertyDictionary->saveParams(m_mediaServer->getId());

    QnMutexLocker lk( &m_mutex );
    if( m_dumpSystemResourceUsageTaskID == 0 )  //monitoring cancelled
        return;
    m_dumpSystemResourceUsageTaskID = nx::utils::TimerManager::instance()->addTimer(
        std::bind( &MediaServerProcess::dumpSystemUsageStats, this ),
        std::chrono::milliseconds(SYSTEM_USAGE_DUMP_TIMEOUT) );
}

#ifdef Q_OS_WIN
#include <windows.h>
#include <stdio.h>
BOOL WINAPI stopServer_WIN(DWORD dwCtrlType)
{
    stopServer(dwCtrlType);
    return true;
}
#endif

static QtMessageHandler defaultMsgHandler = 0;

static void myMsgHandler(QtMsgType type, const QMessageLogContext& ctx, const QString& msg)
{
    if (defaultMsgHandler)
        defaultMsgHandler(type, ctx, msg);

    qnLogMsgHandler(type, ctx, msg);
}

/** Initialize log. */
void initLog(const QString& _logLevel)
{
    QString logLevel = _logLevel;
    const QString& configLogLevel = MSSettings::roSettings()->value("logLevel").toString();
    if (!configLogLevel.isEmpty())
        logLevel = configLogLevel;

    QnLog::initLog(logLevel);
    const QString& dataLocation = getDataDirectory();
    const QString& logFileLocation = MSSettings::roSettings()->value( "logDir", dataLocation + QLatin1String("/log/") ).toString();
    if (!QDir().mkpath(logFileLocation))
        NX_LOG(lit("Could not create log folder: ") + logFileLocation, cl_logALWAYS);
    const QString& logFileName = logFileLocation + QLatin1String("/log_file");
    if (!cl_log.create(
            logFileName,
            MSSettings::roSettings()->value( "maxLogFileSize", DEFAULT_MAX_LOG_FILE_SIZE ).toULongLong(),
            MSSettings::roSettings()->value( "logArchiveSize", DEFAULT_LOG_ARCHIVE_SIZE ).toULongLong(),
            QnLog::logLevelFromString(logLevel)))
        NX_LOG(lit("Could not create log file") + logFileName, cl_logALWAYS);
    MSSettings::roSettings()->setValue("logFile", logFileName);
    NX_LOG(QLatin1String("================================================================================="), cl_logALWAYS);
}

void initAppServerConnection(QSettings &settings)
{
    // migrate appserverPort settings from version 2.2 if exist
    if (!MSSettings::roSettings()->value("appserverPort").isNull())
    {
        MSSettings::roSettings()->setValue("port", MSSettings::roSettings()->value("appserverPort"));
        MSSettings::roSettings()->remove("appserverPort");
    }

    QUrl appServerUrl;
    QUrlQuery params;

    // ### remove
    QString host = settings.value("appserverHost").toString();
    if( QUrl( host ).scheme() == "file" )
    {
        appServerUrl = QUrl( host ); // it is a completed URL
    }
    else if (host.isEmpty() || host == "localhost")
    {
        appServerUrl = QUrl::fromLocalFile( closeDirPath( getDataDirectory() ) );
    }
    else {
        appServerUrl.setScheme(settings.value("secureAppserverConnection", true).toBool() ? QLatin1String("https") : QLatin1String("http"));
        int port = settings.value("port", DEFAULT_APPSERVER_PORT).toInt();
        appServerUrl.setHost(host);
        appServerUrl.setPort(port);
    }
    if (appServerUrl.scheme() == "file")
    {
        QString staticDBPath = settings.value("staticDataDir").toString();
        if (!staticDBPath.isEmpty()) {
            params.addQueryItem("staticdb_path", staticDBPath);
        }
        if (MSSettings::roSettings()->value(QnServer::kRemoveDbParamName).toBool())
            params.addQueryItem("cleanupDb", QString());
    }

    // TODO: Actually appserverPassword is always empty. Remove?
    QString userName = settings.value("appserverLogin", QLatin1String("admin")).toString();
    QString password = settings.value(APPSERVER_PASSWORD, QLatin1String("")).toString();
    QByteArray authKey = nx::ServerSetting::getAuthKey();
    QString appserverHostString = settings.value("appserverHost").toString();
    if (!authKey.isEmpty() && !isLocalAppServer(appserverHostString))
    {
        userName = serverGuid().toString();
        password = authKey;
    }

    appServerUrl.setUserName(userName);
    appServerUrl.setPassword(password);
    appServerUrl.setQuery(params);

    NX_LOG(lit("Connect to server %1").arg(appServerUrl.toString(QUrl::RemovePassword)), cl_logINFO);
    QnAppServerConnectionFactory::setUrl(appServerUrl);
    QnAppServerConnectionFactory::setDefaultFactory(QnResourceDiscoveryManager::instance());
}


MediaServerProcess::MediaServerProcess(int argc, char* argv[])
:
    m_argc(argc),
    m_argv(argv),
    m_startMessageSent(false),
    m_firstRunningTime(0),
    m_moduleFinder(0),
    m_universalTcpListener(0),
    m_dumpSystemResourceUsageTaskID(0),
    m_stopping(false)
{
    serviceMainInstance = this;
}

MediaServerProcess::~MediaServerProcess()
{
    quit();
    stop();

    if( defaultMsgHandler )
        qInstallMessageHandler( defaultMsgHandler );
}

bool MediaServerProcess::isStopping() const
{
    QnMutexLocker lock( &m_stopMutex );
    return m_stopping;
}

void MediaServerProcess::at_databaseDumped()
{
    if (isStopping())
        return;

    saveAdminPswdHash();
    restartServer(500);
}

void MediaServerProcess::at_systemIdentityTimeChanged(qint64 value, const QnUuid& sender)
{
    if (isStopping())
        return;

    nx::ServerSetting::setSysIdTime(value);
    if (sender != qnCommon->moduleGUID())
    {
        MSSettings::roSettings()->setValue(QnServer::kRemoveDbParamName, "1");
        saveAdminPswdHash();
        restartServer(0);
    }
}

void MediaServerProcess::stopSync()
{
    qWarning()<<"Stopping server";
    NX_LOG( lit("Stopping server"), cl_logALWAYS );
    if (serviceMainInstance) {
        {
            QnMutexLocker lock( &m_stopMutex );
            m_stopping = true;
        }
        serviceMainInstance->pleaseStop();
        serviceMainInstance->exit();
        serviceMainInstance->wait();
        serviceMainInstance = 0;
    }
    qApp->quit();
}

void MediaServerProcess::stopAsync()
{
    QTimer::singleShot(0, this, SLOT(stopSync()));
}


int MediaServerProcess::getTcpPort() const
{
    return m_universalTcpListener ? m_universalTcpListener->getPort() : 0;
}

void MediaServerProcess::stopObjects()
{
    qWarning() << "QnMain::stopObjects() called";

    qnBackupStorageMan->scheduleSync()->stop();
    NX_LOG("QnScheduleSync::stop() done", cl_logINFO);

    qnNormalStorageMan->cancelRebuildCatalogAsync();
    qnBackupStorageMan->cancelRebuildCatalogAsync();

    if (qnFileDeletor)
        qnFileDeletor->pleaseStop();

    if (m_universalTcpListener)
        m_universalTcpListener->pleaseStop();
    if (m_moduleFinder)
        m_moduleFinder->pleaseStop();

    if (m_universalTcpListener) {
        m_universalTcpListener->stop();
        delete m_universalTcpListener;
        m_universalTcpListener = 0;
    }
}

void MediaServerProcess::updateDisabledVendorsIfNeeded()
{
    // migration from old version. move setting from registry to the DB
    static const QString DV_PROPERTY = QLatin1String("disabledVendors");
    QString disabledVendors = MSSettings::roSettings()->value(DV_PROPERTY).toString();
    if (!disabledVendors.isNull())
    {
        qnGlobalSettings->setDisabledVendors(disabledVendors);
        MSSettings::roSettings()->remove(DV_PROPERTY);
    }
}

void MediaServerProcess::updateAllowCameraCHangesIfNeed()
{
    static const QString DV_PROPERTY = QLatin1String("cameraSettingsOptimization");

    QString allowCameraChanges = MSSettings::roSettings()->value(DV_PROPERTY).toString();
    if (!allowCameraChanges.isEmpty())
    {
        qnGlobalSettings->setCameraSettingsOptimizationEnabled(allowCameraChanges.toLower() == lit("yes") || allowCameraChanges.toLower() == lit("true") || allowCameraChanges == lit("1"));
        MSSettings::roSettings()->setValue(DV_PROPERTY, "");
    }
}

template< typename Container>
QString containerToQString( const Container& container )
{
    QStringList list;
    for (const auto& it : container)
        list << it.toString();

    return list.join( lit(", ") );
}

void MediaServerProcess::updateAddressesList()
{
    QList<SocketAddress> serverAddresses;

    const auto port = m_mediaServer->getPort();
    for (const auto& host : m_localAddresses )
        serverAddresses << SocketAddress(host.toString(), port);

    for (const auto& host : m_forwardedAddresses )
        serverAddresses << SocketAddress(host.first, host.second);

    if (!m_publicAddress.isNull())
        serverAddresses << SocketAddress(m_publicAddress.toString(), m_mediaServer->getPort());

    m_mediaServer->setNetAddrList(serverAddresses);
    NX_LOGX(lit("Update mediaserver addresses: %1")
            .arg(containerToQString(serverAddresses)), cl_logDEBUG1);

    const QUrl defaultUrl(m_mediaServer->getApiUrl());
    const SocketAddress defaultAddress(defaultUrl.host(), defaultUrl.port());
    if (std::find(serverAddresses.begin(), serverAddresses.end(),
                  defaultAddress) == serverAddresses.end())
    {
        SocketAddress newAddress;
        if (!serverAddresses.isEmpty())
            newAddress = serverAddresses.front();

        setServerNameAndUrls(m_mediaServer, newAddress, qnCommon->moduleInformation().sslAllowed);
    }

    ec2::ApiMediaServerData server;
    fromResourceToApi(m_mediaServer, server);
    QnAppServerConnectionFactory::getConnection2()->getMediaServerManager(Qn::kSystemAccess)->save(server, this, &MediaServerProcess::at_serverSaved);

    nx::network::SocketGlobals::addressPublisher().updateAddresses(std::list<SocketAddress>(
        serverAddresses.begin(), serverAddresses.end()));
}

void MediaServerProcess::loadResourcesFromECS(QnCommonMessageProcessor* messageProcessor)
{
    ec2::AbstractECConnectionPtr ec2Connection = QnAppServerConnectionFactory::getConnection2();

    ec2::ErrorCode rez;

    {
        //reading servers list
        ec2::ApiMediaServerDataList mediaServerList;
        while( ec2Connection->getMediaServerManager(Qn::kSystemAccess)->getServersSync(&mediaServerList) != ec2::ErrorCode::ok )
        {
            NX_LOG( lit("QnMain::run(). Can't get servers."), cl_logERROR );
            QnSleep::msleep(APP_SERVER_REQUEST_ERROR_TIMEOUT_MS);
            if (m_needStop)
                return;
        }

        ec2::ApiDiscoveryDataList discoveryDataList;
        while( ec2Connection->getDiscoveryManager(Qn::kSystemAccess)->getDiscoveryDataSync(&discoveryDataList) != ec2::ErrorCode::ok )
        {
            NX_LOG( lit("QnMain::run(). Can't get discovery data."), cl_logERROR );
            QnSleep::msleep(APP_SERVER_REQUEST_ERROR_TIMEOUT_MS);
            if (m_needStop)
                return;
        }

        QMultiHash<QnUuid, QUrl> additionalAddressesById;
        QMultiHash<QnUuid, QUrl> ignoredAddressesById;
        for (const ec2::ApiDiscoveryData &data: discoveryDataList)
        {
            additionalAddressesById.insert(data.id, data.url);
            if (data.ignore)
                ignoredAddressesById.insert(data.id, data.url);
        }

        for(const auto &mediaServer: mediaServerList)
        {
            QList<SocketAddress> addresses;
            ec2::deserializeNetAddrList(mediaServer.networkAddresses, addresses);

            QList<QUrl> additionalAddresses = additionalAddressesById.values(mediaServer.id);
            for (auto it = additionalAddresses.begin(); it != additionalAddresses.end(); /* no inc */) {
                const SocketAddress addr(it->host(), it->port());
                if (it->port() == -1 && addresses.contains(addr))
                    it = additionalAddresses.erase(it);
                else
                    ++it;
            }
            qnServerAdditionalAddressesDictionary->setAdditionalUrls(mediaServer.id, additionalAddresses);
            qnServerAdditionalAddressesDictionary->setIgnoredUrls(mediaServer.id, ignoredAddressesById.values(mediaServer.id));
            messageProcessor->updateResource(mediaServer);
        }
        do {
            if (needToStop())
                return;
        } while (ec2Connection->getResourceManager(Qn::kSystemAccess)->setResourceStatusSync(m_mediaServer->getId(), Qn::Online) != ec2::ErrorCode::ok);


        // read resource status
        ec2::ApiResourceStatusDataList statusList;
        while ((rez = ec2Connection->getResourceManager(Qn::kSystemAccess)->getStatusListSync(QnUuid(), &statusList)) != ec2::ErrorCode::ok)
        {
            NX_LOG( lit("QnMain::run(): Can't get properties dictionary. Reason: %1").arg(ec2::toString(rez)), cl_logDEBUG1 );
            QnSleep::msleep(APP_SERVER_REQUEST_ERROR_TIMEOUT_MS);
            if (m_needStop)
                return;
        }
        messageProcessor->resetStatusList( statusList );

        //reading server attributes
        ec2::ApiMediaServerUserAttributesDataList mediaServerUserAttributesList;
        while ((rez = ec2Connection->getMediaServerManager(Qn::kSystemAccess)->getUserAttributesSync(QnUuid(), &mediaServerUserAttributesList)) != ec2::ErrorCode::ok)
        {
            NX_LOG( lit("QnMain::run(): Can't get server user attributes list. Reason: %1").arg(ec2::toString(rez)), cl_logDEBUG1 );
            QnSleep::msleep(APP_SERVER_REQUEST_ERROR_TIMEOUT_MS);
            if (m_needStop)
                return;
        }
        messageProcessor->resetServerUserAttributesList( mediaServerUserAttributesList );

    }


    {
        // read camera list
        ec2::ApiCameraDataList cameras;
        while ((rez = ec2Connection->getCameraManager(Qn::kSystemAccess)->getCamerasSync(&cameras)) != ec2::ErrorCode::ok)
        {
            NX_LOG(lit("QnMain::run(): Can't get cameras. Reason: %1").arg(ec2::toString(rez)), cl_logDEBUG1);
            QnSleep::msleep(APP_SERVER_REQUEST_ERROR_TIMEOUT_MS);
            if (m_needStop)
                return;
        }

        //reading camera attributes
        ec2::ApiCameraAttributesDataList cameraUserAttributesList;
        while ((rez = ec2Connection->getCameraManager(Qn::kSystemAccess)->getUserAttributesSync(&cameraUserAttributesList)) != ec2::ErrorCode::ok)
        {
            NX_LOG(lit("QnMain::run(): Can't get camera user attributes list. Reason: %1").arg(ec2::toString(rez)), cl_logDEBUG1);
            QnSleep::msleep(APP_SERVER_REQUEST_ERROR_TIMEOUT_MS);
            if (m_needStop)
                return;
        }
        messageProcessor->resetCameraUserAttributesList(cameraUserAttributesList);

        // read properties dictionary
        ec2::ApiResourceParamWithRefDataList kvPairs;
        while ((rez = ec2Connection->getResourceManager(Qn::kSystemAccess)->getKvPairsSync(QnUuid(), &kvPairs)) != ec2::ErrorCode::ok)
        {
            NX_LOG(lit("QnMain::run(): Can't get properties dictionary. Reason: %1").arg(ec2::toString(rez)), cl_logDEBUG1);
            QnSleep::msleep(APP_SERVER_REQUEST_ERROR_TIMEOUT_MS);
            if (m_needStop)
                return;
        }
        messageProcessor->resetPropertyList(kvPairs);

        /* Properties and attributes must be read before processing cameras because of getAuth() method */
        QnManualCameraInfoMap manualCameras;
        for (const auto &camera : cameras)
        {
            messageProcessor->updateResource(camera);
            if (camera.manuallyAdded)
            {
                QnResourceTypePtr resType = qnResTypePool->getResourceType(camera.typeId);
                manualCameras.insert(camera.url,
                    QnManualCameraInfo(QUrl(camera.url), QnNetworkResource::getResourceAuth(camera.id, camera.typeId), resType->getName()));
            }
        }
        QnResourceDiscoveryManager::instance()->registerManualCameras(manualCameras);
    }

    {
        ec2::ApiServerFootageDataList serverFootageData;
        while (( rez = ec2Connection->getCameraManager(Qn::kSystemAccess)->getServerFootageDataSync(&serverFootageData)) != ec2::ErrorCode::ok)
        {
            qDebug() << "QnMain::run(): Can't get cameras history. Reason: " << ec2::toString(rez);
            QnSleep::msleep(APP_SERVER_REQUEST_ERROR_TIMEOUT_MS);
            if (m_needStop)
                return;
        }
        qnCameraHistoryPool->resetServerFootageData(serverFootageData);
    }

    {
        //loading users
        ec2::ApiUserDataList users;
        while(( rez = ec2Connection->getUserManager(Qn::kSystemAccess)->getUsersSync(&users))  != ec2::ErrorCode::ok)
        {
            qDebug() << "QnMain::run(): Can't get users. Reason: " << ec2::toString(rez);
            QnSleep::msleep(APP_SERVER_REQUEST_ERROR_TIMEOUT_MS);
            if (m_needStop)
                return;
        }

        for(const auto &user: users)
            messageProcessor->updateResource(user);
    }

    {
        //loading videowalls
        ec2::ApiVideowallDataList videowalls;
        while(( rez = ec2Connection->getVideowallManager(Qn::kSystemAccess)->getVideowallsSync(&videowalls))  != ec2::ErrorCode::ok)
        {
            qDebug() << "QnMain::run(): Can't get videowalls. Reason: " << ec2::toString(rez);
            QnSleep::msleep(APP_SERVER_REQUEST_ERROR_TIMEOUT_MS);
            if (m_needStop)
                return;
        }

        for (const ec2::ApiVideowallData& videowall: videowalls)
            messageProcessor->updateResource(videowall);
    }

    {
        //loading layouts
        ec2::ApiLayoutDataList layouts;
        while(( rez = ec2Connection->getLayoutManager(Qn::kSystemAccess)->getLayoutsSync(&layouts))  != ec2::ErrorCode::ok)
        {
            qDebug() << "QnMain::run(): Can't get layouts. Reason: " << ec2::toString(rez);
            QnSleep::msleep(APP_SERVER_REQUEST_ERROR_TIMEOUT_MS);
            if (m_needStop)
                return;
        }

        for(const auto &layout: layouts)
            messageProcessor->updateResource(layout);
    }

    {
        //loading webpages
        ec2::ApiWebPageDataList webpages;
        while ((rez = ec2Connection->getWebPageManager(Qn::kSystemAccess)->getWebPagesSync(&webpages)) != ec2::ErrorCode::ok)
        {
            qDebug() << "QnMain::run(): Can't get webpages. Reason: " << ec2::toString(rez);
            QnSleep::msleep(APP_SERVER_REQUEST_ERROR_TIMEOUT_MS);
            if (m_needStop)
                return;
        }

        for (const auto &webpage : webpages)
            messageProcessor->updateResource(webpage);
    }

    {
        //loading accessible resources
        ec2::ApiAccessRightsDataList accessRights;
        while ((rez = ec2Connection->getUserManager(Qn::kSystemAccess)->getAccessRightsSync(&accessRights)) != ec2::ErrorCode::ok)
        {
            qDebug() << "QnMain::run(): Can't get accessRights. Reason: " << ec2::toString(rez);
            QnSleep::msleep(APP_SERVER_REQUEST_ERROR_TIMEOUT_MS);
            if (m_needStop)
                return;
        }
        messageProcessor->resetAccessRights(accessRights);
    }

    {
        //loading user roles
        ec2::ApiUserGroupDataList roles;
        while ((rez = ec2Connection->getUserManager(Qn::kSystemAccess)->getUserGroupsSync(&roles)) != ec2::ErrorCode::ok)
        {
            qDebug() << "QnMain::run(): Can't get roles. Reason: " << ec2::toString(rez);
            QnSleep::msleep(APP_SERVER_REQUEST_ERROR_TIMEOUT_MS);
            if (m_needStop)
                return;
        }
        messageProcessor->resetUserRoles(roles);
    }

    {
        //loading business rules
        QnBusinessEventRuleList rules;
        while( (rez = ec2Connection->getBusinessEventManager(Qn::kSystemAccess)->getBusinessRulesSync(&rules)) != ec2::ErrorCode::ok )
        {
            qDebug() << "QnMain::run(): Can't get business rules. Reason: " << ec2::toString(rez);
            QnSleep::msleep(APP_SERVER_REQUEST_ERROR_TIMEOUT_MS);
            if (m_needStop)
                return;
        }

        for(const QnBusinessEventRulePtr &rule: rules)
            messageProcessor->on_businessEventAddedOrUpdated(rule);
    }

    {
        // load licenses
        QnLicenseList licenses;
        while( (rez = ec2Connection->getLicenseManager(Qn::kSystemAccess)->getLicensesSync(&licenses)) != ec2::ErrorCode::ok )
        {
            qDebug() << "QnMain::run(): Can't get license list. Reason: " << ec2::toString(rez);
            QnSleep::msleep(APP_SERVER_REQUEST_ERROR_TIMEOUT_MS);
            if (m_needStop)
                return;
        }

        for(const QnLicensePtr &license: licenses)
            messageProcessor->on_licenseChanged(license);
    }

    if (m_mediaServer->getPanicMode() == Qn::PM_BusinessEvents) {
        m_mediaServer->setPanicMode(Qn::PM_None);
        propertyDictionary->saveParams(m_mediaServer->getId());
    }

    // Start receiving local notifications
    auto connection = QnAppServerConnectionFactory::getConnection2();
    auto processor = dynamic_cast<QnServerMessageProcessor*> (QnServerMessageProcessor::instance());
    processor->startReceivingLocalNotifications(connection);
}

void MediaServerProcess::resetCloudParams(CloudConnectionManager* const cloudConnectionManager)
{
    while (1)
    {
        auto adminUser = qnResPool->getAdministrator();
        if (adminUser)
        {
            PasswordData data;
            data.password = QnServer::kDefaultAdminPassword;
            if (!updateUserCredentials(data, QnOptionalBool(true), adminUser, nullptr))
            {
                qWarning() << "Error while clearing cloud information. Traying again...";
                QnSleep::msleep(APP_SERVER_REQUEST_ERROR_TIMEOUT_MS);
                continue;
            }
            qWarning() << "Enable admin user and reset its password to default value due to automatic cloud disconnect and admin user was disabled";
        }

        if (!cloudConnectionManager->cleanUpCloudDataInLocalDb())
        {
            qWarning() << "Error while clearing cloud information. Traying again...";
            QnSleep::msleep(APP_SERVER_REQUEST_ERROR_TIMEOUT_MS);
            continue;
        }

        break;
    }
}

void MediaServerProcess::at_updatePublicAddress(const QHostAddress& publicIP)
{
    if (isStopping())
        return;
    m_publicAddress = publicIP;

    QnPeerRuntimeInfo localInfo = QnRuntimeInfoManager::instance()->localInfo();
    localInfo.data.publicIP = m_publicAddress.toString();
    QnRuntimeInfoManager::instance()->updateLocalItem(localInfo);

    at_localInterfacesChanged();

    QnMediaServerResourcePtr server = qnResPool->getResourceById<QnMediaServerResource>(qnCommon->moduleGUID());
    if (server)
    {
        Qn::ServerFlags serverFlags = server->getServerFlags();
        if (m_publicAddress.isNull())
            serverFlags &= ~Qn::SF_HasPublicIP;
        else
            serverFlags |= Qn::SF_HasPublicIP;
        if (serverFlags != server->getServerFlags())
        {
            server->setServerFlags(serverFlags);
            ec2::AbstractECConnectionPtr ec2Connection = QnAppServerConnectionFactory::getConnection2();

            ec2::ApiMediaServerData apiServer;
            fromResourceToApi(server, apiServer);
            ec2Connection->getMediaServerManager(Qn::kSystemAccess)->save(apiServer, this, [] {});
        }

        if (server->setProperty(Qn::PUBLIC_IP, m_publicAddress.toString(), QnResource::NO_ALLOW_EMPTY))
            propertyDictionary->saveParams(server->getId());

        updateAddressesList();
    }
}

void MediaServerProcess::at_localInterfacesChanged()
{
    if (isStopping())
        return;

    m_localAddresses = allLocalAddresses();
    updateAddressesList();
}

void MediaServerProcess::at_portMappingChanged(QString address)
{
    if (isStopping())
        return;

    SocketAddress mappedAddress(address);
    if (mappedAddress.port)
    {
        NX_LOGX(lit("New external address %1 has been mapped")
                .arg(address), cl_logALWAYS)

        auto it = m_forwardedAddresses.emplace(mappedAddress.address, 0).first;
        if (it->second != mappedAddress.port)
        {
            it->second = mappedAddress.port;
            updateAddressesList();
        }
    }
    else
    {
        const auto oldIp = m_forwardedAddresses.find(mappedAddress.address);
        if (oldIp != m_forwardedAddresses.end())
        {
            NX_LOGX(lit("External address %1:%2 has been unmapped")
                   .arg(oldIp->first.toString()).arg(oldIp->second), cl_logALWAYS)

            m_forwardedAddresses.erase(oldIp);
            updateAddressesList();
        }
    }
}

void MediaServerProcess::at_serverSaved(int, ec2::ErrorCode err)
{
    if (isStopping())
        return;

    if (err != ec2::ErrorCode::ok)
        qWarning() << "Error saving server.";
}

void MediaServerProcess::at_connectionOpened()
{
    if (isStopping())
        return;
    if (m_firstRunningTime)
        qnBusinessRuleConnector->at_mserverFailure(qnResPool->getResourceById<QnMediaServerResource>(serverGuid()), m_firstRunningTime*1000, QnBusiness::ServerStartedReason, QString());
    if (!m_startMessageSent) {
        qnBusinessRuleConnector->at_mserverStarted(qnResPool->getResourceById<QnMediaServerResource>(serverGuid()), qnSyncTime->currentUSecsSinceEpoch());
        m_startMessageSent = true;
    }
    m_firstRunningTime = 0;
}

void MediaServerProcess::at_serverModuleConflict(const QnModuleInformation &moduleInformation, const SocketAddress &address)
{
    qnBusinessRuleConnector->at_mediaServerConflict(
                qnResPool->getResourceById<QnMediaServerResource>(serverGuid()),
                qnSyncTime->currentUSecsSinceEpoch(),
                moduleInformation,
                QUrl(lit("http://%1").arg(address.toString())));
}

void MediaServerProcess::at_timer()
{
    if (isStopping())
        return;

    //TODO: #2.4 #GDM This timer make two totally different functions. Split it.
    MSSettings::runTimeSettings()->setValue("lastRunningTime", qnSyncTime->currentMSecsSinceEpoch());

    QnResourcePtr mServer = qnResPool->getResourceById(qnCommon->moduleGUID());
    if (!mServer)
        return;

    for(const auto& camera: qnResPool->getAllCameras(mServer, true))
        camera->cleanCameraIssues();
}

void MediaServerProcess::at_storageManager_noStoragesAvailable() {
    if (isStopping())
        return;
    qnBusinessRuleConnector->at_NoStorages(m_mediaServer);
}

void MediaServerProcess::at_storageManager_storageFailure(const QnResourcePtr& storage, QnBusiness::EventReason reason) {
    if (isStopping())
        return;
    qnBusinessRuleConnector->at_storageFailure(m_mediaServer, qnSyncTime->currentUSecsSinceEpoch(), reason, storage);
}

void MediaServerProcess::at_storageManager_rebuildFinished(QnSystemHealth::MessageType msgType) {
    if (isStopping())
        return;
    qnBusinessRuleConnector->at_archiveRebuildFinished(m_mediaServer, msgType);
}

void MediaServerProcess::at_archiveBackupFinished(
    qint64                      backedUpToMs,
    QnBusiness::EventReason     code
)
{
    if (isStopping())
        return;

    qnBusinessRuleConnector->at_archiveBackupFinished(
        m_mediaServer,
        qnSyncTime->currentUSecsSinceEpoch(),
        code,
        QString::number(backedUpToMs)
    );
}

void MediaServerProcess::at_cameraIPConflict(const QHostAddress& host, const QStringList& macAddrList)
{
    if (isStopping())
        return;
    qnBusinessRuleConnector->at_cameraIPConflict(
        m_mediaServer,
        host,
        macAddrList,
        qnSyncTime->currentUSecsSinceEpoch());
}


bool MediaServerProcess::initTcpListener(
    CloudConnectionManager* const cloudConnectionManager)
{
    m_httpModManager.reset( new nx_http::HttpModManager() );
    m_autoRequestForwarder.reset( new QnAutoRequestForwarder() );
    m_autoRequestForwarder->addPathToIgnore(lit("/ec2/*"));
    m_httpModManager->addCustomRequestMod( std::bind(
        &QnAutoRequestForwarder::processRequest,
        m_autoRequestForwarder.get(),
        std::placeholders::_1 ) );

    const int rtspPort = MSSettings::roSettings()->value(nx_ms_conf::SERVER_PORT, nx_ms_conf::DEFAULT_SERVER_PORT).toInt();
    QnRestProcessorPool::instance()->registerHandler("api/RecordedTimePeriods", new QnRecordedChunksRestHandler());
    QnRestProcessorPool::instance()->registerHandler("api/storageStatus", new QnStorageStatusRestHandler());
    QnRestProcessorPool::instance()->registerHandler("api/storageSpace", new QnStorageSpaceRestHandler());
    QnRestProcessorPool::instance()->registerHandler("api/statistics", new QnStatisticsRestHandler());
    QnRestProcessorPool::instance()->registerHandler("api/getCameraParam", new QnCameraSettingsRestHandler());
    QnRestProcessorPool::instance()->registerHandler("api/setCameraParam", new QnCameraSettingsRestHandler());
    QnRestProcessorPool::instance()->registerHandler("api/manualCamera", new QnManualCameraAdditionRestHandler());
    QnRestProcessorPool::instance()->registerHandler("api/ptz", new QnPtzRestHandler());
    QnRestProcessorPool::instance()->registerHandler("api/image", new QnImageRestHandler());
    QnRestProcessorPool::instance()->registerHandler("api/createEvent", new QnExternalBusinessEventRestHandler());
    QnRestProcessorPool::instance()->registerHandler("api/gettime", new QnTimeRestHandler());
    QnRestProcessorPool::instance()->registerHandler("api/getNonce", new QnGetNonceRestHandler());
    QnRestProcessorPool::instance()->registerHandler("api/cookieLogin", new QnCookieLoginRestHandler());
    QnRestProcessorPool::instance()->registerHandler("api/cookieLogout", new QnCookieLogoutRestHandler());
    QnRestProcessorPool::instance()->registerHandler("api/getCurrentUser", new QnCurrentUserRestHandler());
    QnRestProcessorPool::instance()->registerHandler("api/activateLicense", new QnActivateLicenseRestHandler());
    QnRestProcessorPool::instance()->registerHandler("api/testEmailSettings", new QnTestEmailSettingsHandler());
    QnRestProcessorPool::instance()->registerHandler("api/getHardwareInfo", new QnGetHardwareInfoHandler());
    QnRestProcessorPool::instance()->registerHandler("api/testLdapSettings", new QnTestLdapSettingsHandler());
    QnRestProcessorPool::instance()->registerHandler("api/ping", new QnPingRestHandler());
    QnRestProcessorPool::instance()->registerHandler("api/recStats", new QnRecordingStatsRestHandler());
    QnRestProcessorPool::instance()->registerHandler("api/auditLog", new QnAuditLogRestHandler(), Qn::GlobalAdminPermission);
    QnRestProcessorPool::instance()->registerHandler("api/checkDiscovery", new QnCanAcceptCameraRestHandler());
    QnRestProcessorPool::instance()->registerHandler("api/pingSystem", new QnPingSystemRestHandler());
    QnRestProcessorPool::instance()->registerHandler("api/rebuildArchive", new QnRebuildArchiveRestHandler());
    QnRestProcessorPool::instance()->registerHandler("api/backupControl", new QnBackupControlRestHandler());
    QnRestProcessorPool::instance()->registerHandler("api/events", new QnBusinessEventLogRestHandler(), Qn::GlobalAdvancedViewerPermissionSet); // deprecated
    QnRestProcessorPool::instance()->registerHandler("api/getEvents", new QnBusinessLog2RestHandler(), Qn::GlobalAdvancedViewerPermissionSet); // new version
    QnRestProcessorPool::instance()->registerHandler("api/showLog", new QnLogRestHandler());
    QnRestProcessorPool::instance()->registerHandler("api/getSystemName", new QnGetSystemNameRestHandler());
    QnRestProcessorPool::instance()->registerHandler("api/doCameraDiagnosticsStep", new QnCameraDiagnosticsRestHandler());
    QnRestProcessorPool::instance()->registerHandler("api/installUpdate", new QnUpdateRestHandler());
    QnRestProcessorPool::instance()->registerHandler("api/restart", new QnRestartRestHandler(), Qn::GlobalAdminPermission);
    QnRestProcessorPool::instance()->registerHandler("api/connect", new QnOldClientConnectRestHandler());
    QnRestProcessorPool::instance()->registerHandler("api/moduleInformation", new QnModuleInformationRestHandler() );
    QnRestProcessorPool::instance()->registerHandler("api/iflist", new QnIfListRestHandler() );
    QnRestProcessorPool::instance()->registerHandler("api/aggregator", new QnJsonAggregatorRestHandler() );
    QnRestProcessorPool::instance()->registerHandler("api/ifconfig", new QnIfConfigRestHandler(), Qn::GlobalAdminPermission);
    QnRestProcessorPool::instance()->registerHandler("api/settime", new QnSetTimeRestHandler(), Qn::GlobalAdminPermission);
    QnRestProcessorPool::instance()->registerHandler("api/moduleInformationAuthenticated", new QnModuleInformationRestHandler() );
    QnRestProcessorPool::instance()->registerHandler("api/configure", new QnConfigureRestHandler(), Qn::GlobalAdminPermission);
    QnRestProcessorPool::instance()->registerHandler("api/detachFromCloud", new QnDetachFromCloudRestHandler(cloudConnectionManager), Qn::GlobalAdminPermission);
    QnRestProcessorPool::instance()->registerHandler("api/restoreState", new QnRestoreStateRestHandler(), Qn::GlobalAdminPermission);
    QnRestProcessorPool::instance()->registerHandler("api/setupLocalSystem", new QnSetupLocalSystemRestHandler(), Qn::GlobalAdminPermission);
    QnRestProcessorPool::instance()->registerHandler("api/setupCloudSystem", new QnSetupCloudSystemRestHandler(*cloudConnectionManager), Qn::GlobalAdminPermission);
    QnRestProcessorPool::instance()->registerHandler("api/mergeSystems", new QnMergeSystemsRestHandler(), Qn::GlobalAdminPermission);
    QnRestProcessorPool::instance()->registerHandler("api/backupDatabase", new QnBackupDbRestHandler());
    QnRestProcessorPool::instance()->registerHandler("api/discoveredPeers", new QnDiscoveredPeersRestHandler());
    QnRestProcessorPool::instance()->registerHandler("api/logLevel", new QnLogLevelRestHandler(), Qn::GlobalAdminPermission);
    QnRestProcessorPool::instance()->registerHandler("api/execute", new QnExecScript(), Qn::GlobalAdminPermission);
    QnRestProcessorPool::instance()->registerHandler("api/scriptList", new QnScriptListRestHandler(), Qn::GlobalAdminPermission);
    QnRestProcessorPool::instance()->registerHandler("api/systemSettings", new QnSystemSettingsHandler());

    QnRestProcessorPool::instance()->registerHandler("api/transmitAudio", new QnAudioTransmissionRestHandler());

    QnRestProcessorPool::instance()->registerHandler("ec2/recordedTimePeriods", new QnMultiserverChunksRestHandler("ec2/recordedTimePeriods"));
    QnRestProcessorPool::instance()->registerHandler("ec2/cameraHistory", new QnCameraHistoryRestHandler());
    QnRestProcessorPool::instance()->registerHandler("ec2/bookmarks", new QnMultiserverBookmarksRestHandler("ec2/bookmarks"));
    QnRestProcessorPool::instance()->registerHandler("api/mergeLdapUsers", new QnMergeLdapUsersRestHandler());
    QnRestProcessorPool::instance()->registerHandler("ec2/updateInformation", new QnUpdateInformationRestHandler());

    //TODO: #rvasilenko this url is used in 3 different places. Where can we store it? Static member of QnThumbnailRequestData? New common module?
    QnRestProcessorPool::instance()->registerHandler("ec2/cameraThumbnail", new QnMultiserverThumbnailRestHandler("ec2/cameraThumbnail"));
    QnRestProcessorPool::instance()->registerHandler("ec2/statistics", new QnMultiserverStatisticsRestHandler("ec2/statistics"));
#ifdef ENABLE_ACTI
    QnActiResource::setEventPort(rtspPort);
    QnRestProcessorPool::instance()->registerHandler("api/camera_event", new QnActiEventRestHandler());  //used to receive event from acti camera. TODO: remove this from api
#endif
    QnRestProcessorPool::instance()->registerHandler("api/saveCloudSystemCredentials", new QnSaveCloudSystemCredentialsHandler(*cloudConnectionManager));

    QnRestProcessorPool::instance()->registerHandler("favicon.ico", new QnFavIconRestHandler());
    QnRestProcessorPool::instance()->registerHandler("api/dev-mode-key", new QnCrashServerHandler());

#ifdef _DEBUG
    QnRestProcessorPool::instance()->registerHandler("api/debugEvent", new QnDebugEventsRestHandler());
#endif

    m_universalTcpListener = new QnUniversalTcpListener(
        *cloudConnectionManager,
        QHostAddress::Any,
        rtspPort,
        QnTcpListener::DEFAULT_MAX_CONNECTIONS,
        MSSettings::roSettings()->value( nx_ms_conf::ALLOW_SSL_CONNECTIONS, nx_ms_conf::DEFAULT_ALLOW_SSL_CONNECTIONS ).toBool() );
    if( !m_universalTcpListener->bindToLocalAddress() )
        return false;
    m_universalTcpListener->setDefaultPage("/static/index.html");

    // Server return code 403 (forbidden) instead of 401 if user isn't authorized for requests starting with 'web' path
    m_universalTcpListener->setPathIgnorePrefix("web/");
    QnAuthHelper::instance()->restrictionList()->deny(lit("/web/*"), AuthMethod::http);

    AuthMethod::Values methods = (AuthMethod::Values)(AuthMethod::cookie | AuthMethod::urlQueryParam | AuthMethod::tempUrlQueryParam);
    QnUniversalRequestProcessor::setUnauthorizedPageBody(QnFileConnectionProcessor::readStaticFile("static/login.html"), methods);
    m_universalTcpListener->addHandler<QnRtspConnectionProcessor>("RTSP", "*");
    m_universalTcpListener->addHandler<QnRestConnectionProcessor>("HTTP", "api");
    m_universalTcpListener->addHandler<QnRestConnectionProcessor>("HTTP", "ec2");
    m_universalTcpListener->addHandler<QnFileConnectionProcessor>("HTTP", "static");
    m_universalTcpListener->addHandler<QnCrossdomainConnectionProcessor>("HTTP", "crossdomain.xml");
    m_universalTcpListener->addHandler<QnProgressiveDownloadingConsumer>("HTTP", "media");
    m_universalTcpListener->addHandler<QnIOMonitorConnectionProcessor>("HTTP", "api/iomonitor");
    m_universalTcpListener->addHandler<nx_hls::QnHttpLiveStreamingProcessor>("HTTP", "hls");
    //m_universalTcpListener->addHandler<QnDefaultTcpConnectionProcessor>("HTTP", "*");
    //m_universalTcpListener->addHandler<QnProxyConnectionProcessor>("HTTP", "*");

    m_universalTcpListener->addHandler<QnProxyConnectionProcessor>("*", "proxy");
    //m_universalTcpListener->addHandler<QnProxyReceiverConnection>("PROXY", "*");
    m_universalTcpListener->addHandler<QnProxyReceiverConnection>("HTTP", "proxy-reverse");
    m_universalTcpListener->addHandler<QnAudioProxyReceiver>("HTTP", "proxy-2wayaudio");

    if( !MSSettings::roSettings()->value("authenticationEnabled", "true").toBool() )
        m_universalTcpListener->disableAuth();

#ifdef ENABLE_DESKTOP_CAMERA
    m_universalTcpListener->addHandler<QnDesktopCameraRegistrator>("HTTP", "desktop_camera");
#endif   //ENABLE_DESKTOP_CAMERA

    QnRestProcessorPool::instance()->registerHandler("api/startLiteClient", new QnStartLiteClientRestHandler());

    return true;
}

void MediaServerProcess::saveAdminPswdHash()
{
    QnUserResourcePtr admin = qnResPool->getAdministrator();
    if (admin)
    {
        AdminPasswordData data;
        data.digest = admin->getDigest();
        data.hash = admin->getHash();
        data.cryptSha512Hash = admin->getCryptSha512Hash();
        data.realm = admin->getRealm().toUtf8();

        data.saveToSettings(MSSettings::roSettings());
    }
}

std::unique_ptr<nx_upnp::PortMapper> MediaServerProcess::initializeUpnpPortMapper()
{
    auto mapper = std::make_unique<nx_upnp::PortMapper>();

    const auto configValue = MSSettings::roSettings()->value(
        QnGlobalSettings::kNameUpnpPortMappingEnabled);

    if (!configValue.isNull())
    {
        // config value prevail
        mapper->setIsEnabled(configValue.toBool());
    }
    else
    {
        // otherwise it's controlled by qnGlobalSettings
        auto updateEnabled = [mapper = mapper.get()]()
        {
            mapper->setIsEnabled(qnGlobalSettings->isUpnpPortMappingEnabled());
        };

        updateEnabled();
        connect(
            qnGlobalSettings, &QnGlobalSettings::upnpPortMappingEnabledChanged,
            std::move(updateEnabled));
    }

    mapper->enableMapping(
        m_mediaServer->getPort(), nx_upnp::PortMapper::Protocol::TCP,
        [this](SocketAddress address)
        {
            const auto result = QMetaObject::invokeMethod(
                this, "at_portMappingChanged", Qt::AutoConnection,
                Q_ARG(QString, address.toString()));

            NX_ASSERT(result, "Could not call at_portMappingChanged(...)");
        });

    return mapper;
}

QHostAddress MediaServerProcess::getPublicAddress()
{
    m_ipDiscovery.reset(new QnPublicIPDiscovery(
        MSSettings::roSettings()->value(nx_ms_conf::PUBLIC_IP_SERVERS).toString().split(";", QString::SkipEmptyParts)));

    if (MSSettings::roSettings()->value("publicIPEnabled").isNull())
        MSSettings::roSettings()->setValue("publicIPEnabled", 1);

    int publicIPEnabled = MSSettings::roSettings()->value("publicIPEnabled").toInt();
    if (publicIPEnabled == 0)
        return QHostAddress(); // disabled
    else if (publicIPEnabled > 1)
        return QHostAddress(MSSettings::roSettings()->value("staticPublicIP").toString()); // manually added
    m_ipDiscovery->update();
    m_ipDiscovery->waitForFinished();
    return m_ipDiscovery->publicIP();
}

void MediaServerProcess::setHardwareGuidList(const QVector<QString>& hardwareGuidList)
{
    m_hardwareGuidList = hardwareGuidList;
}

void MediaServerProcess::run()
{
    QnCallCountStart(std::chrono::milliseconds(5000));

    ffmpegInit();

    QnFileStorageResource::removeOldDirs(); // cleanup temp folders;

#ifdef _WIN32
    win32_exception::setCreateFullCrashDump( MSSettings::roSettings()->value(
        nx_ms_conf::CREATE_FULL_CRASH_DUMP,
        nx_ms_conf::DEFAULT_CREATE_FULL_CRASH_DUMP ).toBool() );
#endif

#ifdef __linux__
    linux_exception::setSignalHandlingDisabled( MSSettings::roSettings()->value(
        nx_ms_conf::CREATE_FULL_CRASH_DUMP,
        nx_ms_conf::DEFAULT_CREATE_FULL_CRASH_DUMP ).toBool() );
#endif

    nx::network::SslEngine::useOrCreateCertificate(
        MSSettings::roSettings()->value(
            nx_ms_conf::SSL_CERTIFICATE_PATH,
            getDataDirectory() + lit( "/ssl/cert.pem")).toString(),
        QnAppInfo::productName().toUtf8(), "US",
        QnAppInfo::organizationName().toUtf8());

    QScopedPointer<QnServerMessageProcessor> messageProcessor(new QnServerMessageProcessor());
    QScopedPointer<QnCameraHistoryPool> historyPool(new QnCameraHistoryPool());
    QScopedPointer<QnRuntimeInfoManager> runtimeInfoManager(new QnRuntimeInfoManager());
    QScopedPointer<QnMasterServerStatusWatcher> masterServerWatcher(new QnMasterServerStatusWatcher());
    QScopedPointer<QnConnectToCloudWatcher> connectToCloudWatcher(new QnConnectToCloudWatcher());
    std::unique_ptr<HostSystemPasswordSynchronizer> hostSystemPasswordSynchronizer( new HostSystemPasswordSynchronizer() );
    std::unique_ptr<QnMServerAuditManager> auditManager( new QnMServerAuditManager() );

    CloudConnectionManager cloudConnectionManager;
    CloudSystemNameUpdater cloudSystemNameUpdater(&cloudConnectionManager);
    auto authHelper = std::make_unique<QnAuthHelper>(&cloudConnectionManager);
    connect(QnAuthHelper::instance(), &QnAuthHelper::emptyDigestDetected, this, &MediaServerProcess::at_emptyDigestDetected);

    //TODO #ak following is to allow "OPTIONS * RTSP/1.0" without authentication
    QnAuthHelper::instance()->restrictionList()->allow( lit( "?" ), AuthMethod::noAuth );

    QnAuthHelper::instance()->restrictionList()->allow( lit("*/api/ping"), AuthMethod::noAuth );
    QnAuthHelper::instance()->restrictionList()->allow( lit("*/api/camera_event*"), AuthMethod::noAuth );
    QnAuthHelper::instance()->restrictionList()->allow( lit("*/api/showLog*"), AuthMethod::urlQueryParam );   //allowed by default for now
    QnAuthHelper::instance()->restrictionList()->allow( lit("*/api/moduleInformation"), AuthMethod::noAuth );
    QnAuthHelper::instance()->restrictionList()->allow( lit("*/api/gettime"), AuthMethod::noAuth );
    QnAuthHelper::instance()->restrictionList()->allow(lit("*/api/getNonce"), AuthMethod::noAuth);
    QnAuthHelper::instance()->restrictionList()->allow(lit("*/api/cookieLogin"), AuthMethod::noAuth);
    QnAuthHelper::instance()->restrictionList()->allow(lit("*/api/cookieLogout"), AuthMethod::noAuth);
    QnAuthHelper::instance()->restrictionList()->allow(lit("*/api/getCurrentUser"), AuthMethod::noAuth);
    QnAuthHelper::instance()->restrictionList()->allow( lit("*/static/*"), AuthMethod::noAuth );
    QnAuthHelper::instance()->restrictionList()->allow(lit("/crossdomain.xml"), AuthMethod::noAuth);

    //by following delegating hls authentication to target server
    QnAuthHelper::instance()->restrictionList()->allow( lit("*/proxy/*/hls/*"), AuthMethod::noAuth );

    std::unique_ptr<QnServerDb> serverDB(new QnServerDb());
    QnBusinessRuleProcessor::init(new QnMServerBusinessRuleProcessor());

    QnVideoCameraPool::initStaticInstance( new QnVideoCameraPool() );

    QnMotionHelper::initStaticInstance( new QnMotionHelper() );

    QnBusinessEventConnector::initStaticInstance( new QnBusinessEventConnector() );
    auto stopQThreadFunc = []( QThread* obj ){ obj->quit(); obj->wait(); delete obj; };
    std::unique_ptr<QThread, decltype(stopQThreadFunc)> connectorThread( new QThread(), stopQThreadFunc );
    connectorThread->start();
    qnBusinessRuleConnector->moveToThread(connectorThread.get());

    CameraDriverRestrictionList cameraDriverRestrictionList;

    QSettings* settings = MSSettings::roSettings();

    std::unique_ptr<QnMServerResourceDiscoveryManager> mserverResourceDiscoveryManager( new QnMServerResourceDiscoveryManager() );
    initAppServerConnection(*settings);

    QnMulticodecRtpReader::setDefaultTransport( MSSettings::roSettings()->value(QLatin1String("rtspTransport"), RtpTransport::_auto).toString().toUpper() );

    QScopedPointer<QnServerPtzControllerPool> ptzPool(new QnServerPtzControllerPool());

    std::unique_ptr<QnStorageManager> normalStorageManager(
        new QnStorageManager(
            QnServer::StoragePool::Normal
        )
    );

    std::unique_ptr<QnStorageManager> backupStorageManager(
        new QnStorageManager(
            QnServer::StoragePool::Backup
        )
    );

    std::unique_ptr<QnFileDeletor> fileDeletor( new QnFileDeletor() );

    connect(QnResourceDiscoveryManager::instance(), &QnResourceDiscoveryManager::CameraIPConflict, this, &MediaServerProcess::at_cameraIPConflict);
    connect(qnNormalStorageMan, &QnStorageManager::noStoragesAvailable, this, &MediaServerProcess::at_storageManager_noStoragesAvailable);
    connect(qnNormalStorageMan, &QnStorageManager::storageFailure, this, &MediaServerProcess::at_storageManager_storageFailure);
    connect(qnNormalStorageMan, &QnStorageManager::rebuildFinished, this, &MediaServerProcess::at_storageManager_rebuildFinished);

    connect(qnBackupStorageMan, &QnStorageManager::storageFailure, this, &MediaServerProcess::at_storageManager_storageFailure);
    connect(qnBackupStorageMan, &QnStorageManager::rebuildFinished, this, &MediaServerProcess::at_storageManager_rebuildFinished);
    connect(qnBackupStorageMan, &QnStorageManager::backupFinished, this, &MediaServerProcess::at_archiveBackupFinished);

    QString dataLocation = getDataDirectory();
    QDir stateDirectory;
    stateDirectory.mkpath(dataLocation + QLatin1String("/state"));
    fileDeletor->init(dataLocation + QLatin1String("/state")); // constructor got root folder for temp files


    // If adminPassword is set by installer save it and create admin user with it if not exists yet
    qnCommon->setDefaultAdminPassword(settings->value(APPSERVER_PASSWORD, QLatin1String("")).toString());
    qnCommon->setUseLowPriorityAdminPasswordHach(settings->value(LOW_PRIORITY_ADMIN_PASSWORD, false).toBool());

    AdminPasswordData passwordData;
    passwordData.loadFromSettings(settings);
    qnCommon->setAdminPasswordData(passwordData);

    qnCommon->setModuleGUID(serverGuid());

    bool compatibilityMode = cmdLineArguments.devModeKey == lit("razrazraz");
    const QString appserverHostString = MSSettings::roSettings()->value("appserverHost").toString();
    bool isLocal = isLocalAppServer(appserverHostString);
    int serverFlags = Qn::SF_None; // TODO: #Elric #EC2 type safety has just walked out of the window.
#ifdef EDGE_SERVER
    serverFlags |= Qn::SF_Edge;
#endif
    if (QnAppInfo::isBpi())
    {
        serverFlags |= Qn::SF_IfListCtrl | Qn::SF_timeCtrl;
        serverFlags |= Qn::SF_HasLiteClient;
    }

    if (compatibilityMode) // check compatibilityMode here for testing purpose
    {
        serverFlags |= Qn::SF_HasLiteClient;
    }

#ifdef __arm__
    serverFlags |= Qn::SF_ArmServer;

    struct stat st;
    memset(&st, 0, sizeof(st));
    const bool hddPresent =
        ::stat("/dev/sda", &st) == 0 ||
        ::stat("/dev/sdb", &st) == 0 ||
        ::stat("/dev/sdc", &st) == 0 ||
        ::stat("/dev/sdd", &st) == 0;
    if (hddPresent)
        serverFlags |= Qn::SF_Has_HDD;
#else
    serverFlags |= Qn::SF_Has_HDD;
#endif

    if (!(serverFlags & (Qn::SF_ArmServer | Qn::SF_Edge)))
        serverFlags |= Qn::SF_SupportsTranscoding;

    if (!isLocal)
        serverFlags |= Qn::SF_RemoteEC;
    m_publicAddress = getPublicAddress();
    if (!m_publicAddress.isNull())
        serverFlags |= Qn::SF_HasPublicIP;

    nx::SystemName systemName;
    systemName.loadFromConfig();

    // If system name has been changed, reset 'database restore time' variable
    if (systemName.value() != systemName.prevValue())
    {
        if (!systemName.prevValue().isEmpty())
            nx::ServerSetting::setSysIdTime(0);
        systemName.saveToConfig(); //< update prevValue
    }

    if (systemName.value().isEmpty())
    {
        systemName.resetToDefault();
        nx::ServerSetting::setSysIdTime(0);
        systemName.saveToConfig();
    }

    qnCommon->setLocalSystemName(systemName.value());

    qnCommon->setSystemIdentityTime(nx::ServerSetting::getSysIdTime(), qnCommon->moduleGUID());
    qnCommon->setLocalPeerType(Qn::PT_Server);
    connect(qnCommon, &QnCommonModule::systemIdentityTimeChanged, this, &MediaServerProcess::at_systemIdentityTimeChanged, Qt::QueuedConnection);

    ec2::ApiRuntimeData runtimeData;
    runtimeData.peer.id = qnCommon->moduleGUID();
    runtimeData.peer.instanceId = qnCommon->runningInstanceGUID();
    runtimeData.peer.peerType = Qn::PT_Server;
    runtimeData.box = QnAppInfo::armBox();
    runtimeData.brand = QnAppInfo::productNameShort();
    runtimeData.customization = compatibilityMode ? QString() : QnAppInfo::customizationName();
    runtimeData.platform = QnAppInfo::applicationPlatform();

#ifdef __arm__
    if (QnAppInfo::isBpi() || QnAppInfo::isNx1())
    {
        runtimeData.nx1mac = Nx1::getMac();
        runtimeData.nx1serial = Nx1::getSerial();
    }
#endif

    runtimeData.hardwareIds = m_hardwareGuidList;
    QnRuntimeInfoManager::instance()->updateLocalItem(runtimeData);    // initializing localInfo

    std::unique_ptr<ec2::AbstractECConnectionFactory> ec2ConnectionFactory(
        getConnectionFactory(
            Qn::PT_Server,
            nx::utils::TimerManager::instance()));

    connect(QnRuntimeInfoManager::instance(), &QnRuntimeInfoManager::runtimeInfoAdded, this, &MediaServerProcess::at_runtimeInfoChanged);
    connect(QnRuntimeInfoManager::instance(), &QnRuntimeInfoManager::runtimeInfoChanged, this, &MediaServerProcess::at_runtimeInfoChanged);

    MediaServerStatusWatcher mediaServerStatusWatcher;

    //passing settings
    std::map<QString, QVariant> confParams;
    for( const auto& paramName: MSSettings::roSettings()->allKeys() )
    {
        if( paramName.startsWith( lit("ec") ) )
            confParams.emplace( paramName, MSSettings::roSettings()->value( paramName ) );
    }
    ec2ConnectionFactory->setConfParams(std::move(confParams));
    ec2::AbstractECConnectionPtr ec2Connection;
    QnConnectionInfo connectInfo;

    while (!needToStop())
    {
        const ec2::ErrorCode errorCode = ec2ConnectionFactory->connectSync(
            QnAppServerConnectionFactory::url(), ec2::ApiClientInfoData(), &ec2Connection );
<<<<<<< HEAD
        if (ec2Connection)
=======

        connectInfo = ec2Connection->connectionInfo();
        auto connectionResult = QnConnectionValidator::validateConnection(connectInfo, errorCode);
        if (connectionResult == Qn::SuccessConnectionResult)
>>>>>>> a8fe6263
        {
            connectInfo = ec2Connection->connectionInfo();
            auto connectionResult = QnConnectionValidator::validateConnection(connectInfo, errorCode);
            if (connectionResult == Qn::ConnectionResult::Success)
            {
                NX_LOG(QString::fromLatin1("Connected to local EC2"), cl_logWARNING);
                break;
            }

<<<<<<< HEAD
            switch (connectionResult)
            {
            case Qn::ConnectionResult::IncompatibleInternal:
            case Qn::ConnectionResult::IncompatibleCloudHost:
            case Qn::ConnectionResult::IncompatibleVersion:
            case Qn::ConnectionResult::IncompatibleProtocol:
=======
        switch (connectionResult)
        {
            case Qn::IncompatibleInternalConnectionResult:
            case Qn::IncompatibleCloudHostConnectionResult:
            case Qn::IncompatibleVersionConnectionResult:
            case Qn::IncompatibleProtocolConnectionResult:
>>>>>>> a8fe6263
                NX_LOG(lit("Incompatible Server version detected! Giving up."), cl_logERROR);
                return;
            default:
                break;
            }
        }

        NX_LOG( QString::fromLatin1("Can't connect to local EC2. %1")
            .arg(ec2::toString(errorCode)), cl_logERROR );
        QnSleep::msleep(3000);
    }

    if (needToStop())
        return; //TODO #ak correctly deinitialize what has been initialised

    MSSettings::roSettings()->setValue(QnServer::kRemoveDbParamName, "0");

    connect(ec2Connection.get(), &ec2::AbstractECConnection::databaseDumped, this, &MediaServerProcess::at_databaseDumped);
    qnCommon->setRemoteGUID(QnUuid(connectInfo.ecsGuid));
    MSSettings::roSettings()->sync();
    if (MSSettings::roSettings()->value(PENDING_SWITCH_TO_CLUSTER_MODE).toString() == "yes") {
        NX_LOG( QString::fromLatin1("Switching to cluster mode and restarting..."), cl_logWARNING );
        nx::SystemName systemName(connectInfo.systemName);
        systemName.saveToConfig();
        nx::ServerSetting::setSysIdTime(0);
        MSSettings::roSettings()->remove("appserverHost");
        MSSettings::roSettings()->remove("appserverLogin");
        MSSettings::roSettings()->setValue(APPSERVER_PASSWORD, "");
        MSSettings::roSettings()->remove(PENDING_SWITCH_TO_CLUSTER_MODE);
        MSSettings::roSettings()->sync();

        QFile::remove(closeDirPath(getDataDirectory()) + "/ecs.sqlite");

        // kill itself to restart
#ifdef Q_OS_WIN
        HANDLE hProcess = GetCurrentProcess();
        TerminateProcess(hProcess, ERROR_SERVICE_SPECIFIC_ERROR);
        WaitForSingleObject(hProcess, 10*1000);
#endif
        abort();
        return;
    }

    AdminPasswordData::clearSettings(settings);

    settings->setValue(LOW_PRIORITY_ADMIN_PASSWORD, "");

    QnAppServerConnectionFactory::setEc2Connection( ec2Connection );
    auto clearEc2ConnectionGuardFunc = [](MediaServerProcess*){
        QnAppServerConnectionFactory::setEc2Connection(ec2::AbstractECConnectionPtr()); };
    std::unique_ptr<MediaServerProcess, decltype(clearEc2ConnectionGuardFunc)>
        clearEc2ConnectionGuard(this, clearEc2ConnectionGuardFunc);

    QnAppServerConnectionFactory::setEC2ConnectionFactory( ec2ConnectionFactory.get() );

    connect( ec2Connection->getTimeNotificationManager().get(), &ec2::AbstractTimeNotificationManager::timeChanged,
             QnSyncTime::instance(), (void(QnSyncTime::*)(qint64))&QnSyncTime::updateTime );

    QnMServerResourceSearcher::initStaticInstance( new QnMServerResourceSearcher() );

    CommonPluginContainer pluginContainer;

    //Initializing plugin manager
    PluginManager pluginManager(QString(), &pluginContainer);
    PluginManager::instance()->loadPlugins( MSSettings::roSettings() );

    for (const auto storagePlugin :
         PluginManager::instance()->findNxPlugins<nx_spl::StorageFactory>(nx_spl::IID_StorageFactory))
    {
        QnStoragePluginFactory::instance()->registerStoragePlugin(
            storagePlugin->storageType(),
            std::bind(
                &QnThirdPartyStorageResource::instance,
                std::placeholders::_1,
                storagePlugin
            ),
            false
        );
    }

    QnStoragePluginFactory::instance()->registerStoragePlugin(
        "smb",
        QnFileStorageResource::instance,
        false
    );

    while (!needToStop() && !initResourceTypes(ec2Connection))
    {
        QnSleep::msleep(1000);
    }

    if (needToStop())
        return;

    if (MSSettings::roSettings()->value("disableTranscoding").toBool())
        qnCommon->setTranscodeDisabled(true);

    QnResource::startCommandProc();

    std::unique_ptr<QnRestProcessorPool> restProcessorPool( new QnRestProcessorPool() );

    if( QnAppServerConnectionFactory::url().scheme().toLower() == lit("file") )
        ec2ConnectionFactory->registerRestHandlers( restProcessorPool.get() );

    std::unique_ptr<StreamingChunkTranscoder> streamingChunkTranscoder(
        new StreamingChunkTranscoder( StreamingChunkTranscoder::fBeginOfRangeInclusive ) );
    std::unique_ptr<nx_hls::HLSSessionPool> hlsSessionPool( new nx_hls::HLSSessionPool() );

    if (!initTcpListener(&cloudConnectionManager))
    {
        qCritical() << "Failed to bind to local port. Terminating...";
        QCoreApplication::quit();
        return;
    }

    std::unique_ptr<QnMulticast::HttpServer> multicastHttp(new QnMulticast::HttpServer(qnCommon->moduleGUID().toQUuid(), m_universalTcpListener));

    using namespace std::placeholders;
    m_universalTcpListener->setProxyHandler<QnProxyConnectionProcessor>(&QnUniversalRequestProcessor::isProxy);
    messageProcessor->registerProxySender(m_universalTcpListener);

    ec2ConnectionFactory->registerTransactionListener( m_universalTcpListener );

    qnCommon->setModuleUlr(QString("http://%1:%2").arg(m_publicAddress.toString()).arg(m_universalTcpListener->getPort()));
    bool isNewServerInstance = false;
    bool noSetupWizardFlag = MSSettings::roSettings()->value(NO_SETUP_WIZARD).toInt() > 0;
    m_moduleFinder = new QnModuleFinder(false);
    std::unique_ptr<QnModuleFinder> moduleFinderScopedPointer( m_moduleFinder );
    while (m_mediaServer.isNull() && !needToStop())
    {
        QnMediaServerResourcePtr server = findServer(ec2Connection);

        if (!server) {
            server = QnMediaServerResourcePtr(new QnMediaServerResource());
            server->setId(serverGuid());
            server->setMaxCameras(DEFAULT_MAX_CAMERAS);
            if (!noSetupWizardFlag)
                isNewServerInstance = true;
        }
        server->setSystemInfo(QnSystemInformation::currentSystemInformation());

        server->setServerFlags((Qn::ServerFlags) serverFlags);

        QHostAddress appserverHost;
        if (!isLocal) {
            do
            {
                appserverHost = resolveHost(appserverHostString);
            } while (appserverHost.toIPv4Address() == 0);
        }

        bool isModified = false;
        if (m_universalTcpListener->getPort() != server->getPort())
            isModified = true;

        setServerNameAndUrls(
            server,
            SocketAddress(defaultLocalAddress(appserverHost), m_universalTcpListener->getPort()),
            qnCommon->moduleInformation().sslAllowed);
        cloudConnectionManager.setProxyVia(
            SocketAddress(HostAddress::localhost, m_universalTcpListener->getPort()));


        QList<SocketAddress> serverAddresses;
        const auto port = server->getPort();
        m_localAddresses = allLocalAddresses();
        for (const auto& host : m_localAddresses )
            serverAddresses << SocketAddress(host.toString(), port);

        if (server->getNetAddrList() != serverAddresses) {
            server->setNetAddrList(serverAddresses);
            isModified = true;
            NX_LOG(lit("%1 Update mediaserver addresses on startup: %2")
                   .arg(Q_FUNC_INFO).arg(containerToQString(serverAddresses)), cl_logDEBUG1);
        }

        bool needUpdateAuthKey = false;
        if (server->getSystemName() != qnCommon->localSystemName())
        {
            if (!server->getSystemName().isEmpty())
                needUpdateAuthKey = true;
            server->setSystemName(qnCommon->localSystemName());
            isModified = true;
        }
        if (server->getVersion() != qnCommon->engineVersion()) {
            server->setVersion(qnCommon->engineVersion());
            isModified = true;
        }

        QByteArray settingsAuthKey = nx::ServerSetting::getAuthKey();
        QByteArray authKey = settingsAuthKey;
        if (authKey.isEmpty())
            authKey = server->getAuthKey().toLatin1();
        if (authKey.isEmpty() || needUpdateAuthKey)
            authKey = QnUuid::createUuid().toString().toLatin1();

        if (server->getAuthKey().toLatin1() != authKey) {
            server->setAuthKey(authKey);
            isModified = true;
        }
        // Keep server auth key in registry. Server MUST be able pass authorization after deleting database in database restore process
        if (settingsAuthKey != authKey)
            nx::ServerSetting::setAuthKey(authKey);

        if (isModified)
            m_mediaServer = registerServer(ec2Connection, server, isNewServerInstance);
        else
            m_mediaServer = server;

        const auto hwInfo = HardwareInformation::instance();
        server->setProperty(Qn::CPU_ARCHITECTURE, hwInfo.cpuArchitecture);
        server->setProperty(Qn::CPU_MODEL_NAME, hwInfo.cpuModelName);
        server->setProperty(Qn::PHYSICAL_MEMORY, QString::number(hwInfo.physicalMemory));

        server->setProperty(Qn::PRODUCT_NAME_SHORT, QnAppInfo::productNameShort());
        server->setProperty(Qn::FULL_VERSION, QnAppInfo::applicationFullVersion());
        server->setProperty(Qn::BETA, QString::number(QnAppInfo::beta() ? 1 : 0));
        server->setProperty(Qn::PUBLIC_IP, m_publicAddress.toString());
        server->setProperty(Qn::SYSTEM_RUNTIME, QnSystemInformation::currentSystemRuntime());

        qnServerDb->setBookmarkCountController([server](size_t count){
            server->setProperty(Qn::BOOKMARK_COUNT, QString::number(count));
            propertyDictionary->saveParams(server->getId());
        });

        QFile hddList(Qn::HDD_LIST_FILE);
        if (hddList.open(QFile::ReadOnly))
        {
            const auto content = QString::fromUtf8(hddList.readAll());
            if (content.size())
            {
                auto hhds = content.split(lit("\n"), QString::SkipEmptyParts);
                for (auto& hdd : hhds) hdd = hdd.trimmed();
                server->setProperty(Qn::HDD_LIST, hhds.join(", "),
                                    QnResource::NO_ALLOW_EMPTY);
            }
        }

        propertyDictionary->saveParams(server->getId());

        if (m_mediaServer.isNull())
            QnSleep::msleep(1000);
    }

    if (!m_publicAddress.isNull())
    {
        if (!m_ipDiscovery->publicIP().isNull()) {
            m_updatePiblicIpTimer.reset(new QTimer());
            connect(m_updatePiblicIpTimer.get(), &QTimer::timeout, m_ipDiscovery.get(), &QnPublicIPDiscovery::update);
            connect(m_ipDiscovery.get(), &QnPublicIPDiscovery::found, this, &MediaServerProcess::at_updatePublicAddress);
            m_updatePiblicIpTimer->start(60 * 1000 * 2);
        }

        QnPeerRuntimeInfo localInfo = QnRuntimeInfoManager::instance()->localInfo();
        localInfo.data.publicIP = m_publicAddress.toString();
        QnRuntimeInfoManager::instance()->updateLocalItem(localInfo);
    }

    /* This key means that password should be forcibly changed in the database. */
    MSSettings::roSettings()->remove(OBSOLETE_SERVER_GUID);
    MSSettings::roSettings()->setValue(APPSERVER_PASSWORD, "");
#ifdef _DEBUG
    MSSettings::roSettings()->sync();
    NX_ASSERT(MSSettings::roSettings()->value(APPSERVER_PASSWORD).toString().isEmpty(), Q_FUNC_INFO, "appserverPassword is not emptyu in registry. Restart the server as Administrator");
#endif

    if (needToStop()) {
        stopObjects();
        return;
    }

    QnRecordingManager::initStaticInstance( new QnRecordingManager() );
    qnResPool->addResource(m_mediaServer);

    QString moduleName = qApp->applicationName();
    if( moduleName.startsWith( qApp->organizationName() ) )
        moduleName = moduleName.mid( qApp->organizationName().length() ).trimmed();

    QnModuleInformation selfInformation = m_mediaServer->getModuleInformation();
    selfInformation.brand = compatibilityMode ? QString() : QnAppInfo::productNameShort();
    selfInformation.customization = compatibilityMode ? QString() : QnAppInfo::customizationName();
    selfInformation.version = qnCommon->engineVersion();
    selfInformation.sslAllowed = MSSettings::roSettings()->value( nx_ms_conf::ALLOW_SSL_CONNECTIONS, nx_ms_conf::DEFAULT_ALLOW_SSL_CONNECTIONS ).toBool();
    selfInformation.runtimeId = qnCommon->runningInstanceGUID();
    selfInformation.serverFlags = m_mediaServer->getServerFlags();
    selfInformation.ecDbReadOnly = ec2Connection->connectionInfo().ecDbReadOnly;

    qnCommon->setModuleInformation(selfInformation);
    qnCommon->bindModuleinformation(m_mediaServer);

    // show our cloud host value in registry in case of installer will check it
    MSSettings::roSettings()->setValue(QnServer::kIsConnectedToCloudKey,
        qnGlobalSettings->cloudSystemID().isEmpty() ? "no" : "yes");
    MSSettings::roSettings()->setValue("cloudHost", selfInformation.cloudHost);

    if (!cmdLineArguments.allowedDiscoveryPeers.isEmpty()) {
        QSet<QnUuid> allowedPeers;
        for (const QString &peer: cmdLineArguments.allowedDiscoveryPeers.split(";")) {
            QnUuid peerId(peer);
            if (!peerId.isNull())
                allowedPeers << peerId;
        }
        qnCommon->setAllowedPeers(allowedPeers);
    }

    connect(m_moduleFinder, &QnModuleFinder::moduleConflict, this, &MediaServerProcess::at_serverModuleConflict);

    QScopedPointer<QnServerConnector> serverConnector(new QnServerConnector(m_moduleFinder));

    // ------------------------------------------

    QScopedPointer<QnRouter> router(new QnRouter(m_moduleFinder));

    QScopedPointer<QnServerUpdateTool> serverUpdateTool(new QnServerUpdateTool());

    // ===========================================================================
    QnResource::initAsyncPoolInstance()->setMaxThreadCount( MSSettings::roSettings()->value(
        nx_ms_conf::RESOURCE_INIT_THREADS_COUNT,
        nx_ms_conf::DEFAULT_RESOURCE_INIT_THREADS_COUNT ).toInt() );
    QnResource::initAsyncPoolInstance()->setExpiryTimeout(-1); // default expiration timeout is 30 second. But it has a bug in QT < v.5.3
    QThreadPool::globalInstance()->setExpiryTimeout(-1);

    // ============================
    std::unique_ptr<nx_upnp::DeviceSearcher> upnpDeviceSearcher(new nx_upnp::DeviceSearcher());
    std::unique_ptr<QnMdnsListener> mdnsListener(new QnMdnsListener());

    std::unique_ptr<QnAppserverResourceProcessor> serverResourceProcessor( new QnAppserverResourceProcessor(m_mediaServer->getId()) );
    serverResourceProcessor->moveToThread( mserverResourceDiscoveryManager.get() );
    QnResourceDiscoveryManager::instance()->setResourceProcessor(serverResourceProcessor.get());

    std::unique_ptr<QnResourceStatusWatcher> statusWatcher( new QnResourceStatusWatcher());

    nx::network::SocketGlobals::addressPublisher().setRetryInterval(
        nx::utils::parseTimerDuration(
            MSSettings::roSettings()->value(MEDIATOR_ADDRESS_UPDATE).toString(),
            nx::network::cloud::MediatorAddressPublisher::kDefaultRetryInterval));

    /* Searchers must be initialized before the resources are loaded as resources instances are created by searchers. */
    QnMediaServerResourceSearchers searchers;

#if !defined(EDGE_SERVER)
    std::unique_ptr<TextToWaveServer> speechSynthesizer(new TextToWaveServer());
    speechSynthesizer->start();
#endif

    std::unique_ptr<QnAudioStreamerPool> audioStreamerPool(new QnAudioStreamerPool());
    loadResourcesFromECS(messageProcessor.data());
    addFakeVideowallUser();
    initStoragesAsync(messageProcessor.data());

    if (!QnPermissionsHelper::isSafeMode())
    {
        bool isCloudInstanceChanged = !qnGlobalSettings->cloudHost().isEmpty() &&
            qnGlobalSettings->cloudHost() != QnAppInfo::defaultCloudHost();
        bool isConnectedToCloud = !qnGlobalSettings->cloudSystemID().isEmpty();
        if (isNewServerInstance ||
            systemName.isDefault() ||
            (isCloudInstanceChanged && isConnectedToCloud))
        {
            resetCloudParams(&cloudConnectionManager);
            qnGlobalSettings->setNewSystem(true);
        }
        if (isCloudInstanceChanged)
        {
            ec2::ErrorCode errCode;
            do
            {
                errCode = QnAppServerConnectionFactory::getConnection2()->
                    getMiscManager(Qn::kSystemAccess)->rebuildTransactionLogSync();
                if (errCode != ec2::ErrorCode::ok)
                {
                    qWarning() << "Error while rebuild transaction log. Traying again...";
                    msleep(APP_SERVER_REQUEST_ERROR_TIMEOUT_MS);
                }
            } while (errCode != ec2::ErrorCode::ok && !m_needStop);
        }
        qnGlobalSettings->setCloudHost(QnAppInfo::defaultCloudHost());
        qnGlobalSettings->synchronizeNow();
    }

    auto upnpPortMapper = initializeUpnpPortMapper();
    updateAddressesList();

    qnGlobalSettings->takeFromSettings(MSSettings::roSettings(), m_mediaServer);
    qnCommon->updateModuleInformation();

    if (QnUserResourcePtr adminUser = qnResPool->getAdministrator())
    {
        //todo: root password for NX1 should be updated in case of cloud owner
        hostSystemPasswordSynchronizer->syncLocalHostRootPasswordWithAdminIfNeeded( adminUser );
    }
    MSSettings::roSettings()->sync();

#ifndef EDGE_SERVER
    //TODO: #GDM make this the common way with other settings
    updateDisabledVendorsIfNeeded();
    updateAllowCameraCHangesIfNeed();
    qnGlobalSettings->synchronizeNowSync(); //TODO: #GDM double sync
#endif

    std::unique_ptr<QnLdapManager> ldapManager(new QnLdapManager());


    QnResourceDiscoveryManager::instance()->setReady(true);
    if( !ec2Connection->connectionInfo().ecDbReadOnly )
        QnResourceDiscoveryManager::instance()->start();
    //else
    //    we are not able to add cameras to DB anyway, so no sense to do discover


    connect(QnResourceDiscoveryManager::instance(), SIGNAL(localInterfacesChanged()), this, SLOT(at_localInterfacesChanged()));

    m_firstRunningTime = MSSettings::runTimeSettings()->value("lastRunningTime").toLongLong();

    m_crashReporter.reset(new ec2::CrashReporter);

    QTimer timer;
    connect(&timer, SIGNAL(timeout()), this, SLOT(at_timer()), Qt::DirectConnection);
    timer.start(QnVirtualCameraResource::issuesTimeoutMs());
    at_timer();

    QTimer::singleShot(3000, this, SLOT(at_connectionOpened()));
    QTimer::singleShot(0, this, SLOT(at_appStarted()));

    m_dumpSystemResourceUsageTaskID = nx::utils::TimerManager::instance()->addTimer(
        std::bind( &MediaServerProcess::dumpSystemUsageStats, this ),
        std::chrono::milliseconds(SYSTEM_USAGE_DUMP_TIMEOUT));

    QnRecordingManager::instance()->start();
    QnMServerResourceSearcher::instance()->start();
    m_universalTcpListener->start();
    serverConnector->start();
#if 1
    if (ec2Connection->connectionInfo().ecUrl.scheme() == "file") {
        // Connect to local database. Start peer-to-peer sync (enter to cluster mode)
        qnCommon->setCloudMode(true);
        m_moduleFinder->start();
    }
#endif
    qnBackupStorageMan->scheduleSync()->start();
    emit started();
    exec();


    disconnect(QnAuthHelper::instance(), 0, this, 0);
    disconnect(QnResourceDiscoveryManager::instance(), 0, this, 0);
    disconnect(qnNormalStorageMan, 0, this, 0);
    disconnect(qnBackupStorageMan, 0, this, 0);
    disconnect(qnCommon, 0, this, 0);
    disconnect(QnRuntimeInfoManager::instance(), 0, this, 0);
    disconnect(ec2Connection->getTimeNotificationManager().get(), 0, this, 0);
    disconnect(ec2Connection.get(), 0, this, 0);
    disconnect(m_updatePiblicIpTimer.get(), 0, this, 0);
    disconnect(m_ipDiscovery.get(), 0, this, 0);
    disconnect(m_moduleFinder, 0, this, 0);

    WaitingForQThreadToEmptyEventQueue waitingForObjectsToBeFreed( QThread::currentThread(), 3 );
    waitingForObjectsToBeFreed.join();

    qWarning()<<"QnMain event loop has returned. Destroying objects...";

    m_crashReporter.reset();

    //cancelling dumping system usage
    quint64 dumpSystemResourceUsageTaskID = 0;
    {
        QnMutexLocker lk( &m_mutex );
        dumpSystemResourceUsageTaskID = m_dumpSystemResourceUsageTaskID;
        m_dumpSystemResourceUsageTaskID = 0;
    }
    nx::utils::TimerManager::instance()->joinAndDeleteTimer( dumpSystemResourceUsageTaskID );

    m_ipDiscovery.reset(); // stop it before IO deinitialized
    QnResourceDiscoveryManager::instance()->pleaseStop();
    QnResource::pleaseStopAsyncTasks();
    multicastHttp.reset();
    stopObjects();

    QnResource::stopCommandProc();
    // todo: #rvasilenko some undeleted resources left in the QnMain event loop. I stopped TimerManager as temporary solution for it.
    nx::utils::TimerManager::instance()->stop();

    hlsSessionPool.reset();
    streamingChunkTranscoder.reset();

    delete QnRecordingManager::instance();
    QnRecordingManager::initStaticInstance( NULL );

    restProcessorPool.reset();

    delete QnMServerResourceSearcher::instance();
    QnMServerResourceSearcher::initStaticInstance( NULL );

    delete QnVideoCameraPool::instance();
    QnVideoCameraPool::initStaticInstance( NULL );

    QnResourceDiscoveryManager::instance()->stop();
    QnResource::stopAsyncTasks();

    //since mserverResourceDiscoveryManager instance is dead no events can be delivered to serverResourceProcessor: can delete it now
        //TODO refactoring of discoveryManager <-> resourceProcessor interaction is required
    serverResourceProcessor.reset();

    mdnsListener.reset();
    upnpDeviceSearcher.reset();

    connectorThread->quit();
    connectorThread->wait();

    //deleting object from wrong thread, but its no problem, since object's thread has been stopped and no event can be delivered to the object
    delete QnBusinessEventConnector::instance();
    QnBusinessEventConnector::initStaticInstance( NULL );

    QnBusinessRuleProcessor::fini();

    delete QnMotionHelper::instance();
    QnMotionHelper::initStaticInstance( NULL );

    qnNormalStorageMan->stopAsyncTasks();
    qnBackupStorageMan->stopAsyncTasks();

    ptzPool.reset();

    QnServerMessageProcessor::instance()->init(NULL); // stop receiving notifications
    messageProcessor.reset();

    //disconnecting from EC2
    clearEc2ConnectionGuard.reset();

    ec2Connection.reset();
    QnAppServerConnectionFactory::setEC2ConnectionFactory( nullptr );
    ec2ConnectionFactory.reset();

    mserverResourceDiscoveryManager.reset();

    // This method will set flag on message channel to threat next connection close as normal
    //appServerConnection->disconnectSync();
    MSSettings::runTimeSettings()->setValue("lastRunningTime", 0);

    authHelper.reset();
    fileDeletor.reset();
    normalStorageManager.reset();
    backupStorageManager.reset();

    if (m_mediaServer)
        m_mediaServer->beforeDestroy();
    m_mediaServer.clear();
}

void MediaServerProcess::at_appStarted()
{
    if (isStopping())
        return;

    QnCommonMessageProcessor::instance()->init(QnAppServerConnectionFactory::getConnection2()); // start receiving notifications
    m_crashReporter->scanAndReportByTimer(MSSettings::runTimeSettings());
};

void MediaServerProcess::at_runtimeInfoChanged(const QnPeerRuntimeInfo& runtimeInfo)
{
    if (isStopping())
        return;
    if (runtimeInfo.uuid != qnCommon->moduleGUID())
        return;

    ec2::QnTransaction<ec2::ApiRuntimeData> tran(ec2::ApiCommand::runtimeInfoChanged);
    tran.params = runtimeInfo.data;
    qnTransactionBus->sendTransaction(tran);
}

void MediaServerProcess::at_emptyDigestDetected(const QnUserResourcePtr& user, const QString& login, const QString& password)
{
    if (isStopping())
        return;

    // fill authenticate digest here for compatibility with version 2.1 and below.
    const ec2::AbstractECConnectionPtr& appServerConnection = QnAppServerConnectionFactory::getConnection2();
    if (user->getDigest().isEmpty() && !m_updateUserRequests.contains(user->getId()))
    {
        user->setName(login);
        user->setPassword(password);
        user->generateHash();

        ec2::ApiUserData userData;
        fromResourceToApi(user, userData);

        QnUuid userId = user->getId();
        m_updateUserRequests << userId;
        appServerConnection->getUserManager(Qn::kSystemAccess)->save(userData, password, this, [this, userId]( int reqID, ec2::ErrorCode errorCode )
        {
            QN_UNUSED(reqID, errorCode);
            m_updateUserRequests.remove(userId);
        } );
    }
}

class QnVideoService : public QtService<QtSingleCoreApplication>
{
public:
    QnVideoService(int argc, char **argv):
        QtService<QtSingleCoreApplication>(argc, argv, SERVICE_NAME),
        m_argc(argc),
        m_argv(argv)
    {
        setServiceDescription(SERVICE_NAME);
    }

    void setOverrideVersion(const QnSoftwareVersion &version) {
        m_overrideVersion = version;
    }

    void setEnforcedMediatorEndpoint(const QString& enforcedMediatorEndpoint)
    {
        m_enforcedMediatorEndpoint = enforcedMediatorEndpoint;
    }

protected:
    virtual int executeApplication() override {
        QScopedPointer<QnPlatformAbstraction> platform(new QnPlatformAbstraction());
        QScopedPointer<QnLongRunnablePool> runnablePool(new QnLongRunnablePool());
        QScopedPointer<QnMediaServerModule> module(new QnMediaServerModule(m_enforcedMediatorEndpoint));

        if (!m_overrideVersion.isNull())
            qnCommon->setEngineVersion(m_overrideVersion);

        m_main.reset(new MediaServerProcess(m_argc, m_argv));

        int res = application()->exec();

        m_main.reset();

#ifdef Q_OS_WIN
        // stop the service unexpectedly to let windows service management system restart it
        if (restartFlag) {
            HANDLE hProcess = GetCurrentProcess();
            TerminateProcess(hProcess, ERROR_SERVICE_SPECIFIC_ERROR);
        }
#endif
        return res;
    }

    virtual void start() override
    {
        QtSingleCoreApplication *application = this->application();

        QCoreApplication::setOrganizationName(QnAppInfo::organizationName());
        QCoreApplication::setApplicationName(QnServerAppInfo::applicationName());
        if (QCoreApplication::applicationVersion().isEmpty())
            QCoreApplication::setApplicationVersion(QnAppInfo::applicationVersion());

        if (application->isRunning())
        {
            NX_LOG("Server already started", cl_logERROR);
            qApp->quit();
            return;
        }

#ifdef Q_OS_WIN
        SetConsoleCtrlHandler(stopServer_WIN, true);
#endif
        signal(SIGINT, stopServer);
        signal(SIGTERM, stopServer);

    //    av_log_set_callback(decoderLogCallback);



        const QString& dataLocation = getDataDirectory();
        const QString& logDir = MSSettings::roSettings()->value( "logDir", dataLocation + QLatin1String("/log/") ).toString();

        QDir::setCurrent(qApp->applicationDirPath());

        if (cmdLineArguments.rebuildArchive.isEmpty()) {
            cmdLineArguments.rebuildArchive = MSSettings::runTimeSettings()->value("rebuild").toString();
        }
        MSSettings::runTimeSettings()->remove("rebuild");

        initLog(cmdLineArguments.logLevel);

        if( cmdLineArguments.msgLogLevel.isEmpty() )
            cmdLineArguments.msgLogLevel = MSSettings::roSettings()->value(
                nx_ms_conf::HTTP_MSG_LOG_LEVEL,
                nx_ms_conf::DEFAULT_HTTP_MSG_LOG_LEVEL ).toString();

        QnLog::instance(QnLog::HTTP_LOG_INDEX)->create(
            logDir + QLatin1String("/http_log"),
            MSSettings::roSettings()->value( "maxLogFileSize", DEFAULT_MAX_LOG_FILE_SIZE ).toULongLong(),
            MSSettings::roSettings()->value( "logArchiveSize", DEFAULT_LOG_ARCHIVE_SIZE ).toULongLong(),
            QnLog::logLevelFromString(cmdLineArguments.msgLogLevel));

        //preparing transaction log
        if( cmdLineArguments.ec2TranLogLevel.isEmpty() )
            cmdLineArguments.ec2TranLogLevel = MSSettings::roSettings()->value(
                nx_ms_conf::EC2_TRAN_LOG_LEVEL,
                nx_ms_conf::DEFAULT_EC2_TRAN_LOG_LEVEL ).toString();

        //on "always" log level only server start messages are logged, so using it instead of disabled
        QnLog::instance(QnLog::EC2_TRAN_LOG)->create(
            logDir + QLatin1String("/ec2_tran"),
            MSSettings::roSettings()->value( "maxLogFileSize", DEFAULT_MAX_LOG_FILE_SIZE ).toULongLong(),
            MSSettings::roSettings()->value( "logArchiveSize", DEFAULT_LOG_ARCHIVE_SIZE ).toULongLong(),
            QnLog::logLevelFromString(cmdLineArguments.ec2TranLogLevel));
        NX_LOG(QnLog::EC2_TRAN_LOG, lit("================================================================================="), cl_logALWAYS);
        NX_LOG(QnLog::EC2_TRAN_LOG, lit("================================================================================="), cl_logALWAYS);
        NX_LOG(QnLog::EC2_TRAN_LOG, lit("================================================================================="), cl_logALWAYS);
        NX_LOG(QnLog::EC2_TRAN_LOG, lit("%1 started").arg(qApp->applicationName()), cl_logALWAYS );
        NX_LOG(QnLog::EC2_TRAN_LOG, lit("Software version: %1").arg(QCoreApplication::applicationVersion()), cl_logALWAYS);
        NX_LOG(QnLog::EC2_TRAN_LOG, lit("Software revision: %1").arg(QnAppInfo::applicationRevision()), cl_logALWAYS);
        NX_LOG(QnLog::EC2_TRAN_LOG, lit("binary path: %1").arg(QFile::decodeName(m_argv[0])), cl_logALWAYS);

        QnLog::instance(QnLog::HWID_LOG)->create(
            logDir + QLatin1String("/hw_log"),
            MSSettings::roSettings()->value( "maxLogFileSize", DEFAULT_MAX_LOG_FILE_SIZE ).toULongLong(),
            MSSettings::roSettings()->value( "logArchiveSize", DEFAULT_LOG_ARCHIVE_SIZE ).toULongLong(),
            QnLogLevel::cl_logINFO );

        NX_LOG(lit("%1 started").arg(qApp->applicationName()), cl_logALWAYS);
        NX_LOG(lit("Software version: %1").arg(QCoreApplication::applicationVersion()), cl_logALWAYS);
        NX_LOG(lit("Software revision: %1").arg(QnAppInfo::applicationRevision()), cl_logALWAYS);
        NX_LOG(lit("binary path: %1").arg(QFile::decodeName(m_argv[0])), cl_logALWAYS);

        defaultMsgHandler = qInstallMessageHandler(myMsgHandler);

        qnPlatform->process(NULL)->setPriority(QnPlatformProcess::HighPriority);

        LLUtil::initHardwareId(MSSettings::roSettings());
        updateGuidIfNeeded();
        m_main->setHardwareGuidList(LLUtil::getAllHardwareIds().toVector());

        QnUuid guid = serverGuid();
        if (guid.isNull())
        {
            qDebug() << "Can't save guid. Run once as administrator.";
            NX_LOG("Can't save guid. Run once as administrator.", cl_logERROR);
            qApp->quit();
            return;
        }

    // ------------------------------------------
#ifdef TEST_RTSP_SERVER
        addTestData();
#endif

        m_main->start();
    }

    virtual void stop() override
    {
        if (serviceMainInstance)
            serviceMainInstance->stopSync();
    }

private:
    QString hardwareIdAsGuid() {
        auto hwId = LLUtil::getLatestHardwareId();
        auto hwIdString = QnUuid::fromHardwareId(hwId).toString();
        std::cout << "Got hwID \"" << hwIdString.toStdString() << "\"" << std::endl;
        return hwIdString;
    }

    void updateGuidIfNeeded() {
        QString guidIsHWID = MSSettings::roSettings()->value(GUID_IS_HWID).toString();
        QString serverGuid = MSSettings::roSettings()->value(SERVER_GUID).toString();
        QString serverGuid2 = MSSettings::roSettings()->value(SERVER_GUID2).toString();
        QString pendingSwitchToClusterMode = MSSettings::roSettings()->value(PENDING_SWITCH_TO_CLUSTER_MODE).toString();

        QString hwidGuid = hardwareIdAsGuid();

        if (guidIsHWID == YES) {
            if (serverGuid.isEmpty())
                MSSettings::roSettings()->setValue(SERVER_GUID, hwidGuid);
            else if (serverGuid != hwidGuid)
                MSSettings::roSettings()->setValue(GUID_IS_HWID, NO);

            MSSettings::roSettings()->remove(SERVER_GUID2);
        } else if (guidIsHWID == NO) {
            if (serverGuid.isEmpty()) {
                // serverGuid remove from settings manually?
                MSSettings::roSettings()->setValue(SERVER_GUID, hwidGuid);
                MSSettings::roSettings()->setValue(GUID_IS_HWID, YES);
            }

            MSSettings::roSettings()->remove(SERVER_GUID2);
        } else if (guidIsHWID.isEmpty()) {
            if (!serverGuid2.isEmpty()) {
                MSSettings::roSettings()->setValue(SERVER_GUID, serverGuid2);
                MSSettings::roSettings()->setValue(GUID_IS_HWID, NO);
                MSSettings::roSettings()->remove(SERVER_GUID2);
            } else {
                // Don't reset serverGuid if we're in pending switch to cluster mode state.
                // As it's stored in the remote database.
                if (pendingSwitchToClusterMode == YES)
                    return;

                MSSettings::roSettings()->setValue(SERVER_GUID, hwidGuid);
                MSSettings::roSettings()->setValue(GUID_IS_HWID, YES);

                if (!serverGuid.isEmpty()) {
                    MSSettings::roSettings()->setValue(OBSOLETE_SERVER_GUID, serverGuid);
                }
            }
        }

        QnUuid obsoleteGuid = QnUuid(MSSettings::roSettings()->value(OBSOLETE_SERVER_GUID).toString());
        if (!obsoleteGuid.isNull()) {
            qnCommon->setObsoleteServerGuid(obsoleteGuid);
        }
    }

private:
    int m_argc;
    char **m_argv;
    QScopedPointer<MediaServerProcess> m_main;
    QnSoftwareVersion m_overrideVersion;
    QString m_enforcedMediatorEndpoint;
};

void stopServer(int /*signal*/)
{
    restartFlag = false;
    if (serviceMainInstance) {
        //output to console from signal handler can cause deadlock
        //qWarning() << "got signal" << signal << "stop server!";
        serviceMainInstance->stopAsync();
    }
}

void restartServer(int restartTimeout)
{
    restartFlag = true;
    if (serviceMainInstance) {
        qWarning() << "restart requested!";
        QTimer::singleShot(restartTimeout, serviceMainInstance, SLOT(stopAsync()));
    }
}

/*
bool changePort(quint16 port)
{
    if (serviceMainInstance)
        return serviceMainInstance->changePort(port);
    else
        return false;
}
*/

#ifdef __linux__
void SIGUSR1_handler(int)
{
    //doing nothing. Need this signal only to interrupt some blocking calls
}
#endif

int MediaServerProcess::main(int argc, char* argv[])
{
#if 0
#if defined(__GNUC__)
# if defined(__i386__)
        /* Enable Alignment Checking on x86 */
        __asm__("pushf\norl $0x40000,(%esp)\npopf");
# elif defined(__x86_64__)
             /* Enable Alignment Checking on x86_64 */
            __asm__("pushf\norl $0x40000,(%rsp)\npopf");
# endif
#endif
#endif //__arm__
    ::srand( ::time(NULL) );
#ifdef _WIN32
    win32_exception::installGlobalUnhandledExceptionHandler();
    _tzset();
#endif

#ifdef __linux__
    signal( SIGUSR1, SIGUSR1_handler );
#endif

    //parsing command-line arguments
    QString configFilePath;
    QString rwConfigFilePath;
    bool showVersion = false;
    bool showHelp = false;
#ifdef __linux__
    bool disableCrashHandler = false;
#endif
    QString engineVersion;
    QString enforceSocketType;
    QString enforcedMediatorEndpoint;
    QString ipVersion;

    QnCommandLineParser commandLineParser;
    commandLineParser.addParameter(&cmdLineArguments.logLevel, "--log-level", NULL,
        "Supported values: none (no logging), ALWAYS, ERROR, WARNING, INFO, DEBUG, DEBUG2. Default value is "
#ifdef _DEBUG
            "DEBUG"
#else
            "INFO"
#endif
            );
    commandLineParser.addParameter(&cmdLineArguments.msgLogLevel, "--http-log-level", NULL,
        "Log value for http_log.log. Supported values same as above. Default is none (no logging)", "none");
    commandLineParser.addParameter(&cmdLineArguments.ec2TranLogLevel, "--ec2-tran-log-level", NULL,
        "Log value for ec2_tran.log. Supported values same as above. Default is none (no logging)", "none");
    commandLineParser.addParameter(&cmdLineArguments.rebuildArchive, "--rebuild", NULL,
        lit("Rebuild archive index. Supported values: all (high & low quality), hq (only high), lq (only low)"), "all");
    commandLineParser.addParameter(&cmdLineArguments.devModeKey, "--dev-mode-key", NULL, QString());
    commandLineParser.addParameter(&cmdLineArguments.allowedDiscoveryPeers, "--allowed-peers", NULL, QString());
    commandLineParser.addParameter(&configFilePath, "--conf-file", NULL,
        "Path to config file. By default "+MSSettings::defaultROSettingsFilePath());
    commandLineParser.addParameter(&rwConfigFilePath, "--runtime-conf-file", NULL,
        "Path to config file which is used to save some. By default "+MSSettings::defaultRunTimeSettingsFilePath() );
    commandLineParser.addParameter(&showVersion, "--version", NULL,
        lit("Print version info and exit"), true);
    commandLineParser.addParameter(&showHelp, "--help", NULL,
        lit("This help message"), true);
    commandLineParser.addParameter(&engineVersion, "--override-version", NULL,
        lit("Force the other engine version"), QString());
    commandLineParser.addParameter(&enforceSocketType, "--enforce-socket", NULL,
        lit("Enforces stream socket type (TCP, UDT)"), QString());
    commandLineParser.addParameter(&enforcedMediatorEndpoint, "--enforce-mediator", NULL,
        lit("Enforces mediator address"), QString());
    commandLineParser.addParameter(&ipVersion, "--ip-version", NULL,
        lit("Force ip version"), QString());

    #ifdef __linux__
        commandLineParser.addParameter(&disableCrashHandler, "--disable-crash-handler", NULL,
            lit("Disables crash signal handler (linux only)"), true);
    #endif

    commandLineParser.parse(argc, argv, stderr, QnCommandLineParser::PreserveParsedParameters);

    #ifdef __linux__
        if( !disableCrashHandler )
            linux_exception::installCrashSignalHandler();
    #endif

    if( showVersion )
    {
        std::cout << QnAppInfo::applicationFullVersion().toStdString() << std::endl;
        return 0;
    }

    if( showHelp )
    {
        QTextStream stream(stdout);
        commandLineParser.print(stream);
        return 0;
    }


    if (!enforceSocketType.isEmpty())
        SocketFactory::enforceStreamSocketType(enforceSocketType);

    if( !configFilePath.isEmpty() )
        MSSettings::initializeROSettingsFromConfFile( configFilePath );
    if( !rwConfigFilePath.isEmpty() )
        MSSettings::initializeRunTimeSettingsFromConfFile( rwConfigFilePath );

    if( ipVersion.isEmpty() )
        ipVersion = MSSettings::roSettings()->value(QLatin1String("ipVersion")).toString();

    SocketFactory::setIpVersion( ipVersion );
    QnVideoService service( argc, argv );

    if (!engineVersion.isEmpty()) {
        QnSoftwareVersion version(engineVersion);
        if (!version.isNull()) {
            qWarning() << "Starting with overridden version: " << version.toString();
            service.setOverrideVersion(version);
        }
    }

    service.setEnforcedMediatorEndpoint(enforcedMediatorEndpoint);

    int res = service.exec();
    if (restartFlag && res == 0)
        return 1;
    return 0;
}<|MERGE_RESOLUTION|>--- conflicted
+++ resolved
@@ -2006,38 +2006,22 @@
     {
         const ec2::ErrorCode errorCode = ec2ConnectionFactory->connectSync(
             QnAppServerConnectionFactory::url(), ec2::ApiClientInfoData(), &ec2Connection );
-<<<<<<< HEAD
         if (ec2Connection)
-=======
-
-        connectInfo = ec2Connection->connectionInfo();
-        auto connectionResult = QnConnectionValidator::validateConnection(connectInfo, errorCode);
-        if (connectionResult == Qn::SuccessConnectionResult)
->>>>>>> a8fe6263
         {
             connectInfo = ec2Connection->connectionInfo();
             auto connectionResult = QnConnectionValidator::validateConnection(connectInfo, errorCode);
-            if (connectionResult == Qn::ConnectionResult::Success)
+            if (connectionResult == Qn::SuccessConnectionResult)
             {
                 NX_LOG(QString::fromLatin1("Connected to local EC2"), cl_logWARNING);
                 break;
             }
 
-<<<<<<< HEAD
             switch (connectionResult)
             {
-            case Qn::ConnectionResult::IncompatibleInternal:
-            case Qn::ConnectionResult::IncompatibleCloudHost:
-            case Qn::ConnectionResult::IncompatibleVersion:
-            case Qn::ConnectionResult::IncompatibleProtocol:
-=======
-        switch (connectionResult)
-        {
             case Qn::IncompatibleInternalConnectionResult:
             case Qn::IncompatibleCloudHostConnectionResult:
             case Qn::IncompatibleVersionConnectionResult:
             case Qn::IncompatibleProtocolConnectionResult:
->>>>>>> a8fe6263
                 NX_LOG(lit("Incompatible Server version detected! Giving up."), cl_logERROR);
                 return;
             default:
