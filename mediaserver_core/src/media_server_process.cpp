#include "media_server_process.h"

#include <cstdlib>
#include <iostream>
#include <fstream>
#include <functional>
#include <signal.h>
#ifdef __linux__
#include <signal.h>
#include <sys/types.h>
#include <sys/stat.h>
#include <unistd.h>
#endif

#include <qtsinglecoreapplication.h>
#include <qtservice.h>

#include <QtCore/QCoreApplication>
#include <QtCore/QDir>
#include <QtCore/QSettings>
#include <QtCore/QUrl>
#include <QtConcurrent/QtConcurrent>
#include <nx/utils/uuid.h>
#include <utils/common/ldap.h>
#include <utils/call_counter/call_counter.h>
#include <QtCore/QThreadPool>

#include <QtNetwork/QUdpSocket>
#include <QtNetwork/QHostAddress>
#include <QtNetwork/QHostInfo>
#include <QtNetwork/QNetworkInterface>

#include <api/app_server_connection.h>
#include <api/global_settings.h>

#include <appserver/processor.h>

#include <business/business_event_connector.h>
#include <business/business_event_rule.h>
#include <business/business_rule_processor.h>
#include <business/events/reasoned_business_event.h>

#include <camera/camera_pool.h>

#include <core/misc/schedule_task.h>

#include <core/resource_access/resource_access_manager.h>
#include <core/resource_access/providers/resource_access_provider.h>

#include <core/resource_management/camera_driver_restriction_list.h>
#include <core/resource_management/mserver_resource_discovery_manager.h>
#include <core/resource_management/resource_discovery_manager.h>
#include <core/resource_management/resource_pool.h>
#include <core/resource_management/server_additional_addresses_dictionary.h>

#include <core/resource/storage_plugin_factory.h>
#include <core/resource/layout_resource.h>
#include <core/resource/media_server_user_attributes.h>
#include <core/resource/media_server_resource.h>
#include <core/resource/user_resource.h>
#include <core/resource/camera_resource.h>
#include <core/resource/videowall_resource.h>
#include <core/resource/camera_resource.h>

#include <events/mserver_business_rule_processor.h>

#include <media_server/media_server_app_info.h>
#include <media_server/mserver_status_watcher.h>
#include <media_server/server_message_processor.h>
#include <media_server/settings.h>
#include <media_server/server_update_tool.h>
#include <media_server/server_connector.h>
#include <media_server/file_connection_processor.h>
#include <media_server/crossdomain_connection_processor.h>
#include <media_server/resource_status_watcher.h>
#include <media_server/media_server_resource_searchers.h>

#include <motion/motion_helper.h>

#include <network/auth/time_based_nonce_provider.h>
#include <network/authenticate_helper.h>
#include <network/connection_validator.h>
#include <network/default_tcp_connection_processor.h>
#include <network/system_helpers.h>

#include <nx_ec/ec2_lib.h>
#include <nx_ec/ec_api.h>
#include <nx_ec/ec_proto_version.h>
#include <nx_ec/data/api_user_data.h>
#include <nx_ec/managers/abstract_user_manager.h>
#include <nx_ec/managers/abstract_layout_manager.h>
#include <nx_ec/managers/abstract_videowall_manager.h>
#include <nx_ec/managers/abstract_webpage_manager.h>
#include <nx_ec/managers/abstract_camera_manager.h>
#include <nx_ec/managers/abstract_server_manager.h>
#include <nx/network/socket.h>
#include <nx/network/udt/udt_socket.h>
#include <nx/network/upnp/upnp_device_searcher.h>

#include <plugins/native_sdk/common_plugin_container.h>
#include <plugins/plugin_manager.h>
#include <plugins/resource/avi/avi_resource.h>
#include <plugins/resource/flir/flir_io_executor.h>

#include <plugins/resource/desktop_camera/desktop_camera_registrator.h>

#include <plugins/resource/mserver_resource_searcher.h>
#include <plugins/resource/mdns/mdns_listener.h>
#include <plugins/resource/upnp/global_settings_to_device_searcher_settings_adapter.h>

#include <plugins/storage/file_storage/file_storage_resource.h>
#include <plugins/storage/file_storage/db_storage_resource.h>
#include <plugins/storage/third_party_storage_resource/third_party_storage_resource.h>

#include <recorder/file_deletor.h>
#include <recorder/recording_manager.h>
#include <recorder/storage_manager.h>
#include <recorder/schedule_sync.h>

#include <rest/handlers/acti_event_rest_handler.h>
#include <rest/handlers/business_event_log_rest_handler.h>
#include "rest/handlers/business_log2_rest_handler.h"
#include <rest/handlers/get_system_name_rest_handler.h>
#include <rest/handlers/camera_diagnostics_rest_handler.h>
#include <rest/handlers/camera_settings_rest_handler.h>
#include <rest/handlers/crash_server_handler.h>
#include <rest/handlers/external_business_event_rest_handler.h>
#include <rest/handlers/favicon_rest_handler.h>
#include <rest/handlers/image_rest_handler.h>
#include <rest/handlers/log_rest_handler.h>
#include <rest/handlers/manual_camera_addition_rest_handler.h>
#include <rest/handlers/ping_rest_handler.h>
#include <rest/handlers/audit_log_rest_handler.h>
#include <rest/handlers/recording_stats_rest_handler.h>
#include <rest/handlers/ping_system_rest_handler.h>
#include <rest/handlers/ptz_rest_handler.h>
#include <rest/handlers/can_accept_cameras_rest_handler.h>
#include <rest/handlers/rebuild_archive_rest_handler.h>
#include <rest/handlers/recorded_chunks_rest_handler.h>
#include <rest/handlers/statistics_rest_handler.h>
#include <rest/handlers/storage_space_rest_handler.h>
#include <rest/handlers/storage_status_rest_handler.h>
#include <rest/handlers/time_rest_handler.h>
#include <rest/handlers/timezones_rest_handler.h>
#include <rest/handlers/get_nonce_rest_handler.h>
#include <rest/handlers/cookie_login_rest_handler.h>
#include <rest/handlers/cookie_logout_rest_handler.h>
#include <rest/handlers/activate_license_rest_handler.h>
#include <rest/handlers/test_email_rest_handler.h>
#include <rest/handlers/test_ldap_rest_handler.h>
#include <rest/handlers/update_rest_handler.h>
#include <rest/handlers/update_unauthenticated_rest_handler.h>
#include <rest/handlers/update_information_rest_handler.h>
#include <rest/handlers/restart_rest_handler.h>
#include <rest/handlers/module_information_rest_handler.h>
#include <rest/handlers/iflist_rest_handler.h>
#include <rest/handlers/json_aggregator_rest_handler.h>
#include <rest/handlers/ifconfig_rest_handler.h>
#include <rest/handlers/settime_rest_handler.h>
#include <rest/handlers/configure_rest_handler.h>
#include <rest/handlers/detach_rest_handler.h>
#include <rest/handlers/restore_state_rest_handler.h>
#include <rest/handlers/setup_local_rest_handler.h>
#include <rest/handlers/setup_cloud_rest_handler.h>
#include <rest/handlers/merge_systems_rest_handler.h>
#include <rest/handlers/current_user_rest_handler.h>
#include <rest/handlers/backup_db_rest_handler.h>
#include <rest/handlers/discovered_peers_rest_handler.h>
#include <rest/handlers/log_level_rest_handler.h>
#include <rest/handlers/multiserver_chunks_rest_handler.h>
#include <rest/handlers/camera_history_rest_handler.h>
#include <rest/handlers/multiserver_bookmarks_rest_handler.h>
#include <rest/handlers/save_cloud_system_credentials.h>
#include <rest/handlers/multiserver_thumbnail_rest_handler.h>
#include <rest/handlers/multiserver_statistics_rest_handler.h>
#include <rest/server/rest_connection_processor.h>
#include <rest/handlers/get_hardware_info_rest_handler.h>
#include <rest/handlers/system_settings_handler.h>
#include <rest/handlers/audio_transmission_rest_handler.h>
#include <rest/handlers/start_lite_client_rest_handler.h>
#include <rest/handlers/runtime_info_rest_handler.h>
#ifdef _DEBUG
#include <rest/handlers/debug_events_rest_handler.h>
#endif

#include <rtsp/rtsp_connection.h>

#include <nx/vms/discovery/manager.h>
#include <network/multicodec_rtp_reader.h>
#include <network/router.h>

#include <utils/common/command_line_parser.h>
#include <nx/utils/app_info.h>
#include <nx/utils/log/log.h>
#include <nx/utils/log/log_initializer.h>
#include <nx/utils/scope_guard.h>
#include <nx/utils/std/cpp14.h>
#include <utils/common/sleep.h>
#include <utils/common/synctime.h>
#include <utils/common/system_information.h>
#include <utils/common/util.h>
#include <nx/network/simple_http_client.h>
#include <nx/network/ssl_socket.h>
#include <nx/network/socket_global.h>
#include <nx/network/cloud/mediator_connector.h>

#include <utils/common/app_info.h>
#include <transcoding/ffmpeg_video_transcoder.h>

#include <nx/utils/crash_dump/systemexcept.h>

#include "platform/hardware_information.h"
#include "platform/platform_abstraction.h"
#include "core/ptz/server_ptz_controller_pool.h"
#include "plugins/resource/acti/acti_resource.h"
#include "transaction/transaction_message_bus.h"
#include "common/common_module.h"
#include "proxy/proxy_receiver_connection_processor.h"
#include "proxy/proxy_connection.h"
#include "streaming/hls/hls_session_pool.h"
#include "streaming/hls/hls_server.h"
#include "streaming/streaming_chunk_transcoder.h"
#include "llutil/hardware_id.h"
#include "api/runtime_info_manager.h"
#include "rest/handlers/old_client_connect_rest_handler.h"
#include "nx_ec/data/api_conversion_functions.h"
#include "nx_ec/dummy_handler.h"
#include "ec2_statictics_reporter.h"
#include "server/host_system_password_synchronizer.h"

#include "core/resource_management/resource_properties.h"
#include "core/resource/network_resource.h"
#include "network/universal_request_processor.h"
#include "core/resource/camera_history.h"
#include <nx/network/nettools.h>
#include "http/iomonitor_tcp_server.h"
#include "ldap/ldap_manager.h"
#include "rest/handlers/multiserver_chunks_rest_handler.h"
#include "rest/handlers/merge_ldap_users_rest_handler.h"
#include "audit/mserver_audit_manager.h"
#include "utils/common/waiting_for_qthread_to_empty_event_queue.h"
#include "core/multicast/multicast_http_server.h"
#include "crash_reporter.h"
#include "rest/handlers/exec_script_rest_handler.h"
#include "rest/handlers/script_list_rest_handler.h"
#include "cloud/cloud_manager_group.h"
#include "rest/handlers/backup_control_rest_handler.h"
#include <database/server_db.h>
#include <server/server_globals.h>
#include <media_server/master_server_status_watcher.h>
#include <media_server/connect_to_cloud_watcher.h>
#include <rest/helpers/permissions_helper.h>
#include "misc/migrate_oldwin_dir.h"
#include "media_server_process_aux.h"
#include <common/static_common_module.h>
#include <recorder/storage_db_pool.h>

#if !defined(EDGE_SERVER)
#include <nx_speech_synthesizer/text_to_wav.h>
#include <nx/utils/file_system.h>
#endif

#include <streaming/audio_streamer_pool.h>
#include <proxy/2wayaudio/proxy_audio_receiver.h>

#ifdef __arm__
#include "nx1/info.h"
#endif

// This constant is used while checking for compatibility.
// Do not change it until you know what you're doing.
static const char COMPONENT_NAME[] = "MediaServer";
static const QByteArray NO_SETUP_WIZARD("noSetupWizard");

static QString SERVICE_NAME = lit("%1 Server").arg(QnAppInfo::organizationName());
static const quint64 DEFAULT_MAX_LOG_FILE_SIZE = 10*1024*1024;
static const quint64 DEFAULT_LOG_ARCHIVE_SIZE = 25;
static const int UDT_INTERNET_TRAFIC_TIMER = 24 * 60 * 60 * 1000; //< Once a day;
//static const quint64 DEFAULT_MSG_LOG_ARCHIVE_SIZE = 5;
static const unsigned int APP_SERVER_REQUEST_ERROR_TIMEOUT_MS = 5500;
static const QByteArray APPSERVER_PASSWORD("appserverPassword");
static const QByteArray LOW_PRIORITY_ADMIN_PASSWORD("lowPriorityPassword");

class MediaServerProcess;
static MediaServerProcess* serviceMainInstance = 0;
void stopServer(int signal);
bool restartFlag = false;


namespace {
const QString YES = lit("yes");
const QString NO = lit("no");
const QString GUID_IS_HWID = lit("guidIsHWID");
const QString SERVER_GUID = lit("serverGuid");
const QString SERVER_GUID2 = lit("serverGuid2");
const QString OBSOLETE_SERVER_GUID = lit("obsoleteServerGuid");
const QString PENDING_SWITCH_TO_CLUSTER_MODE = lit("pendingSwitchToClusterMode");
const QString MEDIATOR_ADDRESS_UPDATE = lit("mediatorAddressUpdate");

static const int kPublicIpUpdateTimeoutMs = 60 * 2 * 1000;

bool initResourceTypes(const ec2::AbstractECConnectionPtr& ec2Connection)
{
    QList<QnResourceTypePtr> resourceTypeList;
    const ec2::ErrorCode errorCode = ec2Connection->getResourceManager(Qn::kSystemAccess)->getResourceTypesSync(&resourceTypeList);
    if (errorCode != ec2::ErrorCode::ok)
    {
        NX_LOG(QString::fromLatin1("Failed to load resource types. %1").arg(ec2::toString(errorCode)), cl_logERROR);
        return false;
    }

    qnResTypePool->replaceResourceTypeList(resourceTypeList);
    return true;
}

void addFakeVideowallUser(QnCommonModule* commonModule)
{
    ec2::ApiUserData fakeUserData;
    fakeUserData.permissions = Qn::GlobalVideoWallModePermissionSet;
    fakeUserData.typeId = qnResTypePool->getFixedResourceTypeId(QnResourceTypePool::kUserTypeId);
    auto fakeUser = ec2::fromApiToResource(fakeUserData);
    fakeUser->setId(Qn::kVideowallUserAccess.userId);
    fakeUser->setName(lit("Video wall"));
    commonModule->resourcePool()->addResource(fakeUser);
}

} // namespace

#ifdef EDGE_SERVER
static const int DEFAULT_MAX_CAMERAS = 1;
#else
static const int DEFAULT_MAX_CAMERAS = 128;
#endif

void decoderLogCallback(void* /*pParam*/, int i, const char* szFmt, va_list args)
{
    //USES_CONVERSION;

    //Ignore debug and info (i == 2 || i == 1) messages
    if(AV_LOG_ERROR != i)
    {
        //return;
    }

    // AVCodecContext* pCtxt = (AVCodecContext*)pParam;

    char szMsg[1024];
    vsprintf(szMsg, szFmt, args);
    //if(szMsg[strlen(szMsg)] == '\n')
    {
        szMsg[strlen(szMsg)-1] = 0;
    }

    NX_LOG( lit("FFMPEG %1").arg(QString::fromLocal8Bit(szMsg)), cl_logERROR);
}

QHostAddress resolveHost(const QString& hostString)
{
    QHostAddress host(hostString);
    if (host.toIPv4Address() != 0)
        return host;

    QHostInfo info = QHostInfo::fromName(hostString);

    // Can't resolve
    if (info.error() != QHostInfo::NoError)
    {
        NX_LOG(lit("Couldn't resolve host %1").arg(hostString), cl_logERROR);
        return QHostAddress();
    }

    // Initialize to zero
    host = QHostAddress();
    for (const QHostAddress &address: info.addresses())
    {
        if (address.toIPv4Address() != 0)
        {
            host = address;
            break;
        }
    }

    if (host.toIPv4Address() == 0)
        NX_LOG( lit("No ipv4 address associated with host %1").arg(hostString), cl_logERROR);

    return host;
}

QString defaultLocalAddress(const QHostAddress& target)
{
    if (!target.isNull())
    {
        QUdpSocket socket;
        socket.connectToHost(target, 53);

        if (socket.localAddress() != QHostAddress::LocalHost)
            return socket.localAddress().toString(); // if app server is on other computer we use same address as used to connect to app server
    }

    {
        // try select default interface
        QUdpSocket socket;
        socket.connectToHost("8.8.8.8", 53);
        QString result = socket.localAddress().toString();

        if (result.length()>0)
            return result;
    }


    {
        // if nothing else works use first enabled hostaddr
        QList<QnInterfaceAndAddr> interfaces = getAllIPv4Interfaces();

        for (int i = 0; i < interfaces.size();++i)
        {
            QUdpSocket socket;
            if (!socket.bind(interfaces.at(i).address, 0))
                continue;

            QString result = socket.localAddress().toString();

            NX_ASSERT(result.length() > 0 );

            return result;
        }
    }

    return "127.0.0.1";

}

void ffmpegInit()
{
    // TODO: #Elric we need comments about true/false at call site => bad api design, use flags instead
    // true means use it plugin if no <protocol>:// prefix
    QnStoragePluginFactory::instance()->registerStoragePlugin("file", QnFileStorageResource::instance, true);
    QnStoragePluginFactory::instance()->registerStoragePlugin("dbfile", QnDbStorageResource::instance, false);
}

void calculateSpaceLimitOrLoadFromConfig(
    QnCommonModule* commonModule,
    const QnFileStorageResourcePtr& fileStorage)
{
    const BeforeRestoreDbData& beforeRestoreData = commonModule->beforeRestoreDbData();
    if (!beforeRestoreData.isEmpty() && beforeRestoreData.hasInfoForStorage(fileStorage->getUrl()))
    {
        fileStorage->setSpaceLimit(beforeRestoreData.getSpaceLimitForStorage(fileStorage->getUrl()));
        return;
    }

    fileStorage->setSpaceLimit(fileStorage->calcInitialSpaceLimit());
}

QnStorageResourcePtr createStorage(
    QnCommonModule* commonModule,
    const QnUuid& serverId,
    const QString& path)
{
    NX_LOG(lit("%1 Attempting to create storage %2")
            .arg(Q_FUNC_INFO)
            .arg(path), cl_logDEBUG1);

    QnStorageResourcePtr storage(QnStoragePluginFactory::instance()->createStorage(commonModule,"ufile"));
    storage->setName("Initial");
    storage->setParentId(serverId);
    storage->setUrl(path);

    const auto storagePath = QnStorageResource::toNativeDirPath(storage->getPath());
    const auto partitions = qnPlatform->monitor()->totalPartitionSpaceInfo();
    const auto it = std::find_if(partitions.begin(), partitions.end(),
        [&](const QnPlatformMonitor::PartitionSpace& part)
    { return storagePath.startsWith(QnStorageResource::toNativeDirPath(part.path)); });

    const auto storageType = (it != partitions.end()) ? it->type : QnPlatformMonitor::NetworkPartition;
    storage->setStorageType(QnLexical::serialized(storageType));

    if (auto fileStorage = storage.dynamicCast<QnFileStorageResource>())
    {
        const qint64 totalSpace = fileStorage->calculateAndSetTotalSpaceWithoutInit();
        calculateSpaceLimitOrLoadFromConfig(commonModule, fileStorage);

        if (totalSpace < fileStorage->getSpaceLimit())
        {
            NX_LOG(lit("%1 Storage with this path %2 total space is unknown or totalSpace < spaceLimit. \n\t Total space: %3, Space limit: %4")
                .arg(Q_FUNC_INFO)
                .arg(path)
                .arg(totalSpace)
                .arg(storage->getSpaceLimit()), cl_logDEBUG1);
            return QnStorageResourcePtr(); // if storage size isn't known or small do not add it by default
        }
    }
    else
    {
        NX_ASSERT(false);
        NX_LOG(lit("%1 Failed to create to storage %2").arg(Q_FUNC_INFO).arg(path), cl_logWARNING);
        return QnStorageResourcePtr();
    }

    storage->setUsedForWriting(storage->initOrUpdate() == Qn::StorageInit_Ok && storage->isWritable());

    NX_LOG(lit("%1 Storage %2 is operational: %3")
            .arg(Q_FUNC_INFO)
            .arg(path)
            .arg(storage->isUsedForWriting()), cl_logDEBUG1);

    QnResourceTypePtr resType = qnResTypePool->getResourceTypeByName("Storage");
    NX_ASSERT(resType);
    if (resType)
        storage->setTypeId(resType->getId());
    storage->setParentId(serverGuid());

    return storage;
}

#ifdef Q_OS_WIN
static int freeGB(QString drive)
{
    ULARGE_INTEGER freeBytes;

    GetDiskFreeSpaceEx(drive.toStdWString().c_str(), &freeBytes, 0, 0);

    return freeBytes.HighPart * 4 + (freeBytes.LowPart>> 30);
}
#endif

static QStringList listRecordFolders(bool includeNetwork = false)
{
    QStringList folderPaths;

#ifdef Q_OS_WIN
    (void)includeNetwork;
    for (const WinDriveInfo& drive: getWinDrivesInfo())
    {
        if (!(drive.access | WinDriveInfo::Writable) || drive.type != DRIVE_FIXED)
            continue;

        folderPaths.append(QDir::toNativeSeparators(drive.path) + QnAppInfo::mediaFolderName());
     }

#endif

#ifdef Q_OS_LINUX
    QnPlatformMonitor::PartitionTypes searchFlags = QnPlatformMonitor::LocalDiskPartition;
    if (includeNetwork)
        searchFlags |= QnPlatformMonitor::NetworkPartition;

    auto partitions = qnPlatform->monitor()->QnPlatformMonitor::totalPartitionSpaceInfo(searchFlags);

    //always adding storage in data dir
    const QString& dataDirStorage = QDir::cleanPath(getDataDirectory() + "/data");
    for(int i = 0; i < partitions.size(); ++i)
    {
        if( dataDirStorage.startsWith(partitions[i].path) )
            folderPaths.append( dataDirStorage );
        else
            folderPaths.append( QDir::cleanPath( QDir::toNativeSeparators(partitions[i].path) + lit("/") + QnAppInfo::mediaFolderName() ) );
    }
#endif

    if (qnServerModule->roSettings()->value(nx_ms_conf::ENABLE_MULTIPLE_INSTANCES).toInt() != 0)
    {
        for (auto& path: folderPaths)
            path = closeDirPath(path) + serverGuid().toString();
    }
    return folderPaths;
}

QnStorageResourceList getSmallStorages(const QnStorageResourceList& storages)
{
    QnStorageResourceList result;
    for (const auto& storage: storages)
    {
        qint64 totalSpace = -1;
        auto fileStorage = storage.dynamicCast<QnFileStorageResource>();
        if (fileStorage)
            totalSpace = fileStorage->calculateAndSetTotalSpaceWithoutInit();
        else
        {
            storage->initOrUpdate();
            totalSpace = storage->getTotalSpace();
        }
        if (totalSpace != QnStorageResource::kUnknownSize && totalSpace < storage->getSpaceLimit())
            result << storage; // if storage size isn't known do not delete it

        NX_LOG(lit("%1 Candidate %2, isFileStorage = %3, totalSpace = %4, spaceLimit = %5")
               .arg(Q_FUNC_INFO)
               .arg(storage->getUrl())
               .arg((bool)fileStorage)
               .arg(totalSpace)
               .arg(storage->getSpaceLimit()), cl_logDEBUG2);
    }
    return result;
}


QnStorageResourceList createStorages(
    QnCommonModule* commonModule,
    const QnMediaServerResourcePtr& mServer)
{
    QnStorageResourceList storages;
    QStringList availablePaths;
    //bool isBigStorageExist = false;
    qint64 bigStorageThreshold = 0;

    availablePaths = listRecordFolders();

    NX_LOG(lit("%1 Available paths count: %2")
            .arg(Q_FUNC_INFO)
            .arg(availablePaths.size()), cl_logDEBUG1);

    for(const QString& folderPath: availablePaths)
    {
        NX_LOG(lit("%1 Available path: %2")
                .arg(Q_FUNC_INFO)
                .arg(folderPath), cl_logDEBUG1);

        if (!mServer->getStorageByUrl(folderPath).isNull())
        {
            NX_LOG(lit("%1 Storage with this path %2 already exists. Won't be added.")
                    .arg(Q_FUNC_INFO)
                    .arg(folderPath), cl_logDEBUG1);
            continue;
        }
        // Create new storage because of new partition found that missing in the database
        QnStorageResourcePtr storage = createStorage(commonModule, mServer->getId(), folderPath);
        if (!storage)
            continue;

        qint64 available = storage->getTotalSpace() - storage->getSpaceLimit();
        bigStorageThreshold = qMax(bigStorageThreshold, available);
        storages.append(storage);
        NX_LOG(QString("Creating new storage: %1").arg(folderPath), cl_logINFO);
    }
    bigStorageThreshold /= QnStorageManager::BIG_STORAGE_THRESHOLD_COEFF;

    for (int i = 0; i < storages.size(); ++i) {
        QnStorageResourcePtr storage = storages[i].dynamicCast<QnStorageResource>();
        qint64 available = storage->getTotalSpace() - storage->getSpaceLimit();
        if (available < bigStorageThreshold)
            storage->setUsedForWriting(false);
    }

    QString logMessage = lit("%1 Storage new candidates:\n").arg(Q_FUNC_INFO);
    for (const auto& storage : storages)
        logMessage.append(
            lit("\t\turl: %1, totalSpace: %2, spaceLimit: %3")
                .arg(storage->getUrl())
                .arg(storage->getTotalSpace())
                .arg(storage->getSpaceLimit()));
    NX_LOG(logMessage, cl_logDEBUG1);

    return storages;
}

QnStorageResourceList updateStorages(QnMediaServerResourcePtr mServer)
{
    const auto partitions = qnPlatform->monitor()->totalPartitionSpaceInfo();

    QMap<QnUuid, QnStorageResourcePtr> result;
    // I've switched all patches to native separator to fix network patches like \\computer\share
    for(const QnStorageResourcePtr& abstractStorage: mServer->getStorages())
    {
        QnStorageResourcePtr storage = abstractStorage.dynamicCast<QnStorageResource>();
        if (!storage)
            continue;
        bool modified = false;
        if (!storage->getUrl().contains("://")) {
            QString updatedURL = QDir::toNativeSeparators(storage->getUrl());
            if (updatedURL.endsWith(QDir::separator()))
                updatedURL.chop(1);
            if (storage->getUrl() != updatedURL) {
                storage->setUrl(updatedURL);
                modified = true;
            }
        }

        QString storageType = storage->getStorageType();
        if (storageType.isEmpty())
        {
            if (storage->getUrl().contains(lit("://")))
                storageType = QUrl(storage->getUrl()).scheme();
            if (storageType.isEmpty())
            {
                storageType = QnLexical::serialized(QnPlatformMonitor::LocalDiskPartition);
                const auto storagePath = QnStorageResource::toNativeDirPath(storage->getPath());
                const auto it = std::find_if(partitions.begin(), partitions.end(),
                    [&](const QnPlatformMonitor::PartitionSpace& partition)
                { return storagePath.startsWith(QnStorageResource::toNativeDirPath(partition.path)); });
                if (it != partitions.end())
                    storageType = QnLexical::serialized(it->type);
            }
            storage->setStorageType(
                    storageType.isEmpty()
                    ? QnLexical::serialized(QnPlatformMonitor::UnknownPartition)
                    : storageType);
            modified = true;
        }
        if (modified)
            result.insert(storage->getId(), storage);
    }

    QString logMesssage = lit("%1 Modified storages:\n").arg(Q_FUNC_INFO);
    for (const auto& storage : result.values())
        logMesssage.append(
            lit("\t\turl: %1, totalSpace: %2, spaceLimit: %3\n")
                .arg(storage->getUrl())
                .arg(storage->getTotalSpace())
                .arg(storage->getSpaceLimit()));
    NX_LOG(logMesssage, cl_logDEBUG1);

    return result.values();
}

void MediaServerProcess::initStoragesAsync(QnCommonMessageProcessor* messageProcessor)
{
    m_initStoragesAsyncPromise.reset(new nx::utils::promise<void>());
    QtConcurrent::run([messageProcessor, this]
    {
        const auto setPromiseGuardFunc = makeScopeGuard([&]() { m_initStoragesAsyncPromise->set_value(); });

        //read server's storages
        ec2::AbstractECConnectionPtr ec2Connection = messageProcessor->commonModule()->ec2Connection();
        ec2::ErrorCode rez;
        ec2::ApiStorageDataList storages;

        while ((rez = ec2Connection->getMediaServerManager(Qn::kSystemAccess)->getStoragesSync(QnUuid(), &storages)) != ec2::ErrorCode::ok)
        {
            NX_LOG( lit("QnMain::run(): Can't get storage list. Reason: %1").arg(ec2::toString(rez)), cl_logDEBUG1 );
            QnSleep::msleep(APP_SERVER_REQUEST_ERROR_TIMEOUT_MS);
            if (m_needStop)
                return;
        }

        for(const auto& storage: storages)
        {
            NX_LOG(lit("%1 Existing storage: %2, spaceLimit = %3")
                   .arg(Q_FUNC_INFO)
                   .arg(storage.url)
                   .arg(storage.spaceLimit), cl_logDEBUG2);
            messageProcessor->updateResource(storage, ec2::NotificationSource::Local);
        }

        QnStorageResourceList storagesToRemove = getSmallStorages(m_mediaServer->getStorages());

        nx::mserver_aux::UnmountedLocalStoragesFilter unmountedLocalStoragesFilter(QnAppInfo::mediaFolderName());
        auto unMountedStorages = unmountedLocalStoragesFilter.getUnmountedStorages(
                [this]()
                {
                    QnStorageResourceList result;
                    for (const auto& storage: m_mediaServer->getStorages())
                        if (!storage->isExternal())
                            result.push_back(storage);

                    return result;
                }(),
                listRecordFolders(true));

        storagesToRemove.append(unMountedStorages);

        NX_LOG(lit("%1 Found %2 storages to remove").arg(Q_FUNC_INFO).arg(storagesToRemove.size()), cl_logDEBUG2);
        for (const auto& storage: storagesToRemove)
            NX_LOG(lit("%1 Storage to remove: %2, id: %3")
                   .arg(Q_FUNC_INFO)
                   .arg(storage->getUrl())
                   .arg(storage->getId().toString()), cl_logDEBUG2);

        if (!storagesToRemove.isEmpty())
        {
            ec2::ApiIdDataList idList;
            for (const auto& value: storagesToRemove)
                idList.push_back(value->getId());
            if (ec2Connection->getMediaServerManager(Qn::kSystemAccess)->removeStoragesSync(idList) != ec2::ErrorCode::ok)
                qWarning() << "Failed to remove deprecated storage on startup. Postpone removing to the next start...";
            commonModule()->resourcePool()->removeResources(storagesToRemove);
        }

        QnStorageResourceList modifiedStorages = createStorages(messageProcessor->commonModule(), m_mediaServer);
        modifiedStorages.append(updateStorages(m_mediaServer));
        saveStorages(ec2Connection, modifiedStorages);
        for(const QnStorageResourcePtr &storage: modifiedStorages)
            messageProcessor->updateResource(storage, ec2::NotificationSource::Local);

        qnNormalStorageMan->initDone();
        qnBackupStorageMan->initDone();
    });
}

QString getComputerName()
{
#if defined(Q_OS_WIN)
    ushort tmpBuffer[1024];
    DWORD  tmpBufferSize = sizeof(tmpBuffer);
    if (GetComputerName((LPTSTR) tmpBuffer, &tmpBufferSize))
        return QString::fromUtf16(tmpBuffer);
#elif defined(Q_OS_LINUX)
    char tmpBuffer[1024];
    if (gethostname(tmpBuffer, sizeof(tmpBuffer)) == 0)
        return QString::fromUtf8(tmpBuffer);
#endif
    return QString();
}

QString getDefaultServerName()
{
    QString id = getComputerName();
    if (id.isEmpty())
        id = getMacFromPrimaryIF();
    return lit("Server %1").arg(id);
}

QnMediaServerResourcePtr MediaServerProcess::findServer(ec2::AbstractECConnectionPtr ec2Connection)
{
    ec2::ApiMediaServerDataList servers;

    while (servers.empty() && !needToStop())
    {
        ec2::ErrorCode rez = ec2Connection->getMediaServerManager(Qn::kSystemAccess)->getServersSync(&servers);
        if( rez == ec2::ErrorCode::ok )
            break;

        qDebug() << "findServer(): Call to getServers failed. Reason: " << ec2::toString(rez);
        QnSleep::msleep(1000);
    }

    for(const auto& server: servers)
    {
        if (server.id == serverGuid())
        {
            QnMediaServerResourcePtr qnServer(new QnMediaServerResource(commonModule()));
            fromApiToResource(server, qnServer);
            return qnServer;
        }
    }

    return QnMediaServerResourcePtr();
}

QnMediaServerResourcePtr registerServer(ec2::AbstractECConnectionPtr ec2Connection, const QnMediaServerResourcePtr &server, bool isNewServerInstance)
{
    ec2::ApiMediaServerData apiServer;
    fromResourceToApi(server, apiServer);

    ec2::ErrorCode rez = ec2Connection->getMediaServerManager(Qn::kSystemAccess)->saveSync(apiServer);
    if (rez != ec2::ErrorCode::ok)
    {
        qWarning() << "registerServer(): Call to registerServer failed. Reason: " << ec2::toString(rez);
        return QnMediaServerResourcePtr();
    }

    if (!isNewServerInstance)
        return server;

    // insert server user attributes if defined
    QString dir = qnServerModule->roSettings()->value("staticDataDir", getDataDirectory()).toString();
    QFile f(closeDirPath(dir) + lit("server_settings.json"));
    if (!f.open(QFile::ReadOnly))
        return server;
    QByteArray data = f.readAll();
    ec2::ApiMediaServerUserAttributesData userAttrsData;
    if (!QJson::deserialize(data, &userAttrsData))
        return server;
    userAttrsData.serverId = server->getId();

    ec2::ApiMediaServerUserAttributesDataList attrsList;
    attrsList.push_back(userAttrsData);
    rez = ec2Connection->getMediaServerManager(Qn::kSystemAccess)->saveUserAttributesSync(attrsList);
    if (rez != ec2::ErrorCode::ok)
    {
        qWarning() << "registerServer(): Call to registerServer failed. Reason: " << ec2::toString(rez);
        return QnMediaServerResourcePtr();
    }

    return server;
}

void MediaServerProcess::saveStorages(
    ec2::AbstractECConnectionPtr ec2Connection,
    const QnStorageResourceList& storages)
{
    ec2::ApiStorageDataList apiStorages;
    fromResourceListToApi(storages, apiStorages);

    ec2::ErrorCode rez;
    while((rez = ec2Connection->getMediaServerManager(Qn::kSystemAccess)->saveStoragesSync(apiStorages)) != ec2::ErrorCode::ok && !needToStop())
    {
        qWarning() << "updateStorages(): Call to change server's storages failed. Reason: " << ec2::toString(rez);
        QnSleep::msleep(APP_SERVER_REQUEST_ERROR_TIMEOUT_MS);
    }
}

static const int SYSTEM_USAGE_DUMP_TIMEOUT = 7*60*1000;

void MediaServerProcess::dumpSystemUsageStats()
{
    if (!qnPlatform->monitor())
        return;

    qnPlatform->monitor()->totalCpuUsage();
    qnPlatform->monitor()->totalRamUsage();
    qnPlatform->monitor()->totalHddLoad();

    // TODO: #mu
    //  - Add some more fields that might be interesting
    //  - Make and use JSON serializable struct rather than just a string
    QStringList networkIfList;
    for (const auto& iface : qnPlatform->monitor()->totalNetworkLoad())
        if (iface.type != QnPlatformMonitor::LoopbackInterface)
            networkIfList.push_back(lit("%1: %2 bps").arg(iface.interfaceName)
                                                     .arg(iface.bytesPerSecMax));

    const auto networkIfInfo = networkIfList.join(lit(", "));
    if (m_mediaServer->setProperty(Qn::NETWORK_INTERFACES, networkIfInfo))
        m_mediaServer->saveParams();

    QnMutexLocker lk( &m_mutex );
    if( m_dumpSystemResourceUsageTaskID == 0 )  //monitoring cancelled
        return;
    m_dumpSystemResourceUsageTaskID = nx::utils::TimerManager::instance()->addTimer(
        std::bind( &MediaServerProcess::dumpSystemUsageStats, this ),
        std::chrono::milliseconds(SYSTEM_USAGE_DUMP_TIMEOUT) );
}

#ifdef Q_OS_WIN
#include <windows.h>
#include <stdio.h>
BOOL WINAPI stopServer_WIN(DWORD dwCtrlType)
{
    stopServer(dwCtrlType);
    return true;
}
#endif

static QtMessageHandler defaultMsgHandler = 0;

static void myMsgHandler(QtMsgType type, const QMessageLogContext& ctx, const QString& msg)
{
    if (defaultMsgHandler)
        defaultMsgHandler(type, ctx, msg);

    qnLogMsgHandler(type, ctx, msg);
}

QUrl appServerConnectionUrl(QSettings &settings)
{
    // migrate appserverPort settings from version 2.2 if exist
    if (!qnServerModule->roSettings()->value("appserverPort").isNull())
    {
        qnServerModule->roSettings()->setValue("port", qnServerModule->roSettings()->value("appserverPort"));
        qnServerModule->roSettings()->remove("appserverPort");
    }

    QUrl appServerUrl;
    QUrlQuery params;

    // ### remove
    QString host = settings.value("appserverHost").toString();
    if( QUrl( host ).scheme() == "file" )
    {
        appServerUrl = QUrl( host ); // it is a completed URL
    }
    else if (host.isEmpty() || host == "localhost")
    {
        appServerUrl = QUrl::fromLocalFile( closeDirPath( getDataDirectory() ) );
    }
    else {
        appServerUrl.setScheme(settings.value("secureAppserverConnection", true).toBool() ? QLatin1String("https") : QLatin1String("http"));
        int port = settings.value("port", DEFAULT_APPSERVER_PORT).toInt();
        appServerUrl.setHost(host);
        appServerUrl.setPort(port);
    }
    if (appServerUrl.scheme() == "file")
    {
        QString staticDBPath = settings.value("staticDataDir").toString();
        if (!staticDBPath.isEmpty()) {
            params.addQueryItem("staticdb_path", staticDBPath);
        }
        if (qnServerModule->roSettings()->value(QnServer::kRemoveDbParamName).toBool())
            params.addQueryItem("cleanupDb", QString());
    }

    // TODO: #rvasilenko Actually appserverPassword is always empty. Remove?
    QString userName = settings.value("appserverLogin", helpers::kFactorySystemUser).toString();
    QString password = settings.value(APPSERVER_PASSWORD, QLatin1String("")).toString();
    QByteArray authKey = nx::ServerSetting::getAuthKey();
    QString appserverHostString = settings.value("appserverHost").toString();
    if (!authKey.isEmpty() && !isLocalAppServer(appserverHostString))
    {
        userName = serverGuid().toString();
        password = authKey;
    }

    appServerUrl.setUserName(userName);
    appServerUrl.setPassword(password);
    appServerUrl.setQuery(params);

    NX_LOG(lit("Connect to server %1").arg(appServerUrl.toString(QUrl::RemovePassword)), cl_logINFO);
    return appServerUrl;
}

MediaServerProcess::MediaServerProcess(int argc, char* argv[], bool serviceMode)
:
    m_argc(argc),
    m_argv(argv),
    m_startMessageSent(false),
    m_firstRunningTime(0),
    m_universalTcpListener(0),
    m_dumpSystemResourceUsageTaskID(0),
    m_stopping(false),
    m_serviceMode(serviceMode)
{
    serviceMainInstance = this;

    parseCommandLineParameters(argc, argv);

    MSSettings settings(
        m_cmdLineArguments.configFilePath,
        m_cmdLineArguments.rwConfigFilePath);

    addCommandLineParametersFromConfig(&settings);

    const bool isStatisticsDisabled =
        settings.roSettings()->value(QnServer::kNoMonitorStatistics, false).toBool();

    m_platform.reset(new QnPlatformAbstraction());
    m_platform->process(NULL)->setPriority(QnPlatformProcess::HighPriority);
    m_platform->setUpdatePeriodMs(
        isStatisticsDisabled ? 0 : QnGlobalMonitor::kDefaultUpdatePeridMs);
}

void MediaServerProcess::parseCommandLineParameters(int argc, char* argv[])
{
    QnCommandLineParser commandLineParser;
    commandLineParser.addParameter(&m_cmdLineArguments.logLevel, "--log-level", NULL,
        "Supported values: none (no logging), ALWAYS, ERROR, WARNING, INFO, DEBUG, DEBUG2. Default value is "
#ifdef _DEBUG
        "DEBUG"
#else
        "INFO"
#endif
    );
    commandLineParser.addParameter(&m_cmdLineArguments.msgLogLevel, "--http-log-level", NULL,
        "Log value for http_log.log. Supported values same as above. Default is none (no logging)", "none");
    commandLineParser.addParameter(&m_cmdLineArguments.ec2TranLogLevel, "--ec2-tran-log-level", NULL,
        "Log value for ec2_tran.log. Supported values same as above. Default is none (no logging)", "none");
    commandLineParser.addParameter(&m_cmdLineArguments.permissionsLogLevel, "--permissions-log-level", NULL,
        "Log value for permissions.log. Supported values same as above. Default is none (no logging)", "none");
    commandLineParser.addParameter(&m_cmdLineArguments.rebuildArchive, "--rebuild", NULL,
        lit("Rebuild archive index. Supported values: all (high & low quality), hq (only high), lq (only low)"), "all");
    commandLineParser.addParameter(&m_cmdLineArguments.devModeKey, "--dev-mode-key", NULL, QString());
    commandLineParser.addParameter(&m_cmdLineArguments.allowedDiscoveryPeers, "--allowed-peers", NULL, QString());
    commandLineParser.addParameter(&m_cmdLineArguments.ifListFilter, "--if", NULL,
        "Strict media server network interface list (comma delimited list)");
    commandLineParser.addParameter(&m_cmdLineArguments.configFilePath, "--conf-file", NULL,
        "Path to config file. By default " + MSSettings::defaultROSettingsFilePath());
    commandLineParser.addParameter(&m_cmdLineArguments.rwConfigFilePath, "--runtime-conf-file", NULL,
        "Path to config file which is used to save some. By default " + MSSettings::defaultRunTimeSettingsFilePath());
    commandLineParser.addParameter(&m_cmdLineArguments.showVersion, "--version", NULL,
        lit("Print version info and exit"), true);
    commandLineParser.addParameter(&m_cmdLineArguments.showHelp, "--help", NULL,
        lit("This help message"), true);
    commandLineParser.addParameter(&m_cmdLineArguments.engineVersion, "--override-version", NULL,
        lit("Force the other engine version"), QString());
    commandLineParser.addParameter(&m_cmdLineArguments.enforceSocketType, "--enforce-socket", NULL,
        lit("Enforces stream socket type (TCP, UDT)"), QString());
    commandLineParser.addParameter(&m_cmdLineArguments.enforcedMediatorEndpoint, "--enforce-mediator", NULL,
        lit("Enforces mediator address"), QString());
    commandLineParser.addParameter(&m_cmdLineArguments.ipVersion, "--ip-version", NULL,
        lit("Force ip version"), QString());
    commandLineParser.addParameter(&m_cmdLineArguments.cleanupDb, "--cleanup-db", NULL,
        lit("Deletes resources with NULL ids, "
            "cleans dangling cameras' and servers' user attributes, "
            "kvpairs and resourceStatuses, also cleans and rebuilds transaction log"), true);

    commandLineParser.addParameter(&m_cmdLineArguments.moveHandlingCameras, "--move-handling-cameras", NULL,
        lit("Move handling cameras to itself, "
            "In some rare scenarios cameras can be assigned to removed server, "
            "This startup parameter force server to move these cameras to itself"), true);

    commandLineParser.parse(argc, (const char**) argv, stderr);
    if (m_cmdLineArguments.showHelp)
    {
        QTextStream stream(stdout);
        commandLineParser.print(stream);
    }
    if (m_cmdLineArguments.showVersion)
        std::cout << nx::utils::AppInfo::applicationFullVersion().toStdString() << std::endl;
}

void MediaServerProcess::addCommandLineParametersFromConfig(MSSettings* settings)
{
    // move arguments from conf file / registry

    if (m_cmdLineArguments.rebuildArchive.isEmpty())
        m_cmdLineArguments.rebuildArchive = settings->runTimeSettings()->value("rebuild").toString();

    if (m_cmdLineArguments.msgLogLevel.isEmpty())
        m_cmdLineArguments.msgLogLevel = settings->roSettings()->value(
            nx_ms_conf::HTTP_MSG_LOG_LEVEL,
            nx_ms_conf::DEFAULT_HTTP_MSG_LOG_LEVEL).toString();

    if (m_cmdLineArguments.ec2TranLogLevel.isEmpty())
        m_cmdLineArguments.ec2TranLogLevel = settings->roSettings()->value(
            nx_ms_conf::EC2_TRAN_LOG_LEVEL,
            nx_ms_conf::DEFAULT_EC2_TRAN_LOG_LEVEL).toString();
}

MediaServerProcess::~MediaServerProcess()
{
    quit();
    stop();
}

bool MediaServerProcess::isStopping() const
{
    QnMutexLocker lock( &m_stopMutex );
    return m_stopping;
}

void MediaServerProcess::at_databaseDumped()
{
    if (isStopping())
        return;

    nx::mserver_aux::savePersistentDataBeforeDbRestore(
                commonModule()->resourcePool()->getAdministrator(),
                m_mediaServer,
                nx::mserver_aux::createServerSettingsProxy(commonModule()).get()
            ).saveToSettings(qnServerModule->roSettings());
    restartServer(500);
}

void MediaServerProcess::at_systemIdentityTimeChanged(qint64 value, const QnUuid& sender)
{
    if (isStopping())
        return;

    nx::ServerSetting::setSysIdTime(value);
    if (sender != commonModule()->moduleGUID())
    {
        qnServerModule->roSettings()->setValue(QnServer::kRemoveDbParamName, "1");
        // If system Id has been changed, reset 'database restore time' variable
        nx::mserver_aux::savePersistentDataBeforeDbRestore(
                    commonModule()->resourcePool()->getAdministrator(),
                    m_mediaServer,
                    nx::mserver_aux::createServerSettingsProxy(commonModule()).get()
                ).saveToSettings(qnServerModule->roSettings());
        restartServer(0);
    }
}

void MediaServerProcess::stopSync()
{
    qWarning()<<"Stopping server";
    NX_LOG( lit("Stopping server"), cl_logALWAYS );

    const int kStopTimeoutMs = 100 * 1000;

    if (serviceMainInstance) {
        {
            QnMutexLocker lock( &m_stopMutex );
            m_stopping = true;
        }
        serviceMainInstance->pleaseStop();
        serviceMainInstance->quit();
        if (!serviceMainInstance->wait(kStopTimeoutMs))
        {
            serviceMainInstance->terminate();
            serviceMainInstance->wait();
        }
        serviceMainInstance = 0;
    }
    qApp->quit();
}

void MediaServerProcess::stopAsync()
{
    QTimer::singleShot(0, this, SLOT(stopSync()));
}


int MediaServerProcess::getTcpPort() const
{
    return m_universalTcpListener ? m_universalTcpListener->getPort() : 0;
}

void MediaServerProcess::stopObjects()
{
    qWarning() << "QnMain::stopObjects() called";

    qnBackupStorageMan->scheduleSync()->stop();
    NX_LOG("QnScheduleSync::stop() done", cl_logINFO);

    qnNormalStorageMan->cancelRebuildCatalogAsync();
    qnBackupStorageMan->cancelRebuildCatalogAsync();

    if (qnFileDeletor)
        qnFileDeletor->pleaseStop();

    if (m_universalTcpListener)
        m_universalTcpListener->pleaseStop();

    if (const auto manager = commonModule()->moduleDiscoveryManager())
        manager->stop();

    if (m_universalTcpListener) {
        m_universalTcpListener->stop();
        delete m_universalTcpListener;
        m_universalTcpListener = 0;
    }
}

void MediaServerProcess::updateDisabledVendorsIfNeeded()
{
    // migration from old version. move setting from registry to the DB
    static const QString DV_PROPERTY = QLatin1String("disabledVendors");
    QString disabledVendors = qnServerModule->roSettings()->value(DV_PROPERTY).toString();
    if (!disabledVendors.isNull())
    {
        qnGlobalSettings->setDisabledVendors(disabledVendors);
        qnServerModule->roSettings()->remove(DV_PROPERTY);
    }
}

void MediaServerProcess::updateAllowCameraCHangesIfNeed()
{
    static const QString DV_PROPERTY = QLatin1String("cameraSettingsOptimization");

    QString allowCameraChanges = qnServerModule->roSettings()->value(DV_PROPERTY).toString();
    if (!allowCameraChanges.isEmpty())
    {
        qnGlobalSettings->setCameraSettingsOptimizationEnabled(allowCameraChanges.toLower() == lit("yes") || allowCameraChanges.toLower() == lit("true") || allowCameraChanges == lit("1"));
        qnServerModule->roSettings()->setValue(DV_PROPERTY, "");
    }
}

template< typename Container>
QString containerToQString( const Container& container )
{
    QStringList list;
    for (const auto& it : container)
        list << it.toString();

    return list.join( lit(", ") );
}

void MediaServerProcess::updateAddressesList()
{
    if (isStopping())
        return;

    ec2::ApiMediaServerData prevValue;
    fromResourceToApi(m_mediaServer, prevValue);


    QList<SocketAddress> serverAddresses;

    const auto port = m_universalTcpListener->getPort();
    for (const auto& host: allLocalAddresses())
        serverAddresses << SocketAddress(host.toString(), port);

    for (const auto& host : m_forwardedAddresses )
        serverAddresses << SocketAddress(host.first, host.second);

    if (!m_ipDiscovery->publicIP().isNull())
        serverAddresses << SocketAddress(m_ipDiscovery->publicIP().toString(), port);

    m_mediaServer->setNetAddrList(serverAddresses);
    NX_LOGX(lit("Update mediaserver addresses: %1")
            .arg(containerToQString(serverAddresses)), cl_logDEBUG1);

    const QUrl defaultUrl(m_mediaServer->getApiUrl());
    const SocketAddress defaultAddress(defaultUrl.host(), defaultUrl.port());
    if (std::find(serverAddresses.begin(), serverAddresses.end(),
                  defaultAddress) == serverAddresses.end())
    {
        SocketAddress newAddress;
        if (!serverAddresses.isEmpty())
            newAddress = serverAddresses.front();

        m_mediaServer->setPrimaryAddress(newAddress);
    }

    ec2::ApiMediaServerData server;
    fromResourceToApi(m_mediaServer, server);
    if (server != prevValue)
        commonModule()->ec2Connection()->getMediaServerManager(Qn::kSystemAccess)->save(server, this, &MediaServerProcess::at_serverSaved);

    nx::network::SocketGlobals::addressPublisher().updateAddresses(std::list<SocketAddress>(
        serverAddresses.begin(), serverAddresses.end()));
}

void MediaServerProcess::loadResourcesFromECS(
    ec2::AbstractECConnectionPtr ec2Connection,
    QnCommonMessageProcessor* messageProcessor)
{
    ec2::ErrorCode rez;
    {
        //reading servers list
        ec2::ApiMediaServerDataList mediaServerList;
        while( ec2Connection->getMediaServerManager(Qn::kSystemAccess)->getServersSync(&mediaServerList) != ec2::ErrorCode::ok )
        {
            NX_LOG( lit("QnMain::run(). Can't get servers."), cl_logERROR );
            QnSleep::msleep(APP_SERVER_REQUEST_ERROR_TIMEOUT_MS);
            if (m_needStop)
                return;
        }

        ec2::ApiDiscoveryDataList discoveryDataList;
        while( ec2Connection->getDiscoveryManager(Qn::kSystemAccess)->getDiscoveryDataSync(&discoveryDataList) != ec2::ErrorCode::ok )
        {
            NX_LOG( lit("QnMain::run(). Can't get discovery data."), cl_logERROR );
            QnSleep::msleep(APP_SERVER_REQUEST_ERROR_TIMEOUT_MS);
            if (m_needStop)
                return;
        }

        QMultiHash<QnUuid, QUrl> additionalAddressesById;
        QMultiHash<QnUuid, QUrl> ignoredAddressesById;
        for (const ec2::ApiDiscoveryData &data: discoveryDataList)
        {
            additionalAddressesById.insert(data.id, data.url);
            if (data.ignore)
                ignoredAddressesById.insert(data.id, data.url);
        }

        for(const auto &mediaServer: mediaServerList)
        {
            QList<SocketAddress> addresses;
            ec2::deserializeNetAddrList(mediaServer.networkAddresses, addresses);

            QList<QUrl> additionalAddresses = additionalAddressesById.values(mediaServer.id);
            for (auto it = additionalAddresses.begin(); it != additionalAddresses.end(); /* no inc */) {
                const SocketAddress addr(it->host(), it->port());
                if (it->port() == -1 && addresses.contains(addr))
                    it = additionalAddresses.erase(it);
                else
                    ++it;
            }
            const auto dictionary = commonModule()->serverAdditionalAddressesDictionary();
            dictionary->setAdditionalUrls(mediaServer.id, additionalAddresses);
            dictionary->setIgnoredUrls(mediaServer.id, ignoredAddressesById.values(mediaServer.id));
            messageProcessor->updateResource(mediaServer, ec2::NotificationSource::Local);
        }
        do {
            if (needToStop())
                return;
        } while (ec2Connection->getResourceManager(Qn::kSystemAccess)->setResourceStatusSync(m_mediaServer->getId(), Qn::Online) != ec2::ErrorCode::ok);


        // read resource status
        ec2::ApiResourceStatusDataList statusList;
        while ((rez = ec2Connection->getResourceManager(Qn::kSystemAccess)->getStatusListSync(QnUuid(), &statusList)) != ec2::ErrorCode::ok)
        {
            NX_LOG( lit("QnMain::run(): Can't get properties dictionary. Reason: %1").arg(ec2::toString(rez)), cl_logDEBUG1 );
            QnSleep::msleep(APP_SERVER_REQUEST_ERROR_TIMEOUT_MS);
            if (m_needStop)
                return;
        }
        messageProcessor->resetStatusList( statusList );

        //reading server attributes
        ec2::ApiMediaServerUserAttributesDataList mediaServerUserAttributesList;
        while ((rez = ec2Connection->getMediaServerManager(Qn::kSystemAccess)->getUserAttributesSync(QnUuid(), &mediaServerUserAttributesList)) != ec2::ErrorCode::ok)
        {
            NX_LOG( lit("QnMain::run(): Can't get server user attributes list. Reason: %1").arg(ec2::toString(rez)), cl_logDEBUG1 );
            QnSleep::msleep(APP_SERVER_REQUEST_ERROR_TIMEOUT_MS);
            if (m_needStop)
                return;
        }
        messageProcessor->resetServerUserAttributesList( mediaServerUserAttributesList );

    }


    {
        // read camera list
        ec2::ApiCameraDataList cameras;
        while ((rez = ec2Connection->getCameraManager(Qn::kSystemAccess)->getCamerasSync(&cameras)) != ec2::ErrorCode::ok)
        {
            NX_LOG(lit("QnMain::run(): Can't get cameras. Reason: %1").arg(ec2::toString(rez)), cl_logDEBUG1);
            QnSleep::msleep(APP_SERVER_REQUEST_ERROR_TIMEOUT_MS);
            if (m_needStop)
                return;
        }

        //reading camera attributes
        ec2::ApiCameraAttributesDataList cameraUserAttributesList;
        while ((rez = ec2Connection->getCameraManager(Qn::kSystemAccess)->getUserAttributesSync(&cameraUserAttributesList)) != ec2::ErrorCode::ok)
        {
            NX_LOG(lit("QnMain::run(): Can't get camera user attributes list. Reason: %1").arg(ec2::toString(rez)), cl_logDEBUG1);
            QnSleep::msleep(APP_SERVER_REQUEST_ERROR_TIMEOUT_MS);
            if (m_needStop)
                return;
        }
        messageProcessor->resetCameraUserAttributesList(cameraUserAttributesList);

        // read properties dictionary
        ec2::ApiResourceParamWithRefDataList kvPairs;
        while ((rez = ec2Connection->getResourceManager(Qn::kSystemAccess)->getKvPairsSync(QnUuid(), &kvPairs)) != ec2::ErrorCode::ok)
        {
            NX_LOG(lit("QnMain::run(): Can't get properties dictionary. Reason: %1").arg(ec2::toString(rez)), cl_logDEBUG1);
            QnSleep::msleep(APP_SERVER_REQUEST_ERROR_TIMEOUT_MS);
            if (m_needStop)
                return;
        }
        messageProcessor->resetPropertyList(kvPairs);

        /* Properties and attributes must be read before processing cameras because of getAuth() method */
        QnManualCameraInfoMap manualCameras;
        for (const auto &camera : cameras)
        {
            messageProcessor->updateResource(camera, ec2::NotificationSource::Local);
            if (camera.manuallyAdded)
            {
                QnResourceTypePtr resType = qnResTypePool->getResourceType(camera.typeId);
                if (resType)
                {
                    const auto auth = QnNetworkResource::getResourceAuth(commonModule(), camera.id, camera.typeId);
                    manualCameras.insert(camera.url,
                        QnManualCameraInfo(QUrl(camera.url), auth, resType->getName()));
                }
                else
                {
                    NX_ASSERT(false, lm("No resourse type in the pool %1").arg(camera.typeId));
                }
            }
        }
        commonModule()->resourceDiscoveryManager()->registerManualCameras(manualCameras);
    }

    {
        ec2::ApiServerFootageDataList serverFootageData;
        while (( rez = ec2Connection->getCameraManager(Qn::kSystemAccess)->getServerFootageDataSync(&serverFootageData)) != ec2::ErrorCode::ok)
        {
            qDebug() << "QnMain::run(): Can't get cameras history. Reason: " << ec2::toString(rez);
            QnSleep::msleep(APP_SERVER_REQUEST_ERROR_TIMEOUT_MS);
            if (m_needStop)
                return;
        }
        commonModule()->cameraHistoryPool()->resetServerFootageData(serverFootageData);
        commonModule()->cameraHistoryPool()->setHistoryCheckDelay(1000);
    }

    {
        //loading users
        ec2::ApiUserDataList users;
        while(( rez = ec2Connection->getUserManager(Qn::kSystemAccess)->getUsersSync(&users))  != ec2::ErrorCode::ok)
        {
            qDebug() << "QnMain::run(): Can't get users. Reason: " << ec2::toString(rez);
            QnSleep::msleep(APP_SERVER_REQUEST_ERROR_TIMEOUT_MS);
            if (m_needStop)
                return;
        }

        for(const auto &user: users)
            messageProcessor->updateResource(user, ec2::NotificationSource::Local);
    }

    {
        //loading videowalls
        ec2::ApiVideowallDataList videowalls;
        while(( rez = ec2Connection->getVideowallManager(Qn::kSystemAccess)->getVideowallsSync(&videowalls))  != ec2::ErrorCode::ok)
        {
            qDebug() << "QnMain::run(): Can't get videowalls. Reason: " << ec2::toString(rez);
            QnSleep::msleep(APP_SERVER_REQUEST_ERROR_TIMEOUT_MS);
            if (m_needStop)
                return;
        }

        for (const ec2::ApiVideowallData& videowall: videowalls)
            messageProcessor->updateResource(videowall, ec2::NotificationSource::Local);
    }

    {
        //loading layouts
        ec2::ApiLayoutDataList layouts;
        while(( rez = ec2Connection->getLayoutManager(Qn::kSystemAccess)->getLayoutsSync(&layouts))  != ec2::ErrorCode::ok)
        {
            qDebug() << "QnMain::run(): Can't get layouts. Reason: " << ec2::toString(rez);
            QnSleep::msleep(APP_SERVER_REQUEST_ERROR_TIMEOUT_MS);
            if (m_needStop)
                return;
        }

        for(const auto &layout: layouts)
            messageProcessor->updateResource(layout, ec2::NotificationSource::Local);
    }

    {
        //loading webpages
        ec2::ApiWebPageDataList webpages;
        while ((rez = ec2Connection->getWebPageManager(Qn::kSystemAccess)->getWebPagesSync(&webpages)) != ec2::ErrorCode::ok)
        {
            qDebug() << "QnMain::run(): Can't get webpages. Reason: " << ec2::toString(rez);
            QnSleep::msleep(APP_SERVER_REQUEST_ERROR_TIMEOUT_MS);
            if (m_needStop)
                return;
        }

        for (const auto &webpage : webpages)
            messageProcessor->updateResource(webpage, ec2::NotificationSource::Local);
    }

    {
        //loading accessible resources
        ec2::ApiAccessRightsDataList accessRights;
        while ((rez = ec2Connection->getUserManager(Qn::kSystemAccess)->getAccessRightsSync(&accessRights)) != ec2::ErrorCode::ok)
        {
            qDebug() << "QnMain::run(): Can't get accessRights. Reason: " << ec2::toString(rez);
            QnSleep::msleep(APP_SERVER_REQUEST_ERROR_TIMEOUT_MS);
            if (m_needStop)
                return;
        }
        messageProcessor->resetAccessRights(accessRights);
    }

    {
        //loading user roles
        ec2::ApiUserRoleDataList userRoles;
        while ((rez = ec2Connection->getUserManager(Qn::kSystemAccess)->getUserRolesSync(&userRoles)) != ec2::ErrorCode::ok)
        {
            qDebug() << "QnMain::run(): Can't get roles. Reason: " << ec2::toString(rez);
            QnSleep::msleep(APP_SERVER_REQUEST_ERROR_TIMEOUT_MS);
            if (m_needStop)
                return;
        }
        messageProcessor->resetUserRoles(userRoles);
    }

    {
        //loading business rules
        QnBusinessEventRuleList rules;
        while( (rez = ec2Connection->getBusinessEventManager(Qn::kSystemAccess)->getBusinessRulesSync(&rules)) != ec2::ErrorCode::ok )
        {
            qDebug() << "QnMain::run(): Can't get business rules. Reason: " << ec2::toString(rez);
            QnSleep::msleep(APP_SERVER_REQUEST_ERROR_TIMEOUT_MS);
            if (m_needStop)
                return;
        }

        for(const QnBusinessEventRulePtr &rule: rules)
            messageProcessor->on_businessEventAddedOrUpdated(rule);
    }

    {
        // load licenses
        QnLicenseList licenses;
        while( (rez = ec2Connection->getLicenseManager(Qn::kSystemAccess)->getLicensesSync(&licenses)) != ec2::ErrorCode::ok )
        {
            qDebug() << "QnMain::run(): Can't get license list. Reason: " << ec2::toString(rez);
            QnSleep::msleep(APP_SERVER_REQUEST_ERROR_TIMEOUT_MS);
            if (m_needStop)
                return;
        }

        for(const QnLicensePtr &license: licenses)
            messageProcessor->on_licenseChanged(license);
    }

    if (m_mediaServer->getPanicMode() == Qn::PM_BusinessEvents) {
        m_mediaServer->setPanicMode(Qn::PM_None);
        m_mediaServer->saveParams();
    }

    // Start receiving local notifications
    auto processor = dynamic_cast<QnServerMessageProcessor*> (commonModule()->messageProcessor());
    processor->startReceivingLocalNotifications(ec2Connection);
}

void MediaServerProcess::saveServerInfo(const QnMediaServerResourcePtr& server)
{
    const auto hwInfo = HardwareInformation::instance();
    server->setProperty(Qn::CPU_ARCHITECTURE, hwInfo.cpuArchitecture);
    server->setProperty(Qn::CPU_MODEL_NAME, hwInfo.cpuModelName);
    server->setProperty(Qn::PHYSICAL_MEMORY, QString::number(hwInfo.physicalMemory));

    server->setProperty(Qn::PRODUCT_NAME_SHORT, QnAppInfo::productNameShort());
    server->setProperty(Qn::FULL_VERSION, nx::utils::AppInfo::applicationFullVersion());
    server->setProperty(Qn::BETA, QString::number(QnAppInfo::beta() ? 1 : 0));
    server->setProperty(Qn::PUBLIC_IP, m_ipDiscovery->publicIP().toString());
    server->setProperty(Qn::SYSTEM_RUNTIME, QnSystemInformation::currentSystemRuntime());

    QFile hddList(Qn::HDD_LIST_FILE);
    if (hddList.open(QFile::ReadOnly))
    {
        const auto content = QString::fromUtf8(hddList.readAll());
        if (content.size())
        {
            auto hhds = content.split(lit("\n"), QString::SkipEmptyParts);
            for (auto& hdd : hhds) hdd = hdd.trimmed();
            server->setProperty(Qn::HDD_LIST, hhds.join(", "),
                                QnResource::NO_ALLOW_EMPTY);
        }
    }

    server->saveParams();

    #ifdef ENABLE_EXTENDED_STATISTICS
        qnServerDb->setBookmarkCountController(
            [server](size_t count)
            {
                server->setProperty(Qn::BOOKMARK_COUNT, QString::number(count));
                server->saveParams();
            });
    #endif
}

void MediaServerProcess::at_updatePublicAddress(const QHostAddress& publicIP)
{
    if (isStopping())
        return;

    QnPeerRuntimeInfo localInfo = commonModule()->runtimeInfoManager()->localInfo();
    localInfo.data.publicIP = publicIP.toString();
    commonModule()->runtimeInfoManager()->updateLocalItem(localInfo);

    const auto& resPool = commonModule()->resourcePool();
    QnMediaServerResourcePtr server = resPool->getResourceById<QnMediaServerResource>(commonModule()->moduleGUID());
    if (server)
    {
        Qn::ServerFlags serverFlags = server->getServerFlags();
        if (publicIP.isNull())
            serverFlags &= ~Qn::SF_HasPublicIP;
        else
            serverFlags |= Qn::SF_HasPublicIP;
        if (serverFlags != server->getServerFlags())
        {
            server->setServerFlags(serverFlags);
            ec2::AbstractECConnectionPtr ec2Connection = commonModule()->ec2Connection();

            ec2::ApiMediaServerData apiServer;
            fromResourceToApi(server, apiServer);
            ec2Connection->getMediaServerManager(Qn::kSystemAccess)->save(apiServer, this, [] {});
        }

        if (server->setProperty(Qn::PUBLIC_IP, publicIP.toString(), QnResource::NO_ALLOW_EMPTY))
            server->saveParams();

        updateAddressesList(); //< update interface list to add/remove publicIP
    }
}

void MediaServerProcess::at_portMappingChanged(QString address)
{
    if (isStopping())
        return;

    SocketAddress mappedAddress(address);
    if (mappedAddress.port)
    {
        NX_LOGX(lit("New external address %1 has been mapped")
                .arg(address), cl_logALWAYS);

        auto it = m_forwardedAddresses.emplace(mappedAddress.address, 0).first;
        if (it->second != mappedAddress.port)
        {
            it->second = mappedAddress.port;
            updateAddressesList();
        }
    }
    else
    {
        const auto oldIp = m_forwardedAddresses.find(mappedAddress.address);
        if (oldIp != m_forwardedAddresses.end())
        {
            NX_LOGX(lit("External address %1:%2 has been unmapped")
                   .arg(oldIp->first.toString()).arg(oldIp->second), cl_logALWAYS);

            m_forwardedAddresses.erase(oldIp);
            updateAddressesList();
        }
    }
}

void MediaServerProcess::at_serverSaved(int, ec2::ErrorCode err)
{
    if (isStopping())
        return;

    if (err != ec2::ErrorCode::ok)
        qWarning() << "Error saving server.";
}

void MediaServerProcess::at_connectionOpened()
{
    if (isStopping())
        return;
    const auto& resPool = commonModule()->resourcePool();
    if (m_firstRunningTime)
        qnBusinessRuleConnector->at_mserverFailure(resPool->getResourceById<QnMediaServerResource>(serverGuid()), m_firstRunningTime*1000, QnBusiness::ServerStartedReason, QString());
    if (!m_startMessageSent) {
        qnBusinessRuleConnector->at_mserverStarted(resPool->getResourceById<QnMediaServerResource>(serverGuid()), qnSyncTime->currentUSecsSinceEpoch());
        m_startMessageSent = true;
    }
    m_firstRunningTime = 0;
}

void MediaServerProcess::at_serverModuleConflict(nx::vms::discovery::Manager::ModuleData module)
{
    const auto& resPool = commonModule()->resourcePool();
    qnBusinessRuleConnector->at_mediaServerConflict(
        resPool->getResourceById<QnMediaServerResource>(commonModule()->moduleGUID()),
        qnSyncTime->currentUSecsSinceEpoch(),
        module,
        QUrl(lit("http://%1").arg(module.endpoint.toString())));
}

void MediaServerProcess::at_timer()
{
    if (isStopping())
        return;

    //TODO: #2.4 #GDM This timer make two totally different functions. Split it.
    qnServerModule->runTimeSettings()->setValue("lastRunningTime", qnSyncTime->currentMSecsSinceEpoch());
    const auto& resPool = commonModule()->resourcePool();
    QnResourcePtr mServer = resPool->getResourceById(commonModule()->moduleGUID());
    if (!mServer)
        return;

    for(const auto& camera: resPool->getAllCameras(mServer, true))
        camera->cleanCameraIssues();
}

void MediaServerProcess::at_storageManager_noStoragesAvailable() {
    if (isStopping())
        return;
    qnBusinessRuleConnector->at_NoStorages(m_mediaServer);
}

void MediaServerProcess::at_storageManager_storageFailure(const QnResourcePtr& storage, QnBusiness::EventReason reason) {
    if (isStopping())
        return;
    qnBusinessRuleConnector->at_storageFailure(m_mediaServer, qnSyncTime->currentUSecsSinceEpoch(), reason, storage);
}

void MediaServerProcess::at_storageManager_rebuildFinished(QnSystemHealth::MessageType msgType) {
    if (isStopping())
        return;
    qnBusinessRuleConnector->at_archiveRebuildFinished(m_mediaServer, msgType);
}

void MediaServerProcess::at_archiveBackupFinished(
    qint64                      backedUpToMs,
    QnBusiness::EventReason     code
)
{
    if (isStopping())
        return;

    qnBusinessRuleConnector->at_archiveBackupFinished(
        m_mediaServer,
        qnSyncTime->currentUSecsSinceEpoch(),
        code,
        QString::number(backedUpToMs)
    );
}

void MediaServerProcess::at_cameraIPConflict(const QHostAddress& host, const QStringList& macAddrList)
{
    if (isStopping())
        return;
    qnBusinessRuleConnector->at_cameraIPConflict(
        m_mediaServer,
        host,
        macAddrList,
        qnSyncTime->currentUSecsSinceEpoch());
}

void MediaServerProcess::registerRestHandlers(
    CloudManagerGroup* cloudManagerGroup,
    QnUniversalTcpListener* tcpListener,
    ec2::QnTransactionMessageBus* messageBus)
{
	auto processorPool = tcpListener->processorPool();
    const auto welcomePage = lit("/static/index.html");
    processorPool->registerRedirectRule(lit(""), welcomePage);
    processorPool->registerRedirectRule(lit("/"), welcomePage);
    processorPool->registerRedirectRule(lit("/static"), welcomePage);
    processorPool->registerRedirectRule(lit("/static/"), welcomePage);

    auto reg =
        [processorPool](const QString& path, QnRestRequestHandler* handler,
            Qn::GlobalPermission permissions = Qn::NoGlobalPermissions)
        {
            processorPool->registerHandler(path, handler, permissions);
        };

    // TODO: When supported by apidoctool, the comment to these constants should be parsed.
    const auto kAdmin = Qn::GlobalAdminPermission;

    reg("api/storageStatus", new QnStorageStatusRestHandler());
    reg("api/storageSpace", new QnStorageSpaceRestHandler());
    reg("api/statistics", new QnStatisticsRestHandler());
    reg("api/getCameraParam", new QnCameraSettingsRestHandler());
    reg("api/setCameraParam", new QnCameraSettingsRestHandler());
    reg("api/manualCamera", new QnManualCameraAdditionRestHandler());
    reg("api/ptz", new QnPtzRestHandler());
    reg("api/image", new QnImageRestHandler()); //< deprecated
    reg("api/createEvent", new QnExternalBusinessEventRestHandler());
    reg("api/gettime", new QnTimeRestHandler());
    reg("api/getTimeZones", new QnGetTimeZonesRestHandler());
    reg("api/getNonce", new QnGetNonceRestHandler());
    reg("api/cookieLogin", new QnCookieLoginRestHandler());
    reg("api/cookieLogout", new QnCookieLogoutRestHandler());
    reg("api/getCurrentUser", new QnCurrentUserRestHandler());
    reg("api/activateLicense", new QnActivateLicenseRestHandler());
    reg("api/testEmailSettings", new QnTestEmailSettingsHandler());
    reg("api/getHardwareInfo", new QnGetHardwareInfoHandler());
    reg("api/testLdapSettings", new QnTestLdapSettingsHandler());
    reg("api/ping", new QnPingRestHandler());
    reg("api/recStats", new QnRecordingStatsRestHandler());
    reg("api/auditLog", new QnAuditLogRestHandler(), kAdmin);
    reg("api/checkDiscovery", new QnCanAcceptCameraRestHandler());
    reg("api/pingSystem", new QnPingSystemRestHandler());
    reg("api/rebuildArchive", new QnRebuildArchiveRestHandler());
    reg("api/backupControl", new QnBackupControlRestHandler());
    reg("api/events", new QnBusinessEventLogRestHandler(), Qn::GlobalViewLogsPermission); //< deprecated
    reg("api/getEvents", new QnBusinessLog2RestHandler(), Qn::GlobalViewLogsPermission); //< new version
    reg("api/showLog", new QnLogRestHandler());
    reg("api/getSystemId", new QnGetSystemIdRestHandler());
    reg("api/doCameraDiagnosticsStep", new QnCameraDiagnosticsRestHandler());
    reg("api/installUpdate", new QnUpdateRestHandler());
    reg("api/installUpdateUnauthenticated", new QnUpdateUnauthenticatedRestHandler());
    reg("api/restart", new QnRestartRestHandler(), kAdmin);
    reg("api/connect", new QnOldClientConnectRestHandler());
    reg("api/moduleInformation", new QnModuleInformationRestHandler());
    reg("api/iflist", new QnIfListRestHandler());
    reg("api/aggregator", new QnJsonAggregatorRestHandler());
    reg("api/ifconfig", new QnIfConfigRestHandler(), kAdmin);

    reg("api/settime", new QnSetTimeRestHandler(), kAdmin); //< deprecated
    reg("api/setTime", new QnSetTimeRestHandler(), kAdmin); //< new version

    reg("api/moduleInformationAuthenticated", new QnModuleInformationRestHandler());
    reg("api/configure", new QnConfigureRestHandler(messageBus), kAdmin);
    reg("api/detachFromCloud", new QnDetachFromCloudRestHandler(&cloudManagerGroup->connectionManager), kAdmin);
    reg("api/restoreState", new QnRestoreStateRestHandler(), kAdmin);
    reg("api/setupLocalSystem", new QnSetupLocalSystemRestHandler(), kAdmin);
    reg("api/setupCloudSystem", new QnSetupCloudSystemRestHandler(cloudManagerGroup), kAdmin);
    reg("api/mergeSystems", new QnMergeSystemsRestHandler(messageBus), kAdmin);
    reg("api/backupDatabase", new QnBackupDbRestHandler());
    reg("api/discoveredPeers", new QnDiscoveredPeersRestHandler());
    reg("api/logLevel", new QnLogLevelRestHandler());
    reg("api/execute", new QnExecScript(), kAdmin);
    reg("api/scriptList", new QnScriptListRestHandler(), kAdmin);
    reg("api/systemSettings", new QnSystemSettingsHandler());

    reg("api/transmitAudio", new QnAudioTransmissionRestHandler());

    // TODO: Introduce constants for API methods registered here, also use them in
    // media_server_connection.cpp. Get rid of static/global urlPath passed to some handler ctors.

    reg("api/RecordedTimePeriods", new QnRecordedChunksRestHandler()); //< deprecated
    reg("ec2/recordedTimePeriods", new QnMultiserverChunksRestHandler("ec2/recordedTimePeriods")); //< new version

    reg("ec2/cameraHistory", new QnCameraHistoryRestHandler());
    reg("ec2/bookmarks", new QnMultiserverBookmarksRestHandler("ec2/bookmarks"));
    reg("api/mergeLdapUsers", new QnMergeLdapUsersRestHandler());
    reg("ec2/updateInformation", new QnUpdateInformationRestHandler());

    reg("ec2/cameraThumbnail", new QnMultiserverThumbnailRestHandler("ec2/cameraThumbnail"));
    reg("ec2/statistics", new QnMultiserverStatisticsRestHandler("ec2/statistics"));

    reg("api/saveCloudSystemCredentials", new QnSaveCloudSystemCredentialsHandler(cloudManagerGroup));

    reg("favicon.ico", new QnFavIconRestHandler());
    reg("api/dev-mode-key", new QnCrashServerHandler(), kAdmin);

    reg("api/startLiteClient", new QnStartLiteClientRestHandler());

    #ifdef _DEBUG
        reg("api/debugEvent", new QnDebugEventsRestHandler());
    #endif

    reg("ec2/runtimeInfo", new QnRuntimeInfoRestHandler());

}

bool MediaServerProcess::initTcpListener(
    CloudManagerGroup* const cloudManagerGroup,
    ec2::QnTransactionMessageBus* messageBus)
{
<<<<<<< HEAD
    m_httpModManager.reset( new nx_http::HttpModManager() );
    m_autoRequestForwarder.reset( new QnAutoRequestForwarder(commonModule() ));
    m_autoRequestForwarder->addPathToIgnore(lit("/ec2/*"));
    m_httpModManager->addCustomRequestMod( std::bind(
        &QnAutoRequestForwarder::processRequest,
        m_autoRequestForwarder.get(),
        std::placeholders::_1 ) );
=======
    m_autoRequestForwarder.reset( new QnAutoRequestForwarder(commonModule() ));
    m_autoRequestForwarder->addPathToIgnore(lit("/ec2/*"));
>>>>>>> 62cec593

    const int rtspPort = qnServerModule->roSettings()->value(nx_ms_conf::SERVER_PORT, nx_ms_conf::DEFAULT_SERVER_PORT).toInt();

    // Accept SSL connections in all cases as it is always in use by cloud modules and old clients,
    // config value only affects server preference listed in moduleInformation.
    bool acceptSslConnections = true;
    int maxConnections = qnServerModule->roSettings()->value("maxConnections", QnTcpListener::DEFAULT_MAX_CONNECTIONS).toInt();
    NX_LOG(QString("Using maxConnections = %1.").arg(maxConnections), cl_logINFO);

    m_universalTcpListener = new QnUniversalTcpListener(
        commonModule(),
        cloudManagerGroup->connectionManager,
        QHostAddress::Any,
        rtspPort,
        maxConnections,
        acceptSslConnections );

<<<<<<< HEAD
=======
    m_universalTcpListener->httpModManager()->addCustomRequestMod(std::bind(
        &QnAutoRequestForwarder::processRequest,
        m_autoRequestForwarder.get(),
        std::placeholders::_1));


>>>>>>> 62cec593
#ifdef ENABLE_ACTI
    QnActiResource::setEventPort(rtspPort);
    m_universalTcpListener->processorPool()->registerHandler("api/camera_event", new QnActiEventRestHandler());  //used to receive event from acti camera. TODO: remove this from api
#endif

    registerRestHandlers(cloudManagerGroup, m_universalTcpListener, messageBus);

    if( !m_universalTcpListener->bindToLocalAddress() )
        return false;
    m_universalTcpListener->setDefaultPage("/static/index.html");

    // Server return code 403 (forbidden) instead of 401 if user isn't authorized for requests starting with 'web' path
    m_universalTcpListener->setPathIgnorePrefix("web/");
    QnAuthHelper::instance()->restrictionList()->deny(lit("/web/*"), nx_http::AuthMethod::http);

    nx_http::AuthMethod::Values methods = (nx_http::AuthMethod::Values)(nx_http::AuthMethod::cookie | nx_http::AuthMethod::urlQueryParam | nx_http::AuthMethod::tempUrlQueryParam);
    QnUniversalRequestProcessor::setUnauthorizedPageBody(QnFileConnectionProcessor::readStaticFile("static/login.html"), methods);
    m_universalTcpListener->addHandler<QnRtspConnectionProcessor>("RTSP", "*");
    m_universalTcpListener->addHandler<QnRestConnectionProcessor>("HTTP", "api");
    m_universalTcpListener->addHandler<QnRestConnectionProcessor>("HTTP", "ec2");
    m_universalTcpListener->addHandler<QnFileConnectionProcessor>("HTTP", "static");
    m_universalTcpListener->addHandler<QnCrossdomainConnectionProcessor>("HTTP", "crossdomain.xml");
    m_universalTcpListener->addHandler<QnProgressiveDownloadingConsumer>("HTTP", "media");
    m_universalTcpListener->addHandler<QnIOMonitorConnectionProcessor>("HTTP", "api/iomonitor");

    nx_hls::QnHttpLiveStreamingProcessor::setMinPlayListSizeToStartStreaming(
        qnServerModule->roSettings()->value(
        nx_ms_conf::HLS_PLAYLIST_PRE_FILL_CHUNKS,
        nx_ms_conf::DEFAULT_HLS_PLAYLIST_PRE_FILL_CHUNKS).toInt());
    m_universalTcpListener->addHandler<nx_hls::QnHttpLiveStreamingProcessor>("HTTP", "hls");
    //m_universalTcpListener->addHandler<QnDefaultTcpConnectionProcessor>("HTTP", "*");

    m_universalTcpListener->addHandler<QnProxyConnectionProcessor>("*", "proxy", messageBus);
    //m_universalTcpListener->addHandler<QnProxyReceiverConnection>("PROXY", "*");
    m_universalTcpListener->addHandler<QnProxyReceiverConnection>("HTTP", "proxy-reverse");
    m_universalTcpListener->addHandler<QnAudioProxyReceiver>("HTTP", "proxy-2wayaudio");

    if( !qnServerModule->roSettings()->value("authenticationEnabled", "true").toBool() )
        m_universalTcpListener->disableAuth();

#ifdef ENABLE_DESKTOP_CAMERA
    m_universalTcpListener->addHandler<QnDesktopCameraRegistrator>("HTTP", "desktop_camera");
#endif   //ENABLE_DESKTOP_CAMERA

    return true;
}

std::unique_ptr<nx_upnp::PortMapper> MediaServerProcess::initializeUpnpPortMapper()
{
    auto mapper = std::make_unique<nx_upnp::PortMapper>(
        /*isEnabled*/ false,
        nx_upnp::PortMapper::DEFAULT_CHECK_MAPPINGS_INTERVAL,
        QnAppInfo::organizationName());
    auto updateEnabled =
        [mapper = mapper.get(), this]()
        {
            const auto& settings = commonModule()->globalSettings();
            const auto isCloudSystem = !settings->cloudSystemId().isEmpty();
            mapper->setIsEnabled(isCloudSystem && settings->isUpnpPortMappingEnabled());
        };

    const auto& settings = commonModule()->globalSettings();
    connect(settings, &QnGlobalSettings::upnpPortMappingEnabledChanged, updateEnabled);
    connect(settings, &QnGlobalSettings::cloudSettingsChanged, updateEnabled);
    updateEnabled();

    mapper->enableMapping(
        m_mediaServer->getPort(), nx_upnp::PortMapper::Protocol::TCP,
        [this](SocketAddress address)
        {
            const auto result = QMetaObject::invokeMethod(
                this, "at_portMappingChanged", Qt::AutoConnection,
                Q_ARG(QString, address.toString()));

            NX_ASSERT(result, "Could not call at_portMappingChanged(...)");
        });

    return mapper;
}

Qn::ServerFlags MediaServerProcess::calcServerFlags()
{
    Qn::ServerFlags serverFlags = Qn::SF_None; // TODO: #Elric #EC2 type safety has just walked out of the window.

#ifdef EDGE_SERVER
    serverFlags |= Qn::SF_Edge;
#endif
    if (QnAppInfo::isBpi())
    {
        serverFlags |= Qn::SF_IfListCtrl | Qn::SF_timeCtrl;
        serverFlags |= Qn::SF_HasLiteClient;
    }

    bool compatibilityMode = m_cmdLineArguments.devModeKey == lit("razrazraz");
    if (compatibilityMode) // check compatibilityMode here for testing purpose
    {
        serverFlags |= Qn::SF_HasLiteClient;
    }

#ifdef __arm__
    serverFlags |= Qn::SF_ArmServer;

    struct stat st;
    memset(&st, 0, sizeof(st));
    const bool hddPresent =
        ::stat("/dev/sda", &st) == 0 ||
        ::stat("/dev/sdb", &st) == 0 ||
        ::stat("/dev/sdc", &st) == 0 ||
        ::stat("/dev/sdd", &st) == 0;
    if (hddPresent)
        serverFlags |= Qn::SF_Has_HDD;
#else
    serverFlags |= Qn::SF_Has_HDD;
#endif

    if (!(serverFlags & (Qn::SF_ArmServer | Qn::SF_Edge)))
        serverFlags |= Qn::SF_SupportsTranscoding;

    const QString appserverHostString = qnServerModule->roSettings()->value("appserverHost").toString();
    bool isLocal = isLocalAppServer(appserverHostString);
    if (!isLocal)
        serverFlags |= Qn::SF_RemoteEC;

    initPublicIpDiscovery();
    if (!m_ipDiscovery->publicIP().isNull())
        serverFlags |= Qn::SF_HasPublicIP;

    return serverFlags;
}

void MediaServerProcess::initPublicIpDiscovery()
{
    m_ipDiscovery.reset(new nx::network::PublicIPDiscovery(
        qnServerModule->roSettings()->value(nx_ms_conf::PUBLIC_IP_SERVERS).toString().split(";", QString::SkipEmptyParts)));

    if (qnServerModule->roSettings()->value("publicIPEnabled").isNull())
        qnServerModule->roSettings()->setValue("publicIPEnabled", 1);

    int publicIPEnabled = qnServerModule->roSettings()->value("publicIPEnabled").toInt();
    if (publicIPEnabled == 0)
        return; // disabled
    else if (publicIPEnabled > 1)
    {
        auto staticIp = qnServerModule->roSettings()->value("staticPublicIP").toString();
        at_updatePublicAddress(QHostAddress(staticIp)); // manually added
        return;
    }
    m_ipDiscovery->update();
    m_ipDiscovery->waitForFinished();
    at_updatePublicAddress(m_ipDiscovery->publicIP());

    m_updatePiblicIpTimer.reset(new QTimer());
    connect(m_updatePiblicIpTimer.get(), &QTimer::timeout, m_ipDiscovery.get(), &nx::network::PublicIPDiscovery::update);
    connect(m_ipDiscovery.get(), &nx::network::PublicIPDiscovery::found, this, &MediaServerProcess::at_updatePublicAddress);
    m_updatePiblicIpTimer->start(kPublicIpUpdateTimeoutMs);
}

void MediaServerProcess::setHardwareGuidList(const QVector<QString>& hardwareGuidList)
{
    m_hardwareGuidList = hardwareGuidList;
}

void MediaServerProcess::resetSystemState(CloudConnectionManager& cloudConnectionManager)
{
    for (;;)
    {
        if (!cloudConnectionManager.resetCloudData())
        {
            qWarning() << "Error while clearing cloud information. Trying again...";
            QnSleep::msleep(APP_SERVER_REQUEST_ERROR_TIMEOUT_MS);
            continue;
        }

        if (!resetSystemToStateNew(commonModule()))
        {
            qWarning() << "Error while resetting system to state \"new \". Trying again...";
            QnSleep::msleep(APP_SERVER_REQUEST_ERROR_TIMEOUT_MS);
            continue;
        }

        break;
    }
}

namespace {

static const char* const kOnExitScriptName = "mediaserver_on_exit";

} // namespace

void MediaServerProcess::performActionsOnExit()
{
    // Call the script if it exists.

    QString fileName = getDataDirectory() + "/scripts/" + kOnExitScriptName;
    if (!QFile::exists(fileName))
    {
        NX_LOG(lit("Script '%1' is missing at the server").arg(fileName), cl_logDEBUG2);
        return;
    }

    // Currently, no args are needed, hence the empty list.
    QStringList args{};

    NX_LOG(lit("Calling the script: %1 %2").arg(fileName).arg(args.join(" ")), cl_logDEBUG2);
    if (!QProcess::startDetached(fileName, args))
    {
        NX_LOG(lit("Unable to start script '%1' because of a system error").arg(kOnExitScriptName),
            cl_logDEBUG2);
    }
}

void MediaServerProcess::moveHandlingCameras()
{
    QSet<QnUuid> servers;
    const auto& resPool = commonModule()->resourcePool();
    for (const auto& server: resPool->getResources<QnMediaServerResource>())
        servers << server->getId();
    ec2::ApiCameraDataList camerasToUpdate;
    for (const auto& camera: resPool->getAllCameras(/*all*/ QnResourcePtr()))
    {
        if (!servers.contains(camera->getParentId()))
        {
            ec2::ApiCameraData apiCameraData;
            fromResourceToApi(camera, apiCameraData);
            apiCameraData.parentId = commonModule()->moduleGUID(); //< move camera
            camerasToUpdate.push_back(apiCameraData);
        }
    }

    auto errCode = commonModule()->ec2Connection()
        ->getCameraManager(Qn::kSystemAccess)
        ->addCamerasSync(camerasToUpdate);

    if (errCode != ec2::ErrorCode::ok)
        qWarning() << "Failed to move handling cameras due to database error. errCode=" << toString(errCode);
}

void MediaServerProcess::updateAllowedInterfaces()
{
    // check registry
    QString ifList = qnServerModule->roSettings()->value(lit("if")).toString();
    // check startup parameter
    if (ifList.isEmpty())
        ifList = m_cmdLineArguments.ifListFilter;

    QList<QHostAddress> allowedInterfaces;
    for (const QString& s : ifList.split(QLatin1Char(';'), QString::SkipEmptyParts))
        allowedInterfaces << QHostAddress(s);

    if (!allowedInterfaces.isEmpty())
        qWarning() << "Using net IF filter:" << allowedInterfaces;
    setInterfaceListFilter(allowedInterfaces);
}

QString MediaServerProcess::hardwareIdAsGuid() const
<<<<<<< HEAD
{
    auto hwId = LLUtil::getLatestHardwareId();
    auto hwIdString = QnUuid::fromHardwareId(hwId).toString();
    std::cout << "Got hwID \"" << hwIdString.toStdString() << "\"" << std::endl;
    return hwIdString;
}

void MediaServerProcess::updateGuidIfNeeded()
{
    QString guidIsHWID = qnServerModule->roSettings()->value(GUID_IS_HWID).toString();
    QString serverGuid = qnServerModule->roSettings()->value(SERVER_GUID).toString();
    QString serverGuid2 = qnServerModule->roSettings()->value(SERVER_GUID2).toString();
    QString pendingSwitchToClusterMode = qnServerModule->roSettings()->value(PENDING_SWITCH_TO_CLUSTER_MODE).toString();

    QString hwidGuid = hardwareIdAsGuid();

    if (guidIsHWID == YES) {
        if (serverGuid.isEmpty())
            qnServerModule->roSettings()->setValue(SERVER_GUID, hwidGuid);
        else if (serverGuid != hwidGuid)
            qnServerModule->roSettings()->setValue(GUID_IS_HWID, NO);

        qnServerModule->roSettings()->remove(SERVER_GUID2);
    }
    else if (guidIsHWID == NO) {
        if (serverGuid.isEmpty()) {
            // serverGuid remove from settings manually?
            qnServerModule->roSettings()->setValue(SERVER_GUID, hwidGuid);
            qnServerModule->roSettings()->setValue(GUID_IS_HWID, YES);
        }

        qnServerModule->roSettings()->remove(SERVER_GUID2);
    }
    else if (guidIsHWID.isEmpty()) {
        if (!serverGuid2.isEmpty()) {
            qnServerModule->roSettings()->setValue(SERVER_GUID, serverGuid2);
            qnServerModule->roSettings()->setValue(GUID_IS_HWID, NO);
            qnServerModule->roSettings()->remove(SERVER_GUID2);
        }
        else {
            // Don't reset serverGuid if we're in pending switch to cluster mode state.
            // As it's stored in the remote database.
            if (pendingSwitchToClusterMode == YES)
                return;

            qnServerModule->roSettings()->setValue(SERVER_GUID, hwidGuid);
            qnServerModule->roSettings()->setValue(GUID_IS_HWID, YES);

            if (!serverGuid.isEmpty()) {
                qnServerModule->roSettings()->setValue(OBSOLETE_SERVER_GUID, serverGuid);
            }
        }
    }

    QnUuid obsoleteGuid = QnUuid(qnServerModule->roSettings()->value(OBSOLETE_SERVER_GUID).toString());
    if (!obsoleteGuid.isNull())
        setObsoleteGuid(obsoleteGuid);
}

void MediaServerProcess::serviceModeInit()
{
    const auto settings = qnServerModule->roSettings();
    const auto dataLocation = getDataDirectory();
    const auto binaryPath = QFile::decodeName(m_argv[0]);

    nx::utils::log::Settings logSettings;
    logSettings.directory = settings->value("logDir").toString();
    logSettings.maxFileSize = settings->value("maxLogFileSize", DEFAULT_MAX_LOG_FILE_SIZE).toUInt();
    logSettings.maxBackupCount = settings->value("logArchiveSize", DEFAULT_LOG_ARCHIVE_SIZE).toUInt();

    // TODO: Generalize nx::utils::log::Settings parsing from QSetting and cmdLineArguments
    // for mediaserver and all clients.
    const auto makeLevel =
        [&](const QString& agrValue, const QString& settingsKey)
        {
            const auto settingsValue = settings->value(settingsKey);
            const auto settingsLevel = nx::utils::log::levelFromString(settingsValue.toString());
            if (settingsLevel != nx::utils::log::Level::undefined)
                return settingsLevel;

=======
{
    auto hwId = LLUtil::getLatestHardwareId();
    auto hwIdString = QnUuid::fromHardwareId(hwId).toString();
    std::cout << "Got hwID \"" << hwIdString.toStdString() << "\"" << std::endl;
    return hwIdString;
}

void MediaServerProcess::updateGuidIfNeeded()
{
    QString guidIsHWID = qnServerModule->roSettings()->value(GUID_IS_HWID).toString();
    QString serverGuid = qnServerModule->roSettings()->value(SERVER_GUID).toString();
    QString serverGuid2 = qnServerModule->roSettings()->value(SERVER_GUID2).toString();
    QString pendingSwitchToClusterMode = qnServerModule->roSettings()->value(PENDING_SWITCH_TO_CLUSTER_MODE).toString();

    QString hwidGuid = hardwareIdAsGuid();

    if (guidIsHWID == YES) {
        if (serverGuid.isEmpty())
            qnServerModule->roSettings()->setValue(SERVER_GUID, hwidGuid);
        else if (serverGuid != hwidGuid)
            qnServerModule->roSettings()->setValue(GUID_IS_HWID, NO);

        qnServerModule->roSettings()->remove(SERVER_GUID2);
    }
    else if (guidIsHWID == NO) {
        if (serverGuid.isEmpty()) {
            // serverGuid remove from settings manually?
            qnServerModule->roSettings()->setValue(SERVER_GUID, hwidGuid);
            qnServerModule->roSettings()->setValue(GUID_IS_HWID, YES);
        }

        qnServerModule->roSettings()->remove(SERVER_GUID2);
    }
    else if (guidIsHWID.isEmpty()) {
        if (!serverGuid2.isEmpty()) {
            qnServerModule->roSettings()->setValue(SERVER_GUID, serverGuid2);
            qnServerModule->roSettings()->setValue(GUID_IS_HWID, NO);
            qnServerModule->roSettings()->remove(SERVER_GUID2);
        }
        else {
            // Don't reset serverGuid if we're in pending switch to cluster mode state.
            // As it's stored in the remote database.
            if (pendingSwitchToClusterMode == YES)
                return;

            qnServerModule->roSettings()->setValue(SERVER_GUID, hwidGuid);
            qnServerModule->roSettings()->setValue(GUID_IS_HWID, YES);

            if (!serverGuid.isEmpty()) {
                qnServerModule->roSettings()->setValue(OBSOLETE_SERVER_GUID, serverGuid);
            }
        }
    }

    QnUuid obsoleteGuid = QnUuid(qnServerModule->roSettings()->value(OBSOLETE_SERVER_GUID).toString());
    if (!obsoleteGuid.isNull())
        setObsoleteGuid(obsoleteGuid);
}

void MediaServerProcess::serviceModeInit()
{
    const auto settings = qnServerModule->roSettings();
    const auto dataLocation = getDataDirectory();
    const auto binaryPath = QFile::decodeName(m_argv[0]);

    nx::utils::log::Settings logSettings;
    logSettings.directory = settings->value("logDir").toString();
    logSettings.maxFileSize = settings->value("maxLogFileSize", DEFAULT_MAX_LOG_FILE_SIZE).toUInt();
    logSettings.maxBackupCount = settings->value("logArchiveSize", DEFAULT_LOG_ARCHIVE_SIZE).toUInt();

    // TODO: Generalize nx::utils::log::Settings parsing from QSetting and cmdLineArguments
    // for mediaserver and all clients.
    const auto makeLevel =
        [&](const QString& agrValue, const QString& settingsKey)
        {
            const auto settingsValue = settings->value(settingsKey);
            const auto settingsLevel = nx::utils::log::levelFromString(settingsValue.toString());
            if (settingsLevel != nx::utils::log::Level::undefined)
                return settingsLevel;

>>>>>>> 62cec593
            const auto argLevel = nx::utils::log::levelFromString(agrValue);
            if (argLevel != nx::utils::log::Level::undefined)
                return argLevel;

            return nx::utils::log::Settings::kDefaultLevel;
        };

    logSettings.level = makeLevel(cmdLineArguments().logLevel, "logLevel");
    nx::utils::log::initialize(
        logSettings, dataLocation, qApp->applicationName(), binaryPath);

    logSettings.level = makeLevel(cmdLineArguments().msgLogLevel, "http-log-level");
    nx::utils::log::initialize(
        logSettings, dataLocation, qApp->applicationName(), binaryPath,
        QLatin1String("http_log"), nx::utils::log::addLogger({QnLog::HTTP_LOG_INDEX}));

    logSettings.level = makeLevel(cmdLineArguments().ec2TranLogLevel, "tranLogLevel");
    nx::utils::log::initialize(
        logSettings, dataLocation, qApp->applicationName(), binaryPath,
        QLatin1String("ec2_tran"), nx::utils::log::addLogger({QnLog::EC2_TRAN_LOG}));

    logSettings.level = makeLevel(cmdLineArguments().permissionsLogLevel, "permissionsLogLevel");
    nx::utils::log::initialize(
        logSettings, dataLocation, qApp->applicationName(), binaryPath,
        QLatin1String("permissions"), nx::utils::log::addLogger({QnLog::PERMISSIONS_LOG}));

    defaultMsgHandler = qInstallMessageHandler(myMsgHandler);

    LLUtil::initHardwareId(qnServerModule->roSettings());
    updateGuidIfNeeded();
    setHardwareGuidList(LLUtil::getAllHardwareIds().toVector());

    QnUuid guid = serverGuid();
    if (guid.isNull())
    {
        qDebug() << "Can't save guid. Run once as administrator.";
        NX_LOG("Can't save guid. Run once as administrator.", cl_logERROR);
        qApp->quit();
        return;
    }
}
<<<<<<< HEAD

void MediaServerProcess::run()
{

    std::shared_ptr<QnMediaServerModule> serverModule(new QnMediaServerModule(
        m_cmdLineArguments.enforcedMediatorEndpoint,
        m_cmdLineArguments.configFilePath,
        m_cmdLineArguments.rwConfigFilePath));

    qnServerModule->runTimeSettings()->remove("rebuild");

=======

void MediaServerProcess::run()
{

    std::shared_ptr<QnMediaServerModule> serverModule(new QnMediaServerModule(
        m_cmdLineArguments.enforcedMediatorEndpoint,
        m_cmdLineArguments.configFilePath,
        m_cmdLineArguments.rwConfigFilePath));

    qnServerModule->runTimeSettings()->remove("rebuild");

>>>>>>> 62cec593
    if (m_serviceMode)
        serviceModeInit();
    updateAllowedInterfaces();

    if (!m_cmdLineArguments.enforceSocketType.isEmpty())
        SocketFactory::enforceStreamSocketType(m_cmdLineArguments.enforceSocketType);
    auto ipVersion = m_cmdLineArguments.ipVersion;
    if (ipVersion.isEmpty())
        ipVersion = qnServerModule->roSettings()->value(QLatin1String("ipVersion")).toString();

    SocketFactory::setIpVersion(m_cmdLineArguments.ipVersion);

    m_serverModule = serverModule;

    if (!m_obsoleteGuid.isNull())
        commonModule()->setObsoleteServerGuid(m_obsoleteGuid);

    if (!m_cmdLineArguments.engineVersion.isNull())
    {
        qWarning() << "Starting with overridden version: " << m_cmdLineArguments.engineVersion;
        qnStaticCommon->setEngineVersion(QnSoftwareVersion(m_cmdLineArguments.engineVersion));
    }

    QnCallCountStart(std::chrono::milliseconds(5000));
#ifdef Q_OS_WIN32
    nx::misc::ServerDataMigrateHandler migrateHandler;
    switch (nx::misc::migrateFilesFromWindowsOldDir(&migrateHandler))
    {
        case nx::misc::MigrateDataResult::WinDirNotFound:
            NX_LOG(lit("Moving data from the old windows dir. Windows dir not found."), cl_logWARNING);
            break;
        case nx::misc::MigrateDataResult::NoNeedToMigrate:
            NX_LOG(lit("Moving data from the old windows dir. Nothing to move"), cl_logDEBUG2);
            break;
        case nx::misc::MigrateDataResult::MoveDataFailed:
            NX_LOG(lit("Moving data from the old windows dir. Old data found but move failed."), cl_logWARNING);
            break;
        case nx::misc::MigrateDataResult::Ok:
            NX_LOG(lit("Moving data from the old windows dir. Old data found and successfully moved."), cl_logINFO);
            break;
    }
#endif
    ffmpegInit();

    QnFileStorageResource::removeOldDirs(); // cleanup temp folders;

#ifdef _WIN32
    win32_exception::setCreateFullCrashDump( qnServerModule->roSettings()->value(
        nx_ms_conf::CREATE_FULL_CRASH_DUMP,
        nx_ms_conf::DEFAULT_CREATE_FULL_CRASH_DUMP ).toBool() );
#endif

#ifdef __linux__
    linux_exception::setSignalHandlingDisabled( qnServerModule->roSettings()->value(
        nx_ms_conf::CREATE_FULL_CRASH_DUMP,
        nx_ms_conf::DEFAULT_CREATE_FULL_CRASH_DUMP ).toBool() );
#endif

    const auto allowedSslVersions = qnServerModule->roSettings()->value(
        nx_ms_conf::ALLOWED_SSL_VERSIONS, QString()).toString();
    if (!allowedSslVersions.isEmpty())
        nx::network::ssl::Engine::setAllowedServerVersions(allowedSslVersions.toUtf8());

    const auto allowedSslCiphers = qnServerModule->roSettings()->value(
        nx_ms_conf::ALLOWED_SSL_CIPHERS, QString()).toString();
    if (!allowedSslCiphers.isEmpty())
        nx::network::ssl::Engine::setAllowedServerCiphers(allowedSslCiphers.toUtf8());

    nx::network::ssl::Engine::useOrCreateCertificate(
        qnServerModule->roSettings()->value(
            nx_ms_conf::SSL_CERTIFICATE_PATH,
            getDataDirectory() + lit( "/ssl/cert.pem")).toString(),
        nx::utils::AppInfo::productName().toUtf8(), "US",
        nx::utils::AppInfo::organizationName().toUtf8());

    commonModule()->createMessageProcessor<QnServerMessageProcessor>();
    std::unique_ptr<HostSystemPasswordSynchronizer> hostSystemPasswordSynchronizer( new HostSystemPasswordSynchronizer(commonModule()) );
    std::unique_ptr<QnServerDb> serverDB(new QnServerDb(commonModule()));
    std::unique_ptr<QnMServerAuditManager> auditManager( new QnMServerAuditManager(commonModule()) );

    TimeBasedNonceProvider timeBasedNonceProvider;
    CloudManagerGroup cloudManagerGroup(commonModule(), &timeBasedNonceProvider);
    auto authHelper = std::make_unique<QnAuthHelper>(
        commonModule(),
        &timeBasedNonceProvider,
        &cloudManagerGroup);
    connect(QnAuthHelper::instance(), &QnAuthHelper::emptyDigestDetected, this, &MediaServerProcess::at_emptyDigestDetected);

    //TODO #ak following is to allow "OPTIONS * RTSP/1.0" without authentication
    QnAuthHelper::instance()->restrictionList()->allow( lit( "?" ), nx_http::AuthMethod::noAuth );

    QnAuthHelper::instance()->restrictionList()->allow(lit("*/api/ping"), nx_http::AuthMethod::noAuth);
    QnAuthHelper::instance()->restrictionList()->allow(lit("*/api/camera_event*"), nx_http::AuthMethod::noAuth);
    QnAuthHelper::instance()->restrictionList()->allow(lit("*/api/showLog*"), nx_http::AuthMethod::urlQueryParam);   //allowed by default for now
    QnAuthHelper::instance()->restrictionList()->allow(lit("*/api/moduleInformation"), nx_http::AuthMethod::noAuth);
    QnAuthHelper::instance()->restrictionList()->allow(lit("*/api/gettime"), nx_http::AuthMethod::noAuth);
    QnAuthHelper::instance()->restrictionList()->allow(lit("*/api/getTimeZones"), nx_http::AuthMethod::noAuth);
    QnAuthHelper::instance()->restrictionList()->allow(lit("*/api/getNonce"), nx_http::AuthMethod::noAuth);
    QnAuthHelper::instance()->restrictionList()->allow(lit("*/api/cookieLogin"), nx_http::AuthMethod::noAuth);
    QnAuthHelper::instance()->restrictionList()->allow(lit("*/api/cookieLogout"), nx_http::AuthMethod::noAuth);
    QnAuthHelper::instance()->restrictionList()->allow(lit("*/api/getCurrentUser"), nx_http::AuthMethod::noAuth);
    QnAuthHelper::instance()->restrictionList()->allow(lit("*/static/*"), nx_http::AuthMethod::noAuth);
    QnAuthHelper::instance()->restrictionList()->allow(lit("/crossdomain.xml"), nx_http::AuthMethod::noAuth);
    QnAuthHelper::instance()->restrictionList()->allow(lit("*/api/startLiteClient"), nx_http::AuthMethod::noAuth);
    QnAuthHelper::instance()->restrictionList()->allow(lit("*/api/installUpdate"), nx_http::AuthMethod::noAuth);
    // TODO: #3.1 Remove this method and use /api/installUpdate in client when offline cloud authentication is implemented.
    QnAuthHelper::instance()->restrictionList()->allow(lit("*/api/installUpdateUnauthenticated"), nx_http::AuthMethod::noAuth);

    //by following delegating hls authentication to target server
    QnAuthHelper::instance()->restrictionList()->allow( lit("*/proxy/*/hls/*"), nx_http::AuthMethod::noAuth );

    std::unique_ptr<QnBusinessRuleProcessor> mserverBusinessRuleProcessor(new QnMServerBusinessRuleProcessor(commonModule()));

    std::unique_ptr<QnVideoCameraPool> videoCameraPool( new QnVideoCameraPool(commonModule()) );

    std::unique_ptr<QnMotionHelper> motionHelper(new QnMotionHelper());

    std::unique_ptr<QnBusinessEventConnector> businessEventConnector(new QnBusinessEventConnector(commonModule()) );
    auto stopQThreadFunc = []( QThread* obj ){ obj->quit(); obj->wait(); delete obj; };
    std::unique_ptr<QThread, decltype(stopQThreadFunc)> connectorThread( new QThread(), stopQThreadFunc );
    connectorThread->start();
    qnBusinessRuleConnector->moveToThread(connectorThread.get());

    CameraDriverRestrictionList cameraDriverRestrictionList;

    QSettings* settings = qnServerModule->roSettings();
<<<<<<< HEAD

    commonModule()->setResourceDiscoveryManager(new QnMServerResourceDiscoveryManager(commonModule()));
    QUrl appServerUrl = appServerConnectionUrl(*settings);

    QnMulticodecRtpReader::setDefaultTransport( qnServerModule->roSettings()->value(QLatin1String("rtspTransport"), RtpTransport::_auto).toString().toUpper() );

=======

    commonModule()->setResourceDiscoveryManager(new QnMServerResourceDiscoveryManager(commonModule()));
    QUrl appServerUrl = appServerConnectionUrl(*settings);

    QnMulticodecRtpReader::setDefaultTransport( qnServerModule->roSettings()->value(QLatin1String("rtspTransport"), RtpTransport::_auto).toString().toUpper() );

>>>>>>> 62cec593
    connect(commonModule()->resourceDiscoveryManager(), &QnResourceDiscoveryManager::CameraIPConflict, this, &MediaServerProcess::at_cameraIPConflict);
    connect(qnNormalStorageMan, &QnStorageManager::noStoragesAvailable, this, &MediaServerProcess::at_storageManager_noStoragesAvailable);
    connect(qnNormalStorageMan, &QnStorageManager::storageFailure, this, &MediaServerProcess::at_storageManager_storageFailure);
    connect(qnNormalStorageMan, &QnStorageManager::rebuildFinished, this, &MediaServerProcess::at_storageManager_rebuildFinished);

    connect(qnBackupStorageMan, &QnStorageManager::storageFailure, this, &MediaServerProcess::at_storageManager_storageFailure);
    connect(qnBackupStorageMan, &QnStorageManager::rebuildFinished, this, &MediaServerProcess::at_storageManager_rebuildFinished);
    connect(qnBackupStorageMan, &QnStorageManager::backupFinished, this, &MediaServerProcess::at_archiveBackupFinished);

    QString dataLocation = getDataDirectory();
    QDir stateDirectory;
    stateDirectory.mkpath(dataLocation + QLatin1String("/state"));
    qnFileDeletor->init(dataLocation + QLatin1String("/state")); // constructor got root folder for temp files


    // If adminPassword is set by installer save it and create admin user with it if not exists yet
    commonModule()->setDefaultAdminPassword(settings->value(APPSERVER_PASSWORD, QLatin1String("")).toString());
    commonModule()->setUseLowPriorityAdminPasswordHack(settings->value(LOW_PRIORITY_ADMIN_PASSWORD, false).toBool());

    BeforeRestoreDbData beforeRestoreDbData;
    beforeRestoreDbData.loadFromSettings(settings);
    commonModule()->setBeforeRestoreData(beforeRestoreDbData);

    commonModule()->setModuleGUID(serverGuid());
    nx::network::SocketGlobals::outgoingTunnelPool().assignOwnPeerId("ms", commonModule()->moduleGUID());

    bool compatibilityMode = m_cmdLineArguments.devModeKey == lit("razrazraz");
    const QString appserverHostString = qnServerModule->roSettings()->value("appserverHost").toString();

    commonModule()->setSystemIdentityTime(nx::ServerSetting::getSysIdTime(), commonModule()->moduleGUID());
    connect(commonModule(), &QnCommonModule::systemIdentityTimeChanged, this, &MediaServerProcess::at_systemIdentityTimeChanged, Qt::QueuedConnection);

    ec2::ApiRuntimeData runtimeData;
    runtimeData.peer.id = commonModule()->moduleGUID();
    runtimeData.peer.instanceId = commonModule()->runningInstanceGUID();
    runtimeData.peer.peerType = Qn::PT_Server;
    runtimeData.box = QnAppInfo::armBox();
    runtimeData.brand = QnAppInfo::productNameShort();
    runtimeData.customization = compatibilityMode ? QString() : QnAppInfo::customizationName();
    runtimeData.platform = QnAppInfo::applicationPlatform();

#ifdef __arm__
    if (QnAppInfo::isBpi() || QnAppInfo::isNx1())
    {
        runtimeData.nx1mac = Nx1::getMac();
        runtimeData.nx1serial = Nx1::getSerial();
    }
#endif

    runtimeData.hardwareIds = m_hardwareGuidList;
    commonModule()->runtimeInfoManager()->updateLocalItem(runtimeData);    // initializing localInfo

    std::unique_ptr<ec2::AbstractECConnectionFactory> ec2ConnectionFactory(
        getConnectionFactory(
            Qn::PT_Server,
            nx::utils::TimerManager::instance(),
            commonModule()));

    MediaServerStatusWatcher mediaServerStatusWatcher(commonModule());
    QScopedPointer<QnConnectToCloudWatcher> connectToCloudWatcher(new QnConnectToCloudWatcher(ec2ConnectionFactory->messageBus()));

    //passing settings
    std::map<QString, QVariant> confParams;
    for( const auto& paramName: qnServerModule->roSettings()->allKeys() )
    {
        if( paramName.startsWith( lit("ec") ) )
            confParams.emplace( paramName, qnServerModule->roSettings()->value( paramName ) );
    }
    ec2ConnectionFactory->setConfParams(std::move(confParams));
    ec2::AbstractECConnectionPtr ec2Connection;
    QnConnectionInfo connectInfo;

    while (!needToStop())
    {
        const ec2::ErrorCode errorCode = ec2ConnectionFactory->connectSync(
            appServerUrl, ec2::ApiClientInfoData(), &ec2Connection );
        if (ec2Connection)
        {
            connectInfo = ec2Connection->connectionInfo();
            auto connectionResult = QnConnectionValidator::validateConnection(connectInfo, errorCode);
            if (connectionResult == Qn::SuccessConnectionResult)
            {
                NX_LOG(QString::fromLatin1("Connected to local EC2"), cl_logWARNING);
                break;
            }

            switch (connectionResult)
            {
            case Qn::IncompatibleInternalConnectionResult:
            case Qn::IncompatibleCloudHostConnectionResult:
            case Qn::IncompatibleVersionConnectionResult:
            case Qn::IncompatibleProtocolConnectionResult:
                NX_LOG(lit("Incompatible Server version detected! Giving up."), cl_logERROR);
                return;
            default:
                break;
            }
        }

        NX_LOG( QString::fromLatin1("Can't connect to local EC2. %1")
            .arg(ec2::toString(errorCode)), cl_logERROR );
        QnSleep::msleep(3000);
    }
    QnAppServerConnectionFactory::setEc2Connection(ec2Connection);
    const auto& runtimeManager = commonModule()->runtimeInfoManager();
    connect(runtimeManager, &QnRuntimeInfoManager::runtimeInfoAdded, this, &MediaServerProcess::at_runtimeInfoChanged);
    connect(runtimeManager, &QnRuntimeInfoManager::runtimeInfoChanged, this, &MediaServerProcess::at_runtimeInfoChanged);

    if (needToStop())
        return; //TODO #ak correctly deinitialize what has been initialised

    qnServerModule->roSettings()->setValue(QnServer::kRemoveDbParamName, "0");

    connect(ec2Connection.get(), &ec2::AbstractECConnection::databaseDumped, this, &MediaServerProcess::at_databaseDumped);
    commonModule()->setRemoteGUID(connectInfo.serverId());
    qnServerModule->roSettings()->sync();
    if (qnServerModule->roSettings()->value(PENDING_SWITCH_TO_CLUSTER_MODE).toString() == "yes")
    {
        NX_LOG( QString::fromLatin1("Switching to cluster mode and restarting..."), cl_logWARNING );
        nx::SystemName systemName(connectInfo.systemName);
        systemName.saveToConfig(); //< migrate system name from foreign database via config
        nx::ServerSetting::setSysIdTime(0);
        qnServerModule->roSettings()->remove("appserverHost");
        qnServerModule->roSettings()->remove("appserverLogin");
        qnServerModule->roSettings()->setValue(APPSERVER_PASSWORD, "");
        qnServerModule->roSettings()->remove(PENDING_SWITCH_TO_CLUSTER_MODE);
        qnServerModule->roSettings()->sync();

        QFile::remove(closeDirPath(getDataDirectory()) + "/ecs.sqlite");

        // kill itself to restart
#ifdef Q_OS_WIN
        HANDLE hProcess = GetCurrentProcess();
        TerminateProcess(hProcess, ERROR_SERVICE_SPECIFIC_ERROR);
        WaitForSingleObject(hProcess, 10*1000);
#endif
        abort();
        return;
    }

    settings->setValue(LOW_PRIORITY_ADMIN_PASSWORD, "");

    auto clearEc2ConnectionGuardFunc = [](MediaServerProcess*){
        QnAppServerConnectionFactory::setEc2Connection(ec2::AbstractECConnectionPtr()); };
    std::unique_ptr<MediaServerProcess, decltype(clearEc2ConnectionGuardFunc)>
        clearEc2ConnectionGuard(this, clearEc2ConnectionGuardFunc);

    if (m_cmdLineArguments.cleanupDb)
    {
        const bool kCleanupDbObjects = true;
        const bool kCleanupTransactionLog = true;
        auto miscManager = ec2Connection->getMiscManager(Qn::kSystemAccess);
        miscManager->cleanupDatabaseSync(kCleanupDbObjects, kCleanupTransactionLog);
    }

    connect( ec2Connection->getTimeNotificationManager().get(), &ec2::AbstractTimeNotificationManager::timeChanged,
             QnSyncTime::instance(), (void(QnSyncTime::*)(qint64))&QnSyncTime::updateTime );

    std::unique_ptr<QnMServerResourceSearcher> mserverResourceSearcher(new QnMServerResourceSearcher(commonModule()));

    CommonPluginContainer pluginContainer;

    //Initializing plugin manager
    PluginManager pluginManager(QString(), &pluginContainer);
    PluginManager::instance()->loadPlugins( qnServerModule->roSettings() );

    for (const auto storagePlugin :
         PluginManager::instance()->findNxPlugins<nx_spl::StorageFactory>(nx_spl::IID_StorageFactory))
    {
        QnStoragePluginFactory::instance()->registerStoragePlugin(
            storagePlugin->storageType(),
            std::bind(
                &QnThirdPartyStorageResource::instance,
                std::placeholders::_1,
                std::placeholders::_2,
                storagePlugin
            ),
            false
        );
    }

    QnStoragePluginFactory::instance()->registerStoragePlugin(
        "smb",
        QnFileStorageResource::instance,
        false
    );

    while (!needToStop() && !initResourceTypes(ec2Connection))
    {
        QnSleep::msleep(1000);
    }

    if (needToStop())
        return;

    if (qnServerModule->roSettings()->value("disableTranscoding").toBool())
        commonModule()->setTranscodeDisabled(true);

    QnResource::startCommandProc();


    std::unique_ptr<StreamingChunkTranscoder> streamingChunkTranscoder(
        new StreamingChunkTranscoder(
            commonModule()->resourcePool(),
            StreamingChunkTranscoder::fBeginOfRangeInclusive ) );
    std::unique_ptr<nx_hls::HLSSessionPool> hlsSessionPool( new nx_hls::HLSSessionPool() );

    if (!initTcpListener(&cloudManagerGroup, ec2ConnectionFactory->messageBus()))
    {
        qCritical() << "Failed to bind to local port. Terminating...";
        QCoreApplication::quit();
        return;
    }

    if (appServerUrl.scheme().toLower() == lit("file"))
        ec2ConnectionFactory->registerRestHandlers(m_universalTcpListener->processorPool());

    std::unique_ptr<QnMulticast::HttpServer> multicastHttp(new QnMulticast::HttpServer(commonModule()->moduleGUID().toQUuid(), m_universalTcpListener));

    using namespace std::placeholders;
    m_universalTcpListener->setProxyHandler<QnProxyConnectionProcessor>(
        &QnUniversalRequestProcessor::isProxy,
        ec2ConnectionFactory->messageBus());
    auto processor = dynamic_cast<QnServerMessageProcessor*> (commonModule()->messageProcessor());
    processor->registerProxySender(m_universalTcpListener);

    ec2ConnectionFactory->registerTransactionListener( m_universalTcpListener );

    const bool sslAllowed =
        qnServerModule->roSettings()->value(
            nx_ms_conf::ALLOW_SSL_CONNECTIONS,
            nx_ms_conf::DEFAULT_ALLOW_SSL_CONNECTIONS).toBool();

    bool foundOwnServerInDb = false;

    while (m_mediaServer.isNull() && !needToStop())
    {
        QnMediaServerResourcePtr server = findServer(ec2Connection);
        ec2::ApiMediaServerData prevServerData;
        if (server)
        {
            fromResourceToApi(server, prevServerData);
            foundOwnServerInDb = true;
        }
        else
        {
            server = QnMediaServerResourcePtr(new QnMediaServerResource(commonModule()));
            server->setId(serverGuid());
            server->setMaxCameras(DEFAULT_MAX_CAMERAS);

            QString serverName(getDefaultServerName());
            if (!beforeRestoreDbData.serverName.isEmpty())
                serverName = QString::fromLocal8Bit(beforeRestoreDbData.serverName);
            server->setName(serverName);
        }

        server->setServerFlags((Qn::ServerFlags) calcServerFlags());

        QHostAddress appserverHost;
        bool isLocal = isLocalAppServer(appserverHostString);
        if (!isLocal) {
            do
            {
                appserverHost = resolveHost(appserverHostString);
            } while (appserverHost.toIPv4Address() == 0);
        }


        server->setPrimaryAddress(
            SocketAddress(defaultLocalAddress(appserverHost), m_universalTcpListener->getPort()));
        server->setSslAllowed(sslAllowed);
        cloudManagerGroup.connectionManager.setProxyVia(
            SocketAddress(HostAddress::localhost, m_universalTcpListener->getPort()));


        // used for statistics reported
        server->setSystemInfo(QnSystemInformation::currentSystemInformation());
        server->setVersion(qnStaticCommon->engineVersion());

        QByteArray settingsAuthKey = nx::ServerSetting::getAuthKey();
        QByteArray authKey = settingsAuthKey;
        if (authKey.isEmpty())
            authKey = server->getAuthKey().toLatin1();
        if (authKey.isEmpty())
            authKey = QnUuid::createUuid().toString().toLatin1();
        server->setAuthKey(authKey);

        // Keep server auth key in registry. Server MUST be able pass authorization after deleting database in database restore process
        if (settingsAuthKey != authKey)
            nx::ServerSetting::setAuthKey(authKey);

        ec2::ApiMediaServerData newServerData;
        fromResourceToApi(server, newServerData);
        if (prevServerData != newServerData)
        {
            m_mediaServer = registerServer(
                ec2Connection,
                server,
                nx::mserver_aux::isNewServerInstance(
                    commonModule()->beforeRestoreDbData(),
                    foundOwnServerInDb,
                    qnServerModule->roSettings()->value(NO_SETUP_WIZARD).toInt() > 0));
        }
        else
        {
            m_mediaServer = server;
        }

        if (m_mediaServer.isNull())
            QnSleep::msleep(1000);
    }

    /* This key means that password should be forcibly changed in the database. */
    qnServerModule->roSettings()->remove(OBSOLETE_SERVER_GUID);
    qnServerModule->roSettings()->setValue(APPSERVER_PASSWORD, "");
#ifdef _DEBUG
    qnServerModule->roSettings()->sync();
    NX_ASSERT(qnServerModule->roSettings()->value(APPSERVER_PASSWORD).toString().isEmpty(), Q_FUNC_INFO, "appserverPassword is not emptyu in registry. Restart the server as Administrator");
#endif

    if (needToStop()) {
        stopObjects();
        return;
    }
    const auto& resPool = commonModule()->resourcePool();
    resPool->addResource(m_mediaServer);

    QString moduleName = qApp->applicationName();
    if( moduleName.startsWith( qApp->organizationName() ) )
        moduleName = moduleName.mid( qApp->organizationName().length() ).trimmed();

    QnModuleInformation selfInformation;
    selfInformation.id = commonModule()->moduleGUID();
    selfInformation.type = QnModuleInformation::nxMediaServerId();
    selfInformation.protoVersion = nx_ec::EC2_PROTO_VERSION;
    selfInformation.systemInformation = QnSystemInformation::currentSystemInformation();

    selfInformation.brand = compatibilityMode ? QString() : QnAppInfo::productNameShort();
    selfInformation.customization = compatibilityMode ? QString() : QnAppInfo::customizationName();
    selfInformation.version = qnStaticCommon->engineVersion();
    selfInformation.sslAllowed = sslAllowed;
    selfInformation.runtimeId = commonModule()->runningInstanceGUID();
    selfInformation.serverFlags = m_mediaServer->getServerFlags();
    selfInformation.ecDbReadOnly = ec2Connection->connectionInfo().ecDbReadOnly;

    commonModule()->setModuleInformation(selfInformation);
    commonModule()->bindModuleinformation(m_mediaServer);

    // show our cloud host value in registry in case of installer will check it
    const auto& globalSettings = commonModule()->globalSettings();
    qnServerModule->roSettings()->setValue(QnServer::kIsConnectedToCloudKey,
        globalSettings->cloudSystemId().isEmpty() ? "no" : "yes");
    qnServerModule->roSettings()->setValue("cloudHost", selfInformation.cloudHost);

    if (!m_cmdLineArguments.allowedDiscoveryPeers.isEmpty()) {
        QSet<QnUuid> allowedPeers;
        for (const QString &peer: m_cmdLineArguments.allowedDiscoveryPeers.split(";")) {
            QnUuid peerId(peer);
            if (!peerId.isNull())
                allowedPeers << peerId;
        }
        commonModule()->setAllowedPeers(allowedPeers);
    }

    connect(commonModule()->moduleDiscoveryManager(), &nx::vms::discovery::Manager::conflict,
        this, &MediaServerProcess::at_serverModuleConflict);

    QScopedPointer<QnServerConnector> serverConnector(new QnServerConnector(commonModule()));

    // ------------------------------------------

    QScopedPointer<QnServerUpdateTool> serverUpdateTool(new QnServerUpdateTool(commonModule()));
    serverUpdateTool->removeUpdateFiles(m_mediaServer->getVersion().toString());

    // ===========================================================================
    QnResource::initAsyncPoolInstance()->setMaxThreadCount( qnServerModule->roSettings()->value(
        nx_ms_conf::RESOURCE_INIT_THREADS_COUNT,
        nx_ms_conf::DEFAULT_RESOURCE_INIT_THREADS_COUNT ).toInt() );
    QnResource::initAsyncPoolInstance();

    // ============================
    GlobalSettingsToDeviceSearcherSettingsAdapter upnpDeviceSearcherSettings(globalSettings);
    auto upnpDeviceSearcher = std::make_unique<nx_upnp::DeviceSearcher>(upnpDeviceSearcherSettings);
    std::unique_ptr<QnMdnsListener> mdnsListener(new QnMdnsListener());

    std::unique_ptr<QnAppserverResourceProcessor> serverResourceProcessor( new QnAppserverResourceProcessor(
        commonModule(),
        ec2ConnectionFactory->distributedMutex(),
        m_mediaServer->getId()) );
    std::unique_ptr<QnRecordingManager> recordingManager(new QnRecordingManager(
        commonModule(),
        ec2ConnectionFactory->distributedMutex()));
    serverResourceProcessor->moveToThread(commonModule()->resourceDiscoveryManager());
    commonModule()->resourceDiscoveryManager()->setResourceProcessor(serverResourceProcessor.get());

    std::unique_ptr<QnResourceStatusWatcher> statusWatcher( new QnResourceStatusWatcher(commonModule()));

    nx::network::SocketGlobals::addressPublisher().setRetryInterval(
        nx::utils::parseTimerDuration(
            qnServerModule->roSettings()->value(MEDIATOR_ADDRESS_UPDATE).toString(),
            nx::network::cloud::MediatorAddressPublisher::kDefaultRetryInterval));

    /* Searchers must be initialized before the resources are loaded as resources instances are created by searchers. */
    QnMediaServerResourceSearchers searchers(commonModule());

    std::unique_ptr<QnAudioStreamerPool> audioStreamerPool(new QnAudioStreamerPool(commonModule()));
    auto flirExecutor = std::make_unique<nx::plugins::flir::IoExecutor>();

    auto upnpPortMapper = initializeUpnpPortMapper();

    commonModule()->resourceAccessManager()->beginUpdate();
    commonModule()->resourceAccessProvider()->beginUpdate();
    loadResourcesFromECS(ec2Connection, commonModule()->messageProcessor());
    at_runtimeInfoChanged(runtimeManager->localInfo());

    saveServerInfo(m_mediaServer);
    m_mediaServer->setStatus(Qn::Online);

    if (m_cmdLineArguments.moveHandlingCameras)
        moveHandlingCameras();

    commonModule()->resourceAccessProvider()->endUpdate();
    commonModule()->resourceAccessManager()->endUpdate();

    globalSettings->initialize();

    updateAddressesList();

    auto settingsProxy = nx::mserver_aux::createServerSettingsProxy(commonModule());
    auto systemNameProxy = nx::mserver_aux::createServerSystemNameProxy();

    nx::mserver_aux::setUpSystemIdentity(commonModule()->beforeRestoreDbData(), settingsProxy.get(), std::move(systemNameProxy));

    BeforeRestoreDbData::clearSettings(settings);

    addFakeVideowallUser(commonModule());

    if (!qnServerModule->roSettings()->value(QnServer::kNoInitStoragesOnStartup, false).toBool())
        initStoragesAsync(commonModule()->messageProcessor());

    if (!QnPermissionsHelper::isSafeMode())
    {
        if (nx::mserver_aux::needToResetSystem(
                    nx::mserver_aux::isNewServerInstance(
                        commonModule()->beforeRestoreDbData(),
                        foundOwnServerInDb,
                        qnServerModule->roSettings()->value(NO_SETUP_WIZARD).toInt() > 0),
                    settingsProxy.get()))
        {
            if (settingsProxy->isCloudInstanceChanged())
                qWarning() << "Cloud instance changed from" << globalSettings->cloudHost() <<
                    "to" << nx::network::AppInfo::defaultCloudHost() << ". Server goes to the new state";

            resetSystemState(cloudManagerGroup.connectionManager);
        }
        if (settingsProxy->isCloudInstanceChanged())
        {
            ec2::ErrorCode errCode;
            do
            {
                const bool kCleanupDbObjects = false;
                const bool kCleanupTransactionLog = true;

                errCode = commonModule()->ec2Connection()
                    ->getMiscManager(Qn::kSystemAccess)
                    ->cleanupDatabaseSync(kCleanupDbObjects, kCleanupTransactionLog);

                if (errCode != ec2::ErrorCode::ok)
                {
                    qWarning() << "Error while rebuild transaction log. Trying again...";
                        msleep(APP_SERVER_REQUEST_ERROR_TIMEOUT_MS);
                }

            } while (errCode != ec2::ErrorCode::ok && !m_needStop);
        }
        globalSettings->setCloudHost(nx::network::AppInfo::defaultCloudHost());
        globalSettings->synchronizeNow();
    }

    globalSettings->takeFromSettings(qnServerModule->roSettings(), m_mediaServer);

    if (QnUserResourcePtr adminUser = resPool->getAdministrator())
    {
        //todo: root password for NX1 should be updated in case of cloud owner
        hostSystemPasswordSynchronizer->syncLocalHostRootPasswordWithAdminIfNeeded( adminUser );
    }
    qnServerModule->roSettings()->sync();

#ifndef EDGE_SERVER
    //TODO: #GDM make this the common way with other settings
    updateDisabledVendorsIfNeeded();
    updateAllowCameraCHangesIfNeed();
    qnGlobalSettings->synchronizeNowSync(); //TODO: #GDM double sync
#endif

    std::unique_ptr<QnLdapManager> ldapManager(new QnLdapManager(commonModule()));


    commonModule()->resourceDiscoveryManager()->setReady(true);
    const bool isDiscoveryDisabled =
        qnServerModule->roSettings()->value(QnServer::kNoResourceDiscovery, false).toBool();
    if( !ec2Connection->connectionInfo().ecDbReadOnly && !isDiscoveryDisabled)
        commonModule()->resourceDiscoveryManager()->start();
    //else
    //    we are not able to add cameras to DB anyway, so no sense to do discover


    connect(
        commonModule()->resourceDiscoveryManager(),
        &QnResourceDiscoveryManager::localInterfacesChanged,
        this,
        &MediaServerProcess::updateAddressesList);

    connect(
        m_universalTcpListener,
        &QnTcpListener::portChanged,
        this,
        [this, &cloudManagerGroup]()
        {
            updateAddressesList();
            cloudManagerGroup.connectionManager.setProxyVia(
                SocketAddress(HostAddress::localhost, m_universalTcpListener->getPort()));
        });

    m_firstRunningTime = qnServerModule->runTimeSettings()->value("lastRunningTime").toLongLong();

    m_crashReporter.reset(new ec2::CrashReporter(commonModule()));

    QTimer timer;
    connect(&timer, SIGNAL(timeout()), this, SLOT(at_timer()), Qt::DirectConnection);
    timer.start(QnVirtualCameraResource::issuesTimeoutMs());
    at_timer();

    QTimer udtInternetTrafficTimer;
    connect(&udtInternetTrafficTimer, &QTimer::timeout,
        [common = commonModule()]()
        {
            QnResourcePtr server = common->resourcePool()->getResourceById(common->moduleGUID());
            const auto old = server->getProperty(Qn::UDT_INTERNET_TRFFIC).toULongLong();
            const auto current = nx::network::UdtStatistics::global.internetBytesTransfered.load();
            const auto update = old + (qulonglong) current;
            if (server->setProperty(Qn::UDT_INTERNET_TRFFIC, QString::number(update))
                && server->saveParams())
            {
                NX_LOG(lm("%1 is updated to %2").args(Qn::UDT_INTERNET_TRFFIC, update), cl_logDEBUG1);
                nx::network::UdtStatistics::global.internetBytesTransfered -= current;
            }
        });
    udtInternetTrafficTimer.start(UDT_INTERNET_TRAFIC_TIMER);

    QTimer::singleShot(3000, this, SLOT(at_connectionOpened()));
    QTimer::singleShot(0, this, SLOT(at_appStarted()));

    m_dumpSystemResourceUsageTaskID = nx::utils::TimerManager::instance()->addTimer(
        std::bind( &MediaServerProcess::dumpSystemUsageStats, this ),
        std::chrono::milliseconds(SYSTEM_USAGE_DUMP_TIMEOUT));

    QnRecordingManager::instance()->start();
    if (!isDiscoveryDisabled)
        mserverResourceSearcher->start();
    m_universalTcpListener->start();
    serverConnector->start();
#if 1
    if (ec2Connection->connectionInfo().ecUrl.scheme() == "file") {
        // Connect to local database. Start peer-to-peer sync (enter to cluster mode)
        commonModule()->setCloudMode(true);
        if (!isDiscoveryDisabled)
            commonModule()->moduleDiscoveryManager()->start();
    }
#endif
    qnBackupStorageMan->scheduleSync()->start();
    emit started();
    exec();


    disconnect(QnAuthHelper::instance(), 0, this, 0);
    disconnect(commonModule()->resourceDiscoveryManager(), 0, this, 0);
    disconnect(qnNormalStorageMan, 0, this, 0);
    disconnect(qnBackupStorageMan, 0, this, 0);
    disconnect(commonModule(), 0, this, 0);
    disconnect(runtimeManager, 0, this, 0);
    disconnect(ec2Connection->getTimeNotificationManager().get(), 0, this, 0);
    disconnect(ec2Connection.get(), 0, this, 0);
    if (m_updatePiblicIpTimer) {
        disconnect(m_updatePiblicIpTimer.get(), 0, this, 0);
        m_updatePiblicIpTimer.reset();
    }
    disconnect(m_ipDiscovery.get(), 0, this, 0);
    disconnect(commonModule()->moduleDiscoveryManager(), 0, this, 0);

    WaitingForQThreadToEmptyEventQueue waitingForObjectsToBeFreed( QThread::currentThread(), 3 );
    waitingForObjectsToBeFreed.join();

    qWarning()<<"QnMain event loop has returned. Destroying objects...";

    m_crashReporter.reset();

    //cancelling dumping system usage
    quint64 dumpSystemResourceUsageTaskID = 0;
    {
        QnMutexLocker lk( &m_mutex );
        dumpSystemResourceUsageTaskID = m_dumpSystemResourceUsageTaskID;
        m_dumpSystemResourceUsageTaskID = 0;
    }
    nx::utils::TimerManager::instance()->joinAndDeleteTimer( dumpSystemResourceUsageTaskID );

    m_ipDiscovery.reset(); // stop it before IO deinitialized
    commonModule()->resourceDiscoveryManager()->pleaseStop();
    QnResource::pleaseStopAsyncTasks();
    multicastHttp.reset();
    stopObjects();

    QnResource::stopCommandProc();
    if (m_initStoragesAsyncPromise)
        m_initStoragesAsyncPromise->get_future().wait();
    // todo: #rvasilenko some undeleted resources left in the QnMain event loop. I stopped TimerManager as temporary solution for it.
    nx::utils::TimerManager::instance()->stop();

    hlsSessionPool.reset();
    streamingChunkTranscoder.reset();

    recordingManager.reset();
<<<<<<< HEAD

    mserverResourceSearcher.reset();

    videoCameraPool.reset();

=======

    mserverResourceSearcher.reset();

    videoCameraPool.reset();

>>>>>>> 62cec593
    commonModule()->resourceDiscoveryManager()->stop();
    QnResource::stopAsyncTasks();

    //since mserverResourceDiscoveryManager instance is dead no events can be delivered to serverResourceProcessor: can delete it now
        //TODO refactoring of discoveryManager <-> resourceProcessor interaction is required
    serverResourceProcessor.reset();

    mdnsListener.reset();
    upnpDeviceSearcher.reset();

    connectorThread->quit();
    connectorThread->wait();

    //deleting object from wrong thread, but its no problem, since object's thread has been stopped and no event can be delivered to the object
    businessEventConnector.reset();

    mserverBusinessRuleProcessor.reset();

    motionHelper.reset();

    qnNormalStorageMan->stopAsyncTasks();
    qnBackupStorageMan->stopAsyncTasks();

    //ptzPool.reset();

    commonModule()->deleteMessageProcessor(); // stop receiving notifications

    //disconnecting from EC2
    clearEc2ConnectionGuard.reset();

    ec2Connection.reset();
    ec2ConnectionFactory.reset();

    commonModule()->setResourceDiscoveryManager(nullptr);

    // This method will set flag on message channel to threat next connection close as normal
    //appServerConnection->disconnectSync();
    qnServerModule->runTimeSettings()->setValue("lastRunningTime", 0);

    authHelper.reset();
    //fileDeletor.reset();
    //qnNormalStorageMan.reset();
    //qnBackupStorageMan.reset();

    if (m_mediaServer)
        m_mediaServer->beforeDestroy();
    m_mediaServer.clear();

    performActionsOnExit();

    nx::network::SocketGlobals::outgoingTunnelPool().clearOwnPeerId();

    m_autoRequestForwarder.reset();
<<<<<<< HEAD
    m_httpModManager.reset();
=======
>>>>>>> 62cec593

    if (defaultMsgHandler)
        qInstallMessageHandler(defaultMsgHandler);
}

void MediaServerProcess::at_appStarted()
{
    if (isStopping())
        return;

    commonModule()->messageProcessor()->init(commonModule()->ec2Connection()); // start receiving notifications
    m_crashReporter->scanAndReportByTimer(qnServerModule->runTimeSettings());
};

void MediaServerProcess::at_runtimeInfoChanged(const QnPeerRuntimeInfo& runtimeInfo)
{
    if (isStopping())
        return;
    if (runtimeInfo.uuid != commonModule()->moduleGUID())
        return;

    QnAppServerConnectionFactory::ec2Connection()
        ->getMiscManager(Qn::kSystemAccess)
        ->saveRuntimeInfo(
            runtimeInfo.data,
            ec2::DummyHandler::instance(),
            &ec2::DummyHandler::onRequestDone);
}

void MediaServerProcess::at_emptyDigestDetected(const QnUserResourcePtr& user, const QString& login, const QString& password)
{
    if (isStopping())
        return;

    // fill authenticate digest here for compatibility with version 2.1 and below.
    const ec2::AbstractECConnectionPtr& appServerConnection = commonModule()->ec2Connection();
    if (user->getDigest().isEmpty() && !m_updateUserRequests.contains(user->getId()))
    {
        user->setName(login);
        user->setPassword(password);
        user->generateHash();

        ec2::ApiUserData userData;
        fromResourceToApi(user, userData);

        QnUuid userId = user->getId();
        m_updateUserRequests << userId;
        appServerConnection->getUserManager(Qn::kSystemAccess)->save(userData, password, this, [this, userId]( int reqID, ec2::ErrorCode errorCode )
        {
            QN_UNUSED(reqID, errorCode);
            m_updateUserRequests.remove(userId);
        } );
    }
}

class QnVideoService : public QtService<QtSingleCoreApplication>
{
public:
    QnVideoService(int argc, char **argv):
        QtService<QtSingleCoreApplication>(argc, argv, SERVICE_NAME),
        m_argc(argc),
        m_argv(argv)
    {
        setServiceDescription(SERVICE_NAME);
    }

protected:
    virtual int executeApplication() override
    {
        m_main.reset(new MediaServerProcess(m_argc, m_argv, true));

        const auto cmdParams = m_main->cmdLineArguments();
        if (cmdParams.showHelp || cmdParams.showVersion)
            return 0;

        int res = application()->exec();

        m_main.reset();

#ifdef Q_OS_WIN
        // stop the service unexpectedly to let windows service management system restart it
        if (restartFlag) {
            HANDLE hProcess = GetCurrentProcess();
            TerminateProcess(hProcess, ERROR_SERVICE_SPECIFIC_ERROR);
        }
#endif
        return res;
    }

    virtual void start() override
    {
        QtSingleCoreApplication *application = this->application();

        QCoreApplication::setOrganizationName(QnAppInfo::organizationName());
        QCoreApplication::setApplicationName(QnServerAppInfo::applicationName());
        if (QCoreApplication::applicationVersion().isEmpty())
            QCoreApplication::setApplicationVersion(QnAppInfo::applicationVersion());

        if (application->isRunning() &&
            qnServerModule->roSettings()->value(nx_ms_conf::ENABLE_MULTIPLE_INSTANCES).toInt() == 0)
        {
            NX_LOG("Server already started", cl_logERROR);
            qApp->quit();
            return;
        }

#ifdef Q_OS_WIN
        SetConsoleCtrlHandler(stopServer_WIN, true);
#endif
        signal(SIGINT, stopServer);
        signal(SIGTERM, stopServer);

        QDir::setCurrent(qApp->applicationDirPath());

    // ------------------------------------------
#ifdef TEST_RTSP_SERVER
        addTestData();
#endif
        m_main->start();
    }

    virtual void stop() override
    {
        if (serviceMainInstance)
            serviceMainInstance->stopSync();
    }

private:
    int m_argc;
    char **m_argv;
    QScopedPointer<MediaServerProcess> m_main;
};

void stopServer(int /*signal*/)
{
    restartFlag = false;
    if (serviceMainInstance) {
        //output to console from signal handler can cause deadlock
        //qWarning() << "got signal" << signal << "stop server!";
        serviceMainInstance->stopAsync();
    }
}

void restartServer(int restartTimeout)
{
    restartFlag = true;
    if (serviceMainInstance) {
        qWarning() << "restart requested!";
        QTimer::singleShot(restartTimeout, serviceMainInstance, SLOT(stopAsync()));
    }
}

/*
bool changePort(quint16 port)
{
    if (serviceMainInstance)
        return serviceMainInstance->changePort(port);
    else
        return false;
}
*/

#ifdef __linux__
void SIGUSR1_handler(int)
{
    //doing nothing. Need this signal only to interrupt some blocking calls
}
#endif

int MediaServerProcess::main(int argc, char* argv[])
{
#if 0
#if defined(__GNUC__)
# if defined(__i386__)
        /* Enable Alignment Checking on x86 */
        __asm__("pushf\norl $0x40000,(%esp)\npopf");
# elif defined(__x86_64__)
             /* Enable Alignment Checking on x86_64 */
            __asm__("pushf\norl $0x40000,(%rsp)\npopf");
# endif
#endif
#endif //__arm__
#ifdef _WIN32
    win32_exception::installGlobalUnhandledExceptionHandler();
    _tzset();
#endif

#ifdef __linux__
    signal( SIGUSR1, SIGUSR1_handler );
#endif


#ifndef EDGE_SERVER
    std::unique_ptr<TextToWaveServer> textToWaveServer = std::make_unique<TextToWaveServer>(
        nx::utils::file_system::applicationDirPath(argc, argv));

    textToWaveServer->start();
    textToWaveServer->waitForStarted();
#endif

    QnVideoService service( argc, argv );
    int res = service.exec();
    if (restartFlag && res == 0)
        return 1;
    return 0;
}

const CmdLineArguments MediaServerProcess::cmdLineArguments() const
{
    return m_cmdLineArguments;
}<|MERGE_RESOLUTION|>--- conflicted
+++ resolved
@@ -1881,18 +1881,8 @@
     CloudManagerGroup* const cloudManagerGroup,
     ec2::QnTransactionMessageBus* messageBus)
 {
-<<<<<<< HEAD
-    m_httpModManager.reset( new nx_http::HttpModManager() );
     m_autoRequestForwarder.reset( new QnAutoRequestForwarder(commonModule() ));
     m_autoRequestForwarder->addPathToIgnore(lit("/ec2/*"));
-    m_httpModManager->addCustomRequestMod( std::bind(
-        &QnAutoRequestForwarder::processRequest,
-        m_autoRequestForwarder.get(),
-        std::placeholders::_1 ) );
-=======
-    m_autoRequestForwarder.reset( new QnAutoRequestForwarder(commonModule() ));
-    m_autoRequestForwarder->addPathToIgnore(lit("/ec2/*"));
->>>>>>> 62cec593
 
     const int rtspPort = qnServerModule->roSettings()->value(nx_ms_conf::SERVER_PORT, nx_ms_conf::DEFAULT_SERVER_PORT).toInt();
 
@@ -1910,15 +1900,12 @@
         maxConnections,
         acceptSslConnections );
 
-<<<<<<< HEAD
-=======
     m_universalTcpListener->httpModManager()->addCustomRequestMod(std::bind(
         &QnAutoRequestForwarder::processRequest,
         m_autoRequestForwarder.get(),
         std::placeholders::_1));
 
 
->>>>>>> 62cec593
 #ifdef ENABLE_ACTI
     QnActiResource::setEventPort(rtspPort);
     m_universalTcpListener->processorPool()->registerHandler("api/camera_event", new QnActiEventRestHandler());  //used to receive event from acti camera. TODO: remove this from api
@@ -2175,7 +2162,6 @@
 }
 
 QString MediaServerProcess::hardwareIdAsGuid() const
-<<<<<<< HEAD
 {
     auto hwId = LLUtil::getLatestHardwareId();
     auto hwIdString = QnUuid::fromHardwareId(hwId).toString();
@@ -2256,88 +2242,6 @@
             if (settingsLevel != nx::utils::log::Level::undefined)
                 return settingsLevel;
 
-=======
-{
-    auto hwId = LLUtil::getLatestHardwareId();
-    auto hwIdString = QnUuid::fromHardwareId(hwId).toString();
-    std::cout << "Got hwID \"" << hwIdString.toStdString() << "\"" << std::endl;
-    return hwIdString;
-}
-
-void MediaServerProcess::updateGuidIfNeeded()
-{
-    QString guidIsHWID = qnServerModule->roSettings()->value(GUID_IS_HWID).toString();
-    QString serverGuid = qnServerModule->roSettings()->value(SERVER_GUID).toString();
-    QString serverGuid2 = qnServerModule->roSettings()->value(SERVER_GUID2).toString();
-    QString pendingSwitchToClusterMode = qnServerModule->roSettings()->value(PENDING_SWITCH_TO_CLUSTER_MODE).toString();
-
-    QString hwidGuid = hardwareIdAsGuid();
-
-    if (guidIsHWID == YES) {
-        if (serverGuid.isEmpty())
-            qnServerModule->roSettings()->setValue(SERVER_GUID, hwidGuid);
-        else if (serverGuid != hwidGuid)
-            qnServerModule->roSettings()->setValue(GUID_IS_HWID, NO);
-
-        qnServerModule->roSettings()->remove(SERVER_GUID2);
-    }
-    else if (guidIsHWID == NO) {
-        if (serverGuid.isEmpty()) {
-            // serverGuid remove from settings manually?
-            qnServerModule->roSettings()->setValue(SERVER_GUID, hwidGuid);
-            qnServerModule->roSettings()->setValue(GUID_IS_HWID, YES);
-        }
-
-        qnServerModule->roSettings()->remove(SERVER_GUID2);
-    }
-    else if (guidIsHWID.isEmpty()) {
-        if (!serverGuid2.isEmpty()) {
-            qnServerModule->roSettings()->setValue(SERVER_GUID, serverGuid2);
-            qnServerModule->roSettings()->setValue(GUID_IS_HWID, NO);
-            qnServerModule->roSettings()->remove(SERVER_GUID2);
-        }
-        else {
-            // Don't reset serverGuid if we're in pending switch to cluster mode state.
-            // As it's stored in the remote database.
-            if (pendingSwitchToClusterMode == YES)
-                return;
-
-            qnServerModule->roSettings()->setValue(SERVER_GUID, hwidGuid);
-            qnServerModule->roSettings()->setValue(GUID_IS_HWID, YES);
-
-            if (!serverGuid.isEmpty()) {
-                qnServerModule->roSettings()->setValue(OBSOLETE_SERVER_GUID, serverGuid);
-            }
-        }
-    }
-
-    QnUuid obsoleteGuid = QnUuid(qnServerModule->roSettings()->value(OBSOLETE_SERVER_GUID).toString());
-    if (!obsoleteGuid.isNull())
-        setObsoleteGuid(obsoleteGuid);
-}
-
-void MediaServerProcess::serviceModeInit()
-{
-    const auto settings = qnServerModule->roSettings();
-    const auto dataLocation = getDataDirectory();
-    const auto binaryPath = QFile::decodeName(m_argv[0]);
-
-    nx::utils::log::Settings logSettings;
-    logSettings.directory = settings->value("logDir").toString();
-    logSettings.maxFileSize = settings->value("maxLogFileSize", DEFAULT_MAX_LOG_FILE_SIZE).toUInt();
-    logSettings.maxBackupCount = settings->value("logArchiveSize", DEFAULT_LOG_ARCHIVE_SIZE).toUInt();
-
-    // TODO: Generalize nx::utils::log::Settings parsing from QSetting and cmdLineArguments
-    // for mediaserver and all clients.
-    const auto makeLevel =
-        [&](const QString& agrValue, const QString& settingsKey)
-        {
-            const auto settingsValue = settings->value(settingsKey);
-            const auto settingsLevel = nx::utils::log::levelFromString(settingsValue.toString());
-            if (settingsLevel != nx::utils::log::Level::undefined)
-                return settingsLevel;
-
->>>>>>> 62cec593
             const auto argLevel = nx::utils::log::levelFromString(agrValue);
             if (argLevel != nx::utils::log::Level::undefined)
                 return argLevel;
@@ -2379,7 +2283,6 @@
         return;
     }
 }
-<<<<<<< HEAD
 
 void MediaServerProcess::run()
 {
@@ -2391,19 +2294,6 @@
 
     qnServerModule->runTimeSettings()->remove("rebuild");
 
-=======
-
-void MediaServerProcess::run()
-{
-
-    std::shared_ptr<QnMediaServerModule> serverModule(new QnMediaServerModule(
-        m_cmdLineArguments.enforcedMediatorEndpoint,
-        m_cmdLineArguments.configFilePath,
-        m_cmdLineArguments.rwConfigFilePath));
-
-    qnServerModule->runTimeSettings()->remove("rebuild");
-
->>>>>>> 62cec593
     if (m_serviceMode)
         serviceModeInit();
     updateAllowedInterfaces();
@@ -2530,21 +2420,12 @@
     CameraDriverRestrictionList cameraDriverRestrictionList;
 
     QSettings* settings = qnServerModule->roSettings();
-<<<<<<< HEAD
 
     commonModule()->setResourceDiscoveryManager(new QnMServerResourceDiscoveryManager(commonModule()));
     QUrl appServerUrl = appServerConnectionUrl(*settings);
 
     QnMulticodecRtpReader::setDefaultTransport( qnServerModule->roSettings()->value(QLatin1String("rtspTransport"), RtpTransport::_auto).toString().toUpper() );
 
-=======
-
-    commonModule()->setResourceDiscoveryManager(new QnMServerResourceDiscoveryManager(commonModule()));
-    QUrl appServerUrl = appServerConnectionUrl(*settings);
-
-    QnMulticodecRtpReader::setDefaultTransport( qnServerModule->roSettings()->value(QLatin1String("rtspTransport"), RtpTransport::_auto).toString().toUpper() );
-
->>>>>>> 62cec593
     connect(commonModule()->resourceDiscoveryManager(), &QnResourceDiscoveryManager::CameraIPConflict, this, &MediaServerProcess::at_cameraIPConflict);
     connect(qnNormalStorageMan, &QnStorageManager::noStoragesAvailable, this, &MediaServerProcess::at_storageManager_noStoragesAvailable);
     connect(qnNormalStorageMan, &QnStorageManager::storageFailure, this, &MediaServerProcess::at_storageManager_storageFailure);
@@ -3167,19 +3048,11 @@
     streamingChunkTranscoder.reset();
 
     recordingManager.reset();
-<<<<<<< HEAD
 
     mserverResourceSearcher.reset();
 
     videoCameraPool.reset();
 
-=======
-
-    mserverResourceSearcher.reset();
-
-    videoCameraPool.reset();
-
->>>>>>> 62cec593
     commonModule()->resourceDiscoveryManager()->stop();
     QnResource::stopAsyncTasks();
 
@@ -3233,10 +3106,6 @@
     nx::network::SocketGlobals::outgoingTunnelPool().clearOwnPeerId();
 
     m_autoRequestForwarder.reset();
-<<<<<<< HEAD
-    m_httpModManager.reset();
-=======
->>>>>>> 62cec593
 
     if (defaultMsgHandler)
         qInstallMessageHandler(defaultMsgHandler);
