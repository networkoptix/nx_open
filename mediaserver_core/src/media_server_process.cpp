#include "media_server_process.h"

#include <cstdlib>
#include <iostream>
#include <fstream>
#include <functional>
#include <signal.h>
#if defined(__linux__)
    #include <signal.h>
    #include <sys/types.h>
    #include <sys/stat.h>
    #include <unistd.h>
#endif

#include <boost/optional.hpp>

#include <qtsinglecoreapplication.h>
#include <qtservice.h>

#include <QtCore/QCoreApplication>
#include <QtCore/QDir>
#include <QtCore/QSettings>
#include <QtCore/QUrl>
#include <QtCore/QThreadPool>
#include <QtConcurrent/QtConcurrent>
#include <nx/utils/uuid.h>
#include <utils/common/ldap.h>
#include <QtCore/QThreadPool>

#include <QtNetwork/QUdpSocket>
#include <QtNetwork/QHostAddress>
#include <QtNetwork/QHostInfo>
#include <QtNetwork/QNetworkInterface>

#include <api/app_server_connection.h>
#include <api/global_settings.h>
#include <analytics/detected_objects_storage/analytics_events_storage.h>

#include <appserver/processor.h>

#include <nx/vms/event/rule.h>
#include <nx/vms/event/events/reasoned_event.h>
#include <nx/vms/utils/vms_utils.h>
#include <nx/mediaserver/event/event_connector.h>
#include <nx/mediaserver/event/rule_processor.h>
#include <nx/mediaserver/event/extended_rule_processor.h>

#include <camera/camera_pool.h>

#include <core/misc/schedule_task.h>

#include <core/resource_access/resource_access_manager.h>
#include <core/resource_access/providers/resource_access_provider.h>

#include <core/resource_management/camera_driver_restriction_list.h>
#include <core/resource_management/mserver_resource_discovery_manager.h>
#include <core/resource_management/resource_discovery_manager.h>
#include <core/resource_management/resource_pool.h>
#include <core/resource_management/server_additional_addresses_dictionary.h>

#include <core/resource/storage_plugin_factory.h>
#include <core/resource/layout_resource.h>
#include <core/resource/media_server_user_attributes.h>
#include <core/resource/media_server_resource.h>
#include <core/resource/user_resource.h>
#include <core/resource/camera_resource.h>
#include <core/resource/videowall_resource.h>
#include <core/resource/camera_resource.h>

#include <media_server/media_server_app_info.h>
#include <media_server/mserver_status_watcher.h>
#include <media_server/server_message_processor.h>
#include <media_server/settings.h>
#include <media_server/server_update_tool.h>
#include <media_server/server_connector.h>
#include <media_server/file_connection_processor.h>
#include <media_server/crossdomain_connection_processor.h>
#include <media_server/resource_status_watcher.h>
#include <media_server/media_server_resource_searchers.h>
#include <media_server/media_server_module.h>

#include <motion/motion_helper.h>

#include <nx/vms/auth/time_based_nonce_provider.h>
#include <network/authenticate_helper.h>
#include <network/connection_validator.h>
#include <network/default_tcp_connection_processor.h>
#include <network/system_helpers.h>

#include <nx_ec/ec2_lib.h>
#include <nx_ec/ec_api.h>
#include <nx_ec/ec_proto_version.h>
#include <nx_ec/data/api_user_data.h>
#include <nx_ec/managers/abstract_user_manager.h>
#include <nx_ec/managers/abstract_layout_manager.h>
#include <nx_ec/managers/abstract_videowall_manager.h>
#include <nx_ec/managers/abstract_webpage_manager.h>
#include <nx_ec/managers/abstract_camera_manager.h>
#include <nx_ec/managers/abstract_server_manager.h>
#include <nx/network/socket.h>
#include <nx/network/udt/udt_socket.h>
#include <nx/network/upnp/upnp_device_searcher.h>

#include <camera_vendors.h>

#include <plugins/native_sdk/common_plugin_container.h>
#include <plugins/plugin_manager.h>
#include <core/resource/avi/avi_resource.h>
#if defined(ENABLE_FLIR)
    #include <plugins/resource/flir/flir_io_executor.h>
#endif

#include <plugins/resource/desktop_camera/desktop_camera_registrator.h>

#include <plugins/resource/mserver_resource_searcher.h>
#include <plugins/resource/mdns/mdns_listener.h>
#include <plugins/resource/upnp/global_settings_to_device_searcher_settings_adapter.h>

#include <plugins/storage/file_storage/file_storage_resource.h>
#include <core/storage/file_storage/db_storage_resource.h>
#include <plugins/storage/third_party_storage_resource/third_party_storage_resource.h>

#include <recorder/file_deletor.h>
#include <recorder/recording_manager.h>
#include <recorder/storage_manager.h>
#include <recorder/schedule_sync.h>

#include <rest/handlers/acti_event_rest_handler.h>
#include <rest/handlers/event_log_rest_handler.h>
#include <rest/handlers/event_log2_rest_handler.h>
#include <rest/handlers/multiserver_events_rest_handler.h>
#include <rest/handlers/get_system_name_rest_handler.h>
#include <rest/handlers/camera_diagnostics_rest_handler.h>
#include <rest/handlers/camera_settings_rest_handler.h>
#include <rest/handlers/crash_server_handler.h>
#include <rest/handlers/external_event_rest_handler.h>
#include <rest/handlers/favicon_rest_handler.h>
#include <rest/handlers/log_rest_handler.h>
#include <rest/handlers/manual_camera_addition_rest_handler.h>
#include <rest/handlers/ping_rest_handler.h>
#include <rest/handlers/p2p_stats_rest_handler.h>
#include <rest/handlers/audit_log_rest_handler.h>
#include <rest/handlers/recording_stats_rest_handler.h>
#include <rest/handlers/ping_system_rest_handler.h>
#include <rest/handlers/ptz_rest_handler.h>
#include <rest/handlers/can_accept_cameras_rest_handler.h>
#include <rest/handlers/rebuild_archive_rest_handler.h>
#include <rest/handlers/recorded_chunks_rest_handler.h>
#include <rest/handlers/statistics_rest_handler.h>
#include <rest/handlers/storage_space_rest_handler.h>
#include <rest/handlers/storage_status_rest_handler.h>
#include <rest/handlers/time_rest_handler.h>
#include <rest/handlers/timezones_rest_handler.h>
#include <rest/handlers/get_nonce_rest_handler.h>
#include <rest/handlers/cookie_login_rest_handler.h>
#include <rest/handlers/cookie_logout_rest_handler.h>
#include <rest/handlers/activate_license_rest_handler.h>
#include <rest/handlers/test_email_rest_handler.h>
#include <rest/handlers/test_ldap_rest_handler.h>
#include <rest/handlers/update_rest_handler.h>
#include <rest/handlers/update_unauthenticated_rest_handler.h>
#include <rest/handlers/update_information_rest_handler.h>
#include <rest/handlers/restart_rest_handler.h>
#include <rest/handlers/module_information_rest_handler.h>
#include <rest/handlers/iflist_rest_handler.h>
#include <rest/handlers/json_aggregator_rest_handler.h>
#include <rest/handlers/ifconfig_rest_handler.h>
#include <rest/handlers/settime_rest_handler.h>
#include <rest/handlers/configure_rest_handler.h>
#include <rest/handlers/detach_from_cloud_rest_handler.h>
#include <rest/handlers/detach_from_system_rest_handler.h>
#include <rest/handlers/restore_state_rest_handler.h>
#include <rest/handlers/setup_local_rest_handler.h>
#include <rest/handlers/setup_cloud_rest_handler.h>
#include <rest/handlers/merge_systems_rest_handler.h>
#include <rest/handlers/current_user_rest_handler.h>
#include <rest/handlers/backup_db_rest_handler.h>
#include <rest/handlers/discovered_peers_rest_handler.h>
#include <rest/handlers/log_level_rest_handler.h>
#include <rest/handlers/multiserver_chunks_rest_handler.h>
#include <rest/handlers/multiserver_time_rest_handler.h>
#include <rest/handlers/camera_history_rest_handler.h>
#include <rest/handlers/multiserver_bookmarks_rest_handler.h>
#include <rest/handlers/save_cloud_system_credentials.h>
#include <rest/handlers/multiserver_thumbnail_rest_handler.h>
#include <rest/handlers/multiserver_statistics_rest_handler.h>
#include <rest/handlers/multiserver_analytics_lookup_detected_objects.h>
#include <rest/handlers/execute_analytics_action_rest_handler.h>
#include <rest/handlers/get_analytics_actions_rest_handler.h>
#include <rest/server/rest_connection_processor.h>
#include <rest/handlers/get_hardware_info_rest_handler.h>
#include <rest/handlers/system_settings_handler.h>
#include <rest/handlers/audio_transmission_rest_handler.h>
#include <rest/handlers/start_lite_client_rest_handler.h>
#include <rest/handlers/runtime_info_rest_handler.h>
#include <rest/handlers/downloads_rest_handler.h>
#include <rest/handlers/get_hardware_ids_rest_handler.h>
#include <rest/handlers/multiserver_get_hardware_ids_rest_handler.h>
#include <rest/handlers/wearable_camera_rest_handler.h>
#ifdef _DEBUG
#include <rest/handlers/debug_events_rest_handler.h>
#endif

#include <rtsp/rtsp_connection.h>

#include <nx/vms/discovery/manager.h>
#include <nx/vms/utils/initial_data_loader.h>
#include <network/multicodec_rtp_reader.h>
#include <network/router.h>

#include <utils/common/command_line_parser.h>
#include <nx/utils/app_info.h>
#include <nx/utils/log/log.h>
#include <nx/utils/log/log_initializer.h>
#include <nx/utils/scope_guard.h>
#include <nx/utils/std/cpp14.h>
#include <utils/common/sleep.h>
#include <utils/common/synctime.h>
#include <utils/common/system_information.h>
#include <utils/common/util.h>
#include <nx/network/deprecated/simple_http_client.h>
#include <nx/network/ssl_socket.h>
#include <nx/network/socket_global.h>
#include <nx/network/cloud/cloud_connect_controller.h>
#include <nx/network/cloud/mediator_connector.h>
#include <nx/network/cloud/tunnel/outgoing_tunnel_pool.h>
#include <nx/network/cloud/tunnel/tunnel_acceptor_factory.h>
#include <nx/network/cloud/mediator_address_publisher.h>

#include <utils/common/app_info.h>
#include <transcoding/ffmpeg_video_transcoder.h>

#include <nx/utils/crash_dump/systemexcept.h>

#include "platform/hardware_information.h"
#include "platform/platform_abstraction.h"
#include "core/ptz/server_ptz_controller_pool.h"
#include "plugins/resource/acti/acti_resource.h"
#include "common/common_module.h"
#include "proxy/proxy_receiver_connection_processor.h"
#include "proxy/proxy_connection.h"
#include "nx/mediaserver/hls/hls_session_pool.h"
#include "nx/mediaserver/hls/hls_server.h"
#include "llutil/hardware_id.h"
#include "api/runtime_info_manager.h"
#include "rest/handlers/old_client_connect_rest_handler.h"
#include "nx_ec/data/api_conversion_functions.h"
#include "nx_ec/dummy_handler.h"
#include "ec2_statictics_reporter.h"
#include "server/host_system_password_synchronizer.h"

#include "core/resource_management/resource_properties.h"
#include "core/resource/network_resource.h"
#include "network/universal_request_processor.h"
#include "core/resource/camera_history.h"
#include <nx/network/nettools.h>
#include "http/iomonitor_tcp_server.h"
#include "ldap/ldap_manager.h"
#include "rest/handlers/multiserver_chunks_rest_handler.h"
#include "rest/handlers/merge_ldap_users_rest_handler.h"
#include "audit/mserver_audit_manager.h"
#include "utils/common/waiting_for_qthread_to_empty_event_queue.h"
#include "core/multicast/multicast_http_server.h"
#include "crash_reporter.h"
#include "rest/handlers/exec_script_rest_handler.h"
#include "rest/handlers/script_list_rest_handler.h"
#include "cloud/cloud_integration_manager.h"
#include "rest/handlers/backup_control_rest_handler.h"
#include <database/server_db.h>
#include <server/server_globals.h>
#include <nx/mediaserver/unused_wallpapers_watcher.h>
#include <nx/mediaserver/license_watcher.h>
#include <rest/helpers/permissions_helper.h>
#include "misc/migrate_oldwin_dir.h"
#include "media_server_process_aux.h"
#include <common/static_common_module.h>
#include <recorder/storage_db_pool.h>
#include <transaction/message_bus_adapter.h>
#include <managers/discovery_manager.h>
#include <rest/helper/p2p_statistics.h>
#include <recorder/remote_archive_synchronizer.h>
#include <recorder/archive_integrity_watcher.h>
#include <nx/utils/std/cpp14.h>
#include <nx/mediaserver/metadata/manager_pool.h>
#include <nx/utils/platform/current_process.h>
#include <rest/handlers/change_camera_password_rest_handler.h>
#include <nx/mediaserver/fs/media_paths/media_paths.h>
#include <nx/mediaserver/fs/media_paths/media_paths_filter_config.h>
#include <nx/mediaserver/updates2/server_updates2_manager.h>
#include <nx/vms/common/p2p/downloader/downloader.h>

#if !defined(EDGE_SERVER) && !defined(__aarch64__)
    #include <nx_speech_synthesizer/text_to_wav.h>
    #include <nx/utils/file_system.h>
#endif

#include <streaming/audio_streamer_pool.h>
#include <proxy/2wayaudio/proxy_audio_receiver.h>
#include "nx/mediaserver/rest/updates2/updates2_rest_handler.h"

#if defined(__arm__)
    #include "nx1/info.h"
#endif

<<<<<<< HEAD
#include "mediaserver_ini.h"
=======
#include <nx/kit/ini_config.h>
>>>>>>> 50ca954e

using namespace nx;

// This constant is used while checking for compatibility.
// Do not change it until you know what you're doing.
static const char COMPONENT_NAME[] = "MediaServer";
static const QByteArray NO_SETUP_WIZARD("noSetupWizard");

static QString SERVICE_NAME = lit("%1 Server").arg(QnAppInfo::organizationName());
static const quint64 DEFAULT_MAX_LOG_FILE_SIZE = 10*1024*1024;
static const quint64 DEFAULT_LOG_ARCHIVE_SIZE = 25;
static const int UDT_INTERNET_TRAFIC_TIMER = 24 * 60 * 60 * 1000; //< Once a day;
//static const quint64 DEFAULT_MSG_LOG_ARCHIVE_SIZE = 5;
static const unsigned int APP_SERVER_REQUEST_ERROR_TIMEOUT_MS = 5500;
static const QByteArray APPSERVER_PASSWORD("appserverPassword");
static const QByteArray LOW_PRIORITY_ADMIN_PASSWORD("lowPriorityPassword");

class MediaServerProcess;
static MediaServerProcess* serviceMainInstance = 0;
void stopServer(int signal);
bool restartFlag = false;

namespace {
const QString YES = lit("yes");
const QString NO = lit("no");
const QString GUID_IS_HWID = lit("guidIsHWID");
const QString SERVER_GUID = lit("serverGuid");
const QString SERVER_GUID2 = lit("serverGuid2");
const QString OBSOLETE_SERVER_GUID = lit("obsoleteServerGuid");
const QString PENDING_SWITCH_TO_CLUSTER_MODE = lit("pendingSwitchToClusterMode");
const QString MEDIATOR_ADDRESS_UPDATE = lit("mediatorAddressUpdate");

static const int kPublicIpUpdateTimeoutMs = 60 * 2 * 1000;
static nx::utils::log::Tag kLogTag(typeid(MediaServerProcess));

static const int kMinimalGlobalThreadPoolSize = 4;

bool initResourceTypes(const ec2::AbstractECConnectionPtr& ec2Connection)
{
    QList<QnResourceTypePtr> resourceTypeList;
    auto manager = ec2Connection->getResourceManager(Qn::kSystemAccess);
    const ec2::ErrorCode errorCode = manager->getResourceTypesSync(&resourceTypeList);
    if (errorCode != ec2::ErrorCode::ok)
    {
        NX_LOG(QString::fromLatin1("Failed to load resource types. %1").arg(ec2::toString(errorCode)), cl_logERROR);
        return false;
    }

    qnResTypePool->replaceResourceTypeList(resourceTypeList);
    return true;
}

void addFakeVideowallUser(QnCommonModule* commonModule)
{
    ec2::ApiUserData fakeUserData;
    fakeUserData.permissions = Qn::GlobalVideoWallModePermissionSet;
    fakeUserData.typeId = qnResTypePool->getFixedResourceTypeId(QnResourceTypePool::kUserTypeId);
    auto fakeUser = ec2::fromApiToResource(fakeUserData);
    fakeUser->setId(Qn::kVideowallUserAccess.userId);
    fakeUser->setName(lit("Video wall"));
    commonModule->resourcePool()->addResource(fakeUser);
}

} // namespace

#ifdef EDGE_SERVER
static const int DEFAULT_MAX_CAMERAS = 1;
#else
static const int DEFAULT_MAX_CAMERAS = 128;
#endif

void decoderLogCallback(void* /*pParam*/, int i, const char* szFmt, va_list args)
{
    //USES_CONVERSION;

    //Ignore debug and info (i == 2 || i == 1) messages
    if(AV_LOG_ERROR != i)
    {
        //return;
    }

    // AVCodecContext* pCtxt = (AVCodecContext*)pParam;

    char szMsg[1024];
    vsprintf(szMsg, szFmt, args);
    //if(szMsg[strlen(szMsg)] == '\n')
    {
        szMsg[strlen(szMsg)-1] = 0;
    }

    NX_LOG( lit("FFMPEG %1").arg(QString::fromLocal8Bit(szMsg)), cl_logERROR);
}

QHostAddress resolveHost(const QString& hostString)
{
    QHostAddress host(hostString);
    if (host.toIPv4Address() != 0)
        return host;

    QHostInfo info = QHostInfo::fromName(hostString);

    // Can't resolve
    if (info.error() != QHostInfo::NoError)
    {
        NX_LOG(lit("Couldn't resolve host %1").arg(hostString), cl_logERROR);
        return QHostAddress();
    }

    // Initialize to zero
    host = QHostAddress();
    for (const QHostAddress &address: info.addresses())
    {
        if (address.toIPv4Address() != 0)
        {
            host = address;
            break;
        }
    }

    if (host.toIPv4Address() == 0)
        NX_LOG( lit("No ipv4 address associated with host %1").arg(hostString), cl_logERROR);

    return host;
}

QString defaultLocalAddress(const QHostAddress& target)
{
    if (!target.isNull())
    {
        QUdpSocket socket;
        socket.connectToHost(target, 53);

        if (socket.localAddress() != QHostAddress::LocalHost)
            return socket.localAddress().toString(); // if app server is on other computer we use same address as used to connect to app server
    }

    {
        // try select default interface
        QUdpSocket socket;
        socket.connectToHost("8.8.8.8", 53);
        QString result = socket.localAddress().toString();

        if (result.length()>0)
            return result;
    }

    {
        // if nothing else works use first enabled hostaddr
        QList<nx::network::QnInterfaceAndAddr> interfaces = nx::network::getAllIPv4Interfaces();

        for (int i = 0; i < interfaces.size();++i)
        {
            QUdpSocket socket;
            if (!socket.bind(interfaces.at(i).address, 0))
                continue;

            QString result = socket.localAddress().toString();

            NX_ASSERT(result.length() > 0 );

            return result;
        }
    }

    return "127.0.0.1";

}

void ffmpegInit()
{
    // TODO: #Elric we need comments about true/false at call site => bad api design, use flags instead
    // true means use it plugin if no <protocol>:// prefix
    QnStoragePluginFactory::instance()->registerStoragePlugin("file", QnFileStorageResource::instance, true);
    QnStoragePluginFactory::instance()->registerStoragePlugin("dbfile", QnDbStorageResource::instance, false);
}

void calculateSpaceLimitOrLoadFromConfig(
    QnCommonModule* commonModule,
    const QnFileStorageResourcePtr& fileStorage)
{
    const BeforeRestoreDbData& beforeRestoreData = commonModule->beforeRestoreDbData();
    if (!beforeRestoreData.isEmpty() && beforeRestoreData.hasInfoForStorage(fileStorage->getUrl()))
    {
        fileStorage->setSpaceLimit(beforeRestoreData.getSpaceLimitForStorage(fileStorage->getUrl()));
        return;
    }

    fileStorage->setSpaceLimit(fileStorage->calcInitialSpaceLimit());
}

QnStorageResourcePtr createStorage(
    QnCommonModule* commonModule,
    const QnUuid& serverId,
    const QString& path)
{
    NX_VERBOSE(kLogTag, lm("Attempting to create storage %1").arg(path));
    QnStorageResourcePtr storage(QnStoragePluginFactory::instance()->createStorage(commonModule,"ufile"));
    storage->setName("Initial");
    storage->setParentId(serverId);
    storage->setUrl(path);

    const QString storagePath = QnStorageResource::toNativeDirPath(storage->getPath());
    const auto partitions = qnPlatform->monitor()->totalPartitionSpaceInfo();
    const auto it = std::find_if(partitions.begin(), partitions.end(),
        [&](const QnPlatformMonitor::PartitionSpace& part)
        { return storagePath.startsWith(QnStorageResource::toNativeDirPath(part.path)); });

    const auto storageType = (it != partitions.end())
        ? it->type
        : QnPlatformMonitor::NetworkPartition;
    storage->setStorageType(QnLexical::serialized(storageType));

    if (auto fileStorage = storage.dynamicCast<QnFileStorageResource>())
    {
        const qint64 totalSpace = fileStorage->calculateAndSetTotalSpaceWithoutInit();
        calculateSpaceLimitOrLoadFromConfig(commonModule, fileStorage);

        if (totalSpace < fileStorage->getSpaceLimit())
        {
            NX_DEBUG(kLogTag, lm(
                "Storage with this path %1 total space is unknown or totalSpace < spaceLimit. "
                "Total space: %2, Space limit: %3").args(path, totalSpace, storage->getSpaceLimit()));
            return QnStorageResourcePtr();
        }
    }
    else
    {
        NX_ASSERT(false, lm("Failed to create to storage: %1").arg(path));
        return QnStorageResourcePtr();
    }

    storage->setUsedForWriting(storage->initOrUpdate() == Qn::StorageInit_Ok && storage->isWritable());
    NX_DEBUG(kLogTag, lm("Storage %1 is operational: %2").args(path, storage->isUsedForWriting()));

    QnResourceTypePtr resType = qnResTypePool->getResourceTypeByName("Storage");
    NX_ASSERT(resType);
    if (resType)
        storage->setTypeId(resType->getId());

    storage->setParentId(serverGuid());
    return storage;
}

#ifdef Q_OS_WIN
static int freeGB(QString drive)
{
    ULARGE_INTEGER freeBytes;

    GetDiskFreeSpaceEx(drive.toStdWString().c_str(), &freeBytes, 0, 0);

    return freeBytes.HighPart * 4 + (freeBytes.LowPart>> 30);
}
#endif

static QStringList listRecordFolders(bool includeNonHdd = false)
{
    using namespace nx::mediaserver::fs::media_paths;

    auto mediaPathList = get(FilterConfig::createDefault(includeNonHdd));
    NX_VERBOSE(kLogTag, lm("Record folders: %1").container(mediaPathList));
    return mediaPathList;
}

QnStorageResourceList getSmallStorages(const QnStorageResourceList& storages)
{
    QnStorageResourceList result;
    for (const auto& storage: storages)
    {
        qint64 totalSpace = -1;
        auto fileStorage = storage.dynamicCast<QnFileStorageResource>();
        if (fileStorage)
            totalSpace = fileStorage->calculateAndSetTotalSpaceWithoutInit();
        else
        {
            storage->initOrUpdate();
            totalSpace = storage->getTotalSpace();
        }
        if (totalSpace != QnStorageResource::kUnknownSize && totalSpace < storage->getSpaceLimit())
            result << storage; // if storage size isn't known do not delete it

        NX_VERBOSE(kLogTag,
            lm("Small storage %1, isFileStorage=%2, totalSpace=%3, spaceLimit=%4, toDelete").args(
                storage->getUrl(), (bool)fileStorage, totalSpace, storage->getSpaceLimit()));
    }
    return result;
}

QnStorageResourceList createStorages(
    QnCommonModule* commonModule,
    const QnMediaServerResourcePtr& mServer)
{
    QnStorageResourceList storages;
    QStringList availablePaths;
    //bool isBigStorageExist = false;
    qint64 bigStorageThreshold = 0;

    availablePaths = listRecordFolders();

    NX_DEBUG(kLogTag, lm("Available paths count: %1").arg(availablePaths.size()));
    for(const QString& folderPath: availablePaths)
    {
        NX_DEBUG(kLogTag, lm("Available path: %1").arg(folderPath));
        if (!mServer->getStorageByUrl(folderPath).isNull())
        {
            NX_DEBUG(kLogTag,
                lm("Storage with this path %1 already exists. Won't be added.").arg(folderPath));
            continue;
        }
        // Create new storage because of new partition found that missing in the database
        QnStorageResourcePtr storage = createStorage(commonModule, mServer->getId(), folderPath);
        if (!storage)
            continue;

        qint64 available = storage->getTotalSpace() - storage->getSpaceLimit();
        bigStorageThreshold = qMax(bigStorageThreshold, available);
        storages.append(storage);
        NX_DEBUG(kLogTag, lm("Creating new storage: %1").arg(folderPath));
    }
    bigStorageThreshold /= QnStorageManager::BIG_STORAGE_THRESHOLD_COEFF;

    for (int i = 0; i < storages.size(); ++i) {
        QnStorageResourcePtr storage = storages[i].dynamicCast<QnStorageResource>();
        qint64 available = storage->getTotalSpace() - storage->getSpaceLimit();
        if (available < bigStorageThreshold)
            storage->setUsedForWriting(false);
    }

    QString logMessage = lit("Storage new candidates:\n");
    for (const auto& storage : storages)
    {
        logMessage.append(
            lit("\t\turl: %1, totalSpace: %2, spaceLimit: %3")
                .arg(storage->getUrl())
                .arg(storage->getTotalSpace())
                .arg(storage->getSpaceLimit()));
    }

    NX_DEBUG(kLogTag, logMessage);
    return storages;
}

QnStorageResourceList updateStorages(QnMediaServerResourcePtr mServer)
{
    const auto partitions = qnPlatform->monitor()->totalPartitionSpaceInfo();

    QMap<QnUuid, QnStorageResourcePtr> result;
    // I've switched all patches to native separator to fix network patches like \\computer\share
    for(const QnStorageResourcePtr& abstractStorage: mServer->getStorages())
    {
        QnStorageResourcePtr storage = abstractStorage.dynamicCast<QnStorageResource>();
        if (!storage)
            continue;
        bool modified = false;
        if (!storage->getUrl().contains("://")) {
            QString updatedURL = QDir::toNativeSeparators(storage->getUrl());
            if (updatedURL.endsWith(QDir::separator()))
                updatedURL.chop(1);
            if (storage->getUrl() != updatedURL) {
                storage->setUrl(updatedURL);
                modified = true;
            }
        }

        QString storageType = storage->getStorageType();
        if (storageType.isEmpty())
        {
            if (storage->getUrl().contains(lit("://")))
                storageType = QUrl(storage->getUrl()).scheme();
            if (storageType.isEmpty())
            {
                storageType = QnLexical::serialized(QnPlatformMonitor::LocalDiskPartition);
                const auto storagePath = QnStorageResource::toNativeDirPath(storage->getPath());
                const auto it = std::find_if(partitions.begin(), partitions.end(),
                    [&](const QnPlatformMonitor::PartitionSpace& partition)
                { return storagePath.startsWith(QnStorageResource::toNativeDirPath(partition.path)); });
                if (it != partitions.end())
                    storageType = QnLexical::serialized(it->type);
            }
            storage->setStorageType(
                    storageType.isEmpty()
                    ? QnLexical::serialized(QnPlatformMonitor::UnknownPartition)
                    : storageType);
            modified = true;
        }
        if (modified)
            result.insert(storage->getId(), storage);
    }

    QString logMesssage = lit("%1 Modified storages:\n").arg(Q_FUNC_INFO);
    for (const auto& storage : result.values())
    {
        logMesssage.append(
            lit("\t\turl: %1, totalSpace: %2, spaceLimit: %3\n")
                .arg(storage->getUrl())
                .arg(storage->getTotalSpace())
                .arg(storage->getSpaceLimit()));
    }

    NX_DEBUG(kLogTag, logMesssage);
    return result.values();
}

void MediaServerProcess::initStoragesAsync(QnCommonMessageProcessor* messageProcessor)
{
    m_initStoragesAsyncPromise.reset(new nx::utils::promise<void>());
    QtConcurrent::run([messageProcessor, this]
    {
        NX_VERBOSE(this, "Init storages begin");
        const auto setPromiseGuardFunc = makeScopeGuard(
            [&]()
            {
                NX_VERBOSE(this, "Init storages end");
                m_initStoragesAsyncPromise->set_value();
            });

        //read server's storages
        ec2::AbstractECConnectionPtr ec2Connection = messageProcessor->commonModule()->ec2Connection();
        ec2::ErrorCode rez;
        ec2::ApiStorageDataList storages;

        while ((rez = ec2Connection->getMediaServerManager(Qn::kSystemAccess)->getStoragesSync(QnUuid(), &storages)) != ec2::ErrorCode::ok)
        {
            NX_DEBUG(this, lm("Can't get storage list. Reason: %1").arg(rez));
            QnSleep::msleep(APP_SERVER_REQUEST_ERROR_TIMEOUT_MS);
            if (m_needStop)
                return;
        }

        for(const auto& storage: storages)
        {
            NX_DEBUG(this, lm("Existing storage: %1, spaceLimit = %2")
                .args(storage.url, storage.spaceLimit));
            messageProcessor->updateResource(storage, ec2::NotificationSource::Local);
        }

        const auto unmountedStorages =
            mserver_aux::getUnmountedStorages(m_mediaServer->getStorages());
        for (const auto& storageResource: unmountedStorages)
        {
            auto fileStorageResource = storageResource.dynamicCast<QnFileStorageResource>();
            if (fileStorageResource)
                fileStorageResource->setMounted(false);
        }

        QnStorageResourceList smallStorages = getSmallStorages(m_mediaServer->getStorages());
        QnStorageResourceList storagesToRemove;
        // We won't remove automatically storages which might have been unmounted because of their
        // small size. This small size might be the result of the unmounting itself (just the size
        // of the local drive where mount folder is located). User will be able to remove such
        // storages by themselves.
        for (const auto& smallStorage: smallStorages)
        {
            bool isSmallStorageAmongstUnmounted = false;
            for (const auto& unmountedStorage: unmountedStorages)
            {
                if (unmountedStorage == smallStorage)
                {
                    isSmallStorageAmongstUnmounted = true;
                    break;
                }
            }

            if (!isSmallStorageAmongstUnmounted)
                storagesToRemove.append(smallStorage);
        }

        NX_DEBUG(this, lm("Found %1 storages to remove").arg(storagesToRemove.size()));
        for (const auto& storage: storagesToRemove)
        {
            NX_DEBUG(this, lm("Storage to remove: %2, id: %3").args(
                storage->getUrl(), storage->getId()));
        }

        if (!storagesToRemove.isEmpty())
        {
            ec2::ApiIdDataList idList;
            for (const auto& value: storagesToRemove)
                idList.push_back(value->getId());
            if (ec2Connection->getMediaServerManager(Qn::kSystemAccess)->removeStoragesSync(idList) != ec2::ErrorCode::ok)
                qWarning() << "Failed to remove deprecated storage on startup. Postpone removing to the next start...";
            commonModule()->resourcePool()->removeResources(storagesToRemove);
        }

        QnStorageResourceList modifiedStorages = createStorages(messageProcessor->commonModule(), m_mediaServer);
        modifiedStorages.append(updateStorages(m_mediaServer));
        saveStorages(ec2Connection, modifiedStorages);
        for(const QnStorageResourcePtr &storage: modifiedStorages)
            messageProcessor->updateResource(storage, ec2::NotificationSource::Local);

        qnNormalStorageMan->initDone();
        qnBackupStorageMan->initDone();
    });
}

QString getComputerName()
{
#if defined(Q_OS_WIN)
    ushort tmpBuffer[1024];
    DWORD  tmpBufferSize = sizeof(tmpBuffer);
    if (GetComputerName((LPTSTR) tmpBuffer, &tmpBufferSize))
        return QString::fromUtf16(tmpBuffer);
#elif defined(Q_OS_LINUX)
    char tmpBuffer[1024];
    if (gethostname(tmpBuffer, sizeof(tmpBuffer)) == 0)
        return QString::fromUtf8(tmpBuffer);
#endif
    return QString();
}

QString getDefaultServerName()
{
    QString id = getComputerName();
    if (id.isEmpty())
        id = nx::network::getMacFromPrimaryIF();
    return lit("Server %1").arg(id);
}

QnMediaServerResourcePtr MediaServerProcess::findServer(ec2::AbstractECConnectionPtr ec2Connection)
{
    ec2::ApiMediaServerDataList servers;

    while (servers.empty() && !needToStop())
    {
        ec2::ErrorCode rez = ec2Connection->getMediaServerManager(Qn::kSystemAccess)->getServersSync(&servers);
        if( rez == ec2::ErrorCode::ok )
            break;

        qDebug() << "findServer(): Call to getServers failed. Reason: " << ec2::toString(rez);
        QnSleep::msleep(1000);
    }

    for(const auto& server: servers)
    {
        if (server.id == serverGuid())
        {
            QnMediaServerResourcePtr qnServer(new QnMediaServerResource(commonModule()));
            fromApiToResource(server, qnServer);
            return qnServer;
        }
    }

    return QnMediaServerResourcePtr();
}

QnMediaServerResourcePtr registerServer(ec2::AbstractECConnectionPtr ec2Connection, const QnMediaServerResourcePtr &server, bool isNewServerInstance)
{
    ec2::ApiMediaServerData apiServer;
    fromResourceToApi(server, apiServer);

    ec2::ErrorCode rez = ec2Connection->getMediaServerManager(Qn::kSystemAccess)->saveSync(apiServer);
    if (rez != ec2::ErrorCode::ok)
    {
        qWarning() << "registerServer(): Call to registerServer failed. Reason: " << ec2::toString(rez);
        return QnMediaServerResourcePtr();
    }

    if (!isNewServerInstance)
        return server;

    // insert server user attributes if defined
    QString dir = qnServerModule->roSettings()->value("staticDataDir", getDataDirectory()).toString();
    QFile f(closeDirPath(dir) + lit("server_settings.json"));
    if (!f.open(QFile::ReadOnly))
        return server;
    QByteArray data = f.readAll();
    ec2::ApiMediaServerUserAttributesData userAttrsData;
    if (!QJson::deserialize(data, &userAttrsData))
        return server;
    userAttrsData.serverId = server->getId();

    ec2::ApiMediaServerUserAttributesDataList attrsList;
    attrsList.push_back(userAttrsData);
    rez = ec2Connection->getMediaServerManager(Qn::kSystemAccess)->saveUserAttributesSync(attrsList);
    if (rez != ec2::ErrorCode::ok)
    {
        qWarning() << "registerServer(): Call to registerServer failed. Reason: " << ec2::toString(rez);
        return QnMediaServerResourcePtr();
    }

    return server;
}

void MediaServerProcess::saveStorages(
    ec2::AbstractECConnectionPtr ec2Connection,
    const QnStorageResourceList& storages)
{
    ec2::ApiStorageDataList apiStorages;
    fromResourceListToApi(storages, apiStorages);

    ec2::ErrorCode rez;
    while((rez = ec2Connection->getMediaServerManager(Qn::kSystemAccess)->saveStoragesSync(apiStorages)) != ec2::ErrorCode::ok && !needToStop())
    {
        NX_WARNING(this) << "Call to change server's storages failed. Reason: " << rez;
        QnSleep::msleep(APP_SERVER_REQUEST_ERROR_TIMEOUT_MS);
    }
}

static const int SYSTEM_USAGE_DUMP_TIMEOUT = 7*60*1000;

void MediaServerProcess::dumpSystemUsageStats()
{
    if (!qnPlatform->monitor())
        return;

    qnPlatform->monitor()->totalCpuUsage();
    qnPlatform->monitor()->totalRamUsage();
    qnPlatform->monitor()->totalHddLoad();

    // TODO: #mu
    //  - Add some more fields that might be interesting
    //  - Make and use JSON serializable struct rather than just a string
    QStringList networkIfList;
    for (const auto& iface : qnPlatform->monitor()->totalNetworkLoad())
        if (iface.type != QnPlatformMonitor::LoopbackInterface)
            networkIfList.push_back(lit("%1: %2 bps").arg(iface.interfaceName)
                                                     .arg(iface.bytesPerSecMax));

    const auto networkIfInfo = networkIfList.join(lit(", "));
    if (m_mediaServer->setProperty(Qn::NETWORK_INTERFACES, networkIfInfo))
        m_mediaServer->saveParams();

    QnMutexLocker lk( &m_mutex );
    if( m_dumpSystemResourceUsageTaskID == 0 )  //monitoring cancelled
        return;
    m_dumpSystemResourceUsageTaskID = nx::utils::TimerManager::instance()->addTimer(
        std::bind( &MediaServerProcess::dumpSystemUsageStats, this ),
        std::chrono::milliseconds(SYSTEM_USAGE_DUMP_TIMEOUT) );
}

#ifdef Q_OS_WIN
#include <windows.h>
#include <stdio.h>
BOOL WINAPI stopServer_WIN(DWORD dwCtrlType)
{
    stopServer(dwCtrlType);
    return true;
}
#endif

static QtMessageHandler defaultMsgHandler = 0;

static void myMsgHandler(QtMsgType type, const QMessageLogContext& ctx, const QString& msg)
{
    if (defaultMsgHandler)
        defaultMsgHandler(type, ctx, msg);

    NX_EXPECT(!msg.contains(lit("QString:")), msg);
    NX_EXPECT(!msg.contains(lit("QObject:")), msg);
    qnLogMsgHandler(type, ctx, msg);
}

nx::utils::Url appServerConnectionUrl(QSettings &settings)
{
    // migrate appserverPort settings from version 2.2 if exist
    if (!qnServerModule->roSettings()->value("appserverPort").isNull())
    {
        qnServerModule->roSettings()->setValue("port", qnServerModule->roSettings()->value("appserverPort"));
        qnServerModule->roSettings()->remove("appserverPort");
    }

    nx::utils::Url appServerUrl;
    QUrlQuery params;

    // ### remove
    QString host = settings.value("appserverHost").toString();
    if( QUrl( host ).scheme() == "file" )
    {
        appServerUrl = nx::utils::Url( host ); // it is a completed URL
    }
    else if (host.isEmpty() || host == "localhost")
    {
        appServerUrl = nx::utils::Url::fromLocalFile( closeDirPath( getDataDirectory() ) );
    }
    else {
        appServerUrl.setScheme(settings.value("secureAppserverConnection", true).toBool() ? QLatin1String("https") : QLatin1String("http"));
        int port = settings.value("port", DEFAULT_APPSERVER_PORT).toInt();
        appServerUrl.setHost(host);
        appServerUrl.setPort(port);
    }
    if (appServerUrl.scheme() == "file")
    {
        QString staticDBPath = settings.value("staticDataDir").toString();
        if (!staticDBPath.isEmpty()) {
            params.addQueryItem("staticdb_path", staticDBPath);
        }
        if (qnServerModule->roSettings()->value(QnServer::kRemoveDbParamName).toBool())
            params.addQueryItem("cleanupDb", QString());
    }

    // TODO: #rvasilenko Actually appserverPassword is always empty. Remove?
    QString userName = settings.value("appserverLogin", helpers::kFactorySystemUser).toString();
    QString password = settings.value(APPSERVER_PASSWORD, QLatin1String("")).toString();
    QByteArray authKey = nx::ServerSetting::getAuthKey();
    QString appserverHostString = settings.value("appserverHost").toString();
    if (!authKey.isEmpty() && !isLocalAppServer(appserverHostString))
    {
        userName = serverGuid().toString();
        password = authKey;
    }

    appServerUrl.setUserName(userName);
    appServerUrl.setPassword(password);
    appServerUrl.setQuery(params);

    NX_LOG(lit("Connect to server %1").arg(appServerUrl.toString(QUrl::RemovePassword)), cl_logINFO);
    return appServerUrl;
}

MediaServerProcess::MediaServerProcess(int argc, char* argv[], bool serviceMode)
    :
    m_argc(argc),
    m_argv(argv),
    m_startMessageSent(false),
    m_firstRunningTime(0),
    m_universalTcpListener(0),
    m_dumpSystemResourceUsageTaskID(0),
    m_stopping(false),
    m_serviceMode(serviceMode)
{
    serviceMainInstance = this;

    parseCommandLineParameters(argc, argv);

    // TODO: Other platforms?
    #if defined(__linux__)
        if (!m_cmdLineArguments.crashDirectory.isEmpty())
            linux_exception::setCrashDirectory(m_cmdLineArguments.crashDirectory.toStdString());
    #endif

    m_settings.reset(new MSSettings(
        m_cmdLineArguments.configFilePath,
        m_cmdLineArguments.rwConfigFilePath));

    addCommandLineParametersFromConfig(m_settings.get());

    const bool isStatisticsDisabled =
        m_settings->roSettings()->value(QnServer::kNoMonitorStatistics, false).toBool();

    m_platform.reset(new QnPlatformAbstraction());
    m_platform->process(NULL)->setPriority(QnPlatformProcess::HighPriority);
    m_platform->setUpdatePeriodMs(
        isStatisticsDisabled ? 0 : QnGlobalMonitor::kDefaultUpdatePeridMs);
}

void MediaServerProcess::parseCommandLineParameters(int argc, char* argv[])
{
    QnCommandLineParser commandLineParser;
    commandLineParser.addParameter(&m_cmdLineArguments.logLevel, "--log-level", NULL,
        lit("Supported values: none (no logging), always, error, warning, info, debug, verbose. Default: ")
        + toString(nx::utils::log::kDefaultLevel));

    commandLineParser.addParameter(&m_cmdLineArguments.httpLogLevel, "--http-log-level", NULL, "Log value for http_log.log.");
    commandLineParser.addParameter(&m_cmdLineArguments.hwLogLevel, "--hw-log-level", NULL, "Log value for hw_log.log.");
    commandLineParser.addParameter(&m_cmdLineArguments.ec2TranLogLevel, "--ec2-tran-log-level", NULL, "Log value for ec2_tran.log.");
    commandLineParser.addParameter(&m_cmdLineArguments.permissionsLogLevel, "--permissions-log-level", NULL,"Log value for permissions.log.");

    commandLineParser.addParameter(&m_cmdLineArguments.rebuildArchive, "--rebuild", NULL,
        lit("Rebuild archive index. Supported values: all (high & low quality), hq (only high), lq (only low)"), "all");
    commandLineParser.addParameter(&m_cmdLineArguments.devModeKey, "--dev-mode-key", NULL, QString());
    commandLineParser.addParameter(&m_cmdLineArguments.allowedDiscoveryPeers, "--allowed-peers", NULL, QString());
    commandLineParser.addParameter(&m_cmdLineArguments.ifListFilter, "--if", NULL,
        "Strict media server network interface list (comma delimited list)");
    commandLineParser.addParameter(&m_cmdLineArguments.configFilePath, "--conf-file", NULL,
        "Path to config file. By default " + MSSettings::defaultROSettingsFilePath());
    commandLineParser.addParameter(&m_cmdLineArguments.rwConfigFilePath, "--runtime-conf-file", NULL,
        "Path to config file which is used to save some. By default " + MSSettings::defaultRunTimeSettingsFilePath());
    commandLineParser.addParameter(&m_cmdLineArguments.showVersion, "--version", NULL,
        lit("Print version info and exit"), true);
    commandLineParser.addParameter(&m_cmdLineArguments.showHelp, "--help", NULL,
        lit("This help message"), true);
    commandLineParser.addParameter(&m_cmdLineArguments.engineVersion, "--override-version", NULL,
        lit("Force the other engine version"), QString());
    commandLineParser.addParameter(&m_cmdLineArguments.enforceSocketType, "--enforce-socket", NULL,
        lit("Enforces stream socket type (TCP, UDT)"), QString());
    commandLineParser.addParameter(&m_cmdLineArguments.enforcedMediatorEndpoint, "--enforce-mediator", NULL,
        lit("Enforces mediator address"), QString());
    commandLineParser.addParameter(&m_cmdLineArguments.ipVersion, "--ip-version", NULL,
        lit("Force ip version"), QString());
    commandLineParser.addParameter(&m_cmdLineArguments.createFakeData, "--create-fake-data", NULL,
        lit("Create fake data: users,cameras,propertiesPerCamera,camerasPerLayout,storageCount"), QString());
    commandLineParser.addParameter(&m_cmdLineArguments.crashDirectory, "--crash-directory", NULL,
        lit("Directory to save and send crash reports."), QString());
    commandLineParser.addParameter(&m_cmdLineArguments.cleanupDb, "--cleanup-db", NULL,
        lit("Deletes resources with NULL ids, "
            "cleans dangling cameras' and servers' user attributes, "
            "kvpairs and resourceStatuses, also cleans and rebuilds transaction log"), true);

    commandLineParser.addParameter(&m_cmdLineArguments.moveHandlingCameras, "--move-handling-cameras", NULL,
        lit("Move handling cameras to itself, "
            "In some rare scenarios cameras can be assigned to removed server, "
            "This startup parameter force server to move these cameras to itself"), true);

    commandLineParser.parse(argc, (const char**) argv, stderr);
    if (m_cmdLineArguments.showHelp)
    {
        QTextStream stream(stdout);
        commandLineParser.print(stream);
    }
    if (m_cmdLineArguments.showVersion)
        std::cout << nx::utils::AppInfo::applicationFullVersion().toStdString() << std::endl;
}

void MediaServerProcess::addCommandLineParametersFromConfig(MSSettings* settings)
{
    // move arguments from conf file / registry

    if (m_cmdLineArguments.rebuildArchive.isEmpty())
        m_cmdLineArguments.rebuildArchive = settings->runTimeSettings()->value("rebuild").toString();
}

MediaServerProcess::~MediaServerProcess()
{
    quit();
    stop();
}

bool MediaServerProcess::isStopping() const
{
    QnMutexLocker lock( &m_stopMutex );
    return m_stopping;
}

void MediaServerProcess::at_databaseDumped()
{
    if (isStopping())
        return;

    nx::mserver_aux::savePersistentDataBeforeDbRestore(
                commonModule()->resourcePool()->getAdministrator(),
                m_mediaServer,
                nx::mserver_aux::createServerSettingsProxy(commonModule()).get()
            ).saveToSettings(qnServerModule->roSettings());
    restartServer(500);
}

void MediaServerProcess::at_systemIdentityTimeChanged(qint64 value, const QnUuid& sender)
{
    if (isStopping())
        return;

    nx::ServerSetting::setSysIdTime(value);
    if (sender != commonModule()->moduleGUID())
    {
        qnServerModule->roSettings()->setValue(QnServer::kRemoveDbParamName, "1");
        // If system Id has been changed, reset 'database restore time' variable
        nx::mserver_aux::savePersistentDataBeforeDbRestore(
                    commonModule()->resourcePool()->getAdministrator(),
                    m_mediaServer,
                    nx::mserver_aux::createServerSettingsProxy(commonModule()).get()
                ).saveToSettings(qnServerModule->roSettings());
        restartServer(0);
    }
}

void MediaServerProcess::stopSync()
{
    qWarning() << "Stopping server";

    const int kStopTimeoutMs = 100 * 1000;

    if (serviceMainInstance) {
        {
            QnMutexLocker lock( &m_stopMutex );
            m_stopping = true;
        }
        serviceMainInstance->pleaseStop();
        serviceMainInstance->quit();
        if (!serviceMainInstance->wait(kStopTimeoutMs))
        {
            serviceMainInstance->terminate();
            serviceMainInstance->wait();
        }
        serviceMainInstance = 0;
    }
    qApp->quit();
}

void MediaServerProcess::stopAsync()
{
    QTimer::singleShot(0, this, SLOT(stopSync()));
}

int MediaServerProcess::getTcpPort() const
{
    return m_universalTcpListener ? m_universalTcpListener->getPort() : 0;
}

void MediaServerProcess::stopObjects()
{
    if (m_stopObjectsCalled)
        return;

    qWarning() << "QnMain::stopObjects() called";

    qnBackupStorageMan->scheduleSync()->stop();
    NX_LOG("QnScheduleSync::stop() done", cl_logINFO);

    qnNormalStorageMan->cancelRebuildCatalogAsync();
    qnBackupStorageMan->cancelRebuildCatalogAsync();
    qnNormalStorageMan->stopAsyncTasks();
    qnBackupStorageMan->stopAsyncTasks();

    if (qnFileDeletor)
        qnFileDeletor->stop();

    if (m_universalTcpListener)
        m_universalTcpListener->pleaseStop();

    if (const auto manager = commonModule()->moduleDiscoveryManager())
        manager->stop();

    if (m_universalTcpListener) {
        m_universalTcpListener->stop();
        delete m_universalTcpListener;
        m_universalTcpListener = 0;
    }

    qnServerModule->updates2Manager()->stopAsyncTasks();
    m_stopObjectsCalled = true;
}

void MediaServerProcess::updateDisabledVendorsIfNeeded()
{
    // migration from old version. move setting from registry to the DB
    static const QString DV_PROPERTY = QLatin1String("disabledVendors");
    QString disabledVendors = qnServerModule->roSettings()->value(DV_PROPERTY).toString();
    if (!disabledVendors.isNull())
    {
        qnGlobalSettings->setDisabledVendors(disabledVendors);
        qnServerModule->roSettings()->remove(DV_PROPERTY);
    }
}

void MediaServerProcess::updateAllowCameraCHangesIfNeed()
{
    static const QString DV_PROPERTY = QLatin1String("cameraSettingsOptimization");

    QString allowCameraChanges = qnServerModule->roSettings()->value(DV_PROPERTY).toString();
    if (!allowCameraChanges.isEmpty())
    {
        qnGlobalSettings->setCameraSettingsOptimizationEnabled(allowCameraChanges.toLower() == lit("yes") || allowCameraChanges.toLower() == lit("true") || allowCameraChanges == lit("1"));
        qnServerModule->roSettings()->setValue(DV_PROPERTY, "");
    }
}

template< typename Container>
QString containerToQString( const Container& container )
{
    QStringList list;
    for (const auto& it : container)
        list << it.toString();

    return list.join( lit(", ") );
}

void MediaServerProcess::updateAddressesList()
{
    if (isStopping())
        return;

    ec2::ApiMediaServerData prevValue;
    fromResourceToApi(m_mediaServer, prevValue);

    nx::network::AddressFilters addressMask =
        nx::network::AddressFilter::ipV4
        | nx::network::AddressFilter::ipV6
        | nx::network::AddressFilter::noLocal
        | nx::network::AddressFilter::noLoopback;

    QList<nx::network::SocketAddress> serverAddresses;
    const auto port = m_universalTcpListener->getPort();

    for (const auto& host: allLocalAddresses(addressMask))
        serverAddresses << nx::network::SocketAddress(host, port);

    for (const auto& host : m_forwardedAddresses )
        serverAddresses << nx::network::SocketAddress(host.first, host.second);

    if (!m_ipDiscovery->publicIP().isNull())
        serverAddresses << nx::network::SocketAddress(m_ipDiscovery->publicIP().toString(), port);

    m_mediaServer->setNetAddrList(serverAddresses);
    NX_LOGX(lit("Update mediaserver addresses: %1")
            .arg(containerToQString(serverAddresses)), cl_logDEBUG1);

    const nx::utils::Url defaultUrl(m_mediaServer->getApiUrl());
    const nx::network::SocketAddress defaultAddress(defaultUrl.host(), defaultUrl.port());
    if (std::find(serverAddresses.begin(), serverAddresses.end(),
                  defaultAddress) == serverAddresses.end())
    {
        nx::network::SocketAddress newAddress;
        if (!serverAddresses.isEmpty())
            newAddress = serverAddresses.front();

        m_mediaServer->setPrimaryAddress(newAddress);
    }

    ec2::ApiMediaServerData server;
    fromResourceToApi(m_mediaServer, server);
    if (server != prevValue)
    {
        auto mediaServerManager =
            commonModule()->ec2Connection()->getMediaServerManager(Qn::kSystemAccess);
        mediaServerManager->save(server, this, &MediaServerProcess::at_serverSaved);
    }

    nx::network::SocketGlobals::cloud().addressPublisher().updateAddresses(
        std::list<nx::network::SocketAddress>(
            serverAddresses.begin(),
            serverAddresses.end()));
}

void MediaServerProcess::saveServerInfo(const QnMediaServerResourcePtr& server)
{
    const auto hwInfo = HardwareInformation::instance();
    server->setProperty(Qn::CPU_ARCHITECTURE, hwInfo.cpuArchitecture);
    server->setProperty(Qn::CPU_MODEL_NAME, hwInfo.cpuModelName);
    server->setProperty(Qn::PHYSICAL_MEMORY, QString::number(hwInfo.physicalMemory));

    server->setProperty(Qn::PRODUCT_NAME_SHORT, QnAppInfo::productNameShort());
    server->setProperty(Qn::FULL_VERSION, nx::utils::AppInfo::applicationFullVersion());
    server->setProperty(Qn::BETA, QString::number(QnAppInfo::beta() ? 1 : 0));
    server->setProperty(Qn::PUBLIC_IP, m_ipDiscovery->publicIP().toString());
    server->setProperty(Qn::SYSTEM_RUNTIME, QnSystemInformation::currentSystemRuntime());

    if (m_mediaServer->getPanicMode() == Qn::PM_BusinessEvents)
        server->setPanicMode(Qn::PM_None);

    QFile hddList(Qn::HDD_LIST_FILE);
    if (hddList.open(QFile::ReadOnly))
    {
        const auto content = QString::fromUtf8(hddList.readAll());
        if (content.size())
        {
            auto hhds = content.split(lit("\n"), QString::SkipEmptyParts);
            for (auto& hdd : hhds) hdd = hdd.trimmed();
            server->setProperty(Qn::HDD_LIST, hhds.join(", "),
                                QnResource::NO_ALLOW_EMPTY);
        }
    }

    server->saveParams();

    #ifdef ENABLE_EXTENDED_STATISTICS
        qnServerDb->setBookmarkCountController(
            [server](size_t count)
            {
                server->setProperty(Qn::BOOKMARK_COUNT, QString::number(count));
                server->saveParams();
            });
    #endif
}

void MediaServerProcess::at_updatePublicAddress(const QHostAddress& publicIp)
{
    if (isStopping())
        return;

    QnPeerRuntimeInfo localInfo = commonModule()->runtimeInfoManager()->localInfo();
    localInfo.data.publicIP = publicIp.toString();
    commonModule()->runtimeInfoManager()->updateLocalItem(localInfo);

    const auto& resPool = commonModule()->resourcePool();
    QnMediaServerResourcePtr server = resPool->getResourceById<QnMediaServerResource>(commonModule()->moduleGUID());
    if (server)
    {
        Qn::ServerFlags serverFlags = server->getServerFlags();
        if (publicIp.isNull())
            serverFlags &= ~Qn::SF_HasPublicIP;
        else
            serverFlags |= Qn::SF_HasPublicIP;
        if (serverFlags != server->getServerFlags())
        {
            server->setServerFlags(serverFlags);
            ec2::AbstractECConnectionPtr ec2Connection = commonModule()->ec2Connection();

            ec2::ApiMediaServerData apiServer;
            fromResourceToApi(server, apiServer);
            ec2Connection->getMediaServerManager(Qn::kSystemAccess)->save(apiServer, this, [] {});
        }

        if (server->setProperty(Qn::PUBLIC_IP, publicIp.toString(), QnResource::NO_ALLOW_EMPTY))
            server->saveParams();

        updateAddressesList(); //< update interface list to add/remove publicIP
    }
}

void MediaServerProcess::at_portMappingChanged(QString address)
{
    if (isStopping())
        return;

    nx::network::SocketAddress mappedAddress(address);
    if (mappedAddress.port)
    {
        auto it = m_forwardedAddresses.emplace(mappedAddress.address, 0).first;
        if (it->second != mappedAddress.port)
        {
            NX_LOGX(lit("New external address %1 has been mapped")
                    .arg(address), cl_logALWAYS);

            it->second = mappedAddress.port;
            updateAddressesList();
        }
    }
    else
    {
        const auto oldIp = m_forwardedAddresses.find(mappedAddress.address);
        if (oldIp != m_forwardedAddresses.end())
        {
            NX_LOGX(lit("External address %1:%2 has been unmapped")
                   .arg(oldIp->first.toString()).arg(oldIp->second), cl_logALWAYS);

            m_forwardedAddresses.erase(oldIp);
            updateAddressesList();
        }
    }
}

void MediaServerProcess::at_serverSaved(int, ec2::ErrorCode err)
{
    if (isStopping())
        return;

    if (err != ec2::ErrorCode::ok)
        qWarning() << "Error saving server.";
}

void MediaServerProcess::at_connectionOpened()
{
    if (isStopping())
        return;

    const auto& resPool = commonModule()->resourcePool();
    if (m_firstRunningTime)
    {
        qnEventRuleConnector->at_serverFailure(
            resPool->getResourceById<QnMediaServerResource>(serverGuid()),
            m_firstRunningTime * 1000,
            nx::vms::event::EventReason::serverStarted,
            QString());
    }
    if (!m_startMessageSent)
    {
        qnEventRuleConnector->at_serverStarted(
            resPool->getResourceById<QnMediaServerResource>(serverGuid()),
            qnSyncTime->currentUSecsSinceEpoch());
        m_startMessageSent = true;
    }
    m_firstRunningTime = 0;
}

void MediaServerProcess::at_serverModuleConflict(nx::vms::discovery::ModuleEndpoint module)
{
    const auto& resPool = commonModule()->resourcePool();
    qnEventRuleConnector->at_serverConflict(
        resPool->getResourceById<QnMediaServerResource>(commonModule()->moduleGUID()),
        qnSyncTime->currentUSecsSinceEpoch(),
        module,
        QUrl(lit("http://%1").arg(module.endpoint.toString())));
}

void MediaServerProcess::at_timer()
{
    if (isStopping())
        return;

    // TODO: #2.4 #GDM This timer make two totally different functions. Split it.
    qnServerModule->setLastRunningTime(
        std::chrono::milliseconds(qnSyncTime->currentMSecsSinceEpoch()));

    const auto& resPool = commonModule()->resourcePool();
    QnResourcePtr mServer = resPool->getResourceById(commonModule()->moduleGUID());
    if (!mServer)
        return;

    for(const auto& camera: resPool->getAllCameras(mServer, true))
        camera->cleanCameraIssues();
}

void MediaServerProcess::at_storageManager_noStoragesAvailable() {
    if (isStopping())
        return;
    qnEventRuleConnector->at_noStorages(m_mediaServer);
}

void MediaServerProcess::at_storageManager_storageFailure(const QnResourcePtr& storage,
    nx::vms::event::EventReason reason)
{
    if (isStopping())
        return;
    qnEventRuleConnector->at_storageFailure(m_mediaServer, qnSyncTime->currentUSecsSinceEpoch(), reason, storage);
}

void MediaServerProcess::at_storageManager_rebuildFinished(QnSystemHealth::MessageType msgType) {
    if (isStopping())
        return;
    qnEventRuleConnector->at_archiveRebuildFinished(m_mediaServer, msgType);
}

void MediaServerProcess::at_archiveBackupFinished(
    qint64                      backedUpToMs,
    nx::vms::event::EventReason code
)
{
    if (isStopping())
        return;

    qnEventRuleConnector->at_archiveBackupFinished(
        m_mediaServer,
        qnSyncTime->currentUSecsSinceEpoch(),
        code,
        QString::number(backedUpToMs)
    );
}

void MediaServerProcess::at_cameraIPConflict(const QHostAddress& host, const QStringList& macAddrList)
{
    if (isStopping())
        return;
    qnEventRuleConnector->at_cameraIPConflict(
        m_mediaServer,
        host,
        macAddrList,
        qnSyncTime->currentUSecsSinceEpoch());
}

void MediaServerProcess::registerRestHandlers(
    nx::vms::cloud_integration::CloudManagerGroup* cloudManagerGroup,
    QnUniversalTcpListener* tcpListener,
    ec2::TransactionMessageBusAdapter* messageBus)
{
    auto processorPool = tcpListener->processorPool();
    const auto welcomePage = lit("/static/index.html");
    processorPool->registerRedirectRule(lit(""), welcomePage);
    processorPool->registerRedirectRule(lit("/"), welcomePage);
    processorPool->registerRedirectRule(lit("/static"), welcomePage);
    processorPool->registerRedirectRule(lit("/static/"), welcomePage);

    auto reg =
        [this, processorPool](
            const QString& path,
            QnRestRequestHandler* handler,
            Qn::GlobalPermission permissions = Qn::NoGlobalPermissions)
        {
            processorPool->registerHandler(path, handler, permissions);

            const auto& cameraIdUrlParams = handler->cameraIdUrlParams();
            if (!cameraIdUrlParams.isEmpty())
                m_autoRequestForwarder->addCameraIdUrlParams(path, cameraIdUrlParams);
        };

    // TODO: When supported by apidoctool, the comment to these constants should be parsed.
    const auto kAdmin = Qn::GlobalAdminPermission;
    const auto kViewLogs = Qn::GlobalViewLogsPermission;

    reg("api/storageStatus", new QnStorageStatusRestHandler());
    reg("api/storageSpace", new QnStorageSpaceRestHandler());
    reg("api/statistics", new QnStatisticsRestHandler());
    reg("api/getCameraParam", new QnCameraSettingsRestHandler());
    reg("api/setCameraParam", new QnCameraSettingsRestHandler());
    reg("api/manualCamera", new QnManualCameraAdditionRestHandler());
    reg("api/wearableCamera", new QnWearableCameraRestHandler());
    reg("api/ptz", new QnPtzRestHandler());
    reg("api/createEvent", new QnExternalEventRestHandler());
    static const char kGetTimePath[] = "api/gettime";
    reg(kGetTimePath, new QnTimeRestHandler());
    reg("ec2/getTimeOfServers", new QnMultiserverTimeRestHandler(QLatin1String("/") + kGetTimePath));
    reg("api/getTimeZones", new QnGetTimeZonesRestHandler());
    reg("api/getNonce", new QnGetNonceRestHandler());
    reg("api/getRemoteNonce", new QnGetNonceRestHandler(lit("/api/getNonce")));
    reg("api/cookieLogin", new QnCookieLoginRestHandler());
    reg("api/cookieLogout", new QnCookieLogoutRestHandler());
    reg("api/getCurrentUser", new QnCurrentUserRestHandler());
    reg("api/activateLicense", new QnActivateLicenseRestHandler());
    reg("api/testEmailSettings", new QnTestEmailSettingsHandler());
    reg("api/getHardwareInfo", new QnGetHardwareInfoHandler());
    reg("api/testLdapSettings", new QnTestLdapSettingsHandler());
    reg("api/ping", new QnPingRestHandler());
    reg(rest::helper::P2pStatistics::kUrlPath, new QnP2pStatsRestHandler());
    reg("api/recStats", new QnRecordingStatsRestHandler());
    reg("api/auditLog", new QnAuditLogRestHandler(), kAdmin);
    reg("api/checkDiscovery", new QnCanAcceptCameraRestHandler());
    reg("api/pingSystem", new QnPingSystemRestHandler());
    reg("api/changeCameraPassword", new QnChangeCameraPasswordRestHandler(), kAdmin);
    reg("api/rebuildArchive", new QnRebuildArchiveRestHandler());
    reg("api/backupControl", new QnBackupControlRestHandler());
    reg("api/events", new QnEventLogRestHandler(), kViewLogs); //< deprecated, still used in the client
    reg("api/getEvents", new QnEventLog2RestHandler(), kViewLogs); //< new version
    reg("ec2/getEvents", new QnMultiserverEventsRestHandler(lit("ec2/getEvents")), kViewLogs);
    reg("api/showLog", new QnLogRestHandler());
    reg("api/getSystemId", new QnGetSystemIdRestHandler());
    reg("api/doCameraDiagnosticsStep", new QnCameraDiagnosticsRestHandler());
    reg("api/installUpdate", new QnUpdateRestHandler());
    reg("api/installUpdateUnauthenticated", new QnUpdateUnauthenticatedRestHandler());
    reg("api/restart", new QnRestartRestHandler(), kAdmin);
    reg("api/connect", new QnOldClientConnectRestHandler());
    reg("api/moduleInformation", new QnModuleInformationRestHandler());
    reg("api/iflist", new QnIfListRestHandler());
    reg("api/aggregator", new QnJsonAggregatorRestHandler());
    reg("api/ifconfig", new QnIfConfigRestHandler(), kAdmin);

    reg("api/downloads/", new QnDownloadsRestHandler());

    reg("api/settime", new QnSetTimeRestHandler(), kAdmin); //< deprecated
    reg("api/setTime", new QnSetTimeRestHandler(), kAdmin); //< new version

    reg("api/moduleInformationAuthenticated", new QnModuleInformationRestHandler());
    reg("api/configure", new QnConfigureRestHandler(messageBus), kAdmin);
    reg("api/detachFromCloud", new QnDetachFromCloudRestHandler(cloudManagerGroup), kAdmin);
    reg("api/detachFromSystem", new QnDetachFromSystemRestHandler(
        &cloudManagerGroup->connectionManager, messageBus), kAdmin);
    reg("api/restoreState", new QnRestoreStateRestHandler(), kAdmin);
    reg("api/setupLocalSystem", new QnSetupLocalSystemRestHandler(), kAdmin);
    reg("api/setupCloudSystem", new QnSetupCloudSystemRestHandler(cloudManagerGroup), kAdmin);
    reg("api/mergeSystems", new QnMergeSystemsRestHandler(messageBus), kAdmin);
    reg("api/backupDatabase", new QnBackupDbRestHandler());
    reg("api/discoveredPeers", new QnDiscoveredPeersRestHandler());
    reg("api/logLevel", new QnLogLevelRestHandler());
    reg("api/execute", new QnExecScript(), kAdmin);
    reg("api/scriptList", new QnScriptListRestHandler(), kAdmin);
    reg("api/systemSettings", new QnSystemSettingsHandler());

    reg("api/transmitAudio", new QnAudioTransmissionRestHandler());

    // TODO: Introduce constants for API methods registered here, also use them in
    // media_server_connection.cpp. Get rid of static/global urlPath passed to some handler ctors,
    // except when it is the path of some other api method.

    reg("api/RecordedTimePeriods", new QnRecordedChunksRestHandler()); //< deprecated
    reg("ec2/recordedTimePeriods", new QnMultiserverChunksRestHandler("ec2/recordedTimePeriods")); //< new version

    reg("ec2/cameraHistory", new QnCameraHistoryRestHandler());
    reg("ec2/bookmarks", new QnMultiserverBookmarksRestHandler("ec2/bookmarks"));
    reg("api/mergeLdapUsers", new QnMergeLdapUsersRestHandler());
    reg("ec2/updateInformation", new QnUpdateInformationRestHandler());
    reg("ec2/cameraThumbnail", new QnMultiserverThumbnailRestHandler("ec2/cameraThumbnail"));
    reg("ec2/statistics", new QnMultiserverStatisticsRestHandler("ec2/statistics"));

    reg("ec2/analyticsLookupDetectedObjects", new QnMultiserverAnalyticsLookupDetectedObjects(
        commonModule(), qnServerModule->analyticsEventsStorage()));

    reg("api/getAnalyticsActions", new QnGetAnalyticsActionsRestHandler());
    reg("api/executeAnalyticsAction", new QnExecuteAnalyticsActionRestHandler());

    reg("api/saveCloudSystemCredentials", new QnSaveCloudSystemCredentialsHandler(cloudManagerGroup));

    reg("favicon.ico", new QnFavIconRestHandler());
    reg("api/dev-mode-key", new QnCrashServerHandler(), kAdmin);

    reg("api/startLiteClient", new QnStartLiteClientRestHandler());

    #if defined(_DEBUG)
        reg("api/debugEvent", new QnDebugEventsRestHandler());
    #endif

    reg("ec2/runtimeInfo", new QnRuntimeInfoRestHandler());

    static const char kGetHardwareIdsPath[] = "api/getHardwareIds";
    reg(kGetHardwareIdsPath, new QnGetHardwareIdsRestHandler());
    reg("ec2/getHardwareIdsOfServers", new QnMultiserverGetHardwareIdsRestHandler(QLatin1String("/") + kGetHardwareIdsPath));

    using namespace mediaserver::rest::updates2;
    reg(kUpdates2Path, new Updates2RestHandler());
}

template<class TcpConnectionProcessor, typename... ExtraParam>
void MediaServerProcess::regTcp(
    const QByteArray& protocol, const QString& path, ExtraParam... extraParam)
{
    m_universalTcpListener->addHandler<TcpConnectionProcessor>(
        protocol, path, extraParam...);

    if (TcpConnectionProcessor::doesPathEndWithCameraId())
        m_autoRequestForwarder->addAllowedProtocolAndPathPart(protocol, path);
}

bool MediaServerProcess::initTcpListener(
    nx::vms::cloud_integration::CloudManagerGroup* const cloudManagerGroup,
    ec2::TransactionMessageBusAdapter* messageBus)
{
    m_autoRequestForwarder.reset( new QnAutoRequestForwarder(commonModule()));
    m_autoRequestForwarder->addPathToIgnore(lit("/ec2/*"));

    const int rtspPort = qnServerModule->roSettings()->value(
        nx_ms_conf::SERVER_PORT, nx_ms_conf::DEFAULT_SERVER_PORT).toInt();

    // Accept SSL connections in all cases as it is always in use by cloud modules and old clients,
    // config value only affects server preference listed in moduleInformation.
    bool acceptSslConnections = true;
    int maxConnections = qnServerModule->roSettings()->value(
        "maxConnections", QnTcpListener::DEFAULT_MAX_CONNECTIONS).toInt();
    NX_INFO(this) << lit("Using maxConnections = %1.").arg(maxConnections);

    m_universalTcpListener = new QnUniversalTcpListener(
        commonModule(),
        cloudManagerGroup->connectionManager,
        QHostAddress::Any,
        rtspPort,
        maxConnections,
        acceptSslConnections);

    m_universalTcpListener->httpModManager()->addCustomRequestMod(std::bind(
        &QnAutoRequestForwarder::processRequest,
        m_autoRequestForwarder.get(),
        std::placeholders::_1));

    #if defined(ENABLE_ACTI)
        QnActiResource::setEventPort(rtspPort);
        // Used to receive event from an acti camera.
        // TODO: Remove this from api.
        m_universalTcpListener->processorPool()->registerHandler(
            "api/camera_event", new QnActiEventRestHandler());
    #endif

    registerRestHandlers(cloudManagerGroup, m_universalTcpListener, messageBus);

    if (!m_preparedTcpServerSockets.empty())
        m_universalTcpListener->setPreparedTcpSockets(std::move(m_preparedTcpServerSockets));

    if (!m_universalTcpListener->bindToLocalAddress())
        return false;

    m_universalTcpListener->setDefaultPage("/static/index.html");

    // Server returns code 403 (forbidden) instead of 401 if the user isn't authorized for requests
    // starting with "web" path.
    m_universalTcpListener->setPathIgnorePrefix("web/");
    QnAuthHelper::instance()->restrictionList()->deny(lit("/web/.+"), nx::network::http::AuthMethod::http);

    nx::network::http::AuthMethod::Values methods = (nx::network::http::AuthMethod::Values) (
        nx::network::http::AuthMethod::cookie |
        nx::network::http::AuthMethod::urlQueryParam |
        nx::network::http::AuthMethod::tempUrlQueryParam);
    QnUniversalRequestProcessor::setUnauthorizedPageBody(
        QnFileConnectionProcessor::readStaticFile("static/login.html"), methods);
    regTcp<QnRtspConnectionProcessor>("RTSP", "*");
    regTcp<QnRestConnectionProcessor>("HTTP", "api");
    regTcp<QnRestConnectionProcessor>("HTTP", "ec2");
    regTcp<QnFileConnectionProcessor>("HTTP", "static");
    regTcp<QnCrossdomainConnectionProcessor>("HTTP", "crossdomain.xml");
    regTcp<QnProgressiveDownloadingConsumer>("HTTP", "media");
    regTcp<QnIOMonitorConnectionProcessor>("HTTP", "api/iomonitor");

    nx::mediaserver::hls::HttpLiveStreamingProcessor::setMinPlayListSizeToStartStreaming(
        qnServerModule->roSettings()->value(
        nx_ms_conf::HLS_PLAYLIST_PRE_FILL_CHUNKS,
        nx_ms_conf::DEFAULT_HLS_PLAYLIST_PRE_FILL_CHUNKS).toInt());
    regTcp<nx::mediaserver::hls::HttpLiveStreamingProcessor>("HTTP", "hls");

    // Our HLS uses implementation uses authKey (generated by target server) to skip authorization,
    // to keep this worning we should not ask for authrorization along the way.
    m_universalTcpListener->enableUnauthorizedForwarding("hls");

    //regTcp<QnDefaultTcpConnectionProcessor>("HTTP", "*");

    regTcp<QnProxyConnectionProcessor>("*", "proxy", messageBus);
    //regTcp<QnProxyReceiverConnection>("PROXY", "*");
    regTcp<QnProxyReceiverConnection>("HTTP", "proxy-reverse");
    regTcp<QnAudioProxyReceiver>("HTTP", "proxy-2wayaudio");

    if( !qnServerModule->roSettings()->value("authenticationEnabled", "true").toBool())
        m_universalTcpListener->disableAuth();

    #if defined(ENABLE_DESKTOP_CAMERA)
        regTcp<QnDesktopCameraRegistrator>("HTTP", "desktop_camera");
    #endif

    return true;
}

void MediaServerProcess::initializeCloudConnect()
{
    nx::network::SocketGlobals::cloud().outgoingTunnelPool()
        .assignOwnPeerId("ms", commonModule()->moduleGUID());

    nx::network::SocketGlobals::cloud().addressPublisher().setRetryInterval(
        nx::utils::parseTimerDuration(
            qnServerModule->roSettings()->value(MEDIATOR_ADDRESS_UPDATE).toString(),
            nx::network::cloud::MediatorAddressPublisher::kDefaultRetryInterval));

    connect(
        commonModule()->globalSettings(), &QnGlobalSettings::cloudConnectUdpHolePunchingEnabledChanged,
        [this]()
        {
            nx::network::cloud::TunnelAcceptorFactory::instance().setUdpHolePunchingEnabled(
                commonModule()->globalSettings()->cloudConnectUdpHolePunchingEnabled());
        });

    connect(
        commonModule()->globalSettings(), &QnGlobalSettings::cloudConnectRelayingEnabledChanged,
        [this]()
        {
            nx::network::cloud::TunnelAcceptorFactory::instance().setRelayingEnabled(
                commonModule()->globalSettings()->cloudConnectRelayingEnabled());
        });
}

void MediaServerProcess::changeSystemUser(const QString& userName)
{
    // Change owner of all data files, so mediaserver can use them as different user.
    const std::vector<QString> chmodPaths =
    {
        MSSettings::defaultConfigDirectory(),
        qnServerModule->roSettings()->fileName(),
        qnServerModule->runTimeSettings()->fileName(),
        QnFileConnectionProcessor::externalPackagePath(),
        getDataDirectory(),
    };
    for (const auto& path: chmodPaths)
    {
        const auto command = lm("chown -R '%1' '%2'").args(userName, path);
        if (::system(command.toUtf8().data()) != 0) //< Let the errors reach stdout and stderr.
        {
            qWarning().noquote() << "WARNING: Unable to:" << command;
            return; //< Server will not be able to run without access to these files.
        }
    }

    // Preallocate TCP socket in case if some system port is required, e.g. 80.
    const int port = qnServerModule->roSettings()->value(
        nx_ms_conf::SERVER_PORT, nx_ms_conf::DEFAULT_SERVER_PORT).toInt();
    m_preparedTcpServerSockets = QnUniversalTcpListener::createAndPrepareTcpSockets(
        nx::network::SocketAddress(nx::network::HostAddress::anyHost, port));
    if (m_preparedTcpServerSockets.empty())
    {
        qWarning().noquote() << "WARNING: Unable to preallocate TCP sockets on port" << port << ":"
            << SystemError::getLastOSErrorText();
    }

    // Everything else what require root permissions is supposed to be done by root_tool.
    if (!nx::utils::CurrentProcess::changeUser(userName))
    {
        qWarning().noquote() << "WARNING: Unable to change user to" << userName << ":"
            << SystemError::getLastOSErrorText();
    }
}

std::unique_ptr<nx::network::upnp::PortMapper> MediaServerProcess::initializeUpnpPortMapper()
{
    auto mapper = std::make_unique<nx::network::upnp::PortMapper>(
        /*isEnabled*/ false,
        nx::network::upnp::PortMapper::DEFAULT_CHECK_MAPPINGS_INTERVAL,
        QnAppInfo::organizationName());
    auto updateEnabled =
        [mapper = mapper.get(), this]()
        {
            const auto& settings = commonModule()->globalSettings();
            const auto isCloudSystem = !settings->cloudSystemId().isEmpty();
            mapper->setIsEnabled(isCloudSystem && settings->isUpnpPortMappingEnabled());
        };

    const auto& settings = commonModule()->globalSettings();
    connect(settings, &QnGlobalSettings::upnpPortMappingEnabledChanged, updateEnabled);
    connect(settings, &QnGlobalSettings::cloudSettingsChanged, updateEnabled);
    updateEnabled();

    mapper->enableMapping(
        m_mediaServer->getPort(), nx::network::upnp::PortMapper::Protocol::TCP,
        [this](nx::network::SocketAddress address)
        {
            const auto result = QMetaObject::invokeMethod(
                this, "at_portMappingChanged", Qt::AutoConnection,
                Q_ARG(QString, address.toString()));

            NX_ASSERT(result, "Could not call at_portMappingChanged(...)");
        });

    return mapper;
}

Qn::ServerFlags MediaServerProcess::calcServerFlags()
{
    Qn::ServerFlags serverFlags = Qn::SF_None; // TODO: #Elric #EC2 type safety has just walked out of the window.

#ifdef EDGE_SERVER
    serverFlags |= Qn::SF_Edge;
#endif
    if (QnAppInfo::isBpi())
    {
        serverFlags |= Qn::SF_IfListCtrl | Qn::SF_timeCtrl;
        serverFlags |= Qn::SF_HasLiteClient;
    }

    bool compatibilityMode = m_cmdLineArguments.devModeKey == lit("razrazraz");
    if (compatibilityMode) // check compatibilityMode here for testing purpose
    {
        serverFlags |= Qn::SF_HasLiteClient;
    }

#ifdef __arm__
    serverFlags |= Qn::SF_ArmServer;

    struct stat st;
    memset(&st, 0, sizeof(st));
    const bool hddPresent =
        ::stat("/dev/sda", &st) == 0 ||
        ::stat("/dev/sdb", &st) == 0 ||
        ::stat("/dev/sdc", &st) == 0 ||
        ::stat("/dev/sdd", &st) == 0;
    if (hddPresent)
        serverFlags |= Qn::SF_Has_HDD;
#else
    serverFlags |= Qn::SF_Has_HDD;
#endif

    if (!(serverFlags & (Qn::SF_ArmServer | Qn::SF_Edge)))
        serverFlags |= Qn::SF_SupportsTranscoding;

    const QString appserverHostString = qnServerModule->roSettings()->value("appserverHost").toString();
    bool isLocal = isLocalAppServer(appserverHostString);
    if (!isLocal)
        serverFlags |= Qn::SF_RemoteEC;

    initPublicIpDiscovery();
    if (!m_ipDiscovery->publicIP().isNull())
        serverFlags |= Qn::SF_HasPublicIP;

    return serverFlags;
}

void MediaServerProcess::initPublicIpDiscovery()
{
    m_ipDiscovery.reset(new nx::network::PublicIPDiscovery(
        qnServerModule->roSettings()->value(nx_ms_conf::PUBLIC_IP_SERVERS).toString().split(";", QString::SkipEmptyParts)));

    if (qnServerModule->roSettings()->value("publicIPEnabled").isNull())
        qnServerModule->roSettings()->setValue("publicIPEnabled", 1);

    int publicIPEnabled = qnServerModule->roSettings()->value("publicIPEnabled").toInt();
    if (publicIPEnabled == 0)
        return; // disabled
    else if (publicIPEnabled > 1)
    {
        auto staticIp = qnServerModule->roSettings()->value("staticPublicIP").toString();
        at_updatePublicAddress(QHostAddress(staticIp)); // manually added
        return;
    }
    m_ipDiscovery->update();
    m_ipDiscovery->waitForFinished();
    at_updatePublicAddress(m_ipDiscovery->publicIP());
}

void MediaServerProcess::initPublicIpDiscoveryUpdate()
{
    m_updatePiblicIpTimer.reset(new QTimer());
    connect(m_updatePiblicIpTimer.get(), &QTimer::timeout,
        m_ipDiscovery.get(), &nx::network::PublicIPDiscovery::update);

    connect(m_ipDiscovery.get(), &nx::network::PublicIPDiscovery::found,
        this, &MediaServerProcess::at_updatePublicAddress);

    m_updatePiblicIpTimer->start(kPublicIpUpdateTimeoutMs);
}

void MediaServerProcess::setHardwareGuidList(const QVector<QString>& hardwareGuidList)
{
    m_hardwareGuidList = hardwareGuidList;
}

void MediaServerProcess::resetSystemState(
    nx::vms::cloud_integration::CloudConnectionManager& cloudConnectionManager)
{
    for (;;)
    {
        if (!cloudConnectionManager.detachSystemFromCloud())
        {
            qWarning() << "Error while clearing cloud information. Trying again...";
            QnSleep::msleep(APP_SERVER_REQUEST_ERROR_TIMEOUT_MS);
            continue;
        }

        if (!nx::vms::utils::resetSystemToStateNew(commonModule()))
        {
            qWarning() << "Error while resetting system to state \"new \". Trying again...";
            QnSleep::msleep(APP_SERVER_REQUEST_ERROR_TIMEOUT_MS);
            continue;
        }

        break;
    }
}

namespace {

static const char* const kOnExitScriptName = "mediaserver_on_exit";

} // namespace

void MediaServerProcess::performActionsOnExit()
{
    // Call the script if it exists.

    QString fileName = getDataDirectory() + "/scripts/" + kOnExitScriptName;
    if (!QFile::exists(fileName))
    {
        NX_LOG(lit("Script '%1' is missing at the server").arg(fileName), cl_logDEBUG2);
        return;
    }

    // Currently, no args are needed, hence the empty list.
    QStringList args{};

    NX_LOG(lit("Calling the script: %1 %2").arg(fileName).arg(args.join(" ")), cl_logDEBUG2);
    if (!QProcess::startDetached(fileName, args))
    {
        NX_LOG(lit("Unable to start script '%1' because of a system error").arg(kOnExitScriptName),
            cl_logDEBUG2);
    }
}

void MediaServerProcess::moveHandlingCameras()
{
    QSet<QnUuid> servers;
    const auto& resPool = commonModule()->resourcePool();
    for (const auto& server: resPool->getResources<QnMediaServerResource>())
        servers << server->getId();
    ec2::ApiCameraDataList camerasToUpdate;
    for (const auto& camera: resPool->getAllCameras(/*all*/ QnResourcePtr()))
    {
        if (!servers.contains(camera->getParentId()))
        {
            ec2::ApiCameraData apiCameraData;
            fromResourceToApi(camera, apiCameraData);
            apiCameraData.parentId = commonModule()->moduleGUID(); //< move camera
            camerasToUpdate.push_back(apiCameraData);
        }
    }

    auto errCode = commonModule()->ec2Connection()
        ->getCameraManager(Qn::kSystemAccess)
        ->addCamerasSync(camerasToUpdate);

    if (errCode != ec2::ErrorCode::ok)
        qWarning() << "Failed to move handling cameras due to database error. errCode=" << toString(errCode);
}

void MediaServerProcess::updateAllowedInterfaces()
{
    // check registry
    QString ifList = qnServerModule->roSettings()->value(lit("if")).toString();
    // check startup parameter
    if (ifList.isEmpty())
        ifList = m_cmdLineArguments.ifListFilter;

    QList<QHostAddress> allowedInterfaces;
    for (const QString& s : ifList.split(QLatin1Char(';'), QString::SkipEmptyParts))
        allowedInterfaces << QHostAddress(s);

    if (!allowedInterfaces.isEmpty())
        qWarning() << "Using net IF filter:" << allowedInterfaces;
    nx::network::setInterfaceListFilter(allowedInterfaces);
}

QString MediaServerProcess::hardwareIdAsGuid() const
{
    auto hwId = LLUtil::getLatestHardwareId();
    auto hwIdString = QnUuid::fromHardwareId(hwId).toString();
    std::cout << "Got hwID \"" << hwIdString.toStdString() << "\"" << std::endl;
    return hwIdString;
}

void MediaServerProcess::updateGuidIfNeeded()
{
    QString guidIsHWID = qnServerModule->roSettings()->value(GUID_IS_HWID).toString();
    QString serverGuid = qnServerModule->roSettings()->value(SERVER_GUID).toString();
    QString serverGuid2 = qnServerModule->roSettings()->value(SERVER_GUID2).toString();
    QString pendingSwitchToClusterMode = qnServerModule->roSettings()->value(PENDING_SWITCH_TO_CLUSTER_MODE).toString();

    QString hwidGuid = hardwareIdAsGuid();

    if (guidIsHWID == YES) {
        if (serverGuid.isEmpty())
            qnServerModule->roSettings()->setValue(SERVER_GUID, hwidGuid);
        else if (serverGuid != hwidGuid)
            qnServerModule->roSettings()->setValue(GUID_IS_HWID, NO);

        qnServerModule->roSettings()->remove(SERVER_GUID2);
    }
    else if (guidIsHWID == NO) {
        if (serverGuid.isEmpty()) {
            // serverGuid remove from settings manually?
            qnServerModule->roSettings()->setValue(SERVER_GUID, hwidGuid);
            qnServerModule->roSettings()->setValue(GUID_IS_HWID, YES);
        }

        qnServerModule->roSettings()->remove(SERVER_GUID2);
    }
    else if (guidIsHWID.isEmpty()) {
        if (!serverGuid2.isEmpty()) {
            qnServerModule->roSettings()->setValue(SERVER_GUID, serverGuid2);
            qnServerModule->roSettings()->setValue(GUID_IS_HWID, NO);
            qnServerModule->roSettings()->remove(SERVER_GUID2);
        }
        else {
            // Don't reset serverGuid if we're in pending switch to cluster mode state.
            // As it's stored in the remote database.
            if (pendingSwitchToClusterMode == YES)
                return;

            qnServerModule->roSettings()->setValue(SERVER_GUID, hwidGuid);
            qnServerModule->roSettings()->setValue(GUID_IS_HWID, YES);

            if (!serverGuid.isEmpty()) {
                qnServerModule->roSettings()->setValue(OBSOLETE_SERVER_GUID, serverGuid);
            }
        }
    }

    QnUuid obsoleteGuid = QnUuid(qnServerModule->roSettings()->value(OBSOLETE_SERVER_GUID).toString());
    if (!obsoleteGuid.isNull())
        setObsoleteGuid(obsoleteGuid);
}

nx::utils::log::Settings MediaServerProcess::makeLogSettings()
{
    const auto settings = qnServerModule->roSettings();

    nx::utils::log::Settings s;
    s.maxBackupCount = settings->value("logArchiveSize", DEFAULT_LOG_ARCHIVE_SIZE).toUInt();
    s.directory = settings->value("logDir").toString();
    s.maxFileSize = settings->value("maxLogFileSize", DEFAULT_MAX_LOG_FILE_SIZE).toUInt();
    s.updateDirectoryIfEmpty(getDataDirectory());

    return s;
}

void MediaServerProcess::initializeLogging()
{
    const auto settings = qnServerModule->roSettings();
    const auto binaryPath = QFile::decodeName(m_argv[0]);

    // TODO: Implement "--log-file" option like in client_startup_parameters.cpp.

    auto logSettings = makeLogSettings();

    logSettings.level.parse(cmdLineArguments().logLevel,
        settings->value("logLevel").toString(), toString(nx::utils::log::kDefaultLevel));
    nx::utils::log::initialize(
        logSettings, qApp->applicationName(), binaryPath);

    if (auto path = nx::utils::log::mainLogger()->filePath())
        settings->setValue("logFile", path->replace(lit(".log"), QString()));
    else
        settings->remove("logFile");

    logSettings.level.parse(cmdLineArguments().httpLogLevel,
        settings->value("http-log-level").toString(), toString(nx::utils::log::Level::none));
    nx::utils::log::initialize(
        logSettings, qApp->applicationName(), binaryPath,
        QLatin1String("http_log"), nx::utils::log::addLogger({QnLog::HTTP_LOG_INDEX}));

    logSettings.level.parse(cmdLineArguments().hwLogLevel,
        settings->value("hwLogLevel").toString(), toString(nx::utils::log::Level::info));
    nx::utils::log::initialize(
        logSettings, qApp->applicationName(), binaryPath,
        QLatin1String("hw_log"), nx::utils::log::addLogger({QnLog::HWID_LOG}));

    logSettings.level.parse(cmdLineArguments().ec2TranLogLevel,
        settings->value("tranLogLevel").toString(), toString(nx::utils::log::Level::none));
    nx::utils::log::initialize(
        logSettings, qApp->applicationName(), binaryPath,
        QLatin1String("ec2_tran"), nx::utils::log::addLogger({QnLog::EC2_TRAN_LOG}));

    logSettings.level.parse(cmdLineArguments().permissionsLogLevel,
        settings->value("permissionsLogLevel").toString(), toString(nx::utils::log::Level::none));
    nx::utils::log::initialize(
        logSettings, qApp->applicationName(), binaryPath,
        QLatin1String("permissions"), nx::utils::log::addLogger({QnLog::PERMISSIONS_LOG}));

    defaultMsgHandler = qInstallMessageHandler(myMsgHandler);
}

void MediaServerProcess::initializeHardwareId()
{
    const auto settings = qnServerModule->roSettings();
    const auto binaryPath = QFile::decodeName(m_argv[0]);

    auto logSettings = makeLogSettings();

    logSettings.level.parse(cmdLineArguments().hwLogLevel,
        settings->value("hwLoglevel").toString(), toString(nx::utils::log::Level::info));
    nx::utils::log::initialize(
        logSettings, qApp->applicationName(), binaryPath,
        QLatin1String("hw_log"), nx::utils::log::addLogger({QnLog::HWID_LOG}));

    LLUtil::initHardwareId(qnServerModule->roSettings());
    updateGuidIfNeeded();
    setHardwareGuidList(LLUtil::getAllHardwareIds().toVector());

    QnUuid guid = serverGuid();
    if (guid.isNull())
    {
        qDebug() << "Can't save guid. Run once as administrator.";
        NX_LOG("Can't save guid. Run once as administrator.", cl_logERROR);
        qApp->quit();
        return;
    }
}

void MediaServerProcess::connectArchiveIntegrityWatcher()
{
    using namespace nx::mediaserver;
    auto serverArchiveIntegrityWatcher = static_cast<ServerArchiveIntegrityWatcher*>(
        qnServerModule->archiveIntegrityWatcher());

    connect(
        serverArchiveIntegrityWatcher,
        &ServerArchiveIntegrityWatcher::fileIntegrityCheckFailed,
        qnEventRuleConnector,
        &event::EventConnector::at_fileIntegrityCheckFailed);
}

class TcpLogReceiverConnection: public QnTCPConnectionProcessor
{
public:
    TcpLogReceiverConnection(QSharedPointer<nx::network::AbstractStreamSocket> socket, QnTcpListener* owner):
        QnTCPConnectionProcessor(socket, owner),
        m_socket(socket),
        m_file(closeDirPath(getDataDirectory()) + lit("log/external_device.log"))
    {
        m_file.open(QFile::WriteOnly);
        socket->setRecvTimeout(1000 * 3);
    }
    virtual ~TcpLogReceiverConnection() override { stop(); }
protected:
    virtual void run() override
    {
        while (true)
        {
            quint8 buffer[1024 * 16];
            int bytesRead = m_socket->recv(buffer, sizeof(buffer));
            if (bytesRead < 1 && SystemError::getLastOSErrorCode() != SystemError::timedOut)
                break; //< Connection closed
            m_file.write((const char*)buffer, bytesRead);
            m_file.flush();
        }
    }
private:
    QSharedPointer<nx::network::AbstractStreamSocket> m_socket;
    QFile m_file;
};

class TcpLogReceiver : public QnTcpListener
{
public:
    TcpLogReceiver(
        QnCommonModule* commonModule, const QHostAddress& address, int port):
        QnTcpListener(commonModule, address, port)
    {
    }
    virtual ~TcpLogReceiver() override { stop(); }

protected:
    virtual QnTCPConnectionProcessor* createRequestProcessor(QSharedPointer<nx::network::AbstractStreamSocket> clientSocket)
    {
        return new TcpLogReceiverConnection(clientSocket, this);
    }
};

void MediaServerProcess::run()
{
    // All managers use QnConcurent with blocking tasks, this huck is required to avoid deleays.
    if (QThreadPool::globalInstance()->maxThreadCount() < kMinimalGlobalThreadPoolSize)
        QThreadPool::globalInstance()->setMaxThreadCount(kMinimalGlobalThreadPoolSize);

    std::shared_ptr<QnMediaServerModule> serverModule(new QnMediaServerModule(
        m_cmdLineArguments.enforcedMediatorEndpoint,
        m_cmdLineArguments.configFilePath,
        m_cmdLineArguments.rwConfigFilePath));

    connect(
        this, &MediaServerProcess::started,
        [&serverModule]() { serverModule->updates2Manager()->atServerStart(); });

    using namespace nx::vms::common::p2p::downloader;
    connect(
        this, &MediaServerProcess::started,
        [&serverModule]() {serverModule->findInstance<Downloader>()->atServerStart(); });

    qnServerModule->runTimeSettings()->remove("rebuild");

    if (m_serviceMode)
        initializeHardwareId();

    // This is better to do before any files get open, so new user can access them without problems.
    const auto systemUser = qnServerModule->roSettings()->value(nx_ms_conf::SYSTEM_USER).toString();
    if (!systemUser.isEmpty())
        changeSystemUser(systemUser);

    if (m_serviceMode)
    {
        initializeLogging();
    }

    updateAllowedInterfaces();

    if (!m_cmdLineArguments.enforceSocketType.isEmpty())
        nx::network::SocketFactory::enforceStreamSocketType(m_cmdLineArguments.enforceSocketType);
    auto ipVersion = m_cmdLineArguments.ipVersion;
    if (ipVersion.isEmpty())
        ipVersion = qnServerModule->roSettings()->value(QLatin1String("ipVersion")).toString();

    nx::network::SocketFactory::setIpVersion(ipVersion);

    m_serverModule = serverModule;

    // Start plain TCP listener and write data to a separate log file.
    const int tcpLogPort = qnServerModule->roSettings()->value("tcpLogPort").toInt();
    if (tcpLogPort)
    {
        std::unique_ptr<TcpLogReceiver> logReceiver(new TcpLogReceiver(
            commonModule(), QHostAddress::Any, tcpLogPort));
        logReceiver->start();
    }

    if (!m_obsoleteGuid.isNull())
        commonModule()->setObsoleteServerGuid(m_obsoleteGuid);

    if (!m_cmdLineArguments.engineVersion.isNull())
    {
        qWarning() << "Starting with overridden version: " << m_cmdLineArguments.engineVersion;
        qnStaticCommon->setEngineVersion(QnSoftwareVersion(m_cmdLineArguments.engineVersion));
    }

#ifdef Q_OS_WIN32
    nx::misc::ServerDataMigrateHandler migrateHandler;
    switch (nx::misc::migrateFilesFromWindowsOldDir(&migrateHandler))
    {
        case nx::misc::MigrateDataResult::WinDirNotFound:
            NX_LOG(lit("Moving data from the old windows dir. Windows dir not found."), cl_logWARNING);
            break;
        case nx::misc::MigrateDataResult::NoNeedToMigrate:
            NX_LOG(lit("Moving data from the old windows dir. Nothing to move"), cl_logDEBUG2);
            break;
        case nx::misc::MigrateDataResult::MoveDataFailed:
            NX_LOG(lit("Moving data from the old windows dir. Old data found but move failed."), cl_logWARNING);
            break;
        case nx::misc::MigrateDataResult::Ok:
            NX_LOG(lit("Moving data from the old windows dir. Old data found and successfully moved."), cl_logINFO);
            break;
    }
#endif
    ffmpegInit();

    QnFileStorageResource::removeOldDirs(); // cleanup temp folders;

#ifdef _WIN32
    win32_exception::setCreateFullCrashDump( qnServerModule->roSettings()->value(
        nx_ms_conf::CREATE_FULL_CRASH_DUMP,
        nx_ms_conf::DEFAULT_CREATE_FULL_CRASH_DUMP ).toBool() );
#endif

#ifdef __linux__
    linux_exception::setSignalHandlingDisabled( qnServerModule->roSettings()->value(
        nx_ms_conf::CREATE_FULL_CRASH_DUMP,
        nx_ms_conf::DEFAULT_CREATE_FULL_CRASH_DUMP ).toBool() );
#endif

    const auto allowedSslVersions = qnServerModule->roSettings()->value(
        nx_ms_conf::ALLOWED_SSL_VERSIONS, QString()).toString();
    if (!allowedSslVersions.isEmpty())
        nx::network::ssl::Engine::setAllowedServerVersions(allowedSslVersions.toUtf8());

    const auto allowedSslCiphers = qnServerModule->roSettings()->value(
        nx_ms_conf::ALLOWED_SSL_CIPHERS, QString()).toString();
    if (!allowedSslCiphers.isEmpty())
        nx::network::ssl::Engine::setAllowedServerCiphers(allowedSslCiphers.toUtf8());

    nx::network::ssl::Engine::useOrCreateCertificate(
        qnServerModule->roSettings()->value(
            nx_ms_conf::SSL_CERTIFICATE_PATH,
            getDataDirectory() + lit( "/ssl/cert.pem")).toString(),
        nx::utils::AppInfo::productName().toUtf8(), "US",
        nx::utils::AppInfo::organizationName().toUtf8());

    commonModule()->createMessageProcessor<QnServerMessageProcessor>();
    std::unique_ptr<HostSystemPasswordSynchronizer> hostSystemPasswordSynchronizer( new HostSystemPasswordSynchronizer(commonModule()) );
    std::unique_ptr<QnServerDb> serverDB(new QnServerDb(commonModule()));
    auto auditManager = std::make_unique<QnMServerAuditManager>(
        qnServerModule->lastRunningTimeBeforeRestart(), commonModule());

    std::unique_ptr<mediaserver::event::RuleProcessor> eventRuleProcessor(
        new mediaserver::event::ExtendedRuleProcessor(commonModule()));

    auto videoCameraPool = std::make_unique<QnVideoCameraPool>(
        *qnServerModule->settings(),
        commonModule()->resourcePool());

    std::unique_ptr<QnMotionHelper> motionHelper(new QnMotionHelper());

    std::unique_ptr<mediaserver::event::EventConnector> eventConnector(
        new mediaserver::event::EventConnector(commonModule()) );
    auto stopQThreadFunc = []( QThread* obj ){ obj->quit(); obj->wait(); delete obj; };
    std::unique_ptr<QThread, decltype(stopQThreadFunc)> connectorThread( new QThread(), stopQThreadFunc );
    connectorThread->start();
    qnEventRuleConnector->moveToThread(connectorThread.get());

    CameraDriverRestrictionList cameraDriverRestrictionList;

    QSettings* settings = qnServerModule->roSettings();

    commonModule()->setResourceDiscoveryManager(new QnMServerResourceDiscoveryManager(commonModule()));
    nx::utils::Url appServerUrl = appServerConnectionUrl(*settings);

    QnMulticodecRtpReader::setDefaultTransport( qnServerModule->roSettings()->value(QLatin1String("rtspTransport"), RtpTransport::_auto).toString().toUpper() );

    connect(commonModule()->resourceDiscoveryManager(), &QnResourceDiscoveryManager::CameraIPConflict, this, &MediaServerProcess::at_cameraIPConflict);
    connect(qnNormalStorageMan, &QnStorageManager::noStoragesAvailable, this, &MediaServerProcess::at_storageManager_noStoragesAvailable);
    connect(qnNormalStorageMan, &QnStorageManager::storageFailure, this, &MediaServerProcess::at_storageManager_storageFailure);
    connect(qnNormalStorageMan, &QnStorageManager::rebuildFinished, this, &MediaServerProcess::at_storageManager_rebuildFinished);

    connect(qnBackupStorageMan, &QnStorageManager::storageFailure, this, &MediaServerProcess::at_storageManager_storageFailure);
    connect(qnBackupStorageMan, &QnStorageManager::rebuildFinished, this, &MediaServerProcess::at_storageManager_rebuildFinished);
    connect(qnBackupStorageMan, &QnStorageManager::backupFinished, this, &MediaServerProcess::at_archiveBackupFinished);

    connectArchiveIntegrityWatcher();

    auto remoteArchiveSynchronizer =
        std::make_unique<nx::mediaserver_core::recorder::RemoteArchiveSynchronizer>(qnServerModule);

    // If adminPassword is set by installer save it and create admin user with it if not exists yet
    commonModule()->setDefaultAdminPassword(settings->value(APPSERVER_PASSWORD, QLatin1String("")).toString());
    commonModule()->setUseLowPriorityAdminPasswordHack(settings->value(LOW_PRIORITY_ADMIN_PASSWORD, false).toBool());

    BeforeRestoreDbData beforeRestoreDbData;
    beforeRestoreDbData.loadFromSettings(settings);
    commonModule()->setBeforeRestoreData(beforeRestoreDbData);

    commonModule()->setModuleGUID(serverGuid());

    initializeCloudConnect();

    bool compatibilityMode = m_cmdLineArguments.devModeKey == lit("razrazraz");
    const QString appserverHostString = qnServerModule->roSettings()->value("appserverHost").toString();

    commonModule()->setSystemIdentityTime(nx::ServerSetting::getSysIdTime(), commonModule()->moduleGUID());
    connect(commonModule(), &QnCommonModule::systemIdentityTimeChanged, this, &MediaServerProcess::at_systemIdentityTimeChanged, Qt::QueuedConnection);

    ec2::ApiRuntimeData runtimeData;
    runtimeData.peer.id = commonModule()->moduleGUID();
    runtimeData.peer.instanceId = commonModule()->runningInstanceGUID();
    runtimeData.peer.persistentId = commonModule()->dbId();
    runtimeData.peer.peerType = Qn::PT_Server;
    runtimeData.box = QnAppInfo::armBox();
    runtimeData.brand = QnAppInfo::productNameShort();
    runtimeData.customization = compatibilityMode ? QString() : QnAppInfo::customizationName();
    runtimeData.platform = QnAppInfo::applicationPlatform();

#ifdef __arm__
    if (QnAppInfo::isBpi() || QnAppInfo::isNx1())
    {
        runtimeData.nx1mac = Nx1::getMac();
        runtimeData.nx1serial = Nx1::getSerial();
    }
#endif

    runtimeData.hardwareIds = m_hardwareGuidList;
    commonModule()->runtimeInfoManager()->updateLocalItem(runtimeData);    // initializing localInfo

    std::unique_ptr<ec2::AbstractECConnectionFactory> ec2ConnectionFactory(
        getConnectionFactory(
            Qn::PT_Server,
            nx::utils::TimerManager::instance(),
            commonModule(),
            settings->value(nx_ms_conf::P2P_MODE_FLAG).toBool()));

    TimeBasedNonceProvider timeBasedNonceProvider;

    auto cloudIntegrationManager = std::make_unique<CloudIntegrationManager>(
        commonModule(),
        ec2ConnectionFactory->messageBus(),
        &timeBasedNonceProvider);

    auto authHelper = std::make_unique<QnAuthHelper>(
        commonModule(),
        &timeBasedNonceProvider,
        &cloudIntegrationManager->cloudManagerGroup());
    connect(
        authHelper.get(), &QnAuthHelper::emptyDigestDetected,
        this, &MediaServerProcess::at_emptyDigestDetected);

    configureApiRestrictions(QnAuthHelper::instance()->restrictionList());

    MediaServerStatusWatcher mediaServerStatusWatcher(commonModule());

    //passing settings
    std::map<QString, QVariant> confParams;
    for( const auto& paramName: qnServerModule->roSettings()->allKeys() )
    {
        if( paramName.startsWith( lit("ec") ) )
            confParams.emplace( paramName, qnServerModule->roSettings()->value( paramName ) );
    }
    ec2ConnectionFactory->setConfParams(std::move(confParams));
    ec2::AbstractECConnectionPtr ec2Connection;
    QnConnectionInfo connectInfo;
    std::unique_ptr<ec2::QnDiscoveryMonitor> discoveryMonitor;

    auto stopObjectsGuard = makeScopeGuard([this]() { stopObjects(); });

    while (!needToStop())
    {
        const ec2::ErrorCode errorCode = ec2ConnectionFactory->connectSync(
            appServerUrl, ec2::ApiClientInfoData(), &ec2Connection );
        if (ec2Connection)
        {
            connectInfo = ec2Connection->connectionInfo();
            auto connectionResult = QnConnectionValidator::validateConnection(connectInfo, errorCode);
            if (connectionResult == Qn::SuccessConnectionResult)
            {
                discoveryMonitor = std::make_unique<ec2::QnDiscoveryMonitor>(
                    ec2ConnectionFactory->messageBus());

                NX_LOG(QString::fromLatin1("Connected to local EC2"), cl_logWARNING);
                break;
            }

            switch (connectionResult)
            {
            case Qn::IncompatibleInternalConnectionResult:
            case Qn::IncompatibleCloudHostConnectionResult:
            case Qn::IncompatibleVersionConnectionResult:
            case Qn::IncompatibleProtocolConnectionResult:
                NX_LOG(lit("Incompatible Server version detected! Giving up."), cl_logERROR);
                return;
            default:
                break;
            }
        }

        NX_LOG( QString::fromLatin1("Can't connect to local EC2. %1")
            .arg(ec2::toString(errorCode)), cl_logERROR );
        QnSleep::msleep(3000);
    }
    QnAppServerConnectionFactory::setEc2Connection(ec2Connection);

    while (!needToStop())
    {
        if (qnServerModule->analyticsEventsStorage()->initialize())
            break;

        NX_WARNING(this, lm("Failed to initialize analytics events storage. Retrying..."));
        QnSleep::msleep(1000);
    }

    const auto& runtimeManager = commonModule()->runtimeInfoManager();
    connect(
        runtimeManager, &QnRuntimeInfoManager::runtimeInfoAdded,
        this, &MediaServerProcess::at_runtimeInfoChanged, Qt::QueuedConnection);
    connect(
        runtimeManager, &QnRuntimeInfoManager::runtimeInfoChanged,
        this, &MediaServerProcess::at_runtimeInfoChanged, Qt::QueuedConnection);

    if (needToStop())
        return; //TODO #ak correctly deinitialize what has been initialised

    qnServerModule->roSettings()->setValue(QnServer::kRemoveDbParamName, "0");

    connect(ec2Connection.get(), &ec2::AbstractECConnection::databaseDumped, this, &MediaServerProcess::at_databaseDumped);
    commonModule()->setRemoteGUID(connectInfo.serverId());
    qnServerModule->roSettings()->sync();
    if (qnServerModule->roSettings()->value(PENDING_SWITCH_TO_CLUSTER_MODE).toString() == "yes")
    {
        NX_LOG( QString::fromLatin1("Switching to cluster mode and restarting..."), cl_logWARNING );
        nx::SystemName systemName(connectInfo.systemName);
        systemName.saveToConfig(); //< migrate system name from foreign database via config
        nx::ServerSetting::setSysIdTime(0);
        qnServerModule->roSettings()->remove("appserverHost");
        qnServerModule->roSettings()->remove("appserverLogin");
        qnServerModule->roSettings()->setValue(APPSERVER_PASSWORD, "");
        qnServerModule->roSettings()->remove(PENDING_SWITCH_TO_CLUSTER_MODE);
        qnServerModule->roSettings()->sync();

        QFile::remove(closeDirPath(getDataDirectory()) + "/ecs.sqlite");

        // kill itself to restart
#ifdef Q_OS_WIN
        HANDLE hProcess = GetCurrentProcess();
        TerminateProcess(hProcess, ERROR_SERVICE_SPECIFIC_ERROR);
        WaitForSingleObject(hProcess, 10*1000);
#endif
        abort();
        return;
    }

    settings->setValue(LOW_PRIORITY_ADMIN_PASSWORD, "");

    auto clearEc2ConnectionGuardFunc = [](MediaServerProcess*){
        QnAppServerConnectionFactory::setEc2Connection(ec2::AbstractECConnectionPtr()); };
    std::unique_ptr<MediaServerProcess, decltype(clearEc2ConnectionGuardFunc)>
        clearEc2ConnectionGuard(this, clearEc2ConnectionGuardFunc);

    if (m_cmdLineArguments.cleanupDb)
    {
        const bool kCleanupDbObjects = true;
        const bool kCleanupTransactionLog = true;
        auto miscManager = ec2Connection->getMiscManager(Qn::kSystemAccess);
        miscManager->cleanupDatabaseSync(kCleanupDbObjects, kCleanupTransactionLog);
    }

    connect(
        ec2Connection->getTimeNotificationManager().get(),
        &ec2::AbstractTimeNotificationManager::timeChanged,
        this,
        &MediaServerProcess::at_timeChanged,
        Qt::QueuedConnection);
    std::unique_ptr<QnMServerResourceSearcher> mserverResourceSearcher(new QnMServerResourceSearcher(commonModule()));

    auto pluginManager = qnServerModule->pluginManager();
    for (nx_spl::StorageFactory* const storagePlugin:
         pluginManager->findNxPlugins<nx_spl::StorageFactory>(nx_spl::IID_StorageFactory))
    {
        QnStoragePluginFactory::instance()->registerStoragePlugin(
            storagePlugin->storageType(),
            std::bind(
                &QnThirdPartyStorageResource::instance,
                std::placeholders::_1,
                std::placeholders::_2,
                storagePlugin
            ),
            false);
    }

    QnStoragePluginFactory::instance()->registerStoragePlugin(
        "smb",
        QnFileStorageResource::instance,
        false
    );

    while (!needToStop() && !initResourceTypes(ec2Connection))
    {
        QnSleep::msleep(1000);
    }

    if (needToStop())
        return;

    if (qnServerModule->roSettings()->value("disableTranscoding").toBool())
        commonModule()->setTranscodeDisabled(true);

    QnResource::startCommandProc();

    auto hlsSessionPool = std::make_unique<nx::mediaserver::hls::SessionPool>();

    if (!initTcpListener(&cloudIntegrationManager->cloudManagerGroup(), ec2ConnectionFactory->messageBus()))
    {
        qCritical() << "Failed to bind to local port. Terminating...";
        QCoreApplication::quit();
        return;
    }

    if (appServerUrl.scheme().toLower() == lit("file"))
        ec2ConnectionFactory->registerRestHandlers(m_universalTcpListener->processorPool());

    std::unique_ptr<QnMulticast::HttpServer> multicastHttp(new QnMulticast::HttpServer(commonModule()->moduleGUID().toQUuid(), m_universalTcpListener));

    using namespace std::placeholders;
    m_universalTcpListener->setProxyHandler<QnProxyConnectionProcessor>(
        &QnUniversalRequestProcessor::isProxy,
        ec2ConnectionFactory->messageBus());
    auto processor = dynamic_cast<QnServerMessageProcessor*> (commonModule()->messageProcessor());
    processor->registerProxySender(m_universalTcpListener);

    ec2ConnectionFactory->registerTransactionListener( m_universalTcpListener );

    const bool sslAllowed =
        qnServerModule->roSettings()->value(
            nx_ms_conf::ALLOW_SSL_CONNECTIONS,
            nx_ms_conf::DEFAULT_ALLOW_SSL_CONNECTIONS).toBool();

    bool foundOwnServerInDb = false;

    while (m_mediaServer.isNull() && !needToStop())
    {
        QnMediaServerResourcePtr server = findServer(ec2Connection);
        ec2::ApiMediaServerData prevServerData;
        if (server)
        {
            fromResourceToApi(server, prevServerData);
            foundOwnServerInDb = true;
        }
        else
        {
            server = QnMediaServerResourcePtr(new QnMediaServerResource(commonModule()));
            server->setId(serverGuid());
            server->setMaxCameras(DEFAULT_MAX_CAMERAS);

            QString serverName(getDefaultServerName());
            if (!beforeRestoreDbData.serverName.isEmpty())
                serverName = QString::fromLocal8Bit(beforeRestoreDbData.serverName);
            server->setName(serverName);
        }

        server->setServerFlags((Qn::ServerFlags) calcServerFlags());

        QHostAddress appserverHost;
        bool isLocal = isLocalAppServer(appserverHostString);
        if (!isLocal) {
            do
            {
                appserverHost = resolveHost(appserverHostString);
            } while (appserverHost.toIPv4Address() == 0);
        }

        server->setPrimaryAddress(
            nx::network::SocketAddress(defaultLocalAddress(appserverHost), m_universalTcpListener->getPort()));
        server->setSslAllowed(sslAllowed);
        cloudIntegrationManager->cloudManagerGroup().connectionManager.setProxyVia(
            nx::network::SocketAddress(nx::network::HostAddress::localhost, m_universalTcpListener->getPort()));

        // used for statistics reported
        server->setSystemInfo(QnSystemInformation::currentSystemInformation());
        server->setVersion(qnStaticCommon->engineVersion());

        QByteArray settingsAuthKey = nx::ServerSetting::getAuthKey();
        QByteArray authKey = settingsAuthKey;
        if (authKey.isEmpty())
            authKey = server->getAuthKey().toLatin1();
        if (authKey.isEmpty())
            authKey = QnUuid::createUuid().toString().toLatin1();
        server->setAuthKey(authKey);

        // Keep server auth key in registry. Server MUST be able pass authorization after deleting database in database restore process
        if (settingsAuthKey != authKey)
            nx::ServerSetting::setAuthKey(authKey);

        ec2::ApiMediaServerData newServerData;
        fromResourceToApi(server, newServerData);
        if (prevServerData != newServerData)
        {
            m_mediaServer = registerServer(
                ec2Connection,
                server,
                nx::mserver_aux::isNewServerInstance(
                    commonModule()->beforeRestoreDbData(),
                    foundOwnServerInDb,
                    qnServerModule->roSettings()->value(NO_SETUP_WIZARD).toInt() > 0));
        }
        else
        {
            m_mediaServer = server;
        }

        if (m_mediaServer.isNull())
            QnSleep::msleep(1000);
    }

    /* This key means that password should be forcibly changed in the database. */
    qnServerModule->roSettings()->remove(OBSOLETE_SERVER_GUID);
    qnServerModule->roSettings()->setValue(APPSERVER_PASSWORD, "");
#ifdef _DEBUG
    qnServerModule->roSettings()->sync();
    NX_ASSERT(qnServerModule->roSettings()->value(APPSERVER_PASSWORD).toString().isEmpty(), Q_FUNC_INFO, "appserverPassword is not emptyu in registry. Restart the server as Administrator");
#endif

    if (needToStop())
    {
        m_ipDiscovery.reset();
        return;
    }
    const auto& resPool = commonModule()->resourcePool();
    resPool->addResource(m_mediaServer);

    QString moduleName = qApp->applicationName();
    if( moduleName.startsWith( qApp->organizationName() ) )
        moduleName = moduleName.mid( qApp->organizationName().length() ).trimmed();

    QnModuleInformation selfInformation = commonModule()->moduleInformation();
    if (compatibilityMode)
    {
        selfInformation.brand = QString();
        selfInformation.customization = QString();
    }
    selfInformation.version = qnStaticCommon->engineVersion();
    selfInformation.sslAllowed = sslAllowed;
    selfInformation.serverFlags = m_mediaServer->getServerFlags();
    selfInformation.ecDbReadOnly = ec2Connection->connectionInfo().ecDbReadOnly;

    commonModule()->setModuleInformation(selfInformation);
    commonModule()->bindModuleInformation(m_mediaServer);

    // show our cloud host value in registry in case of installer will check it
    const auto& globalSettings = commonModule()->globalSettings();
    qnServerModule->roSettings()->setValue(QnServer::kIsConnectedToCloudKey,
        globalSettings->cloudSystemId().isEmpty() ? "no" : "yes");
    qnServerModule->roSettings()->setValue("cloudHost", selfInformation.cloudHost);

    if (!m_cmdLineArguments.allowedDiscoveryPeers.isEmpty()) {
        QSet<QnUuid> allowedPeers;
        for (const QString &peer: m_cmdLineArguments.allowedDiscoveryPeers.split(";")) {
            QnUuid peerId(peer);
            if (!peerId.isNull())
                allowedPeers << peerId;
        }
        commonModule()->setAllowedPeers(allowedPeers);
    }

    connect(commonModule()->moduleDiscoveryManager(), &nx::vms::discovery::Manager::conflict,
        this, &MediaServerProcess::at_serverModuleConflict);

    QScopedPointer<QnServerConnector> serverConnector(new QnServerConnector(commonModule()));

    // ------------------------------------------

    QScopedPointer<QnServerUpdateTool> serverUpdateTool(new QnServerUpdateTool(commonModule()));
    serverUpdateTool->removeUpdateFiles(m_mediaServer->getVersion().toString());

    // ===========================================================================
    QnResource::initAsyncPoolInstance()->setMaxThreadCount( qnServerModule->roSettings()->value(
        nx_ms_conf::RESOURCE_INIT_THREADS_COUNT,
        nx_ms_conf::DEFAULT_RESOURCE_INIT_THREADS_COUNT ).toInt() );
    QnResource::initAsyncPoolInstance();

    // ============================
    GlobalSettingsToDeviceSearcherSettingsAdapter upnpDeviceSearcherSettings(commonModule()->resourceDiscoveryManager());
    auto upnpDeviceSearcher = std::make_unique<nx::network::upnp::DeviceSearcher>(upnpDeviceSearcherSettings);
    std::unique_ptr<QnMdnsListener> mdnsListener(new QnMdnsListener());

    std::unique_ptr<QnAppserverResourceProcessor> serverResourceProcessor( new QnAppserverResourceProcessor(
        commonModule(),
        ec2ConnectionFactory->distributedMutex(),
        m_mediaServer->getId()) );
    std::unique_ptr<QnRecordingManager> recordingManager(new QnRecordingManager(
        commonModule(),
        ec2ConnectionFactory->distributedMutex()));
    serverResourceProcessor->moveToThread(commonModule()->resourceDiscoveryManager());
    commonModule()->resourceDiscoveryManager()->setResourceProcessor(serverResourceProcessor.get());

    std::unique_ptr<QnResourceStatusWatcher> statusWatcher( new QnResourceStatusWatcher(commonModule()));

    /* Searchers must be initialized before the resources are loaded as resources instances are created by searchers. */
    auto resourceSearchers = std::make_unique<QnMediaServerResourceSearchers>(commonModule());

    std::unique_ptr<QnAudioStreamerPool> audioStreamerPool(new QnAudioStreamerPool(commonModule()));

    #if defined(ENABLE_FLIR)
        auto flirExecutor = std::make_unique<nx::plugins::flir::IoExecutor>();
    #endif

    auto upnpPortMapper = initializeUpnpPortMapper();

    commonModule()->resourceAccessManager()->beginUpdate();
    commonModule()->resourceAccessProvider()->beginUpdate();

    nx::vms::utils::loadResourcesFromEcs(
        commonModule(),
        ec2Connection,
        commonModule()->messageProcessor(),
        m_mediaServer,
        [this]() { return needToStop(); });

    // Start receiving local notifications
    auto serverMessageProcessor = dynamic_cast<QnServerMessageProcessor*> (commonModule()->messageProcessor());
    serverMessageProcessor->startReceivingLocalNotifications(ec2Connection);

    qnServerModule->metadataManagerPool()->init();
    at_runtimeInfoChanged(runtimeManager->localInfo());

    saveServerInfo(m_mediaServer);
    m_mediaServer->setStatus(Qn::Online);

    if (m_cmdLineArguments.moveHandlingCameras)
        moveHandlingCameras();

    commonModule()->resourceAccessProvider()->endUpdate();
    commonModule()->resourceAccessManager()->endUpdate();

    globalSettings->initialize();

    updateAddressesList();

    auto settingsProxy = nx::mserver_aux::createServerSettingsProxy(commonModule());
    auto systemNameProxy = nx::mserver_aux::createServerSystemNameProxy();

    nx::mserver_aux::setUpSystemIdentity(commonModule()->beforeRestoreDbData(), settingsProxy.get(), std::move(systemNameProxy));

    BeforeRestoreDbData::clearSettings(settings);

    addFakeVideowallUser(commonModule());

    if (!qnServerModule->roSettings()->value(QnServer::kNoInitStoragesOnStartup, false).toBool())
        initStoragesAsync(commonModule()->messageProcessor());

    if (!QnPermissionsHelper::isSafeMode(commonModule()))
    {
        if (nx::mserver_aux::needToResetSystem(
                    nx::mserver_aux::isNewServerInstance(
                        commonModule()->beforeRestoreDbData(),
                        foundOwnServerInDb,
                        qnServerModule->roSettings()->value(NO_SETUP_WIZARD).toInt() > 0),
                    settingsProxy.get()))
        {
            if (settingsProxy->isCloudInstanceChanged())
                qWarning() << "Cloud instance changed from" << globalSettings->cloudHost() <<
                    "to" << nx::network::SocketGlobals::cloud().cloudHost() << ". Server goes to the new state";

            resetSystemState(cloudIntegrationManager->cloudManagerGroup().connectionManager);
        }
        if (settingsProxy->isCloudInstanceChanged())
        {
            ec2::ErrorCode errCode;
            do
            {
                const bool kCleanupDbObjects = false;
                const bool kCleanupTransactionLog = true;

                errCode = commonModule()->ec2Connection()
                    ->getMiscManager(Qn::kSystemAccess)
                    ->cleanupDatabaseSync(kCleanupDbObjects, kCleanupTransactionLog);

                if (errCode != ec2::ErrorCode::ok)
                {
                    qWarning() << "Error while rebuild transaction log. Trying again...";
                        msleep(APP_SERVER_REQUEST_ERROR_TIMEOUT_MS);
                }

            } while (errCode != ec2::ErrorCode::ok && !m_needStop);
        }
        globalSettings->setCloudHost(nx::network::SocketGlobals::cloud().cloudHost());
        globalSettings->synchronizeNow();
    }

    globalSettings->takeFromSettings(qnServerModule->roSettings(), m_mediaServer);

    if (QnUserResourcePtr adminUser = resPool->getAdministrator())
    {
        //todo: root password for NX1 should be updated in case of cloud owner
        hostSystemPasswordSynchronizer->syncLocalHostRootPasswordWithAdminIfNeeded( adminUser );
    }
    qnServerModule->roSettings()->sync();

#ifndef EDGE_SERVER
    // TODO: #GDM make this the common way with other settings
    updateDisabledVendorsIfNeeded();
    updateAllowCameraCHangesIfNeed();
    qnGlobalSettings->synchronizeNowSync(); // TODO: #GDM double sync
#endif

    std::unique_ptr<QnLdapManager> ldapManager(new QnLdapManager(commonModule()));

    commonModule()->resourceDiscoveryManager()->setReady(true);
    const bool isDiscoveryDisabled =
        qnServerModule->roSettings()->value(QnServer::kNoResourceDiscovery, false).toBool();
    if( !ec2Connection->connectionInfo().ecDbReadOnly && !isDiscoveryDisabled)
        commonModule()->resourceDiscoveryManager()->start();
    //else
    //    we are not able to add cameras to DB anyway, so no sense to do discover

    connect(
        commonModule()->resourceDiscoveryManager(),
        &QnResourceDiscoveryManager::localInterfacesChanged,
        this,
        &MediaServerProcess::updateAddressesList);

    connect(
        m_universalTcpListener,
        &QnTcpListener::portChanged,
        this,
        [this, &cloudIntegrationManager]()
        {
            updateAddressesList();
            cloudIntegrationManager->cloudManagerGroup().connectionManager.setProxyVia(
                nx::network::SocketAddress(nx::network::HostAddress::localhost, m_universalTcpListener->getPort()));
        });

    m_firstRunningTime = qnServerModule->lastRunningTime().count();

    m_crashReporter.reset(new ec2::CrashReporter(commonModule()));

    QTimer timer;
    connect(&timer, SIGNAL(timeout()), this, SLOT(at_timer()), Qt::DirectConnection);
    timer.start(QnVirtualCameraResource::issuesTimeoutMs());
    at_timer();

    QTimer udtInternetTrafficTimer;
    connect(&udtInternetTrafficTimer, &QTimer::timeout,
        [common = commonModule()]()
        {
            QnResourcePtr server = common->resourcePool()->getResourceById(common->moduleGUID());
            const auto old = server->getProperty(Qn::UDT_INTERNET_TRFFIC).toULongLong();
            const auto current = nx::network::UdtStatistics::global.internetBytesTransfered.load();
            const auto update = old + (qulonglong) current;
            if (server->setProperty(Qn::UDT_INTERNET_TRFFIC, QString::number(update))
                && server->saveParams())
            {
                NX_LOG(lm("%1 is updated to %2").args(Qn::UDT_INTERNET_TRFFIC, update), cl_logDEBUG1);
                nx::network::UdtStatistics::global.internetBytesTransfered -= current;
            }
        });
    udtInternetTrafficTimer.start(UDT_INTERNET_TRAFIC_TIMER);

    QTimer::singleShot(3000, this, SLOT(at_connectionOpened()));
    QTimer::singleShot(0, this, SLOT(at_appStarted()));

    m_dumpSystemResourceUsageTaskID = nx::utils::TimerManager::instance()->addTimer(
        std::bind( &MediaServerProcess::dumpSystemUsageStats, this ),
        std::chrono::milliseconds(SYSTEM_USAGE_DUMP_TIMEOUT));

    QnRecordingManager::instance()->start();
    if (!isDiscoveryDisabled)
        mserverResourceSearcher->start();
    m_universalTcpListener->start();
    serverConnector->start();
#if 1
    if (ec2Connection->connectionInfo().ecUrl.scheme() == "file") {
        // Connect to local database. Start peer-to-peer sync (enter to cluster mode)
        commonModule()->setCloudMode(true);
        if (!isDiscoveryDisabled)
        {
            // Should be called after global settings are initialized.
            commonModule()->moduleDiscoveryManager()->start();
        }
    }
#endif

    nx::mserver_aux::makeFakeData(
        cmdLineArguments().createFakeData, ec2Connection, commonModule()->moduleGUID());

    qnBackupStorageMan->scheduleSync()->start();
    serverModule->unusedWallpapersWatcher()->start();
    if (m_serviceMode)
        serverModule->licenseWatcher()->start();

    // If exception thrown by Qt event handler from within exec() we want to do some cleanup
    // anyway.
    auto cleanUpGuard = makeScopeGuard(
        [&]()
        {
            disconnect(authHelper.get(), 0, this, 0);
            disconnect(commonModule()->resourceDiscoveryManager(), 0, this, 0);
            disconnect(qnNormalStorageMan, 0, this, 0);
            disconnect(qnBackupStorageMan, 0, this, 0);
            disconnect(commonModule(), 0, this, 0);
            disconnect(runtimeManager, 0, this, 0);
            disconnect(ec2Connection->getTimeNotificationManager().get(), 0, this, 0);
            disconnect(ec2Connection.get(), 0, this, 0);
            if (m_updatePiblicIpTimer) {
                disconnect(m_updatePiblicIpTimer.get(), 0, this, 0);
                m_updatePiblicIpTimer.reset();
            }
            disconnect(m_ipDiscovery.get(), 0, this, 0);
            disconnect(commonModule()->moduleDiscoveryManager(), 0, this, 0);

            WaitingForQThreadToEmptyEventQueue waitingForObjectsToBeFreed(QThread::currentThread(), 3);
            waitingForObjectsToBeFreed.join();

            qWarning() << "QnMain event loop has returned. Destroying objects...";

            discoveryMonitor.reset();
            m_crashReporter.reset();

            //cancelling dumping system usage
            quint64 dumpSystemResourceUsageTaskID = 0;
            {
                QnMutexLocker lk(&m_mutex);
                dumpSystemResourceUsageTaskID = m_dumpSystemResourceUsageTaskID;
                m_dumpSystemResourceUsageTaskID = 0;
            }
            nx::utils::TimerManager::instance()->joinAndDeleteTimer(dumpSystemResourceUsageTaskID);

            m_ipDiscovery.reset(); // stop it before IO deinitialized
            commonModule()->resourceDiscoveryManager()->pleaseStop();
            QnResource::pleaseStopAsyncTasks();
            multicastHttp.reset();
            stopObjects();

            QnResource::stopCommandProc();
            if (m_initStoragesAsyncPromise)
                m_initStoragesAsyncPromise->get_future().wait();
            // todo: #rvasilenko some undeleted resources left in the QnMain event loop. I stopped TimerManager as temporary solution for it.
            nx::utils::TimerManager::instance()->stop();

            hlsSessionPool.reset();

            // Remove all stream recorders.
            remoteArchiveSynchronizer.reset();
            recordingManager.reset();

            mserverResourceSearcher.reset();

            videoCameraPool.reset();

            commonModule()->resourceDiscoveryManager()->stop();
            qnServerModule->metadataManagerPool()->stop(); //< Stop processing analytics events.
            auditManager->stop();
            QnResource::stopAsyncTasks();

            //since mserverResourceDiscoveryManager instance is dead no events can be delivered to serverResourceProcessor: can delete it now
                //TODO refactoring of discoveryManager <-> resourceProcessor interaction is required
            serverResourceProcessor.reset();

            mdnsListener.reset();
            resourceSearchers.reset();
            upnpDeviceSearcher.reset();

            connectorThread->quit();
            connectorThread->wait();

            //deleting object from wrong thread, but its no problem, since object's thread has been stopped and no event can be delivered to the object
            eventConnector.reset();

            eventRuleProcessor.reset();

            motionHelper.reset();

            //ptzPool.reset();

            commonModule()->deleteMessageProcessor(); // stop receiving notifications
            ec2ConnectionFactory->shutdown();

            //disconnecting from EC2
            clearEc2ConnectionGuard.reset();

            cloudIntegrationManager.reset();
            ec2Connection.reset();
            ec2ConnectionFactory.reset();

            commonModule()->setResourceDiscoveryManager(nullptr);

            // This method will set flag on message channel to threat next connection close as normal
            //appServerConnection->disconnectSync();
            qnServerModule->setLastRunningTime(std::chrono::milliseconds::zero());

            authHelper.reset();
            //fileDeletor.reset();
            //qnNormalStorageMan.reset();
            //qnBackupStorageMan.reset();

            if (m_mediaServer)
                m_mediaServer->beforeDestroy();
            m_mediaServer.clear();

            performActionsOnExit();

            nx::network::SocketGlobals::cloud().outgoingTunnelPool().clearOwnPeerIdIfEqual(
                "ms", commonModule()->moduleGUID());

            m_autoRequestForwarder.reset();

            if (defaultMsgHandler)
                qInstallMessageHandler(defaultMsgHandler);
        });

    emit started();
    exec();

}

void MediaServerProcess::at_appStarted()
{
    if (isStopping())
        return;

    commonModule()->messageProcessor()->init(commonModule()->ec2Connection()); // start receiving notifications
    m_crashReporter->scanAndReportByTimer(qnServerModule->runTimeSettings());

    QString dataLocation = getDataDirectory();
    QDir stateDirectory;
    stateDirectory.mkpath(dataLocation + QLatin1String("/state"));
    qnFileDeletor->init(dataLocation + QLatin1String("/state")); // constructor got root folder for temp files
};

void MediaServerProcess::at_timeChanged(qint64 newTime)
{
    QnSyncTime::instance()->updateTime(newTime);

    using namespace ec2;
    QnTransaction<ApiPeerSyncTimeData> tran(
        ApiCommand::broadcastPeerSyncTime,
        commonModule()->moduleGUID());
    tran.params.syncTimeMs = newTime;
    if (auto connection = commonModule()->ec2Connection())
        connection->messageBus()->sendTransaction(tran);
}

void MediaServerProcess::at_runtimeInfoChanged(const QnPeerRuntimeInfo& runtimeInfo)
{
    if (isStopping())
        return;
    if (runtimeInfo.uuid != commonModule()->moduleGUID())
        return;
    auto connection = commonModule()->ec2Connection();
    if (connection)
    {
        ec2::QnTransaction<ec2::ApiRuntimeData> tran(
            ec2::ApiCommand::runtimeInfoChanged,
            commonModule()->moduleGUID());
        tran.params = runtimeInfo.data;
        commonModule()->ec2Connection()->messageBus()->sendTransaction(tran);
    }
}

void MediaServerProcess::at_emptyDigestDetected(const QnUserResourcePtr& user, const QString& login, const QString& password)
{
    if (isStopping())
        return;

    // fill authenticate digest here for compatibility with version 2.1 and below.
    const ec2::AbstractECConnectionPtr& appServerConnection = commonModule()->ec2Connection();
    if (user->getDigest().isEmpty() && !m_updateUserRequests.contains(user->getId()))
    {
        user->setName(login);
        user->setPasswordAndGenerateHash(password);

        ec2::ApiUserData userData;
        fromResourceToApi(user, userData);

        QnUuid userId = user->getId();
        m_updateUserRequests << userId;
        appServerConnection->getUserManager(Qn::kSystemAccess)->save(userData, password, this,
            [this, userId]( int /*reqID*/, ec2::ErrorCode /*errorCode*/ )
            {
                m_updateUserRequests.remove(userId);
            });
    }
}

class QnVideoService : public QtService<QtSingleCoreApplication>
{
public:
    QnVideoService(int argc, char **argv):
        QtService<QtSingleCoreApplication>(argc, argv, SERVICE_NAME),
        m_argc(argc),
        m_argv(argv)
    {
        setServiceDescription(SERVICE_NAME);
    }

protected:
    virtual int executeApplication() override
    {
        m_main.reset(new MediaServerProcess(m_argc, m_argv, true));

        const auto cmdParams = m_main->cmdLineArguments();
        if (cmdParams.showHelp || cmdParams.showVersion)
            return 0;

        int res = application()->exec();

        m_main.reset();

#ifdef Q_OS_WIN
        // stop the service unexpectedly to let windows service management system restart it
        if (restartFlag) {
            HANDLE hProcess = GetCurrentProcess();
            TerminateProcess(hProcess, ERROR_SERVICE_SPECIFIC_ERROR);
        }
#endif
        return res;
    }

    virtual void start() override
    {
        QtSingleCoreApplication *application = this->application();

        QCoreApplication::setOrganizationName(QnAppInfo::organizationName());
        QCoreApplication::setApplicationName(QnServerAppInfo::applicationName());
        if (QCoreApplication::applicationVersion().isEmpty())
            QCoreApplication::setApplicationVersion(QnAppInfo::applicationVersion());

        if (application->isRunning() &&
            m_main->serverSettings()->roSettings()->value(nx_ms_conf::ENABLE_MULTIPLE_INSTANCES).toInt() == 0)
        {
            qWarning() << "Server already started";
            qApp->quit();
            return;
        }

#ifdef Q_OS_WIN
        SetConsoleCtrlHandler(stopServer_WIN, true);
#endif
        signal(SIGINT, stopServer);
        signal(SIGTERM, stopServer);

        QDir::setCurrent(qApp->applicationDirPath());

    // ------------------------------------------
#ifdef TEST_RTSP_SERVER
        addTestData();
#endif
        m_main->start();
    }

    virtual void stop() override
    {
        if (serviceMainInstance)
            serviceMainInstance->stopSync();
    }

private:
    int m_argc;
    char **m_argv;
    QScopedPointer<MediaServerProcess> m_main;
};

void stopServer(int /*signal*/)
{
    restartFlag = false;
    if (serviceMainInstance) {
        //output to console from signal handler can cause deadlock
        //qWarning() << "got signal" << signal << "stop server!";
        serviceMainInstance->stopAsync();
    }
}

void restartServer(int restartTimeout)
{
    restartFlag = true;
    if (serviceMainInstance) {
        qWarning() << "restart requested!";
        QTimer::singleShot(restartTimeout, serviceMainInstance, SLOT(stopAsync()));
    }
}

/*
bool changePort(quint16 port)
{
    if (serviceMainInstance)
        return serviceMainInstance->changePort(port);
    else
        return false;
}
*/

#ifdef __linux__
void SIGUSR1_handler(int)
{
    //doing nothing. Need this signal only to interrupt some blocking calls
}
#endif

static void redirectOutput(FILE* stream, const char* streamName, const std::string& filename)
{
    if (freopen(filename.c_str(), "w", stream))
        fprintf(stream, "%s of mediaserver is redirected to this file\n", streamName);
    // Ignore possible errors because it is not clear where to print an error message.
}

static bool fileExists(const std::string& filename)
{
    return static_cast<bool>(std::ifstream(filename.c_str()));
}

static void redirectStdoutAndStderrIfNeeded(int argc, char* argv[])
{
    static const std::string kFilePrefix = nx::kit::IniConfig::iniFilesDir();
    static const std::string kStdoutFilename = "mediaserver_stdout.log";
    static const std::string kStderrFilename = "mediaserver_stderr.log";

    if (fileExists(kFilePrefix + kStdoutFilename))
        redirectOutput(stdout, "stdout", kFilePrefix + kStdoutFilename);

    if (fileExists(kFilePrefix + kStderrFilename))
        redirectOutput(stderr, "stderr", kFilePrefix + kStderrFilename);
}

int MediaServerProcess::main(int argc, char* argv[])
{
    redirectStdoutAndStderrIfNeeded(argc, argv);

#if 0
#if defined(__GNUC__)
# if defined(__i386__)
        /* Enable Alignment Checking on x86 */
        __asm__("pushf\norl $0x40000,(%esp)\npopf");
# elif defined(__x86_64__)
             /* Enable Alignment Checking on x86_64 */
            __asm__("pushf\norl $0x40000,(%rsp)\npopf");
# endif
#endif
#endif //__arm__
#ifdef _WIN32
    win32_exception::installGlobalUnhandledExceptionHandler();
    _tzset();
#endif

#ifdef __linux__
    signal( SIGUSR1, SIGUSR1_handler );
#endif

#if !defined(EDGE_SERVER) && !defined(__aarch64__)
    std::unique_ptr<TextToWaveServer> textToWaveServer = std::make_unique<TextToWaveServer>(
        nx::utils::file_system::applicationDirPath(argc, argv));

    textToWaveServer->start();
    textToWaveServer->waitForStarted();
#endif

    QnVideoService service( argc, argv );
    int res = service.exec();
    if (restartFlag && res == 0)
        return 1;
    return 0;
}

const CmdLineArguments MediaServerProcess::cmdLineArguments() const
{
    return m_cmdLineArguments;
}

void MediaServerProcess::configureApiRestrictions(nx::network::http::AuthMethodRestrictionList* restrictions)
{
    // For "OPTIONS * RTSP/1.0"
    restrictions->allow(lit("\\*"), nx::network::http::AuthMethod::noAuth);

    const auto webPrefix = lit("(/web)?(/proxy/[^/]*(/[^/]*)?)?");
    restrictions->allow(webPrefix + lit("/api/ping"), nx::network::http::AuthMethod::noAuth);
    restrictions->allow(webPrefix + lit("/api/camera_event.*"), nx::network::http::AuthMethod::noAuth);
    restrictions->allow(webPrefix + lit("/api/moduleInformation"), nx::network::http::AuthMethod::noAuth);
    restrictions->allow(webPrefix + lit("/api/gettime"), nx::network::http::AuthMethod::noAuth);
    restrictions->allow(webPrefix + lit("/api/getTimeZones"), nx::network::http::AuthMethod::noAuth);
    restrictions->allow(webPrefix + lit("/api/getNonce"), nx::network::http::AuthMethod::noAuth);
    restrictions->allow(webPrefix + lit("/api/cookieLogin"), nx::network::http::AuthMethod::noAuth);
    restrictions->allow(webPrefix + lit("/api/cookieLogout"), nx::network::http::AuthMethod::noAuth);
    restrictions->allow(webPrefix + lit("/api/getCurrentUser"), nx::network::http::AuthMethod::noAuth);
    restrictions->allow(webPrefix + lit("/static/.*"), nx::network::http::AuthMethod::noAuth);
    restrictions->allow(lit("/crossdomain.xml"), nx::network::http::AuthMethod::noAuth);
    restrictions->allow(webPrefix + lit("/api/startLiteClient"), nx::network::http::AuthMethod::noAuth);

    // For open in new browser window.
    restrictions->allow(webPrefix + lit("/api/showLog.*"),
        nx::network::http::AuthMethod::urlQueryParam | nx::network::http::AuthMethod::allowWithourCsrf);

    // For inserting in HTML <img src="...">.
    restrictions->allow(webPrefix + lit("/ec2/cameraThumbnail"),
        nx::network::http::AuthMethod::allowWithourCsrf);

    // TODO: #3.1 Remove this method and use /api/installUpdate in client when offline cloud
    // authentication is implemented.
    // WARNING: This is severe vulnerability introduced in 3.0.
    restrictions->allow(webPrefix + lit("/api/installUpdateUnauthenticated"),
        nx::network::http::AuthMethod::noAuth);
}<|MERGE_RESOLUTION|>--- conflicted
+++ resolved
@@ -302,11 +302,7 @@
     #include "nx1/info.h"
 #endif
 
-<<<<<<< HEAD
-#include "mediaserver_ini.h"
-=======
 #include <nx/kit/ini_config.h>
->>>>>>> 50ca954e
 
 using namespace nx;
 
