--- conflicted
+++ resolved
@@ -2403,8 +2403,6 @@
         &event::EventConnector::at_fileIntegrityCheckFailed);
 }
 
-<<<<<<< HEAD
-=======
 class TcpLogReceiverConnection: public QnTCPConnectionProcessor
 {
 public:
@@ -2452,7 +2450,6 @@
     }
 };
 
->>>>>>> 0fab9f82
 void MediaServerProcess::run()
 {
     std::shared_ptr<QnMediaServerModule> serverModule(new QnMediaServerModule(
