--- conflicted
+++ resolved
@@ -849,15 +849,10 @@
     return QnMediaServerResourcePtr();
 }
 
-<<<<<<< HEAD
-QnMediaServerResourcePtr registerServer(ec2::AbstractECConnectionPtr ec2Connection,
-    const QnMediaServerResourcePtr &server, bool isNewServerInstance)
-=======
 QnMediaServerResourcePtr MediaServerProcess::registerServer(
     ec2::AbstractECConnectionPtr ec2Connection,
     const QnMediaServerResourcePtr &server,
     bool isNewServerInstance)
->>>>>>> 78a10fe0
 {
     nx::vms::api::MediaServerData apiServer;
     ec2::fromResourceToApi(server, apiServer);
@@ -3478,15 +3473,9 @@
     std::unique_ptr<ec2::LocalConnectionFactory> ec2ConnectionFactory(
         new ec2::LocalConnectionFactory(
             commonModule(),
-<<<<<<< HEAD
             vms::api::PeerType::server,
-            nx::utils::TimerManager::instance(),
-            qnServerModule->settings().p2pMode()));
-=======
-            Qn::PT_Server,
             serverModule->settings().p2pMode(),
             m_universalTcpListener));
->>>>>>> 78a10fe0
 
     TimeBasedNonceProvider timeBasedNonceProvider;
 
@@ -4169,22 +4158,6 @@
     qnFileDeletor->init(dataLocation + QLatin1String("/state")); // constructor got root folder for temp files
 };
 
-<<<<<<< HEAD
-void MediaServerProcess::at_timeChanged(qint64 newTime)
-{
-    QnSyncTime::instance()->updateTime(newTime);
-
-    using namespace ec2;
-    QnTransaction<vms::api::PeerSyncTimeData> tran(
-        ApiCommand::broadcastPeerSyncTime,
-        commonModule()->moduleGUID());
-    tran.params.syncTimeMs = newTime;
-    if (auto connection = commonModule()->ec2Connection())
-        connection->messageBus()->sendTransaction(tran);
-}
-
-=======
->>>>>>> 78a10fe0
 void MediaServerProcess::at_runtimeInfoChanged(const QnPeerRuntimeInfo& runtimeInfo)
 {
     if (isStopping())
