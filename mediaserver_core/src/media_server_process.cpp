#include "media_server_process.h"

#include <cstdlib>
#include <iostream>
#include <fstream>
#include <functional>
#include <signal.h>
#ifdef __linux__
#include <signal.h>
#include <sys/types.h>
#include <sys/stat.h>
#include <unistd.h>
#endif

#include <qtsinglecoreapplication.h>
#include <qtservice.h>

#include <QtCore/QCoreApplication>
#include <QtCore/QDir>
#include <QtCore/QSettings>
#include <QtCore/QUrl>
#include <QtConcurrent/QtConcurrent>
#include <nx/utils/uuid.h>
#include <utils/common/ldap.h>
#include <utils/call_counter/call_counter.h>
#include <QtCore/QThreadPool>

#include <QtNetwork/QUdpSocket>
#include <QtNetwork/QHostAddress>
#include <QtNetwork/QHostInfo>
#include <QtNetwork/QNetworkInterface>

#include <api/app_server_connection.h>
#include <api/global_settings.h>

#include <appserver/processor.h>

#include <business/business_event_connector.h>
#include <business/business_event_rule.h>
#include <business/business_rule_processor.h>
#include <business/events/reasoned_business_event.h>

#include <camera/camera_pool.h>

#include <core/misc/schedule_task.h>

#include <core/resource_access/resource_access_manager.h>
#include <core/resource_access/providers/resource_access_provider.h>

#include <core/resource_management/camera_driver_restriction_list.h>
#include <core/resource_management/mserver_resource_discovery_manager.h>
#include <core/resource_management/resource_discovery_manager.h>
#include <core/resource_management/resource_pool.h>
#include <core/resource_management/server_additional_addresses_dictionary.h>

#include <core/resource/storage_plugin_factory.h>
#include <core/resource/layout_resource.h>
#include <core/resource/media_server_user_attributes.h>
#include <core/resource/media_server_resource.h>
#include <core/resource/user_resource.h>
#include <core/resource/camera_resource.h>
#include <core/resource/videowall_resource.h>
#include <core/resource/camera_resource.h>

#include <events/mserver_business_rule_processor.h>

#include <media_server/media_server_module.h>
#include <media_server/media_server_app_info.h>
#include <media_server/mserver_status_watcher.h>
#include <media_server/server_message_processor.h>
#include <media_server/settings.h>
#include <media_server/serverutil.h>
#include <media_server/server_update_tool.h>
#include <media_server/server_connector.h>
#include <media_server/file_connection_processor.h>
#include <media_server/crossdomain_connection_processor.h>
#include <media_server/resource_status_watcher.h>
#include <media_server/media_server_resource_searchers.h>

#include <motion/motion_helper.h>

#include <network/auth/time_based_nonce_provider.h>
#include <network/authenticate_helper.h>
#include <network/connection_validator.h>
#include <network/default_tcp_connection_processor.h>
#include <nx_ec/ec2_lib.h>
#include <nx_ec/ec_api.h>
#include <nx_ec/ec_proto_version.h>
#include <nx_ec/data/api_user_data.h>
#include <nx_ec/managers/abstract_user_manager.h>
#include <nx_ec/managers/abstract_layout_manager.h>
#include <nx_ec/managers/abstract_videowall_manager.h>
#include <nx_ec/managers/abstract_webpage_manager.h>
#include <nx_ec/managers/abstract_camera_manager.h>
#include <nx_ec/managers/abstract_server_manager.h>
#include <nx/network/socket.h>

#include <platform/platform_abstraction.h>

#include <plugins/native_sdk/common_plugin_container.h>
#include <plugins/plugin_manager.h>
#include <plugins/resource/avi/avi_resource.h>

#include <plugins/resource/desktop_camera/desktop_camera_registrator.h>

#include <plugins/resource/mserver_resource_searcher.h>
#include <plugins/resource/mdns/mdns_listener.h>

#include <plugins/storage/file_storage/file_storage_resource.h>
#include <plugins/storage/file_storage/db_storage_resource.h>
#include <plugins/storage/third_party_storage_resource/third_party_storage_resource.h>

#include <recorder/file_deletor.h>
#include <recorder/recording_manager.h>
#include <recorder/storage_manager.h>
#include <recorder/schedule_sync.h>

#include <rest/handlers/acti_event_rest_handler.h>
#include <rest/handlers/business_event_log_rest_handler.h>
#include "rest/handlers/business_log2_rest_handler.h"
#include <rest/handlers/get_system_name_rest_handler.h>
#include <rest/handlers/camera_diagnostics_rest_handler.h>
#include <rest/handlers/camera_settings_rest_handler.h>
#include <rest/handlers/crash_server_handler.h>
#include <rest/handlers/external_business_event_rest_handler.h>
#include <rest/handlers/favicon_rest_handler.h>
#include <rest/handlers/image_rest_handler.h>
#include <rest/handlers/log_rest_handler.h>
#include <rest/handlers/manual_camera_addition_rest_handler.h>
#include <rest/handlers/ping_rest_handler.h>
#include <rest/handlers/audit_log_rest_handler.h>
#include <rest/handlers/recording_stats_rest_handler.h>
#include <rest/handlers/ping_system_rest_handler.h>
#include <rest/handlers/ptz_rest_handler.h>
#include <rest/handlers/can_accept_cameras_rest_handler.h>
#include <rest/handlers/rebuild_archive_rest_handler.h>
#include <rest/handlers/recorded_chunks_rest_handler.h>
#include <rest/handlers/statistics_rest_handler.h>
#include <rest/handlers/storage_space_rest_handler.h>
#include <rest/handlers/storage_status_rest_handler.h>
#include <rest/handlers/time_rest_handler.h>
#include <rest/handlers/get_nonce_rest_handler.h>
#include <rest/handlers/cookie_login_rest_handler.h>
#include <rest/handlers/cookie_logout_rest_handler.h>
#include <rest/handlers/activate_license_rest_handler.h>
#include <rest/handlers/test_email_rest_handler.h>
#include <rest/handlers/test_ldap_rest_handler.h>
#include <rest/handlers/update_rest_handler.h>
#include <rest/handlers/update_information_rest_handler.h>
#include <rest/handlers/restart_rest_handler.h>
#include <rest/handlers/module_information_rest_handler.h>
#include <rest/handlers/iflist_rest_handler.h>
#include <rest/handlers/json_aggregator_rest_handler.h>
#include <rest/handlers/ifconfig_rest_handler.h>
#include <rest/handlers/settime_rest_handler.h>
#include <rest/handlers/configure_rest_handler.h>
#include <rest/handlers/detach_rest_handler.h>
#include <rest/handlers/restore_state_rest_handler.h>
#include <rest/handlers/setup_local_rest_handler.h>
#include <rest/handlers/setup_cloud_rest_handler.h>
#include <rest/handlers/merge_systems_rest_handler.h>
#include <rest/handlers/current_user_rest_handler.h>
#include <rest/handlers/backup_db_rest_handler.h>
#include <rest/handlers/discovered_peers_rest_handler.h>
#include <rest/handlers/log_level_rest_handler.h>
#include <rest/handlers/multiserver_chunks_rest_handler.h>
#include <rest/handlers/camera_history_rest_handler.h>
#include <rest/handlers/multiserver_bookmarks_rest_handler.h>
#include <rest/handlers/save_cloud_system_credentials.h>
#include <rest/handlers/multiserver_thumbnail_rest_handler.h>
#include <rest/handlers/multiserver_statistics_rest_handler.h>
#include <rest/server/rest_connection_processor.h>
#include <rest/handlers/get_hardware_info_rest_handler.h>
#include <rest/handlers/system_settings_handler.h>
#include <rest/handlers/audio_transmission_rest_handler.h>
#include <rest/handlers/start_lite_client_rest_handler.h>
#ifdef _DEBUG
#include <rest/handlers/debug_events_rest_handler.h>
#endif

#include <rtsp/rtsp_connection.h>

#include <network/module_finder.h>
#include <network/multicodec_rtp_reader.h>
#include <network/router.h>

#include <utils/common/command_line_parser.h>
#include <nx/utils/std/cpp14.h>
#include <nx/utils/log/log.h>
#include <utils/common/sleep.h>
#include <utils/common/synctime.h>
#include <utils/common/system_information.h>
#include <utils/common/util.h>
#include <nx/network/simple_http_client.h>
#include <nx/network/ssl_socket.h>
#include <nx/network/socket_global.h>
#include <nx/network/cloud/mediator_connector.h>

#include <utils/common/app_info.h>
#include <transcoding/ffmpeg_video_transcoder.h>

#include <common/systemexcept.h>

#include "platform/hardware_information.h"
#include "platform/platform_abstraction.h"
#include "core/ptz/server_ptz_controller_pool.h"
#include "plugins/resource/acti/acti_resource.h"
#include "transaction/transaction_message_bus.h"
#include "common/common_module.h"
#include "proxy/proxy_receiver_connection_processor.h"
#include "proxy/proxy_connection.h"
#include "streaming/hls/hls_session_pool.h"
#include "streaming/hls/hls_server.h"
#include "streaming/streaming_chunk_transcoder.h"
#include "llutil/hardware_id.h"
#include "api/runtime_info_manager.h"
#include "rest/handlers/old_client_connect_rest_handler.h"
#include "nx_ec/data/api_conversion_functions.h"
#include "nx_ec/dummy_handler.h"
#include "ec2_statictics_reporter.h"
#include "server/host_system_password_synchronizer.h"

#include "core/resource_management/resource_properties.h"
#include "core/resource/network_resource.h"
#include "network/universal_request_processor.h"
#include "core/resource/camera_history.h"
#include <nx/network/nettools.h>
#include "http/iomonitor_tcp_server.h"
#include "ldap/ldap_manager.h"
#include "rest/handlers/multiserver_chunks_rest_handler.h"
#include "rest/handlers/merge_ldap_users_rest_handler.h"
#include "audit/mserver_audit_manager.h"
#include "utils/common/waiting_for_qthread_to_empty_event_queue.h"
#include "core/multicast/multicast_http_server.h"
#include "crash_reporter.h"
#include "rest/handlers/exec_script_rest_handler.h"
#include "rest/handlers/script_list_rest_handler.h"
#include "cloud/cloud_manager_group.h"
#include "rest/handlers/backup_control_rest_handler.h"
#include <database/server_db.h>
#include <server/server_globals.h>
#include <media_server/master_server_status_watcher.h>
#include <media_server/connect_to_cloud_watcher.h>
#include <rest/helpers/permissions_helper.h>

#if !defined(EDGE_SERVER)
#include <nx_speech_synthesizer/text_to_wav.h>
#endif

#include <streaming/audio_streamer_pool.h>
#include <proxy/2wayaudio/proxy_audio_receiver.h>

#ifdef __arm__
#include "nx1/info.h"
#endif

// This constant is used while checking for compatibility.
// Do not change it until you know what you're doing.
static const char COMPONENT_NAME[] = "MediaServer";

static QString SERVICE_NAME = lit("%1 Server").arg(QnAppInfo::organizationName());
static const quint64 DEFAULT_MAX_LOG_FILE_SIZE = 10*1024*1024;
static const quint64 DEFAULT_LOG_ARCHIVE_SIZE = 25;
//static const quint64 DEFAULT_MSG_LOG_ARCHIVE_SIZE = 5;
static const unsigned int APP_SERVER_REQUEST_ERROR_TIMEOUT_MS = 5500;
static const QByteArray APPSERVER_PASSWORD("appserverPassword");
static const QByteArray NO_SETUP_WIZARD("noSetupWizard");
static const QByteArray LOW_PRIORITY_ADMIN_PASSWORD("lowPriorityPassword");

class MediaServerProcess;
static MediaServerProcess* serviceMainInstance = 0;
void stopServer(int signal);
bool restartFlag = false;

namespace {
const QString YES = lit("yes");
const QString NO = lit("no");
const QString GUID_IS_HWID = lit("guidIsHWID");
const QString SERVER_GUID = lit("serverGuid");
const QString SERVER_GUID2 = lit("serverGuid2");
const QString OBSOLETE_SERVER_GUID = lit("obsoleteServerGuid");
const QString PENDING_SWITCH_TO_CLUSTER_MODE = lit("pendingSwitchToClusterMode");
const QString MEDIATOR_ADDRESS_UPDATE = lit("mediatorAddressUpdate");

static const int kPublicIpUpdateTimeoutMs = 60 * 2 * 1000;

bool initResourceTypes(const ec2::AbstractECConnectionPtr& ec2Connection)
{
    QList<QnResourceTypePtr> resourceTypeList;
    const ec2::ErrorCode errorCode = ec2Connection->getResourceManager(Qn::kSystemAccess)->getResourceTypesSync(&resourceTypeList);
    if (errorCode != ec2::ErrorCode::ok)
    {
        NX_LOG(QString::fromLatin1("Failed to load resource types. %1").arg(ec2::toString(errorCode)), cl_logERROR);
        return false;
    }

    qnResTypePool->replaceResourceTypeList(resourceTypeList);
    return true;
}

void addFakeVideowallUser()
{
    ec2::ApiUserData fakeUserData;
    fakeUserData.permissions = Qn::GlobalVideoWallModePermissionSet;
    fakeUserData.typeId = qnResTypePool->getFixedResourceTypeId(QnResourceTypePool::kUserTypeId);
    auto fakeUser = ec2::fromApiToResource(fakeUserData);
    fakeUser->setId(Qn::kVideowallUserAccess.userId);
    fakeUser->setName(lit("Video wall"));
    qnResPool->addResource(fakeUser);
}

} // namespace


#ifdef EDGE_SERVER
static const int DEFAULT_MAX_CAMERAS = 1;
#else
static const int DEFAULT_MAX_CAMERAS = 128;
#endif

//TODO #ak have to do something with settings
class CmdLineArguments
{
public:
    QString logLevel;
    //!Log level of http requests log
    QString msgLogLevel;
    QString ec2TranLogLevel;
    QString permissionsLogLevel;
    QString rebuildArchive;
    QString devModeKey;
    QString allowedDiscoveryPeers;
    QString ifListFilter;
    bool cleanupDb;

    CmdLineArguments()
    :
        logLevel(
#ifdef _DEBUG
            lit("DEBUG")
#else
            lit("INFO")
#endif
        )
    {
    }
};

static CmdLineArguments cmdLineArguments;

void decoderLogCallback(void* /*pParam*/, int i, const char* szFmt, va_list args)
{
    //USES_CONVERSION;

    //Ignore debug and info (i == 2 || i == 1) messages
    if(AV_LOG_ERROR != i)
    {
        //return;
    }

    // AVCodecContext* pCtxt = (AVCodecContext*)pParam;

    char szMsg[1024];
    vsprintf(szMsg, szFmt, args);
    //if(szMsg[strlen(szMsg)] == '\n')
    {
        szMsg[strlen(szMsg)-1] = 0;
    }

    NX_LOG( lit("FFMPEG %1").arg(QString::fromLocal8Bit(szMsg)), cl_logERROR);
}

QHostAddress resolveHost(const QString& hostString)
{
    QHostAddress host(hostString);
    if (host.toIPv4Address() != 0)
        return host;

    QHostInfo info = QHostInfo::fromName(hostString);

    // Can't resolve
    if (info.error() != QHostInfo::NoError)
    {
        NX_LOG(lit("Couldn't resolve host %1").arg(hostString), cl_logERROR);
        return QHostAddress();
    }

    // Initialize to zero
    host = QHostAddress();
    for (const QHostAddress &address: info.addresses())
    {
        if (address.toIPv4Address() != 0)
        {
            host = address;
            break;
        }
    }

    if (host.toIPv4Address() == 0)
        NX_LOG( lit("No ipv4 address associated with host %1").arg(hostString), cl_logERROR);

    return host;
}

QString defaultLocalAddress(const QHostAddress& target)
{
    if (!target.isNull())
    {
        QUdpSocket socket;
        socket.connectToHost(target, 53);

        if (socket.localAddress() != QHostAddress::LocalHost)
            return socket.localAddress().toString(); // if app server is on other computer we use same address as used to connect to app server
    }

    {
        // try select default interface
        QUdpSocket socket;
        socket.connectToHost("8.8.8.8", 53);
        QString result = socket.localAddress().toString();

        if (result.length()>0)
            return result;
    }


    {
        // if nothing else works use first enabled hostaddr
        QList<QnInterfaceAndAddr> interfaces = getAllIPv4Interfaces();

        for (int i = 0; i < interfaces.size();++i)
        {
            QUdpSocket socket;
            if (!socket.bind(interfaces.at(i).address, 0))
                continue;

            QString result = socket.localAddress().toString();

            NX_ASSERT(result.length() > 0 );

            return result;
        }
    }

    return "127.0.0.1";

}

void ffmpegInit()
{
    // TODO: #Elric we need comments about true/false at call site => bad api design, use flags instead
    // true means use it plugin if no <protocol>:// prefix
    QnStoragePluginFactory::instance()->registerStoragePlugin("file", QnFileStorageResource::instance, true);
    QnStoragePluginFactory::instance()->registerStoragePlugin("dbfile", QnDbStorageResource::instance, false);
}

QnStorageResourcePtr createStorage(const QnUuid& serverId, const QString& path)
{
    NX_LOG(lit("%1 Attempting to create storage %2")
            .arg(Q_FUNC_INFO)
            .arg(path), cl_logDEBUG1);

    QnStorageResourcePtr storage(QnStoragePluginFactory::instance()->createStorage("ufile"));
    storage->setName("Initial");
    storage->setParentId(serverId);
    storage->setUrl(path);

    storage->setUsedForWriting(storage->initOrUpdate() == Qn::StorageInit_Ok && storage->isWritable());

    NX_LOG(lit("%1 Storage %2 is operational: %3")
            .arg(Q_FUNC_INFO)
            .arg(path)
            .arg(storage->isUsedForWriting()), cl_logDEBUG1);

    QnResourceTypePtr resType = qnResTypePool->getResourceTypeByName("Storage");
    NX_ASSERT(resType);
    if (resType)
        storage->setTypeId(resType->getId());
    storage->setParentId(serverGuid());

    const auto storagePath = QnStorageResource::toNativeDirPath(storage->getPath());
    const auto partitions = qnPlatform->monitor()->totalPartitionSpaceInfo();
    const auto it = std::find_if(partitions.begin(), partitions.end(),
                                 [&](const QnPlatformMonitor::PartitionSpace& part)
        { return storagePath.startsWith(QnStorageResource::toNativeDirPath(part.path)); });

    const auto storageType = (it != partitions.end()) ? it->type : QnPlatformMonitor::NetworkPartition;
    storage->setStorageType(QnLexical::serialized(storageType));

    return storage;
}

#ifdef Q_OS_WIN
static int freeGB(QString drive)
{
    ULARGE_INTEGER freeBytes;

    GetDiskFreeSpaceEx(drive.toStdWString().c_str(), &freeBytes, 0, 0);

    return freeBytes.HighPart * 4 + (freeBytes.LowPart>> 30);
}
#endif

static QStringList listRecordFolders()
{
    QStringList folderPaths;

#ifdef Q_OS_WIN
    //QString maxFreeSpaceDrive;
    //int maxFreeSpace = 0;

    for (const QFileInfo& drive: QDir::drives()) {
        if (!drive.isWritable())
            continue;


        QString path = drive.absolutePath();

        if (GetDriveType(path.toStdWString().c_str()) != DRIVE_FIXED)
            continue;

        folderPaths.append(QDir::toNativeSeparators(path) + QnAppInfo::mediaFolderName());
        /*
        int freeSpace = freeGB(path);

        if (maxFreeSpaceDrive.isEmpty() || freeSpace > maxFreeSpace) {
            maxFreeSpaceDrive = path;
            maxFreeSpace = freeSpace;
        }

        if (freeSpace >= 100) {
            NX_LOG(QString("Drive %1 has more than 100GB free space. Using it for storage.").arg(path), cl_logINFO);
            folderPaths.append(path + QnAppInfo::mediaFolderName());
        }
        */
    }
    /*
    if (folderPaths.isEmpty()) {
        NX_LOG(QString("There are no drives with more than 100GB free space. Using drive %1 as it has the most free space: %2 GB").arg(maxFreeSpaceDrive).arg(maxFreeSpace), cl_logINFO);
        folderPaths.append(maxFreeSpaceDrive + QnAppInfo::mediaFolderName());
    }
    */
#endif

#ifdef Q_OS_LINUX
    QList<QnPlatformMonitor::PartitionSpace> partitions =
        qnPlatform->monitor()->QnPlatformMonitor::totalPartitionSpaceInfo(
            QnPlatformMonitor::LocalDiskPartition);

    //always adding storage in data dir
    const QString& dataDirStorage = QDir::cleanPath(getDataDirectory() + "/data");
    for(int i = 0; i < partitions.size(); ++i)
    {
        if( dataDirStorage.startsWith(partitions[i].path) )
            folderPaths.append( dataDirStorage );
        else
            folderPaths.append( QDir::cleanPath( QDir::toNativeSeparators(partitions[i].path) + lit("/") + QnAppInfo::mediaFolderName() ) );
    }
#endif

    return folderPaths;
}

QnStorageResourceList getSmallStorages(const QnStorageResourceList& storages)
{
    QnStorageResourceList result;
    for (const auto& storage: storages)
    {
        qint64 totalSpace = -1;
        auto fileStorage = storage.dynamicCast<QnFileStorageResource>();
        if (fileStorage)
            totalSpace = fileStorage->getTotalSpaceWithoutInit();
        else
        {
            storage->initOrUpdate();
            totalSpace = storage->getTotalSpace();
        }
        if (totalSpace != QnStorageResource::kUnknownSize && totalSpace < storage->getSpaceLimit())
            result << storage; // if storage size isn't known do not delete it
    }
    return result;
}


QnStorageResourceList createStorages(const QnMediaServerResourcePtr& mServer)
{
    QnStorageResourceList storages;
    QStringList availablePaths;
    //bool isBigStorageExist = false;
    qint64 bigStorageThreshold = 0;

    availablePaths = listRecordFolders();

    NX_LOG(lit("%1 Available paths count: %2")
            .arg(Q_FUNC_INFO)
            .arg(availablePaths.size()), cl_logDEBUG1);

    for(const QString& folderPath: availablePaths)
    {
        NX_LOG(lit("%1 Available path: %2")
                .arg(Q_FUNC_INFO)
                .arg(folderPath), cl_logDEBUG1);

        if (!mServer->getStorageByUrl(folderPath).isNull())
        {
            NX_LOG(lit("%1 Storage with this path %2 already exists. Won't be added.")
                    .arg(Q_FUNC_INFO)
                    .arg(folderPath), cl_logDEBUG1);
            continue;
        }
        // Create new storage because of new partition found that missing in the database
        QnStorageResourcePtr storage = createStorage(mServer->getId(), folderPath);
        const qint64 totalSpace = storage->getTotalSpace();
        if (totalSpace == QnStorageResource::kUnknownSize || totalSpace < storage->getSpaceLimit())
        {
            NX_LOG(lit("%1 Storage with this path %2 total space is unknown or totalSpace < spaceLimit. \n\t Total space: %3, Space limit: %4")
                    .arg(Q_FUNC_INFO)
                    .arg(folderPath)
                    .arg(totalSpace)
                    .arg(storage->getSpaceLimit()), cl_logDEBUG1);
            continue; // if storage size isn't known do not add it by default
        }


        qint64 available = storage->getTotalSpace() - storage->getSpaceLimit();
        bigStorageThreshold = qMax(bigStorageThreshold, available);
        storages.append(storage);
        NX_LOG(QString("Creating new storage: %1").arg(folderPath), cl_logINFO);
    }
    bigStorageThreshold /= QnStorageManager::BIG_STORAGE_THRESHOLD_COEFF;

    for (int i = 0; i < storages.size(); ++i) {
        QnStorageResourcePtr storage = storages[i].dynamicCast<QnStorageResource>();
        qint64 available = storage->getTotalSpace() - storage->getSpaceLimit();
        if (available < bigStorageThreshold)
            storage->setUsedForWriting(false);
    }

    QString logMessage = lit("%1 Storage new candidates:\n").arg(Q_FUNC_INFO);
    for (const auto& storage : storages)
        logMessage.append(
            lit("\t\turl: %1, totalSpace: %2, spaceLimit: %3")
                .arg(storage->getUrl())
                .arg(storage->getTotalSpace())
                .arg(storage->getSpaceLimit()));
    NX_LOG(logMessage, cl_logDEBUG1);

    return storages;
}

QnStorageResourceList updateStorages(QnMediaServerResourcePtr mServer)
{
    const auto partitions = qnPlatform->monitor()->totalPartitionSpaceInfo();

    QMap<QnUuid, QnStorageResourcePtr> result;
    // I've switched all patches to native separator to fix network patches like \\computer\share
    for(const QnStorageResourcePtr& abstractStorage: mServer->getStorages())
    {
        QnStorageResourcePtr storage = abstractStorage.dynamicCast<QnStorageResource>();
        if (!storage)
            continue;
        bool modified = false;
        if (!storage->getUrl().contains("://")) {
            QString updatedURL = QDir::toNativeSeparators(storage->getUrl());
            if (updatedURL.endsWith(QDir::separator()))
                updatedURL.chop(1);
            if (storage->getUrl() != updatedURL) {
                storage->setUrl(updatedURL);
                modified = true;
            }
        }

        QString storageType = storage->getStorageType();
        if (storageType.isEmpty())
        {
            if (storage->getUrl().contains(lit("://")))
                storageType = QUrl(storage->getUrl()).scheme();
            if (storageType.isEmpty())
            {
                storageType = QnLexical::serialized(QnPlatformMonitor::LocalDiskPartition);
                const auto storagePath = QnStorageResource::toNativeDirPath(storage->getPath());
                const auto it = std::find_if(partitions.begin(), partitions.end(),
                    [&](const QnPlatformMonitor::PartitionSpace& partition)
                { return storagePath.startsWith(QnStorageResource::toNativeDirPath(partition.path)); });
                if (it != partitions.end())
                    storageType = QnLexical::serialized(it->type);
            }
            storage->setStorageType(
                    storageType.isEmpty()
                    ? QnLexical::serialized(QnPlatformMonitor::UnknownPartition)
                    : storageType);
            modified = true;
        }
        if (modified)
            result.insert(storage->getId(), storage);
    }

    QString logMesssage = lit("%1 Modified storages:\n").arg(Q_FUNC_INFO);
    for (const auto& storage : result.values())
        logMesssage.append(
            lit("\t\turl: %1, totalSpace: %2, spaceLimit: %3\n")
                .arg(storage->getUrl())
                .arg(storage->getTotalSpace())
                .arg(storage->getSpaceLimit()));
    NX_LOG(logMesssage, cl_logDEBUG1);

    return result.values();
}

void MediaServerProcess::initStoragesAsync(QnCommonMessageProcessor* messageProcessor)
{
    QtConcurrent::run([messageProcessor, this]
    {
        //read server's storages
        ec2::AbstractECConnectionPtr ec2Connection = QnAppServerConnectionFactory::getConnection2();
        ec2::ErrorCode rez;
        ec2::ApiStorageDataList storages;

        while ((rez = ec2Connection->getMediaServerManager(Qn::kSystemAccess)->getStoragesSync(QnUuid(), &storages)) != ec2::ErrorCode::ok)
        {
            NX_LOG( lit("QnMain::run(): Can't get storage list. Reason: %1").arg(ec2::toString(rez)), cl_logDEBUG1 );
            QnSleep::msleep(APP_SERVER_REQUEST_ERROR_TIMEOUT_MS);
            if (m_needStop)
                return;
        }
        for(const auto& storage: storages)
            messageProcessor->updateResource(storage, qnCommon->moduleGUID());

        QnStorageResourceList storagesToRemove = getSmallStorages(m_mediaServer->getStorages());
        if (!storagesToRemove.isEmpty())
        {
            ec2::ApiIdDataList idList;
            for (const auto& value: storagesToRemove)
                idList.push_back(value->getId());
            if (ec2Connection->getMediaServerManager(Qn::kSystemAccess)->removeStoragesSync(idList) != ec2::ErrorCode::ok)
                qWarning() << "Failed to remove deprecated storage on startup. Postpone removing to the next start...";
            qnResPool->removeResources(storagesToRemove);
        }

        QnStorageResourceList modifiedStorages = createStorages(m_mediaServer);
        modifiedStorages.append(updateStorages(m_mediaServer));
        saveStorages(ec2Connection, modifiedStorages);
        for(const QnStorageResourcePtr &storage: modifiedStorages)
            messageProcessor->updateResource(storage, qnCommon->moduleGUID());

        qnNormalStorageMan->initDone();
        qnBackupStorageMan->initDone();
    });
}

QString getComputerName()
{
#if defined(Q_OS_WIN)
    ushort tmpBuffer[1024];
    DWORD  tmpBufferSize = sizeof(tmpBuffer);
    if (GetComputerName((LPTSTR) tmpBuffer, &tmpBufferSize))
        return QString::fromUtf16(tmpBuffer);
#elif defined(Q_OS_LINUX)
    char tmpBuffer[1024];
    if (gethostname(tmpBuffer, sizeof(tmpBuffer)) == 0)
        return QString::fromUtf8(tmpBuffer);
#endif
    return QString();
}

QString getDefaultServerName()
{
    QString id = getComputerName();
    if (id.isEmpty())
        id = getMacFromPrimaryIF();
    return lit("Server %1").arg(id);
}

QnMediaServerResourcePtr MediaServerProcess::findServer(ec2::AbstractECConnectionPtr ec2Connection)
{
    ec2::ApiMediaServerDataList servers;

    while (servers.empty() && !needToStop())
    {
        ec2::ErrorCode rez = ec2Connection->getMediaServerManager(Qn::kSystemAccess)->getServersSync(&servers);
        if( rez == ec2::ErrorCode::ok )
            break;

        qDebug() << "findServer(): Call to getServers failed. Reason: " << ec2::toString(rez);
        QnSleep::msleep(1000);
    }

    for(const auto& server: servers)
    {
        if (server.id == serverGuid())
        {
            QnMediaServerResourcePtr qnServer(new QnMediaServerResource());
            fromApiToResource(server, qnServer);
            return qnServer;
        }
    }

    return QnMediaServerResourcePtr();
}

QnMediaServerResourcePtr registerServer(ec2::AbstractECConnectionPtr ec2Connection, const QnMediaServerResourcePtr &server, bool isNewServerInstance)
{
    server->setStatus(Qn::Online, true);

    ec2::ApiMediaServerData apiServer;
    fromResourceToApi(server, apiServer);

    ec2::ErrorCode rez = ec2Connection->getMediaServerManager(Qn::kSystemAccess)->saveSync(apiServer);
    if (rez != ec2::ErrorCode::ok)
    {
        qWarning() << "registerServer(): Call to registerServer failed. Reason: " << ec2::toString(rez);
        return QnMediaServerResourcePtr();
    }

    if (!isNewServerInstance)
        return server;

    // insert server user attributes if defined
    QString dir = MSSettings::roSettings()->value("staticDataDir", getDataDirectory()).toString();
    QFile f(closeDirPath(dir) + lit("server_settings.json"));
    if (!f.open(QFile::ReadOnly))
        return server;
    QByteArray data = f.readAll();
    ec2::ApiMediaServerUserAttributesData userAttrsData;
    if (!QJson::deserialize(data, &userAttrsData))
        return server;
    userAttrsData.serverId = server->getId();

    ec2::ApiMediaServerUserAttributesDataList attrsList;
    attrsList.push_back(userAttrsData);
    rez =  QnAppServerConnectionFactory::getConnection2()->getMediaServerManager(Qn::kSystemAccess)->saveUserAttributesSync(attrsList);
    if (rez != ec2::ErrorCode::ok)
    {
        qWarning() << "registerServer(): Call to registerServer failed. Reason: " << ec2::toString(rez);
        return QnMediaServerResourcePtr();
    }

    return server;
}

void MediaServerProcess::saveStorages(ec2::AbstractECConnectionPtr ec2Connection, const QnStorageResourceList& storages)
{
    ec2::ApiStorageDataList apiStorages;
    fromResourceListToApi(storages, apiStorages);

    ec2::ErrorCode rez;
    while((rez = ec2Connection->getMediaServerManager(Qn::kSystemAccess)->saveStoragesSync(apiStorages)) != ec2::ErrorCode::ok && !needToStop())
    {
        qWarning() << "updateStorages(): Call to change server's storages failed. Reason: " << ec2::toString(rez);
        QnSleep::msleep(APP_SERVER_REQUEST_ERROR_TIMEOUT_MS);
    }
}

static const int SYSTEM_USAGE_DUMP_TIMEOUT = 7*60*1000;

void MediaServerProcess::dumpSystemUsageStats()
{
    qnPlatform->monitor()->totalCpuUsage();
    qnPlatform->monitor()->totalRamUsage();
    qnPlatform->monitor()->totalHddLoad();

    // TODO: #mu
    //  - Add some more fields that might be interesting
    //  - Make and use JSON serializable struct rather than just a string
    QStringList networkIfList;
    for (const auto& iface : qnPlatform->monitor()->totalNetworkLoad())
        if (iface.type != QnPlatformMonitor::LoopbackInterface)
            networkIfList.push_back(lit("%1: %2 bps").arg(iface.interfaceName)
                                                     .arg(iface.bytesPerSecMax));

    const auto networkIfInfo = networkIfList.join(lit(", "));
    if (m_mediaServer->setProperty(Qn::NETWORK_INTERFACES, networkIfInfo))
        propertyDictionary->saveParams(m_mediaServer->getId());

    QnMutexLocker lk( &m_mutex );
    if( m_dumpSystemResourceUsageTaskID == 0 )  //monitoring cancelled
        return;
    m_dumpSystemResourceUsageTaskID = nx::utils::TimerManager::instance()->addTimer(
        std::bind( &MediaServerProcess::dumpSystemUsageStats, this ),
        std::chrono::milliseconds(SYSTEM_USAGE_DUMP_TIMEOUT) );
}

#ifdef Q_OS_WIN
#include <windows.h>
#include <stdio.h>
BOOL WINAPI stopServer_WIN(DWORD dwCtrlType)
{
    stopServer(dwCtrlType);
    return true;
}
#endif

static QtMessageHandler defaultMsgHandler = 0;

static void myMsgHandler(QtMsgType type, const QMessageLogContext& ctx, const QString& msg)
{
    if (defaultMsgHandler)
        defaultMsgHandler(type, ctx, msg);

    qnLogMsgHandler(type, ctx, msg);
}

/** Initialize log. */
void initLog(const QString& _logLevel)
{
    QString logLevel = _logLevel;
    const QString& configLogLevel = MSSettings::roSettings()->value("logLevel").toString();
    if (!configLogLevel.isEmpty())
        logLevel = configLogLevel;

    QnLog::initLog(logLevel);
    const QString& dataLocation = getDataDirectory();
    const QString& logFileLocation = MSSettings::roSettings()->value( "logDir", dataLocation + QLatin1String("/log/") ).toString();
    if (!QDir().mkpath(logFileLocation))
        NX_LOG(lit("Could not create log folder: ") + logFileLocation, cl_logALWAYS);
    const QString& logFileName = logFileLocation + QLatin1String("log_file");
    if (!cl_log.create(
            logFileName,
            MSSettings::roSettings()->value( "maxLogFileSize", DEFAULT_MAX_LOG_FILE_SIZE ).toULongLong(),
            MSSettings::roSettings()->value( "logArchiveSize", DEFAULT_LOG_ARCHIVE_SIZE ).toULongLong(),
            QnLog::logLevelFromString(logLevel)))
        NX_LOG(lit("Could not create log file ") + logFileName, cl_logALWAYS);
    MSSettings::roSettings()->setValue("logFile", logFileName);
    NX_LOG(QLatin1String("================================================================================="), cl_logALWAYS);
}

void initAppServerConnection(QSettings &settings)
{
    // migrate appserverPort settings from version 2.2 if exist
    if (!MSSettings::roSettings()->value("appserverPort").isNull())
    {
        MSSettings::roSettings()->setValue("port", MSSettings::roSettings()->value("appserverPort"));
        MSSettings::roSettings()->remove("appserverPort");
    }

    QUrl appServerUrl;
    QUrlQuery params;

    // ### remove
    QString host = settings.value("appserverHost").toString();
    if( QUrl( host ).scheme() == "file" )
    {
        appServerUrl = QUrl( host ); // it is a completed URL
    }
    else if (host.isEmpty() || host == "localhost")
    {
        appServerUrl = QUrl::fromLocalFile( closeDirPath( getDataDirectory() ) );
    }
    else {
        appServerUrl.setScheme(settings.value("secureAppserverConnection", true).toBool() ? QLatin1String("https") : QLatin1String("http"));
        int port = settings.value("port", DEFAULT_APPSERVER_PORT).toInt();
        appServerUrl.setHost(host);
        appServerUrl.setPort(port);
    }
    if (appServerUrl.scheme() == "file")
    {
        QString staticDBPath = settings.value("staticDataDir").toString();
        if (!staticDBPath.isEmpty()) {
            params.addQueryItem("staticdb_path", staticDBPath);
        }
        if (MSSettings::roSettings()->value(QnServer::kRemoveDbParamName).toBool())
            params.addQueryItem("cleanupDb", QString());
    }

    // TODO: Actually appserverPassword is always empty. Remove?
    QString userName = settings.value("appserverLogin", QnServer::kDefaultAdminPassword).toString();
    QString password = settings.value(APPSERVER_PASSWORD, QLatin1String("")).toString();
    QByteArray authKey = nx::ServerSetting::getAuthKey();
    QString appserverHostString = settings.value("appserverHost").toString();
    if (!authKey.isEmpty() && !isLocalAppServer(appserverHostString))
    {
        userName = serverGuid().toString();
        password = authKey;
    }

    appServerUrl.setUserName(userName);
    appServerUrl.setPassword(password);
    appServerUrl.setQuery(params);

    NX_LOG(lit("Connect to server %1").arg(appServerUrl.toString(QUrl::RemovePassword)), cl_logINFO);
    QnAppServerConnectionFactory::setUrl(appServerUrl);
    QnAppServerConnectionFactory::setDefaultFactory(QnResourceDiscoveryManager::instance());
}


MediaServerProcess::MediaServerProcess(int argc, char* argv[])
:
    m_argc(argc),
    m_argv(argv),
    m_startMessageSent(false),
    m_firstRunningTime(0),
    m_moduleFinder(0),
    m_universalTcpListener(0),
    m_dumpSystemResourceUsageTaskID(0),
    m_stopping(false)
{
    serviceMainInstance = this;
}

MediaServerProcess::~MediaServerProcess()
{
    quit();
    stop();

    if( defaultMsgHandler )
        qInstallMessageHandler( defaultMsgHandler );
}

bool MediaServerProcess::isStopping() const
{
    QnMutexLocker lock( &m_stopMutex );
    return m_stopping;
}

void MediaServerProcess::at_databaseDumped()
{
    if (isStopping())
        return;

    savePersistentDataBeforeDbRestore();
    restartServer(500);
}

void MediaServerProcess::at_systemIdentityTimeChanged(qint64 value, const QnUuid& sender)
{
    if (isStopping())
        return;

    nx::ServerSetting::setSysIdTime(value);
    if (sender != qnCommon->moduleGUID())
    {
        MSSettings::roSettings()->setValue(QnServer::kRemoveDbParamName, "1");
        // If system Id has been changed, reset 'database restore time' variable
        savePersistentDataBeforeDbRestore();
        restartServer(0);
    }
}

void MediaServerProcess::stopSync()
{
    qWarning()<<"Stopping server";
    NX_LOG( lit("Stopping server"), cl_logALWAYS );

    const int kStopTimeoutMs = 100 * 1000;

    if (serviceMainInstance) {
        {
            QnMutexLocker lock( &m_stopMutex );
            m_stopping = true;
        }
        serviceMainInstance->pleaseStop();
        serviceMainInstance->quit();
        if (!serviceMainInstance->wait(kStopTimeoutMs))
        {
            serviceMainInstance->terminate();
            serviceMainInstance->wait();
        }
        serviceMainInstance = 0;
    }
    qApp->quit();
}

void MediaServerProcess::stopAsync()
{
    QTimer::singleShot(0, this, SLOT(stopSync()));
}


int MediaServerProcess::getTcpPort() const
{
    return m_universalTcpListener ? m_universalTcpListener->getPort() : 0;
}

void MediaServerProcess::stopObjects()
{
    qWarning() << "QnMain::stopObjects() called";

    qnBackupStorageMan->scheduleSync()->stop();
    NX_LOG("QnScheduleSync::stop() done", cl_logINFO);

    qnNormalStorageMan->cancelRebuildCatalogAsync();
    qnBackupStorageMan->cancelRebuildCatalogAsync();

    if (qnFileDeletor)
        qnFileDeletor->pleaseStop();

    if (m_universalTcpListener)
        m_universalTcpListener->pleaseStop();
    if (m_moduleFinder)
        m_moduleFinder->pleaseStop();

    if (m_universalTcpListener) {
        m_universalTcpListener->stop();
        delete m_universalTcpListener;
        m_universalTcpListener = 0;
    }
}

void MediaServerProcess::updateDisabledVendorsIfNeeded()
{
    // migration from old version. move setting from registry to the DB
    static const QString DV_PROPERTY = QLatin1String("disabledVendors");
    QString disabledVendors = MSSettings::roSettings()->value(DV_PROPERTY).toString();
    if (!disabledVendors.isNull())
    {
        qnGlobalSettings->setDisabledVendors(disabledVendors);
        MSSettings::roSettings()->remove(DV_PROPERTY);
    }
}

void MediaServerProcess::updateAllowCameraCHangesIfNeed()
{
    static const QString DV_PROPERTY = QLatin1String("cameraSettingsOptimization");

    QString allowCameraChanges = MSSettings::roSettings()->value(DV_PROPERTY).toString();
    if (!allowCameraChanges.isEmpty())
    {
        qnGlobalSettings->setCameraSettingsOptimizationEnabled(allowCameraChanges.toLower() == lit("yes") || allowCameraChanges.toLower() == lit("true") || allowCameraChanges == lit("1"));
        MSSettings::roSettings()->setValue(DV_PROPERTY, "");
    }
}

template< typename Container>
QString containerToQString( const Container& container )
{
    QStringList list;
    for (const auto& it : container)
        list << it.toString();

    return list.join( lit(", ") );
}

void MediaServerProcess::updateAddressesList()
{
    if (isStopping())
        return;

    ec2::ApiMediaServerData prevValue;
    fromResourceToApi(m_mediaServer, prevValue);


    QList<SocketAddress> serverAddresses;

    const auto port = m_mediaServer->getPort();
    for (const auto& host: allLocalAddresses())
        serverAddresses << SocketAddress(host.toString(), port);

    for (const auto& host : m_forwardedAddresses )
        serverAddresses << SocketAddress(host.first, host.second);

    if (!m_ipDiscovery->publicIP().isNull())
        serverAddresses << SocketAddress(m_ipDiscovery->publicIP().toString(), m_mediaServer->getPort());

    m_mediaServer->setNetAddrList(serverAddresses);
    NX_LOGX(lit("Update mediaserver addresses: %1")
            .arg(containerToQString(serverAddresses)), cl_logDEBUG1);

    const QUrl defaultUrl(m_mediaServer->getApiUrl());
    const SocketAddress defaultAddress(defaultUrl.host(), defaultUrl.port());
    if (std::find(serverAddresses.begin(), serverAddresses.end(),
                  defaultAddress) == serverAddresses.end())
    {
        SocketAddress newAddress;
        if (!serverAddresses.isEmpty())
            newAddress = serverAddresses.front();

        m_mediaServer->setPrimaryAddress(newAddress);
    }

    ec2::ApiMediaServerData server;
    fromResourceToApi(m_mediaServer, server);
    if (server != prevValue)
        QnAppServerConnectionFactory::getConnection2()->getMediaServerManager(Qn::kSystemAccess)->save(server, this, &MediaServerProcess::at_serverSaved);

    nx::network::SocketGlobals::addressPublisher().updateAddresses(std::list<SocketAddress>(
        serverAddresses.begin(), serverAddresses.end()));
}

void MediaServerProcess::loadResourcesFromECS(QnCommonMessageProcessor* messageProcessor)
{
    ec2::AbstractECConnectionPtr ec2Connection = QnAppServerConnectionFactory::getConnection2();

    ec2::ErrorCode rez;

    {
        //reading servers list
        ec2::ApiMediaServerDataList mediaServerList;
        while( ec2Connection->getMediaServerManager(Qn::kSystemAccess)->getServersSync(&mediaServerList) != ec2::ErrorCode::ok )
        {
            NX_LOG( lit("QnMain::run(). Can't get servers."), cl_logERROR );
            QnSleep::msleep(APP_SERVER_REQUEST_ERROR_TIMEOUT_MS);
            if (m_needStop)
                return;
        }

        ec2::ApiDiscoveryDataList discoveryDataList;
        while( ec2Connection->getDiscoveryManager(Qn::kSystemAccess)->getDiscoveryDataSync(&discoveryDataList) != ec2::ErrorCode::ok )
        {
            NX_LOG( lit("QnMain::run(). Can't get discovery data."), cl_logERROR );
            QnSleep::msleep(APP_SERVER_REQUEST_ERROR_TIMEOUT_MS);
            if (m_needStop)
                return;
        }

        QMultiHash<QnUuid, QUrl> additionalAddressesById;
        QMultiHash<QnUuid, QUrl> ignoredAddressesById;
        for (const ec2::ApiDiscoveryData &data: discoveryDataList)
        {
            additionalAddressesById.insert(data.id, data.url);
            if (data.ignore)
                ignoredAddressesById.insert(data.id, data.url);
        }

        for(const auto &mediaServer: mediaServerList)
        {
            QList<SocketAddress> addresses;
            ec2::deserializeNetAddrList(mediaServer.networkAddresses, addresses);

            QList<QUrl> additionalAddresses = additionalAddressesById.values(mediaServer.id);
            for (auto it = additionalAddresses.begin(); it != additionalAddresses.end(); /* no inc */) {
                const SocketAddress addr(it->host(), it->port());
                if (it->port() == -1 && addresses.contains(addr))
                    it = additionalAddresses.erase(it);
                else
                    ++it;
            }
            qnServerAdditionalAddressesDictionary->setAdditionalUrls(mediaServer.id, additionalAddresses);
            qnServerAdditionalAddressesDictionary->setIgnoredUrls(mediaServer.id, ignoredAddressesById.values(mediaServer.id));
            messageProcessor->updateResource(mediaServer, qnCommon->moduleGUID());
        }
        do {
            if (needToStop())
                return;
        } while (ec2Connection->getResourceManager(Qn::kSystemAccess)->setResourceStatusSync(m_mediaServer->getId(), Qn::Online) != ec2::ErrorCode::ok);


        // read resource status
        ec2::ApiResourceStatusDataList statusList;
        while ((rez = ec2Connection->getResourceManager(Qn::kSystemAccess)->getStatusListSync(QnUuid(), &statusList)) != ec2::ErrorCode::ok)
        {
            NX_LOG( lit("QnMain::run(): Can't get properties dictionary. Reason: %1").arg(ec2::toString(rez)), cl_logDEBUG1 );
            QnSleep::msleep(APP_SERVER_REQUEST_ERROR_TIMEOUT_MS);
            if (m_needStop)
                return;
        }
        messageProcessor->resetStatusList( statusList );

        //reading server attributes
        ec2::ApiMediaServerUserAttributesDataList mediaServerUserAttributesList;
        while ((rez = ec2Connection->getMediaServerManager(Qn::kSystemAccess)->getUserAttributesSync(QnUuid(), &mediaServerUserAttributesList)) != ec2::ErrorCode::ok)
        {
            NX_LOG( lit("QnMain::run(): Can't get server user attributes list. Reason: %1").arg(ec2::toString(rez)), cl_logDEBUG1 );
            QnSleep::msleep(APP_SERVER_REQUEST_ERROR_TIMEOUT_MS);
            if (m_needStop)
                return;
        }
        messageProcessor->resetServerUserAttributesList( mediaServerUserAttributesList );

    }


    {
        // read camera list
        ec2::ApiCameraDataList cameras;
        while ((rez = ec2Connection->getCameraManager(Qn::kSystemAccess)->getCamerasSync(&cameras)) != ec2::ErrorCode::ok)
        {
            NX_LOG(lit("QnMain::run(): Can't get cameras. Reason: %1").arg(ec2::toString(rez)), cl_logDEBUG1);
            QnSleep::msleep(APP_SERVER_REQUEST_ERROR_TIMEOUT_MS);
            if (m_needStop)
                return;
        }

        //reading camera attributes
        ec2::ApiCameraAttributesDataList cameraUserAttributesList;
        while ((rez = ec2Connection->getCameraManager(Qn::kSystemAccess)->getUserAttributesSync(&cameraUserAttributesList)) != ec2::ErrorCode::ok)
        {
            NX_LOG(lit("QnMain::run(): Can't get camera user attributes list. Reason: %1").arg(ec2::toString(rez)), cl_logDEBUG1);
            QnSleep::msleep(APP_SERVER_REQUEST_ERROR_TIMEOUT_MS);
            if (m_needStop)
                return;
        }
        messageProcessor->resetCameraUserAttributesList(cameraUserAttributesList);

        // read properties dictionary
        ec2::ApiResourceParamWithRefDataList kvPairs;
        while ((rez = ec2Connection->getResourceManager(Qn::kSystemAccess)->getKvPairsSync(QnUuid(), &kvPairs)) != ec2::ErrorCode::ok)
        {
            NX_LOG(lit("QnMain::run(): Can't get properties dictionary. Reason: %1").arg(ec2::toString(rez)), cl_logDEBUG1);
            QnSleep::msleep(APP_SERVER_REQUEST_ERROR_TIMEOUT_MS);
            if (m_needStop)
                return;
        }
        messageProcessor->resetPropertyList(kvPairs);

        /* Properties and attributes must be read before processing cameras because of getAuth() method */
        QnManualCameraInfoMap manualCameras;
        for (const auto &camera : cameras)
        {
            messageProcessor->updateResource(camera, qnCommon->moduleGUID());
            if (camera.manuallyAdded)
            {
                QnResourceTypePtr resType = qnResTypePool->getResourceType(camera.typeId);
                manualCameras.insert(camera.url,
                    QnManualCameraInfo(QUrl(camera.url), QnNetworkResource::getResourceAuth(camera.id, camera.typeId), resType->getName()));
            }
        }
        QnResourceDiscoveryManager::instance()->registerManualCameras(manualCameras);
    }

    {
        ec2::ApiServerFootageDataList serverFootageData;
        while (( rez = ec2Connection->getCameraManager(Qn::kSystemAccess)->getServerFootageDataSync(&serverFootageData)) != ec2::ErrorCode::ok)
        {
            qDebug() << "QnMain::run(): Can't get cameras history. Reason: " << ec2::toString(rez);
            QnSleep::msleep(APP_SERVER_REQUEST_ERROR_TIMEOUT_MS);
            if (m_needStop)
                return;
        }
        qnCameraHistoryPool->resetServerFootageData(serverFootageData);
    }

    {
        //loading users
        ec2::ApiUserDataList users;
        while(( rez = ec2Connection->getUserManager(Qn::kSystemAccess)->getUsersSync(&users))  != ec2::ErrorCode::ok)
        {
            qDebug() << "QnMain::run(): Can't get users. Reason: " << ec2::toString(rez);
            QnSleep::msleep(APP_SERVER_REQUEST_ERROR_TIMEOUT_MS);
            if (m_needStop)
                return;
        }

        for(const auto &user: users)
            messageProcessor->updateResource(user, qnCommon->moduleGUID());
    }

    {
        //loading videowalls
        ec2::ApiVideowallDataList videowalls;
        while(( rez = ec2Connection->getVideowallManager(Qn::kSystemAccess)->getVideowallsSync(&videowalls))  != ec2::ErrorCode::ok)
        {
            qDebug() << "QnMain::run(): Can't get videowalls. Reason: " << ec2::toString(rez);
            QnSleep::msleep(APP_SERVER_REQUEST_ERROR_TIMEOUT_MS);
            if (m_needStop)
                return;
        }

        for (const ec2::ApiVideowallData& videowall: videowalls)
            messageProcessor->updateResource(videowall, qnCommon->moduleGUID());
    }

    {
        //loading layouts
        ec2::ApiLayoutDataList layouts;
        while(( rez = ec2Connection->getLayoutManager(Qn::kSystemAccess)->getLayoutsSync(&layouts))  != ec2::ErrorCode::ok)
        {
            qDebug() << "QnMain::run(): Can't get layouts. Reason: " << ec2::toString(rez);
            QnSleep::msleep(APP_SERVER_REQUEST_ERROR_TIMEOUT_MS);
            if (m_needStop)
                return;
        }

        for(const auto &layout: layouts)
            messageProcessor->updateResource(layout, qnCommon->moduleGUID());
    }

    {
        //loading webpages
        ec2::ApiWebPageDataList webpages;
        while ((rez = ec2Connection->getWebPageManager(Qn::kSystemAccess)->getWebPagesSync(&webpages)) != ec2::ErrorCode::ok)
        {
            qDebug() << "QnMain::run(): Can't get webpages. Reason: " << ec2::toString(rez);
            QnSleep::msleep(APP_SERVER_REQUEST_ERROR_TIMEOUT_MS);
            if (m_needStop)
                return;
        }

        for (const auto &webpage : webpages)
            messageProcessor->updateResource(webpage, qnCommon->moduleGUID());
    }

    {
        //loading accessible resources
        ec2::ApiAccessRightsDataList accessRights;
        while ((rez = ec2Connection->getUserManager(Qn::kSystemAccess)->getAccessRightsSync(&accessRights)) != ec2::ErrorCode::ok)
        {
            qDebug() << "QnMain::run(): Can't get accessRights. Reason: " << ec2::toString(rez);
            QnSleep::msleep(APP_SERVER_REQUEST_ERROR_TIMEOUT_MS);
            if (m_needStop)
                return;
        }
        messageProcessor->resetAccessRights(accessRights);
    }

    {
        //loading user roles
        ec2::ApiUserGroupDataList roles;
        while ((rez = ec2Connection->getUserManager(Qn::kSystemAccess)->getUserGroupsSync(&roles)) != ec2::ErrorCode::ok)
        {
            qDebug() << "QnMain::run(): Can't get roles. Reason: " << ec2::toString(rez);
            QnSleep::msleep(APP_SERVER_REQUEST_ERROR_TIMEOUT_MS);
            if (m_needStop)
                return;
        }
        messageProcessor->resetUserRoles(roles);
    }

    {
        //loading business rules
        QnBusinessEventRuleList rules;
        while( (rez = ec2Connection->getBusinessEventManager(Qn::kSystemAccess)->getBusinessRulesSync(&rules)) != ec2::ErrorCode::ok )
        {
            qDebug() << "QnMain::run(): Can't get business rules. Reason: " << ec2::toString(rez);
            QnSleep::msleep(APP_SERVER_REQUEST_ERROR_TIMEOUT_MS);
            if (m_needStop)
                return;
        }

        for(const QnBusinessEventRulePtr &rule: rules)
            messageProcessor->on_businessEventAddedOrUpdated(rule);
    }

    {
        // load licenses
        QnLicenseList licenses;
        while( (rez = ec2Connection->getLicenseManager(Qn::kSystemAccess)->getLicensesSync(&licenses)) != ec2::ErrorCode::ok )
        {
            qDebug() << "QnMain::run(): Can't get license list. Reason: " << ec2::toString(rez);
            QnSleep::msleep(APP_SERVER_REQUEST_ERROR_TIMEOUT_MS);
            if (m_needStop)
                return;
        }

        for(const QnLicensePtr &license: licenses)
            messageProcessor->on_licenseChanged(license);
    }

    if (m_mediaServer->getPanicMode() == Qn::PM_BusinessEvents) {
        m_mediaServer->setPanicMode(Qn::PM_None);
        propertyDictionary->saveParams(m_mediaServer->getId());
    }

    // Start receiving local notifications
    auto connection = QnAppServerConnectionFactory::getConnection2();
    auto processor = dynamic_cast<QnServerMessageProcessor*> (QnServerMessageProcessor::instance());
    processor->startReceivingLocalNotifications(connection);
}

void MediaServerProcess::at_updatePublicAddress(const QHostAddress& publicIP)
{
    if (isStopping())
        return;

    QnPeerRuntimeInfo localInfo = QnRuntimeInfoManager::instance()->localInfo();
    localInfo.data.publicIP = publicIP.toString();
    QnRuntimeInfoManager::instance()->updateLocalItem(localInfo);

    QnMediaServerResourcePtr server = qnResPool->getResourceById<QnMediaServerResource>(qnCommon->moduleGUID());
    if (server)
    {
        Qn::ServerFlags serverFlags = server->getServerFlags();
        if (publicIP.isNull())
            serverFlags &= ~Qn::SF_HasPublicIP;
        else
            serverFlags |= Qn::SF_HasPublicIP;
        if (serverFlags != server->getServerFlags())
        {
            server->setServerFlags(serverFlags);
            ec2::AbstractECConnectionPtr ec2Connection = QnAppServerConnectionFactory::getConnection2();

            ec2::ApiMediaServerData apiServer;
            fromResourceToApi(server, apiServer);
            ec2Connection->getMediaServerManager(Qn::kSystemAccess)->save(apiServer, this, [] {});
        }

        if (server->setProperty(Qn::PUBLIC_IP, publicIP.toString(), QnResource::NO_ALLOW_EMPTY))
            propertyDictionary->saveParams(server->getId());

        updateAddressesList(); //< update interface list to add/remove publicIP
    }
}

void MediaServerProcess::at_portMappingChanged(QString address)
{
    if (isStopping())
        return;

    SocketAddress mappedAddress(address);
    if (mappedAddress.port)
    {
        NX_LOGX(lit("New external address %1 has been mapped")
                .arg(address), cl_logALWAYS)

        auto it = m_forwardedAddresses.emplace(mappedAddress.address, 0).first;
        if (it->second != mappedAddress.port)
        {
            it->second = mappedAddress.port;
            updateAddressesList();
        }
    }
    else
    {
        const auto oldIp = m_forwardedAddresses.find(mappedAddress.address);
        if (oldIp != m_forwardedAddresses.end())
        {
            NX_LOGX(lit("External address %1:%2 has been unmapped")
                   .arg(oldIp->first.toString()).arg(oldIp->second), cl_logALWAYS)

            m_forwardedAddresses.erase(oldIp);
            updateAddressesList();
        }
    }
}

void MediaServerProcess::at_serverSaved(int, ec2::ErrorCode err)
{
    if (isStopping())
        return;

    if (err != ec2::ErrorCode::ok)
        qWarning() << "Error saving server.";
}

void MediaServerProcess::at_connectionOpened()
{
    if (isStopping())
        return;
    if (m_firstRunningTime)
        qnBusinessRuleConnector->at_mserverFailure(qnResPool->getResourceById<QnMediaServerResource>(serverGuid()), m_firstRunningTime*1000, QnBusiness::ServerStartedReason, QString());
    if (!m_startMessageSent) {
        qnBusinessRuleConnector->at_mserverStarted(qnResPool->getResourceById<QnMediaServerResource>(serverGuid()), qnSyncTime->currentUSecsSinceEpoch());
        m_startMessageSent = true;
    }
    m_firstRunningTime = 0;
}

void MediaServerProcess::at_serverModuleConflict(const QnModuleInformation &moduleInformation, const SocketAddress &address)
{
    qnBusinessRuleConnector->at_mediaServerConflict(
                qnResPool->getResourceById<QnMediaServerResource>(serverGuid()),
                qnSyncTime->currentUSecsSinceEpoch(),
                moduleInformation,
                QUrl(lit("http://%1").arg(address.toString())));
}

void MediaServerProcess::at_timer()
{
    if (isStopping())
        return;

    //TODO: #2.4 #GDM This timer make two totally different functions. Split it.
    MSSettings::runTimeSettings()->setValue("lastRunningTime", qnSyncTime->currentMSecsSinceEpoch());

    QnResourcePtr mServer = qnResPool->getResourceById(qnCommon->moduleGUID());
    if (!mServer)
        return;

    for(const auto& camera: qnResPool->getAllCameras(mServer, true))
        camera->cleanCameraIssues();
}

void MediaServerProcess::at_storageManager_noStoragesAvailable() {
    if (isStopping())
        return;
    qnBusinessRuleConnector->at_NoStorages(m_mediaServer);
}

void MediaServerProcess::at_storageManager_storageFailure(const QnResourcePtr& storage, QnBusiness::EventReason reason) {
    if (isStopping())
        return;
    qnBusinessRuleConnector->at_storageFailure(m_mediaServer, qnSyncTime->currentUSecsSinceEpoch(), reason, storage);
}

void MediaServerProcess::at_storageManager_rebuildFinished(QnSystemHealth::MessageType msgType) {
    if (isStopping())
        return;
    qnBusinessRuleConnector->at_archiveRebuildFinished(m_mediaServer, msgType);
}

void MediaServerProcess::at_archiveBackupFinished(
    qint64                      backedUpToMs,
    QnBusiness::EventReason     code
)
{
    if (isStopping())
        return;

    qnBusinessRuleConnector->at_archiveBackupFinished(
        m_mediaServer,
        qnSyncTime->currentUSecsSinceEpoch(),
        code,
        QString::number(backedUpToMs)
    );
}

void MediaServerProcess::at_cameraIPConflict(const QHostAddress& host, const QStringList& macAddrList)
{
    if (isStopping())
        return;
    qnBusinessRuleConnector->at_cameraIPConflict(
        m_mediaServer,
        host,
        macAddrList,
        qnSyncTime->currentUSecsSinceEpoch());
}

void MediaServerProcess::registerRestHandlers(
    CloudManagerGroup* cloudManagerGroup)
{
    auto reg =
        [](const QString& path, QnRestRequestHandler* handler,
            Qn::GlobalPermission permissions = Qn::NoGlobalPermissions)
        {
            QnRestProcessorPool::instance()->registerHandler(path, handler, permissions);
        };

    // TODO: When supported by apidoctool, the comment to these constants should be parsed.
    const auto kAdmin = Qn::GlobalAdminPermission;

    reg("api/RecordedTimePeriods", new QnRecordedChunksRestHandler());
    reg("api/storageStatus", new QnStorageStatusRestHandler());
    reg("api/storageSpace", new QnStorageSpaceRestHandler());
    reg("api/statistics", new QnStatisticsRestHandler());
    reg("api/getCameraParam", new QnCameraSettingsRestHandler());
    reg("api/setCameraParam", new QnCameraSettingsRestHandler());
    reg("api/manualCamera", new QnManualCameraAdditionRestHandler());
    reg("api/ptz", new QnPtzRestHandler());
    reg("api/image", new QnImageRestHandler());
    reg("api/createEvent", new QnExternalBusinessEventRestHandler());
    reg("api/gettime", new QnTimeRestHandler());
    reg("api/getNonce", new QnGetNonceRestHandler());
    reg("api/cookieLogin", new QnCookieLoginRestHandler());
    reg("api/cookieLogout", new QnCookieLogoutRestHandler());
    reg("api/getCurrentUser", new QnCurrentUserRestHandler());
    reg("api/activateLicense", new QnActivateLicenseRestHandler());
    reg("api/testEmailSettings", new QnTestEmailSettingsHandler());
    reg("api/getHardwareInfo", new QnGetHardwareInfoHandler());
    reg("api/testLdapSettings", new QnTestLdapSettingsHandler());
    reg("api/ping", new QnPingRestHandler());
    reg("api/recStats", new QnRecordingStatsRestHandler());
    reg("api/auditLog", new QnAuditLogRestHandler(), kAdmin);
    reg("api/checkDiscovery", new QnCanAcceptCameraRestHandler());
    reg("api/pingSystem", new QnPingSystemRestHandler());
    reg("api/rebuildArchive", new QnRebuildArchiveRestHandler());
    reg("api/backupControl", new QnBackupControlRestHandler());
    reg("api/events", new QnBusinessEventLogRestHandler(), Qn::GlobalViewLogsPermission); //< deprecated
    reg("api/getEvents", new QnBusinessLog2RestHandler(), Qn::GlobalViewLogsPermission); //< new version
    reg("api/showLog", new QnLogRestHandler());
    reg("api/getSystemId", new QnGetSystemIdRestHandler());
    reg("api/doCameraDiagnosticsStep", new QnCameraDiagnosticsRestHandler());
    reg("api/installUpdate", new QnUpdateRestHandler());
    reg("api/restart", new QnRestartRestHandler(), kAdmin);
    reg("api/connect", new QnOldClientConnectRestHandler());
    reg("api/moduleInformation", new QnModuleInformationRestHandler());
    reg("api/iflist", new QnIfListRestHandler());
    reg("api/aggregator", new QnJsonAggregatorRestHandler());
    reg("api/ifconfig", new QnIfConfigRestHandler(), kAdmin);
    reg("api/settime", new QnSetTimeRestHandler(), kAdmin);
    reg("api/moduleInformationAuthenticated", new QnModuleInformationRestHandler());
    reg("api/configure", new QnConfigureRestHandler(), kAdmin);
    reg("api/detachFromCloud", new QnDetachFromCloudRestHandler(&cloudManagerGroup->connectionManager), kAdmin);
    reg("api/restoreState", new QnRestoreStateRestHandler(), kAdmin);
    reg("api/setupLocalSystem", new QnSetupLocalSystemRestHandler(), kAdmin);
    reg("api/setupCloudSystem", new QnSetupCloudSystemRestHandler(cloudManagerGroup), kAdmin);
    reg("api/mergeSystems", new QnMergeSystemsRestHandler(), kAdmin);
    reg("api/backupDatabase", new QnBackupDbRestHandler());
    reg("api/discoveredPeers", new QnDiscoveredPeersRestHandler());
    reg("api/logLevel", new QnLogLevelRestHandler());
    reg("api/execute", new QnExecScript(), kAdmin);
    reg("api/scriptList", new QnScriptListRestHandler(), kAdmin);
    reg("api/systemSettings", new QnSystemSettingsHandler());

    reg("api/transmitAudio", new QnAudioTransmissionRestHandler());

    reg("ec2/recordedTimePeriods", new QnMultiserverChunksRestHandler("ec2/recordedTimePeriods"));
    reg("ec2/cameraHistory", new QnCameraHistoryRestHandler());
    reg("ec2/bookmarks", new QnMultiserverBookmarksRestHandler("ec2/bookmarks"));
    reg("api/mergeLdapUsers", new QnMergeLdapUsersRestHandler());
    reg("ec2/updateInformation", new QnUpdateInformationRestHandler());

    // TODO: #rvasilenko: This url is used in 3 different places. Where can we store it?
    // Static member of QnThumbnailRequestData? New common module?
    reg("ec2/cameraThumbnail", new QnMultiserverThumbnailRestHandler("ec2/cameraThumbnail"));
    reg("ec2/statistics", new QnMultiserverStatisticsRestHandler("ec2/statistics"));

    reg("api/saveCloudSystemCredentials", new QnSaveCloudSystemCredentialsHandler(cloudManagerGroup));

    reg("favicon.ico", new QnFavIconRestHandler());
    reg("api/dev-mode-key", new QnCrashServerHandler());

    reg("api/startLiteClient", new QnStartLiteClientRestHandler());

#ifdef _DEBUG
    reg("api/debugEvent", new QnDebugEventsRestHandler());
#endif
}

bool MediaServerProcess::initTcpListener(
    CloudManagerGroup* const cloudManagerGroup)
{
    m_httpModManager.reset( new nx_http::HttpModManager() );
    m_autoRequestForwarder.reset( new QnAutoRequestForwarder() );
    m_autoRequestForwarder->addPathToIgnore(lit("/ec2/*"));
    m_httpModManager->addCustomRequestMod( std::bind(
        &QnAutoRequestForwarder::processRequest,
        m_autoRequestForwarder.get(),
        std::placeholders::_1 ) );

    registerRestHandlers(cloudManagerGroup);

    const int rtspPort = MSSettings::roSettings()->value(nx_ms_conf::SERVER_PORT, nx_ms_conf::DEFAULT_SERVER_PORT).toInt();
#ifdef ENABLE_ACTI
    QnActiResource::setEventPort(rtspPort);
    QnRestProcessorPool::instance()->registerHandler("api/camera_event", new QnActiEventRestHandler());  //used to receive event from acti camera. TODO: remove this from api
#endif

    m_universalTcpListener = new QnUniversalTcpListener(
        cloudManagerGroup->connectionManager,
        QHostAddress::Any,
        rtspPort,
        QnTcpListener::DEFAULT_MAX_CONNECTIONS,
        MSSettings::roSettings()->value( nx_ms_conf::ALLOW_SSL_CONNECTIONS, nx_ms_conf::DEFAULT_ALLOW_SSL_CONNECTIONS ).toBool() );
    if( !m_universalTcpListener->bindToLocalAddress() )
        return false;
    m_universalTcpListener->setDefaultPage("/static/index.html");

    // Server return code 403 (forbidden) instead of 401 if user isn't authorized for requests starting with 'web' path
    m_universalTcpListener->setPathIgnorePrefix("web/");
    QnAuthHelper::instance()->restrictionList()->deny(lit("/web/*"), AuthMethod::http);

    AuthMethod::Values methods = (AuthMethod::Values)(AuthMethod::cookie | AuthMethod::urlQueryParam | AuthMethod::tempUrlQueryParam);
    QnUniversalRequestProcessor::setUnauthorizedPageBody(QnFileConnectionProcessor::readStaticFile("static/login.html"), methods);
    m_universalTcpListener->addHandler<QnRtspConnectionProcessor>("RTSP", "*");
    m_universalTcpListener->addHandler<QnRestConnectionProcessor>("HTTP", "api");
    m_universalTcpListener->addHandler<QnRestConnectionProcessor>("HTTP", "ec2");
    m_universalTcpListener->addHandler<QnFileConnectionProcessor>("HTTP", "static");
    m_universalTcpListener->addHandler<QnCrossdomainConnectionProcessor>("HTTP", "crossdomain.xml");
    m_universalTcpListener->addHandler<QnProgressiveDownloadingConsumer>("HTTP", "media");
    m_universalTcpListener->addHandler<QnIOMonitorConnectionProcessor>("HTTP", "api/iomonitor");
    m_universalTcpListener->addHandler<nx_hls::QnHttpLiveStreamingProcessor>("HTTP", "hls");
    //m_universalTcpListener->addHandler<QnDefaultTcpConnectionProcessor>("HTTP", "*");
    //m_universalTcpListener->addHandler<QnProxyConnectionProcessor>("HTTP", "*");

    m_universalTcpListener->addHandler<QnProxyConnectionProcessor>("*", "proxy");
    //m_universalTcpListener->addHandler<QnProxyReceiverConnection>("PROXY", "*");
    m_universalTcpListener->addHandler<QnProxyReceiverConnection>("HTTP", "proxy-reverse");
    m_universalTcpListener->addHandler<QnAudioProxyReceiver>("HTTP", "proxy-2wayaudio");

    if( !MSSettings::roSettings()->value("authenticationEnabled", "true").toBool() )
        m_universalTcpListener->disableAuth();

#ifdef ENABLE_DESKTOP_CAMERA
    m_universalTcpListener->addHandler<QnDesktopCameraRegistrator>("HTTP", "desktop_camera");
#endif   //ENABLE_DESKTOP_CAMERA

    return true;
}

void MediaServerProcess::savePersistentDataBeforeDbRestore()
{
    QnUserResourcePtr admin = qnResPool->getAdministrator();
    BeforeRestoreDbData data;

    if (admin)
    {
        data.digest = admin->getDigest();
        data.hash = admin->getHash();
        data.cryptSha512Hash = admin->getCryptSha512Hash();
        data.realm = admin->getRealm().toUtf8();
    }

    data.localSystemId = qnGlobalSettings->localSystemId().toByteArray();
    data.localSystemName = qnGlobalSettings->systemName().toLocal8Bit();

    data.saveToSettings(MSSettings::roSettings());
}

std::unique_ptr<nx_upnp::PortMapper> MediaServerProcess::initializeUpnpPortMapper()
{
    auto mapper = std::make_unique<nx_upnp::PortMapper>();

    const auto configValue = MSSettings::roSettings()->value(
        nx::settings_names::kNameUpnpPortMappingEnabled);

    if (!configValue.isNull())
    {
        // config value prevail
        mapper->setIsEnabled(configValue.toBool());
    }
    else
    {
        // otherwise it's controlled by qnGlobalSettings
        auto updateEnabled = [mapper = mapper.get()]()
        {
            mapper->setIsEnabled(qnGlobalSettings->isUpnpPortMappingEnabled());
        };

        updateEnabled();
        connect(
            qnGlobalSettings, &QnGlobalSettings::upnpPortMappingEnabledChanged,
            std::move(updateEnabled));
    }

    mapper->enableMapping(
        m_mediaServer->getPort(), nx_upnp::PortMapper::Protocol::TCP,
        [this](SocketAddress address)
        {
            const auto result = QMetaObject::invokeMethod(
                this, "at_portMappingChanged", Qt::AutoConnection,
                Q_ARG(QString, address.toString()));

            NX_ASSERT(result, "Could not call at_portMappingChanged(...)");
        });

    return mapper;
}

Qn::ServerFlags MediaServerProcess::calcServerFlags()
{
    Qn::ServerFlags serverFlags = Qn::SF_None; // TODO: #Elric #EC2 type safety has just walked out of the window.

#ifdef EDGE_SERVER
    serverFlags |= Qn::SF_Edge;
#endif
    if (QnAppInfo::isBpi())
    {
        serverFlags |= Qn::SF_IfListCtrl | Qn::SF_timeCtrl;
        serverFlags |= Qn::SF_HasLiteClient;
    }

    bool compatibilityMode = cmdLineArguments.devModeKey == lit("razrazraz");
    if (compatibilityMode) // check compatibilityMode here for testing purpose
    {
        serverFlags |= Qn::SF_HasLiteClient;
    }

#ifdef __arm__
    serverFlags |= Qn::SF_ArmServer;

    struct stat st;
    memset(&st, 0, sizeof(st));
    const bool hddPresent =
        ::stat("/dev/sda", &st) == 0 ||
        ::stat("/dev/sdb", &st) == 0 ||
        ::stat("/dev/sdc", &st) == 0 ||
        ::stat("/dev/sdd", &st) == 0;
    if (hddPresent)
        serverFlags |= Qn::SF_Has_HDD;
#else
    serverFlags |= Qn::SF_Has_HDD;
#endif

    if (!(serverFlags & (Qn::SF_ArmServer | Qn::SF_Edge)))
        serverFlags |= Qn::SF_SupportsTranscoding;

    const QString appserverHostString = MSSettings::roSettings()->value("appserverHost").toString();
    bool isLocal = isLocalAppServer(appserverHostString);
    if (!isLocal)
        serverFlags |= Qn::SF_RemoteEC;

    initPublicIpDiscovery();
    if (!m_ipDiscovery->publicIP().isNull())
        serverFlags |= Qn::SF_HasPublicIP;

    return serverFlags;
}

void MediaServerProcess::initPublicIpDiscovery()
{
    m_ipDiscovery.reset(new QnPublicIPDiscovery(
        MSSettings::roSettings()->value(nx_ms_conf::PUBLIC_IP_SERVERS).toString().split(";", QString::SkipEmptyParts)));

    if (MSSettings::roSettings()->value("publicIPEnabled").isNull())
        MSSettings::roSettings()->setValue("publicIPEnabled", 1);

    int publicIPEnabled = MSSettings::roSettings()->value("publicIPEnabled").toInt();
    if (publicIPEnabled == 0)
        return; // disabled
    else if (publicIPEnabled > 1)
    {
        auto staticIp = MSSettings::roSettings()->value("staticPublicIP").toString();
        at_updatePublicAddress(QHostAddress(staticIp)); // manually added
        return;
    }
    m_ipDiscovery->update();
    m_ipDiscovery->waitForFinished();
    at_updatePublicAddress(m_ipDiscovery->publicIP());

    m_updatePiblicIpTimer.reset(new QTimer());
    connect(m_updatePiblicIpTimer.get(), &QTimer::timeout, m_ipDiscovery.get(), &QnPublicIPDiscovery::update);
    connect(m_ipDiscovery.get(), &QnPublicIPDiscovery::found, this, &MediaServerProcess::at_updatePublicAddress);
    m_updatePiblicIpTimer->start(kPublicIpUpdateTimeoutMs);
}

void MediaServerProcess::setHardwareGuidList(const QVector<QString>& hardwareGuidList)
{
    m_hardwareGuidList = hardwareGuidList;
}

void MediaServerProcess::setEnforcedMediatorEndpoint(const QString& enforcedMediatorEndpoint)
{
    m_enforcedMediatorEndpoint = enforcedMediatorEndpoint;
}

void MediaServerProcess::setEngineVersion(const QnSoftwareVersion& version)
{
    m_engineVersion = version;
}

void MediaServerProcess::migrateSystemNameFromConfig(CloudConnectionManager& cloudConnectionManager)
{
    nx::SystemName systemName;
    systemName.loadFromConfig();

    if (!qnGlobalSettings->systemName().isEmpty())
    {
        systemName.clear();
        systemName.saveToConfig(); //< remove from config file
        return; //< systemName already in database
    }

    if (systemName.value().isEmpty())
        systemName.resetToDefault(); //< generate default value

    // move data from config
    qnGlobalSettings->setSystemName(systemName.value());

    if (systemName.isDefault())
    {
        resetSystemState(cloudConnectionManager);
    }
    else
    {
        QString serverKey;
        if (!MSSettings::roSettings()->value("systemIdFromSystemName").toInt())
        {
            for (const auto server: qnResPool->getAllServers(Qn::AnyStatus))
                serverKey = qMax(serverKey, server->getAuthKey());
        }
        const auto generatedLocalSystemId = guidFromArbitraryData(systemName.value() + serverKey);

        qnGlobalSettings->setLocalSystemId(generatedLocalSystemId);
    }

    systemName.clear();
    systemName.saveToConfig(); //< remove from config file
    qnGlobalSettings->synchronizeNow();
}

void MediaServerProcess::resetSystemState(CloudConnectionManager& cloudConnectionManager)
{
    for (;;)
    {
        if (!cloudConnectionManager.cleanUpCloudDataInLocalDb())
        {
            qWarning() << "Error while clearing cloud information. Trying again...";
            QnSleep::msleep(APP_SERVER_REQUEST_ERROR_TIMEOUT_MS);
            continue;
        }

        if (!resetSystemToStateNew())
        {
            qWarning() << "Error while resetting system to state \"new \". Trying again...";
            QnSleep::msleep(APP_SERVER_REQUEST_ERROR_TIMEOUT_MS);
            continue;
        }

        break;
    }
}

void MediaServerProcess::run()
{
    QScopedPointer<QnLongRunnablePool> runnablePool(new QnLongRunnablePool());
    QScopedPointer<QnMediaServerModule> module(new QnMediaServerModule(m_enforcedMediatorEndpoint));

    if (!m_engineVersion.isNull())
        qnCommon->setEngineVersion(m_engineVersion);

    QnCallCountStart(std::chrono::milliseconds(5000));

    ffmpegInit();

    QnFileStorageResource::removeOldDirs(); // cleanup temp folders;

#ifdef _WIN32
    win32_exception::setCreateFullCrashDump( MSSettings::roSettings()->value(
        nx_ms_conf::CREATE_FULL_CRASH_DUMP,
        nx_ms_conf::DEFAULT_CREATE_FULL_CRASH_DUMP ).toBool() );
#endif

#ifdef __linux__
    linux_exception::setSignalHandlingDisabled( MSSettings::roSettings()->value(
        nx_ms_conf::CREATE_FULL_CRASH_DUMP,
        nx_ms_conf::DEFAULT_CREATE_FULL_CRASH_DUMP ).toBool() );
#endif

    nx::network::SslEngine::useOrCreateCertificate(
        MSSettings::roSettings()->value(
            nx_ms_conf::SSL_CERTIFICATE_PATH,
            getDataDirectory() + lit( "/ssl/cert.pem")).toString(),
        QnAppInfo::productName().toUtf8(), "US",
        QnAppInfo::organizationName().toUtf8());

    QScopedPointer<QnServerMessageProcessor> messageProcessor(new QnServerMessageProcessor());
    QScopedPointer<QnCameraHistoryPool> historyPool(new QnCameraHistoryPool());
    QScopedPointer<QnRuntimeInfoManager> runtimeInfoManager(new QnRuntimeInfoManager());
    QScopedPointer<QnMasterServerStatusWatcher> masterServerWatcher(new QnMasterServerStatusWatcher());
    QScopedPointer<QnConnectToCloudWatcher> connectToCloudWatcher(new QnConnectToCloudWatcher());
    std::unique_ptr<HostSystemPasswordSynchronizer> hostSystemPasswordSynchronizer( new HostSystemPasswordSynchronizer() );
    std::unique_ptr<QnServerDb> serverDB(new QnServerDb());
    std::unique_ptr<QnMServerAuditManager> auditManager( new QnMServerAuditManager() );

    TimeBasedNonceProvider timeBasedNonceProvider;
    CloudManagerGroup cloudManagerGroup(&timeBasedNonceProvider);
    auto authHelper = std::make_unique<QnAuthHelper>(&timeBasedNonceProvider, &cloudManagerGroup);
    connect(QnAuthHelper::instance(), &QnAuthHelper::emptyDigestDetected, this, &MediaServerProcess::at_emptyDigestDetected);

    //TODO #ak following is to allow "OPTIONS * RTSP/1.0" without authentication
    QnAuthHelper::instance()->restrictionList()->allow( lit( "?" ), AuthMethod::noAuth );

    QnAuthHelper::instance()->restrictionList()->allow(lit("*/api/ping"), AuthMethod::noAuth);
    QnAuthHelper::instance()->restrictionList()->allow(lit("*/api/camera_event*"), AuthMethod::noAuth);
    QnAuthHelper::instance()->restrictionList()->allow(lit("*/api/showLog*"), AuthMethod::urlQueryParam);   //allowed by default for now
    QnAuthHelper::instance()->restrictionList()->allow(lit("*/api/moduleInformation"), AuthMethod::noAuth);
    QnAuthHelper::instance()->restrictionList()->allow(lit("*/api/gettime"), AuthMethod::noAuth);
    QnAuthHelper::instance()->restrictionList()->allow(lit("*/api/getNonce"), AuthMethod::noAuth);
    QnAuthHelper::instance()->restrictionList()->allow(lit("*/api/cookieLogin"), AuthMethod::noAuth);
    QnAuthHelper::instance()->restrictionList()->allow(lit("*/api/cookieLogout"), AuthMethod::noAuth);
    QnAuthHelper::instance()->restrictionList()->allow(lit("*/api/getCurrentUser"), AuthMethod::noAuth);
    QnAuthHelper::instance()->restrictionList()->allow(lit("*/static/*"), AuthMethod::noAuth);
    QnAuthHelper::instance()->restrictionList()->allow(lit("/crossdomain.xml"), AuthMethod::noAuth);

    //by following delegating hls authentication to target server
    QnAuthHelper::instance()->restrictionList()->allow( lit("*/proxy/*/hls/*"), AuthMethod::noAuth );

    QnBusinessRuleProcessor::init(new QnMServerBusinessRuleProcessor());

    QnVideoCameraPool::initStaticInstance( new QnVideoCameraPool() );

    QnMotionHelper::initStaticInstance( new QnMotionHelper() );

    QnBusinessEventConnector::initStaticInstance( new QnBusinessEventConnector() );
    auto stopQThreadFunc = []( QThread* obj ){ obj->quit(); obj->wait(); delete obj; };
    std::unique_ptr<QThread, decltype(stopQThreadFunc)> connectorThread( new QThread(), stopQThreadFunc );
    connectorThread->start();
    qnBusinessRuleConnector->moveToThread(connectorThread.get());

    CameraDriverRestrictionList cameraDriverRestrictionList;

    QSettings* settings = MSSettings::roSettings();

    std::unique_ptr<QnMServerResourceDiscoveryManager> mserverResourceDiscoveryManager( new QnMServerResourceDiscoveryManager() );
    initAppServerConnection(*settings);

    QnMulticodecRtpReader::setDefaultTransport( MSSettings::roSettings()->value(QLatin1String("rtspTransport"), RtpTransport::_auto).toString().toUpper() );

    QScopedPointer<QnServerPtzControllerPool> ptzPool(new QnServerPtzControllerPool());

    std::unique_ptr<QnStorageManager> normalStorageManager(
        new QnStorageManager(
            QnServer::StoragePool::Normal
        )
    );

    std::unique_ptr<QnStorageManager> backupStorageManager(
        new QnStorageManager(
            QnServer::StoragePool::Backup
        )
    );

    std::unique_ptr<QnFileDeletor> fileDeletor( new QnFileDeletor() );

    connect(QnResourceDiscoveryManager::instance(), &QnResourceDiscoveryManager::CameraIPConflict, this, &MediaServerProcess::at_cameraIPConflict);
    connect(qnNormalStorageMan, &QnStorageManager::noStoragesAvailable, this, &MediaServerProcess::at_storageManager_noStoragesAvailable);
    connect(qnNormalStorageMan, &QnStorageManager::storageFailure, this, &MediaServerProcess::at_storageManager_storageFailure);
    connect(qnNormalStorageMan, &QnStorageManager::rebuildFinished, this, &MediaServerProcess::at_storageManager_rebuildFinished);

    connect(qnBackupStorageMan, &QnStorageManager::storageFailure, this, &MediaServerProcess::at_storageManager_storageFailure);
    connect(qnBackupStorageMan, &QnStorageManager::rebuildFinished, this, &MediaServerProcess::at_storageManager_rebuildFinished);
    connect(qnBackupStorageMan, &QnStorageManager::backupFinished, this, &MediaServerProcess::at_archiveBackupFinished);

    QString dataLocation = getDataDirectory();
    QDir stateDirectory;
    stateDirectory.mkpath(dataLocation + QLatin1String("/state"));
    fileDeletor->init(dataLocation + QLatin1String("/state")); // constructor got root folder for temp files


    // If adminPassword is set by installer save it and create admin user with it if not exists yet
    qnCommon->setDefaultAdminPassword(settings->value(APPSERVER_PASSWORD, QLatin1String("")).toString());
    qnCommon->setUseLowPriorityAdminPasswordHach(settings->value(LOW_PRIORITY_ADMIN_PASSWORD, false).toBool());

    BeforeRestoreDbData beforeRestoreDbData;
    beforeRestoreDbData.loadFromSettings(settings);
    qnCommon->setBeforeRestoreData(beforeRestoreDbData);

    qnCommon->setModuleGUID(serverGuid());
    nx::network::SocketGlobals::outgoingTunnelPool().designateOwnPeerId("ms", qnCommon->moduleGUID());

    bool compatibilityMode = cmdLineArguments.devModeKey == lit("razrazraz");
    const QString appserverHostString = MSSettings::roSettings()->value("appserverHost").toString();

    qnCommon->setSystemIdentityTime(nx::ServerSetting::getSysIdTime(), qnCommon->moduleGUID());
    qnCommon->setLocalPeerType(Qn::PT_Server);
    connect(qnCommon, &QnCommonModule::systemIdentityTimeChanged, this, &MediaServerProcess::at_systemIdentityTimeChanged, Qt::QueuedConnection);

    ec2::ApiRuntimeData runtimeData;
    runtimeData.peer.id = qnCommon->moduleGUID();
    runtimeData.peer.instanceId = qnCommon->runningInstanceGUID();
    runtimeData.peer.peerType = Qn::PT_Server;
    runtimeData.box = QnAppInfo::armBox();
    runtimeData.brand = QnAppInfo::productNameShort();
    runtimeData.customization = compatibilityMode ? QString() : QnAppInfo::customizationName();
    runtimeData.platform = QnAppInfo::applicationPlatform();

#ifdef __arm__
    if (QnAppInfo::isBpi() || QnAppInfo::isNx1())
    {
        runtimeData.nx1mac = Nx1::getMac();
        runtimeData.nx1serial = Nx1::getSerial();
    }
#endif

    runtimeData.hardwareIds = m_hardwareGuidList;
    QnRuntimeInfoManager::instance()->updateLocalItem(runtimeData);    // initializing localInfo

    std::unique_ptr<ec2::AbstractECConnectionFactory> ec2ConnectionFactory(
        getConnectionFactory(
            Qn::PT_Server,
            nx::utils::TimerManager::instance()));

    connect(QnRuntimeInfoManager::instance(), &QnRuntimeInfoManager::runtimeInfoAdded, this, &MediaServerProcess::at_runtimeInfoChanged);
    connect(QnRuntimeInfoManager::instance(), &QnRuntimeInfoManager::runtimeInfoChanged, this, &MediaServerProcess::at_runtimeInfoChanged);

    MediaServerStatusWatcher mediaServerStatusWatcher;

    //passing settings
    std::map<QString, QVariant> confParams;
    for( const auto& paramName: MSSettings::roSettings()->allKeys() )
    {
        if( paramName.startsWith( lit("ec") ) )
            confParams.emplace( paramName, MSSettings::roSettings()->value( paramName ) );
    }
    ec2ConnectionFactory->setConfParams(std::move(confParams));
    ec2::AbstractECConnectionPtr ec2Connection;
    QnConnectionInfo connectInfo;

    while (!needToStop())
    {
        const ec2::ErrorCode errorCode = ec2ConnectionFactory->connectSync(
            QnAppServerConnectionFactory::url(), ec2::ApiClientInfoData(), &ec2Connection );
        if (ec2Connection)
        {
            connectInfo = ec2Connection->connectionInfo();
            auto connectionResult = QnConnectionValidator::validateConnection(connectInfo, errorCode);
            if (connectionResult == Qn::SuccessConnectionResult)
            {
                NX_LOG(QString::fromLatin1("Connected to local EC2"), cl_logWARNING);
                break;
            }

            switch (connectionResult)
            {
            case Qn::IncompatibleInternalConnectionResult:
            case Qn::IncompatibleCloudHostConnectionResult:
            case Qn::IncompatibleVersionConnectionResult:
            case Qn::IncompatibleProtocolConnectionResult:
                NX_LOG(lit("Incompatible Server version detected! Giving up."), cl_logERROR);
                return;
            default:
                break;
            }
        }

        NX_LOG( QString::fromLatin1("Can't connect to local EC2. %1")
            .arg(ec2::toString(errorCode)), cl_logERROR );
        QnSleep::msleep(3000);
    }

    if (needToStop())
        return; //TODO #ak correctly deinitialize what has been initialised

    MSSettings::roSettings()->setValue(QnServer::kRemoveDbParamName, "0");

    connect(ec2Connection.get(), &ec2::AbstractECConnection::databaseDumped, this, &MediaServerProcess::at_databaseDumped);
    qnCommon->setRemoteGUID(connectInfo.serverId());
    MSSettings::roSettings()->sync();
    if (MSSettings::roSettings()->value(PENDING_SWITCH_TO_CLUSTER_MODE).toString() == "yes")
    {
        NX_LOG( QString::fromLatin1("Switching to cluster mode and restarting..."), cl_logWARNING );
        nx::SystemName systemName(connectInfo.systemName);
        systemName.saveToConfig(); //< migrate system name from foreign database via config
        nx::ServerSetting::setSysIdTime(0);
        MSSettings::roSettings()->remove("appserverHost");
        MSSettings::roSettings()->remove("appserverLogin");
        MSSettings::roSettings()->setValue(APPSERVER_PASSWORD, "");
        MSSettings::roSettings()->remove(PENDING_SWITCH_TO_CLUSTER_MODE);
        MSSettings::roSettings()->sync();

        QFile::remove(closeDirPath(getDataDirectory()) + "/ecs.sqlite");

        // kill itself to restart
#ifdef Q_OS_WIN
        HANDLE hProcess = GetCurrentProcess();
        TerminateProcess(hProcess, ERROR_SERVICE_SPECIFIC_ERROR);
        WaitForSingleObject(hProcess, 10*1000);
#endif
        abort();
        return;
    }

    BeforeRestoreDbData::clearSettings(settings);

    settings->setValue(LOW_PRIORITY_ADMIN_PASSWORD, "");

    QnAppServerConnectionFactory::setEc2Connection( ec2Connection );
    auto clearEc2ConnectionGuardFunc = [](MediaServerProcess*){
        QnAppServerConnectionFactory::setEc2Connection(ec2::AbstractECConnectionPtr()); };
    std::unique_ptr<MediaServerProcess, decltype(clearEc2ConnectionGuardFunc)>
        clearEc2ConnectionGuard(this, clearEc2ConnectionGuardFunc);

    QnAppServerConnectionFactory::setEC2ConnectionFactory( ec2ConnectionFactory.get() );

    connect( ec2Connection->getTimeNotificationManager().get(), &ec2::AbstractTimeNotificationManager::timeChanged,
             QnSyncTime::instance(), (void(QnSyncTime::*)(qint64))&QnSyncTime::updateTime );

    QnMServerResourceSearcher::initStaticInstance( new QnMServerResourceSearcher() );

    CommonPluginContainer pluginContainer;

    //Initializing plugin manager
    PluginManager pluginManager(QString(), &pluginContainer);
    PluginManager::instance()->loadPlugins( MSSettings::roSettings() );

    for (const auto storagePlugin :
         PluginManager::instance()->findNxPlugins<nx_spl::StorageFactory>(nx_spl::IID_StorageFactory))
    {
        QnStoragePluginFactory::instance()->registerStoragePlugin(
            storagePlugin->storageType(),
            std::bind(
                &QnThirdPartyStorageResource::instance,
                std::placeholders::_1,
                storagePlugin
            ),
            false
        );
    }

    QnStoragePluginFactory::instance()->registerStoragePlugin(
        "smb",
        QnFileStorageResource::instance,
        false
    );

    while (!needToStop() && !initResourceTypes(ec2Connection))
    {
        QnSleep::msleep(1000);
    }

    if (needToStop())
        return;

    if (MSSettings::roSettings()->value("disableTranscoding").toBool())
        qnCommon->setTranscodeDisabled(true);

    QnResource::startCommandProc();

    std::unique_ptr<QnRestProcessorPool> restProcessorPool( new QnRestProcessorPool() );

    if( QnAppServerConnectionFactory::url().scheme().toLower() == lit("file") )
        ec2ConnectionFactory->registerRestHandlers( restProcessorPool.get() );

    std::unique_ptr<StreamingChunkTranscoder> streamingChunkTranscoder(
        new StreamingChunkTranscoder( StreamingChunkTranscoder::fBeginOfRangeInclusive ) );
    std::unique_ptr<nx_hls::HLSSessionPool> hlsSessionPool( new nx_hls::HLSSessionPool() );

    if (!initTcpListener(&cloudManagerGroup))
    {
        qCritical() << "Failed to bind to local port. Terminating...";
        QCoreApplication::quit();
        return;
    }

    std::unique_ptr<QnMulticast::HttpServer> multicastHttp(new QnMulticast::HttpServer(qnCommon->moduleGUID().toQUuid(), m_universalTcpListener));

    using namespace std::placeholders;
    m_universalTcpListener->setProxyHandler<QnProxyConnectionProcessor>(&QnUniversalRequestProcessor::isProxy);
    messageProcessor->registerProxySender(m_universalTcpListener);

    ec2ConnectionFactory->registerTransactionListener( m_universalTcpListener );

    const bool sslAllowed =
        MSSettings::roSettings()->value(
            nx_ms_conf::ALLOW_SSL_CONNECTIONS,
            nx_ms_conf::DEFAULT_ALLOW_SSL_CONNECTIONS).toBool();

    bool isNewServerInstance = false;
    bool noSetupWizardFlag = MSSettings::roSettings()->value(NO_SETUP_WIZARD).toInt() > 0;
    m_moduleFinder = new QnModuleFinder(false);
    std::unique_ptr<QnModuleFinder> moduleFinderScopedPointer( m_moduleFinder );
    while (m_mediaServer.isNull() && !needToStop())
    {
        QnMediaServerResourcePtr server = findServer(ec2Connection);
        ec2::ApiMediaServerData prevServerData;
        if (server)
        {
            fromResourceToApi(server, prevServerData);
        }
        else
        {
            server = QnMediaServerResourcePtr(new QnMediaServerResource());
            server->setId(serverGuid());
            server->setMaxCameras(DEFAULT_MAX_CAMERAS);
            server->setName(getDefaultServerName());

            if (!noSetupWizardFlag && beforeRestoreDbData.localSystemId.isNull())
                isNewServerInstance = true;
        }

        server->setServerFlags((Qn::ServerFlags) calcServerFlags());

        QHostAddress appserverHost;
        bool isLocal = isLocalAppServer(appserverHostString);
        if (!isLocal) {
            do
            {
                appserverHost = resolveHost(appserverHostString);
            } while (appserverHost.toIPv4Address() == 0);
        }


        server->setPrimaryAddress(
            SocketAddress(defaultLocalAddress(appserverHost), m_universalTcpListener->getPort()));
        server->setSslAllowed(sslAllowed);
        cloudManagerGroup.connectionManager.setProxyVia(
            SocketAddress(HostAddress::localhost, m_universalTcpListener->getPort()));


        // used for statistics reported
        server->setSystemInfo(QnSystemInformation::currentSystemInformation());
        server->setVersion(qnCommon->engineVersion());

        QByteArray settingsAuthKey = nx::ServerSetting::getAuthKey();
        QByteArray authKey = settingsAuthKey;
        if (authKey.isEmpty())
            authKey = server->getAuthKey().toLatin1();
        if (authKey.isEmpty())
            authKey = QnUuid::createUuid().toString().toLatin1();
        server->setAuthKey(authKey);

        // Keep server auth key in registry. Server MUST be able pass authorization after deleting database in database restore process
        if (settingsAuthKey != authKey)
            nx::ServerSetting::setAuthKey(authKey);

        ec2::ApiMediaServerData newServerData;
        fromResourceToApi(server, newServerData);
        if (prevServerData != newServerData)
            m_mediaServer = registerServer(ec2Connection, server, isNewServerInstance);
        else
            m_mediaServer = server;

        const auto hwInfo = HardwareInformation::instance();
        server->setProperty(Qn::CPU_ARCHITECTURE, hwInfo.cpuArchitecture);
        server->setProperty(Qn::CPU_MODEL_NAME, hwInfo.cpuModelName);
        server->setProperty(Qn::PHYSICAL_MEMORY, QString::number(hwInfo.physicalMemory));

        server->setProperty(Qn::PRODUCT_NAME_SHORT, QnAppInfo::productNameShort());
        server->setProperty(Qn::FULL_VERSION, QnAppInfo::applicationFullVersion());
        server->setProperty(Qn::BETA, QString::number(QnAppInfo::beta() ? 1 : 0));
        server->setProperty(Qn::PUBLIC_IP, m_ipDiscovery->publicIP().toString());
        server->setProperty(Qn::SYSTEM_RUNTIME, QnSystemInformation::currentSystemRuntime());

        qnServerDb->setBookmarkCountController([server](size_t count){
            server->setProperty(Qn::BOOKMARK_COUNT, QString::number(count));
            propertyDictionary->saveParams(server->getId());
        });

        QFile hddList(Qn::HDD_LIST_FILE);
        if (hddList.open(QFile::ReadOnly))
        {
            const auto content = QString::fromUtf8(hddList.readAll());
            if (content.size())
            {
                auto hhds = content.split(lit("\n"), QString::SkipEmptyParts);
                for (auto& hdd : hhds) hdd = hdd.trimmed();
                server->setProperty(Qn::HDD_LIST, hhds.join(", "),
                                    QnResource::NO_ALLOW_EMPTY);
            }
        }

        propertyDictionary->saveParams(server->getId());

        if (m_mediaServer.isNull())
            QnSleep::msleep(1000);
    }

    /* This key means that password should be forcibly changed in the database. */
    MSSettings::roSettings()->remove(OBSOLETE_SERVER_GUID);
    MSSettings::roSettings()->setValue(APPSERVER_PASSWORD, "");
#ifdef _DEBUG
    MSSettings::roSettings()->sync();
    NX_ASSERT(MSSettings::roSettings()->value(APPSERVER_PASSWORD).toString().isEmpty(), Q_FUNC_INFO, "appserverPassword is not emptyu in registry. Restart the server as Administrator");
#endif

    if (needToStop()) {
        stopObjects();
        return;
    }

    QnRecordingManager::initStaticInstance( new QnRecordingManager() );
    qnResPool->addResource(m_mediaServer);

    QString moduleName = qApp->applicationName();
    if( moduleName.startsWith( qApp->organizationName() ) )
        moduleName = moduleName.mid( qApp->organizationName().length() ).trimmed();

    QnModuleInformation selfInformation;
    selfInformation.id = qnCommon->moduleGUID();
    selfInformation.type = QnModuleInformation::nxMediaServerId();
    selfInformation.protoVersion = nx_ec::EC2_PROTO_VERSION;
    selfInformation.systemInformation = QnSystemInformation::currentSystemInformation();

    selfInformation.brand = compatibilityMode ? QString() : QnAppInfo::productNameShort();
    selfInformation.customization = compatibilityMode ? QString() : QnAppInfo::customizationName();
    selfInformation.version = qnCommon->engineVersion();
    selfInformation.sslAllowed = sslAllowed;
    selfInformation.runtimeId = qnCommon->runningInstanceGUID();
    selfInformation.serverFlags = m_mediaServer->getServerFlags();
    selfInformation.ecDbReadOnly = ec2Connection->connectionInfo().ecDbReadOnly;

    qnCommon->setModuleInformation(selfInformation);
    qnCommon->bindModuleinformation(m_mediaServer);

    // show our cloud host value in registry in case of installer will check it
    MSSettings::roSettings()->setValue(QnServer::kIsConnectedToCloudKey,
        qnGlobalSettings->cloudSystemId().isEmpty() ? "no" : "yes");
    MSSettings::roSettings()->setValue("cloudHost", selfInformation.cloudHost);

    if (!cmdLineArguments.allowedDiscoveryPeers.isEmpty()) {
        QSet<QnUuid> allowedPeers;
        for (const QString &peer: cmdLineArguments.allowedDiscoveryPeers.split(";")) {
            QnUuid peerId(peer);
            if (!peerId.isNull())
                allowedPeers << peerId;
        }
        qnCommon->setAllowedPeers(allowedPeers);
    }

    connect(m_moduleFinder, &QnModuleFinder::moduleConflict, this, &MediaServerProcess::at_serverModuleConflict);

    QScopedPointer<QnServerConnector> serverConnector(new QnServerConnector(m_moduleFinder));

    // ------------------------------------------

    QScopedPointer<QnRouter> router(new QnRouter(m_moduleFinder));

    QScopedPointer<QnServerUpdateTool> serverUpdateTool(new QnServerUpdateTool());

    // ===========================================================================
    QnResource::initAsyncPoolInstance()->setMaxThreadCount( MSSettings::roSettings()->value(
        nx_ms_conf::RESOURCE_INIT_THREADS_COUNT,
        nx_ms_conf::DEFAULT_RESOURCE_INIT_THREADS_COUNT ).toInt() );
    QnResource::initAsyncPoolInstance()->setExpiryTimeout(-1); // default expiration timeout is 30 second. But it has a bug in QT < v.5.3
    QThreadPool::globalInstance()->setExpiryTimeout(-1);

    // ============================
    std::unique_ptr<nx_upnp::DeviceSearcher> upnpDeviceSearcher(new nx_upnp::DeviceSearcher());
    std::unique_ptr<QnMdnsListener> mdnsListener(new QnMdnsListener());

    std::unique_ptr<QnAppserverResourceProcessor> serverResourceProcessor( new QnAppserverResourceProcessor(m_mediaServer->getId()) );
    serverResourceProcessor->moveToThread( mserverResourceDiscoveryManager.get() );
    QnResourceDiscoveryManager::instance()->setResourceProcessor(serverResourceProcessor.get());

    std::unique_ptr<QnResourceStatusWatcher> statusWatcher( new QnResourceStatusWatcher());

    nx::network::SocketGlobals::addressPublisher().setRetryInterval(
        nx::utils::parseTimerDuration(
            MSSettings::roSettings()->value(MEDIATOR_ADDRESS_UPDATE).toString(),
            nx::network::cloud::MediatorAddressPublisher::kDefaultRetryInterval));

    /* Searchers must be initialized before the resources are loaded as resources instances are created by searchers. */
    QnMediaServerResourceSearchers searchers;

#if !defined(EDGE_SERVER)
    std::unique_ptr<TextToWaveServer> speechSynthesizer(new TextToWaveServer());
    speechSynthesizer->start();
#endif

    std::unique_ptr<QnAudioStreamerPool> audioStreamerPool(new QnAudioStreamerPool());

    if (cmdLineArguments.cleanupDb)
    {
        const bool kCleanupDbObjects = true;
        const bool kCleanupTransactionLog = true;
        auto miscManager = ec2Connection->getMiscManager(Qn::kSystemAccess);
        miscManager->cleanupDatabaseSync(kCleanupDbObjects, kCleanupTransactionLog);
    }

    auto upnpPortMapper = initializeUpnpPortMapper();
    updateAddressesList();

    qDebug() << "start loading resources";
    QElapsedTimer tt;
    tt.start();
    qnResourceAccessManager->beginUpdate();
    qnResourceAccessProvider->beginUpdate();
    loadResourcesFromECS(messageProcessor.data());
    qDebug() << "resources loaded for" << tt.elapsed();
    qnResourceAccessProvider->endUpdate();
    qDebug() << "access ready" << tt.elapsed();
    qnResourceAccessManager->endUpdate();
    qDebug() << "permissions ready" << tt.elapsed();

<<<<<<< HEAD
    qnGlobalSettings->initialize();

    if (!beforeRestoreDbData.localSystemId.isNull())
        qnGlobalSettings->setLocalSystemId(QnUuid::fromStringSafe(beforeRestoreDbData.localSystemId));

    if (!beforeRestoreDbData.localSystemName.isNull())
        qnGlobalSettings->setSystemName(QString::fromLocal8Bit(beforeRestoreDbData.localSystemName));

    migrateSystemNameFromConfig(cloudConnectionManager);
=======
	qnGlobalSettings->initialize();
    migrateSystemNameFromConfig(cloudManagerGroup.connectionManager);
>>>>>>> 52b3ff55

    addFakeVideowallUser();
    initStoragesAsync(messageProcessor.data());

    if (!QnPermissionsHelper::isSafeMode())
    {
        bool isCloudInstanceChanged = !qnGlobalSettings->cloudHost().isEmpty() &&
            qnGlobalSettings->cloudHost() != QnAppInfo::defaultCloudHost();
        bool isConnectedToCloud = !qnGlobalSettings->cloudSystemId().isEmpty();
        if (isNewServerInstance ||
            (isCloudInstanceChanged && isConnectedToCloud))
        {
            if (isCloudInstanceChanged)
                qWarning() << "Cloud instance changed from" << qnGlobalSettings->cloudHost() <<
                    "to" << QnAppInfo::defaultCloudHost() << ". Server goes to the new state";

            resetSystemState(cloudManagerGroup.connectionManager);
        }
        if (isCloudInstanceChanged)
        {
            ec2::ErrorCode errCode;
            do
            {
                const bool kCleanupDbObjects = false;
                const bool kCleanupTransactionLog = true;

                errCode = QnAppServerConnectionFactory::getConnection2()
                    ->getMiscManager(Qn::kSystemAccess)
                    ->cleanupDatabaseSync(kCleanupDbObjects, kCleanupTransactionLog);

                if (errCode != ec2::ErrorCode::ok)
                {
                    qWarning() << "Error while rebuild transaction log. Trying again...";
                        msleep(APP_SERVER_REQUEST_ERROR_TIMEOUT_MS);
                }

            } while (errCode != ec2::ErrorCode::ok && !m_needStop);
        }
        qnGlobalSettings->setCloudHost(QnAppInfo::defaultCloudHost());
        qnGlobalSettings->synchronizeNow();
    }

    qnGlobalSettings->takeFromSettings(MSSettings::roSettings(), m_mediaServer);

    if (QnUserResourcePtr adminUser = qnResPool->getAdministrator())
    {
        //todo: root password for NX1 should be updated in case of cloud owner
        hostSystemPasswordSynchronizer->syncLocalHostRootPasswordWithAdminIfNeeded( adminUser );
    }
    MSSettings::roSettings()->sync();

#ifndef EDGE_SERVER
    //TODO: #GDM make this the common way with other settings
    updateDisabledVendorsIfNeeded();
    updateAllowCameraCHangesIfNeed();
    qnGlobalSettings->synchronizeNowSync(); //TODO: #GDM double sync
#endif

    std::unique_ptr<QnLdapManager> ldapManager(new QnLdapManager());


    QnResourceDiscoveryManager::instance()->setReady(true);
    if( !ec2Connection->connectionInfo().ecDbReadOnly )
        QnResourceDiscoveryManager::instance()->start();
    //else
    //    we are not able to add cameras to DB anyway, so no sense to do discover


    connect(
        QnResourceDiscoveryManager::instance(),
        &QnResourceDiscoveryManager::localInterfacesChanged,
        this,
        &MediaServerProcess::updateAddressesList);

    m_firstRunningTime = MSSettings::runTimeSettings()->value("lastRunningTime").toLongLong();

    m_crashReporter.reset(new ec2::CrashReporter);

    QTimer timer;
    connect(&timer, SIGNAL(timeout()), this, SLOT(at_timer()), Qt::DirectConnection);
    timer.start(QnVirtualCameraResource::issuesTimeoutMs());
    at_timer();

    QTimer::singleShot(3000, this, SLOT(at_connectionOpened()));
    QTimer::singleShot(0, this, SLOT(at_appStarted()));

    m_dumpSystemResourceUsageTaskID = nx::utils::TimerManager::instance()->addTimer(
        std::bind( &MediaServerProcess::dumpSystemUsageStats, this ),
        std::chrono::milliseconds(SYSTEM_USAGE_DUMP_TIMEOUT));

    QnRecordingManager::instance()->start();
    QnMServerResourceSearcher::instance()->start();
    m_universalTcpListener->start();
    serverConnector->start();
#if 1
    if (ec2Connection->connectionInfo().ecUrl.scheme() == "file") {
        // Connect to local database. Start peer-to-peer sync (enter to cluster mode)
        qnCommon->setCloudMode(true);
        m_moduleFinder->start();
    }
#endif
    qnBackupStorageMan->scheduleSync()->start();
    emit started();
    exec();


    disconnect(QnAuthHelper::instance(), 0, this, 0);
    disconnect(QnResourceDiscoveryManager::instance(), 0, this, 0);
    disconnect(qnNormalStorageMan, 0, this, 0);
    disconnect(qnBackupStorageMan, 0, this, 0);
    disconnect(qnCommon, 0, this, 0);
    disconnect(QnRuntimeInfoManager::instance(), 0, this, 0);
    disconnect(ec2Connection->getTimeNotificationManager().get(), 0, this, 0);
    disconnect(ec2Connection.get(), 0, this, 0);
    disconnect(m_updatePiblicIpTimer.get(), 0, this, 0);
    disconnect(m_ipDiscovery.get(), 0, this, 0);
    disconnect(m_moduleFinder, 0, this, 0);

    WaitingForQThreadToEmptyEventQueue waitingForObjectsToBeFreed( QThread::currentThread(), 3 );
    waitingForObjectsToBeFreed.join();

    qWarning()<<"QnMain event loop has returned. Destroying objects...";

    m_crashReporter.reset();

    //cancelling dumping system usage
    quint64 dumpSystemResourceUsageTaskID = 0;
    {
        QnMutexLocker lk( &m_mutex );
        dumpSystemResourceUsageTaskID = m_dumpSystemResourceUsageTaskID;
        m_dumpSystemResourceUsageTaskID = 0;
    }
    nx::utils::TimerManager::instance()->joinAndDeleteTimer( dumpSystemResourceUsageTaskID );

    m_ipDiscovery.reset(); // stop it before IO deinitialized
    QnResourceDiscoveryManager::instance()->pleaseStop();
    QnResource::pleaseStopAsyncTasks();
    multicastHttp.reset();
    stopObjects();

    QnResource::stopCommandProc();
    // todo: #rvasilenko some undeleted resources left in the QnMain event loop. I stopped TimerManager as temporary solution for it.
    nx::utils::TimerManager::instance()->stop();

    hlsSessionPool.reset();
    streamingChunkTranscoder.reset();

    delete QnRecordingManager::instance();
    QnRecordingManager::initStaticInstance( NULL );

    restProcessorPool.reset();

    delete QnMServerResourceSearcher::instance();
    QnMServerResourceSearcher::initStaticInstance( NULL );

    delete QnVideoCameraPool::instance();
    QnVideoCameraPool::initStaticInstance( NULL );

    QnResourceDiscoveryManager::instance()->stop();
    QnResource::stopAsyncTasks();

    //since mserverResourceDiscoveryManager instance is dead no events can be delivered to serverResourceProcessor: can delete it now
        //TODO refactoring of discoveryManager <-> resourceProcessor interaction is required
    serverResourceProcessor.reset();

    mdnsListener.reset();
    upnpDeviceSearcher.reset();

    connectorThread->quit();
    connectorThread->wait();

    //deleting object from wrong thread, but its no problem, since object's thread has been stopped and no event can be delivered to the object
    delete QnBusinessEventConnector::instance();
    QnBusinessEventConnector::initStaticInstance( NULL );

    QnBusinessRuleProcessor::fini();

    delete QnMotionHelper::instance();
    QnMotionHelper::initStaticInstance( NULL );

    qnNormalStorageMan->stopAsyncTasks();
    qnBackupStorageMan->stopAsyncTasks();

    ptzPool.reset();

    QnServerMessageProcessor::instance()->init(NULL); // stop receiving notifications
    messageProcessor.reset();

    //disconnecting from EC2
    clearEc2ConnectionGuard.reset();

    ec2Connection.reset();
    QnAppServerConnectionFactory::setEC2ConnectionFactory( nullptr );
    ec2ConnectionFactory.reset();

    mserverResourceDiscoveryManager.reset();

    // This method will set flag on message channel to threat next connection close as normal
    //appServerConnection->disconnectSync();
    MSSettings::runTimeSettings()->setValue("lastRunningTime", 0);

    authHelper.reset();
    fileDeletor.reset();
    normalStorageManager.reset();
    backupStorageManager.reset();

    if (m_mediaServer)
        m_mediaServer->beforeDestroy();
    m_mediaServer.clear();
}

void MediaServerProcess::at_appStarted()
{
    if (isStopping())
        return;

    QnCommonMessageProcessor::instance()->init(QnAppServerConnectionFactory::getConnection2()); // start receiving notifications
    m_crashReporter->scanAndReportByTimer(MSSettings::runTimeSettings());
};

void MediaServerProcess::at_runtimeInfoChanged(const QnPeerRuntimeInfo& runtimeInfo)
{
    if (isStopping())
        return;
    if (runtimeInfo.uuid != qnCommon->moduleGUID())
        return;

    ec2::QnTransaction<ec2::ApiRuntimeData> tran(ec2::ApiCommand::runtimeInfoChanged);
    tran.params = runtimeInfo.data;
    qnTransactionBus->sendTransaction(tran);
}

void MediaServerProcess::at_emptyDigestDetected(const QnUserResourcePtr& user, const QString& login, const QString& password)
{
    if (isStopping())
        return;

    // fill authenticate digest here for compatibility with version 2.1 and below.
    const ec2::AbstractECConnectionPtr& appServerConnection = QnAppServerConnectionFactory::getConnection2();
    if (user->getDigest().isEmpty() && !m_updateUserRequests.contains(user->getId()))
    {
        user->setName(login);
        user->setPassword(password);
        user->generateHash();

        ec2::ApiUserData userData;
        fromResourceToApi(user, userData);

        QnUuid userId = user->getId();
        m_updateUserRequests << userId;
        appServerConnection->getUserManager(Qn::kSystemAccess)->save(userData, password, this, [this, userId]( int reqID, ec2::ErrorCode errorCode )
        {
            QN_UNUSED(reqID, errorCode);
            m_updateUserRequests.remove(userId);
        } );
    }
}

class QnVideoService : public QtService<QtSingleCoreApplication>
{
public:
    QnVideoService(int argc, char **argv):
        QtService<QtSingleCoreApplication>(argc, argv, SERVICE_NAME),
        m_argc(argc),
        m_argv(argv)
    {
        setServiceDescription(SERVICE_NAME);
    }

    void setOverrideVersion(const QnSoftwareVersion &version) {
        m_overrideVersion = version;
    }

    void setEnforcedMediatorEndpoint(const QString& enforcedMediatorEndpoint)
    {
        m_enforcedMediatorEndpoint = enforcedMediatorEndpoint;
    }

protected:
    virtual int executeApplication() override
    {
        QScopedPointer<QnPlatformAbstraction> platform(new QnPlatformAbstraction());

        m_main.reset(new MediaServerProcess(m_argc, m_argv));
        m_main->setEnforcedMediatorEndpoint(m_enforcedMediatorEndpoint);
        m_main->setEngineVersion(m_overrideVersion);

        int res = application()->exec();

        m_main.reset();

#ifdef Q_OS_WIN
        // stop the service unexpectedly to let windows service management system restart it
        if (restartFlag) {
            HANDLE hProcess = GetCurrentProcess();
            TerminateProcess(hProcess, ERROR_SERVICE_SPECIFIC_ERROR);
        }
#endif
        return res;
    }

    virtual void start() override
    {
        QtSingleCoreApplication *application = this->application();

        QCoreApplication::setOrganizationName(QnAppInfo::organizationName());
        QCoreApplication::setApplicationName(QnServerAppInfo::applicationName());
        if (QCoreApplication::applicationVersion().isEmpty())
            QCoreApplication::setApplicationVersion(QnAppInfo::applicationVersion());

        if (application->isRunning())
        {
            NX_LOG("Server already started", cl_logERROR);
            qApp->quit();
            return;
        }

#ifdef Q_OS_WIN
        SetConsoleCtrlHandler(stopServer_WIN, true);
#endif
        signal(SIGINT, stopServer);
        signal(SIGTERM, stopServer);

    //    av_log_set_callback(decoderLogCallback);



        const QString& dataLocation = getDataDirectory();
        const QString& logDir = MSSettings::roSettings()->value( "logDir", dataLocation + QLatin1String("/log/") ).toString();

        QDir::setCurrent(qApp->applicationDirPath());

        if (cmdLineArguments.rebuildArchive.isEmpty()) {
            cmdLineArguments.rebuildArchive = MSSettings::runTimeSettings()->value("rebuild").toString();
        }
        MSSettings::runTimeSettings()->remove("rebuild");

        initLog(cmdLineArguments.logLevel);

        if( cmdLineArguments.msgLogLevel.isEmpty() )
            cmdLineArguments.msgLogLevel = MSSettings::roSettings()->value(
                nx_ms_conf::HTTP_MSG_LOG_LEVEL,
                nx_ms_conf::DEFAULT_HTTP_MSG_LOG_LEVEL ).toString();

        QnLog::instance(QnLog::HTTP_LOG_INDEX)->create(
            logDir + QLatin1String("/http_log"),
            MSSettings::roSettings()->value( "maxLogFileSize", DEFAULT_MAX_LOG_FILE_SIZE ).toULongLong(),
            MSSettings::roSettings()->value( "logArchiveSize", DEFAULT_LOG_ARCHIVE_SIZE ).toULongLong(),
            QnLog::logLevelFromString(cmdLineArguments.msgLogLevel));

        //preparing transaction log
        if( cmdLineArguments.ec2TranLogLevel.isEmpty() )
            cmdLineArguments.ec2TranLogLevel = MSSettings::roSettings()->value(
                nx_ms_conf::EC2_TRAN_LOG_LEVEL,
                nx_ms_conf::DEFAULT_EC2_TRAN_LOG_LEVEL ).toString();
        initTransactionLog(logDir, QnLog::logLevelFromString(cmdLineArguments.ec2TranLogLevel));

        QnLog::instance(QnLog::HWID_LOG)->create(
            logDir + QLatin1String("/hw_log"),
            MSSettings::roSettings()->value( "maxLogFileSize", DEFAULT_MAX_LOG_FILE_SIZE ).toULongLong(),
            MSSettings::roSettings()->value( "logArchiveSize", DEFAULT_LOG_ARCHIVE_SIZE ).toULongLong(),
            QnLogLevel::cl_logINFO );

        initPermissionsLog(logDir, QnLog::logLevelFromString(cmdLineArguments.permissionsLogLevel));

        NX_LOG(lit("%1 started").arg(qApp->applicationName()), cl_logALWAYS);
        NX_LOG(lit("Software version: %1").arg(QCoreApplication::applicationVersion()), cl_logALWAYS);
        NX_LOG(lit("Software revision: %1").arg(QnAppInfo::applicationRevision()), cl_logALWAYS);
        NX_LOG(lit("binary path: %1").arg(QFile::decodeName(m_argv[0])), cl_logALWAYS);

        defaultMsgHandler = qInstallMessageHandler(myMsgHandler);

        qnPlatform->process(NULL)->setPriority(QnPlatformProcess::HighPriority);

        LLUtil::initHardwareId(MSSettings::roSettings());
        updateGuidIfNeeded();
        m_main->setHardwareGuidList(LLUtil::getAllHardwareIds().toVector());

        QnUuid guid = serverGuid();
        if (guid.isNull())
        {
            qDebug() << "Can't save guid. Run once as administrator.";
            NX_LOG("Can't save guid. Run once as administrator.", cl_logERROR);
            qApp->quit();
            return;
        }

    // ------------------------------------------
#ifdef TEST_RTSP_SERVER
        addTestData();
#endif

        m_main->start();
    }

    virtual void stop() override
    {
        if (serviceMainInstance)
            serviceMainInstance->stopSync();
    }

private:
    QString hardwareIdAsGuid() {
        auto hwId = LLUtil::getLatestHardwareId();
        auto hwIdString = QnUuid::fromHardwareId(hwId).toString();
        std::cout << "Got hwID \"" << hwIdString.toStdString() << "\"" << std::endl;
        return hwIdString;
    }

    void updateGuidIfNeeded() {
        QString guidIsHWID = MSSettings::roSettings()->value(GUID_IS_HWID).toString();
        QString serverGuid = MSSettings::roSettings()->value(SERVER_GUID).toString();
        QString serverGuid2 = MSSettings::roSettings()->value(SERVER_GUID2).toString();
        QString pendingSwitchToClusterMode = MSSettings::roSettings()->value(PENDING_SWITCH_TO_CLUSTER_MODE).toString();

        QString hwidGuid = hardwareIdAsGuid();

        if (guidIsHWID == YES) {
            if (serverGuid.isEmpty())
                MSSettings::roSettings()->setValue(SERVER_GUID, hwidGuid);
            else if (serverGuid != hwidGuid)
                MSSettings::roSettings()->setValue(GUID_IS_HWID, NO);

            MSSettings::roSettings()->remove(SERVER_GUID2);
        } else if (guidIsHWID == NO) {
            if (serverGuid.isEmpty()) {
                // serverGuid remove from settings manually?
                MSSettings::roSettings()->setValue(SERVER_GUID, hwidGuid);
                MSSettings::roSettings()->setValue(GUID_IS_HWID, YES);
            }

            MSSettings::roSettings()->remove(SERVER_GUID2);
        } else if (guidIsHWID.isEmpty()) {
            if (!serverGuid2.isEmpty()) {
                MSSettings::roSettings()->setValue(SERVER_GUID, serverGuid2);
                MSSettings::roSettings()->setValue(GUID_IS_HWID, NO);
                MSSettings::roSettings()->remove(SERVER_GUID2);
            } else {
                // Don't reset serverGuid if we're in pending switch to cluster mode state.
                // As it's stored in the remote database.
                if (pendingSwitchToClusterMode == YES)
                    return;

                MSSettings::roSettings()->setValue(SERVER_GUID, hwidGuid);
                MSSettings::roSettings()->setValue(GUID_IS_HWID, YES);

                if (!serverGuid.isEmpty()) {
                    MSSettings::roSettings()->setValue(OBSOLETE_SERVER_GUID, serverGuid);
                }
            }
        }

        QnUuid obsoleteGuid = QnUuid(MSSettings::roSettings()->value(OBSOLETE_SERVER_GUID).toString());
        if (!obsoleteGuid.isNull()) {
            qnCommon->setObsoleteServerGuid(obsoleteGuid);
        }
    }

    void initTransactionLog(const QString& logDir, QnLogLevel level)
    {
        //on "always" log level only server start messages are logged, so using it instead of disabled
        QnLog::instance(QnLog::EC2_TRAN_LOG)->create(
            logDir + lit("ec2_tran"),
            MSSettings::roSettings()->value("maxLogFileSize", DEFAULT_MAX_LOG_FILE_SIZE).toULongLong(),
            MSSettings::roSettings()->value("logArchiveSize", DEFAULT_LOG_ARCHIVE_SIZE).toULongLong(),
            level);
        NX_LOG(QnLog::EC2_TRAN_LOG, lit("================================================================================="), cl_logALWAYS);
        NX_LOG(QnLog::EC2_TRAN_LOG, lit("================================================================================="), cl_logALWAYS);
        NX_LOG(QnLog::EC2_TRAN_LOG, lit("================================================================================="), cl_logALWAYS);
        NX_LOG(QnLog::EC2_TRAN_LOG, lit("%1 started").arg(qApp->applicationName()), cl_logALWAYS);
        NX_LOG(QnLog::EC2_TRAN_LOG, lit("Software version: %1").arg(QCoreApplication::applicationVersion()), cl_logALWAYS);
        NX_LOG(QnLog::EC2_TRAN_LOG, lit("Software revision: %1").arg(QnAppInfo::applicationRevision()), cl_logALWAYS);
        NX_LOG(QnLog::EC2_TRAN_LOG, lit("binary path: %1").arg(QFile::decodeName(m_argv[0])), cl_logALWAYS);
    }

    void initPermissionsLog(const QString& logDir, QnLogLevel level)
    {
        QnLog::instance(QnLog::PERMISSIONS_LOG)->create(
            logDir + lit("permissions"),
            MSSettings::roSettings()->value("maxLogFileSize", DEFAULT_MAX_LOG_FILE_SIZE).toULongLong(),
            MSSettings::roSettings()->value("logArchiveSize", DEFAULT_LOG_ARCHIVE_SIZE).toULongLong(),
            level);
        NX_LOG(QnLog::PERMISSIONS_LOG, lit("================================================================================="), cl_logALWAYS);
        NX_LOG(QnLog::PERMISSIONS_LOG, lit("%1 started").arg(qApp->applicationName()), cl_logALWAYS);
        NX_LOG(QnLog::PERMISSIONS_LOG, lit("Software version: %1").arg(QCoreApplication::applicationVersion()), cl_logALWAYS);
        NX_LOG(QnLog::PERMISSIONS_LOG, lit("Software revision: %1").arg(QnAppInfo::applicationRevision()), cl_logALWAYS);
    }

private:
    int m_argc;
    char **m_argv;
    QScopedPointer<MediaServerProcess> m_main;
    QnSoftwareVersion m_overrideVersion;
    QString m_enforcedMediatorEndpoint;
};

void stopServer(int /*signal*/)
{
    restartFlag = false;
    if (serviceMainInstance) {
        //output to console from signal handler can cause deadlock
        //qWarning() << "got signal" << signal << "stop server!";
        serviceMainInstance->stopAsync();
    }
}

void restartServer(int restartTimeout)
{
    restartFlag = true;
    if (serviceMainInstance) {
        qWarning() << "restart requested!";
        QTimer::singleShot(restartTimeout, serviceMainInstance, SLOT(stopAsync()));
    }
}

/*
bool changePort(quint16 port)
{
    if (serviceMainInstance)
        return serviceMainInstance->changePort(port);
    else
        return false;
}
*/

#ifdef __linux__
void SIGUSR1_handler(int)
{
    //doing nothing. Need this signal only to interrupt some blocking calls
}
#endif

void updateAllowedInterfaces(const CmdLineArguments& cmdLineArguments)
{
    // check registry
    QString ifList = MSSettings::roSettings()->value(lit("if")).toString();
    // check startup parameter
    if (ifList.isEmpty())
        ifList = cmdLineArguments.ifListFilter;

    QList<QHostAddress> allowedInterfaces;
    for (const QString& s: ifList.split(QLatin1Char(';'), QString::SkipEmptyParts))
        allowedInterfaces << QHostAddress(s);

    if (!allowedInterfaces.isEmpty())
        qWarning() << "Using net IF filter:" << allowedInterfaces;
    setInterfaceListFilter(allowedInterfaces);
}

int MediaServerProcess::main(int argc, char* argv[])
{
#if 0
#if defined(__GNUC__)
# if defined(__i386__)
        /* Enable Alignment Checking on x86 */
        __asm__("pushf\norl $0x40000,(%esp)\npopf");
# elif defined(__x86_64__)
             /* Enable Alignment Checking on x86_64 */
            __asm__("pushf\norl $0x40000,(%rsp)\npopf");
# endif
#endif
#endif //__arm__
    ::srand( ::time(NULL) );
#ifdef _WIN32
    win32_exception::installGlobalUnhandledExceptionHandler();
    _tzset();
#endif

#ifdef __linux__
    signal( SIGUSR1, SIGUSR1_handler );
#endif

    //parsing command-line arguments
    QString configFilePath;
    QString rwConfigFilePath;
    bool showVersion = false;
    bool showHelp = false;
#ifdef __linux__
    bool disableCrashHandler = false;
#endif
    QString engineVersion;
    QString enforceSocketType;
    QString enforcedMediatorEndpoint;
    QString ipVersion;

    QnCommandLineParser commandLineParser;
    commandLineParser.addParameter(&cmdLineArguments.logLevel, "--log-level", NULL,
        "Supported values: none (no logging), ALWAYS, ERROR, WARNING, INFO, DEBUG, DEBUG2. Default value is "
#ifdef _DEBUG
            "DEBUG"
#else
            "INFO"
#endif
            );
    commandLineParser.addParameter(&cmdLineArguments.msgLogLevel, "--http-log-level", NULL,
        "Log value for http_log.log. Supported values same as above. Default is none (no logging)", "none");
    commandLineParser.addParameter(&cmdLineArguments.ec2TranLogLevel, "--ec2-tran-log-level", NULL,
        "Log value for ec2_tran.log. Supported values same as above. Default is none (no logging)", "none");
    commandLineParser.addParameter(&cmdLineArguments.permissionsLogLevel, "--permissions-log-level", NULL,
        "Log value for permissions.log. Supported values same as above. Default is none (no logging)", "none");
    commandLineParser.addParameter(&cmdLineArguments.rebuildArchive, "--rebuild", NULL,
        lit("Rebuild archive index. Supported values: all (high & low quality), hq (only high), lq (only low)"), "all");
    commandLineParser.addParameter(&cmdLineArguments.devModeKey, "--dev-mode-key", NULL, QString());
    commandLineParser.addParameter(&cmdLineArguments.allowedDiscoveryPeers, "--allowed-peers", NULL, QString());
    commandLineParser.addParameter(&cmdLineArguments.ifListFilter, "--if", NULL,
        "Strict media server network interface list (comma delimited list)");
    commandLineParser.addParameter(&configFilePath, "--conf-file", NULL,
        "Path to config file. By default "+MSSettings::defaultROSettingsFilePath());
    commandLineParser.addParameter(&rwConfigFilePath, "--runtime-conf-file", NULL,
        "Path to config file which is used to save some. By default "+MSSettings::defaultRunTimeSettingsFilePath() );
    commandLineParser.addParameter(&showVersion, "--version", NULL,
        lit("Print version info and exit"), true);
    commandLineParser.addParameter(&showHelp, "--help", NULL,
        lit("This help message"), true);
    commandLineParser.addParameter(&engineVersion, "--override-version", NULL,
        lit("Force the other engine version"), QString());
    commandLineParser.addParameter(&enforceSocketType, "--enforce-socket", NULL,
        lit("Enforces stream socket type (TCP, UDT)"), QString());
    commandLineParser.addParameter(&enforcedMediatorEndpoint, "--enforce-mediator", NULL,
        lit("Enforces mediator address"), QString());
    commandLineParser.addParameter(&ipVersion, "--ip-version", NULL,
        lit("Force ip version"), QString());
    commandLineParser.addParameter(&cmdLineArguments.cleanupDb, "--cleanup-db", NULL,
        lit("Deletes resources with NULL ids, "
            "cleans dangling cameras' and servers' user attributes, "
            "kvpairs and resourceStatuses, also cleans and rebuilds transaction log"), true);

    #ifdef __linux__
        commandLineParser.addParameter(&disableCrashHandler, "--disable-crash-handler", NULL,
            lit("Disables crash signal handler (linux only)"), true);
    #endif

    commandLineParser.parse(argc, argv, stderr);
    if( showVersion )
    {
        std::cout << QnAppInfo::applicationFullVersion().toStdString() << std::endl;
        return 0;
    }
    if( showHelp )
    {
        QTextStream stream(stdout);
        commandLineParser.print(stream);
        return 0;
    }

    if( !configFilePath.isEmpty() )
        MSSettings::initializeROSettingsFromConfFile( configFilePath );
    if( !rwConfigFilePath.isEmpty() )
        MSSettings::initializeRunTimeSettingsFromConfFile( rwConfigFilePath );

    updateAllowedInterfaces( cmdLineArguments );

    #ifdef __linux__
        if( !disableCrashHandler )
            linux_exception::installCrashSignalHandler();
    #endif

    if (!enforceSocketType.isEmpty())
        SocketFactory::enforceStreamSocketType(enforceSocketType);
    if( ipVersion.isEmpty() )
        ipVersion = MSSettings::roSettings()->value(QLatin1String("ipVersion")).toString();

    SocketFactory::setIpVersion( ipVersion );
    QnVideoService service( argc, argv );

    if (!engineVersion.isEmpty()) {
        QnSoftwareVersion version(engineVersion);
        if (!version.isNull()) {
            qWarning() << "Starting with overridden version: " << version.toString();
            service.setOverrideVersion(version);
        }
    }

    service.setEnforcedMediatorEndpoint(enforcedMediatorEndpoint);

    int res = service.exec();
    if (restartFlag && res == 0)
        return 1;
    return 0;
}<|MERGE_RESOLUTION|>--- conflicted
+++ resolved
@@ -2511,7 +2511,6 @@
     qnResourceAccessManager->endUpdate();
     qDebug() << "permissions ready" << tt.elapsed();
 
-<<<<<<< HEAD
     qnGlobalSettings->initialize();
 
     if (!beforeRestoreDbData.localSystemId.isNull())
@@ -2520,11 +2519,6 @@
     if (!beforeRestoreDbData.localSystemName.isNull())
         qnGlobalSettings->setSystemName(QString::fromLocal8Bit(beforeRestoreDbData.localSystemName));
 
-    migrateSystemNameFromConfig(cloudConnectionManager);
-=======
-	qnGlobalSettings->initialize();
-    migrateSystemNameFromConfig(cloudManagerGroup.connectionManager);
->>>>>>> 52b3ff55
 
     addFakeVideowallUser();
     initStoragesAsync(messageProcessor.data());
