#include "media_server_process.h"

#include <plugins/plugin_internal_tools.h>

#include <cstdlib>
#include <iostream>
#include <fstream>
#include <functional>
#include <signal.h>
#if defined(__linux__)
    #include <signal.h>
    #include <sys/types.h>
    #include <sys/stat.h>
    #include <unistd.h>
#endif

#include <boost/optional.hpp>

#include <qtsinglecoreapplication.h>
#include <qtservice.h>

#include <QtCore/QCoreApplication>
#include <QtCore/QDir>
#include <QtCore/QSettings>
#include <QtCore/QUrl>
#include <QtCore/QThreadPool>
#include <QtConcurrent/QtConcurrent>
#include <nx/utils/uuid.h>
#include <utils/common/ldap.h>
#include <utils/call_counter/call_counter.h>
#include <QtCore/QThreadPool>

#include <QtNetwork/QUdpSocket>
#include <QtNetwork/QHostAddress>
#include <QtNetwork/QHostInfo>
#include <QtNetwork/QNetworkInterface>

#include <api/app_server_connection.h>
#include <api/global_settings.h>
#include <analytics/detected_objects_storage/analytics_events_storage.h>

#include <appserver/processor.h>

#include <nx/vms/event/rule.h>
#include <nx/vms/event/events/reasoned_event.h>
#include <nx/vms/utils/vms_utils.h>
#include <nx/mediaserver/event/event_connector.h>
#include <nx/mediaserver/event/rule_processor.h>
#include <nx/mediaserver/event/extended_rule_processor.h>

#include <camera/camera_pool.h>

#include <core/misc/schedule_task.h>

#include <core/resource_access/resource_access_manager.h>
#include <core/resource_access/providers/resource_access_provider.h>

#include <core/resource_management/camera_driver_restriction_list.h>
#include <core/resource_management/mserver_resource_discovery_manager.h>
#include <core/resource_management/resource_discovery_manager.h>
#include <core/resource_management/resource_pool.h>
#include <core/resource_management/server_additional_addresses_dictionary.h>

#include <core/resource/storage_plugin_factory.h>
#include <core/resource/layout_resource.h>
#include <core/resource/media_server_user_attributes.h>
#include <core/resource/media_server_resource.h>
#include <core/resource/user_resource.h>
#include <core/resource/camera_resource.h>
#include <core/resource/videowall_resource.h>
#include <core/resource/camera_resource.h>

#include <media_server/media_server_app_info.h>
#include <media_server/mserver_status_watcher.h>
#include <media_server/server_message_processor.h>
#include <media_server/settings.h>
#include <media_server/server_update_tool.h>
#include <media_server/server_connector.h>
#include <media_server/file_connection_processor.h>
#include <media_server/crossdomain_connection_processor.h>
#include <media_server/resource_status_watcher.h>
#include <media_server/media_server_resource_searchers.h>
#include <media_server/media_server_module.h>

#include <motion/motion_helper.h>

#include <network/auth/time_based_nonce_provider.h>
#include <network/authenticate_helper.h>
#include <network/connection_validator.h>
#include <network/default_tcp_connection_processor.h>
#include <network/system_helpers.h>

#include <nx_ec/ec2_lib.h>
#include <nx_ec/ec_api.h>
#include <nx_ec/ec_proto_version.h>
#include <nx_ec/data/api_user_data.h>
#include <nx_ec/managers/abstract_user_manager.h>
#include <nx_ec/managers/abstract_layout_manager.h>
#include <nx_ec/managers/abstract_videowall_manager.h>
#include <nx_ec/managers/abstract_webpage_manager.h>
#include <nx_ec/managers/abstract_camera_manager.h>
#include <nx_ec/managers/abstract_server_manager.h>
#include <nx/network/socket.h>
#include <nx/network/udt/udt_socket.h>
#include <nx/network/upnp/upnp_device_searcher.h>

#include <plugins/native_sdk/common_plugin_container.h>
#include <plugins/plugin_manager.h>
#include <core/resource/avi/avi_resource.h>
#include <plugins/resource/flir/flir_io_executor.h>

#include <plugins/resource/desktop_camera/desktop_camera_registrator.h>

#include <plugins/resource/mserver_resource_searcher.h>
#include <plugins/resource/mdns/mdns_listener.h>
#include <plugins/resource/upnp/global_settings_to_device_searcher_settings_adapter.h>

#include <plugins/storage/file_storage/file_storage_resource.h>
#include <core/storage/file_storage/db_storage_resource.h>
#include <plugins/storage/third_party_storage_resource/third_party_storage_resource.h>

#include <recorder/file_deletor.h>
#include <recorder/recording_manager.h>
#include <recorder/storage_manager.h>
#include <recorder/schedule_sync.h>

#include <rest/handlers/acti_event_rest_handler.h>
#include <rest/handlers/event_log_rest_handler.h>
#include <rest/handlers/event_log2_rest_handler.h>
#include <rest/handlers/multiserver_events_rest_handler.h>
#include <rest/handlers/get_system_name_rest_handler.h>
#include <rest/handlers/camera_diagnostics_rest_handler.h>
#include <rest/handlers/camera_settings_rest_handler.h>
#include <rest/handlers/crash_server_handler.h>
#include <rest/handlers/external_event_rest_handler.h>
#include <rest/handlers/favicon_rest_handler.h>
#include <rest/handlers/log_rest_handler.h>
#include <rest/handlers/manual_camera_addition_rest_handler.h>
#include <rest/handlers/ping_rest_handler.h>
#include <rest/handlers/p2p_stats_rest_handler.h>
#include <rest/handlers/audit_log_rest_handler.h>
#include <rest/handlers/recording_stats_rest_handler.h>
#include <rest/handlers/ping_system_rest_handler.h>
#include <rest/handlers/ptz_rest_handler.h>
#include <rest/handlers/can_accept_cameras_rest_handler.h>
#include <rest/handlers/rebuild_archive_rest_handler.h>
#include <rest/handlers/recorded_chunks_rest_handler.h>
#include <rest/handlers/statistics_rest_handler.h>
#include <rest/handlers/storage_space_rest_handler.h>
#include <rest/handlers/storage_status_rest_handler.h>
#include <rest/handlers/time_rest_handler.h>
#include <rest/handlers/timezones_rest_handler.h>
#include <rest/handlers/get_nonce_rest_handler.h>
#include <rest/handlers/cookie_login_rest_handler.h>
#include <rest/handlers/cookie_logout_rest_handler.h>
#include <rest/handlers/activate_license_rest_handler.h>
#include <rest/handlers/test_email_rest_handler.h>
#include <rest/handlers/test_ldap_rest_handler.h>
#include <rest/handlers/update_rest_handler.h>
#include <rest/handlers/update_unauthenticated_rest_handler.h>
#include <rest/handlers/update_information_rest_handler.h>
#include <rest/handlers/restart_rest_handler.h>
#include <rest/handlers/module_information_rest_handler.h>
#include <rest/handlers/iflist_rest_handler.h>
#include <rest/handlers/json_aggregator_rest_handler.h>
#include <rest/handlers/ifconfig_rest_handler.h>
#include <rest/handlers/settime_rest_handler.h>
#include <rest/handlers/configure_rest_handler.h>
#include <rest/handlers/detach_from_cloud_rest_handler.h>
#include <rest/handlers/detach_from_system_rest_handler.h>
#include <rest/handlers/restore_state_rest_handler.h>
#include <rest/handlers/setup_local_rest_handler.h>
#include <rest/handlers/setup_cloud_rest_handler.h>
#include <rest/handlers/merge_systems_rest_handler.h>
#include <rest/handlers/current_user_rest_handler.h>
#include <rest/handlers/backup_db_rest_handler.h>
#include <rest/handlers/discovered_peers_rest_handler.h>
#include <rest/handlers/log_level_rest_handler.h>
#include <rest/handlers/multiserver_chunks_rest_handler.h>
#include <rest/handlers/multiserver_time_rest_handler.h>
#include <rest/handlers/camera_history_rest_handler.h>
#include <rest/handlers/multiserver_bookmarks_rest_handler.h>
#include <rest/handlers/save_cloud_system_credentials.h>
#include <rest/handlers/multiserver_thumbnail_rest_handler.h>
#include <rest/handlers/multiserver_statistics_rest_handler.h>
#include <rest/handlers/multiserver_analytics_lookup_detected_objects.h>
#include <rest/server/rest_connection_processor.h>
#include <rest/handlers/get_hardware_info_rest_handler.h>
#include <rest/handlers/system_settings_handler.h>
#include <rest/handlers/audio_transmission_rest_handler.h>
#include <rest/handlers/start_lite_client_rest_handler.h>
#include <rest/handlers/runtime_info_rest_handler.h>
#include <rest/handlers/downloads_rest_handler.h>
#include <rest/handlers/get_hardware_ids_rest_handler.h>
#include <rest/handlers/multiserver_get_hardware_ids_rest_handler.h>
#ifdef _DEBUG
#include <rest/handlers/debug_events_rest_handler.h>
#endif

#include <rtsp/rtsp_connection.h>

#include <nx/vms/discovery/manager.h>
#include <nx/vms/utils/initial_data_loader.h>
#include <network/multicodec_rtp_reader.h>
#include <network/router.h>

#include <utils/common/command_line_parser.h>
#include <nx/utils/app_info.h>
#include <nx/utils/log/log.h>
#include <nx/utils/log/log_initializer.h>
#include <nx/utils/scope_guard.h>
#include <nx/utils/std/cpp14.h>
#include <utils/common/sleep.h>
#include <utils/common/synctime.h>
#include <utils/common/system_information.h>
#include <utils/common/util.h>
#include <nx/network/deprecated/simple_http_client.h>
#include <nx/network/ssl_socket.h>
#include <nx/network/socket_global.h>
#include <nx/network/cloud/cloud_connect_controller.h>
#include <nx/network/cloud/mediator_connector.h>
#include <nx/network/cloud/tunnel/outgoing_tunnel_pool.h>
#include <nx/network/cloud/tunnel/tunnel_acceptor_factory.h>
#include <nx/network/cloud/mediator_address_publisher.h>

#include <utils/common/app_info.h>
#include <transcoding/ffmpeg_video_transcoder.h>

#include <nx/utils/crash_dump/systemexcept.h>

#include "platform/hardware_information.h"
#include "platform/platform_abstraction.h"
#include "core/ptz/server_ptz_controller_pool.h"
#include "plugins/resource/acti/acti_resource.h"
#include "common/common_module.h"
#include "proxy/proxy_receiver_connection_processor.h"
#include "proxy/proxy_connection.h"
#include "nx/mediaserver/hls/hls_session_pool.h"
#include "nx/mediaserver/hls/hls_server.h"
#include "llutil/hardware_id.h"
#include "api/runtime_info_manager.h"
#include "rest/handlers/old_client_connect_rest_handler.h"
#include "nx_ec/data/api_conversion_functions.h"
#include "nx_ec/dummy_handler.h"
#include "ec2_statictics_reporter.h"
#include "server/host_system_password_synchronizer.h"

#include "core/resource_management/resource_properties.h"
#include "core/resource/network_resource.h"
#include "network/universal_request_processor.h"
#include "core/resource/camera_history.h"
#include <nx/network/nettools.h>
#include "http/iomonitor_tcp_server.h"
#include "ldap/ldap_manager.h"
#include "rest/handlers/multiserver_chunks_rest_handler.h"
#include "rest/handlers/merge_ldap_users_rest_handler.h"
#include "audit/mserver_audit_manager.h"
#include "utils/common/waiting_for_qthread_to_empty_event_queue.h"
#include "core/multicast/multicast_http_server.h"
#include "crash_reporter.h"
#include "rest/handlers/exec_script_rest_handler.h"
#include "rest/handlers/script_list_rest_handler.h"
#include "cloud/cloud_integration_manager.h"
#include "rest/handlers/backup_control_rest_handler.h"
#include <database/server_db.h>
#include <server/server_globals.h>
#include <nx/mediaserver/unused_wallpapers_watcher.h>
#include <nx/mediaserver/license_watcher.h>
#include <rest/helpers/permissions_helper.h>
#include "misc/migrate_oldwin_dir.h"
#include "media_server_process_aux.h"
#include <common/static_common_module.h>
#include <recorder/storage_db_pool.h>
#include <transaction/message_bus_adapter.h>
#include <managers/discovery_manager.h>
#include <rest/helper/p2p_statistics.h>
#include <recorder/remote_archive_synchronizer.h>
#include <recorder/archive_integrity_watcher.h>
#include <nx/utils/std/cpp14.h>
#include <nx/mediaserver/metadata/manager_pool.h>
#include <nx/utils/platform/current_process.h>
#include <rest/handlers/change_camera_password_rest_handler.h>
#include <nx/mediaserver/fs/media_paths/media_paths.h>
#include <nx/mediaserver/fs/media_paths/media_paths_filter_config.h>
#include <nx/mediaserver/updates2/updates2_manager.h>
#include <nx/vms/common/p2p/downloader/downloader.h>


#if !defined(EDGE_SERVER)
    #include <nx_speech_synthesizer/text_to_wav.h>
    #include <nx/utils/file_system.h>
#endif

#include <streaming/audio_streamer_pool.h>
#include <proxy/2wayaudio/proxy_audio_receiver.h>
#include "nx/mediaserver/rest/updates2/updates2_rest_handler.h"

#if defined(__arm__)
    #include "nx1/info.h"
#endif


using namespace nx;

// This constant is used while checking for compatibility.
// Do not change it until you know what you're doing.
static const char COMPONENT_NAME[] = "MediaServer";
static const QByteArray NO_SETUP_WIZARD("noSetupWizard");

static QString SERVICE_NAME = lit("%1 Server").arg(QnAppInfo::organizationName());
static const quint64 DEFAULT_MAX_LOG_FILE_SIZE = 10*1024*1024;
static const quint64 DEFAULT_LOG_ARCHIVE_SIZE = 25;
static const int UDT_INTERNET_TRAFIC_TIMER = 24 * 60 * 60 * 1000; //< Once a day;
//static const quint64 DEFAULT_MSG_LOG_ARCHIVE_SIZE = 5;
static const unsigned int APP_SERVER_REQUEST_ERROR_TIMEOUT_MS = 5500;
static const QByteArray APPSERVER_PASSWORD("appserverPassword");
static const QByteArray LOW_PRIORITY_ADMIN_PASSWORD("lowPriorityPassword");

class MediaServerProcess;
static MediaServerProcess* serviceMainInstance = 0;
void stopServer(int signal);
bool restartFlag = false;


namespace {
const QString YES = lit("yes");
const QString NO = lit("no");
const QString GUID_IS_HWID = lit("guidIsHWID");
const QString SERVER_GUID = lit("serverGuid");
const QString SERVER_GUID2 = lit("serverGuid2");
const QString OBSOLETE_SERVER_GUID = lit("obsoleteServerGuid");
const QString PENDING_SWITCH_TO_CLUSTER_MODE = lit("pendingSwitchToClusterMode");
const QString MEDIATOR_ADDRESS_UPDATE = lit("mediatorAddressUpdate");

static const int kPublicIpUpdateTimeoutMs = 60 * 2 * 1000;
static nx::utils::log::Tag kLogTag(typeid(MediaServerProcess));

static const int kMinimalGlobalThreadPoolSize = 4;

bool initResourceTypes(const ec2::AbstractECConnectionPtr& ec2Connection)
{
    QList<QnResourceTypePtr> resourceTypeList;
    auto manager = ec2Connection->getResourceManager(Qn::kSystemAccess);
    const ec2::ErrorCode errorCode = manager->getResourceTypesSync(&resourceTypeList);
    if (errorCode != ec2::ErrorCode::ok)
    {
        NX_LOG(QString::fromLatin1("Failed to load resource types. %1").arg(ec2::toString(errorCode)), cl_logERROR);
        return false;
    }

    qnResTypePool->replaceResourceTypeList(resourceTypeList);
    return true;
}

void addFakeVideowallUser(QnCommonModule* commonModule)
{
    ec2::ApiUserData fakeUserData;
    fakeUserData.permissions = Qn::GlobalVideoWallModePermissionSet;
    fakeUserData.typeId = qnResTypePool->getFixedResourceTypeId(QnResourceTypePool::kUserTypeId);
    auto fakeUser = ec2::fromApiToResource(fakeUserData);
    fakeUser->setId(Qn::kVideowallUserAccess.userId);
    fakeUser->setName(lit("Video wall"));
    commonModule->resourcePool()->addResource(fakeUser);
}

} // namespace

#ifdef EDGE_SERVER
static const int DEFAULT_MAX_CAMERAS = 1;
#else
static const int DEFAULT_MAX_CAMERAS = 128;
#endif

void decoderLogCallback(void* /*pParam*/, int i, const char* szFmt, va_list args)
{
    //USES_CONVERSION;

    //Ignore debug and info (i == 2 || i == 1) messages
    if(AV_LOG_ERROR != i)
    {
        //return;
    }

    // AVCodecContext* pCtxt = (AVCodecContext*)pParam;

    char szMsg[1024];
    vsprintf(szMsg, szFmt, args);
    //if(szMsg[strlen(szMsg)] == '\n')
    {
        szMsg[strlen(szMsg)-1] = 0;
    }

    NX_LOG( lit("FFMPEG %1").arg(QString::fromLocal8Bit(szMsg)), cl_logERROR);
}

QHostAddress resolveHost(const QString& hostString)
{
    QHostAddress host(hostString);
    if (host.toIPv4Address() != 0)
        return host;

    QHostInfo info = QHostInfo::fromName(hostString);

    // Can't resolve
    if (info.error() != QHostInfo::NoError)
    {
        NX_LOG(lit("Couldn't resolve host %1").arg(hostString), cl_logERROR);
        return QHostAddress();
    }

    // Initialize to zero
    host = QHostAddress();
    for (const QHostAddress &address: info.addresses())
    {
        if (address.toIPv4Address() != 0)
        {
            host = address;
            break;
        }
    }

    if (host.toIPv4Address() == 0)
        NX_LOG( lit("No ipv4 address associated with host %1").arg(hostString), cl_logERROR);

    return host;
}

QString defaultLocalAddress(const QHostAddress& target)
{
    if (!target.isNull())
    {
        QUdpSocket socket;
        socket.connectToHost(target, 53);

        if (socket.localAddress() != QHostAddress::LocalHost)
            return socket.localAddress().toString(); // if app server is on other computer we use same address as used to connect to app server
    }

    {
        // try select default interface
        QUdpSocket socket;
        socket.connectToHost("8.8.8.8", 53);
        QString result = socket.localAddress().toString();

        if (result.length()>0)
            return result;
    }


    {
        // if nothing else works use first enabled hostaddr
        QList<nx::network::QnInterfaceAndAddr> interfaces = nx::network::getAllIPv4Interfaces();

        for (int i = 0; i < interfaces.size();++i)
        {
            QUdpSocket socket;
            if (!socket.bind(interfaces.at(i).address, 0))
                continue;

            QString result = socket.localAddress().toString();

            NX_ASSERT(result.length() > 0 );

            return result;
        }
    }

    return "127.0.0.1";

}

void ffmpegInit()
{
    // TODO: #Elric we need comments about true/false at call site => bad api design, use flags instead
    // true means use it plugin if no <protocol>:// prefix
    QnStoragePluginFactory::instance()->registerStoragePlugin("file", QnFileStorageResource::instance, true);
    QnStoragePluginFactory::instance()->registerStoragePlugin("dbfile", QnDbStorageResource::instance, false);
}

void calculateSpaceLimitOrLoadFromConfig(
    QnCommonModule* commonModule,
    const QnFileStorageResourcePtr& fileStorage)
{
    const BeforeRestoreDbData& beforeRestoreData = commonModule->beforeRestoreDbData();
    if (!beforeRestoreData.isEmpty() && beforeRestoreData.hasInfoForStorage(fileStorage->getUrl()))
    {
        fileStorage->setSpaceLimit(beforeRestoreData.getSpaceLimitForStorage(fileStorage->getUrl()));
        return;
    }

    fileStorage->setSpaceLimit(fileStorage->calcInitialSpaceLimit());
}

QnStorageResourcePtr createStorage(
    QnCommonModule* commonModule,
    const QnUuid& serverId,
    const QString& path)
{
    NX_VERBOSE(kLogTag, lm("Attempting to create storage %1").arg(path));
    QnStorageResourcePtr storage(QnStoragePluginFactory::instance()->createStorage(commonModule,"ufile"));
    storage->setName("Initial");
    storage->setParentId(serverId);
    storage->setUrl(path);

    const QString storagePath = QnStorageResource::toNativeDirPath(storage->getPath());
    const auto partitions = qnPlatform->monitor()->totalPartitionSpaceInfo();
    const auto it = std::find_if(partitions.begin(), partitions.end(),
        [&](const QnPlatformMonitor::PartitionSpace& part)
        { return storagePath.startsWith(QnStorageResource::toNativeDirPath(part.path)); });

    const auto storageType = (it != partitions.end())
        ? it->type
        : QnPlatformMonitor::NetworkPartition;
    storage->setStorageType(QnLexical::serialized(storageType));

    if (auto fileStorage = storage.dynamicCast<QnFileStorageResource>())
    {
        const qint64 totalSpace = fileStorage->calculateAndSetTotalSpaceWithoutInit();
        calculateSpaceLimitOrLoadFromConfig(commonModule, fileStorage);

        if (totalSpace < fileStorage->getSpaceLimit())
        {
            NX_DEBUG(kLogTag, lm(
                "Storage with this path %1 total space is unknown or totalSpace < spaceLimit. "
                "Total space: %2, Space limit: %3").args(path, totalSpace, storage->getSpaceLimit()));
            return QnStorageResourcePtr();
        }
    }
    else
    {
        NX_ASSERT(false, lm("Failed to create to storage: %1").arg(path));
        return QnStorageResourcePtr();
    }

    storage->setUsedForWriting(storage->initOrUpdate() == Qn::StorageInit_Ok && storage->isWritable());
    NX_DEBUG(kLogTag, lm("Storage %1 is operational: %2").args(path, storage->isUsedForWriting()));

    QnResourceTypePtr resType = qnResTypePool->getResourceTypeByName("Storage");
    NX_ASSERT(resType);
    if (resType)
        storage->setTypeId(resType->getId());

    storage->setParentId(serverGuid());
    return storage;
}

#ifdef Q_OS_WIN
static int freeGB(QString drive)
{
    ULARGE_INTEGER freeBytes;

    GetDiskFreeSpaceEx(drive.toStdWString().c_str(), &freeBytes, 0, 0);

    return freeBytes.HighPart * 4 + (freeBytes.LowPart>> 30);
}
#endif

static QStringList listRecordFolders(bool includeNetwork = false)
{
    using namespace nx::mediaserver::fs::media_paths;

    const NetworkDrives networkDrivesFlag = includeNetwork
        ? NetworkDrives::allowed
        : NetworkDrives::notAllowed;

    auto mediaPathList = get(FilterConfig::createDefault(networkDrivesFlag));
    NX_VERBOSE(kLogTag, lm("Record folders: %1").container(mediaPathList));
    return mediaPathList;
}

QnStorageResourceList getSmallStorages(const QnStorageResourceList& storages)
{
    QnStorageResourceList result;
    for (const auto& storage: storages)
    {
        qint64 totalSpace = -1;
        auto fileStorage = storage.dynamicCast<QnFileStorageResource>();
        if (fileStorage)
            totalSpace = fileStorage->calculateAndSetTotalSpaceWithoutInit();
        else
        {
            storage->initOrUpdate();
            totalSpace = storage->getTotalSpace();
        }
        if (totalSpace != QnStorageResource::kUnknownSize && totalSpace < storage->getSpaceLimit())
            result << storage; // if storage size isn't known do not delete it

        NX_VERBOSE(kLogTag,
            lm("Small storage %1, isFileStorage=%2, totalSpace=%3, spaceLimit=%4, toDelete").args(
                storage->getUrl(), (bool)fileStorage, totalSpace, storage->getSpaceLimit()));
    }
    return result;
}


QnStorageResourceList createStorages(
    QnCommonModule* commonModule,
    const QnMediaServerResourcePtr& mServer)
{
    QnStorageResourceList storages;
    QStringList availablePaths;
    //bool isBigStorageExist = false;
    qint64 bigStorageThreshold = 0;

    availablePaths = listRecordFolders();

    NX_DEBUG(kLogTag, lm("Available paths count: %1").arg(availablePaths.size()));
    for(const QString& folderPath: availablePaths)
    {
        NX_DEBUG(kLogTag, lm("Available path: %1").arg(folderPath));
        if (!mServer->getStorageByUrl(folderPath).isNull())
        {
            NX_DEBUG(kLogTag,
                lm("Storage with this path %1 already exists. Won't be added.").arg(folderPath));
            continue;
        }
        // Create new storage because of new partition found that missing in the database
        QnStorageResourcePtr storage = createStorage(commonModule, mServer->getId(), folderPath);
        if (!storage)
            continue;

        qint64 available = storage->getTotalSpace() - storage->getSpaceLimit();
        bigStorageThreshold = qMax(bigStorageThreshold, available);
        storages.append(storage);
        NX_DEBUG(kLogTag, lm("Creating new storage: %1").arg(folderPath));
    }
    bigStorageThreshold /= QnStorageManager::BIG_STORAGE_THRESHOLD_COEFF;

    for (int i = 0; i < storages.size(); ++i) {
        QnStorageResourcePtr storage = storages[i].dynamicCast<QnStorageResource>();
        qint64 available = storage->getTotalSpace() - storage->getSpaceLimit();
        if (available < bigStorageThreshold)
            storage->setUsedForWriting(false);
    }

    QString logMessage = lit("Storage new candidates:\n");
    for (const auto& storage : storages)
    {
        logMessage.append(
            lit("\t\turl: %1, totalSpace: %2, spaceLimit: %3")
                .arg(storage->getUrl())
                .arg(storage->getTotalSpace())
                .arg(storage->getSpaceLimit()));
    }

    NX_DEBUG(kLogTag, logMessage);
    return storages;
}

QnStorageResourceList updateStorages(QnMediaServerResourcePtr mServer)
{
    const auto partitions = qnPlatform->monitor()->totalPartitionSpaceInfo();

    QMap<QnUuid, QnStorageResourcePtr> result;
    // I've switched all patches to native separator to fix network patches like \\computer\share
    for(const QnStorageResourcePtr& abstractStorage: mServer->getStorages())
    {
        QnStorageResourcePtr storage = abstractStorage.dynamicCast<QnStorageResource>();
        if (!storage)
            continue;
        bool modified = false;
        if (!storage->getUrl().contains("://")) {
            QString updatedURL = QDir::toNativeSeparators(storage->getUrl());
            if (updatedURL.endsWith(QDir::separator()))
                updatedURL.chop(1);
            if (storage->getUrl() != updatedURL) {
                storage->setUrl(updatedURL);
                modified = true;
            }
        }

        QString storageType = storage->getStorageType();
        if (storageType.isEmpty())
        {
            if (storage->getUrl().contains(lit("://")))
                storageType = QUrl(storage->getUrl()).scheme();
            if (storageType.isEmpty())
            {
                storageType = QnLexical::serialized(QnPlatformMonitor::LocalDiskPartition);
                const auto storagePath = QnStorageResource::toNativeDirPath(storage->getPath());
                const auto it = std::find_if(partitions.begin(), partitions.end(),
                    [&](const QnPlatformMonitor::PartitionSpace& partition)
                { return storagePath.startsWith(QnStorageResource::toNativeDirPath(partition.path)); });
                if (it != partitions.end())
                    storageType = QnLexical::serialized(it->type);
            }
            storage->setStorageType(
                    storageType.isEmpty()
                    ? QnLexical::serialized(QnPlatformMonitor::UnknownPartition)
                    : storageType);
            modified = true;
        }
        if (modified)
            result.insert(storage->getId(), storage);
    }

    QString logMesssage = lit("%1 Modified storages:\n").arg(Q_FUNC_INFO);
    for (const auto& storage : result.values())
    {
        logMesssage.append(
            lit("\t\turl: %1, totalSpace: %2, spaceLimit: %3\n")
                .arg(storage->getUrl())
                .arg(storage->getTotalSpace())
                .arg(storage->getSpaceLimit()));
    }

    NX_DEBUG(kLogTag, logMesssage);
    return result.values();
}

void MediaServerProcess::initStoragesAsync(QnCommonMessageProcessor* messageProcessor)
{
    m_initStoragesAsyncPromise.reset(new nx::utils::promise<void>());
    QtConcurrent::run([messageProcessor, this]
    {
        NX_VERBOSE(this, "Init storages begin");
        const auto setPromiseGuardFunc = makeScopeGuard(
            [&]()
            {
                NX_VERBOSE(this, "Init storages end");
                m_initStoragesAsyncPromise->set_value();
            });

        //read server's storages
        ec2::AbstractECConnectionPtr ec2Connection = messageProcessor->commonModule()->ec2Connection();
        ec2::ErrorCode rez;
        ec2::ApiStorageDataList storages;

        while ((rez = ec2Connection->getMediaServerManager(Qn::kSystemAccess)->getStoragesSync(QnUuid(), &storages)) != ec2::ErrorCode::ok)
        {
            NX_DEBUG(this, lm("Can't get storage list. Reason: %1").arg(rez));
            QnSleep::msleep(APP_SERVER_REQUEST_ERROR_TIMEOUT_MS);
            if (m_needStop)
                return;
        }

        for(const auto& storage: storages)
        {
            NX_DEBUG(this, lm("Existing storage: %1, spaceLimit = %2")
                .args(storage.url, storage.spaceLimit));
            messageProcessor->updateResource(storage, ec2::NotificationSource::Local);
        }

        QnStorageResourceList storagesToRemove = getSmallStorages(m_mediaServer->getStorages());

        nx::mserver_aux::UnmountedLocalStoragesFilter unmountedLocalStoragesFilter(QnAppInfo::mediaFolderName());
        auto unMountedStorages = unmountedLocalStoragesFilter.getUnmountedStorages(
                [this]()
                {
                    QnStorageResourceList result;
                    for (const auto& storage: m_mediaServer->getStorages())
                        if (!storage->isExternal())
                            result.push_back(storage);

                    return result;
                }(),
                listRecordFolders(true));

        storagesToRemove.append(unMountedStorages);

        NX_DEBUG(this, lm("Found %1 storages to remove").arg(storagesToRemove.size()));
        for (const auto& storage: storagesToRemove)
        {
            NX_DEBUG(this, lm("Storage to remove: %2, id: %3").args(
                storage->getUrl(), storage->getId()));
        }

        if (!storagesToRemove.isEmpty())
        {
            ec2::ApiIdDataList idList;
            for (const auto& value: storagesToRemove)
                idList.push_back(value->getId());
            if (ec2Connection->getMediaServerManager(Qn::kSystemAccess)->removeStoragesSync(idList) != ec2::ErrorCode::ok)
                qWarning() << "Failed to remove deprecated storage on startup. Postpone removing to the next start...";
            commonModule()->resourcePool()->removeResources(storagesToRemove);
        }

        QnStorageResourceList modifiedStorages = createStorages(messageProcessor->commonModule(), m_mediaServer);
        modifiedStorages.append(updateStorages(m_mediaServer));
        saveStorages(ec2Connection, modifiedStorages);
        for(const QnStorageResourcePtr &storage: modifiedStorages)
            messageProcessor->updateResource(storage, ec2::NotificationSource::Local);

        qnNormalStorageMan->initDone();
        qnBackupStorageMan->initDone();
    });
}

QString getComputerName()
{
#if defined(Q_OS_WIN)
    ushort tmpBuffer[1024];
    DWORD  tmpBufferSize = sizeof(tmpBuffer);
    if (GetComputerName((LPTSTR) tmpBuffer, &tmpBufferSize))
        return QString::fromUtf16(tmpBuffer);
#elif defined(Q_OS_LINUX)
    char tmpBuffer[1024];
    if (gethostname(tmpBuffer, sizeof(tmpBuffer)) == 0)
        return QString::fromUtf8(tmpBuffer);
#endif
    return QString();
}

QString getDefaultServerName()
{
    QString id = getComputerName();
    if (id.isEmpty())
        id = nx::network::getMacFromPrimaryIF();
    return lit("Server %1").arg(id);
}

QnMediaServerResourcePtr MediaServerProcess::findServer(ec2::AbstractECConnectionPtr ec2Connection)
{
    ec2::ApiMediaServerDataList servers;

    while (servers.empty() && !needToStop())
    {
        ec2::ErrorCode rez = ec2Connection->getMediaServerManager(Qn::kSystemAccess)->getServersSync(&servers);
        if( rez == ec2::ErrorCode::ok )
            break;

        qDebug() << "findServer(): Call to getServers failed. Reason: " << ec2::toString(rez);
        QnSleep::msleep(1000);
    }

    for(const auto& server: servers)
    {
        if (server.id == serverGuid())
        {
            QnMediaServerResourcePtr qnServer(new QnMediaServerResource(commonModule()));
            fromApiToResource(server, qnServer);
            return qnServer;
        }
    }

    return QnMediaServerResourcePtr();
}

QnMediaServerResourcePtr registerServer(ec2::AbstractECConnectionPtr ec2Connection, const QnMediaServerResourcePtr &server, bool isNewServerInstance)
{
    ec2::ApiMediaServerData apiServer;
    fromResourceToApi(server, apiServer);

    ec2::ErrorCode rez = ec2Connection->getMediaServerManager(Qn::kSystemAccess)->saveSync(apiServer);
    if (rez != ec2::ErrorCode::ok)
    {
        qWarning() << "registerServer(): Call to registerServer failed. Reason: " << ec2::toString(rez);
        return QnMediaServerResourcePtr();
    }

    if (!isNewServerInstance)
        return server;

    // insert server user attributes if defined
    QString dir = qnServerModule->roSettings()->value("staticDataDir", getDataDirectory()).toString();
    QFile f(closeDirPath(dir) + lit("server_settings.json"));
    if (!f.open(QFile::ReadOnly))
        return server;
    QByteArray data = f.readAll();
    ec2::ApiMediaServerUserAttributesData userAttrsData;
    if (!QJson::deserialize(data, &userAttrsData))
        return server;
    userAttrsData.serverId = server->getId();

    ec2::ApiMediaServerUserAttributesDataList attrsList;
    attrsList.push_back(userAttrsData);
    rez = ec2Connection->getMediaServerManager(Qn::kSystemAccess)->saveUserAttributesSync(attrsList);
    if (rez != ec2::ErrorCode::ok)
    {
        qWarning() << "registerServer(): Call to registerServer failed. Reason: " << ec2::toString(rez);
        return QnMediaServerResourcePtr();
    }

    return server;
}

void MediaServerProcess::saveStorages(
    ec2::AbstractECConnectionPtr ec2Connection,
    const QnStorageResourceList& storages)
{
    ec2::ApiStorageDataList apiStorages;
    fromResourceListToApi(storages, apiStorages);

    ec2::ErrorCode rez;
    while((rez = ec2Connection->getMediaServerManager(Qn::kSystemAccess)->saveStoragesSync(apiStorages)) != ec2::ErrorCode::ok && !needToStop())
    {
        NX_WARNING(this) << "Call to change server's storages failed. Reason: " << rez;
        QnSleep::msleep(APP_SERVER_REQUEST_ERROR_TIMEOUT_MS);
    }
}

static const int SYSTEM_USAGE_DUMP_TIMEOUT = 7*60*1000;

void MediaServerProcess::dumpSystemUsageStats()
{
    if (!qnPlatform->monitor())
        return;

    qnPlatform->monitor()->totalCpuUsage();
    qnPlatform->monitor()->totalRamUsage();
    qnPlatform->monitor()->totalHddLoad();

    // TODO: #mu
    //  - Add some more fields that might be interesting
    //  - Make and use JSON serializable struct rather than just a string
    QStringList networkIfList;
    for (const auto& iface : qnPlatform->monitor()->totalNetworkLoad())
        if (iface.type != QnPlatformMonitor::LoopbackInterface)
            networkIfList.push_back(lit("%1: %2 bps").arg(iface.interfaceName)
                                                     .arg(iface.bytesPerSecMax));

    const auto networkIfInfo = networkIfList.join(lit(", "));
    if (m_mediaServer->setProperty(Qn::NETWORK_INTERFACES, networkIfInfo))
        m_mediaServer->saveParams();

    QnMutexLocker lk( &m_mutex );
    if( m_dumpSystemResourceUsageTaskID == 0 )  //monitoring cancelled
        return;
    m_dumpSystemResourceUsageTaskID = nx::utils::TimerManager::instance()->addTimer(
        std::bind( &MediaServerProcess::dumpSystemUsageStats, this ),
        std::chrono::milliseconds(SYSTEM_USAGE_DUMP_TIMEOUT) );
}

#ifdef Q_OS_WIN
#include <windows.h>
#include <stdio.h>
BOOL WINAPI stopServer_WIN(DWORD dwCtrlType)
{
    stopServer(dwCtrlType);
    return true;
}
#endif

static QtMessageHandler defaultMsgHandler = 0;

static void myMsgHandler(QtMsgType type, const QMessageLogContext& ctx, const QString& msg)
{
    if (defaultMsgHandler)
        defaultMsgHandler(type, ctx, msg);

    NX_EXPECT(!msg.contains(lit("QString:")), msg);
    NX_EXPECT(!msg.contains(lit("QObject:")), msg);
    qnLogMsgHandler(type, ctx, msg);
}

nx::utils::Url appServerConnectionUrl(QSettings &settings)
{
    // migrate appserverPort settings from version 2.2 if exist
    if (!qnServerModule->roSettings()->value("appserverPort").isNull())
    {
        qnServerModule->roSettings()->setValue("port", qnServerModule->roSettings()->value("appserverPort"));
        qnServerModule->roSettings()->remove("appserverPort");
    }

    nx::utils::Url appServerUrl;
    QUrlQuery params;

    // ### remove
    QString host = settings.value("appserverHost").toString();
    if( QUrl( host ).scheme() == "file" )
    {
        appServerUrl = nx::utils::Url( host ); // it is a completed URL
    }
    else if (host.isEmpty() || host == "localhost")
    {
        appServerUrl = nx::utils::Url::fromLocalFile( closeDirPath( getDataDirectory() ) );
    }
    else {
        appServerUrl.setScheme(settings.value("secureAppserverConnection", true).toBool() ? QLatin1String("https") : QLatin1String("http"));
        int port = settings.value("port", DEFAULT_APPSERVER_PORT).toInt();
        appServerUrl.setHost(host);
        appServerUrl.setPort(port);
    }
    if (appServerUrl.scheme() == "file")
    {
        QString staticDBPath = settings.value("staticDataDir").toString();
        if (!staticDBPath.isEmpty()) {
            params.addQueryItem("staticdb_path", staticDBPath);
        }
        if (qnServerModule->roSettings()->value(QnServer::kRemoveDbParamName).toBool())
            params.addQueryItem("cleanupDb", QString());
    }

    // TODO: #rvasilenko Actually appserverPassword is always empty. Remove?
    QString userName = settings.value("appserverLogin", helpers::kFactorySystemUser).toString();
    QString password = settings.value(APPSERVER_PASSWORD, QLatin1String("")).toString();
    QByteArray authKey = nx::ServerSetting::getAuthKey();
    QString appserverHostString = settings.value("appserverHost").toString();
    if (!authKey.isEmpty() && !isLocalAppServer(appserverHostString))
    {
        userName = serverGuid().toString();
        password = authKey;
    }

    appServerUrl.setUserName(userName);
    appServerUrl.setPassword(password);
    appServerUrl.setQuery(params);

    NX_LOG(lit("Connect to server %1").arg(appServerUrl.toString(QUrl::RemovePassword)), cl_logINFO);
    return appServerUrl;
}

MediaServerProcess::MediaServerProcess(int argc, char* argv[], bool serviceMode)
:
    m_argc(argc),
    m_argv(argv),
    m_startMessageSent(false),
    m_firstRunningTime(0),
    m_universalTcpListener(0),
    m_dumpSystemResourceUsageTaskID(0),
    m_stopping(false),
    m_serviceMode(serviceMode)
{
    serviceMainInstance = this;

    parseCommandLineParameters(argc, argv);

    // TODO: Other platforms?
    #if defined(__linux__)
        if (!m_cmdLineArguments.crashDirectory.isEmpty())
            linux_exception::setCrashDirectory(m_cmdLineArguments.crashDirectory.toStdString());
    #endif

    m_settings.reset(new MSSettings(
        m_cmdLineArguments.configFilePath,
        m_cmdLineArguments.rwConfigFilePath));

    addCommandLineParametersFromConfig(m_settings.get());

    const bool isStatisticsDisabled =
        m_settings->roSettings()->value(QnServer::kNoMonitorStatistics, false).toBool();

    m_platform.reset(new QnPlatformAbstraction());
    m_platform->process(NULL)->setPriority(QnPlatformProcess::HighPriority);
    m_platform->setUpdatePeriodMs(
        isStatisticsDisabled ? 0 : QnGlobalMonitor::kDefaultUpdatePeridMs);
}

void MediaServerProcess::parseCommandLineParameters(int argc, char* argv[])
{
    QnCommandLineParser commandLineParser;
    commandLineParser.addParameter(&m_cmdLineArguments.logLevel, "--log-level", NULL,
        lit("Supported values: none (no logging), always, error, warning, info, debug, verbose. Default: ")
        + toString(nx::utils::log::kDefaultLevel));

    commandLineParser.addParameter(&m_cmdLineArguments.httpLogLevel, "--http-log-level", NULL, "Log value for http_log.log.");
    commandLineParser.addParameter(&m_cmdLineArguments.hwLogLevel, "--hw-log-level", NULL, "Log value for hw_log.log.");
    commandLineParser.addParameter(&m_cmdLineArguments.ec2TranLogLevel, "--ec2-tran-log-level", NULL, "Log value for ec2_tran.log.");
    commandLineParser.addParameter(&m_cmdLineArguments.permissionsLogLevel, "--permissions-log-level", NULL,"Log value for permissions.log.");

    commandLineParser.addParameter(&m_cmdLineArguments.rebuildArchive, "--rebuild", NULL,
        lit("Rebuild archive index. Supported values: all (high & low quality), hq (only high), lq (only low)"), "all");
    commandLineParser.addParameter(&m_cmdLineArguments.devModeKey, "--dev-mode-key", NULL, QString());
    commandLineParser.addParameter(&m_cmdLineArguments.allowedDiscoveryPeers, "--allowed-peers", NULL, QString());
    commandLineParser.addParameter(&m_cmdLineArguments.ifListFilter, "--if", NULL,
        "Strict media server network interface list (comma delimited list)");
    commandLineParser.addParameter(&m_cmdLineArguments.configFilePath, "--conf-file", NULL,
        "Path to config file. By default " + MSSettings::defaultROSettingsFilePath());
    commandLineParser.addParameter(&m_cmdLineArguments.rwConfigFilePath, "--runtime-conf-file", NULL,
        "Path to config file which is used to save some. By default " + MSSettings::defaultRunTimeSettingsFilePath());
    commandLineParser.addParameter(&m_cmdLineArguments.showVersion, "--version", NULL,
        lit("Print version info and exit"), true);
    commandLineParser.addParameter(&m_cmdLineArguments.showHelp, "--help", NULL,
        lit("This help message"), true);
    commandLineParser.addParameter(&m_cmdLineArguments.engineVersion, "--override-version", NULL,
        lit("Force the other engine version"), QString());
    commandLineParser.addParameter(&m_cmdLineArguments.enforceSocketType, "--enforce-socket", NULL,
        lit("Enforces stream socket type (TCP, UDT)"), QString());
    commandLineParser.addParameter(&m_cmdLineArguments.enforcedMediatorEndpoint, "--enforce-mediator", NULL,
        lit("Enforces mediator address"), QString());
    commandLineParser.addParameter(&m_cmdLineArguments.ipVersion, "--ip-version", NULL,
        lit("Force ip version"), QString());
    commandLineParser.addParameter(&m_cmdLineArguments.createFakeData, "--create-fake-data", NULL,
        lit("Create fake data: users,cameras,propertiesPerCamera,camerasPerLayout,storageCount"), QString());
    commandLineParser.addParameter(&m_cmdLineArguments.crashDirectory, "--crash-directory", NULL,
        lit("Directory to save and send crash reports."), QString());
    commandLineParser.addParameter(&m_cmdLineArguments.cleanupDb, "--cleanup-db", NULL,
        lit("Deletes resources with NULL ids, "
            "cleans dangling cameras' and servers' user attributes, "
            "kvpairs and resourceStatuses, also cleans and rebuilds transaction log"), true);

    commandLineParser.addParameter(&m_cmdLineArguments.moveHandlingCameras, "--move-handling-cameras", NULL,
        lit("Move handling cameras to itself, "
            "In some rare scenarios cameras can be assigned to removed server, "
            "This startup parameter force server to move these cameras to itself"), true);

    commandLineParser.parse(argc, (const char**) argv, stderr);
    if (m_cmdLineArguments.showHelp)
    {
        QTextStream stream(stdout);
        commandLineParser.print(stream);
    }
    if (m_cmdLineArguments.showVersion)
        std::cout << nx::utils::AppInfo::applicationFullVersion().toStdString() << std::endl;
}

void MediaServerProcess::addCommandLineParametersFromConfig(MSSettings* settings)
{
    // move arguments from conf file / registry

    if (m_cmdLineArguments.rebuildArchive.isEmpty())
        m_cmdLineArguments.rebuildArchive = settings->runTimeSettings()->value("rebuild").toString();
}

MediaServerProcess::~MediaServerProcess()
{
    quit();
    stop();
}

bool MediaServerProcess::isStopping() const
{
    QnMutexLocker lock( &m_stopMutex );
    return m_stopping;
}

void MediaServerProcess::at_databaseDumped()
{
    if (isStopping())
        return;

    nx::mserver_aux::savePersistentDataBeforeDbRestore(
                commonModule()->resourcePool()->getAdministrator(),
                m_mediaServer,
                nx::mserver_aux::createServerSettingsProxy(commonModule()).get()
            ).saveToSettings(qnServerModule->roSettings());
    restartServer(500);
}

void MediaServerProcess::at_systemIdentityTimeChanged(qint64 value, const QnUuid& sender)
{
    if (isStopping())
        return;

    nx::ServerSetting::setSysIdTime(value);
    if (sender != commonModule()->moduleGUID())
    {
        qnServerModule->roSettings()->setValue(QnServer::kRemoveDbParamName, "1");
        // If system Id has been changed, reset 'database restore time' variable
        nx::mserver_aux::savePersistentDataBeforeDbRestore(
                    commonModule()->resourcePool()->getAdministrator(),
                    m_mediaServer,
                    nx::mserver_aux::createServerSettingsProxy(commonModule()).get()
                ).saveToSettings(qnServerModule->roSettings());
        restartServer(0);
    }
}

void MediaServerProcess::stopSync()
{
    qWarning()<<"Stopping server";
    NX_LOG( lit("Stopping server"), cl_logALWAYS );

    const int kStopTimeoutMs = 100 * 1000;

    if (serviceMainInstance) {
        {
            QnMutexLocker lock( &m_stopMutex );
            m_stopping = true;
        }
        serviceMainInstance->pleaseStop();
        serviceMainInstance->quit();
        if (!serviceMainInstance->wait(kStopTimeoutMs))
        {
            serviceMainInstance->terminate();
            serviceMainInstance->wait();
        }
        serviceMainInstance = 0;
    }
    qApp->quit();
}

void MediaServerProcess::stopAsync()
{
    QTimer::singleShot(0, this, SLOT(stopSync()));
}


int MediaServerProcess::getTcpPort() const
{
    return m_universalTcpListener ? m_universalTcpListener->getPort() : 0;
}

void MediaServerProcess::stopObjects()
{
    qWarning() << "QnMain::stopObjects() called";

    qnBackupStorageMan->scheduleSync()->stop();
    NX_LOG("QnScheduleSync::stop() done", cl_logINFO);

    qnNormalStorageMan->cancelRebuildCatalogAsync();
    qnBackupStorageMan->cancelRebuildCatalogAsync();
    qnNormalStorageMan->stopAsyncTasks();
    qnBackupStorageMan->stopAsyncTasks();

    if (qnFileDeletor)
        qnFileDeletor->stop();

    if (m_universalTcpListener)
        m_universalTcpListener->pleaseStop();

    if (const auto manager = commonModule()->moduleDiscoveryManager())
        manager->stop();

    if (m_universalTcpListener) {
        m_universalTcpListener->stop();
        delete m_universalTcpListener;
        m_universalTcpListener = 0;
    }

    qnServerModule->updates2Manager()->stopAsyncTasks();
}

void MediaServerProcess::updateDisabledVendorsIfNeeded()
{
    // migration from old version. move setting from registry to the DB
    static const QString DV_PROPERTY = QLatin1String("disabledVendors");
    QString disabledVendors = qnServerModule->roSettings()->value(DV_PROPERTY).toString();
    if (!disabledVendors.isNull())
    {
        qnGlobalSettings->setDisabledVendors(disabledVendors);
        qnServerModule->roSettings()->remove(DV_PROPERTY);
    }
}

void MediaServerProcess::updateAllowCameraCHangesIfNeed()
{
    static const QString DV_PROPERTY = QLatin1String("cameraSettingsOptimization");

    QString allowCameraChanges = qnServerModule->roSettings()->value(DV_PROPERTY).toString();
    if (!allowCameraChanges.isEmpty())
    {
        qnGlobalSettings->setCameraSettingsOptimizationEnabled(allowCameraChanges.toLower() == lit("yes") || allowCameraChanges.toLower() == lit("true") || allowCameraChanges == lit("1"));
        qnServerModule->roSettings()->setValue(DV_PROPERTY, "");
    }
}

template< typename Container>
QString containerToQString( const Container& container )
{
    QStringList list;
    for (const auto& it : container)
        list << it.toString();

    return list.join( lit(", ") );
}

void MediaServerProcess::updateAddressesList()
{
    if (isStopping())
        return;

    ec2::ApiMediaServerData prevValue;
    fromResourceToApi(m_mediaServer, prevValue);


    nx::network::AddressFilters addressMask =
        nx::network::AddressFilter::ipV4
        | nx::network::AddressFilter::ipV6
        | nx::network::AddressFilter::noLocal
        | nx::network::AddressFilter::noLoopback;

    QList<nx::network::SocketAddress> serverAddresses;
    const auto port = m_universalTcpListener->getPort();

    for (const auto& host: allLocalAddresses(addressMask))
        serverAddresses << nx::network::SocketAddress(host, port);

    for (const auto& host : m_forwardedAddresses )
        serverAddresses << nx::network::SocketAddress(host.first, host.second);

    if (!m_ipDiscovery->publicIP().isNull())
        serverAddresses << nx::network::SocketAddress(m_ipDiscovery->publicIP().toString(), port);

    m_mediaServer->setNetAddrList(serverAddresses);
    NX_LOGX(lit("Update mediaserver addresses: %1")
            .arg(containerToQString(serverAddresses)), cl_logDEBUG1);

    const nx::utils::Url defaultUrl(m_mediaServer->getApiUrl());
    const nx::network::SocketAddress defaultAddress(defaultUrl.host(), defaultUrl.port());
    if (std::find(serverAddresses.begin(), serverAddresses.end(),
                  defaultAddress) == serverAddresses.end())
    {
        nx::network::SocketAddress newAddress;
        if (!serverAddresses.isEmpty())
            newAddress = serverAddresses.front();

        m_mediaServer->setPrimaryAddress(newAddress);
    }

    ec2::ApiMediaServerData server;
    fromResourceToApi(m_mediaServer, server);
    if (server != prevValue)
    {
        auto mediaServerManager =
            commonModule()->ec2Connection()->getMediaServerManager(Qn::kSystemAccess);
        mediaServerManager->save(server, this, &MediaServerProcess::at_serverSaved);
    }

    nx::network::SocketGlobals::cloud().addressPublisher().updateAddresses(
        std::list<nx::network::SocketAddress>(
            serverAddresses.begin(),
            serverAddresses.end()));
}

void MediaServerProcess::saveServerInfo(const QnMediaServerResourcePtr& server)
{
    const auto hwInfo = HardwareInformation::instance();
    server->setProperty(Qn::CPU_ARCHITECTURE, hwInfo.cpuArchitecture);
    server->setProperty(Qn::CPU_MODEL_NAME, hwInfo.cpuModelName);
    server->setProperty(Qn::PHYSICAL_MEMORY, QString::number(hwInfo.physicalMemory));

    server->setProperty(Qn::PRODUCT_NAME_SHORT, QnAppInfo::productNameShort());
    server->setProperty(Qn::FULL_VERSION, nx::utils::AppInfo::applicationFullVersion());
    server->setProperty(Qn::BETA, QString::number(QnAppInfo::beta() ? 1 : 0));
    server->setProperty(Qn::PUBLIC_IP, m_ipDiscovery->publicIP().toString());
    server->setProperty(Qn::SYSTEM_RUNTIME, QnSystemInformation::currentSystemRuntime());

    if (m_mediaServer->getPanicMode() == Qn::PM_BusinessEvents)
        server->setPanicMode(Qn::PM_None);

    QFile hddList(Qn::HDD_LIST_FILE);
    if (hddList.open(QFile::ReadOnly))
    {
        const auto content = QString::fromUtf8(hddList.readAll());
        if (content.size())
        {
            auto hhds = content.split(lit("\n"), QString::SkipEmptyParts);
            for (auto& hdd : hhds) hdd = hdd.trimmed();
            server->setProperty(Qn::HDD_LIST, hhds.join(", "),
                                QnResource::NO_ALLOW_EMPTY);
        }
    }

    server->saveParams();

    #ifdef ENABLE_EXTENDED_STATISTICS
        qnServerDb->setBookmarkCountController(
            [server](size_t count)
            {
                server->setProperty(Qn::BOOKMARK_COUNT, QString::number(count));
                server->saveParams();
            });
    #endif
}

void MediaServerProcess::at_updatePublicAddress(const QHostAddress& publicIp)
{
    if (isStopping())
        return;

    QnPeerRuntimeInfo localInfo = commonModule()->runtimeInfoManager()->localInfo();
    localInfo.data.publicIP = publicIp.toString();
    commonModule()->runtimeInfoManager()->updateLocalItem(localInfo);

    const auto& resPool = commonModule()->resourcePool();
    QnMediaServerResourcePtr server = resPool->getResourceById<QnMediaServerResource>(commonModule()->moduleGUID());
    if (server)
    {
        Qn::ServerFlags serverFlags = server->getServerFlags();
        if (publicIp.isNull())
            serverFlags &= ~Qn::SF_HasPublicIP;
        else
            serverFlags |= Qn::SF_HasPublicIP;
        if (serverFlags != server->getServerFlags())
        {
            server->setServerFlags(serverFlags);
            ec2::AbstractECConnectionPtr ec2Connection = commonModule()->ec2Connection();

            ec2::ApiMediaServerData apiServer;
            fromResourceToApi(server, apiServer);
            ec2Connection->getMediaServerManager(Qn::kSystemAccess)->save(apiServer, this, [] {});
        }

        if (server->setProperty(Qn::PUBLIC_IP, publicIp.toString(), QnResource::NO_ALLOW_EMPTY))
            server->saveParams();

        updateAddressesList(); //< update interface list to add/remove publicIP
    }
}

void MediaServerProcess::at_portMappingChanged(QString address)
{
    if (isStopping())
        return;

    nx::network::SocketAddress mappedAddress(address);
    if (mappedAddress.port)
    {
        auto it = m_forwardedAddresses.emplace(mappedAddress.address, 0).first;
        if (it->second != mappedAddress.port)
        {
            NX_LOGX(lit("New external address %1 has been mapped")
                    .arg(address), cl_logALWAYS);

            it->second = mappedAddress.port;
            updateAddressesList();
        }
    }
    else
    {
        const auto oldIp = m_forwardedAddresses.find(mappedAddress.address);
        if (oldIp != m_forwardedAddresses.end())
        {
            NX_LOGX(lit("External address %1:%2 has been unmapped")
                   .arg(oldIp->first.toString()).arg(oldIp->second), cl_logALWAYS);

            m_forwardedAddresses.erase(oldIp);
            updateAddressesList();
        }
    }
}

void MediaServerProcess::at_serverSaved(int, ec2::ErrorCode err)
{
    if (isStopping())
        return;

    if (err != ec2::ErrorCode::ok)
        qWarning() << "Error saving server.";
}

void MediaServerProcess::at_connectionOpened()
{
    if (isStopping())
        return;

    const auto& resPool = commonModule()->resourcePool();
    if (m_firstRunningTime)
    {
        qnEventRuleConnector->at_serverFailure(
            resPool->getResourceById<QnMediaServerResource>(serverGuid()),
            m_firstRunningTime * 1000,
            nx::vms::event::EventReason::serverStarted,
            QString());
    }
    if (!m_startMessageSent)
    {
        qnEventRuleConnector->at_serverStarted(
            resPool->getResourceById<QnMediaServerResource>(serverGuid()),
            qnSyncTime->currentUSecsSinceEpoch());
        m_startMessageSent = true;
    }
    m_firstRunningTime = 0;
}

void MediaServerProcess::at_serverModuleConflict(nx::vms::discovery::ModuleEndpoint module)
{
    const auto& resPool = commonModule()->resourcePool();
    qnEventRuleConnector->at_serverConflict(
        resPool->getResourceById<QnMediaServerResource>(commonModule()->moduleGUID()),
        qnSyncTime->currentUSecsSinceEpoch(),
        module,
        QUrl(lit("http://%1").arg(module.endpoint.toString())));
}

void MediaServerProcess::at_timer()
{
    if (isStopping())
        return;

    // TODO: #2.4 #GDM This timer make two totally different functions. Split it.
    qnServerModule->setLastRunningTime(
        std::chrono::milliseconds(qnSyncTime->currentMSecsSinceEpoch()));

    const auto& resPool = commonModule()->resourcePool();
    QnResourcePtr mServer = resPool->getResourceById(commonModule()->moduleGUID());
    if (!mServer)
        return;

    for(const auto& camera: resPool->getAllCameras(mServer, true))
        camera->cleanCameraIssues();
}

void MediaServerProcess::at_storageManager_noStoragesAvailable() {
    if (isStopping())
        return;
    qnEventRuleConnector->at_noStorages(m_mediaServer);
}

void MediaServerProcess::at_storageManager_storageFailure(const QnResourcePtr& storage,
    nx::vms::event::EventReason reason)
{
    if (isStopping())
        return;
    qnEventRuleConnector->at_storageFailure(m_mediaServer, qnSyncTime->currentUSecsSinceEpoch(), reason, storage);
}

void MediaServerProcess::at_storageManager_rebuildFinished(QnSystemHealth::MessageType msgType) {
    if (isStopping())
        return;
    qnEventRuleConnector->at_archiveRebuildFinished(m_mediaServer, msgType);
}

void MediaServerProcess::at_archiveBackupFinished(
    qint64                      backedUpToMs,
    nx::vms::event::EventReason code
)
{
    if (isStopping())
        return;

    qnEventRuleConnector->at_archiveBackupFinished(
        m_mediaServer,
        qnSyncTime->currentUSecsSinceEpoch(),
        code,
        QString::number(backedUpToMs)
    );
}

void MediaServerProcess::at_cameraIPConflict(const QHostAddress& host, const QStringList& macAddrList)
{
    if (isStopping())
        return;
    qnEventRuleConnector->at_cameraIPConflict(
        m_mediaServer,
        host,
        macAddrList,
        qnSyncTime->currentUSecsSinceEpoch());
}

void MediaServerProcess::registerRestHandlers(
    nx::vms::cloud_integration::CloudManagerGroup* cloudManagerGroup,
    QnUniversalTcpListener* tcpListener,
    ec2::TransactionMessageBusAdapter* messageBus)
{
    auto processorPool = tcpListener->processorPool();
    const auto welcomePage = lit("/static/index.html");
    processorPool->registerRedirectRule(lit(""), welcomePage);
    processorPool->registerRedirectRule(lit("/"), welcomePage);
    processorPool->registerRedirectRule(lit("/static"), welcomePage);
    processorPool->registerRedirectRule(lit("/static/"), welcomePage);

    auto reg =
        [this, processorPool](
            const QString& path,
            QnRestRequestHandler* handler,
            Qn::GlobalPermission permissions = Qn::NoGlobalPermissions)
        {
            processorPool->registerHandler(path, handler, permissions);

            const auto& cameraIdUrlParams = handler->cameraIdUrlParams();
            if (!cameraIdUrlParams.isEmpty())
                m_autoRequestForwarder->addCameraIdUrlParams(path, cameraIdUrlParams);
        };

    // TODO: When supported by apidoctool, the comment to these constants should be parsed.
    const auto kAdmin = Qn::GlobalAdminPermission;
    const auto kViewLogs = Qn::GlobalViewLogsPermission;

    reg("api/storageStatus", new QnStorageStatusRestHandler());
    reg("api/storageSpace", new QnStorageSpaceRestHandler());
    reg("api/statistics", new QnStatisticsRestHandler());
    reg("api/getCameraParam", new QnCameraSettingsRestHandler());
    reg("api/setCameraParam", new QnCameraSettingsRestHandler());
    reg("api/manualCamera", new QnManualCameraAdditionRestHandler());
    reg("api/ptz", new QnPtzRestHandler());
    reg("api/createEvent", new QnExternalEventRestHandler());
    static const char kGetTimePath[] = "api/gettime";
    reg(kGetTimePath, new QnTimeRestHandler());
    reg("ec2/getTimeOfServers", new QnMultiserverTimeRestHandler(QLatin1String("/") + kGetTimePath));
    reg("api/getTimeZones", new QnGetTimeZonesRestHandler());
    reg("api/getNonce", new QnGetNonceRestHandler());
    reg("api/getRemoteNonce", new QnGetNonceRestHandler(lit("/api/getNonce")));
    reg("api/cookieLogin", new QnCookieLoginRestHandler());
    reg("api/cookieLogout", new QnCookieLogoutRestHandler());
    reg("api/getCurrentUser", new QnCurrentUserRestHandler());
    reg("api/activateLicense", new QnActivateLicenseRestHandler());
    reg("api/testEmailSettings", new QnTestEmailSettingsHandler());
    reg("api/getHardwareInfo", new QnGetHardwareInfoHandler());
    reg("api/testLdapSettings", new QnTestLdapSettingsHandler());
    reg("api/ping", new QnPingRestHandler());
    reg(rest::helper::P2pStatistics::kUrlPath, new QnP2pStatsRestHandler());
    reg("api/recStats", new QnRecordingStatsRestHandler());
    reg("api/auditLog", new QnAuditLogRestHandler(), kAdmin);
    reg("api/checkDiscovery", new QnCanAcceptCameraRestHandler());
    reg("api/pingSystem", new QnPingSystemRestHandler());
    reg("api/changeCameraPassword", new QnChangeCameraPasswordRestHandler(), kAdmin);
    reg("api/rebuildArchive", new QnRebuildArchiveRestHandler());
    reg("api/backupControl", new QnBackupControlRestHandler());
    reg("api/events", new QnEventLogRestHandler(), kViewLogs); //< deprecated, still used in the client
    reg("api/getEvents", new QnEventLog2RestHandler(), kViewLogs); //< new version
    reg("ec2/getEvents", new QnMultiserverEventsRestHandler(lit("ec2/getEvents")), kViewLogs);
    reg("api/showLog", new QnLogRestHandler());
    reg("api/getSystemId", new QnGetSystemIdRestHandler());
    reg("api/doCameraDiagnosticsStep", new QnCameraDiagnosticsRestHandler());
    reg("api/installUpdate", new QnUpdateRestHandler());
    reg("api/installUpdateUnauthenticated", new QnUpdateUnauthenticatedRestHandler());
    reg("api/restart", new QnRestartRestHandler(), kAdmin);
    reg("api/connect", new QnOldClientConnectRestHandler());
    reg("api/moduleInformation", new QnModuleInformationRestHandler());
    reg("api/iflist", new QnIfListRestHandler());
    reg("api/aggregator", new QnJsonAggregatorRestHandler());
    reg("api/ifconfig", new QnIfConfigRestHandler(), kAdmin);

    reg("api/downloads/", new QnDownloadsRestHandler());

    reg("api/settime", new QnSetTimeRestHandler(), kAdmin); //< deprecated
    reg("api/setTime", new QnSetTimeRestHandler(), kAdmin); //< new version

    reg("api/moduleInformationAuthenticated", new QnModuleInformationRestHandler());
    reg("api/configure", new QnConfigureRestHandler(messageBus), kAdmin);
    reg("api/detachFromCloud", new QnDetachFromCloudRestHandler(cloudManagerGroup), kAdmin);
    reg("api/detachFromSystem", new QnDetachFromSystemRestHandler(
        &cloudManagerGroup->connectionManager, messageBus), kAdmin);
    reg("api/restoreState", new QnRestoreStateRestHandler(), kAdmin);
    reg("api/setupLocalSystem", new QnSetupLocalSystemRestHandler(), kAdmin);
    reg("api/setupCloudSystem", new QnSetupCloudSystemRestHandler(cloudManagerGroup), kAdmin);
    reg("api/mergeSystems", new QnMergeSystemsRestHandler(messageBus), kAdmin);
    reg("api/backupDatabase", new QnBackupDbRestHandler());
    reg("api/discoveredPeers", new QnDiscoveredPeersRestHandler());
    reg("api/logLevel", new QnLogLevelRestHandler());
    reg("api/execute", new QnExecScript(), kAdmin);
    reg("api/scriptList", new QnScriptListRestHandler(), kAdmin);
    reg("api/systemSettings", new QnSystemSettingsHandler());

    reg("api/transmitAudio", new QnAudioTransmissionRestHandler());

    // TODO: Introduce constants for API methods registered here, also use them in
    // media_server_connection.cpp. Get rid of static/global urlPath passed to some handler ctors,
    // except when it is the path of some other api method.

    reg("api/RecordedTimePeriods", new QnRecordedChunksRestHandler()); //< deprecated
    reg("ec2/recordedTimePeriods", new QnMultiserverChunksRestHandler("ec2/recordedTimePeriods")); //< new version

    reg("ec2/cameraHistory", new QnCameraHistoryRestHandler());
    reg("ec2/bookmarks", new QnMultiserverBookmarksRestHandler("ec2/bookmarks"));
    reg("api/mergeLdapUsers", new QnMergeLdapUsersRestHandler());
    reg("ec2/updateInformation", new QnUpdateInformationRestHandler());
    reg("ec2/cameraThumbnail", new QnMultiserverThumbnailRestHandler("ec2/cameraThumbnail"));
    reg("ec2/statistics", new QnMultiserverStatisticsRestHandler("ec2/statistics"));

    reg(
        "ec2/analyticsLookupDetectedObjects",
        new QnMultiserverAnalyticsLookupDetectedObjects(
            commonModule(),
            qnServerModule->analyticsEventsStorage()));

    reg("api/saveCloudSystemCredentials", new QnSaveCloudSystemCredentialsHandler(cloudManagerGroup));

    reg("favicon.ico", new QnFavIconRestHandler());
    reg("api/dev-mode-key", new QnCrashServerHandler(), kAdmin);

    reg("api/startLiteClient", new QnStartLiteClientRestHandler());

    #if defined(_DEBUG)
        reg("api/debugEvent", new QnDebugEventsRestHandler());
    #endif

    reg("ec2/runtimeInfo", new QnRuntimeInfoRestHandler());

    static const char kGetHardwareIdsPath[] = "api/getHardwareIds";
    reg(kGetHardwareIdsPath, new QnGetHardwareIdsRestHandler());
    reg("ec2/getHardwareIdsOfServers", new QnMultiserverGetHardwareIdsRestHandler(QLatin1String("/") + kGetHardwareIdsPath));

    using namespace mediaserver::rest::updates2;
    reg(kUpdates2Path, new Updates2RestHandler());
}

template<class TcpConnectionProcessor, typename... ExtraParam>
void MediaServerProcess::regTcp(
    const QByteArray& protocol, const QString& path, ExtraParam... extraParam)
{
    m_universalTcpListener->addHandler<TcpConnectionProcessor>(
        protocol, path, extraParam...);

    if (TcpConnectionProcessor::doesPathEndWithCameraId())
        m_autoRequestForwarder->addAllowedProtocolAndPathPart(protocol, path);
}

bool MediaServerProcess::initTcpListener(
    nx::vms::cloud_integration::CloudManagerGroup* const cloudManagerGroup,
    ec2::TransactionMessageBusAdapter* messageBus)
{
    m_autoRequestForwarder.reset( new QnAutoRequestForwarder(commonModule()));
    m_autoRequestForwarder->addPathToIgnore(lit("/ec2/*"));

    const int rtspPort = qnServerModule->roSettings()->value(
        nx_ms_conf::SERVER_PORT, nx_ms_conf::DEFAULT_SERVER_PORT).toInt();

    // Accept SSL connections in all cases as it is always in use by cloud modules and old clients,
    // config value only affects server preference listed in moduleInformation.
    bool acceptSslConnections = true;
    int maxConnections = qnServerModule->roSettings()->value(
        "maxConnections", QnTcpListener::DEFAULT_MAX_CONNECTIONS).toInt();
    NX_INFO(this) << lit("Using maxConnections = %1.").arg(maxConnections);

    m_universalTcpListener = new QnUniversalTcpListener(
        commonModule(),
        cloudManagerGroup->connectionManager,
        QHostAddress::Any,
        rtspPort,
        maxConnections,
        acceptSslConnections);

    m_universalTcpListener->httpModManager()->addCustomRequestMod(std::bind(
        &QnAutoRequestForwarder::processRequest,
        m_autoRequestForwarder.get(),
        std::placeholders::_1));

    #if defined(ENABLE_ACTI)
        QnActiResource::setEventPort(rtspPort);
        // Used to receive event from an acti camera.
        // TODO: Remove this from api.
        m_universalTcpListener->processorPool()->registerHandler(
            "api/camera_event", new QnActiEventRestHandler());
    #endif

    registerRestHandlers(cloudManagerGroup, m_universalTcpListener, messageBus);

    if (!m_preparedTcpServerSockets.empty())
        m_universalTcpListener->setPreparedTcpSockets(std::move(m_preparedTcpServerSockets));

    if (!m_universalTcpListener->bindToLocalAddress())
        return false;

    m_universalTcpListener->setDefaultPage("/static/index.html");

    // Server returns code 403 (forbidden) instead of 401 if the user isn't authorized for requests
    // starting with "web" path.
    m_universalTcpListener->setPathIgnorePrefix("web/");
    QnAuthHelper::instance()->restrictionList()->deny(lit("/web/.+"), nx::network::http::AuthMethod::http);

    nx::network::http::AuthMethod::Values methods = (nx::network::http::AuthMethod::Values) (
        nx::network::http::AuthMethod::cookie |
        nx::network::http::AuthMethod::urlQueryParam |
        nx::network::http::AuthMethod::tempUrlQueryParam);
    QnUniversalRequestProcessor::setUnauthorizedPageBody(
        QnFileConnectionProcessor::readStaticFile("static/login.html"), methods);
    regTcp<QnRtspConnectionProcessor>("RTSP", "*");
    regTcp<QnRestConnectionProcessor>("HTTP", "api");
    regTcp<QnRestConnectionProcessor>("HTTP", "ec2");
    regTcp<QnFileConnectionProcessor>("HTTP", "static");
    regTcp<QnCrossdomainConnectionProcessor>("HTTP", "crossdomain.xml");
    regTcp<QnProgressiveDownloadingConsumer>("HTTP", "media");
    regTcp<QnIOMonitorConnectionProcessor>("HTTP", "api/iomonitor");

    nx::mediaserver::hls::HttpLiveStreamingProcessor::setMinPlayListSizeToStartStreaming(
        qnServerModule->roSettings()->value(
        nx_ms_conf::HLS_PLAYLIST_PRE_FILL_CHUNKS,
        nx_ms_conf::DEFAULT_HLS_PLAYLIST_PRE_FILL_CHUNKS).toInt());
    regTcp<nx::mediaserver::hls::HttpLiveStreamingProcessor>("HTTP", "hls");

    // Our HLS uses implementation uses authKey (generated by target server) to skip authorization,
    // to keep this worning we should not ask for authrorization along the way.
    m_universalTcpListener->enableUnauthorizedForwarding("hls");

    //regTcp<QnDefaultTcpConnectionProcessor>("HTTP", "*");

    regTcp<QnProxyConnectionProcessor>("*", "proxy", messageBus);
    //regTcp<QnProxyReceiverConnection>("PROXY", "*");
    regTcp<QnProxyReceiverConnection>("HTTP", "proxy-reverse");
    regTcp<QnAudioProxyReceiver>("HTTP", "proxy-2wayaudio");

    if( !qnServerModule->roSettings()->value("authenticationEnabled", "true").toBool())
        m_universalTcpListener->disableAuth();

    #if defined(ENABLE_DESKTOP_CAMERA)
        regTcp<QnDesktopCameraRegistrator>("HTTP", "desktop_camera");
    #endif

    return true;
}

void MediaServerProcess::initializeCloudConnect()
{
    nx::network::SocketGlobals::cloud().outgoingTunnelPool()
        .assignOwnPeerId("ms", commonModule()->moduleGUID());

    nx::network::SocketGlobals::cloud().addressPublisher().setRetryInterval(
        nx::utils::parseTimerDuration(
            qnServerModule->roSettings()->value(MEDIATOR_ADDRESS_UPDATE).toString(),
            nx::network::cloud::MediatorAddressPublisher::kDefaultRetryInterval));

    connect(
        commonModule()->globalSettings(), &QnGlobalSettings::cloudConnectUdpHolePunchingEnabledChanged,
        [this]()
        {
            nx::network::cloud::TunnelAcceptorFactory::instance().setUdpHolePunchingEnabled(
                commonModule()->globalSettings()->cloudConnectUdpHolePunchingEnabled());
        });

    connect(
        commonModule()->globalSettings(), &QnGlobalSettings::cloudConnectRelayingEnabledChanged,
        [this]()
        {
            nx::network::cloud::TunnelAcceptorFactory::instance().setRelayingEnabled(
                commonModule()->globalSettings()->cloudConnectRelayingEnabled());
        });
}

void MediaServerProcess::changeSystemUser(const QString& userName)
{
    // Change owner of all data files, so mediaserver can use them as different user.
    const std::vector<QString> chmodPaths =
    {
        qnServerModule->roSettings()->fileName(),
        qnServerModule->runTimeSettings()->fileName(),
        getDataDirectory(),
    };
    for (const auto& path: chmodPaths)
    {
        const auto command = lm("chown -R '%1' '%2'").args(userName, path);
        if (::system(command.toUtf8().data()) != 0) //< Let the errors reach stdout and stderr.
        {
            qWarning().noquote() << "WARNING: Unable to:" << command;
            return; //< Server will not be able to run without access to these files.
        }
    }

    // Preallocate TCP socket in case if some system port is required, e.g. 80.
    const int port = qnServerModule->roSettings()->value(
        nx_ms_conf::SERVER_PORT, nx_ms_conf::DEFAULT_SERVER_PORT).toInt();
    m_preparedTcpServerSockets = QnUniversalTcpListener::createAndPrepareTcpSockets(
        nx::network::SocketAddress(nx::network::HostAddress::anyHost, port));
    if (m_preparedTcpServerSockets.empty())
    {
        qWarning().noquote() << "WARNING: Unable to preallocate TCP sockets on port" << port << ":"
            << SystemError::getLastOSErrorText();
    }

    // Everything else what require root permissions is supposed to be done by root_tool.
    if (!nx::utils::CurrentProcess::changeUser(userName))
    {
        qWarning().noquote() << "WARNING: Unable to change user to" << userName << ":"
            << SystemError::getLastOSErrorText();
    }
}

std::unique_ptr<nx::network::upnp::PortMapper> MediaServerProcess::initializeUpnpPortMapper()
{
    auto mapper = std::make_unique<nx::network::upnp::PortMapper>(
        /*isEnabled*/ false,
        nx::network::upnp::PortMapper::DEFAULT_CHECK_MAPPINGS_INTERVAL,
        QnAppInfo::organizationName());
    auto updateEnabled =
        [mapper = mapper.get(), this]()
        {
            const auto& settings = commonModule()->globalSettings();
            const auto isCloudSystem = !settings->cloudSystemId().isEmpty();
            mapper->setIsEnabled(isCloudSystem && settings->isUpnpPortMappingEnabled());
        };

    const auto& settings = commonModule()->globalSettings();
    connect(settings, &QnGlobalSettings::upnpPortMappingEnabledChanged, updateEnabled);
    connect(settings, &QnGlobalSettings::cloudSettingsChanged, updateEnabled);
    updateEnabled();

    mapper->enableMapping(
        m_mediaServer->getPort(), nx::network::upnp::PortMapper::Protocol::TCP,
        [this](nx::network::SocketAddress address)
        {
            const auto result = QMetaObject::invokeMethod(
                this, "at_portMappingChanged", Qt::AutoConnection,
                Q_ARG(QString, address.toString()));

            NX_ASSERT(result, "Could not call at_portMappingChanged(...)");
        });

    return mapper;
}

Qn::ServerFlags MediaServerProcess::calcServerFlags()
{
    Qn::ServerFlags serverFlags = Qn::SF_None; // TODO: #Elric #EC2 type safety has just walked out of the window.

#ifdef EDGE_SERVER
    serverFlags |= Qn::SF_Edge;
#endif
    if (QnAppInfo::isBpi())
    {
        serverFlags |= Qn::SF_IfListCtrl | Qn::SF_timeCtrl;
        serverFlags |= Qn::SF_HasLiteClient;
    }

    bool compatibilityMode = m_cmdLineArguments.devModeKey == lit("razrazraz");
    if (compatibilityMode) // check compatibilityMode here for testing purpose
    {
        serverFlags |= Qn::SF_HasLiteClient;
    }

#ifdef __arm__
    serverFlags |= Qn::SF_ArmServer;

    struct stat st;
    memset(&st, 0, sizeof(st));
    const bool hddPresent =
        ::stat("/dev/sda", &st) == 0 ||
        ::stat("/dev/sdb", &st) == 0 ||
        ::stat("/dev/sdc", &st) == 0 ||
        ::stat("/dev/sdd", &st) == 0;
    if (hddPresent)
        serverFlags |= Qn::SF_Has_HDD;
#else
    serverFlags |= Qn::SF_Has_HDD;
#endif

    if (!(serverFlags & (Qn::SF_ArmServer | Qn::SF_Edge)))
        serverFlags |= Qn::SF_SupportsTranscoding;

    const QString appserverHostString = qnServerModule->roSettings()->value("appserverHost").toString();
    bool isLocal = isLocalAppServer(appserverHostString);
    if (!isLocal)
        serverFlags |= Qn::SF_RemoteEC;

    initPublicIpDiscovery();
    if (!m_ipDiscovery->publicIP().isNull())
        serverFlags |= Qn::SF_HasPublicIP;

    return serverFlags;
}

void MediaServerProcess::initPublicIpDiscovery()
{
    m_ipDiscovery.reset(new nx::network::PublicIPDiscovery(
        qnServerModule->roSettings()->value(nx_ms_conf::PUBLIC_IP_SERVERS).toString().split(";", QString::SkipEmptyParts)));

    if (qnServerModule->roSettings()->value("publicIPEnabled").isNull())
        qnServerModule->roSettings()->setValue("publicIPEnabled", 1);

    int publicIPEnabled = qnServerModule->roSettings()->value("publicIPEnabled").toInt();
    if (publicIPEnabled == 0)
        return; // disabled
    else if (publicIPEnabled > 1)
    {
        auto staticIp = qnServerModule->roSettings()->value("staticPublicIP").toString();
        at_updatePublicAddress(QHostAddress(staticIp)); // manually added
        return;
    }
    m_ipDiscovery->update();
    m_ipDiscovery->waitForFinished();
    at_updatePublicAddress(m_ipDiscovery->publicIP());

<<<<<<< HEAD
=======
void MediaServerProcess::initPublicIpDiscoveryUpdate()
{
>>>>>>> 691509e6
    m_updatePiblicIpTimer.reset(new QTimer());
    connect(m_updatePiblicIpTimer.get(), &QTimer::timeout, m_ipDiscovery.get(), &nx::network::PublicIPDiscovery::update);
    connect(m_ipDiscovery.get(), &nx::network::PublicIPDiscovery::found, this, &MediaServerProcess::at_updatePublicAddress);
    m_updatePiblicIpTimer->start(kPublicIpUpdateTimeoutMs);
}

void MediaServerProcess::setHardwareGuidList(const QVector<QString>& hardwareGuidList)
{
    m_hardwareGuidList = hardwareGuidList;
}

void MediaServerProcess::resetSystemState(
    nx::vms::cloud_integration::CloudConnectionManager& cloudConnectionManager)
{
    for (;;)
    {
        if (!cloudConnectionManager.detachSystemFromCloud())
        {
            qWarning() << "Error while clearing cloud information. Trying again...";
            QnSleep::msleep(APP_SERVER_REQUEST_ERROR_TIMEOUT_MS);
            continue;
        }

        if (!nx::vms::utils::resetSystemToStateNew(commonModule()))
        {
            qWarning() << "Error while resetting system to state \"new \". Trying again...";
            QnSleep::msleep(APP_SERVER_REQUEST_ERROR_TIMEOUT_MS);
            continue;
        }

        break;
    }
}

namespace {

static const char* const kOnExitScriptName = "mediaserver_on_exit";

} // namespace

void MediaServerProcess::performActionsOnExit()
{
    // Call the script if it exists.

    QString fileName = getDataDirectory() + "/scripts/" + kOnExitScriptName;
    if (!QFile::exists(fileName))
    {
        NX_LOG(lit("Script '%1' is missing at the server").arg(fileName), cl_logDEBUG2);
        return;
    }

    // Currently, no args are needed, hence the empty list.
    QStringList args{};

    NX_LOG(lit("Calling the script: %1 %2").arg(fileName).arg(args.join(" ")), cl_logDEBUG2);
    if (!QProcess::startDetached(fileName, args))
    {
        NX_LOG(lit("Unable to start script '%1' because of a system error").arg(kOnExitScriptName),
            cl_logDEBUG2);
    }
}

void MediaServerProcess::moveHandlingCameras()
{
    QSet<QnUuid> servers;
    const auto& resPool = commonModule()->resourcePool();
    for (const auto& server: resPool->getResources<QnMediaServerResource>())
        servers << server->getId();
    ec2::ApiCameraDataList camerasToUpdate;
    for (const auto& camera: resPool->getAllCameras(/*all*/ QnResourcePtr()))
    {
        if (!servers.contains(camera->getParentId()))
        {
            ec2::ApiCameraData apiCameraData;
            fromResourceToApi(camera, apiCameraData);
            apiCameraData.parentId = commonModule()->moduleGUID(); //< move camera
            camerasToUpdate.push_back(apiCameraData);
        }
    }

    auto errCode = commonModule()->ec2Connection()
        ->getCameraManager(Qn::kSystemAccess)
        ->addCamerasSync(camerasToUpdate);

    if (errCode != ec2::ErrorCode::ok)
        qWarning() << "Failed to move handling cameras due to database error. errCode=" << toString(errCode);
}

void MediaServerProcess::updateAllowedInterfaces()
{
    // check registry
    QString ifList = qnServerModule->roSettings()->value(lit("if")).toString();
    // check startup parameter
    if (ifList.isEmpty())
        ifList = m_cmdLineArguments.ifListFilter;

    QList<QHostAddress> allowedInterfaces;
    for (const QString& s : ifList.split(QLatin1Char(';'), QString::SkipEmptyParts))
        allowedInterfaces << QHostAddress(s);

    if (!allowedInterfaces.isEmpty())
        qWarning() << "Using net IF filter:" << allowedInterfaces;
    nx::network::setInterfaceListFilter(allowedInterfaces);
}

QString MediaServerProcess::hardwareIdAsGuid() const
{
    auto hwId = LLUtil::getLatestHardwareId();
    auto hwIdString = QnUuid::fromHardwareId(hwId).toString();
    std::cout << "Got hwID \"" << hwIdString.toStdString() << "\"" << std::endl;
    return hwIdString;
}

void MediaServerProcess::updateGuidIfNeeded()
{
    QString guidIsHWID = qnServerModule->roSettings()->value(GUID_IS_HWID).toString();
    QString serverGuid = qnServerModule->roSettings()->value(SERVER_GUID).toString();
    QString serverGuid2 = qnServerModule->roSettings()->value(SERVER_GUID2).toString();
    QString pendingSwitchToClusterMode = qnServerModule->roSettings()->value(PENDING_SWITCH_TO_CLUSTER_MODE).toString();

    QString hwidGuid = hardwareIdAsGuid();

    if (guidIsHWID == YES) {
        if (serverGuid.isEmpty())
            qnServerModule->roSettings()->setValue(SERVER_GUID, hwidGuid);
        else if (serverGuid != hwidGuid)
            qnServerModule->roSettings()->setValue(GUID_IS_HWID, NO);

        qnServerModule->roSettings()->remove(SERVER_GUID2);
    }
    else if (guidIsHWID == NO) {
        if (serverGuid.isEmpty()) {
            // serverGuid remove from settings manually?
            qnServerModule->roSettings()->setValue(SERVER_GUID, hwidGuid);
            qnServerModule->roSettings()->setValue(GUID_IS_HWID, YES);
        }

        qnServerModule->roSettings()->remove(SERVER_GUID2);
    }
    else if (guidIsHWID.isEmpty()) {
        if (!serverGuid2.isEmpty()) {
            qnServerModule->roSettings()->setValue(SERVER_GUID, serverGuid2);
            qnServerModule->roSettings()->setValue(GUID_IS_HWID, NO);
            qnServerModule->roSettings()->remove(SERVER_GUID2);
        }
        else {
            // Don't reset serverGuid if we're in pending switch to cluster mode state.
            // As it's stored in the remote database.
            if (pendingSwitchToClusterMode == YES)
                return;

            qnServerModule->roSettings()->setValue(SERVER_GUID, hwidGuid);
            qnServerModule->roSettings()->setValue(GUID_IS_HWID, YES);

            if (!serverGuid.isEmpty()) {
                qnServerModule->roSettings()->setValue(OBSOLETE_SERVER_GUID, serverGuid);
            }
        }
    }

    QnUuid obsoleteGuid = QnUuid(qnServerModule->roSettings()->value(OBSOLETE_SERVER_GUID).toString());
    if (!obsoleteGuid.isNull())
        setObsoleteGuid(obsoleteGuid);
}

nx::utils::log::Settings MediaServerProcess::makeLogSettings()
{
    const auto settings = qnServerModule->roSettings();

    nx::utils::log::Settings s;
    s.maxBackupCount = settings->value("logArchiveSize", DEFAULT_LOG_ARCHIVE_SIZE).toUInt();
    s.directory = settings->value("logDir").toString();
    s.maxFileSize = settings->value("maxLogFileSize", DEFAULT_MAX_LOG_FILE_SIZE).toUInt();
    s.updateDirectoryIfEmpty(getDataDirectory());

    return s;
}

void MediaServerProcess::initializeLogging()
{
    const auto settings = qnServerModule->roSettings();
    const auto binaryPath = QFile::decodeName(m_argv[0]);

    // TODO: Implement "--log-file" option like in client_startup_parameters.cpp.

    auto logSettings = makeLogSettings();

    logSettings.level.parse(cmdLineArguments().logLevel,
        settings->value("logLevel").toString(), toString(nx::utils::log::kDefaultLevel));
    nx::utils::log::initialize(
        logSettings, qApp->applicationName(), binaryPath);

    if (auto path = nx::utils::log::mainLogger()->filePath())
        settings->setValue("logFile", path->replace(lit(".log"), QString()));
    else
        settings->remove("logFile");

    logSettings.level.parse(cmdLineArguments().httpLogLevel,
        settings->value("http-log-level").toString(), toString(nx::utils::log::Level::none));
    nx::utils::log::initialize(
        logSettings, qApp->applicationName(), binaryPath,
        QLatin1String("http_log"), nx::utils::log::addLogger({QnLog::HTTP_LOG_INDEX}));

    logSettings.level.parse(cmdLineArguments().hwLogLevel,
        settings->value("hwLogLevel").toString(), toString(nx::utils::log::Level::info));
    nx::utils::log::initialize(
        logSettings, qApp->applicationName(), binaryPath,
        QLatin1String("hw_log"), nx::utils::log::addLogger({QnLog::HWID_LOG}));

    logSettings.level.parse(cmdLineArguments().ec2TranLogLevel,
        settings->value("tranLogLevel").toString(), toString(nx::utils::log::Level::none));
    nx::utils::log::initialize(
        logSettings, qApp->applicationName(), binaryPath,
        QLatin1String("ec2_tran"), nx::utils::log::addLogger({QnLog::EC2_TRAN_LOG}));

    logSettings.level.parse(cmdLineArguments().permissionsLogLevel,
        settings->value("permissionsLogLevel").toString(), toString(nx::utils::log::Level::none));
    nx::utils::log::initialize(
        logSettings, qApp->applicationName(), binaryPath,
        QLatin1String("permissions"), nx::utils::log::addLogger({QnLog::PERMISSIONS_LOG}));

    defaultMsgHandler = qInstallMessageHandler(myMsgHandler);
}

void MediaServerProcess::initializeHardwareId()
{
    const auto settings = qnServerModule->roSettings();
    const auto binaryPath = QFile::decodeName(m_argv[0]);

    auto logSettings = makeLogSettings();

    logSettings.level.parse(cmdLineArguments().hwLogLevel,
        settings->value("hwLoglevel").toString(), toString(nx::utils::log::Level::info));
    nx::utils::log::initialize(
        logSettings, qApp->applicationName(), binaryPath,
        QLatin1String("hw_log"), nx::utils::log::addLogger({QnLog::HWID_LOG}));

    LLUtil::initHardwareId(qnServerModule->roSettings());
    updateGuidIfNeeded();
    setHardwareGuidList(LLUtil::getAllHardwareIds().toVector());

    QnUuid guid = serverGuid();
    if (guid.isNull())
    {
        qDebug() << "Can't save guid. Run once as administrator.";
        NX_LOG("Can't save guid. Run once as administrator.", cl_logERROR);
        qApp->quit();
        return;
    }
}

void MediaServerProcess::connectArchiveIntegrityWatcher()
{
    using namespace nx::mediaserver;
    auto serverArchiveIntegrityWatcher = static_cast<ServerArchiveIntegrityWatcher*>(
        qnServerModule->archiveIntegrityWatcher());

    connect(
        serverArchiveIntegrityWatcher,
        &ServerArchiveIntegrityWatcher::fileIntegrityCheckFailed,
        qnEventRuleConnector,
        &event::EventConnector::at_fileIntegrityCheckFailed);
}

class TcpLogReceiverConnection: public QnTCPConnectionProcessor
{
public:
    TcpLogReceiverConnection(QSharedPointer<nx::network::AbstractStreamSocket> socket, QnTcpListener* owner):
        QnTCPConnectionProcessor(socket, owner),
        m_socket(socket),
        m_file(closeDirPath(getDataDirectory()) + lit("log/external_device.log"))
    {
        m_file.open(QFile::WriteOnly);
        socket->setRecvTimeout(1000 * 3);
    }
    virtual ~TcpLogReceiverConnection() override { stop(); }
protected:
    virtual void run() override
    {
        while (true)
        {
            quint8 buffer[1024 * 16];
            int bytesRead = m_socket->recv(buffer, sizeof(buffer));
            if (bytesRead < 1 && SystemError::getLastOSErrorCode() != SystemError::timedOut)
                break; //< Connection closed
            m_file.write((const char*)buffer, bytesRead);
            m_file.flush();
        }
    }
private:
    QSharedPointer<nx::network::AbstractStreamSocket> m_socket;
    QFile m_file;
};

class TcpLogReceiver : public QnTcpListener
{
public:
    TcpLogReceiver(
        QnCommonModule* commonModule, const QHostAddress& address, int port):
        QnTcpListener(commonModule, address, port)
    {
    }
    virtual ~TcpLogReceiver() override { stop(); }

protected:
    virtual QnTCPConnectionProcessor* createRequestProcessor(QSharedPointer<nx::network::AbstractStreamSocket> clientSocket)
    {
        return new TcpLogReceiverConnection(clientSocket, this);
    }
};

void MediaServerProcess::run()
{
    // All managers use QnConcurent with blocking tasks, this huck is required to avoid deleays.
    if (QThreadPool::globalInstance()->maxThreadCount() < kMinimalGlobalThreadPoolSize)
        QThreadPool::globalInstance()->setMaxThreadCount(kMinimalGlobalThreadPoolSize);

    std::shared_ptr<QnMediaServerModule> serverModule(new QnMediaServerModule(
        m_cmdLineArguments.enforcedMediatorEndpoint,
        m_cmdLineArguments.configFilePath,
        m_cmdLineArguments.rwConfigFilePath));

    connect(
        this, &MediaServerProcess::started,
        [&serverModule]() { serverModule->updates2Manager()->atServerStart(); });

    using namespace nx::vms::common::p2p::downloader;
    connect(
        this, &MediaServerProcess::started,
        [&serverModule]() {serverModule->findInstance<Downloader>()->atServerStart(); });


    qnServerModule->runTimeSettings()->remove("rebuild");

    if (m_serviceMode)
        initializeHardwareId();

    // This is better to do before any files get open, so new user can access them without problems.
    const auto systemUser = qnServerModule->roSettings()->value(nx_ms_conf::SYSTEM_USER).toString();
    if (!systemUser.isEmpty())
        changeSystemUser(systemUser);

    if (m_serviceMode)
    {
        initializeLogging();
        qnServerModule->initializeRootTool();
    }

    updateAllowedInterfaces();

    if (!m_cmdLineArguments.enforceSocketType.isEmpty())
        nx::network::SocketFactory::enforceStreamSocketType(m_cmdLineArguments.enforceSocketType);
    auto ipVersion = m_cmdLineArguments.ipVersion;
    if (ipVersion.isEmpty())
        ipVersion = qnServerModule->roSettings()->value(QLatin1String("ipVersion")).toString();

    nx::network::SocketFactory::setIpVersion(ipVersion);

    m_serverModule = serverModule;

    // Start plain TCP listener and write data to a separate log file.
    const int tcpLogPort = qnServerModule->roSettings()->value("tcpLogPort").toInt();
    if (tcpLogPort)
    {
        std::unique_ptr<TcpLogReceiver> logReceiver(new TcpLogReceiver(
            commonModule(), QHostAddress::Any, tcpLogPort));
        logReceiver->start();
    }

    if (!m_obsoleteGuid.isNull())
        commonModule()->setObsoleteServerGuid(m_obsoleteGuid);

    if (!m_cmdLineArguments.engineVersion.isNull())
    {
        qWarning() << "Starting with overridden version: " << m_cmdLineArguments.engineVersion;
        qnStaticCommon->setEngineVersion(QnSoftwareVersion(m_cmdLineArguments.engineVersion));
    }

    QnCallCountStart(std::chrono::milliseconds(5000));
#ifdef Q_OS_WIN32
    nx::misc::ServerDataMigrateHandler migrateHandler;
    switch (nx::misc::migrateFilesFromWindowsOldDir(&migrateHandler))
    {
        case nx::misc::MigrateDataResult::WinDirNotFound:
            NX_LOG(lit("Moving data from the old windows dir. Windows dir not found."), cl_logWARNING);
            break;
        case nx::misc::MigrateDataResult::NoNeedToMigrate:
            NX_LOG(lit("Moving data from the old windows dir. Nothing to move"), cl_logDEBUG2);
            break;
        case nx::misc::MigrateDataResult::MoveDataFailed:
            NX_LOG(lit("Moving data from the old windows dir. Old data found but move failed."), cl_logWARNING);
            break;
        case nx::misc::MigrateDataResult::Ok:
            NX_LOG(lit("Moving data from the old windows dir. Old data found and successfully moved."), cl_logINFO);
            break;
    }
#endif
    ffmpegInit();

    QnFileStorageResource::removeOldDirs(); // cleanup temp folders;

#ifdef _WIN32
    win32_exception::setCreateFullCrashDump( qnServerModule->roSettings()->value(
        nx_ms_conf::CREATE_FULL_CRASH_DUMP,
        nx_ms_conf::DEFAULT_CREATE_FULL_CRASH_DUMP ).toBool() );
#endif

#ifdef __linux__
    linux_exception::setSignalHandlingDisabled( qnServerModule->roSettings()->value(
        nx_ms_conf::CREATE_FULL_CRASH_DUMP,
        nx_ms_conf::DEFAULT_CREATE_FULL_CRASH_DUMP ).toBool() );
#endif

    const auto allowedSslVersions = qnServerModule->roSettings()->value(
        nx_ms_conf::ALLOWED_SSL_VERSIONS, QString()).toString();
    if (!allowedSslVersions.isEmpty())
        nx::network::ssl::Engine::setAllowedServerVersions(allowedSslVersions.toUtf8());

    const auto allowedSslCiphers = qnServerModule->roSettings()->value(
        nx_ms_conf::ALLOWED_SSL_CIPHERS, QString()).toString();
    if (!allowedSslCiphers.isEmpty())
        nx::network::ssl::Engine::setAllowedServerCiphers(allowedSslCiphers.toUtf8());

    nx::network::ssl::Engine::useOrCreateCertificate(
        qnServerModule->roSettings()->value(
            nx_ms_conf::SSL_CERTIFICATE_PATH,
            getDataDirectory() + lit( "/ssl/cert.pem")).toString(),
        nx::utils::AppInfo::productName().toUtf8(), "US",
        nx::utils::AppInfo::organizationName().toUtf8());

    commonModule()->createMessageProcessor<QnServerMessageProcessor>();
    std::unique_ptr<HostSystemPasswordSynchronizer> hostSystemPasswordSynchronizer( new HostSystemPasswordSynchronizer(commonModule()) );
    std::unique_ptr<QnServerDb> serverDB(new QnServerDb(commonModule()));
    auto auditManager = std::make_unique<QnMServerAuditManager>(
        qnServerModule->lastRunningTimeBeforeRestart(), commonModule());

    std::unique_ptr<mediaserver::event::RuleProcessor> eventRuleProcessor(
        new mediaserver::event::ExtendedRuleProcessor(commonModule()));

    auto videoCameraPool = std::make_unique<QnVideoCameraPool>(
        *qnServerModule->settings(),
        commonModule()->resourcePool());

    std::unique_ptr<QnMotionHelper> motionHelper(new QnMotionHelper());

    std::unique_ptr<mediaserver::event::EventConnector> eventConnector(
        new mediaserver::event::EventConnector(commonModule()) );
    auto stopQThreadFunc = []( QThread* obj ){ obj->quit(); obj->wait(); delete obj; };
    std::unique_ptr<QThread, decltype(stopQThreadFunc)> connectorThread( new QThread(), stopQThreadFunc );
    connectorThread->start();
    qnEventRuleConnector->moveToThread(connectorThread.get());

    CameraDriverRestrictionList cameraDriverRestrictionList;

    QSettings* settings = qnServerModule->roSettings();

    commonModule()->setResourceDiscoveryManager(new QnMServerResourceDiscoveryManager(commonModule()));
    nx::utils::Url appServerUrl = appServerConnectionUrl(*settings);

    QnMulticodecRtpReader::setDefaultTransport( qnServerModule->roSettings()->value(QLatin1String("rtspTransport"), RtpTransport::_auto).toString().toUpper() );

    connect(commonModule()->resourceDiscoveryManager(), &QnResourceDiscoveryManager::CameraIPConflict, this, &MediaServerProcess::at_cameraIPConflict);
    connect(qnNormalStorageMan, &QnStorageManager::noStoragesAvailable, this, &MediaServerProcess::at_storageManager_noStoragesAvailable);
    connect(qnNormalStorageMan, &QnStorageManager::storageFailure, this, &MediaServerProcess::at_storageManager_storageFailure);
    connect(qnNormalStorageMan, &QnStorageManager::rebuildFinished, this, &MediaServerProcess::at_storageManager_rebuildFinished);

    connect(qnBackupStorageMan, &QnStorageManager::storageFailure, this, &MediaServerProcess::at_storageManager_storageFailure);
    connect(qnBackupStorageMan, &QnStorageManager::rebuildFinished, this, &MediaServerProcess::at_storageManager_rebuildFinished);
    connect(qnBackupStorageMan, &QnStorageManager::backupFinished, this, &MediaServerProcess::at_archiveBackupFinished);

    connectArchiveIntegrityWatcher();

    auto remoteArchiveSynchronizer =
        std::make_unique<nx::mediaserver_core::recorder::RemoteArchiveSynchronizer>(qnServerModule);

    // If adminPassword is set by installer save it and create admin user with it if not exists yet
    commonModule()->setDefaultAdminPassword(settings->value(APPSERVER_PASSWORD, QLatin1String("")).toString());
    commonModule()->setUseLowPriorityAdminPasswordHack(settings->value(LOW_PRIORITY_ADMIN_PASSWORD, false).toBool());

    BeforeRestoreDbData beforeRestoreDbData;
    beforeRestoreDbData.loadFromSettings(settings);
    commonModule()->setBeforeRestoreData(beforeRestoreDbData);

    commonModule()->setModuleGUID(serverGuid());

    initializeCloudConnect();

    bool compatibilityMode = m_cmdLineArguments.devModeKey == lit("razrazraz");
    const QString appserverHostString = qnServerModule->roSettings()->value("appserverHost").toString();

    commonModule()->setSystemIdentityTime(nx::ServerSetting::getSysIdTime(), commonModule()->moduleGUID());
    connect(commonModule(), &QnCommonModule::systemIdentityTimeChanged, this, &MediaServerProcess::at_systemIdentityTimeChanged, Qt::QueuedConnection);

    ec2::ApiRuntimeData runtimeData;
    runtimeData.peer.id = commonModule()->moduleGUID();
    runtimeData.peer.instanceId = commonModule()->runningInstanceGUID();
    runtimeData.peer.persistentId = commonModule()->dbId();
    runtimeData.peer.peerType = Qn::PT_Server;
    runtimeData.box = QnAppInfo::armBox();
    runtimeData.brand = QnAppInfo::productNameShort();
    runtimeData.customization = compatibilityMode ? QString() : QnAppInfo::customizationName();
    runtimeData.platform = QnAppInfo::applicationPlatform();

#ifdef __arm__
    if (QnAppInfo::isBpi() || QnAppInfo::isNx1())
    {
        runtimeData.nx1mac = Nx1::getMac();
        runtimeData.nx1serial = Nx1::getSerial();
    }
#endif

    runtimeData.hardwareIds = m_hardwareGuidList;
    commonModule()->runtimeInfoManager()->updateLocalItem(runtimeData);    // initializing localInfo

    std::unique_ptr<ec2::AbstractECConnectionFactory> ec2ConnectionFactory(
        getConnectionFactory(
            Qn::PT_Server,
            nx::utils::TimerManager::instance(),
            commonModule(),
            settings->value(nx_ms_conf::P2P_MODE_FLAG).toBool()));

    TimeBasedNonceProvider timeBasedNonceProvider;

    auto cloudIntegrationManager = std::make_unique<CloudIntegrationManager>(
        commonModule(),
        ec2ConnectionFactory->messageBus(),
        &timeBasedNonceProvider);

    auto authHelper = std::make_unique<QnAuthHelper>(
        commonModule(),
        &timeBasedNonceProvider,
        &cloudIntegrationManager->cloudManagerGroup());
    connect(
        authHelper.get(), &QnAuthHelper::emptyDigestDetected,
        this, &MediaServerProcess::at_emptyDigestDetected);

    configureApiRestrictions(QnAuthHelper::instance()->restrictionList());

    MediaServerStatusWatcher mediaServerStatusWatcher(commonModule());

    //passing settings
    std::map<QString, QVariant> confParams;
    for( const auto& paramName: qnServerModule->roSettings()->allKeys() )
    {
        if( paramName.startsWith( lit("ec") ) )
            confParams.emplace( paramName, qnServerModule->roSettings()->value( paramName ) );
    }
    ec2ConnectionFactory->setConfParams(std::move(confParams));
    ec2::AbstractECConnectionPtr ec2Connection;
    QnConnectionInfo connectInfo;
    std::unique_ptr<ec2::QnDiscoveryMonitor> discoveryMonitor;

    while (!needToStop())
    {
        const ec2::ErrorCode errorCode = ec2ConnectionFactory->connectSync(
            appServerUrl, ec2::ApiClientInfoData(), &ec2Connection );
        if (ec2Connection)
        {
            connectInfo = ec2Connection->connectionInfo();
            auto connectionResult = QnConnectionValidator::validateConnection(connectInfo, errorCode);
            if (connectionResult == Qn::SuccessConnectionResult)
            {
                discoveryMonitor = std::make_unique<ec2::QnDiscoveryMonitor>(
                    ec2ConnectionFactory->messageBus());

                NX_LOG(QString::fromLatin1("Connected to local EC2"), cl_logWARNING);
                break;
            }

            switch (connectionResult)
            {
            case Qn::IncompatibleInternalConnectionResult:
            case Qn::IncompatibleCloudHostConnectionResult:
            case Qn::IncompatibleVersionConnectionResult:
            case Qn::IncompatibleProtocolConnectionResult:
                NX_LOG(lit("Incompatible Server version detected! Giving up."), cl_logERROR);
                stopObjects();
                return;
            default:
                break;
            }
        }

        NX_LOG( QString::fromLatin1("Can't connect to local EC2. %1")
            .arg(ec2::toString(errorCode)), cl_logERROR );
        QnSleep::msleep(3000);
    }
    QnAppServerConnectionFactory::setEc2Connection(ec2Connection);

    while (!needToStop())
    {
        if (qnServerModule->analyticsEventsStorage()->initialize())
            break;

        NX_WARNING(this, lm("Failed to initialize analytics events storage. Retrying..."));
        QnSleep::msleep(1000);
    }

    const auto& runtimeManager = commonModule()->runtimeInfoManager();
    connect(
        runtimeManager, &QnRuntimeInfoManager::runtimeInfoAdded,
        this, &MediaServerProcess::at_runtimeInfoChanged, Qt::QueuedConnection);
    connect(
        runtimeManager, &QnRuntimeInfoManager::runtimeInfoChanged,
        this, &MediaServerProcess::at_runtimeInfoChanged, Qt::QueuedConnection);

    if (needToStop())
    {
        stopObjects();
        return; //TODO #ak correctly deinitialize what has been initialised
    }

    qnServerModule->roSettings()->setValue(QnServer::kRemoveDbParamName, "0");

    connect(ec2Connection.get(), &ec2::AbstractECConnection::databaseDumped, this, &MediaServerProcess::at_databaseDumped);
    commonModule()->setRemoteGUID(connectInfo.serverId());
    qnServerModule->roSettings()->sync();
    if (qnServerModule->roSettings()->value(PENDING_SWITCH_TO_CLUSTER_MODE).toString() == "yes")
    {
        NX_LOG( QString::fromLatin1("Switching to cluster mode and restarting..."), cl_logWARNING );
        stopObjects();
        nx::SystemName systemName(connectInfo.systemName);
        systemName.saveToConfig(); //< migrate system name from foreign database via config
        nx::ServerSetting::setSysIdTime(0);
        qnServerModule->roSettings()->remove("appserverHost");
        qnServerModule->roSettings()->remove("appserverLogin");
        qnServerModule->roSettings()->setValue(APPSERVER_PASSWORD, "");
        qnServerModule->roSettings()->remove(PENDING_SWITCH_TO_CLUSTER_MODE);
        qnServerModule->roSettings()->sync();

        QFile::remove(closeDirPath(getDataDirectory()) + "/ecs.sqlite");

        // kill itself to restart
#ifdef Q_OS_WIN
        HANDLE hProcess = GetCurrentProcess();
        TerminateProcess(hProcess, ERROR_SERVICE_SPECIFIC_ERROR);
        WaitForSingleObject(hProcess, 10*1000);
#endif
        abort();
        return;
    }

    settings->setValue(LOW_PRIORITY_ADMIN_PASSWORD, "");

    auto clearEc2ConnectionGuardFunc = [](MediaServerProcess*){
        QnAppServerConnectionFactory::setEc2Connection(ec2::AbstractECConnectionPtr()); };
    std::unique_ptr<MediaServerProcess, decltype(clearEc2ConnectionGuardFunc)>
        clearEc2ConnectionGuard(this, clearEc2ConnectionGuardFunc);

    if (m_cmdLineArguments.cleanupDb)
    {
        const bool kCleanupDbObjects = true;
        const bool kCleanupTransactionLog = true;
        auto miscManager = ec2Connection->getMiscManager(Qn::kSystemAccess);
        miscManager->cleanupDatabaseSync(kCleanupDbObjects, kCleanupTransactionLog);
    }

    connect(
        ec2Connection->getTimeNotificationManager().get(),
        &ec2::AbstractTimeNotificationManager::timeChanged,
        this,
        &MediaServerProcess::at_timeChanged,
        Qt::QueuedConnection);
    std::unique_ptr<QnMServerResourceSearcher> mserverResourceSearcher(new QnMServerResourceSearcher(commonModule()));

    auto pluginManager = qnServerModule->pluginManager();
    for (nx_spl::StorageFactory* const storagePlugin:
         pluginManager->findNxPlugins<nx_spl::StorageFactory>(nx_spl::IID_StorageFactory))
    {
        QnStoragePluginFactory::instance()->registerStoragePlugin(
            storagePlugin->storageType(),
            std::bind(
                &QnThirdPartyStorageResource::instance,
                std::placeholders::_1,
                std::placeholders::_2,
                storagePlugin
            ),
            false);
    }

    QnStoragePluginFactory::instance()->registerStoragePlugin(
        "smb",
        QnFileStorageResource::instance,
        false
    );

    while (!needToStop() && !initResourceTypes(ec2Connection))
    {
        QnSleep::msleep(1000);
    }

    if (needToStop())
    {
        stopObjects();
        return;
    }

    if (qnServerModule->roSettings()->value("disableTranscoding").toBool())
        commonModule()->setTranscodeDisabled(true);

    QnResource::startCommandProc();

    auto hlsSessionPool = std::make_unique<nx::mediaserver::hls::SessionPool>();

    if (!initTcpListener(&cloudIntegrationManager->cloudManagerGroup(), ec2ConnectionFactory->messageBus()))
    {
        qCritical() << "Failed to bind to local port. Terminating...";
        QCoreApplication::quit();
        stopObjects();
        return;
    }

    if (appServerUrl.scheme().toLower() == lit("file"))
        ec2ConnectionFactory->registerRestHandlers(m_universalTcpListener->processorPool());

    std::unique_ptr<QnMulticast::HttpServer> multicastHttp(new QnMulticast::HttpServer(commonModule()->moduleGUID().toQUuid(), m_universalTcpListener));

    using namespace std::placeholders;
    m_universalTcpListener->setProxyHandler<QnProxyConnectionProcessor>(
        &QnUniversalRequestProcessor::isProxy,
        ec2ConnectionFactory->messageBus());
    auto processor = dynamic_cast<QnServerMessageProcessor*> (commonModule()->messageProcessor());
    processor->registerProxySender(m_universalTcpListener);

    ec2ConnectionFactory->registerTransactionListener( m_universalTcpListener );

    const bool sslAllowed =
        qnServerModule->roSettings()->value(
            nx_ms_conf::ALLOW_SSL_CONNECTIONS,
            nx_ms_conf::DEFAULT_ALLOW_SSL_CONNECTIONS).toBool();

    bool foundOwnServerInDb = false;

    while (m_mediaServer.isNull() && !needToStop())
    {
        QnMediaServerResourcePtr server = findServer(ec2Connection);
        ec2::ApiMediaServerData prevServerData;
        if (server)
        {
            fromResourceToApi(server, prevServerData);
            foundOwnServerInDb = true;
        }
        else
        {
            server = QnMediaServerResourcePtr(new QnMediaServerResource(commonModule()));
            server->setId(serverGuid());
            server->setMaxCameras(DEFAULT_MAX_CAMERAS);

            QString serverName(getDefaultServerName());
            if (!beforeRestoreDbData.serverName.isEmpty())
                serverName = QString::fromLocal8Bit(beforeRestoreDbData.serverName);
            server->setName(serverName);
        }

        server->setServerFlags((Qn::ServerFlags) calcServerFlags());

        QHostAddress appserverHost;
        bool isLocal = isLocalAppServer(appserverHostString);
        if (!isLocal) {
            do
            {
                appserverHost = resolveHost(appserverHostString);
            } while (appserverHost.toIPv4Address() == 0);
        }


        server->setPrimaryAddress(
            nx::network::SocketAddress(defaultLocalAddress(appserverHost), m_universalTcpListener->getPort()));
        server->setSslAllowed(sslAllowed);
        cloudIntegrationManager->cloudManagerGroup().connectionManager.setProxyVia(
            nx::network::SocketAddress(nx::network::HostAddress::localhost, m_universalTcpListener->getPort()));


        // used for statistics reported
        server->setSystemInfo(QnSystemInformation::currentSystemInformation());
        server->setVersion(qnStaticCommon->engineVersion());

        QByteArray settingsAuthKey = nx::ServerSetting::getAuthKey();
        QByteArray authKey = settingsAuthKey;
        if (authKey.isEmpty())
            authKey = server->getAuthKey().toLatin1();
        if (authKey.isEmpty())
            authKey = QnUuid::createUuid().toString().toLatin1();
        server->setAuthKey(authKey);

        // Keep server auth key in registry. Server MUST be able pass authorization after deleting database in database restore process
        if (settingsAuthKey != authKey)
            nx::ServerSetting::setAuthKey(authKey);

        ec2::ApiMediaServerData newServerData;
        fromResourceToApi(server, newServerData);
        if (prevServerData != newServerData)
        {
            m_mediaServer = registerServer(
                ec2Connection,
                server,
                nx::mserver_aux::isNewServerInstance(
                    commonModule()->beforeRestoreDbData(),
                    foundOwnServerInDb,
                    qnServerModule->roSettings()->value(NO_SETUP_WIZARD).toInt() > 0));
        }
        else
        {
            m_mediaServer = server;
        }

        if (m_mediaServer.isNull())
            QnSleep::msleep(1000);
    }

    /* This key means that password should be forcibly changed in the database. */
    qnServerModule->roSettings()->remove(OBSOLETE_SERVER_GUID);
    qnServerModule->roSettings()->setValue(APPSERVER_PASSWORD, "");
#ifdef _DEBUG
    qnServerModule->roSettings()->sync();
    NX_ASSERT(qnServerModule->roSettings()->value(APPSERVER_PASSWORD).toString().isEmpty(), Q_FUNC_INFO, "appserverPassword is not emptyu in registry. Restart the server as Administrator");
#endif

    if (needToStop())
    {
        stopObjects();
        m_ipDiscovery.reset();
        return;
    }
    const auto& resPool = commonModule()->resourcePool();
    resPool->addResource(m_mediaServer);

    QString moduleName = qApp->applicationName();
    if( moduleName.startsWith( qApp->organizationName() ) )
        moduleName = moduleName.mid( qApp->organizationName().length() ).trimmed();

    QnModuleInformation selfInformation = commonModule()->moduleInformation();
    if (compatibilityMode)
    {
        selfInformation.brand = QString();
        selfInformation.customization = QString();
    }
    selfInformation.version = qnStaticCommon->engineVersion();
    selfInformation.sslAllowed = sslAllowed;
    selfInformation.serverFlags = m_mediaServer->getServerFlags();
    selfInformation.ecDbReadOnly = ec2Connection->connectionInfo().ecDbReadOnly;

    commonModule()->setModuleInformation(selfInformation);
    commonModule()->bindModuleInformation(m_mediaServer);

    // show our cloud host value in registry in case of installer will check it
    const auto& globalSettings = commonModule()->globalSettings();
    qnServerModule->roSettings()->setValue(QnServer::kIsConnectedToCloudKey,
        globalSettings->cloudSystemId().isEmpty() ? "no" : "yes");
    qnServerModule->roSettings()->setValue("cloudHost", selfInformation.cloudHost);

    if (!m_cmdLineArguments.allowedDiscoveryPeers.isEmpty()) {
        QSet<QnUuid> allowedPeers;
        for (const QString &peer: m_cmdLineArguments.allowedDiscoveryPeers.split(";")) {
            QnUuid peerId(peer);
            if (!peerId.isNull())
                allowedPeers << peerId;
        }
        commonModule()->setAllowedPeers(allowedPeers);
    }

    connect(commonModule()->moduleDiscoveryManager(), &nx::vms::discovery::Manager::conflict,
        this, &MediaServerProcess::at_serverModuleConflict);

    QScopedPointer<QnServerConnector> serverConnector(new QnServerConnector(commonModule()));

    // ------------------------------------------

    QScopedPointer<QnServerUpdateTool> serverUpdateTool(new QnServerUpdateTool(commonModule()));
    serverUpdateTool->removeUpdateFiles(m_mediaServer->getVersion().toString());

    // ===========================================================================
    QnResource::initAsyncPoolInstance()->setMaxThreadCount( qnServerModule->roSettings()->value(
        nx_ms_conf::RESOURCE_INIT_THREADS_COUNT,
        nx_ms_conf::DEFAULT_RESOURCE_INIT_THREADS_COUNT ).toInt() );
    QnResource::initAsyncPoolInstance();

    // ============================
    GlobalSettingsToDeviceSearcherSettingsAdapter upnpDeviceSearcherSettings(globalSettings);
    auto upnpDeviceSearcher = std::make_unique<nx::network::upnp::DeviceSearcher>(upnpDeviceSearcherSettings);
    std::unique_ptr<QnMdnsListener> mdnsListener(new QnMdnsListener());

    std::unique_ptr<QnAppserverResourceProcessor> serverResourceProcessor( new QnAppserverResourceProcessor(
        commonModule(),
        ec2ConnectionFactory->distributedMutex(),
        m_mediaServer->getId()) );
    std::unique_ptr<QnRecordingManager> recordingManager(new QnRecordingManager(
        commonModule(),
        ec2ConnectionFactory->distributedMutex()));
    serverResourceProcessor->moveToThread(commonModule()->resourceDiscoveryManager());
    commonModule()->resourceDiscoveryManager()->setResourceProcessor(serverResourceProcessor.get());

    std::unique_ptr<QnResourceStatusWatcher> statusWatcher( new QnResourceStatusWatcher(commonModule()));

    /* Searchers must be initialized before the resources are loaded as resources instances are created by searchers. */
    auto resourceSearchers = std::make_unique<QnMediaServerResourceSearchers>(commonModule());

    std::unique_ptr<QnAudioStreamerPool> audioStreamerPool(new QnAudioStreamerPool(commonModule()));
    auto flirExecutor = std::make_unique<nx::plugins::flir::IoExecutor>();

    auto upnpPortMapper = initializeUpnpPortMapper();

    commonModule()->resourceAccessManager()->beginUpdate();
    commonModule()->resourceAccessProvider()->beginUpdate();

    nx::vms::utils::loadResourcesFromEcs(
        commonModule(),
        ec2Connection,
        commonModule()->messageProcessor(),
        m_mediaServer,
        [this]() { return needToStop(); });

    // Start receiving local notifications
    auto serverMessageProcessor = dynamic_cast<QnServerMessageProcessor*> (commonModule()->messageProcessor());
    serverMessageProcessor->startReceivingLocalNotifications(ec2Connection);



    qnServerModule->metadataManagerPool()->init();
    at_runtimeInfoChanged(runtimeManager->localInfo());
<<<<<<< HEAD
=======
    initPublicIpDiscoveryUpdate();
>>>>>>> 691509e6

    saveServerInfo(m_mediaServer);
    m_mediaServer->setStatus(Qn::Online);

    if (m_cmdLineArguments.moveHandlingCameras)
        moveHandlingCameras();

    commonModule()->resourceAccessProvider()->endUpdate();
    commonModule()->resourceAccessManager()->endUpdate();

    globalSettings->initialize();

    updateAddressesList();

    auto settingsProxy = nx::mserver_aux::createServerSettingsProxy(commonModule());
    auto systemNameProxy = nx::mserver_aux::createServerSystemNameProxy();

    nx::mserver_aux::setUpSystemIdentity(commonModule()->beforeRestoreDbData(), settingsProxy.get(), std::move(systemNameProxy));

    BeforeRestoreDbData::clearSettings(settings);

    addFakeVideowallUser(commonModule());

    if (!qnServerModule->roSettings()->value(QnServer::kNoInitStoragesOnStartup, false).toBool())
        initStoragesAsync(commonModule()->messageProcessor());

    if (!QnPermissionsHelper::isSafeMode(commonModule()))
    {
        if (nx::mserver_aux::needToResetSystem(
                    nx::mserver_aux::isNewServerInstance(
                        commonModule()->beforeRestoreDbData(),
                        foundOwnServerInDb,
                        qnServerModule->roSettings()->value(NO_SETUP_WIZARD).toInt() > 0),
                    settingsProxy.get()))
        {
            if (settingsProxy->isCloudInstanceChanged())
                qWarning() << "Cloud instance changed from" << globalSettings->cloudHost() <<
                    "to" << nx::network::AppInfo::defaultCloudHost() << ". Server goes to the new state";

            resetSystemState(cloudIntegrationManager->cloudManagerGroup().connectionManager);
        }
        if (settingsProxy->isCloudInstanceChanged())
        {
            ec2::ErrorCode errCode;
            do
            {
                const bool kCleanupDbObjects = false;
                const bool kCleanupTransactionLog = true;

                errCode = commonModule()->ec2Connection()
                    ->getMiscManager(Qn::kSystemAccess)
                    ->cleanupDatabaseSync(kCleanupDbObjects, kCleanupTransactionLog);

                if (errCode != ec2::ErrorCode::ok)
                {
                    qWarning() << "Error while rebuild transaction log. Trying again...";
                        msleep(APP_SERVER_REQUEST_ERROR_TIMEOUT_MS);
                }

            } while (errCode != ec2::ErrorCode::ok && !m_needStop);
        }
        globalSettings->setCloudHost(nx::network::AppInfo::defaultCloudHost());
        globalSettings->synchronizeNow();
    }

    globalSettings->takeFromSettings(qnServerModule->roSettings(), m_mediaServer);

    if (QnUserResourcePtr adminUser = resPool->getAdministrator())
    {
        //todo: root password for NX1 should be updated in case of cloud owner
        hostSystemPasswordSynchronizer->syncLocalHostRootPasswordWithAdminIfNeeded( adminUser );
    }
    qnServerModule->roSettings()->sync();

#ifndef EDGE_SERVER
    // TODO: #GDM make this the common way with other settings
    updateDisabledVendorsIfNeeded();
    updateAllowCameraCHangesIfNeed();
    qnGlobalSettings->synchronizeNowSync(); // TODO: #GDM double sync
#endif

    std::unique_ptr<QnLdapManager> ldapManager(new QnLdapManager(commonModule()));


    commonModule()->resourceDiscoveryManager()->setReady(true);
    const bool isDiscoveryDisabled =
        qnServerModule->roSettings()->value(QnServer::kNoResourceDiscovery, false).toBool();
    if( !ec2Connection->connectionInfo().ecDbReadOnly && !isDiscoveryDisabled)
        commonModule()->resourceDiscoveryManager()->start();
    //else
    //    we are not able to add cameras to DB anyway, so no sense to do discover


    connect(
        commonModule()->resourceDiscoveryManager(),
        &QnResourceDiscoveryManager::localInterfacesChanged,
        this,
        &MediaServerProcess::updateAddressesList);

    connect(
        m_universalTcpListener,
        &QnTcpListener::portChanged,
        this,
        [this, &cloudIntegrationManager]()
        {
            updateAddressesList();
            cloudIntegrationManager->cloudManagerGroup().connectionManager.setProxyVia(
                nx::network::SocketAddress(nx::network::HostAddress::localhost, m_universalTcpListener->getPort()));
        });

    m_firstRunningTime = qnServerModule->lastRunningTime().count();

    m_crashReporter.reset(new ec2::CrashReporter(commonModule()));

    QTimer timer;
    connect(&timer, SIGNAL(timeout()), this, SLOT(at_timer()), Qt::DirectConnection);
    timer.start(QnVirtualCameraResource::issuesTimeoutMs());
    at_timer();

    QTimer udtInternetTrafficTimer;
    connect(&udtInternetTrafficTimer, &QTimer::timeout,
        [common = commonModule()]()
        {
            QnResourcePtr server = common->resourcePool()->getResourceById(common->moduleGUID());
            const auto old = server->getProperty(Qn::UDT_INTERNET_TRFFIC).toULongLong();
            const auto current = nx::network::UdtStatistics::global.internetBytesTransfered.load();
            const auto update = old + (qulonglong) current;
            if (server->setProperty(Qn::UDT_INTERNET_TRFFIC, QString::number(update))
                && server->saveParams())
            {
                NX_LOG(lm("%1 is updated to %2").args(Qn::UDT_INTERNET_TRFFIC, update), cl_logDEBUG1);
                nx::network::UdtStatistics::global.internetBytesTransfered -= current;
            }
        });
    udtInternetTrafficTimer.start(UDT_INTERNET_TRAFIC_TIMER);

    QTimer::singleShot(3000, this, SLOT(at_connectionOpened()));
    QTimer::singleShot(0, this, SLOT(at_appStarted()));

    m_dumpSystemResourceUsageTaskID = nx::utils::TimerManager::instance()->addTimer(
        std::bind( &MediaServerProcess::dumpSystemUsageStats, this ),
        std::chrono::milliseconds(SYSTEM_USAGE_DUMP_TIMEOUT));

    QnRecordingManager::instance()->start();
    if (!isDiscoveryDisabled)
        mserverResourceSearcher->start();
    m_universalTcpListener->start();
    serverConnector->start();
#if 1
    if (ec2Connection->connectionInfo().ecUrl.scheme() == "file") {
        // Connect to local database. Start peer-to-peer sync (enter to cluster mode)
        commonModule()->setCloudMode(true);
        if (!isDiscoveryDisabled)
        {
            // Should be called after global settings are initialized.
            commonModule()->moduleDiscoveryManager()->start();
        }
    }
#endif

    nx::mserver_aux::makeFakeData(
        cmdLineArguments().createFakeData, ec2Connection, commonModule()->moduleGUID());

    qnBackupStorageMan->scheduleSync()->start();
    serverModule->unusedWallpapersWatcher()->start();
    if (m_serviceMode)
        serverModule->licenseWatcher()->start();

    emit started();
    exec();

    disconnect(authHelper.get(), 0, this, 0);
    disconnect(commonModule()->resourceDiscoveryManager(), 0, this, 0);
    disconnect(qnNormalStorageMan, 0, this, 0);
    disconnect(qnBackupStorageMan, 0, this, 0);
    disconnect(commonModule(), 0, this, 0);
    disconnect(runtimeManager, 0, this, 0);
    disconnect(ec2Connection->getTimeNotificationManager().get(), 0, this, 0);
    disconnect(ec2Connection.get(), 0, this, 0);
    if (m_updatePiblicIpTimer) {
        disconnect(m_updatePiblicIpTimer.get(), 0, this, 0);
        m_updatePiblicIpTimer.reset();
    }
    disconnect(m_ipDiscovery.get(), 0, this, 0);
    disconnect(commonModule()->moduleDiscoveryManager(), 0, this, 0);

    WaitingForQThreadToEmptyEventQueue waitingForObjectsToBeFreed( QThread::currentThread(), 3 );
    waitingForObjectsToBeFreed.join();

    qWarning()<<"QnMain event loop has returned. Destroying objects...";

    discoveryMonitor.reset();
    m_crashReporter.reset();

    //cancelling dumping system usage
    quint64 dumpSystemResourceUsageTaskID = 0;
    {
        QnMutexLocker lk( &m_mutex );
        dumpSystemResourceUsageTaskID = m_dumpSystemResourceUsageTaskID;
        m_dumpSystemResourceUsageTaskID = 0;
    }
    nx::utils::TimerManager::instance()->joinAndDeleteTimer( dumpSystemResourceUsageTaskID );

    m_ipDiscovery.reset(); // stop it before IO deinitialized
    commonModule()->resourceDiscoveryManager()->pleaseStop();
    QnResource::pleaseStopAsyncTasks();
    multicastHttp.reset();
    stopObjects();

    QnResource::stopCommandProc();
    if (m_initStoragesAsyncPromise)
        m_initStoragesAsyncPromise->get_future().wait();
    // todo: #rvasilenko some undeleted resources left in the QnMain event loop. I stopped TimerManager as temporary solution for it.
    nx::utils::TimerManager::instance()->stop();

    hlsSessionPool.reset();

    // Remove all stream recorders.
    remoteArchiveSynchronizer.reset();
    recordingManager.reset();

    mserverResourceSearcher.reset();

    videoCameraPool.reset();

    commonModule()->resourceDiscoveryManager()->stop();
    QnResource::stopAsyncTasks();

    //since mserverResourceDiscoveryManager instance is dead no events can be delivered to serverResourceProcessor: can delete it now
        //TODO refactoring of discoveryManager <-> resourceProcessor interaction is required
    serverResourceProcessor.reset();

    mdnsListener.reset();
    resourceSearchers.reset();
    upnpDeviceSearcher.reset();

    connectorThread->quit();
    connectorThread->wait();

    //deleting object from wrong thread, but its no problem, since object's thread has been stopped and no event can be delivered to the object
    eventConnector.reset();

    eventRuleProcessor.reset();

    motionHelper.reset();

    //ptzPool.reset();

    commonModule()->deleteMessageProcessor(); // stop receiving notifications
    ec2ConnectionFactory->shutdown();

    //disconnecting from EC2
    clearEc2ConnectionGuard.reset();

    cloudIntegrationManager.reset();
    ec2Connection.reset();
    ec2ConnectionFactory.reset();

    commonModule()->setResourceDiscoveryManager(nullptr);

    // This method will set flag on message channel to threat next connection close as normal
    //appServerConnection->disconnectSync();
    qnServerModule->setLastRunningTime(std::chrono::milliseconds::zero());

    authHelper.reset();
    //fileDeletor.reset();
    //qnNormalStorageMan.reset();
    //qnBackupStorageMan.reset();

    if (m_mediaServer)
        m_mediaServer->beforeDestroy();
    m_mediaServer.clear();

    performActionsOnExit();

    nx::network::SocketGlobals::cloud().outgoingTunnelPool().clearOwnPeerIdIfEqual(
        "ms", commonModule()->moduleGUID());

    m_autoRequestForwarder.reset();

    if (defaultMsgHandler)
        qInstallMessageHandler(defaultMsgHandler);
}

void MediaServerProcess::at_appStarted()
{
    if (isStopping())
        return;

    commonModule()->messageProcessor()->init(commonModule()->ec2Connection()); // start receiving notifications
    m_crashReporter->scanAndReportByTimer(qnServerModule->runTimeSettings());

    QString dataLocation = getDataDirectory();
    QDir stateDirectory;
    stateDirectory.mkpath(dataLocation + QLatin1String("/state"));
    qnFileDeletor->init(dataLocation + QLatin1String("/state")); // constructor got root folder for temp files
};

void MediaServerProcess::at_timeChanged(qint64 newTime)
{
    QnSyncTime::instance()->updateTime(newTime);

    using namespace ec2;
    QnTransaction<ApiPeerSyncTimeData> tran(
        ApiCommand::broadcastPeerSyncTime,
        commonModule()->moduleGUID());
    tran.params.syncTimeMs = newTime;
    if (auto connection = commonModule()->ec2Connection())
        connection->messageBus()->sendTransaction(tran);
}

void MediaServerProcess::at_runtimeInfoChanged(const QnPeerRuntimeInfo& runtimeInfo)
{
    if (isStopping())
        return;
    if (runtimeInfo.uuid != commonModule()->moduleGUID())
        return;
    auto connection = commonModule()->ec2Connection();
    if (connection)
    {
        ec2::QnTransaction<ec2::ApiRuntimeData> tran(
            ec2::ApiCommand::runtimeInfoChanged,
            commonModule()->moduleGUID());
        tran.params = runtimeInfo.data;
        commonModule()->ec2Connection()->messageBus()->sendTransaction(tran);
    }
}

void MediaServerProcess::at_emptyDigestDetected(const QnUserResourcePtr& user, const QString& login, const QString& password)
{
    if (isStopping())
        return;

    // fill authenticate digest here for compatibility with version 2.1 and below.
    const ec2::AbstractECConnectionPtr& appServerConnection = commonModule()->ec2Connection();
    if (user->getDigest().isEmpty() && !m_updateUserRequests.contains(user->getId()))
    {
        user->setName(login);
        user->setPasswordAndGenerateHash(password);

        ec2::ApiUserData userData;
        fromResourceToApi(user, userData);

        QnUuid userId = user->getId();
        m_updateUserRequests << userId;
        appServerConnection->getUserManager(Qn::kSystemAccess)->save(userData, password, this, [this, userId]( int reqID, ec2::ErrorCode errorCode )
        {
            QN_UNUSED(reqID, errorCode);
            m_updateUserRequests.remove(userId);
        } );
    }
}

class QnVideoService : public QtService<QtSingleCoreApplication>
{
public:
    QnVideoService(int argc, char **argv):
        QtService<QtSingleCoreApplication>(argc, argv, SERVICE_NAME),
        m_argc(argc),
        m_argv(argv)
    {
        setServiceDescription(SERVICE_NAME);
    }

protected:
    virtual int executeApplication() override
    {
        m_main.reset(new MediaServerProcess(m_argc, m_argv, true));

        const auto cmdParams = m_main->cmdLineArguments();
        if (cmdParams.showHelp || cmdParams.showVersion)
            return 0;

        int res = application()->exec();

        m_main.reset();

#ifdef Q_OS_WIN
        // stop the service unexpectedly to let windows service management system restart it
        if (restartFlag) {
            HANDLE hProcess = GetCurrentProcess();
            TerminateProcess(hProcess, ERROR_SERVICE_SPECIFIC_ERROR);
        }
#endif
        return res;
    }

    virtual void start() override
    {
        QtSingleCoreApplication *application = this->application();

        QCoreApplication::setOrganizationName(QnAppInfo::organizationName());
        QCoreApplication::setApplicationName(QnServerAppInfo::applicationName());
        if (QCoreApplication::applicationVersion().isEmpty())
            QCoreApplication::setApplicationVersion(QnAppInfo::applicationVersion());

        if (application->isRunning() &&
            m_main->serverSettings()->roSettings()->value(nx_ms_conf::ENABLE_MULTIPLE_INSTANCES).toInt() == 0)
        {
            qWarning() << "Server already started";
            qApp->quit();
            return;
        }

#ifdef Q_OS_WIN
        SetConsoleCtrlHandler(stopServer_WIN, true);
#endif
        signal(SIGINT, stopServer);
        signal(SIGTERM, stopServer);

        QDir::setCurrent(qApp->applicationDirPath());

    // ------------------------------------------
#ifdef TEST_RTSP_SERVER
        addTestData();
#endif
        m_main->start();
    }

    virtual void stop() override
    {
        if (serviceMainInstance)
            serviceMainInstance->stopSync();
    }

private:
    int m_argc;
    char **m_argv;
    QScopedPointer<MediaServerProcess> m_main;
};

void stopServer(int /*signal*/)
{
    restartFlag = false;
    if (serviceMainInstance) {
        //output to console from signal handler can cause deadlock
        //qWarning() << "got signal" << signal << "stop server!";
        serviceMainInstance->stopAsync();
    }
}

void restartServer(int restartTimeout)
{
    restartFlag = true;
    if (serviceMainInstance) {
        qWarning() << "restart requested!";
        QTimer::singleShot(restartTimeout, serviceMainInstance, SLOT(stopAsync()));
    }
}

/*
bool changePort(quint16 port)
{
    if (serviceMainInstance)
        return serviceMainInstance->changePort(port);
    else
        return false;
}
*/

#ifdef __linux__
void SIGUSR1_handler(int)
{
    //doing nothing. Need this signal only to interrupt some blocking calls
}
#endif

int MediaServerProcess::main(int argc, char* argv[])
{
#if 0
#if defined(__GNUC__)
# if defined(__i386__)
        /* Enable Alignment Checking on x86 */
        __asm__("pushf\norl $0x40000,(%esp)\npopf");
# elif defined(__x86_64__)
             /* Enable Alignment Checking on x86_64 */
            __asm__("pushf\norl $0x40000,(%rsp)\npopf");
# endif
#endif
#endif //__arm__
#ifdef _WIN32
    win32_exception::installGlobalUnhandledExceptionHandler();
    _tzset();
#endif

#ifdef __linux__
    signal( SIGUSR1, SIGUSR1_handler );
#endif


#ifndef EDGE_SERVER
    std::unique_ptr<TextToWaveServer> textToWaveServer = std::make_unique<TextToWaveServer>(
        nx::utils::file_system::applicationDirPath(argc, argv));

    textToWaveServer->start();
    textToWaveServer->waitForStarted();
#endif

    QnVideoService service( argc, argv );
    int res = service.exec();
    if (restartFlag && res == 0)
        return 1;
    return 0;
}

const CmdLineArguments MediaServerProcess::cmdLineArguments() const
{
    return m_cmdLineArguments;
}

void MediaServerProcess::configureApiRestrictions(nx::network::http::AuthMethodRestrictionList* restrictions)
{
    // For "OPTIONS * RTSP/1.0"
    restrictions->allow(lit("."), nx::network::http::AuthMethod::noAuth);

    const auto webPrefix = lit("(/web)?(/proxy/[^/]*(/[^/]*)?)?");
    restrictions->allow(webPrefix + lit("/api/ping"), nx::network::http::AuthMethod::noAuth);
    restrictions->allow(webPrefix + lit("/api/camera_event.*"), nx::network::http::AuthMethod::noAuth);
    restrictions->allow(webPrefix + lit("/api/showLog.*"), nx::network::http::AuthMethod::urlQueryParam);
    restrictions->allow(webPrefix + lit("/api/moduleInformation"), nx::network::http::AuthMethod::noAuth);
    restrictions->allow(webPrefix + lit("/api/gettime"), nx::network::http::AuthMethod::noAuth);
    restrictions->allow(webPrefix + lit("/api/getTimeZones"), nx::network::http::AuthMethod::noAuth);
    restrictions->allow(webPrefix + lit("/api/getNonce"), nx::network::http::AuthMethod::noAuth);
    restrictions->allow(webPrefix + lit("/api/cookieLogin"), nx::network::http::AuthMethod::noAuth);
    restrictions->allow(webPrefix + lit("/api/cookieLogout"), nx::network::http::AuthMethod::noAuth);
    restrictions->allow(webPrefix + lit("/api/getCurrentUser"), nx::network::http::AuthMethod::noAuth);
    restrictions->allow(webPrefix + lit("/static/.*"), nx::network::http::AuthMethod::noAuth);
    restrictions->allow(lit("/crossdomain.xml"), nx::network::http::AuthMethod::noAuth);
    restrictions->allow(webPrefix + lit("/api/startLiteClient"), nx::network::http::AuthMethod::noAuth);

    // TODO: #3.1 Remove this method and use /api/installUpdate in client when offline cloud
    // authentication is implemented.
    // WARNING: This is severe vulnerability introduced in 3.0.
    restrictions->allow(webPrefix + lit("/api/installUpdateUnauthenticated"),
        nx::network::http::AuthMethod::noAuth);
}<|MERGE_RESOLUTION|>--- conflicted
+++ resolved
@@ -1930,15 +1930,17 @@
     m_ipDiscovery->update();
     m_ipDiscovery->waitForFinished();
     at_updatePublicAddress(m_ipDiscovery->publicIP());
-
-<<<<<<< HEAD
-=======
+}
+
 void MediaServerProcess::initPublicIpDiscoveryUpdate()
 {
->>>>>>> 691509e6
     m_updatePiblicIpTimer.reset(new QTimer());
-    connect(m_updatePiblicIpTimer.get(), &QTimer::timeout, m_ipDiscovery.get(), &nx::network::PublicIPDiscovery::update);
-    connect(m_ipDiscovery.get(), &nx::network::PublicIPDiscovery::found, this, &MediaServerProcess::at_updatePublicAddress);
+    connect(m_updatePiblicIpTimer.get(), &QTimer::timeout,
+        m_ipDiscovery.get(), &nx::network::PublicIPDiscovery::update);
+
+    connect(m_ipDiscovery.get(), &nx::network::PublicIPDiscovery::found,
+        this, &MediaServerProcess::at_updatePublicAddress);
+
     m_updatePiblicIpTimer->start(kPublicIpUpdateTimeoutMs);
 }
 
@@ -2856,10 +2858,7 @@
 
     qnServerModule->metadataManagerPool()->init();
     at_runtimeInfoChanged(runtimeManager->localInfo());
-<<<<<<< HEAD
-=======
     initPublicIpDiscoveryUpdate();
->>>>>>> 691509e6
 
     saveServerInfo(m_mediaServer);
     m_mediaServer->setStatus(Qn::Online);
