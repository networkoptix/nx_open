#include "media_server_process.h"

#include <cstdlib>
#include <iostream>
#include <fstream>
#include <functional>
#include <signal.h>
#if defined(__linux__)
    #include <signal.h>
    #include <sys/types.h>
    #include <sys/stat.h>
    #include <unistd.h>
#endif

#include <boost/optional.hpp>

#include <qtsinglecoreapplication.h>
#include <qtservice.h>

#include <QtCore/QCoreApplication>
#include <QtCore/QDir>
#include <QtCore/QSettings>
#include <QtCore/QUrl>
#include <QtConcurrent/QtConcurrent>
#include <nx/utils/uuid.h>
#include <utils/common/ldap.h>
#include <utils/call_counter/call_counter.h>
#include <QtCore/QThreadPool>

#include <QtNetwork/QUdpSocket>
#include <QtNetwork/QHostAddress>
#include <QtNetwork/QHostInfo>
#include <QtNetwork/QNetworkInterface>

#include <api/app_server_connection.h>
#include <api/global_settings.h>

#include <appserver/processor.h>

#include <nx/vms/event/rule.h>
#include <nx/vms/event/events/reasoned_event.h>
#include <nx/vms/utils/vms_utils.h>
#include <nx/mediaserver/event/event_connector.h>
#include <nx/mediaserver/event/rule_processor.h>
#include <nx/mediaserver/event/extended_rule_processor.h>

#include <camera/camera_pool.h>

#include <core/misc/schedule_task.h>

#include <core/resource_access/resource_access_manager.h>
#include <core/resource_access/providers/resource_access_provider.h>

#include <core/resource_management/camera_driver_restriction_list.h>
#include <core/resource_management/mserver_resource_discovery_manager.h>
#include <core/resource_management/resource_discovery_manager.h>
#include <core/resource_management/resource_pool.h>
#include <core/resource_management/server_additional_addresses_dictionary.h>

#include <core/resource/storage_plugin_factory.h>
#include <core/resource/layout_resource.h>
#include <core/resource/media_server_user_attributes.h>
#include <core/resource/media_server_resource.h>
#include <core/resource/user_resource.h>
#include <core/resource/camera_resource.h>
#include <core/resource/videowall_resource.h>
#include <core/resource/camera_resource.h>

#include <media_server/media_server_app_info.h>
#include <media_server/mserver_status_watcher.h>
#include <media_server/server_message_processor.h>
#include <media_server/settings.h>
#include <media_server/server_update_tool.h>
#include <media_server/server_connector.h>
#include <media_server/file_connection_processor.h>
#include <media_server/crossdomain_connection_processor.h>
#include <media_server/resource_status_watcher.h>
#include <media_server/media_server_resource_searchers.h>

#include <motion/motion_helper.h>

#include <network/auth/time_based_nonce_provider.h>
#include <network/authenticate_helper.h>
#include <network/connection_validator.h>
#include <network/default_tcp_connection_processor.h>
#include <network/system_helpers.h>

#include <nx_ec/ec2_lib.h>
#include <nx_ec/ec_api.h>
#include <nx_ec/ec_proto_version.h>
#include <nx_ec/data/api_user_data.h>
#include <nx_ec/managers/abstract_user_manager.h>
#include <nx_ec/managers/abstract_layout_manager.h>
#include <nx_ec/managers/abstract_videowall_manager.h>
#include <nx_ec/managers/abstract_webpage_manager.h>
#include <nx_ec/managers/abstract_camera_manager.h>
#include <nx_ec/managers/abstract_server_manager.h>
#include <nx/network/socket.h>
#include <nx/network/udt/udt_socket.h>
#include <nx/network/upnp/upnp_device_searcher.h>

#include <plugins/native_sdk/common_plugin_container.h>
#include <plugins/plugin_manager.h>
#include <plugins/resource/avi/avi_resource.h>
#include <plugins/resource/flir/flir_io_executor.h>

#include <plugins/resource/desktop_camera/desktop_camera_registrator.h>

#include <plugins/resource/mserver_resource_searcher.h>
#include <plugins/resource/mdns/mdns_listener.h>
#include <plugins/resource/upnp/global_settings_to_device_searcher_settings_adapter.h>

#include <plugins/storage/file_storage/file_storage_resource.h>
#include <plugins/storage/file_storage/db_storage_resource.h>
#include <plugins/storage/third_party_storage_resource/third_party_storage_resource.h>

#include <recorder/file_deletor.h>
#include <recorder/recording_manager.h>
#include <recorder/storage_manager.h>
#include <recorder/schedule_sync.h>

#include <rest/handlers/acti_event_rest_handler.h>
#include <rest/handlers/event_log_rest_handler.h>
#include <rest/handlers/event_log2_rest_handler.h>
#include <rest/handlers/get_system_name_rest_handler.h>
#include <rest/handlers/camera_diagnostics_rest_handler.h>
#include <rest/handlers/camera_settings_rest_handler.h>
#include <rest/handlers/crash_server_handler.h>
#include <rest/handlers/external_event_rest_handler.h>
#include <rest/handlers/favicon_rest_handler.h>
#include <rest/handlers/image_rest_handler.h>
#include <rest/handlers/log_rest_handler.h>
#include <rest/handlers/manual_camera_addition_rest_handler.h>
#include <rest/handlers/ping_rest_handler.h>
#include <rest/handlers/p2p_stats_rest_handler.h>
#include <rest/handlers/audit_log_rest_handler.h>
#include <rest/handlers/recording_stats_rest_handler.h>
#include <rest/handlers/ping_system_rest_handler.h>
#include <rest/handlers/ptz_rest_handler.h>
#include <rest/handlers/can_accept_cameras_rest_handler.h>
#include <rest/handlers/rebuild_archive_rest_handler.h>
#include <rest/handlers/recorded_chunks_rest_handler.h>
#include <rest/handlers/statistics_rest_handler.h>
#include <rest/handlers/storage_space_rest_handler.h>
#include <rest/handlers/storage_status_rest_handler.h>
#include <rest/handlers/time_rest_handler.h>
#include <rest/handlers/timezones_rest_handler.h>
#include <rest/handlers/get_nonce_rest_handler.h>
#include <rest/handlers/cookie_login_rest_handler.h>
#include <rest/handlers/cookie_logout_rest_handler.h>
#include <rest/handlers/activate_license_rest_handler.h>
#include <rest/handlers/test_email_rest_handler.h>
#include <rest/handlers/test_ldap_rest_handler.h>
#include <rest/handlers/update_rest_handler.h>
#include <rest/handlers/update_unauthenticated_rest_handler.h>
#include <rest/handlers/update_information_rest_handler.h>
#include <rest/handlers/restart_rest_handler.h>
#include <rest/handlers/module_information_rest_handler.h>
#include <rest/handlers/iflist_rest_handler.h>
#include <rest/handlers/json_aggregator_rest_handler.h>
#include <rest/handlers/ifconfig_rest_handler.h>
#include <rest/handlers/settime_rest_handler.h>
#include <rest/handlers/configure_rest_handler.h>
#include <rest/handlers/detach_from_cloud_rest_handler.h>
#include <rest/handlers/detach_from_system_rest_handler.h>
#include <rest/handlers/restore_state_rest_handler.h>
#include <rest/handlers/setup_local_rest_handler.h>
#include <rest/handlers/setup_cloud_rest_handler.h>
#include <rest/handlers/merge_systems_rest_handler.h>
#include <rest/handlers/current_user_rest_handler.h>
#include <rest/handlers/backup_db_rest_handler.h>
#include <rest/handlers/discovered_peers_rest_handler.h>
#include <rest/handlers/log_level_rest_handler.h>
#include <rest/handlers/multiserver_chunks_rest_handler.h>
#include <rest/handlers/multiserver_time_rest_handler.h>
#include <rest/handlers/camera_history_rest_handler.h>
#include <rest/handlers/multiserver_bookmarks_rest_handler.h>
#include <rest/handlers/save_cloud_system_credentials.h>
#include <rest/handlers/multiserver_thumbnail_rest_handler.h>
#include <rest/handlers/multiserver_statistics_rest_handler.h>
#include <rest/server/rest_connection_processor.h>
#include <rest/handlers/get_hardware_info_rest_handler.h>
#include <rest/handlers/system_settings_handler.h>
#include <rest/handlers/audio_transmission_rest_handler.h>
#include <rest/handlers/start_lite_client_rest_handler.h>
#include <rest/handlers/runtime_info_rest_handler.h>
#include <rest/handlers/downloads_rest_handler.h>
#include <rest/handlers/get_hardware_ids_rest_handler.h>
#include <rest/handlers/multiserver_get_hardware_ids_rest_handler.h>
#ifdef _DEBUG
#include <rest/handlers/debug_events_rest_handler.h>
#endif

#include <rtsp/rtsp_connection.h>

#include <nx/vms/discovery/manager.h>
#include <nx/vms/utils/initial_data_loader.h>
#include <network/multicodec_rtp_reader.h>
#include <network/router.h>

#include <utils/common/command_line_parser.h>
#include <nx/utils/app_info.h>
#include <nx/utils/log/log.h>
#include <nx/utils/log/log_initializer.h>
#include <nx/utils/scope_guard.h>
#include <nx/utils/std/cpp14.h>
#include <utils/common/sleep.h>
#include <utils/common/synctime.h>
#include <utils/common/system_information.h>
#include <utils/common/util.h>
#include <nx/network/simple_http_client.h>
#include <nx/network/ssl_socket.h>
#include <nx/network/socket_global.h>
#include <nx/network/cloud/mediator_connector.h>
#include <nx/network/cloud/tunnel/outgoing_tunnel_pool.h>
#include <nx/network/cloud/tunnel/tunnel_acceptor_factory.h>
#include <nx/network/cloud/mediator_address_publisher.h>

#include <utils/common/app_info.h>
#include <transcoding/ffmpeg_video_transcoder.h>

#include <nx/utils/crash_dump/systemexcept.h>

#include "platform/hardware_information.h"
#include "platform/platform_abstraction.h"
#include "core/ptz/server_ptz_controller_pool.h"
#include "plugins/resource/acti/acti_resource.h"
#include "common/common_module.h"
#include "proxy/proxy_receiver_connection_processor.h"
#include "proxy/proxy_connection.h"
#include "streaming/hls/hls_session_pool.h"
#include "streaming/hls/hls_server.h"
#include "llutil/hardware_id.h"
#include "api/runtime_info_manager.h"
#include "rest/handlers/old_client_connect_rest_handler.h"
#include "nx_ec/data/api_conversion_functions.h"
#include "nx_ec/dummy_handler.h"
#include "ec2_statictics_reporter.h"
#include "server/host_system_password_synchronizer.h"

#include "core/resource_management/resource_properties.h"
#include "core/resource/network_resource.h"
#include "network/universal_request_processor.h"
#include "core/resource/camera_history.h"
#include <nx/network/nettools.h>
#include "http/iomonitor_tcp_server.h"
#include "ldap/ldap_manager.h"
#include "rest/handlers/multiserver_chunks_rest_handler.h"
#include "rest/handlers/merge_ldap_users_rest_handler.h"
#include "audit/mserver_audit_manager.h"
#include "utils/common/waiting_for_qthread_to_empty_event_queue.h"
#include "core/multicast/multicast_http_server.h"
#include "crash_reporter.h"
#include "rest/handlers/exec_script_rest_handler.h"
#include "rest/handlers/script_list_rest_handler.h"
#include "cloud/cloud_integration_manager.h"
#include "rest/handlers/backup_control_rest_handler.h"
#include <database/server_db.h>
#include <server/server_globals.h>
#include <media_server/master_server_status_watcher.h>
#include <nx/mediaserver/unused_wallpapers_watcher.h>
#include <nx/mediaserver/license_watcher.h>
#include <media_server/connect_to_cloud_watcher.h>
#include <rest/helpers/permissions_helper.h>
#include "misc/migrate_oldwin_dir.h"
#include "media_server_process_aux.h"
#include <common/static_common_module.h>
#include <recorder/storage_db_pool.h>
#include <transaction/message_bus_adapter.h>
#include <managers/discovery_manager.h>
#include <rest/helper/p2p_statistics.h>
#include <recorder/remote_archive_synchronizer.h>
#include <nx/utils/std/cpp14.h>
#include <nx/mediaserver/metadata/manager_pool.h>
#include <rest/handlers/change_camera_password_rest_handler.h>

#if !defined(EDGE_SERVER)
    #include <nx_speech_synthesizer/text_to_wav.h>
    #include <nx/utils/file_system.h>
#endif

#include <streaming/audio_streamer_pool.h>
#include <proxy/2wayaudio/proxy_audio_receiver.h>

#if defined(__arm__)
    #include "nx1/info.h"
#endif


using namespace nx;

// This constant is used while checking for compatibility.
// Do not change it until you know what you're doing.
static const char COMPONENT_NAME[] = "MediaServer";
static const QByteArray NO_SETUP_WIZARD("noSetupWizard");

static QString SERVICE_NAME = lit("%1 Server").arg(QnAppInfo::organizationName());
static const quint64 DEFAULT_MAX_LOG_FILE_SIZE = 10*1024*1024;
static const quint64 DEFAULT_LOG_ARCHIVE_SIZE = 25;
static const int UDT_INTERNET_TRAFIC_TIMER = 24 * 60 * 60 * 1000; //< Once a day;
//static const quint64 DEFAULT_MSG_LOG_ARCHIVE_SIZE = 5;
static const unsigned int APP_SERVER_REQUEST_ERROR_TIMEOUT_MS = 5500;
static const QByteArray APPSERVER_PASSWORD("appserverPassword");
static const QByteArray LOW_PRIORITY_ADMIN_PASSWORD("lowPriorityPassword");

class MediaServerProcess;
static MediaServerProcess* serviceMainInstance = 0;
void stopServer(int signal);
bool restartFlag = false;


namespace {
const QString YES = lit("yes");
const QString NO = lit("no");
const QString GUID_IS_HWID = lit("guidIsHWID");
const QString SERVER_GUID = lit("serverGuid");
const QString SERVER_GUID2 = lit("serverGuid2");
const QString OBSOLETE_SERVER_GUID = lit("obsoleteServerGuid");
const QString PENDING_SWITCH_TO_CLUSTER_MODE = lit("pendingSwitchToClusterMode");
const QString MEDIATOR_ADDRESS_UPDATE = lit("mediatorAddressUpdate");

static const int kPublicIpUpdateTimeoutMs = 60 * 2 * 1000;
static nx::utils::log::Tag kLogTag(typeid(MediaServerProcess));

bool initResourceTypes(const ec2::AbstractECConnectionPtr& ec2Connection)
{
    QList<QnResourceTypePtr> resourceTypeList;
    auto manager = ec2Connection->getResourceManager(Qn::kSystemAccess);
    const ec2::ErrorCode errorCode = manager->getResourceTypesSync(&resourceTypeList);
    if (errorCode != ec2::ErrorCode::ok)
    {
        NX_LOG(QString::fromLatin1("Failed to load resource types. %1").arg(ec2::toString(errorCode)), cl_logERROR);
        return false;
    }

    qnResTypePool->replaceResourceTypeList(resourceTypeList);
    return true;
}

void addFakeVideowallUser(QnCommonModule* commonModule)
{
    ec2::ApiUserData fakeUserData;
    fakeUserData.permissions = Qn::GlobalVideoWallModePermissionSet;
    fakeUserData.typeId = qnResTypePool->getFixedResourceTypeId(QnResourceTypePool::kUserTypeId);
    auto fakeUser = ec2::fromApiToResource(fakeUserData);
    fakeUser->setId(Qn::kVideowallUserAccess.userId);
    fakeUser->setName(lit("Video wall"));
    commonModule->resourcePool()->addResource(fakeUser);
}

} // namespace

#ifdef EDGE_SERVER
static const int DEFAULT_MAX_CAMERAS = 1;
#else
static const int DEFAULT_MAX_CAMERAS = 128;
#endif

void decoderLogCallback(void* /*pParam*/, int i, const char* szFmt, va_list args)
{
    //USES_CONVERSION;

    //Ignore debug and info (i == 2 || i == 1) messages
    if(AV_LOG_ERROR != i)
    {
        //return;
    }

    // AVCodecContext* pCtxt = (AVCodecContext*)pParam;

    char szMsg[1024];
    vsprintf(szMsg, szFmt, args);
    //if(szMsg[strlen(szMsg)] == '\n')
    {
        szMsg[strlen(szMsg)-1] = 0;
    }

    NX_LOG( lit("FFMPEG %1").arg(QString::fromLocal8Bit(szMsg)), cl_logERROR);
}

QHostAddress resolveHost(const QString& hostString)
{
    QHostAddress host(hostString);
    if (host.toIPv4Address() != 0)
        return host;

    QHostInfo info = QHostInfo::fromName(hostString);

    // Can't resolve
    if (info.error() != QHostInfo::NoError)
    {
        NX_LOG(lit("Couldn't resolve host %1").arg(hostString), cl_logERROR);
        return QHostAddress();
    }

    // Initialize to zero
    host = QHostAddress();
    for (const QHostAddress &address: info.addresses())
    {
        if (address.toIPv4Address() != 0)
        {
            host = address;
            break;
        }
    }

    if (host.toIPv4Address() == 0)
        NX_LOG( lit("No ipv4 address associated with host %1").arg(hostString), cl_logERROR);

    return host;
}

QString defaultLocalAddress(const QHostAddress& target)
{
    if (!target.isNull())
    {
        QUdpSocket socket;
        socket.connectToHost(target, 53);

        if (socket.localAddress() != QHostAddress::LocalHost)
            return socket.localAddress().toString(); // if app server is on other computer we use same address as used to connect to app server
    }

    {
        // try select default interface
        QUdpSocket socket;
        socket.connectToHost("8.8.8.8", 53);
        QString result = socket.localAddress().toString();

        if (result.length()>0)
            return result;
    }


    {
        // if nothing else works use first enabled hostaddr
        QList<QnInterfaceAndAddr> interfaces = getAllIPv4Interfaces();

        for (int i = 0; i < interfaces.size();++i)
        {
            QUdpSocket socket;
            if (!socket.bind(interfaces.at(i).address, 0))
                continue;

            QString result = socket.localAddress().toString();

            NX_ASSERT(result.length() > 0 );

            return result;
        }
    }

    return "127.0.0.1";

}

void ffmpegInit()
{
    // TODO: #Elric we need comments about true/false at call site => bad api design, use flags instead
    // true means use it plugin if no <protocol>:// prefix
    QnStoragePluginFactory::instance()->registerStoragePlugin("file", QnFileStorageResource::instance, true);
    QnStoragePluginFactory::instance()->registerStoragePlugin("dbfile", QnDbStorageResource::instance, false);
}

void calculateSpaceLimitOrLoadFromConfig(
    QnCommonModule* commonModule,
    const QnFileStorageResourcePtr& fileStorage)
{
    const BeforeRestoreDbData& beforeRestoreData = commonModule->beforeRestoreDbData();
    if (!beforeRestoreData.isEmpty() && beforeRestoreData.hasInfoForStorage(fileStorage->getUrl()))
    {
        fileStorage->setSpaceLimit(beforeRestoreData.getSpaceLimitForStorage(fileStorage->getUrl()));
        return;
    }

    fileStorage->setSpaceLimit(fileStorage->calcInitialSpaceLimit());
}

QnStorageResourcePtr createStorage(
    QnCommonModule* commonModule,
    const QnUuid& serverId,
    const QString& path)
{
    NX_VERBOSE(kLogTag, lm("Attempting to create storage %1").arg(path));
    QnStorageResourcePtr storage(QnStoragePluginFactory::instance()->createStorage(commonModule,"ufile"));
    storage->setName("Initial");
    storage->setParentId(serverId);
    storage->setUrl(path);

    const QString storagePath = QnStorageResource::toNativeDirPath(storage->getPath());
    const auto partitions = qnPlatform->monitor()->totalPartitionSpaceInfo();
    const auto it = std::find_if(partitions.begin(), partitions.end(),
        [&](const QnPlatformMonitor::PartitionSpace& part)
        { return storagePath.startsWith(QnStorageResource::toNativeDirPath(part.path)); });

    const auto storageType = (it != partitions.end())
        ? it->type
        : QnPlatformMonitor::NetworkPartition;
    storage->setStorageType(QnLexical::serialized(storageType));

    if (auto fileStorage = storage.dynamicCast<QnFileStorageResource>())
    {
        const qint64 totalSpace = fileStorage->calculateAndSetTotalSpaceWithoutInit();
        calculateSpaceLimitOrLoadFromConfig(commonModule, fileStorage);

        if (totalSpace < fileStorage->getSpaceLimit())
        {
            NX_DEBUG(kLogTag, lm(
                "Storage with this path %1 total space is unknown or totalSpace < spaceLimit. "
                "Total space: %2, Space limit: %3").args(path, totalSpace, storage->getSpaceLimit()));
            return QnStorageResourcePtr();
        }
    }
    else
    {
        NX_ASSERT(false, lm("Failed to create to storage: %1").arg(path));
        return QnStorageResourcePtr();
    }

    storage->setUsedForWriting(storage->initOrUpdate() == Qn::StorageInit_Ok && storage->isWritable());
    NX_DEBUG(kLogTag, lm("Storage %1 is operational: %2").args(path, storage->isUsedForWriting()));

    QnResourceTypePtr resType = qnResTypePool->getResourceTypeByName("Storage");
    NX_ASSERT(resType);
    if (resType)
        storage->setTypeId(resType->getId());

    storage->setParentId(serverGuid());
    return storage;
}

#ifdef Q_OS_WIN
static int freeGB(QString drive)
{
    ULARGE_INTEGER freeBytes;

    GetDiskFreeSpaceEx(drive.toStdWString().c_str(), &freeBytes, 0, 0);

    return freeBytes.HighPart * 4 + (freeBytes.LowPart>> 30);
}
#endif

static QStringList listRecordFolders(bool includeNetwork = false)
{
    QStringList folderPaths;

#ifdef Q_OS_WIN
    using namespace nx::utils::file_system;
    (void)includeNetwork;
    for (const WinDriveInfo& drive: getWinDrivesInfo())
    {
        if (!(drive.access | WinDriveInfo::Writable) || drive.type != DRIVE_FIXED)
            continue;

        folderPaths.append(QDir::toNativeSeparators(drive.path) + QnAppInfo::mediaFolderName());
     }

#endif

#ifdef Q_OS_LINUX
    QnPlatformMonitor::PartitionTypes searchFlags = QnPlatformMonitor::LocalDiskPartition;
    if (includeNetwork)
        searchFlags |= QnPlatformMonitor::NetworkPartition;

    auto partitions = qnPlatform->monitor()->QnPlatformMonitor::totalPartitionSpaceInfo(searchFlags);

    //always adding storage in data dir
    const QString& dataDirStorage = QDir::cleanPath(getDataDirectory() + "/data");
    for(int i = 0; i < partitions.size(); ++i)
    {
        if( dataDirStorage.startsWith(partitions[i].path) )
            folderPaths.append( dataDirStorage );
        else
            folderPaths.append( QDir::cleanPath( QDir::toNativeSeparators(partitions[i].path) + lit("/") + QnAppInfo::mediaFolderName() ) );
    }
#endif

    if (qnServerModule->roSettings()->value(nx_ms_conf::ENABLE_MULTIPLE_INSTANCES).toInt() != 0)
    {
        for (auto& path: folderPaths)
            path = closeDirPath(path) + serverGuid().toString();
    }

    NX_VERBOSE(kLogTag, lm("Record folders: %1").container(folderPaths));
    return folderPaths;
}

QnStorageResourceList getSmallStorages(const QnStorageResourceList& storages)
{
    QnStorageResourceList result;
    for (const auto& storage: storages)
    {
        qint64 totalSpace = -1;
        auto fileStorage = storage.dynamicCast<QnFileStorageResource>();
        if (fileStorage)
            totalSpace = fileStorage->calculateAndSetTotalSpaceWithoutInit();
        else
        {
            storage->initOrUpdate();
            totalSpace = storage->getTotalSpace();
        }
        if (totalSpace != QnStorageResource::kUnknownSize && totalSpace < storage->getSpaceLimit())
            result << storage; // if storage size isn't known do not delete it

        NX_VERBOSE(kLogTag,
            lm("Small storage %1, isFileStorage=%2, totalSpace=%3, spaceLimit=%4, toDelete").args(
                storage->getUrl(), (bool)fileStorage, totalSpace, storage->getSpaceLimit()));
    }
    return result;
}


QnStorageResourceList createStorages(
    QnCommonModule* commonModule,
    const QnMediaServerResourcePtr& mServer)
{
    QnStorageResourceList storages;
    QStringList availablePaths;
    //bool isBigStorageExist = false;
    qint64 bigStorageThreshold = 0;

    availablePaths = listRecordFolders();

    NX_DEBUG(kLogTag, lm("Available paths count: %1").arg(availablePaths.size()));
    for(const QString& folderPath: availablePaths)
    {
        NX_DEBUG(kLogTag, lm("Available path: %1").arg(folderPath));
        if (!mServer->getStorageByUrl(folderPath).isNull())
        {
            NX_DEBUG(kLogTag,
                lm("Storage with this path %1 already exists. Won't be added.").arg(folderPath));
            continue;
        }
        // Create new storage because of new partition found that missing in the database
        QnStorageResourcePtr storage = createStorage(commonModule, mServer->getId(), folderPath);
        if (!storage)
            continue;

        qint64 available = storage->getTotalSpace() - storage->getSpaceLimit();
        bigStorageThreshold = qMax(bigStorageThreshold, available);
        storages.append(storage);
        NX_DEBUG(kLogTag, lm("Creating new storage: %1").arg(folderPath));
    }
    bigStorageThreshold /= QnStorageManager::BIG_STORAGE_THRESHOLD_COEFF;

    for (int i = 0; i < storages.size(); ++i) {
        QnStorageResourcePtr storage = storages[i].dynamicCast<QnStorageResource>();
        qint64 available = storage->getTotalSpace() - storage->getSpaceLimit();
        if (available < bigStorageThreshold)
            storage->setUsedForWriting(false);
    }

    QString logMessage = lit("Storage new candidates:\n");
    for (const auto& storage : storages)
    {
        logMessage.append(
            lit("\t\turl: %1, totalSpace: %2, spaceLimit: %3")
                .arg(storage->getUrl())
                .arg(storage->getTotalSpace())
                .arg(storage->getSpaceLimit()));
    }

    NX_DEBUG(kLogTag, logMessage);
    return storages;
}

QnStorageResourceList updateStorages(QnMediaServerResourcePtr mServer)
{
    const auto partitions = qnPlatform->monitor()->totalPartitionSpaceInfo();

    QMap<QnUuid, QnStorageResourcePtr> result;
    // I've switched all patches to native separator to fix network patches like \\computer\share
    for(const QnStorageResourcePtr& abstractStorage: mServer->getStorages())
    {
        QnStorageResourcePtr storage = abstractStorage.dynamicCast<QnStorageResource>();
        if (!storage)
            continue;
        bool modified = false;
        if (!storage->getUrl().contains("://")) {
            QString updatedURL = QDir::toNativeSeparators(storage->getUrl());
            if (updatedURL.endsWith(QDir::separator()))
                updatedURL.chop(1);
            if (storage->getUrl() != updatedURL) {
                storage->setUrl(updatedURL);
                modified = true;
            }
        }

        QString storageType = storage->getStorageType();
        if (storageType.isEmpty())
        {
            if (storage->getUrl().contains(lit("://")))
                storageType = QUrl(storage->getUrl()).scheme();
            if (storageType.isEmpty())
            {
                storageType = QnLexical::serialized(QnPlatformMonitor::LocalDiskPartition);
                const auto storagePath = QnStorageResource::toNativeDirPath(storage->getPath());
                const auto it = std::find_if(partitions.begin(), partitions.end(),
                    [&](const QnPlatformMonitor::PartitionSpace& partition)
                { return storagePath.startsWith(QnStorageResource::toNativeDirPath(partition.path)); });
                if (it != partitions.end())
                    storageType = QnLexical::serialized(it->type);
            }
            storage->setStorageType(
                    storageType.isEmpty()
                    ? QnLexical::serialized(QnPlatformMonitor::UnknownPartition)
                    : storageType);
            modified = true;
        }
        if (modified)
            result.insert(storage->getId(), storage);
    }

    QString logMesssage = lit("%1 Modified storages:\n").arg(Q_FUNC_INFO);
    for (const auto& storage : result.values())
    {
        logMesssage.append(
            lit("\t\turl: %1, totalSpace: %2, spaceLimit: %3\n")
                .arg(storage->getUrl())
                .arg(storage->getTotalSpace())
                .arg(storage->getSpaceLimit()));
    }

    NX_DEBUG(kLogTag, logMesssage);
    return result.values();
}

void MediaServerProcess::initStoragesAsync(QnCommonMessageProcessor* messageProcessor)
{
    m_initStoragesAsyncPromise.reset(new nx::utils::promise<void>());
    QtConcurrent::run([messageProcessor, this]
    {
        NX_VERBOSE(this, "Init storages begin");
        const auto setPromiseGuardFunc = makeScopeGuard(
            [&]()
            {
                NX_VERBOSE(this, "Init storages end");
                m_initStoragesAsyncPromise->set_value();
            });

        //read server's storages
        ec2::AbstractECConnectionPtr ec2Connection = messageProcessor->commonModule()->ec2Connection();
        ec2::ErrorCode rez;
        ec2::ApiStorageDataList storages;

        while ((rez = ec2Connection->getMediaServerManager(Qn::kSystemAccess)->getStoragesSync(QnUuid(), &storages)) != ec2::ErrorCode::ok)
        {
            NX_DEBUG(this, lm("Can't get storage list. Reason: %1").arg(rez));
            QnSleep::msleep(APP_SERVER_REQUEST_ERROR_TIMEOUT_MS);
            if (m_needStop)
                return;
        }

        for(const auto& storage: storages)
        {
            NX_DEBUG(this, lm("Existing storage: %1, spaceLimit = %2")
                .args(storage.url, storage.spaceLimit));
            messageProcessor->updateResource(storage, ec2::NotificationSource::Local);
        }

        QnStorageResourceList storagesToRemove = getSmallStorages(m_mediaServer->getStorages());

        nx::mserver_aux::UnmountedLocalStoragesFilter unmountedLocalStoragesFilter(QnAppInfo::mediaFolderName());
        auto unMountedStorages = unmountedLocalStoragesFilter.getUnmountedStorages(
                [this]()
                {
                    QnStorageResourceList result;
                    for (const auto& storage: m_mediaServer->getStorages())
                        if (!storage->isExternal())
                            result.push_back(storage);

                    return result;
                }(),
                listRecordFolders(true));

        storagesToRemove.append(unMountedStorages);

        NX_DEBUG(this, lm("Found %1 storages to remove").arg(storagesToRemove.size()));
        for (const auto& storage: storagesToRemove)
        {
            NX_DEBUG(this, lm("Storage to remove: %2, id: %3").args(
                storage->getUrl(), storage->getId()));
        }

        if (!storagesToRemove.isEmpty())
        {
            ec2::ApiIdDataList idList;
            for (const auto& value: storagesToRemove)
                idList.push_back(value->getId());
            if (ec2Connection->getMediaServerManager(Qn::kSystemAccess)->removeStoragesSync(idList) != ec2::ErrorCode::ok)
                qWarning() << "Failed to remove deprecated storage on startup. Postpone removing to the next start...";
            commonModule()->resourcePool()->removeResources(storagesToRemove);
        }

        QnStorageResourceList modifiedStorages = createStorages(messageProcessor->commonModule(), m_mediaServer);
        modifiedStorages.append(updateStorages(m_mediaServer));
        saveStorages(ec2Connection, modifiedStorages);
        for(const QnStorageResourcePtr &storage: modifiedStorages)
            messageProcessor->updateResource(storage, ec2::NotificationSource::Local);

        qnNormalStorageMan->initDone();
        qnBackupStorageMan->initDone();
    });
}

QString getComputerName()
{
#if defined(Q_OS_WIN)
    ushort tmpBuffer[1024];
    DWORD  tmpBufferSize = sizeof(tmpBuffer);
    if (GetComputerName((LPTSTR) tmpBuffer, &tmpBufferSize))
        return QString::fromUtf16(tmpBuffer);
#elif defined(Q_OS_LINUX)
    char tmpBuffer[1024];
    if (gethostname(tmpBuffer, sizeof(tmpBuffer)) == 0)
        return QString::fromUtf8(tmpBuffer);
#endif
    return QString();
}

QString getDefaultServerName()
{
    QString id = getComputerName();
    if (id.isEmpty())
        id = getMacFromPrimaryIF();
    return lit("Server %1").arg(id);
}

QnMediaServerResourcePtr MediaServerProcess::findServer(ec2::AbstractECConnectionPtr ec2Connection)
{
    ec2::ApiMediaServerDataList servers;

    while (servers.empty() && !needToStop())
    {
        ec2::ErrorCode rez = ec2Connection->getMediaServerManager(Qn::kSystemAccess)->getServersSync(&servers);
        if( rez == ec2::ErrorCode::ok )
            break;

        qDebug() << "findServer(): Call to getServers failed. Reason: " << ec2::toString(rez);
        QnSleep::msleep(1000);
    }

    for(const auto& server: servers)
    {
        if (server.id == serverGuid())
        {
            QnMediaServerResourcePtr qnServer(new QnMediaServerResource(commonModule()));
            fromApiToResource(server, qnServer);
            return qnServer;
        }
    }

    return QnMediaServerResourcePtr();
}

QnMediaServerResourcePtr registerServer(ec2::AbstractECConnectionPtr ec2Connection, const QnMediaServerResourcePtr &server, bool isNewServerInstance)
{
    ec2::ApiMediaServerData apiServer;
    fromResourceToApi(server, apiServer);

    ec2::ErrorCode rez = ec2Connection->getMediaServerManager(Qn::kSystemAccess)->saveSync(apiServer);
    if (rez != ec2::ErrorCode::ok)
    {
        qWarning() << "registerServer(): Call to registerServer failed. Reason: " << ec2::toString(rez);
        return QnMediaServerResourcePtr();
    }

    if (!isNewServerInstance)
        return server;

    // insert server user attributes if defined
    QString dir = qnServerModule->roSettings()->value("staticDataDir", getDataDirectory()).toString();
    QFile f(closeDirPath(dir) + lit("server_settings.json"));
    if (!f.open(QFile::ReadOnly))
        return server;
    QByteArray data = f.readAll();
    ec2::ApiMediaServerUserAttributesData userAttrsData;
    if (!QJson::deserialize(data, &userAttrsData))
        return server;
    userAttrsData.serverId = server->getId();

    ec2::ApiMediaServerUserAttributesDataList attrsList;
    attrsList.push_back(userAttrsData);
    rez = ec2Connection->getMediaServerManager(Qn::kSystemAccess)->saveUserAttributesSync(attrsList);
    if (rez != ec2::ErrorCode::ok)
    {
        qWarning() << "registerServer(): Call to registerServer failed. Reason: " << ec2::toString(rez);
        return QnMediaServerResourcePtr();
    }

    return server;
}

void MediaServerProcess::saveStorages(
    ec2::AbstractECConnectionPtr ec2Connection,
    const QnStorageResourceList& storages)
{
    ec2::ApiStorageDataList apiStorages;
    fromResourceListToApi(storages, apiStorages);

    ec2::ErrorCode rez;
    while((rez = ec2Connection->getMediaServerManager(Qn::kSystemAccess)->saveStoragesSync(apiStorages)) != ec2::ErrorCode::ok && !needToStop())
    {
        NX_WARNING(this) << "Call to change server's storages failed. Reason: " << rez;
        QnSleep::msleep(APP_SERVER_REQUEST_ERROR_TIMEOUT_MS);
    }
}

static const int SYSTEM_USAGE_DUMP_TIMEOUT = 7*60*1000;

void MediaServerProcess::dumpSystemUsageStats()
{
    if (!qnPlatform->monitor())
        return;

    qnPlatform->monitor()->totalCpuUsage();
    qnPlatform->monitor()->totalRamUsage();
    qnPlatform->monitor()->totalHddLoad();

    // TODO: #mu
    //  - Add some more fields that might be interesting
    //  - Make and use JSON serializable struct rather than just a string
    QStringList networkIfList;
    for (const auto& iface : qnPlatform->monitor()->totalNetworkLoad())
        if (iface.type != QnPlatformMonitor::LoopbackInterface)
            networkIfList.push_back(lit("%1: %2 bps").arg(iface.interfaceName)
                                                     .arg(iface.bytesPerSecMax));

    const auto networkIfInfo = networkIfList.join(lit(", "));
    if (m_mediaServer->setProperty(Qn::NETWORK_INTERFACES, networkIfInfo))
        m_mediaServer->saveParams();

    QnMutexLocker lk( &m_mutex );
    if( m_dumpSystemResourceUsageTaskID == 0 )  //monitoring cancelled
        return;
    m_dumpSystemResourceUsageTaskID = nx::utils::TimerManager::instance()->addTimer(
        std::bind( &MediaServerProcess::dumpSystemUsageStats, this ),
        std::chrono::milliseconds(SYSTEM_USAGE_DUMP_TIMEOUT) );
}

#ifdef Q_OS_WIN
#include <windows.h>
#include <stdio.h>
BOOL WINAPI stopServer_WIN(DWORD dwCtrlType)
{
    stopServer(dwCtrlType);
    return true;
}
#endif

static QtMessageHandler defaultMsgHandler = 0;

static void myMsgHandler(QtMsgType type, const QMessageLogContext& ctx, const QString& msg)
{
    if (defaultMsgHandler)
        defaultMsgHandler(type, ctx, msg);

    NX_EXPECT(!msg.contains(lit("QString:")), msg);
    NX_EXPECT(!msg.contains(lit("QObject:")), msg);
    qnLogMsgHandler(type, ctx, msg);
}

QUrl appServerConnectionUrl(QSettings &settings)
{
    // migrate appserverPort settings from version 2.2 if exist
    if (!qnServerModule->roSettings()->value("appserverPort").isNull())
    {
        qnServerModule->roSettings()->setValue("port", qnServerModule->roSettings()->value("appserverPort"));
        qnServerModule->roSettings()->remove("appserverPort");
    }

    QUrl appServerUrl;
    QUrlQuery params;

    // ### remove
    QString host = settings.value("appserverHost").toString();
    if( QUrl( host ).scheme() == "file" )
    {
        appServerUrl = QUrl( host ); // it is a completed URL
    }
    else if (host.isEmpty() || host == "localhost")
    {
        appServerUrl = QUrl::fromLocalFile( closeDirPath( getDataDirectory() ) );
    }
    else {
        appServerUrl.setScheme(settings.value("secureAppserverConnection", true).toBool() ? QLatin1String("https") : QLatin1String("http"));
        int port = settings.value("port", DEFAULT_APPSERVER_PORT).toInt();
        appServerUrl.setHost(host);
        appServerUrl.setPort(port);
    }
    if (appServerUrl.scheme() == "file")
    {
        QString staticDBPath = settings.value("staticDataDir").toString();
        if (!staticDBPath.isEmpty()) {
            params.addQueryItem("staticdb_path", staticDBPath);
        }
        if (qnServerModule->roSettings()->value(QnServer::kRemoveDbParamName).toBool())
            params.addQueryItem("cleanupDb", QString());
    }

    // TODO: #rvasilenko Actually appserverPassword is always empty. Remove?
    QString userName = settings.value("appserverLogin", helpers::kFactorySystemUser).toString();
    QString password = settings.value(APPSERVER_PASSWORD, QLatin1String("")).toString();
    QByteArray authKey = nx::ServerSetting::getAuthKey();
    QString appserverHostString = settings.value("appserverHost").toString();
    if (!authKey.isEmpty() && !isLocalAppServer(appserverHostString))
    {
        userName = serverGuid().toString();
        password = authKey;
    }

    appServerUrl.setUserName(userName);
    appServerUrl.setPassword(password);
    appServerUrl.setQuery(params);

    NX_LOG(lit("Connect to server %1").arg(appServerUrl.toString(QUrl::RemovePassword)), cl_logINFO);
    return appServerUrl;
}

MediaServerProcess::MediaServerProcess(int argc, char* argv[], bool serviceMode)
:
    m_argc(argc),
    m_argv(argv),
    m_startMessageSent(false),
    m_firstRunningTime(0),
    m_universalTcpListener(0),
    m_dumpSystemResourceUsageTaskID(0),
    m_stopping(false),
    m_serviceMode(serviceMode)
{
    serviceMainInstance = this;

    parseCommandLineParameters(argc, argv);

    m_settings.reset(new MSSettings(
        m_cmdLineArguments.configFilePath,
        m_cmdLineArguments.rwConfigFilePath));

    addCommandLineParametersFromConfig(m_settings.get());

    const bool isStatisticsDisabled =
        m_settings->roSettings()->value(QnServer::kNoMonitorStatistics, false).toBool();

    m_platform.reset(new QnPlatformAbstraction());
    m_platform->process(NULL)->setPriority(QnPlatformProcess::HighPriority);
    m_platform->setUpdatePeriodMs(
        isStatisticsDisabled ? 0 : QnGlobalMonitor::kDefaultUpdatePeridMs);
}

void MediaServerProcess::parseCommandLineParameters(int argc, char* argv[])
{
    QnCommandLineParser commandLineParser;
    commandLineParser.addParameter(&m_cmdLineArguments.logLevel, "--log-level", NULL,
        lit("Supported values: none (no logging), always, error, warning, info, debug, verbose. Default: ")
        + toString(nx::utils::log::kDefaultLevel));

    commandLineParser.addParameter(&m_cmdLineArguments.httpLogLevel, "--http-log-level", NULL, "Log value for http_log.log.");
    commandLineParser.addParameter(&m_cmdLineArguments.hwLogLevel, "--hw-log-level", NULL, "Log value for hw_log.log.");
    commandLineParser.addParameter(&m_cmdLineArguments.ec2TranLogLevel, "--ec2-tran-log-level", NULL, "Log value for ec2_tran.log.");
    commandLineParser.addParameter(&m_cmdLineArguments.permissionsLogLevel, "--permissions-log-level", NULL,"Log value for permissions.log.");

    commandLineParser.addParameter(&m_cmdLineArguments.rebuildArchive, "--rebuild", NULL,
        lit("Rebuild archive index. Supported values: all (high & low quality), hq (only high), lq (only low)"), "all");
    commandLineParser.addParameter(&m_cmdLineArguments.devModeKey, "--dev-mode-key", NULL, QString());
    commandLineParser.addParameter(&m_cmdLineArguments.allowedDiscoveryPeers, "--allowed-peers", NULL, QString());
    commandLineParser.addParameter(&m_cmdLineArguments.ifListFilter, "--if", NULL,
        "Strict media server network interface list (comma delimited list)");
    commandLineParser.addParameter(&m_cmdLineArguments.configFilePath, "--conf-file", NULL,
        "Path to config file. By default " + MSSettings::defaultROSettingsFilePath());
    commandLineParser.addParameter(&m_cmdLineArguments.rwConfigFilePath, "--runtime-conf-file", NULL,
        "Path to config file which is used to save some. By default " + MSSettings::defaultRunTimeSettingsFilePath());
    commandLineParser.addParameter(&m_cmdLineArguments.showVersion, "--version", NULL,
        lit("Print version info and exit"), true);
    commandLineParser.addParameter(&m_cmdLineArguments.showHelp, "--help", NULL,
        lit("This help message"), true);
    commandLineParser.addParameter(&m_cmdLineArguments.engineVersion, "--override-version", NULL,
        lit("Force the other engine version"), QString());
    commandLineParser.addParameter(&m_cmdLineArguments.enforceSocketType, "--enforce-socket", NULL,
        lit("Enforces stream socket type (TCP, UDT)"), QString());
    commandLineParser.addParameter(&m_cmdLineArguments.enforcedMediatorEndpoint, "--enforce-mediator", NULL,
        lit("Enforces mediator address"), QString());
    commandLineParser.addParameter(&m_cmdLineArguments.ipVersion, "--ip-version", NULL,
        lit("Force ip version"), QString());
    commandLineParser.addParameter(&m_cmdLineArguments.createFakeData, "--create-fake-data", NULL,
        lit("Create fake data: users,cameras,propertiesPerCamera,camerasPerLayout,storageCount"), QString());
    commandLineParser.addParameter(&m_cmdLineArguments.cleanupDb, "--cleanup-db", NULL,
        lit("Deletes resources with NULL ids, "
            "cleans dangling cameras' and servers' user attributes, "
            "kvpairs and resourceStatuses, also cleans and rebuilds transaction log"), true);

    commandLineParser.addParameter(&m_cmdLineArguments.moveHandlingCameras, "--move-handling-cameras", NULL,
        lit("Move handling cameras to itself, "
            "In some rare scenarios cameras can be assigned to removed server, "
            "This startup parameter force server to move these cameras to itself"), true);

    commandLineParser.parse(argc, (const char**) argv, stderr);
    if (m_cmdLineArguments.showHelp)
    {
        QTextStream stream(stdout);
        commandLineParser.print(stream);
    }
    if (m_cmdLineArguments.showVersion)
        std::cout << nx::utils::AppInfo::applicationFullVersion().toStdString() << std::endl;
}

void MediaServerProcess::addCommandLineParametersFromConfig(MSSettings* settings)
{
    // move arguments from conf file / registry

    if (m_cmdLineArguments.rebuildArchive.isEmpty())
        m_cmdLineArguments.rebuildArchive = settings->runTimeSettings()->value("rebuild").toString();
}

MediaServerProcess::~MediaServerProcess()
{
    quit();
    stop();
}

bool MediaServerProcess::isStopping() const
{
    QnMutexLocker lock( &m_stopMutex );
    return m_stopping;
}

void MediaServerProcess::at_databaseDumped()
{
    if (isStopping())
        return;

    nx::mserver_aux::savePersistentDataBeforeDbRestore(
                commonModule()->resourcePool()->getAdministrator(),
                m_mediaServer,
                nx::mserver_aux::createServerSettingsProxy(commonModule()).get()
            ).saveToSettings(qnServerModule->roSettings());
    restartServer(500);
}

void MediaServerProcess::at_systemIdentityTimeChanged(qint64 value, const QnUuid& sender)
{
    if (isStopping())
        return;

    nx::ServerSetting::setSysIdTime(value);
    if (sender != commonModule()->moduleGUID())
    {
        qnServerModule->roSettings()->setValue(QnServer::kRemoveDbParamName, "1");
        // If system Id has been changed, reset 'database restore time' variable
        nx::mserver_aux::savePersistentDataBeforeDbRestore(
                    commonModule()->resourcePool()->getAdministrator(),
                    m_mediaServer,
                    nx::mserver_aux::createServerSettingsProxy(commonModule()).get()
                ).saveToSettings(qnServerModule->roSettings());
        restartServer(0);
    }
}

void MediaServerProcess::stopSync()
{
    qWarning()<<"Stopping server";
    NX_LOG( lit("Stopping server"), cl_logALWAYS );

    const int kStopTimeoutMs = 100 * 1000;

    if (serviceMainInstance) {
        {
            QnMutexLocker lock( &m_stopMutex );
            m_stopping = true;
        }
        serviceMainInstance->pleaseStop();
        serviceMainInstance->quit();
        if (!serviceMainInstance->wait(kStopTimeoutMs))
        {
            serviceMainInstance->terminate();
            serviceMainInstance->wait();
        }
        serviceMainInstance = 0;
    }
    qApp->quit();
}

void MediaServerProcess::stopAsync()
{
    QTimer::singleShot(0, this, SLOT(stopSync()));
}


int MediaServerProcess::getTcpPort() const
{
    return m_universalTcpListener ? m_universalTcpListener->getPort() : 0;
}

void MediaServerProcess::stopObjects()
{
    qWarning() << "QnMain::stopObjects() called";

    qnBackupStorageMan->scheduleSync()->stop();
    NX_LOG("QnScheduleSync::stop() done", cl_logINFO);

    qnNormalStorageMan->cancelRebuildCatalogAsync();
    qnBackupStorageMan->cancelRebuildCatalogAsync();

    if (qnFileDeletor)
        qnFileDeletor->pleaseStop();

    if (m_universalTcpListener)
        m_universalTcpListener->pleaseStop();

    if (const auto manager = commonModule()->moduleDiscoveryManager())
        manager->stop();

    if (m_universalTcpListener) {
        m_universalTcpListener->stop();
        delete m_universalTcpListener;
        m_universalTcpListener = 0;
    }
}

void MediaServerProcess::updateDisabledVendorsIfNeeded()
{
    // migration from old version. move setting from registry to the DB
    static const QString DV_PROPERTY = QLatin1String("disabledVendors");
    QString disabledVendors = qnServerModule->roSettings()->value(DV_PROPERTY).toString();
    if (!disabledVendors.isNull())
    {
        qnGlobalSettings->setDisabledVendors(disabledVendors);
        qnServerModule->roSettings()->remove(DV_PROPERTY);
    }
}

void MediaServerProcess::updateAllowCameraCHangesIfNeed()
{
    static const QString DV_PROPERTY = QLatin1String("cameraSettingsOptimization");

    QString allowCameraChanges = qnServerModule->roSettings()->value(DV_PROPERTY).toString();
    if (!allowCameraChanges.isEmpty())
    {
        qnGlobalSettings->setCameraSettingsOptimizationEnabled(allowCameraChanges.toLower() == lit("yes") || allowCameraChanges.toLower() == lit("true") || allowCameraChanges == lit("1"));
        qnServerModule->roSettings()->setValue(DV_PROPERTY, "");
    }
}

template< typename Container>
QString containerToQString( const Container& container )
{
    QStringList list;
    for (const auto& it : container)
        list << it.toString();

    return list.join( lit(", ") );
}

void MediaServerProcess::updateAddressesList()
{
    if (isStopping())
        return;

    ec2::ApiMediaServerData prevValue;
    fromResourceToApi(m_mediaServer, prevValue);


    AddressFilters addressMask = AddressFilter::ipV4 | AddressFilter::ipV6 | AddressFilter::noLocal | AddressFilter::noLoopback;

    QList<SocketAddress> serverAddresses;
    const auto port = m_universalTcpListener->getPort();

    for (const auto& host: allLocalAddresses(addressMask))
        serverAddresses << SocketAddress(host, port);

    for (const auto& host : m_forwardedAddresses )
        serverAddresses << SocketAddress(host.first, host.second);

    if (!m_ipDiscovery->publicIP().isNull())
        serverAddresses << SocketAddress(m_ipDiscovery->publicIP().toString(), port);

    m_mediaServer->setNetAddrList(serverAddresses);
    NX_LOGX(lit("Update mediaserver addresses: %1")
            .arg(containerToQString(serverAddresses)), cl_logDEBUG1);

    const QUrl defaultUrl(m_mediaServer->getApiUrl());
    const SocketAddress defaultAddress(defaultUrl.host(), defaultUrl.port());
    if (std::find(serverAddresses.begin(), serverAddresses.end(),
                  defaultAddress) == serverAddresses.end())
    {
        SocketAddress newAddress;
        if (!serverAddresses.isEmpty())
            newAddress = serverAddresses.front();

        m_mediaServer->setPrimaryAddress(newAddress);
    }

    ec2::ApiMediaServerData server;
    fromResourceToApi(m_mediaServer, server);
    if (server != prevValue)
        commonModule()->ec2Connection()->getMediaServerManager(Qn::kSystemAccess)->save(server, this, &MediaServerProcess::at_serverSaved);

    nx::network::SocketGlobals::addressPublisher().updateAddresses(std::list<SocketAddress>(
        serverAddresses.begin(), serverAddresses.end()));
}

void MediaServerProcess::saveServerInfo(const QnMediaServerResourcePtr& server)
{
    const auto hwInfo = HardwareInformation::instance();
    server->setProperty(Qn::CPU_ARCHITECTURE, hwInfo.cpuArchitecture);
    server->setProperty(Qn::CPU_MODEL_NAME, hwInfo.cpuModelName);
    server->setProperty(Qn::PHYSICAL_MEMORY, QString::number(hwInfo.physicalMemory));

    server->setProperty(Qn::PRODUCT_NAME_SHORT, QnAppInfo::productNameShort());
    server->setProperty(Qn::FULL_VERSION, nx::utils::AppInfo::applicationFullVersion());
    server->setProperty(Qn::BETA, QString::number(QnAppInfo::beta() ? 1 : 0));
    server->setProperty(Qn::PUBLIC_IP, m_ipDiscovery->publicIP().toString());
    server->setProperty(Qn::SYSTEM_RUNTIME, QnSystemInformation::currentSystemRuntime());

    if (m_mediaServer->getPanicMode() == Qn::PM_BusinessEvents)
        server->setPanicMode(Qn::PM_None);

    QFile hddList(Qn::HDD_LIST_FILE);
    if (hddList.open(QFile::ReadOnly))
    {
        const auto content = QString::fromUtf8(hddList.readAll());
        if (content.size())
        {
            auto hhds = content.split(lit("\n"), QString::SkipEmptyParts);
            for (auto& hdd : hhds) hdd = hdd.trimmed();
            server->setProperty(Qn::HDD_LIST, hhds.join(", "),
                                QnResource::NO_ALLOW_EMPTY);
        }
    }

    server->saveParams();

    #ifdef ENABLE_EXTENDED_STATISTICS
        qnServerDb->setBookmarkCountController(
            [server](size_t count)
            {
                server->setProperty(Qn::BOOKMARK_COUNT, QString::number(count));
                server->saveParams();
            });
    #endif
}

void MediaServerProcess::at_updatePublicAddress(const QHostAddress& publicIp)
{
    if (isStopping())
        return;

    QnPeerRuntimeInfo localInfo = commonModule()->runtimeInfoManager()->localInfo();
    localInfo.data.publicIP = publicIp.toString();
    commonModule()->runtimeInfoManager()->updateLocalItem(localInfo);

    const auto& resPool = commonModule()->resourcePool();
    QnMediaServerResourcePtr server = resPool->getResourceById<QnMediaServerResource>(commonModule()->moduleGUID());
    if (server)
    {
        Qn::ServerFlags serverFlags = server->getServerFlags();
        if (publicIp.isNull())
            serverFlags &= ~Qn::SF_HasPublicIP;
        else
            serverFlags |= Qn::SF_HasPublicIP;
        if (serverFlags != server->getServerFlags())
        {
            server->setServerFlags(serverFlags);
            ec2::AbstractECConnectionPtr ec2Connection = commonModule()->ec2Connection();

            ec2::ApiMediaServerData apiServer;
            fromResourceToApi(server, apiServer);
            ec2Connection->getMediaServerManager(Qn::kSystemAccess)->save(apiServer, this, [] {});
        }

        if (server->setProperty(Qn::PUBLIC_IP, publicIp.toString(), QnResource::NO_ALLOW_EMPTY))
            server->saveParams();

        updateAddressesList(); //< update interface list to add/remove publicIP
    }
}

void MediaServerProcess::at_portMappingChanged(QString address)
{
    if (isStopping())
        return;

    SocketAddress mappedAddress(address);
    if (mappedAddress.port)
    {
        auto it = m_forwardedAddresses.emplace(mappedAddress.address, 0).first;
        if (it->second != mappedAddress.port)
        {
            NX_LOGX(lit("New external address %1 has been mapped")
                    .arg(address), cl_logALWAYS);

            it->second = mappedAddress.port;
            updateAddressesList();
        }
    }
    else
    {
        const auto oldIp = m_forwardedAddresses.find(mappedAddress.address);
        if (oldIp != m_forwardedAddresses.end())
        {
            NX_LOGX(lit("External address %1:%2 has been unmapped")
                   .arg(oldIp->first.toString()).arg(oldIp->second), cl_logALWAYS);

            m_forwardedAddresses.erase(oldIp);
            updateAddressesList();
        }
    }
}

void MediaServerProcess::at_serverSaved(int, ec2::ErrorCode err)
{
    if (isStopping())
        return;

    if (err != ec2::ErrorCode::ok)
        qWarning() << "Error saving server.";
}

void MediaServerProcess::at_connectionOpened()
{
    if (isStopping())
        return;

    const auto& resPool = commonModule()->resourcePool();
    if (m_firstRunningTime)
    {
        qnEventRuleConnector->at_serverFailure(
            resPool->getResourceById<QnMediaServerResource>(serverGuid()),
            m_firstRunningTime * 1000,
            nx::vms::event::EventReason::serverStarted,
            QString());
    }
    if (!m_startMessageSent)
    {
        qnEventRuleConnector->at_serverStarted(
            resPool->getResourceById<QnMediaServerResource>(serverGuid()),
            qnSyncTime->currentUSecsSinceEpoch());
        m_startMessageSent = true;
    }
    m_firstRunningTime = 0;
}

void MediaServerProcess::at_serverModuleConflict(nx::vms::discovery::ModuleEndpoint module)
{
    const auto& resPool = commonModule()->resourcePool();
    qnEventRuleConnector->at_serverConflict(
        resPool->getResourceById<QnMediaServerResource>(commonModule()->moduleGUID()),
        qnSyncTime->currentUSecsSinceEpoch(),
        module,
        QUrl(lit("http://%1").arg(module.endpoint.toString())));
}

void MediaServerProcess::at_timer()
{
    if (isStopping())
        return;

    // TODO: #2.4 #GDM This timer make two totally different functions. Split it.
    qnServerModule->runTimeSettings()->setValue(
        "lastRunningTime", qnSyncTime->currentMSecsSinceEpoch());

    const auto& resPool = commonModule()->resourcePool();
    QnResourcePtr mServer = resPool->getResourceById(commonModule()->moduleGUID());
    if (!mServer)
        return;

    for(const auto& camera: resPool->getAllCameras(mServer, true))
        camera->cleanCameraIssues();
}

void MediaServerProcess::at_storageManager_noStoragesAvailable() {
    if (isStopping())
        return;
    qnEventRuleConnector->at_noStorages(m_mediaServer);
}

void MediaServerProcess::at_storageManager_storageFailure(const QnResourcePtr& storage,
    nx::vms::event::EventReason reason)
{
    if (isStopping())
        return;
    qnEventRuleConnector->at_storageFailure(m_mediaServer, qnSyncTime->currentUSecsSinceEpoch(), reason, storage);
}

void MediaServerProcess::at_storageManager_rebuildFinished(QnSystemHealth::MessageType msgType) {
    if (isStopping())
        return;
    qnEventRuleConnector->at_archiveRebuildFinished(m_mediaServer, msgType);
}

void MediaServerProcess::at_archiveBackupFinished(
    qint64                      backedUpToMs,
    nx::vms::event::EventReason code
)
{
    if (isStopping())
        return;

    qnEventRuleConnector->at_archiveBackupFinished(
        m_mediaServer,
        qnSyncTime->currentUSecsSinceEpoch(),
        code,
        QString::number(backedUpToMs)
    );
}

void MediaServerProcess::at_cameraIPConflict(const QHostAddress& host, const QStringList& macAddrList)
{
    if (isStopping())
        return;
    qnEventRuleConnector->at_cameraIPConflict(
        m_mediaServer,
        host,
        macAddrList,
        qnSyncTime->currentUSecsSinceEpoch());
}

void MediaServerProcess::registerRestHandlers(
    nx::vms::cloud_integration::CloudManagerGroup* cloudManagerGroup,
    QnUniversalTcpListener* tcpListener,
    ec2::TransactionMessageBusAdapter* messageBus)
{
    auto processorPool = tcpListener->processorPool();
    const auto welcomePage = lit("/static/index.html");
    processorPool->registerRedirectRule(lit(""), welcomePage);
    processorPool->registerRedirectRule(lit("/"), welcomePage);
    processorPool->registerRedirectRule(lit("/static"), welcomePage);
    processorPool->registerRedirectRule(lit("/static/"), welcomePage);

    auto reg =
        [this, processorPool](
            const QString& path,
            QnRestRequestHandler* handler,
            Qn::GlobalPermission permissions = Qn::NoGlobalPermissions)
        {
            processorPool->registerHandler(path, handler, permissions);

            const auto& cameraIdUrlParams = handler->cameraIdUrlParams();
            if (!cameraIdUrlParams.isEmpty())
                m_autoRequestForwarder->addCameraIdUrlParams(path, cameraIdUrlParams);
        };

    // TODO: When supported by apidoctool, the comment to these constants should be parsed.
    const auto kAdmin = Qn::GlobalAdminPermission;
    const auto kViewLogs = Qn::GlobalViewLogsPermission;

    reg("api/storageStatus", new QnStorageStatusRestHandler());
    reg("api/storageSpace", new QnStorageSpaceRestHandler());
    reg("api/statistics", new QnStatisticsRestHandler());
    reg("api/getCameraParam", new QnCameraSettingsRestHandler());
    reg("api/setCameraParam", new QnCameraSettingsRestHandler());
    reg("api/manualCamera", new QnManualCameraAdditionRestHandler());
    reg("api/ptz", new QnPtzRestHandler());
    reg("api/image", new QnImageRestHandler()); //< deprecated
    reg("api/createEvent", new QnExternalEventRestHandler());
    static const char kGetTimePath[] = "api/gettime";
    reg(kGetTimePath, new QnTimeRestHandler());
    reg("ec2/getTimeOfServers", new QnMultiserverTimeRestHandler(QLatin1String("/") + kGetTimePath));
    reg("api/getTimeZones", new QnGetTimeZonesRestHandler());
    reg("api/getNonce", new QnGetNonceRestHandler());
    reg("api/cookieLogin", new QnCookieLoginRestHandler());
    reg("api/cookieLogout", new QnCookieLogoutRestHandler());
    reg("api/getCurrentUser", new QnCurrentUserRestHandler());
    reg("api/activateLicense", new QnActivateLicenseRestHandler());
    reg("api/testEmailSettings", new QnTestEmailSettingsHandler());
    reg("api/getHardwareInfo", new QnGetHardwareInfoHandler());
    reg("api/testLdapSettings", new QnTestLdapSettingsHandler());
    reg("api/ping", new QnPingRestHandler());
    reg(rest::helper::P2pStatistics::kUrlPath, new QnP2pStatsRestHandler());
    reg("api/recStats", new QnRecordingStatsRestHandler());
    reg("api/auditLog", new QnAuditLogRestHandler(), kAdmin);
    reg("api/checkDiscovery", new QnCanAcceptCameraRestHandler());
    reg("api/pingSystem", new QnPingSystemRestHandler());
    reg("api/changeCameraPassword", new QnChangeCameraPasswordRestHandler(), kAdmin);
    reg("api/rebuildArchive", new QnRebuildArchiveRestHandler());
    reg("api/backupControl", new QnBackupControlRestHandler());
    reg("api/events", new QnEventLogRestHandler(), kViewLogs); //< deprecated, still used in the client
    reg("api/getEvents", new QnEventLog2RestHandler(), kViewLogs); //< new version
    reg("api/showLog", new QnLogRestHandler());
    reg("api/getSystemId", new QnGetSystemIdRestHandler());
    reg("api/doCameraDiagnosticsStep", new QnCameraDiagnosticsRestHandler());
    reg("api/installUpdate", new QnUpdateRestHandler());
    reg("api/installUpdateUnauthenticated", new QnUpdateUnauthenticatedRestHandler());
    reg("api/restart", new QnRestartRestHandler(), kAdmin);
    reg("api/connect", new QnOldClientConnectRestHandler());
    reg("api/moduleInformation", new QnModuleInformationRestHandler());
    reg("api/iflist", new QnIfListRestHandler());
    reg("api/aggregator", new QnJsonAggregatorRestHandler());
    reg("api/ifconfig", new QnIfConfigRestHandler(), kAdmin);

    reg("api/downloads/", new QnDownloadsRestHandler());

    reg("api/settime", new QnSetTimeRestHandler(), kAdmin); //< deprecated
    reg("api/setTime", new QnSetTimeRestHandler(), kAdmin); //< new version

    reg("api/moduleInformationAuthenticated", new QnModuleInformationRestHandler());
    reg("api/configure", new QnConfigureRestHandler(messageBus), kAdmin);
<<<<<<< HEAD
    reg("api/detachFromCloud", new QnDetachFromCloudRestHandler(
        &cloudManagerGroup->connectionManager), kAdmin);
=======
    reg("api/detachFromCloud", new QnDetachFromCloudRestHandler(cloudManagerGroup), kAdmin);
>>>>>>> 7449909d
    reg("api/detachFromSystem", new QnDetachFromSystemRestHandler(
        &cloudManagerGroup->connectionManager, messageBus), kAdmin);
    reg("api/restoreState", new QnRestoreStateRestHandler(), kAdmin);
    reg("api/setupLocalSystem", new QnSetupLocalSystemRestHandler(), kAdmin);
    reg("api/setupCloudSystem", new QnSetupCloudSystemRestHandler(cloudManagerGroup), kAdmin);
    reg("api/mergeSystems", new QnMergeSystemsRestHandler(messageBus), kAdmin);
    reg("api/backupDatabase", new QnBackupDbRestHandler());
    reg("api/discoveredPeers", new QnDiscoveredPeersRestHandler());
    reg("api/logLevel", new QnLogLevelRestHandler());
    reg("api/execute", new QnExecScript(), kAdmin);
    reg("api/scriptList", new QnScriptListRestHandler(), kAdmin);
    reg("api/systemSettings", new QnSystemSettingsHandler());

    reg("api/transmitAudio", new QnAudioTransmissionRestHandler());

    // TODO: Introduce constants for API methods registered here, also use them in
    // media_server_connection.cpp. Get rid of static/global urlPath passed to some handler ctors,
    // except when it is the path of some other api method.

    reg("api/RecordedTimePeriods", new QnRecordedChunksRestHandler()); //< deprecated
    reg("ec2/recordedTimePeriods", new QnMultiserverChunksRestHandler("ec2/recordedTimePeriods")); //< new version

    reg("ec2/cameraHistory", new QnCameraHistoryRestHandler());
    reg("ec2/bookmarks", new QnMultiserverBookmarksRestHandler("ec2/bookmarks"));
    reg("api/mergeLdapUsers", new QnMergeLdapUsersRestHandler());
    reg("ec2/updateInformation", new QnUpdateInformationRestHandler());
    reg("ec2/cameraThumbnail", new QnMultiserverThumbnailRestHandler("ec2/cameraThumbnail"));
    reg("ec2/statistics", new QnMultiserverStatisticsRestHandler("ec2/statistics"));

    reg("api/saveCloudSystemCredentials", new QnSaveCloudSystemCredentialsHandler(cloudManagerGroup));

    reg("favicon.ico", new QnFavIconRestHandler());
    reg("api/dev-mode-key", new QnCrashServerHandler(), kAdmin);

    reg("api/startLiteClient", new QnStartLiteClientRestHandler());

    #if defined(_DEBUG)
        reg("api/debugEvent", new QnDebugEventsRestHandler());
    #endif

    reg("ec2/runtimeInfo", new QnRuntimeInfoRestHandler());

    static const char kGetHardwareIdsPath[] = "api/getHardwareIds";
    reg(kGetHardwareIdsPath, new QnGetHardwareIdsRestHandler());
    reg("ec2/getHardwareIdsOfServers", new QnMultiserverGetHardwareIdsRestHandler(QLatin1String("/") + kGetHardwareIdsPath));
}

template<class TcpConnectionProcessor, typename... ExtraParam>
void MediaServerProcess::regTcp(
    const QByteArray& protocol, const QString& path, ExtraParam... extraParam)
{
    m_universalTcpListener->addHandler<TcpConnectionProcessor>(
        protocol, path, extraParam...);

    if (TcpConnectionProcessor::doesPathEndWithCameraId())
        m_autoRequestForwarder->addAllowedProtocolAndPathPart(protocol, path);
}

bool MediaServerProcess::initTcpListener(
    nx::vms::cloud_integration::CloudManagerGroup* const cloudManagerGroup,
    ec2::TransactionMessageBusAdapter* messageBus)
{
    m_autoRequestForwarder.reset( new QnAutoRequestForwarder(commonModule()));
    m_autoRequestForwarder->addPathToIgnore(lit("/ec2/*"));

    const int rtspPort = qnServerModule->roSettings()->value(
        nx_ms_conf::SERVER_PORT, nx_ms_conf::DEFAULT_SERVER_PORT).toInt();

    // Accept SSL connections in all cases as it is always in use by cloud modules and old clients,
    // config value only affects server preference listed in moduleInformation.
    bool acceptSslConnections = true;
    int maxConnections = qnServerModule->roSettings()->value(
        "maxConnections", QnTcpListener::DEFAULT_MAX_CONNECTIONS).toInt();
    NX_INFO(this) << lit("Using maxConnections = %1.").arg(maxConnections);

    m_universalTcpListener = new QnUniversalTcpListener(
        commonModule(),
        cloudManagerGroup->connectionManager,
        QHostAddress::Any,
        rtspPort,
        maxConnections,
        acceptSslConnections);

    m_universalTcpListener->httpModManager()->addCustomRequestMod(std::bind(
        &QnAutoRequestForwarder::processRequest,
        m_autoRequestForwarder.get(),
        std::placeholders::_1));

    #if defined(ENABLE_ACTI)
        QnActiResource::setEventPort(rtspPort);
        // Used to receive event from an acti camera.
        // TODO: Remove this from api.
        m_universalTcpListener->processorPool()->registerHandler(
            "api/camera_event", new QnActiEventRestHandler());
    #endif

    registerRestHandlers(cloudManagerGroup, m_universalTcpListener, messageBus);

    if (!m_universalTcpListener->bindToLocalAddress())
        return false;
    m_universalTcpListener->setDefaultPage("/static/index.html");

    // Server returns code 403 (forbidden) instead of 401 if the user isn't authorized for requests
    // starting with "web" path.
    m_universalTcpListener->setPathIgnorePrefix("web/");
    QnAuthHelper::instance()->restrictionList()->deny(lit("/web/*"), nx_http::AuthMethod::http);

    nx_http::AuthMethod::Values methods = (nx_http::AuthMethod::Values) (
        nx_http::AuthMethod::cookie |
        nx_http::AuthMethod::urlQueryParam |
        nx_http::AuthMethod::tempUrlQueryParam);
    QnUniversalRequestProcessor::setUnauthorizedPageBody(
        QnFileConnectionProcessor::readStaticFile("static/login.html"), methods);
    regTcp<QnRtspConnectionProcessor>("RTSP", "*");
    regTcp<QnRestConnectionProcessor>("HTTP", "api");
    regTcp<QnRestConnectionProcessor>("HTTP", "ec2");
    regTcp<QnFileConnectionProcessor>("HTTP", "static");
    regTcp<QnCrossdomainConnectionProcessor>("HTTP", "crossdomain.xml");
    regTcp<QnProgressiveDownloadingConsumer>("HTTP", "media");
    regTcp<QnIOMonitorConnectionProcessor>("HTTP", "api/iomonitor");

    nx_hls::QnHttpLiveStreamingProcessor::setMinPlayListSizeToStartStreaming(
        qnServerModule->roSettings()->value(
        nx_ms_conf::HLS_PLAYLIST_PRE_FILL_CHUNKS,
        nx_ms_conf::DEFAULT_HLS_PLAYLIST_PRE_FILL_CHUNKS).toInt());
    regTcp<nx_hls::QnHttpLiveStreamingProcessor>("HTTP", "hls");

    // Our HLS uses implementation uses authKey (generated by target server) to skip authorization,
    // to keep this worning we should not ask for authrorization along the way.
    m_universalTcpListener->enableUnauthorizedForwarding("hls");

    //regTcp<QnDefaultTcpConnectionProcessor>("HTTP", "*");

    regTcp<QnProxyConnectionProcessor>("*", "proxy", messageBus);
    //regTcp<QnProxyReceiverConnection>("PROXY", "*");
    regTcp<QnProxyReceiverConnection>("HTTP", "proxy-reverse");
    regTcp<QnAudioProxyReceiver>("HTTP", "proxy-2wayaudio");

    if( !qnServerModule->roSettings()->value("authenticationEnabled", "true").toBool())
        m_universalTcpListener->disableAuth();

    #if defined(ENABLE_DESKTOP_CAMERA)
        regTcp<QnDesktopCameraRegistrator>("HTTP", "desktop_camera");
    #endif

    return true;
}

void MediaServerProcess::initializeCloudConnect()
{
    nx::network::SocketGlobals::outgoingTunnelPool()
        .assignOwnPeerId("ms", commonModule()->moduleGUID());

    nx::network::SocketGlobals::addressPublisher().setRetryInterval(
        nx::utils::parseTimerDuration(
            qnServerModule->roSettings()->value(MEDIATOR_ADDRESS_UPDATE).toString(),
            nx::network::cloud::MediatorAddressPublisher::kDefaultRetryInterval));

    connect(
        commonModule()->globalSettings(), &QnGlobalSettings::cloudConnectUdpHolePunchingEnabledChanged,
        [this]()
        {
            nx::network::cloud::TunnelAcceptorFactory::instance().setUdpHolePunchingEnabled(
                commonModule()->globalSettings()->cloudConnectUdpHolePunchingEnabled());
        });

    connect(
        commonModule()->globalSettings(), &QnGlobalSettings::cloudConnectRelayingEnabledChanged,
        [this]()
        {
            nx::network::cloud::TunnelAcceptorFactory::instance().setRelayingEnabled(
                commonModule()->globalSettings()->cloudConnectRelayingEnabled());
        });
}

std::unique_ptr<nx_upnp::PortMapper> MediaServerProcess::initializeUpnpPortMapper()
{
    auto mapper = std::make_unique<nx_upnp::PortMapper>(
        /*isEnabled*/ false,
        nx_upnp::PortMapper::DEFAULT_CHECK_MAPPINGS_INTERVAL,
        QnAppInfo::organizationName());
    auto updateEnabled =
        [mapper = mapper.get(), this]()
        {
            const auto& settings = commonModule()->globalSettings();
            const auto isCloudSystem = !settings->cloudSystemId().isEmpty();
            mapper->setIsEnabled(isCloudSystem && settings->isUpnpPortMappingEnabled());
        };

    const auto& settings = commonModule()->globalSettings();
    connect(settings, &QnGlobalSettings::upnpPortMappingEnabledChanged, updateEnabled);
    connect(settings, &QnGlobalSettings::cloudSettingsChanged, updateEnabled);
    updateEnabled();

    mapper->enableMapping(
        m_mediaServer->getPort(), nx_upnp::PortMapper::Protocol::TCP,
        [this](SocketAddress address)
        {
            const auto result = QMetaObject::invokeMethod(
                this, "at_portMappingChanged", Qt::AutoConnection,
                Q_ARG(QString, address.toString()));

            NX_ASSERT(result, "Could not call at_portMappingChanged(...)");
        });

    return mapper;
}

Qn::ServerFlags MediaServerProcess::calcServerFlags()
{
    Qn::ServerFlags serverFlags = Qn::SF_None; // TODO: #Elric #EC2 type safety has just walked out of the window.

#ifdef EDGE_SERVER
    serverFlags |= Qn::SF_Edge;
#endif
    if (QnAppInfo::isBpi())
    {
        serverFlags |= Qn::SF_IfListCtrl | Qn::SF_timeCtrl;
        serverFlags |= Qn::SF_HasLiteClient;
    }

    bool compatibilityMode = m_cmdLineArguments.devModeKey == lit("razrazraz");
    if (compatibilityMode) // check compatibilityMode here for testing purpose
    {
        serverFlags |= Qn::SF_HasLiteClient;
    }

#ifdef __arm__
    serverFlags |= Qn::SF_ArmServer;

    struct stat st;
    memset(&st, 0, sizeof(st));
    const bool hddPresent =
        ::stat("/dev/sda", &st) == 0 ||
        ::stat("/dev/sdb", &st) == 0 ||
        ::stat("/dev/sdc", &st) == 0 ||
        ::stat("/dev/sdd", &st) == 0;
    if (hddPresent)
        serverFlags |= Qn::SF_Has_HDD;
#else
    serverFlags |= Qn::SF_Has_HDD;
#endif

    if (!(serverFlags & (Qn::SF_ArmServer | Qn::SF_Edge)))
        serverFlags |= Qn::SF_SupportsTranscoding;

    const QString appserverHostString = qnServerModule->roSettings()->value("appserverHost").toString();
    bool isLocal = isLocalAppServer(appserverHostString);
    if (!isLocal)
        serverFlags |= Qn::SF_RemoteEC;

    initPublicIpDiscovery();
    if (!m_ipDiscovery->publicIP().isNull())
        serverFlags |= Qn::SF_HasPublicIP;

    return serverFlags;
}

void MediaServerProcess::initPublicIpDiscovery()
{
    m_ipDiscovery.reset(new nx::network::PublicIPDiscovery(
        qnServerModule->roSettings()->value(nx_ms_conf::PUBLIC_IP_SERVERS).toString().split(";", QString::SkipEmptyParts)));

    if (qnServerModule->roSettings()->value("publicIPEnabled").isNull())
        qnServerModule->roSettings()->setValue("publicIPEnabled", 1);

    int publicIPEnabled = qnServerModule->roSettings()->value("publicIPEnabled").toInt();
    if (publicIPEnabled == 0)
        return; // disabled
    else if (publicIPEnabled > 1)
    {
        auto staticIp = qnServerModule->roSettings()->value("staticPublicIP").toString();
        at_updatePublicAddress(QHostAddress(staticIp)); // manually added
        return;
    }
    m_ipDiscovery->update();
    m_ipDiscovery->waitForFinished();
    at_updatePublicAddress(m_ipDiscovery->publicIP());

    m_updatePiblicIpTimer.reset(new QTimer());
    connect(m_updatePiblicIpTimer.get(), &QTimer::timeout, m_ipDiscovery.get(), &nx::network::PublicIPDiscovery::update);
    connect(m_ipDiscovery.get(), &nx::network::PublicIPDiscovery::found, this, &MediaServerProcess::at_updatePublicAddress);
    m_updatePiblicIpTimer->start(kPublicIpUpdateTimeoutMs);
}

void MediaServerProcess::setHardwareGuidList(const QVector<QString>& hardwareGuidList)
{
    m_hardwareGuidList = hardwareGuidList;
}

void MediaServerProcess::resetSystemState(
    nx::vms::cloud_integration::CloudConnectionManager& cloudConnectionManager)
{
    for (;;)
    {
        if (!cloudConnectionManager.detachSystemFromCloud())
        {
            qWarning() << "Error while clearing cloud information. Trying again...";
            QnSleep::msleep(APP_SERVER_REQUEST_ERROR_TIMEOUT_MS);
            continue;
        }

        if (!nx::vms::utils::resetSystemToStateNew(commonModule()))
        {
            qWarning() << "Error while resetting system to state \"new \". Trying again...";
            QnSleep::msleep(APP_SERVER_REQUEST_ERROR_TIMEOUT_MS);
            continue;
        }

        break;
    }
}

namespace {

static const char* const kOnExitScriptName = "mediaserver_on_exit";

} // namespace

void MediaServerProcess::performActionsOnExit()
{
    // Call the script if it exists.

    QString fileName = getDataDirectory() + "/scripts/" + kOnExitScriptName;
    if (!QFile::exists(fileName))
    {
        NX_LOG(lit("Script '%1' is missing at the server").arg(fileName), cl_logDEBUG2);
        return;
    }

    // Currently, no args are needed, hence the empty list.
    QStringList args{};

    NX_LOG(lit("Calling the script: %1 %2").arg(fileName).arg(args.join(" ")), cl_logDEBUG2);
    if (!QProcess::startDetached(fileName, args))
    {
        NX_LOG(lit("Unable to start script '%1' because of a system error").arg(kOnExitScriptName),
            cl_logDEBUG2);
    }
}

void MediaServerProcess::moveHandlingCameras()
{
    QSet<QnUuid> servers;
    const auto& resPool = commonModule()->resourcePool();
    for (const auto& server: resPool->getResources<QnMediaServerResource>())
        servers << server->getId();
    ec2::ApiCameraDataList camerasToUpdate;
    for (const auto& camera: resPool->getAllCameras(/*all*/ QnResourcePtr()))
    {
        if (!servers.contains(camera->getParentId()))
        {
            ec2::ApiCameraData apiCameraData;
            fromResourceToApi(camera, apiCameraData);
            apiCameraData.parentId = commonModule()->moduleGUID(); //< move camera
            camerasToUpdate.push_back(apiCameraData);
        }
    }

    auto errCode = commonModule()->ec2Connection()
        ->getCameraManager(Qn::kSystemAccess)
        ->addCamerasSync(camerasToUpdate);

    if (errCode != ec2::ErrorCode::ok)
        qWarning() << "Failed to move handling cameras due to database error. errCode=" << toString(errCode);
}

void MediaServerProcess::updateAllowedInterfaces()
{
    // check registry
    QString ifList = qnServerModule->roSettings()->value(lit("if")).toString();
    // check startup parameter
    if (ifList.isEmpty())
        ifList = m_cmdLineArguments.ifListFilter;

    QList<QHostAddress> allowedInterfaces;
    for (const QString& s : ifList.split(QLatin1Char(';'), QString::SkipEmptyParts))
        allowedInterfaces << QHostAddress(s);

    if (!allowedInterfaces.isEmpty())
        qWarning() << "Using net IF filter:" << allowedInterfaces;
    setInterfaceListFilter(allowedInterfaces);
}

QString MediaServerProcess::hardwareIdAsGuid() const
{
    auto hwId = LLUtil::getLatestHardwareId();
    auto hwIdString = QnUuid::fromHardwareId(hwId).toString();
    std::cout << "Got hwID \"" << hwIdString.toStdString() << "\"" << std::endl;
    return hwIdString;
}

void MediaServerProcess::updateGuidIfNeeded()
{
    QString guidIsHWID = qnServerModule->roSettings()->value(GUID_IS_HWID).toString();
    QString serverGuid = qnServerModule->roSettings()->value(SERVER_GUID).toString();
    QString serverGuid2 = qnServerModule->roSettings()->value(SERVER_GUID2).toString();
    QString pendingSwitchToClusterMode = qnServerModule->roSettings()->value(PENDING_SWITCH_TO_CLUSTER_MODE).toString();

    QString hwidGuid = hardwareIdAsGuid();

    if (guidIsHWID == YES) {
        if (serverGuid.isEmpty())
            qnServerModule->roSettings()->setValue(SERVER_GUID, hwidGuid);
        else if (serverGuid != hwidGuid)
            qnServerModule->roSettings()->setValue(GUID_IS_HWID, NO);

        qnServerModule->roSettings()->remove(SERVER_GUID2);
    }
    else if (guidIsHWID == NO) {
        if (serverGuid.isEmpty()) {
            // serverGuid remove from settings manually?
            qnServerModule->roSettings()->setValue(SERVER_GUID, hwidGuid);
            qnServerModule->roSettings()->setValue(GUID_IS_HWID, YES);
        }

        qnServerModule->roSettings()->remove(SERVER_GUID2);
    }
    else if (guidIsHWID.isEmpty()) {
        if (!serverGuid2.isEmpty()) {
            qnServerModule->roSettings()->setValue(SERVER_GUID, serverGuid2);
            qnServerModule->roSettings()->setValue(GUID_IS_HWID, NO);
            qnServerModule->roSettings()->remove(SERVER_GUID2);
        }
        else {
            // Don't reset serverGuid if we're in pending switch to cluster mode state.
            // As it's stored in the remote database.
            if (pendingSwitchToClusterMode == YES)
                return;

            qnServerModule->roSettings()->setValue(SERVER_GUID, hwidGuid);
            qnServerModule->roSettings()->setValue(GUID_IS_HWID, YES);

            if (!serverGuid.isEmpty()) {
                qnServerModule->roSettings()->setValue(OBSOLETE_SERVER_GUID, serverGuid);
            }
        }
    }

    QnUuid obsoleteGuid = QnUuid(qnServerModule->roSettings()->value(OBSOLETE_SERVER_GUID).toString());
    if (!obsoleteGuid.isNull())
        setObsoleteGuid(obsoleteGuid);
}

void MediaServerProcess::serviceModeInit()
{
    const auto settings = qnServerModule->roSettings();
    const auto binaryPath = QFile::decodeName(m_argv[0]);

    nx::utils::log::Settings logSettings;
    logSettings.maxBackupCount = settings->value("logArchiveSize", DEFAULT_LOG_ARCHIVE_SIZE).toUInt();
    logSettings.directory = settings->value("logDir").toString();
    logSettings.maxFileSize = settings->value("maxLogFileSize", DEFAULT_MAX_LOG_FILE_SIZE).toUInt();
    logSettings.updateDirectoryIfEmpty(getDataDirectory());

    logSettings.level.parse(cmdLineArguments().logLevel,
        settings->value("logLevel").toString(), toString(nx::utils::log::kDefaultLevel));
    nx::utils::log::initialize(
        logSettings, qApp->applicationName(), binaryPath);

    if (auto path = nx::utils::log::mainLogger()->filePath())
        settings->setValue("logFile", path->replace(lit(".log"), QString()));
    else
        settings->remove("logFile");

    logSettings.level.parse(cmdLineArguments().httpLogLevel,
        settings->value("http-log-level").toString(), toString(nx::utils::log::Level::none));
    nx::utils::log::initialize(
        logSettings, qApp->applicationName(), binaryPath,
        QLatin1String("http_log"), nx::utils::log::addLogger({QnLog::HTTP_LOG_INDEX}));

    logSettings.level.parse(cmdLineArguments().hwLogLevel,
        settings->value("hwLogLevel").toString(), toString(nx::utils::log::Level::info));
    nx::utils::log::initialize(
        logSettings, qApp->applicationName(), binaryPath,
        QLatin1String("hw_log"), nx::utils::log::addLogger({QnLog::HWID_LOG}));

    logSettings.level.parse(cmdLineArguments().ec2TranLogLevel,
        settings->value("tranLogLevel").toString(), toString(nx::utils::log::Level::none));
    nx::utils::log::initialize(
        logSettings, qApp->applicationName(), binaryPath,
        QLatin1String("ec2_tran"), nx::utils::log::addLogger({QnLog::EC2_TRAN_LOG}));

    logSettings.level.parse(cmdLineArguments().permissionsLogLevel,
        settings->value("permissionsLogLevel").toString(), toString(nx::utils::log::Level::none));
    nx::utils::log::initialize(
        logSettings, qApp->applicationName(), binaryPath,
        QLatin1String("permissions"), nx::utils::log::addLogger({QnLog::PERMISSIONS_LOG}));

    defaultMsgHandler = qInstallMessageHandler(myMsgHandler);

    LLUtil::initHardwareId(qnServerModule->roSettings());
    updateGuidIfNeeded();
    setHardwareGuidList(LLUtil::getAllHardwareIds().toVector());

    QnUuid guid = serverGuid();
    if (guid.isNull())
    {
        qDebug() << "Can't save guid. Run once as administrator.";
        NX_LOG("Can't save guid. Run once as administrator.", cl_logERROR);
        qApp->quit();
        return;
    }
}

void MediaServerProcess::run()
{
    std::shared_ptr<QnMediaServerModule> serverModule(new QnMediaServerModule(
        m_cmdLineArguments.enforcedMediatorEndpoint,
        m_cmdLineArguments.configFilePath,
        m_cmdLineArguments.rwConfigFilePath));

    qnServerModule->runTimeSettings()->remove("rebuild");

    if (m_serviceMode)
        serviceModeInit();

    updateAllowedInterfaces();

    if (!m_cmdLineArguments.enforceSocketType.isEmpty())
        SocketFactory::enforceStreamSocketType(m_cmdLineArguments.enforceSocketType);
    auto ipVersion = m_cmdLineArguments.ipVersion;
    if (ipVersion.isEmpty())
        ipVersion = qnServerModule->roSettings()->value(QLatin1String("ipVersion")).toString();

    SocketFactory::setIpVersion(ipVersion);

    m_serverModule = serverModule;

    if (!m_obsoleteGuid.isNull())
        commonModule()->setObsoleteServerGuid(m_obsoleteGuid);

    if (!m_cmdLineArguments.engineVersion.isNull())
    {
        qWarning() << "Starting with overridden version: " << m_cmdLineArguments.engineVersion;
        qnStaticCommon->setEngineVersion(QnSoftwareVersion(m_cmdLineArguments.engineVersion));
    }

    QnCallCountStart(std::chrono::milliseconds(5000));
#ifdef Q_OS_WIN32
    nx::misc::ServerDataMigrateHandler migrateHandler;
    switch (nx::misc::migrateFilesFromWindowsOldDir(&migrateHandler))
    {
        case nx::misc::MigrateDataResult::WinDirNotFound:
            NX_LOG(lit("Moving data from the old windows dir. Windows dir not found."), cl_logWARNING);
            break;
        case nx::misc::MigrateDataResult::NoNeedToMigrate:
            NX_LOG(lit("Moving data from the old windows dir. Nothing to move"), cl_logDEBUG2);
            break;
        case nx::misc::MigrateDataResult::MoveDataFailed:
            NX_LOG(lit("Moving data from the old windows dir. Old data found but move failed."), cl_logWARNING);
            break;
        case nx::misc::MigrateDataResult::Ok:
            NX_LOG(lit("Moving data from the old windows dir. Old data found and successfully moved."), cl_logINFO);
            break;
    }
#endif
    ffmpegInit();

    QnFileStorageResource::removeOldDirs(); // cleanup temp folders;

#ifdef _WIN32
    win32_exception::setCreateFullCrashDump( qnServerModule->roSettings()->value(
        nx_ms_conf::CREATE_FULL_CRASH_DUMP,
        nx_ms_conf::DEFAULT_CREATE_FULL_CRASH_DUMP ).toBool() );
#endif

#ifdef __linux__
    linux_exception::setSignalHandlingDisabled( qnServerModule->roSettings()->value(
        nx_ms_conf::CREATE_FULL_CRASH_DUMP,
        nx_ms_conf::DEFAULT_CREATE_FULL_CRASH_DUMP ).toBool() );
#endif

    const auto allowedSslVersions = qnServerModule->roSettings()->value(
        nx_ms_conf::ALLOWED_SSL_VERSIONS, QString()).toString();
    if (!allowedSslVersions.isEmpty())
        nx::network::ssl::Engine::setAllowedServerVersions(allowedSslVersions.toUtf8());

    const auto allowedSslCiphers = qnServerModule->roSettings()->value(
        nx_ms_conf::ALLOWED_SSL_CIPHERS, QString()).toString();
    if (!allowedSslCiphers.isEmpty())
        nx::network::ssl::Engine::setAllowedServerCiphers(allowedSslCiphers.toUtf8());

    nx::network::ssl::Engine::useOrCreateCertificate(
        qnServerModule->roSettings()->value(
            nx_ms_conf::SSL_CERTIFICATE_PATH,
            getDataDirectory() + lit( "/ssl/cert.pem")).toString(),
        nx::utils::AppInfo::productName().toUtf8(), "US",
        nx::utils::AppInfo::organizationName().toUtf8());

    commonModule()->createMessageProcessor<QnServerMessageProcessor>();
    std::unique_ptr<HostSystemPasswordSynchronizer> hostSystemPasswordSynchronizer( new HostSystemPasswordSynchronizer(commonModule()) );
    std::unique_ptr<QnServerDb> serverDB(new QnServerDb(commonModule()));
    std::unique_ptr<QnMServerAuditManager> auditManager( new QnMServerAuditManager(commonModule()) );

    TimeBasedNonceProvider timeBasedNonceProvider;
    CloudIntegrationManager cloudIntegrationManager(
        commonModule(),
        &timeBasedNonceProvider);
    auto authHelper = std::make_unique<QnAuthHelper>(
        commonModule(),
        &timeBasedNonceProvider,
        &cloudIntegrationManager.cloudManagerGroup);
    connect(QnAuthHelper::instance(), &QnAuthHelper::emptyDigestDetected, this, &MediaServerProcess::at_emptyDigestDetected);

    //TODO #ak following is to allow "OPTIONS * RTSP/1.0" without authentication
    QnAuthHelper::instance()->restrictionList()->allow( lit( "?" ), nx_http::AuthMethod::noAuth );

    QnAuthHelper::instance()->restrictionList()->allow(lit("*/api/ping"), nx_http::AuthMethod::noAuth);
    QnAuthHelper::instance()->restrictionList()->allow(lit("*/api/camera_event*"), nx_http::AuthMethod::noAuth);
    QnAuthHelper::instance()->restrictionList()->allow(lit("*/api/showLog*"), nx_http::AuthMethod::urlQueryParam);   //allowed by default for now
    QnAuthHelper::instance()->restrictionList()->allow(lit("*/api/moduleInformation"), nx_http::AuthMethod::noAuth);
    QnAuthHelper::instance()->restrictionList()->allow(lit("*/api/gettime"), nx_http::AuthMethod::noAuth);
    QnAuthHelper::instance()->restrictionList()->allow(lit("*/api/getTimeZones"), nx_http::AuthMethod::noAuth);
    QnAuthHelper::instance()->restrictionList()->allow(lit("*/api/getNonce"), nx_http::AuthMethod::noAuth);
    QnAuthHelper::instance()->restrictionList()->allow(lit("*/api/cookieLogin"), nx_http::AuthMethod::noAuth);
    QnAuthHelper::instance()->restrictionList()->allow(lit("*/api/cookieLogout"), nx_http::AuthMethod::noAuth);
    QnAuthHelper::instance()->restrictionList()->allow(lit("*/api/getCurrentUser"), nx_http::AuthMethod::noAuth);
    QnAuthHelper::instance()->restrictionList()->allow(lit("*/static/*"), nx_http::AuthMethod::noAuth);
    QnAuthHelper::instance()->restrictionList()->allow(lit("/crossdomain.xml"), nx_http::AuthMethod::noAuth);
    QnAuthHelper::instance()->restrictionList()->allow(lit("*/api/startLiteClient"), nx_http::AuthMethod::noAuth);
    // TODO: #3.1 Remove this method and use /api/installUpdate in client when offline cloud authentication is implemented.
    QnAuthHelper::instance()->restrictionList()->allow(lit("*/api/installUpdateUnauthenticated"), nx_http::AuthMethod::noAuth);

    //by following delegating hls authentication to target server
    QnAuthHelper::instance()->restrictionList()->allow( lit("*/proxy/*/hls/*"), nx_http::AuthMethod::noAuth );

    std::unique_ptr<mediaserver::event::RuleProcessor> eventRuleProcessor(
        new mediaserver::event::ExtendedRuleProcessor(commonModule()));

    auto videoCameraPool = std::make_unique<QnVideoCameraPool>(
        *qnServerModule->settings(),
        commonModule()->resourcePool());

    std::unique_ptr<QnMotionHelper> motionHelper(new QnMotionHelper());

    std::unique_ptr<mediaserver::event::EventConnector> eventConnector(
        new mediaserver::event::EventConnector(commonModule()) );
    auto stopQThreadFunc = []( QThread* obj ){ obj->quit(); obj->wait(); delete obj; };
    std::unique_ptr<QThread, decltype(stopQThreadFunc)> connectorThread( new QThread(), stopQThreadFunc );
    connectorThread->start();
    qnEventRuleConnector->moveToThread(connectorThread.get());

    CameraDriverRestrictionList cameraDriverRestrictionList;

    QSettings* settings = qnServerModule->roSettings();

    commonModule()->setResourceDiscoveryManager(new QnMServerResourceDiscoveryManager(commonModule()));
    QUrl appServerUrl = appServerConnectionUrl(*settings);

    QnMulticodecRtpReader::setDefaultTransport( qnServerModule->roSettings()->value(QLatin1String("rtspTransport"), RtpTransport::_auto).toString().toUpper() );

    connect(commonModule()->resourceDiscoveryManager(), &QnResourceDiscoveryManager::CameraIPConflict, this, &MediaServerProcess::at_cameraIPConflict);
    connect(qnNormalStorageMan, &QnStorageManager::noStoragesAvailable, this, &MediaServerProcess::at_storageManager_noStoragesAvailable);
    connect(qnNormalStorageMan, &QnStorageManager::storageFailure, this, &MediaServerProcess::at_storageManager_storageFailure);
    connect(qnNormalStorageMan, &QnStorageManager::rebuildFinished, this, &MediaServerProcess::at_storageManager_rebuildFinished);

    connect(qnBackupStorageMan, &QnStorageManager::storageFailure, this, &MediaServerProcess::at_storageManager_storageFailure);
    connect(qnBackupStorageMan, &QnStorageManager::rebuildFinished, this, &MediaServerProcess::at_storageManager_rebuildFinished);
    connect(qnBackupStorageMan, &QnStorageManager::backupFinished, this, &MediaServerProcess::at_archiveBackupFinished);

    auto remoteArchiveSynchronizer =
        std::make_unique<nx::mediaserver_core::recorder::RemoteArchiveSynchronizer>(commonModule());

    // If adminPassword is set by installer save it and create admin user with it if not exists yet
    commonModule()->setDefaultAdminPassword(settings->value(APPSERVER_PASSWORD, QLatin1String("")).toString());
    commonModule()->setUseLowPriorityAdminPasswordHack(settings->value(LOW_PRIORITY_ADMIN_PASSWORD, false).toBool());

    BeforeRestoreDbData beforeRestoreDbData;
    beforeRestoreDbData.loadFromSettings(settings);
    commonModule()->setBeforeRestoreData(beforeRestoreDbData);

    commonModule()->setModuleGUID(serverGuid());

    initializeCloudConnect();

    bool compatibilityMode = m_cmdLineArguments.devModeKey == lit("razrazraz");
    const QString appserverHostString = qnServerModule->roSettings()->value("appserverHost").toString();

    commonModule()->setSystemIdentityTime(nx::ServerSetting::getSysIdTime(), commonModule()->moduleGUID());
    connect(commonModule(), &QnCommonModule::systemIdentityTimeChanged, this, &MediaServerProcess::at_systemIdentityTimeChanged, Qt::QueuedConnection);

    ec2::ApiRuntimeData runtimeData;
    runtimeData.peer.id = commonModule()->moduleGUID();
    runtimeData.peer.instanceId = commonModule()->runningInstanceGUID();
    runtimeData.peer.persistentId = commonModule()->dbId();
    runtimeData.peer.peerType = Qn::PT_Server;
    runtimeData.box = QnAppInfo::armBox();
    runtimeData.brand = QnAppInfo::productNameShort();
    runtimeData.customization = compatibilityMode ? QString() : QnAppInfo::customizationName();
    runtimeData.platform = QnAppInfo::applicationPlatform();

#ifdef __arm__
    if (QnAppInfo::isBpi() || QnAppInfo::isNx1())
    {
        runtimeData.nx1mac = Nx1::getMac();
        runtimeData.nx1serial = Nx1::getSerial();
    }
#endif

    runtimeData.hardwareIds = m_hardwareGuidList;
    commonModule()->runtimeInfoManager()->updateLocalItem(runtimeData);    // initializing localInfo

    std::unique_ptr<ec2::AbstractECConnectionFactory> ec2ConnectionFactory(
        getConnectionFactory(
            Qn::PT_Server,
            nx::utils::TimerManager::instance(),
            commonModule(),
            settings->value(nx_ms_conf::P2P_MODE_FLAG).toBool()));

    MediaServerStatusWatcher mediaServerStatusWatcher(commonModule());
    QScopedPointer<QnConnectToCloudWatcher> connectToCloudWatcher(new QnConnectToCloudWatcher(ec2ConnectionFactory->messageBus()));

    //passing settings
    std::map<QString, QVariant> confParams;
    for( const auto& paramName: qnServerModule->roSettings()->allKeys() )
    {
        if( paramName.startsWith( lit("ec") ) )
            confParams.emplace( paramName, qnServerModule->roSettings()->value( paramName ) );
    }
    ec2ConnectionFactory->setConfParams(std::move(confParams));
    ec2::AbstractECConnectionPtr ec2Connection;
    QnConnectionInfo connectInfo;
    std::unique_ptr<ec2::QnDiscoveryMonitor> discoveryMonitor;

    while (!needToStop())
    {
        const ec2::ErrorCode errorCode = ec2ConnectionFactory->connectSync(
            appServerUrl, ec2::ApiClientInfoData(), &ec2Connection );
        if (ec2Connection)
        {
            connectInfo = ec2Connection->connectionInfo();
            auto connectionResult = QnConnectionValidator::validateConnection(connectInfo, errorCode);
            if (connectionResult == Qn::SuccessConnectionResult)
            {
                discoveryMonitor = std::make_unique<ec2::QnDiscoveryMonitor>(
                    ec2ConnectionFactory->messageBus());

                NX_LOG(QString::fromLatin1("Connected to local EC2"), cl_logWARNING);
                break;
            }

            switch (connectionResult)
            {
            case Qn::IncompatibleInternalConnectionResult:
            case Qn::IncompatibleCloudHostConnectionResult:
            case Qn::IncompatibleVersionConnectionResult:
            case Qn::IncompatibleProtocolConnectionResult:
                NX_LOG(lit("Incompatible Server version detected! Giving up."), cl_logERROR);
                return;
            default:
                break;
            }
        }

        NX_LOG( QString::fromLatin1("Can't connect to local EC2. %1")
            .arg(ec2::toString(errorCode)), cl_logERROR );
        QnSleep::msleep(3000);
    }
    QnAppServerConnectionFactory::setEc2Connection(ec2Connection);

    const auto& runtimeManager = commonModule()->runtimeInfoManager();
    connect(
        runtimeManager, &QnRuntimeInfoManager::runtimeInfoAdded,
        this, &MediaServerProcess::at_runtimeInfoChanged, Qt::QueuedConnection);
    connect(
        runtimeManager, &QnRuntimeInfoManager::runtimeInfoChanged,
        this, &MediaServerProcess::at_runtimeInfoChanged, Qt::QueuedConnection);

    if (needToStop())
        return; //TODO #ak correctly deinitialize what has been initialised

    qnServerModule->roSettings()->setValue(QnServer::kRemoveDbParamName, "0");

    connect(ec2Connection.get(), &ec2::AbstractECConnection::databaseDumped, this, &MediaServerProcess::at_databaseDumped);
    commonModule()->setRemoteGUID(connectInfo.serverId());
    qnServerModule->roSettings()->sync();
    if (qnServerModule->roSettings()->value(PENDING_SWITCH_TO_CLUSTER_MODE).toString() == "yes")
    {
        NX_LOG( QString::fromLatin1("Switching to cluster mode and restarting..."), cl_logWARNING );
        nx::SystemName systemName(connectInfo.systemName);
        systemName.saveToConfig(); //< migrate system name from foreign database via config
        nx::ServerSetting::setSysIdTime(0);
        qnServerModule->roSettings()->remove("appserverHost");
        qnServerModule->roSettings()->remove("appserverLogin");
        qnServerModule->roSettings()->setValue(APPSERVER_PASSWORD, "");
        qnServerModule->roSettings()->remove(PENDING_SWITCH_TO_CLUSTER_MODE);
        qnServerModule->roSettings()->sync();

        QFile::remove(closeDirPath(getDataDirectory()) + "/ecs.sqlite");

        // kill itself to restart
#ifdef Q_OS_WIN
        HANDLE hProcess = GetCurrentProcess();
        TerminateProcess(hProcess, ERROR_SERVICE_SPECIFIC_ERROR);
        WaitForSingleObject(hProcess, 10*1000);
#endif
        abort();
        return;
    }

    settings->setValue(LOW_PRIORITY_ADMIN_PASSWORD, "");

    auto clearEc2ConnectionGuardFunc = [](MediaServerProcess*){
        QnAppServerConnectionFactory::setEc2Connection(ec2::AbstractECConnectionPtr()); };
    std::unique_ptr<MediaServerProcess, decltype(clearEc2ConnectionGuardFunc)>
        clearEc2ConnectionGuard(this, clearEc2ConnectionGuardFunc);

    if (m_cmdLineArguments.cleanupDb)
    {
        const bool kCleanupDbObjects = true;
        const bool kCleanupTransactionLog = true;
        auto miscManager = ec2Connection->getMiscManager(Qn::kSystemAccess);
        miscManager->cleanupDatabaseSync(kCleanupDbObjects, kCleanupTransactionLog);
    }

    connect(
        ec2Connection->getTimeNotificationManager().get(),
        &ec2::AbstractTimeNotificationManager::timeChanged,
        this,
        &MediaServerProcess::at_timeChanged,
        Qt::QueuedConnection);
    std::unique_ptr<QnMServerResourceSearcher> mserverResourceSearcher(new QnMServerResourceSearcher(commonModule()));

    auto pluginManager = qnServerModule->pluginManager();
    for (const auto storagePlugin :
         pluginManager->findNxPlugins<nx_spl::StorageFactory>(nx_spl::IID_StorageFactory))
    {
        QnStoragePluginFactory::instance()->registerStoragePlugin(
            storagePlugin->storageType(),
            std::bind(
                &QnThirdPartyStorageResource::instance,
                std::placeholders::_1,
                std::placeholders::_2,
                storagePlugin
            ),
            false
        );
    }

    QnStoragePluginFactory::instance()->registerStoragePlugin(
        "smb",
        QnFileStorageResource::instance,
        false
    );

    while (!needToStop() && !initResourceTypes(ec2Connection))
    {
        QnSleep::msleep(1000);
    }

    if (needToStop())
        return;

    if (qnServerModule->roSettings()->value("disableTranscoding").toBool())
        commonModule()->setTranscodeDisabled(true);

    QnResource::startCommandProc();

    std::unique_ptr<nx_hls::HLSSessionPool> hlsSessionPool( new nx_hls::HLSSessionPool() );

    if (!initTcpListener(&cloudIntegrationManager.cloudManagerGroup, ec2ConnectionFactory->messageBus()))
    {
        qCritical() << "Failed to bind to local port. Terminating...";
        QCoreApplication::quit();
        return;
    }

    if (appServerUrl.scheme().toLower() == lit("file"))
        ec2ConnectionFactory->registerRestHandlers(m_universalTcpListener->processorPool());

    std::unique_ptr<QnMulticast::HttpServer> multicastHttp(new QnMulticast::HttpServer(commonModule()->moduleGUID().toQUuid(), m_universalTcpListener));

    using namespace std::placeholders;
    m_universalTcpListener->setProxyHandler<QnProxyConnectionProcessor>(
        &QnUniversalRequestProcessor::isProxy,
        ec2ConnectionFactory->messageBus());
    auto processor = dynamic_cast<QnServerMessageProcessor*> (commonModule()->messageProcessor());
    processor->registerProxySender(m_universalTcpListener);

    ec2ConnectionFactory->registerTransactionListener( m_universalTcpListener );

    const bool sslAllowed =
        qnServerModule->roSettings()->value(
            nx_ms_conf::ALLOW_SSL_CONNECTIONS,
            nx_ms_conf::DEFAULT_ALLOW_SSL_CONNECTIONS).toBool();

    bool foundOwnServerInDb = false;

    while (m_mediaServer.isNull() && !needToStop())
    {
        QnMediaServerResourcePtr server = findServer(ec2Connection);
        ec2::ApiMediaServerData prevServerData;
        if (server)
        {
            fromResourceToApi(server, prevServerData);
            foundOwnServerInDb = true;
        }
        else
        {
            server = QnMediaServerResourcePtr(new QnMediaServerResource(commonModule()));
            server->setId(serverGuid());
            server->setMaxCameras(DEFAULT_MAX_CAMERAS);

            QString serverName(getDefaultServerName());
            if (!beforeRestoreDbData.serverName.isEmpty())
                serverName = QString::fromLocal8Bit(beforeRestoreDbData.serverName);
            server->setName(serverName);
        }

        server->setServerFlags((Qn::ServerFlags) calcServerFlags());

        QHostAddress appserverHost;
        bool isLocal = isLocalAppServer(appserverHostString);
        if (!isLocal) {
            do
            {
                appserverHost = resolveHost(appserverHostString);
            } while (appserverHost.toIPv4Address() == 0);
        }


        server->setPrimaryAddress(
            SocketAddress(defaultLocalAddress(appserverHost), m_universalTcpListener->getPort()));
        server->setSslAllowed(sslAllowed);
        cloudIntegrationManager.cloudManagerGroup.connectionManager.setProxyVia(
            SocketAddress(HostAddress::localhost, m_universalTcpListener->getPort()));


        // used for statistics reported
        server->setSystemInfo(QnSystemInformation::currentSystemInformation());
        server->setVersion(qnStaticCommon->engineVersion());

        QByteArray settingsAuthKey = nx::ServerSetting::getAuthKey();
        QByteArray authKey = settingsAuthKey;
        if (authKey.isEmpty())
            authKey = server->getAuthKey().toLatin1();
        if (authKey.isEmpty())
            authKey = QnUuid::createUuid().toString().toLatin1();
        server->setAuthKey(authKey);

        // Keep server auth key in registry. Server MUST be able pass authorization after deleting database in database restore process
        if (settingsAuthKey != authKey)
            nx::ServerSetting::setAuthKey(authKey);

        ec2::ApiMediaServerData newServerData;
        fromResourceToApi(server, newServerData);
        if (prevServerData != newServerData)
        {
            m_mediaServer = registerServer(
                ec2Connection,
                server,
                nx::mserver_aux::isNewServerInstance(
                    commonModule()->beforeRestoreDbData(),
                    foundOwnServerInDb,
                    qnServerModule->roSettings()->value(NO_SETUP_WIZARD).toInt() > 0));
        }
        else
        {
            m_mediaServer = server;
        }

        if (m_mediaServer.isNull())
            QnSleep::msleep(1000);
    }

    /* This key means that password should be forcibly changed in the database. */
    qnServerModule->roSettings()->remove(OBSOLETE_SERVER_GUID);
    qnServerModule->roSettings()->setValue(APPSERVER_PASSWORD, "");
#ifdef _DEBUG
    qnServerModule->roSettings()->sync();
    NX_ASSERT(qnServerModule->roSettings()->value(APPSERVER_PASSWORD).toString().isEmpty(), Q_FUNC_INFO, "appserverPassword is not emptyu in registry. Restart the server as Administrator");
#endif

    if (needToStop())
    {
        stopObjects();
        m_ipDiscovery.reset();
        return;
    }
    const auto& resPool = commonModule()->resourcePool();
    resPool->addResource(m_mediaServer);

    QString moduleName = qApp->applicationName();
    if( moduleName.startsWith( qApp->organizationName() ) )
        moduleName = moduleName.mid( qApp->organizationName().length() ).trimmed();

    QnModuleInformation selfInformation = commonModule()->moduleInformation();
    if (compatibilityMode)
    {
        selfInformation.brand = QString();
        selfInformation.customization = QString();
    }
    selfInformation.version = qnStaticCommon->engineVersion();
    selfInformation.sslAllowed = sslAllowed;
    selfInformation.serverFlags = m_mediaServer->getServerFlags();
    selfInformation.ecDbReadOnly = ec2Connection->connectionInfo().ecDbReadOnly;

    commonModule()->setModuleInformation(selfInformation);
    commonModule()->bindModuleinformation(m_mediaServer);

    // show our cloud host value in registry in case of installer will check it
    const auto& globalSettings = commonModule()->globalSettings();
    qnServerModule->roSettings()->setValue(QnServer::kIsConnectedToCloudKey,
        globalSettings->cloudSystemId().isEmpty() ? "no" : "yes");
    qnServerModule->roSettings()->setValue("cloudHost", selfInformation.cloudHost);

    if (!m_cmdLineArguments.allowedDiscoveryPeers.isEmpty()) {
        QSet<QnUuid> allowedPeers;
        for (const QString &peer: m_cmdLineArguments.allowedDiscoveryPeers.split(";")) {
            QnUuid peerId(peer);
            if (!peerId.isNull())
                allowedPeers << peerId;
        }
        commonModule()->setAllowedPeers(allowedPeers);
    }

    connect(commonModule()->moduleDiscoveryManager(), &nx::vms::discovery::Manager::conflict,
        this, &MediaServerProcess::at_serverModuleConflict);

    QScopedPointer<QnServerConnector> serverConnector(new QnServerConnector(commonModule()));

    // ------------------------------------------

    QScopedPointer<QnServerUpdateTool> serverUpdateTool(new QnServerUpdateTool(commonModule()));
    serverUpdateTool->removeUpdateFiles(m_mediaServer->getVersion().toString());

    // ===========================================================================
    QnResource::initAsyncPoolInstance()->setMaxThreadCount( qnServerModule->roSettings()->value(
        nx_ms_conf::RESOURCE_INIT_THREADS_COUNT,
        nx_ms_conf::DEFAULT_RESOURCE_INIT_THREADS_COUNT ).toInt() );
    QnResource::initAsyncPoolInstance();

    // ============================
    GlobalSettingsToDeviceSearcherSettingsAdapter upnpDeviceSearcherSettings(globalSettings);
    auto upnpDeviceSearcher = std::make_unique<nx_upnp::DeviceSearcher>(upnpDeviceSearcherSettings);
    std::unique_ptr<QnMdnsListener> mdnsListener(new QnMdnsListener());

    std::unique_ptr<QnAppserverResourceProcessor> serverResourceProcessor( new QnAppserverResourceProcessor(
        commonModule(),
        ec2ConnectionFactory->distributedMutex(),
        m_mediaServer->getId()) );
    std::unique_ptr<QnRecordingManager> recordingManager(new QnRecordingManager(
        commonModule(),
        ec2ConnectionFactory->distributedMutex()));
    serverResourceProcessor->moveToThread(commonModule()->resourceDiscoveryManager());
    commonModule()->resourceDiscoveryManager()->setResourceProcessor(serverResourceProcessor.get());

    std::unique_ptr<QnResourceStatusWatcher> statusWatcher( new QnResourceStatusWatcher(commonModule()));

    /* Searchers must be initialized before the resources are loaded as resources instances are created by searchers. */
    QnMediaServerResourceSearchers searchers(commonModule());

    std::unique_ptr<QnAudioStreamerPool> audioStreamerPool(new QnAudioStreamerPool(commonModule()));
    auto flirExecutor = std::make_unique<nx::plugins::flir::IoExecutor>();

    auto upnpPortMapper = initializeUpnpPortMapper();

    commonModule()->resourceAccessManager()->beginUpdate();
    commonModule()->resourceAccessProvider()->beginUpdate();

    nx::vms::utils::loadResourcesFromEcs(
        commonModule(),
        ec2Connection,
        commonModule()->messageProcessor(),
        m_mediaServer,
        [this]() { return needToStop(); });

    // Start receiving local notifications
    auto serverMessageProcessor = dynamic_cast<QnServerMessageProcessor*> (commonModule()->messageProcessor());
    serverMessageProcessor->startReceivingLocalNotifications(ec2Connection);



    qnServerModule->metadataManagerPool()->init();
    at_runtimeInfoChanged(runtimeManager->localInfo());

    saveServerInfo(m_mediaServer);
    m_mediaServer->setStatus(Qn::Online);

    if (m_cmdLineArguments.moveHandlingCameras)
        moveHandlingCameras();

    commonModule()->resourceAccessProvider()->endUpdate();
    commonModule()->resourceAccessManager()->endUpdate();

    globalSettings->initialize();

    updateAddressesList();

    auto settingsProxy = nx::mserver_aux::createServerSettingsProxy(commonModule());
    auto systemNameProxy = nx::mserver_aux::createServerSystemNameProxy();

    nx::mserver_aux::setUpSystemIdentity(commonModule()->beforeRestoreDbData(), settingsProxy.get(), std::move(systemNameProxy));

    BeforeRestoreDbData::clearSettings(settings);

    addFakeVideowallUser(commonModule());

    if (!qnServerModule->roSettings()->value(QnServer::kNoInitStoragesOnStartup, false).toBool())
        initStoragesAsync(commonModule()->messageProcessor());

    if (!QnPermissionsHelper::isSafeMode(commonModule()))
    {
        if (nx::mserver_aux::needToResetSystem(
                    nx::mserver_aux::isNewServerInstance(
                        commonModule()->beforeRestoreDbData(),
                        foundOwnServerInDb,
                        qnServerModule->roSettings()->value(NO_SETUP_WIZARD).toInt() > 0),
                    settingsProxy.get()))
        {
            if (settingsProxy->isCloudInstanceChanged())
                qWarning() << "Cloud instance changed from" << globalSettings->cloudHost() <<
                    "to" << nx::network::AppInfo::defaultCloudHost() << ". Server goes to the new state";

            resetSystemState(cloudIntegrationManager.cloudManagerGroup.connectionManager);
        }
        if (settingsProxy->isCloudInstanceChanged())
        {
            ec2::ErrorCode errCode;
            do
            {
                const bool kCleanupDbObjects = false;
                const bool kCleanupTransactionLog = true;

                errCode = commonModule()->ec2Connection()
                    ->getMiscManager(Qn::kSystemAccess)
                    ->cleanupDatabaseSync(kCleanupDbObjects, kCleanupTransactionLog);

                if (errCode != ec2::ErrorCode::ok)
                {
                    qWarning() << "Error while rebuild transaction log. Trying again...";
                        msleep(APP_SERVER_REQUEST_ERROR_TIMEOUT_MS);
                }

            } while (errCode != ec2::ErrorCode::ok && !m_needStop);
        }
        globalSettings->setCloudHost(nx::network::AppInfo::defaultCloudHost());
        globalSettings->synchronizeNow();
    }

    globalSettings->takeFromSettings(qnServerModule->roSettings(), m_mediaServer);

    if (QnUserResourcePtr adminUser = resPool->getAdministrator())
    {
        //todo: root password for NX1 should be updated in case of cloud owner
        hostSystemPasswordSynchronizer->syncLocalHostRootPasswordWithAdminIfNeeded( adminUser );
    }
    qnServerModule->roSettings()->sync();

#ifndef EDGE_SERVER
    // TODO: #GDM make this the common way with other settings
    updateDisabledVendorsIfNeeded();
    updateAllowCameraCHangesIfNeed();
    qnGlobalSettings->synchronizeNowSync(); // TODO: #GDM double sync
#endif

    std::unique_ptr<QnLdapManager> ldapManager(new QnLdapManager(commonModule()));


    commonModule()->resourceDiscoveryManager()->setReady(true);
    const bool isDiscoveryDisabled =
        qnServerModule->roSettings()->value(QnServer::kNoResourceDiscovery, false).toBool();
    if( !ec2Connection->connectionInfo().ecDbReadOnly && !isDiscoveryDisabled)
        commonModule()->resourceDiscoveryManager()->start();
    //else
    //    we are not able to add cameras to DB anyway, so no sense to do discover


    connect(
        commonModule()->resourceDiscoveryManager(),
        &QnResourceDiscoveryManager::localInterfacesChanged,
        this,
        &MediaServerProcess::updateAddressesList);

    connect(
        m_universalTcpListener,
        &QnTcpListener::portChanged,
        this,
        [this, &cloudIntegrationManager]()
        {
            updateAddressesList();
            cloudIntegrationManager.cloudManagerGroup.connectionManager.setProxyVia(
                SocketAddress(HostAddress::localhost, m_universalTcpListener->getPort()));
        });

    m_firstRunningTime = qnServerModule->runTimeSettings()->value("lastRunningTime").toLongLong();

    m_crashReporter.reset(new ec2::CrashReporter(commonModule()));

    QTimer timer;
    connect(&timer, SIGNAL(timeout()), this, SLOT(at_timer()), Qt::DirectConnection);
    timer.start(QnVirtualCameraResource::issuesTimeoutMs());
    at_timer();

    QTimer udtInternetTrafficTimer;
    connect(&udtInternetTrafficTimer, &QTimer::timeout,
        [common = commonModule()]()
        {
            QnResourcePtr server = common->resourcePool()->getResourceById(common->moduleGUID());
            const auto old = server->getProperty(Qn::UDT_INTERNET_TRFFIC).toULongLong();
            const auto current = nx::network::UdtStatistics::global.internetBytesTransfered.load();
            const auto update = old + (qulonglong) current;
            if (server->setProperty(Qn::UDT_INTERNET_TRFFIC, QString::number(update))
                && server->saveParams())
            {
                NX_LOG(lm("%1 is updated to %2").args(Qn::UDT_INTERNET_TRFFIC, update), cl_logDEBUG1);
                nx::network::UdtStatistics::global.internetBytesTransfered -= current;
            }
        });
    udtInternetTrafficTimer.start(UDT_INTERNET_TRAFIC_TIMER);

    QTimer::singleShot(3000, this, SLOT(at_connectionOpened()));
    QTimer::singleShot(0, this, SLOT(at_appStarted()));

    m_dumpSystemResourceUsageTaskID = nx::utils::TimerManager::instance()->addTimer(
        std::bind( &MediaServerProcess::dumpSystemUsageStats, this ),
        std::chrono::milliseconds(SYSTEM_USAGE_DUMP_TIMEOUT));

    QnRecordingManager::instance()->start();
    if (!isDiscoveryDisabled)
        mserverResourceSearcher->start();
    m_universalTcpListener->start();
    serverConnector->start();
#if 1
    if (ec2Connection->connectionInfo().ecUrl.scheme() == "file") {
        // Connect to local database. Start peer-to-peer sync (enter to cluster mode)
        commonModule()->setCloudMode(true);
        if (!isDiscoveryDisabled)
        {
            // Should be called after global settings are initialized.
            commonModule()->moduleDiscoveryManager()->start();
        }
    }
#endif

    nx::mserver_aux::makeFakeData(
        cmdLineArguments().createFakeData, ec2Connection, commonModule()->moduleGUID());

    qnBackupStorageMan->scheduleSync()->start();
    serverModule->unusedWallpapersWatcher()->start();
    if (m_serviceMode)
        serverModule->licenseWatcher()->start();

    emit started();
    exec();

    disconnect(QnAuthHelper::instance(), 0, this, 0);
    disconnect(commonModule()->resourceDiscoveryManager(), 0, this, 0);
    disconnect(qnNormalStorageMan, 0, this, 0);
    disconnect(qnBackupStorageMan, 0, this, 0);
    disconnect(commonModule(), 0, this, 0);
    disconnect(runtimeManager, 0, this, 0);
    disconnect(ec2Connection->getTimeNotificationManager().get(), 0, this, 0);
    disconnect(ec2Connection.get(), 0, this, 0);
    if (m_updatePiblicIpTimer) {
        disconnect(m_updatePiblicIpTimer.get(), 0, this, 0);
        m_updatePiblicIpTimer.reset();
    }
    disconnect(m_ipDiscovery.get(), 0, this, 0);
    disconnect(commonModule()->moduleDiscoveryManager(), 0, this, 0);

    WaitingForQThreadToEmptyEventQueue waitingForObjectsToBeFreed( QThread::currentThread(), 3 );
    waitingForObjectsToBeFreed.join();

    qWarning()<<"QnMain event loop has returned. Destroying objects...";

    discoveryMonitor.reset();
    m_crashReporter.reset();

    //cancelling dumping system usage
    quint64 dumpSystemResourceUsageTaskID = 0;
    {
        QnMutexLocker lk( &m_mutex );
        dumpSystemResourceUsageTaskID = m_dumpSystemResourceUsageTaskID;
        m_dumpSystemResourceUsageTaskID = 0;
    }
    nx::utils::TimerManager::instance()->joinAndDeleteTimer( dumpSystemResourceUsageTaskID );

    m_ipDiscovery.reset(); // stop it before IO deinitialized
    commonModule()->resourceDiscoveryManager()->pleaseStop();
    QnResource::pleaseStopAsyncTasks();
    multicastHttp.reset();
    stopObjects();

    QnResource::stopCommandProc();
    if (m_initStoragesAsyncPromise)
        m_initStoragesAsyncPromise->get_future().wait();
    // todo: #rvasilenko some undeleted resources left in the QnMain event loop. I stopped TimerManager as temporary solution for it.
    nx::utils::TimerManager::instance()->stop();

    hlsSessionPool.reset();

    recordingManager.reset();

    mserverResourceSearcher.reset();

    videoCameraPool.reset();

    commonModule()->resourceDiscoveryManager()->stop();
    QnResource::stopAsyncTasks();

    //since mserverResourceDiscoveryManager instance is dead no events can be delivered to serverResourceProcessor: can delete it now
        //TODO refactoring of discoveryManager <-> resourceProcessor interaction is required
    serverResourceProcessor.reset();

    mdnsListener.reset();
    upnpDeviceSearcher.reset();

    connectorThread->quit();
    connectorThread->wait();

    //deleting object from wrong thread, but its no problem, since object's thread has been stopped and no event can be delivered to the object
    eventConnector.reset();

    eventRuleProcessor.reset();

    motionHelper.reset();
    remoteArchiveSynchronizer.reset();

    qnNormalStorageMan->stopAsyncTasks();
    qnBackupStorageMan->stopAsyncTasks();

    //ptzPool.reset();

    commonModule()->deleteMessageProcessor(); // stop receiving notifications

    //disconnecting from EC2
    clearEc2ConnectionGuard.reset();

    connectToCloudWatcher.reset();
    ec2Connection.reset();
    ec2ConnectionFactory.reset();

    commonModule()->setResourceDiscoveryManager(nullptr);

    // This method will set flag on message channel to threat next connection close as normal
    //appServerConnection->disconnectSync();
    qnServerModule->runTimeSettings()->setValue("lastRunningTime", 0);

    authHelper.reset();
    //fileDeletor.reset();
    //qnNormalStorageMan.reset();
    //qnBackupStorageMan.reset();

    if (m_mediaServer)
        m_mediaServer->beforeDestroy();
    m_mediaServer.clear();

    performActionsOnExit();

    nx::network::SocketGlobals::outgoingTunnelPool().clearOwnPeerId();

    m_autoRequestForwarder.reset();

    if (defaultMsgHandler)
        qInstallMessageHandler(defaultMsgHandler);
}

void MediaServerProcess::at_appStarted()
{
    if (isStopping())
        return;

    commonModule()->messageProcessor()->init(commonModule()->ec2Connection()); // start receiving notifications
    m_crashReporter->scanAndReportByTimer(qnServerModule->runTimeSettings());

    QString dataLocation = getDataDirectory();
    QDir stateDirectory;
    stateDirectory.mkpath(dataLocation + QLatin1String("/state"));
    qnFileDeletor->init(dataLocation + QLatin1String("/state")); // constructor got root folder for temp files
};

void MediaServerProcess::at_timeChanged(qint64 newTime)
{
    QnSyncTime::instance()->updateTime(newTime);

    using namespace ec2;
    QnTransaction<ApiPeerSyncTimeData> tran(
        ApiCommand::broadcastPeerSyncTime,
        commonModule()->moduleGUID());
    tran.params.syncTimeMs = newTime;
    if (auto connection = commonModule()->ec2Connection())
        connection->messageBus()->sendTransaction(tran);
}

void MediaServerProcess::at_runtimeInfoChanged(const QnPeerRuntimeInfo& runtimeInfo)
{
    if (isStopping())
        return;
    if (runtimeInfo.uuid != commonModule()->moduleGUID())
        return;
    auto connection = commonModule()->ec2Connection();
    if (connection)
    {
        ec2::QnTransaction<ec2::ApiRuntimeData> tran(
            ec2::ApiCommand::runtimeInfoChanged,
            commonModule()->moduleGUID());
        tran.params = runtimeInfo.data;
        commonModule()->ec2Connection()->messageBus()->sendTransaction(tran);
    }
}

void MediaServerProcess::at_emptyDigestDetected(const QnUserResourcePtr& user, const QString& login, const QString& password)
{
    if (isStopping())
        return;

    // fill authenticate digest here for compatibility with version 2.1 and below.
    const ec2::AbstractECConnectionPtr& appServerConnection = commonModule()->ec2Connection();
    if (user->getDigest().isEmpty() && !m_updateUserRequests.contains(user->getId()))
    {
        user->setName(login);
        user->setPasswordAndGenerateHash(password);

        ec2::ApiUserData userData;
        fromResourceToApi(user, userData);

        QnUuid userId = user->getId();
        m_updateUserRequests << userId;
        appServerConnection->getUserManager(Qn::kSystemAccess)->save(userData, password, this, [this, userId]( int reqID, ec2::ErrorCode errorCode )
        {
            QN_UNUSED(reqID, errorCode);
            m_updateUserRequests.remove(userId);
        } );
    }
}

class QnVideoService : public QtService<QtSingleCoreApplication>
{
public:
    QnVideoService(int argc, char **argv):
        QtService<QtSingleCoreApplication>(argc, argv, SERVICE_NAME),
        m_argc(argc),
        m_argv(argv)
    {
        setServiceDescription(SERVICE_NAME);
    }

protected:
    virtual int executeApplication() override
    {
        m_main.reset(new MediaServerProcess(m_argc, m_argv, true));

        const auto cmdParams = m_main->cmdLineArguments();
        if (cmdParams.showHelp || cmdParams.showVersion)
            return 0;

        int res = application()->exec();

        m_main.reset();

#ifdef Q_OS_WIN
        // stop the service unexpectedly to let windows service management system restart it
        if (restartFlag) {
            HANDLE hProcess = GetCurrentProcess();
            TerminateProcess(hProcess, ERROR_SERVICE_SPECIFIC_ERROR);
        }
#endif
        return res;
    }

    virtual void start() override
    {
        QtSingleCoreApplication *application = this->application();

        QCoreApplication::setOrganizationName(QnAppInfo::organizationName());
        QCoreApplication::setApplicationName(QnServerAppInfo::applicationName());
        if (QCoreApplication::applicationVersion().isEmpty())
            QCoreApplication::setApplicationVersion(QnAppInfo::applicationVersion());

        if (application->isRunning() &&
            m_main->serverSettings()->roSettings()->value(nx_ms_conf::ENABLE_MULTIPLE_INSTANCES).toInt() == 0)
        {
            qWarning() << "Server already started";
            qApp->quit();
            return;
        }

#ifdef Q_OS_WIN
        SetConsoleCtrlHandler(stopServer_WIN, true);
#endif
        signal(SIGINT, stopServer);
        signal(SIGTERM, stopServer);

        QDir::setCurrent(qApp->applicationDirPath());

    // ------------------------------------------
#ifdef TEST_RTSP_SERVER
        addTestData();
#endif
        m_main->start();
    }

    virtual void stop() override
    {
        if (serviceMainInstance)
            serviceMainInstance->stopSync();
    }

private:
    int m_argc;
    char **m_argv;
    QScopedPointer<MediaServerProcess> m_main;
};

void stopServer(int /*signal*/)
{
    restartFlag = false;
    if (serviceMainInstance) {
        //output to console from signal handler can cause deadlock
        //qWarning() << "got signal" << signal << "stop server!";
        serviceMainInstance->stopAsync();
    }
}

void restartServer(int restartTimeout)
{
    restartFlag = true;
    if (serviceMainInstance) {
        qWarning() << "restart requested!";
        QTimer::singleShot(restartTimeout, serviceMainInstance, SLOT(stopAsync()));
    }
}

/*
bool changePort(quint16 port)
{
    if (serviceMainInstance)
        return serviceMainInstance->changePort(port);
    else
        return false;
}
*/

#ifdef __linux__
void SIGUSR1_handler(int)
{
    //doing nothing. Need this signal only to interrupt some blocking calls
}
#endif

int MediaServerProcess::main(int argc, char* argv[])
{
#if 0
#if defined(__GNUC__)
# if defined(__i386__)
        /* Enable Alignment Checking on x86 */
        __asm__("pushf\norl $0x40000,(%esp)\npopf");
# elif defined(__x86_64__)
             /* Enable Alignment Checking on x86_64 */
            __asm__("pushf\norl $0x40000,(%rsp)\npopf");
# endif
#endif
#endif //__arm__
#ifdef _WIN32
    win32_exception::installGlobalUnhandledExceptionHandler();
    _tzset();
#endif

#ifdef __linux__
    signal( SIGUSR1, SIGUSR1_handler );
#endif


#ifndef EDGE_SERVER
    std::unique_ptr<TextToWaveServer> textToWaveServer = std::make_unique<TextToWaveServer>(
        nx::utils::file_system::applicationDirPath(argc, argv));

    textToWaveServer->start();
    textToWaveServer->waitForStarted();
#endif

    QnVideoService service( argc, argv );
    int res = service.exec();
    if (restartFlag && res == 0)
        return 1;
    return 0;
}

const CmdLineArguments MediaServerProcess::cmdLineArguments() const
{
    return m_cmdLineArguments;
}<|MERGE_RESOLUTION|>--- conflicted
+++ resolved
@@ -1594,12 +1594,7 @@
 
     reg("api/moduleInformationAuthenticated", new QnModuleInformationRestHandler());
     reg("api/configure", new QnConfigureRestHandler(messageBus), kAdmin);
-<<<<<<< HEAD
-    reg("api/detachFromCloud", new QnDetachFromCloudRestHandler(
-        &cloudManagerGroup->connectionManager), kAdmin);
-=======
     reg("api/detachFromCloud", new QnDetachFromCloudRestHandler(cloudManagerGroup), kAdmin);
->>>>>>> 7449909d
     reg("api/detachFromSystem", new QnDetachFromSystemRestHandler(
         &cloudManagerGroup->connectionManager, messageBus), kAdmin);
     reg("api/restoreState", new QnRestoreStateRestHandler(), kAdmin);
