--- conflicted
+++ resolved
@@ -256,15 +256,12 @@
 #include <rest/helpers/permissions_helper.h>
 #include "misc/migrate_oldwin_dir.h"
 #include "media_server_process_aux.h"
-<<<<<<< HEAD
 #include <common/static_common_module.h>
 #include <recorder/storage_db_pool.h>
 #include <transaction/message_bus_selector.h>
 #include <managers/discovery_manager.h>
-=======
 #include <recorder/remote_archive_synchronizer.h>
 #include <nx/utils/std/cpp14.h>
->>>>>>> c4c4c790
 
 #if !defined(EDGE_SERVER)
     #include <nx_speech_synthesizer/text_to_wav.h>
@@ -2510,14 +2507,7 @@
 
     QnMulticodecRtpReader::setDefaultTransport( qnServerModule->roSettings()->value(QLatin1String("rtspTransport"), RtpTransport::_auto).toString().toUpper() );
 
-<<<<<<< HEAD
     connect(commonModule()->resourceDiscoveryManager(), &QnResourceDiscoveryManager::CameraIPConflict, this, &MediaServerProcess::at_cameraIPConflict);
-=======
-    auto remoteArchiveSynchronizer =
-        std::make_unique<nx::mediaserver_core::recorder::RemoteArchiveSynchronizer>();
-
-    connect(QnResourceDiscoveryManager::instance(), &QnResourceDiscoveryManager::CameraIPConflict, this, &MediaServerProcess::at_cameraIPConflict);
->>>>>>> c4c4c790
     connect(qnNormalStorageMan, &QnStorageManager::noStoragesAvailable, this, &MediaServerProcess::at_storageManager_noStoragesAvailable);
     connect(qnNormalStorageMan, &QnStorageManager::storageFailure, this, &MediaServerProcess::at_storageManager_storageFailure);
     connect(qnNormalStorageMan, &QnStorageManager::rebuildFinished, this, &MediaServerProcess::at_storageManager_rebuildFinished);
@@ -2530,7 +2520,9 @@
     QDir stateDirectory;
     stateDirectory.mkpath(dataLocation + QLatin1String("/state"));
     qnFileDeletor->init(dataLocation + QLatin1String("/state")); // constructor got root folder for temp files
-
+    
+    auto remoteArchiveSynchronizer =
+        std::make_unique<nx::mediaserver_core::recorder::RemoteArchiveSynchronizer>();
 
     // If adminPassword is set by installer save it and create admin user with it if not exists yet
     commonModule()->setDefaultAdminPassword(settings->value(APPSERVER_PASSWORD, QLatin1String("")).toString());
@@ -3206,16 +3198,10 @@
     qnServerModule->runTimeSettings()->setValue("lastRunningTime", 0);
 
     authHelper.reset();
-<<<<<<< HEAD
+    remoteArchiveSynchronizer.reset();
     //fileDeletor.reset();
     //qnNormalStorageMan.reset();
     //qnBackupStorageMan.reset();
-=======
-    remoteArchiveSynchronizer.reset();
-    fileDeletor.reset();
-    normalStorageManager.reset();
-    backupStorageManager.reset();
->>>>>>> c4c4c790
 
     if (m_mediaServer)
         m_mediaServer->beforeDestroy();
