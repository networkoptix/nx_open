--- conflicted
+++ resolved
@@ -1371,21 +1371,15 @@
         auto adminUser = qnResPool->getAdministrator();
         if (adminUser)
         {
-<<<<<<< HEAD
             PasswordData data;
             data.password = QnServer::kDefaultAdminPassword;
             if (!updateUserCredentials(data, QnOptionalBool(true), adminUser, nullptr))
             {
-                qWarning() << "Error while clearing cloud information. Traying again...";
+                qWarning() << "Error while clearing cloud information. Trying again...";
                 QnSleep::msleep(APP_SERVER_REQUEST_ERROR_TIMEOUT_MS);
                 continue;
             }
             qWarning() << "Enable admin user and reset its password to default value due to automatic cloud disconnect and admin user was disabled";
-=======
-            qWarning() << "Error while clearing cloud information. Trying again...";
-            QnSleep::msleep(APP_SERVER_REQUEST_ERROR_TIMEOUT_MS);
-            continue;
->>>>>>> e96d7cbc
         }
 
         if (!cloudConnectionManager.cleanUpCloudDataInLocalDb())
@@ -2416,22 +2410,9 @@
         }
         if (isCloudInstanceChanged)
         {
-<<<<<<< HEAD
             ec2::ErrorCode errCode;
             do
             {
-                errCode = QnAppServerConnectionFactory::getConnection2()->
-                    getMiscManager(Qn::kSystemAccess)->rebuildTransactionLogSync();
-                if (errCode != ec2::ErrorCode::ok)
-                {
-                    qWarning() << "Error while rebuild transaction log. Traying again...";
-                    msleep(APP_SERVER_REQUEST_ERROR_TIMEOUT_MS);
-                }
-            } while (errCode != ec2::ErrorCode::ok && !m_needStop);
-        }
-        qnGlobalSettings->setCloudHost(QnAppInfo::defaultCloudHost());
-        qnGlobalSettings->synchronizeNow();
-=======
             const bool kCleanupDbObjects = false;
             const bool kCleanupTransactionLog = true;
 
@@ -2439,14 +2420,16 @@
                 ->getMiscManager(Qn::kSystemAccess)
                 ->cleanupDatabaseSync(kCleanupDbObjects, kCleanupTransactionLog);
 
-            if (errCode != ec2::ErrorCode::ok)
-            {
+                if (errCode != ec2::ErrorCode::ok)
+                {
                 qWarning() << "Error while rebuild transaction log. Trying again...";
-                msleep(APP_SERVER_REQUEST_ERROR_TIMEOUT_MS);
-            }
-
-        } while (errCode != ec2::ErrorCode::ok && !m_needStop);
->>>>>>> e96d7cbc
+                    msleep(APP_SERVER_REQUEST_ERROR_TIMEOUT_MS);
+                }
+
+            } while (errCode != ec2::ErrorCode::ok && !m_needStop);
+        }
+        qnGlobalSettings->setCloudHost(QnAppInfo::defaultCloudHost());
+        qnGlobalSettings->synchronizeNow();
     }
 
     auto upnpPortMapper = initializeUpnpPortMapper();
