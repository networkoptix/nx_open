#include "media_server_process.h"

#include <cstdlib>
#include <iostream>
#include <fstream>
#include <functional>
#include <signal.h>
#if defined(__linux__)
    #include <signal.h>
    #include <sys/types.h>
    #include <sys/stat.h>
    #include <unistd.h>
#endif

#include <boost/optional.hpp>

#include <qtsinglecoreapplication.h>
#include <qtservice.h>

#include <QtCore/QCoreApplication>
#include <QtCore/QDir>
#include <QtCore/QSettings>
#include <QtCore/QUrl>
#include <QtCore/QThreadPool>
#include <QtConcurrent/QtConcurrent>
#include <nx/utils/uuid.h>
#include <utils/common/ldap.h>
#include <utils/call_counter/call_counter.h>
#include <QtCore/QThreadPool>

#include <QtNetwork/QUdpSocket>
#include <QtNetwork/QHostAddress>
#include <QtNetwork/QHostInfo>
#include <QtNetwork/QNetworkInterface>

#include <api/app_server_connection.h>
#include <api/global_settings.h>

#include <appserver/processor.h>

#include <nx/vms/event/rule.h>
#include <nx/vms/event/events/reasoned_event.h>
#include <nx/mediaserver/event/event_connector.h>
#include <nx/mediaserver/event/rule_processor.h>
#include <nx/mediaserver/event/extended_rule_processor.h>

#include <camera/camera_pool.h>

#include <core/misc/schedule_task.h>

#include <core/resource_access/resource_access_manager.h>
#include <core/resource_access/providers/resource_access_provider.h>

#include <core/resource_management/camera_driver_restriction_list.h>
#include <core/resource_management/mserver_resource_discovery_manager.h>
#include <core/resource_management/resource_discovery_manager.h>
#include <core/resource_management/resource_pool.h>
#include <core/resource_management/server_additional_addresses_dictionary.h>

#include <core/resource/storage_plugin_factory.h>
#include <core/resource/layout_resource.h>
#include <core/resource/media_server_user_attributes.h>
#include <core/resource/media_server_resource.h>
#include <core/resource/user_resource.h>
#include <core/resource/camera_resource.h>
#include <core/resource/videowall_resource.h>
#include <core/resource/camera_resource.h>

#include <media_server/media_server_app_info.h>
#include <media_server/mserver_status_watcher.h>
#include <media_server/server_message_processor.h>
#include <media_server/settings.h>
#include <media_server/server_update_tool.h>
#include <media_server/server_connector.h>
#include <media_server/file_connection_processor.h>
#include <media_server/crossdomain_connection_processor.h>
#include <media_server/resource_status_watcher.h>
#include <media_server/media_server_resource_searchers.h>

#include <motion/motion_helper.h>

#include <network/auth/time_based_nonce_provider.h>
#include <network/authenticate_helper.h>
#include <network/connection_validator.h>
#include <network/default_tcp_connection_processor.h>
#include <network/system_helpers.h>

#include <nx_ec/ec2_lib.h>
#include <nx_ec/ec_api.h>
#include <nx_ec/ec_proto_version.h>
#include <nx_ec/data/api_user_data.h>
#include <nx_ec/managers/abstract_user_manager.h>
#include <nx_ec/managers/abstract_layout_manager.h>
#include <nx_ec/managers/abstract_videowall_manager.h>
#include <nx_ec/managers/abstract_webpage_manager.h>
#include <nx_ec/managers/abstract_camera_manager.h>
#include <nx_ec/managers/abstract_server_manager.h>
#include <nx/network/socket.h>
#include <nx/network/udt/udt_socket.h>
#include <nx/network/upnp/upnp_device_searcher.h>

#include <camera_vendors.h>

#include <plugins/native_sdk/common_plugin_container.h>
#include <plugins/plugin_manager.h>
#include <plugins/resource/avi/avi_resource.h>
#if defined(ENABLE_FLIR)
    #include <plugins/resource/flir/flir_io_executor.h>
#endif

#include <plugins/resource/desktop_camera/desktop_camera_registrator.h>

#include <plugins/resource/mserver_resource_searcher.h>
#include <plugins/resource/mdns/mdns_listener.h>
#include <plugins/resource/upnp/global_settings_to_device_searcher_settings_adapter.h>

#include <plugins/storage/file_storage/file_storage_resource.h>
#include <plugins/storage/file_storage/db_storage_resource.h>
#include <plugins/storage/third_party_storage_resource/third_party_storage_resource.h>

#include <recorder/file_deletor.h>
#include <recorder/recording_manager.h>
#include <recorder/storage_manager.h>
#include <recorder/schedule_sync.h>

#include <rest/handlers/acti_event_rest_handler.h>
#include <rest/handlers/event_log_rest_handler.h>
#include <rest/handlers/event_log2_rest_handler.h>
#include <rest/handlers/get_system_name_rest_handler.h>
#include <rest/handlers/camera_diagnostics_rest_handler.h>
#include <rest/handlers/camera_settings_rest_handler.h>
#include <rest/handlers/crash_server_handler.h>
#include <rest/handlers/external_event_rest_handler.h>
#include <rest/handlers/favicon_rest_handler.h>
#include <rest/handlers/log_rest_handler.h>
#include <rest/handlers/manual_camera_addition_rest_handler.h>
#include <rest/handlers/ping_rest_handler.h>
#include <rest/handlers/p2p_stats_rest_handler.h>
#include <rest/handlers/audit_log_rest_handler.h>
#include <rest/handlers/recording_stats_rest_handler.h>
#include <rest/handlers/ping_system_rest_handler.h>
#include <rest/handlers/ptz_rest_handler.h>
#include <rest/handlers/can_accept_cameras_rest_handler.h>
#include <rest/handlers/rebuild_archive_rest_handler.h>
#include <rest/handlers/recorded_chunks_rest_handler.h>
#include <rest/handlers/statistics_rest_handler.h>
#include <rest/handlers/storage_space_rest_handler.h>
#include <rest/handlers/storage_status_rest_handler.h>
#include <rest/handlers/time_rest_handler.h>
#include <rest/handlers/timezones_rest_handler.h>
#include <rest/handlers/get_nonce_rest_handler.h>
#include <rest/handlers/cookie_login_rest_handler.h>
#include <rest/handlers/cookie_logout_rest_handler.h>
#include <rest/handlers/activate_license_rest_handler.h>
#include <rest/handlers/test_email_rest_handler.h>
#include <rest/handlers/test_ldap_rest_handler.h>
#include <rest/handlers/update_rest_handler.h>
#include <rest/handlers/update_unauthenticated_rest_handler.h>
#include <rest/handlers/update_information_rest_handler.h>
#include <rest/handlers/restart_rest_handler.h>
#include <rest/handlers/module_information_rest_handler.h>
#include <rest/handlers/iflist_rest_handler.h>
#include <rest/handlers/json_aggregator_rest_handler.h>
#include <rest/handlers/ifconfig_rest_handler.h>
#include <rest/handlers/settime_rest_handler.h>
#include <rest/handlers/configure_rest_handler.h>
#include <rest/handlers/detach_from_cloud_rest_handler.h>
#include <rest/handlers/detach_from_system_rest_handler.h>
#include <rest/handlers/restore_state_rest_handler.h>
#include <rest/handlers/setup_local_rest_handler.h>
#include <rest/handlers/setup_cloud_rest_handler.h>
#include <rest/handlers/merge_systems_rest_handler.h>
#include <rest/handlers/current_user_rest_handler.h>
#include <rest/handlers/backup_db_rest_handler.h>
#include <rest/handlers/discovered_peers_rest_handler.h>
#include <rest/handlers/log_level_rest_handler.h>
#include <rest/handlers/multiserver_chunks_rest_handler.h>
#include <rest/handlers/multiserver_time_rest_handler.h>
#include <rest/handlers/camera_history_rest_handler.h>
#include <rest/handlers/multiserver_bookmarks_rest_handler.h>
#include <rest/handlers/save_cloud_system_credentials.h>
#include <rest/handlers/multiserver_thumbnail_rest_handler.h>
#include <rest/handlers/multiserver_statistics_rest_handler.h>
#include <rest/server/rest_connection_processor.h>
#include <rest/handlers/get_hardware_info_rest_handler.h>
#include <rest/handlers/system_settings_handler.h>
#include <rest/handlers/audio_transmission_rest_handler.h>
#include <rest/handlers/start_lite_client_rest_handler.h>
#include <rest/handlers/runtime_info_rest_handler.h>
#include <rest/handlers/downloads_rest_handler.h>
#include <rest/handlers/get_hardware_ids_rest_handler.h>
#include <rest/handlers/multiserver_get_hardware_ids_rest_handler.h>
#include <rest/handlers/wearable_camera_rest_handler.h>
#ifdef _DEBUG
#include <rest/handlers/debug_events_rest_handler.h>
#endif

#include <rtsp/rtsp_connection.h>

#include <nx/vms/discovery/manager.h>
#include <network/multicodec_rtp_reader.h>
#include <network/router.h>

#include <utils/common/command_line_parser.h>
#include <nx/utils/app_info.h>
#include <nx/utils/log/log.h>
#include <nx/utils/log/log_initializer.h>
#include <nx/utils/scope_guard.h>
#include <nx/utils/std/cpp14.h>
#include <utils/common/sleep.h>
#include <utils/common/synctime.h>
#include <utils/common/system_information.h>
#include <utils/common/util.h>
#include <nx/network/simple_http_client.h>
#include <nx/network/ssl_socket.h>
#include <nx/network/socket_global.h>
#include <nx/network/cloud/mediator_connector.h>
#include <nx/network/cloud/tunnel/tunnel_acceptor_factory.h>

#include <utils/common/app_info.h>
#include <transcoding/ffmpeg_video_transcoder.h>

#include <nx/utils/crash_dump/systemexcept.h>

#include "platform/hardware_information.h"
#include "platform/platform_abstraction.h"
#include "core/ptz/server_ptz_controller_pool.h"
#include "plugins/resource/acti/acti_resource.h"
#include "common/common_module.h"
#include "proxy/proxy_receiver_connection_processor.h"
#include "proxy/proxy_connection.h"
#include "streaming/hls/hls_session_pool.h"
#include "streaming/hls/hls_server.h"
#include "llutil/hardware_id.h"
#include "api/runtime_info_manager.h"
#include "rest/handlers/old_client_connect_rest_handler.h"
#include "nx_ec/data/api_conversion_functions.h"
#include "nx_ec/dummy_handler.h"
#include "ec2_statictics_reporter.h"
#include "server/host_system_password_synchronizer.h"

#include "core/resource_management/resource_properties.h"
#include "core/resource/network_resource.h"
#include "network/universal_request_processor.h"
#include "core/resource/camera_history.h"
#include <nx/network/nettools.h>
#include "http/iomonitor_tcp_server.h"
#include "ldap/ldap_manager.h"
#include "rest/handlers/multiserver_chunks_rest_handler.h"
#include "rest/handlers/merge_ldap_users_rest_handler.h"
#include "audit/mserver_audit_manager.h"
#include "utils/common/waiting_for_qthread_to_empty_event_queue.h"
#include "core/multicast/multicast_http_server.h"
#include "crash_reporter.h"
#include "rest/handlers/exec_script_rest_handler.h"
#include "rest/handlers/script_list_rest_handler.h"
#include "cloud/cloud_manager_group.h"
#include "rest/handlers/backup_control_rest_handler.h"
#include <database/server_db.h>
#include <server/server_globals.h>
#include <media_server/master_server_status_watcher.h>
#include <nx/mediaserver/unused_wallpapers_watcher.h>
#include <nx/mediaserver/license_watcher.h>
#include <media_server/connect_to_cloud_watcher.h>
#include <rest/helpers/permissions_helper.h>
#include "misc/migrate_oldwin_dir.h"
#include "media_server_process_aux.h"
#include <common/static_common_module.h>
#include <recorder/storage_db_pool.h>
#include <transaction/message_bus_adapter.h>
#include <managers/discovery_manager.h>
#include <rest/helper/p2p_statistics.h>
#include <recorder/remote_archive_synchronizer.h>
#include <recorder/archive_integrity_watcher.h>
#include <nx/utils/std/cpp14.h>
#include <nx/mediaserver/metadata/manager_pool.h>
#include <nx/utils/platform/current_process.h>
#include <rest/handlers/change_camera_password_rest_handler.h>
#include <nx/mediaserver/fs/media_paths/media_paths.h>
#include <nx/mediaserver/fs/media_paths/media_paths_filter_config.h>
#include <nx/mediaserver/root_tool.h>

#if !defined(EDGE_SERVER)
    #include <nx_speech_synthesizer/text_to_wav.h>
    #include <nx/utils/file_system.h>
#endif

#include <streaming/audio_streamer_pool.h>
#include <proxy/2wayaudio/proxy_audio_receiver.h>

#if defined(__arm__)
    #include "nx1/info.h"
#endif

#include "ini.h"


using namespace nx;

// This constant is used while checking for compatibility.
// Do not change it until you know what you're doing.
static const char COMPONENT_NAME[] = "MediaServer";
static const QByteArray NO_SETUP_WIZARD("noSetupWizard");

static QString SERVICE_NAME = lit("%1 Server").arg(QnAppInfo::organizationName());
static const quint64 DEFAULT_MAX_LOG_FILE_SIZE = 10*1024*1024;
static const quint64 DEFAULT_LOG_ARCHIVE_SIZE = 25;
static const int UDT_INTERNET_TRAFIC_TIMER = 24 * 60 * 60 * 1000; //< Once a day;
//static const quint64 DEFAULT_MSG_LOG_ARCHIVE_SIZE = 5;
static const unsigned int APP_SERVER_REQUEST_ERROR_TIMEOUT_MS = 5500;
static const QByteArray APPSERVER_PASSWORD("appserverPassword");
static const QByteArray LOW_PRIORITY_ADMIN_PASSWORD("lowPriorityPassword");

class MediaServerProcess;
static MediaServerProcess* serviceMainInstance = 0;
void stopServer(int signal);
bool restartFlag = false;


namespace {
const QString YES = lit("yes");
const QString NO = lit("no");
const QString GUID_IS_HWID = lit("guidIsHWID");
const QString SERVER_GUID = lit("serverGuid");
const QString SERVER_GUID2 = lit("serverGuid2");
const QString OBSOLETE_SERVER_GUID = lit("obsoleteServerGuid");
const QString PENDING_SWITCH_TO_CLUSTER_MODE = lit("pendingSwitchToClusterMode");
const QString MEDIATOR_ADDRESS_UPDATE = lit("mediatorAddressUpdate");

static const int kPublicIpUpdateTimeoutMs = 60 * 2 * 1000;
static QString kLogTag = toString(typeid(MediaServerProcess));

static const int kMinimalGlobalThreadPoolSize = 4;

bool initResourceTypes(const ec2::AbstractECConnectionPtr& ec2Connection)
{
    QList<QnResourceTypePtr> resourceTypeList;
    auto manager = ec2Connection->getResourceManager(Qn::kSystemAccess);
    const ec2::ErrorCode errorCode = manager->getResourceTypesSync(&resourceTypeList);
    if (errorCode != ec2::ErrorCode::ok)
    {
        NX_LOG(QString::fromLatin1("Failed to load resource types. %1").arg(ec2::toString(errorCode)), cl_logERROR);
        return false;
    }

    qnResTypePool->replaceResourceTypeList(resourceTypeList);
    return true;
}

void addFakeVideowallUser(QnCommonModule* commonModule)
{
    ec2::ApiUserData fakeUserData;
    fakeUserData.permissions = Qn::GlobalVideoWallModePermissionSet;
    fakeUserData.typeId = qnResTypePool->getFixedResourceTypeId(QnResourceTypePool::kUserTypeId);
    auto fakeUser = ec2::fromApiToResource(fakeUserData);
    fakeUser->setId(Qn::kVideowallUserAccess.userId);
    fakeUser->setName(lit("Video wall"));
    commonModule->resourcePool()->addResource(fakeUser);
}

} // namespace

#ifdef EDGE_SERVER
static const int DEFAULT_MAX_CAMERAS = 1;
#else
static const int DEFAULT_MAX_CAMERAS = 128;
#endif

void decoderLogCallback(void* /*pParam*/, int i, const char* szFmt, va_list args)
{
    //USES_CONVERSION;

    //Ignore debug and info (i == 2 || i == 1) messages
    if(AV_LOG_ERROR != i)
    {
        //return;
    }

    // AVCodecContext* pCtxt = (AVCodecContext*)pParam;

    char szMsg[1024];
    vsprintf(szMsg, szFmt, args);
    //if(szMsg[strlen(szMsg)] == '\n')
    {
        szMsg[strlen(szMsg)-1] = 0;
    }

    NX_LOG( lit("FFMPEG %1").arg(QString::fromLocal8Bit(szMsg)), cl_logERROR);
}

QHostAddress resolveHost(const QString& hostString)
{
    QHostAddress host(hostString);
    if (host.toIPv4Address() != 0)
        return host;

    QHostInfo info = QHostInfo::fromName(hostString);

    // Can't resolve
    if (info.error() != QHostInfo::NoError)
    {
        NX_LOG(lit("Couldn't resolve host %1").arg(hostString), cl_logERROR);
        return QHostAddress();
    }

    // Initialize to zero
    host = QHostAddress();
    for (const QHostAddress &address: info.addresses())
    {
        if (address.toIPv4Address() != 0)
        {
            host = address;
            break;
        }
    }

    if (host.toIPv4Address() == 0)
        NX_LOG( lit("No ipv4 address associated with host %1").arg(hostString), cl_logERROR);

    return host;
}

QString defaultLocalAddress(const QHostAddress& target)
{
    if (!target.isNull())
    {
        QUdpSocket socket;
        socket.connectToHost(target, 53);

        if (socket.localAddress() != QHostAddress::LocalHost)
            return socket.localAddress().toString(); // if app server is on other computer we use same address as used to connect to app server
    }

    {
        // try select default interface
        QUdpSocket socket;
        socket.connectToHost("8.8.8.8", 53);
        QString result = socket.localAddress().toString();

        if (result.length()>0)
            return result;
    }


    {
        // if nothing else works use first enabled hostaddr
        QList<QnInterfaceAndAddr> interfaces = getAllIPv4Interfaces();

        for (int i = 0; i < interfaces.size();++i)
        {
            QUdpSocket socket;
            if (!socket.bind(interfaces.at(i).address, 0))
                continue;

            QString result = socket.localAddress().toString();

            NX_ASSERT(result.length() > 0 );

            return result;
        }
    }

    return "127.0.0.1";

}

void ffmpegInit()
{
    // TODO: #Elric we need comments about true/false at call site => bad api design, use flags instead
    // true means use it plugin if no <protocol>:// prefix
    QnStoragePluginFactory::instance()->registerStoragePlugin("file", QnFileStorageResource::instance, true);
    QnStoragePluginFactory::instance()->registerStoragePlugin("dbfile", QnDbStorageResource::instance, false);
}

void calculateSpaceLimitOrLoadFromConfig(
    QnCommonModule* commonModule,
    const QnFileStorageResourcePtr& fileStorage)
{
    const BeforeRestoreDbData& beforeRestoreData = commonModule->beforeRestoreDbData();
    if (!beforeRestoreData.isEmpty() && beforeRestoreData.hasInfoForStorage(fileStorage->getUrl()))
    {
        fileStorage->setSpaceLimit(beforeRestoreData.getSpaceLimitForStorage(fileStorage->getUrl()));
        return;
    }

    fileStorage->setSpaceLimit(fileStorage->calcInitialSpaceLimit());
}

QnStorageResourcePtr createStorage(
    QnCommonModule* commonModule,
    const QnUuid& serverId,
    const QString& path)
{
    NX_VERBOSE(kLogTag, lm("Attempting to create storage %1").arg(path));
    QnStorageResourcePtr storage(QnStoragePluginFactory::instance()->createStorage(commonModule,"ufile"));
    storage->setName("Initial");
    storage->setParentId(serverId);
    storage->setUrl(path);

    const QString storagePath = QnStorageResource::toNativeDirPath(storage->getPath());
    const auto partitions = qnPlatform->monitor()->totalPartitionSpaceInfo();
    const auto it = std::find_if(partitions.begin(), partitions.end(),
        [&](const QnPlatformMonitor::PartitionSpace& part)
        { return storagePath.startsWith(QnStorageResource::toNativeDirPath(part.path)); });

    const auto storageType = (it != partitions.end())
        ? it->type
        : QnPlatformMonitor::NetworkPartition;
    storage->setStorageType(QnLexical::serialized(storageType));

    if (auto fileStorage = storage.dynamicCast<QnFileStorageResource>())
    {
        const qint64 totalSpace = fileStorage->calculateAndSetTotalSpaceWithoutInit();
        calculateSpaceLimitOrLoadFromConfig(commonModule, fileStorage);

        if (totalSpace < fileStorage->getSpaceLimit())
        {
            NX_DEBUG(kLogTag, lm(
                "Storage with this path %1 total space is unknown or totalSpace < spaceLimit. "
                "Total space: %2, Space limit: %3").args(path, totalSpace, storage->getSpaceLimit()));
            return QnStorageResourcePtr();
        }
    }
    else
    {
        NX_ASSERT(false, lm("Failed to create to storage: %1").arg(path));
        return QnStorageResourcePtr();
    }

    storage->setUsedForWriting(storage->initOrUpdate() == Qn::StorageInit_Ok && storage->isWritable());
    NX_DEBUG(kLogTag, lm("Storage %1 is operational: %2").args(path, storage->isUsedForWriting()));

    QnResourceTypePtr resType = qnResTypePool->getResourceTypeByName("Storage");
    NX_ASSERT(resType);
    if (resType)
        storage->setTypeId(resType->getId());

    storage->setParentId(serverGuid());
    return storage;
}

#ifdef Q_OS_WIN
static int freeGB(QString drive)
{
    ULARGE_INTEGER freeBytes;

    GetDiskFreeSpaceEx(drive.toStdWString().c_str(), &freeBytes, 0, 0);

    return freeBytes.HighPart * 4 + (freeBytes.LowPart>> 30);
}
#endif

static QStringList listRecordFolders(bool includeNonHdd = false)
{
    using namespace nx::mediaserver::fs::media_paths;

    auto mediaPathList = get(FilterConfig::createDefault(includeNonHdd));
    NX_VERBOSE(kLogTag, lm("Record folders: %1").container(mediaPathList));
    return mediaPathList;
}

QnStorageResourceList getSmallStorages(const QnStorageResourceList& storages)
{
    QnStorageResourceList result;
    for (const auto& storage: storages)
    {
        qint64 totalSpace = -1;
        auto fileStorage = storage.dynamicCast<QnFileStorageResource>();
        if (fileStorage)
            totalSpace = fileStorage->calculateAndSetTotalSpaceWithoutInit();
        else
        {
            storage->initOrUpdate();
            totalSpace = storage->getTotalSpace();
        }
        if (totalSpace != QnStorageResource::kUnknownSize && totalSpace < storage->getSpaceLimit())
            result << storage; // if storage size isn't known do not delete it

        NX_VERBOSE(kLogTag,
            lm("Small storage %1, isFileStorage=%2, totalSpace=%3, spaceLimit=%4, toDelete").args(
                storage->getUrl(), (bool)fileStorage, totalSpace, storage->getSpaceLimit()));
    }
    return result;
}


QnStorageResourceList createStorages(
    QnCommonModule* commonModule,
    const QnMediaServerResourcePtr& mServer)
{
    QnStorageResourceList storages;
    QStringList availablePaths;
    //bool isBigStorageExist = false;
    qint64 bigStorageThreshold = 0;

    availablePaths = listRecordFolders();

    NX_DEBUG(kLogTag, lm("Available paths count: %1").arg(availablePaths.size()));
    for(const QString& folderPath: availablePaths)
    {
        NX_DEBUG(kLogTag, lm("Available path: %1").arg(folderPath));
        if (!mServer->getStorageByUrl(folderPath).isNull())
        {
            NX_DEBUG(kLogTag,
                lm("Storage with this path %1 already exists. Won't be added.").arg(folderPath));
            continue;
        }
        // Create new storage because of new partition found that missing in the database
        QnStorageResourcePtr storage = createStorage(commonModule, mServer->getId(), folderPath);
        if (!storage)
            continue;

        qint64 available = storage->getTotalSpace() - storage->getSpaceLimit();
        bigStorageThreshold = qMax(bigStorageThreshold, available);
        storages.append(storage);
        NX_DEBUG(kLogTag, lm("Creating new storage: %1").arg(folderPath));
    }
    bigStorageThreshold /= QnStorageManager::BIG_STORAGE_THRESHOLD_COEFF;

    for (int i = 0; i < storages.size(); ++i) {
        QnStorageResourcePtr storage = storages[i].dynamicCast<QnStorageResource>();
        qint64 available = storage->getTotalSpace() - storage->getSpaceLimit();
        if (available < bigStorageThreshold)
            storage->setUsedForWriting(false);
    }

    QString logMessage = lit("Storage new candidates:\n");
    for (const auto& storage : storages)
    {
        logMessage.append(
            lit("\t\turl: %1, totalSpace: %2, spaceLimit: %3")
                .arg(storage->getUrl())
                .arg(storage->getTotalSpace())
                .arg(storage->getSpaceLimit()));
    }

    NX_DEBUG(kLogTag, logMessage);
    return storages;
}

QnStorageResourceList updateStorages(QnMediaServerResourcePtr mServer)
{
    const auto partitions = qnPlatform->monitor()->totalPartitionSpaceInfo();

    QMap<QnUuid, QnStorageResourcePtr> result;
    // I've switched all patches to native separator to fix network patches like \\computer\share
    for(const QnStorageResourcePtr& abstractStorage: mServer->getStorages())
    {
        QnStorageResourcePtr storage = abstractStorage.dynamicCast<QnStorageResource>();
        if (!storage)
            continue;
        bool modified = false;
        if (!storage->getUrl().contains("://")) {
            QString updatedURL = QDir::toNativeSeparators(storage->getUrl());
            if (updatedURL.endsWith(QDir::separator()))
                updatedURL.chop(1);
            if (storage->getUrl() != updatedURL) {
                storage->setUrl(updatedURL);
                modified = true;
            }
        }

        QString storageType = storage->getStorageType();
        if (storageType.isEmpty())
        {
            if (storage->getUrl().contains(lit("://")))
                storageType = QUrl(storage->getUrl()).scheme();
            if (storageType.isEmpty())
            {
                storageType = QnLexical::serialized(QnPlatformMonitor::LocalDiskPartition);
                const auto storagePath = QnStorageResource::toNativeDirPath(storage->getPath());
                const auto it = std::find_if(partitions.begin(), partitions.end(),
                    [&](const QnPlatformMonitor::PartitionSpace& partition)
                { return storagePath.startsWith(QnStorageResource::toNativeDirPath(partition.path)); });
                if (it != partitions.end())
                    storageType = QnLexical::serialized(it->type);
            }
            storage->setStorageType(
                    storageType.isEmpty()
                    ? QnLexical::serialized(QnPlatformMonitor::UnknownPartition)
                    : storageType);
            modified = true;
        }
        if (modified)
            result.insert(storage->getId(), storage);
    }

    QString logMesssage = lit("%1 Modified storages:\n").arg(Q_FUNC_INFO);
    for (const auto& storage : result.values())
    {
        logMesssage.append(
            lit("\t\turl: %1, totalSpace: %2, spaceLimit: %3\n")
                .arg(storage->getUrl())
                .arg(storage->getTotalSpace())
                .arg(storage->getSpaceLimit()));
    }

    NX_DEBUG(kLogTag, logMesssage);
    return result.values();
}

void MediaServerProcess::initStoragesAsync(QnCommonMessageProcessor* messageProcessor)
{
    m_initStoragesAsyncPromise.reset(new nx::utils::promise<void>());
    QtConcurrent::run([messageProcessor, this]
    {
        NX_VERBOSE(this, "Init storages begin");
        const auto setPromiseGuardFunc = makeScopeGuard(
            [&]()
            {
                NX_VERBOSE(this, "Init storages end");
                m_initStoragesAsyncPromise->set_value();
            });

        //read server's storages
        ec2::AbstractECConnectionPtr ec2Connection = messageProcessor->commonModule()->ec2Connection();
        ec2::ErrorCode rez;
        ec2::ApiStorageDataList storages;

        while ((rez = ec2Connection->getMediaServerManager(Qn::kSystemAccess)->getStoragesSync(QnUuid(), &storages)) != ec2::ErrorCode::ok)
        {
            NX_DEBUG(this, lm("Can't get storage list. Reason: %1").arg(rez));
            QnSleep::msleep(APP_SERVER_REQUEST_ERROR_TIMEOUT_MS);
            if (m_needStop)
                return;
        }

        for(const auto& storage: storages)
        {
            NX_DEBUG(this, lm("Existing storage: %1, spaceLimit = %2")
                .args(storage.url, storage.spaceLimit));
            messageProcessor->updateResource(storage, ec2::NotificationSource::Local);
        }

        const auto unmountedStorages =
            mserver_aux::getUnmountedStorages(m_mediaServer->getStorages());
        for (const auto& storageResource: unmountedStorages)
        {
            auto fileStorageResource = storageResource.dynamicCast<QnFileStorageResource>();
            if (fileStorageResource)
                fileStorageResource->setMounted(false);
        }

        QnStorageResourceList smallStorages = getSmallStorages(m_mediaServer->getStorages());
        QnStorageResourceList storagesToRemove;
        // We won't remove automatically storages which might have been unmounted because of their
        // small size. This small size might be the result of the unmounting itself (just the size
        // of the local drive where mount folder is located). User will be able to remove such
        // storages by themselves.
        for (const auto& smallStorage: smallStorages)
        {
            bool isSmallStorageAmongstUnmounted = false;
            for (const auto& unmountedStorage: unmountedStorages)
            {
                if (unmountedStorage == smallStorage)
                {
                    isSmallStorageAmongstUnmounted = true;
                    break;
                }
            }

            if (!isSmallStorageAmongstUnmounted)
                storagesToRemove.append(smallStorage);
        }

        NX_DEBUG(this, lm("Found %1 storages to remove").arg(storagesToRemove.size()));
        for (const auto& storage: storagesToRemove)
        {
            NX_DEBUG(this, lm("Storage to remove: %2, id: %3").args(
                storage->getUrl(), storage->getId()));
        }

        if (!storagesToRemove.isEmpty())
        {
            ec2::ApiIdDataList idList;
            for (const auto& value: storagesToRemove)
                idList.push_back(value->getId());
            if (ec2Connection->getMediaServerManager(Qn::kSystemAccess)->removeStoragesSync(idList) != ec2::ErrorCode::ok)
                qWarning() << "Failed to remove deprecated storage on startup. Postpone removing to the next start...";
            commonModule()->resourcePool()->removeResources(storagesToRemove);
        }

        QnStorageResourceList modifiedStorages = createStorages(messageProcessor->commonModule(), m_mediaServer);
        modifiedStorages.append(updateStorages(m_mediaServer));
        saveStorages(ec2Connection, modifiedStorages);
        for(const QnStorageResourcePtr &storage: modifiedStorages)
            messageProcessor->updateResource(storage, ec2::NotificationSource::Local);

        qnNormalStorageMan->initDone();
        qnBackupStorageMan->initDone();
    });
}

QString getComputerName()
{
#if defined(Q_OS_WIN)
    ushort tmpBuffer[1024];
    DWORD  tmpBufferSize = sizeof(tmpBuffer);
    if (GetComputerName((LPTSTR) tmpBuffer, &tmpBufferSize))
        return QString::fromUtf16(tmpBuffer);
#elif defined(Q_OS_LINUX)
    char tmpBuffer[1024];
    if (gethostname(tmpBuffer, sizeof(tmpBuffer)) == 0)
        return QString::fromUtf8(tmpBuffer);
#endif
    return QString();
}

QString getDefaultServerName()
{
    QString id = getComputerName();
    if (id.isEmpty())
        id = getMacFromPrimaryIF();
    return lit("Server %1").arg(id);
}

QnMediaServerResourcePtr MediaServerProcess::findServer(ec2::AbstractECConnectionPtr ec2Connection)
{
    ec2::ApiMediaServerDataList servers;

    while (servers.empty() && !needToStop())
    {
        ec2::ErrorCode rez = ec2Connection->getMediaServerManager(Qn::kSystemAccess)->getServersSync(&servers);
        if( rez == ec2::ErrorCode::ok )
            break;

        qDebug() << "findServer(): Call to getServers failed. Reason: " << ec2::toString(rez);
        QnSleep::msleep(1000);
    }

    for(const auto& server: servers)
    {
        if (server.id == serverGuid())
        {
            QnMediaServerResourcePtr qnServer(new QnMediaServerResource(commonModule()));
            fromApiToResource(server, qnServer);
            return qnServer;
        }
    }

    return QnMediaServerResourcePtr();
}

QnMediaServerResourcePtr registerServer(ec2::AbstractECConnectionPtr ec2Connection, const QnMediaServerResourcePtr &server, bool isNewServerInstance)
{
    ec2::ApiMediaServerData apiServer;
    fromResourceToApi(server, apiServer);

    ec2::ErrorCode rez = ec2Connection->getMediaServerManager(Qn::kSystemAccess)->saveSync(apiServer);
    if (rez != ec2::ErrorCode::ok)
    {
        qWarning() << "registerServer(): Call to registerServer failed. Reason: " << ec2::toString(rez);
        return QnMediaServerResourcePtr();
    }

    if (!isNewServerInstance)
        return server;

    // insert server user attributes if defined
    QString dir = qnServerModule->roSettings()->value("staticDataDir", getDataDirectory()).toString();
    QFile f(closeDirPath(dir) + lit("server_settings.json"));
    if (!f.open(QFile::ReadOnly))
        return server;
    QByteArray data = f.readAll();
    ec2::ApiMediaServerUserAttributesData userAttrsData;
    if (!QJson::deserialize(data, &userAttrsData))
        return server;
    userAttrsData.serverId = server->getId();

    ec2::ApiMediaServerUserAttributesDataList attrsList;
    attrsList.push_back(userAttrsData);
    rez = ec2Connection->getMediaServerManager(Qn::kSystemAccess)->saveUserAttributesSync(attrsList);
    if (rez != ec2::ErrorCode::ok)
    {
        qWarning() << "registerServer(): Call to registerServer failed. Reason: " << ec2::toString(rez);
        return QnMediaServerResourcePtr();
    }

    return server;
}

void MediaServerProcess::saveStorages(
    ec2::AbstractECConnectionPtr ec2Connection,
    const QnStorageResourceList& storages)
{
    ec2::ApiStorageDataList apiStorages;
    fromResourceListToApi(storages, apiStorages);

    ec2::ErrorCode rez;
    while((rez = ec2Connection->getMediaServerManager(Qn::kSystemAccess)->saveStoragesSync(apiStorages)) != ec2::ErrorCode::ok && !needToStop())
    {
        NX_WARNING(this) "Call to change server's storages failed. Reason: " << rez;
        QnSleep::msleep(APP_SERVER_REQUEST_ERROR_TIMEOUT_MS);
    }
}

static const int SYSTEM_USAGE_DUMP_TIMEOUT = 7*60*1000;

void MediaServerProcess::dumpSystemUsageStats()
{
    if (!qnPlatform->monitor())
        return;

    qnPlatform->monitor()->totalCpuUsage();
    qnPlatform->monitor()->totalRamUsage();
    qnPlatform->monitor()->totalHddLoad();

    // TODO: #mu
    //  - Add some more fields that might be interesting
    //  - Make and use JSON serializable struct rather than just a string
    QStringList networkIfList;
    for (const auto& iface : qnPlatform->monitor()->totalNetworkLoad())
        if (iface.type != QnPlatformMonitor::LoopbackInterface)
            networkIfList.push_back(lit("%1: %2 bps").arg(iface.interfaceName)
                                                     .arg(iface.bytesPerSecMax));

    const auto networkIfInfo = networkIfList.join(lit(", "));
    if (m_mediaServer->setProperty(Qn::NETWORK_INTERFACES, networkIfInfo))
        m_mediaServer->saveParams();

    QnMutexLocker lk( &m_mutex );
    if( m_dumpSystemResourceUsageTaskID == 0 )  //monitoring cancelled
        return;
    m_dumpSystemResourceUsageTaskID = nx::utils::TimerManager::instance()->addTimer(
        std::bind( &MediaServerProcess::dumpSystemUsageStats, this ),
        std::chrono::milliseconds(SYSTEM_USAGE_DUMP_TIMEOUT) );
}

#ifdef Q_OS_WIN
#include <windows.h>
#include <stdio.h>
BOOL WINAPI stopServer_WIN(DWORD dwCtrlType)
{
    stopServer(dwCtrlType);
    return true;
}
#endif

static QtMessageHandler defaultMsgHandler = 0;

static void myMsgHandler(QtMsgType type, const QMessageLogContext& ctx, const QString& msg)
{
    if (defaultMsgHandler)
        defaultMsgHandler(type, ctx, msg);

    NX_EXPECT(!msg.contains(lit("QString:")), msg);
    NX_EXPECT(!msg.contains(lit("QObject:")), msg);
    qnLogMsgHandler(type, ctx, msg);
}

QUrl appServerConnectionUrl(QSettings &settings)
{
    // migrate appserverPort settings from version 2.2 if exist
    if (!qnServerModule->roSettings()->value("appserverPort").isNull())
    {
        qnServerModule->roSettings()->setValue("port", qnServerModule->roSettings()->value("appserverPort"));
        qnServerModule->roSettings()->remove("appserverPort");
    }

    QUrl appServerUrl;
    QUrlQuery params;

    // ### remove
    QString host = settings.value("appserverHost").toString();
    if( QUrl( host ).scheme() == "file" )
    {
        appServerUrl = QUrl( host ); // it is a completed URL
    }
    else if (host.isEmpty() || host == "localhost")
    {
        appServerUrl = QUrl::fromLocalFile( closeDirPath( getDataDirectory() ) );
    }
    else {
        appServerUrl.setScheme(settings.value("secureAppserverConnection", true).toBool() ? QLatin1String("https") : QLatin1String("http"));
        int port = settings.value("port", DEFAULT_APPSERVER_PORT).toInt();
        appServerUrl.setHost(host);
        appServerUrl.setPort(port);
    }
    if (appServerUrl.scheme() == "file")
    {
        QString staticDBPath = settings.value("staticDataDir").toString();
        if (!staticDBPath.isEmpty()) {
            params.addQueryItem("staticdb_path", staticDBPath);
        }
        if (qnServerModule->roSettings()->value(QnServer::kRemoveDbParamName).toBool())
            params.addQueryItem("cleanupDb", QString());
    }

    // TODO: #rvasilenko Actually appserverPassword is always empty. Remove?
    QString userName = settings.value("appserverLogin", helpers::kFactorySystemUser).toString();
    QString password = settings.value(APPSERVER_PASSWORD, QLatin1String("")).toString();
    QByteArray authKey = nx::ServerSetting::getAuthKey();
    QString appserverHostString = settings.value("appserverHost").toString();
    if (!authKey.isEmpty() && !isLocalAppServer(appserverHostString))
    {
        userName = serverGuid().toString();
        password = authKey;
    }

    appServerUrl.setUserName(userName);
    appServerUrl.setPassword(password);
    appServerUrl.setQuery(params);

    NX_LOG(lit("Connect to server %1").arg(appServerUrl.toString(QUrl::RemovePassword)), cl_logINFO);
    return appServerUrl;
}

MediaServerProcess::MediaServerProcess(int argc, char* argv[], bool serviceMode)
:
    m_argc(argc),
    m_argv(argv),
    m_startMessageSent(false),
    m_firstRunningTime(0),
    m_universalTcpListener(0),
    m_dumpSystemResourceUsageTaskID(0),
    m_stopping(false),
    m_serviceMode(serviceMode)
{
    serviceMainInstance = this;

    parseCommandLineParameters(argc, argv);

    // TODO: Other platforms?
    #if defined(__linux__)
        if (!m_cmdLineArguments.crashDirectory.isEmpty())
            linux_exception::setCrashDirectory(m_cmdLineArguments.crashDirectory.toStdString());
    #endif

    m_settings.reset(new MSSettings(
        m_cmdLineArguments.configFilePath,
        m_cmdLineArguments.rwConfigFilePath));

    addCommandLineParametersFromConfig(m_settings.get());

    const bool isStatisticsDisabled =
        m_settings->roSettings()->value(QnServer::kNoMonitorStatistics, false).toBool();

    m_platform.reset(new QnPlatformAbstraction());
    m_platform->process(NULL)->setPriority(QnPlatformProcess::HighPriority);
    m_platform->setUpdatePeriodMs(
        isStatisticsDisabled ? 0 : QnGlobalMonitor::kDefaultUpdatePeridMs);
}

void MediaServerProcess::parseCommandLineParameters(int argc, char* argv[])
{
    QnCommandLineParser commandLineParser;
    commandLineParser.addParameter(&m_cmdLineArguments.logLevel, "--log-level", NULL,
        lit("Supported values: none (no logging), always, error, warning, info, debug, verbose. Default: ")
        + toString(nx::utils::log::Settings::kDefaultLevel));
    commandLineParser.addParameter(&m_cmdLineArguments.exceptionFilters, "--exception-filters", NULL, "Log filters.");
    commandLineParser.addParameter(&m_cmdLineArguments.httpLogLevel, "--http-log-level", NULL, "Log value for http_log.log.");
    commandLineParser.addParameter(&m_cmdLineArguments.systemLogLevel, "--system-log-level", NULL, "Log value for hw_log.log.");
    commandLineParser.addParameter(&m_cmdLineArguments.ec2TranLogLevel, "--ec2-tran-log-level", NULL, "Log value for ec2_tran.log.");
    commandLineParser.addParameter(&m_cmdLineArguments.permissionsLogLevel, "--permissions-log-level", NULL,"Log value for permissions.log.");

    commandLineParser.addParameter(&m_cmdLineArguments.rebuildArchive, "--rebuild", NULL,
        lit("Rebuild archive index. Supported values: all (high & low quality), hq (only high), lq (only low)"), "all");
    commandLineParser.addParameter(&m_cmdLineArguments.allowedDiscoveryPeers, "--allowed-peers", NULL, QString());
    commandLineParser.addParameter(&m_cmdLineArguments.ifListFilter, "--if", NULL,
        "Strict media server network interface list (comma delimited list)");
    commandLineParser.addParameter(&m_cmdLineArguments.configFilePath, "--conf-file", NULL,
        "Path to config file. By default " + MSSettings::defaultROSettingsFilePath());
    commandLineParser.addParameter(&m_cmdLineArguments.rwConfigFilePath, "--runtime-conf-file", NULL,
        "Path to config file which is used to save some. By default " + MSSettings::defaultRunTimeSettingsFilePath());
    commandLineParser.addParameter(&m_cmdLineArguments.showVersion, "--version", NULL,
        lit("Print version info and exit"), true);
    commandLineParser.addParameter(&m_cmdLineArguments.showHelp, "--help", NULL,
        lit("This help message"), true);
    commandLineParser.addParameter(&m_cmdLineArguments.engineVersion, "--override-version", NULL,
        lit("Force the other engine version"), QString());
    commandLineParser.addParameter(&m_cmdLineArguments.enforceSocketType, "--enforce-socket", NULL,
        lit("Enforces stream socket type (TCP, UDT)"), QString());
    commandLineParser.addParameter(&m_cmdLineArguments.enforcedMediatorEndpoint, "--enforce-mediator", NULL,
        lit("Enforces mediator address"), QString());
    commandLineParser.addParameter(&m_cmdLineArguments.ipVersion, "--ip-version", NULL,
        lit("Force ip version"), QString());
    commandLineParser.addParameter(&m_cmdLineArguments.createFakeData, "--create-fake-data", NULL,
        lit("Create fake data: users,cameras,propertiesPerCamera,camerasPerLayout,storageCount"), QString());
    commandLineParser.addParameter(&m_cmdLineArguments.crashDirectory, "--crash-directory", NULL,
        lit("Directory to save and send crash reports."), QString());
    commandLineParser.addParameter(&m_cmdLineArguments.cleanupDb, "--cleanup-db", NULL,
        lit("Deletes resources with NULL ids, "
            "cleans dangling cameras' and servers' user attributes, "
            "kvpairs and resourceStatuses, also cleans and rebuilds transaction log"), true);

    commandLineParser.addParameter(&m_cmdLineArguments.moveHandlingCameras, "--move-handling-cameras", NULL,
        lit("Move handling cameras to itself, "
            "In some rare scenarios cameras can be assigned to removed server, "
            "This startup parameter force server to move these cameras to itself"), true);

    commandLineParser.parse(argc, (const char**) argv, stderr);
    if (m_cmdLineArguments.showHelp)
    {
        QTextStream stream(stdout);
        commandLineParser.print(stream);
    }
    if (m_cmdLineArguments.showVersion)
        std::cout << nx::utils::AppInfo::applicationFullVersion().toStdString() << std::endl;
}

void MediaServerProcess::addCommandLineParametersFromConfig(MSSettings* settings)
{
    // move arguments from conf file / registry

    if (m_cmdLineArguments.rebuildArchive.isEmpty())
        m_cmdLineArguments.rebuildArchive = settings->runTimeSettings()->value("rebuild").toString();
}

MediaServerProcess::~MediaServerProcess()
{
    quit();
    stop();
}

bool MediaServerProcess::isStopping() const
{
    QnMutexLocker lock( &m_stopMutex );
    return m_stopping;
}

void MediaServerProcess::at_databaseDumped()
{
    if (isStopping())
        return;

    nx::mserver_aux::savePersistentDataBeforeDbRestore(
                commonModule()->resourcePool()->getAdministrator(),
                m_mediaServer,
                nx::mserver_aux::createServerSettingsProxy(commonModule()).get()
            ).saveToSettings(qnServerModule->roSettings());
    restartServer(500);
}

void MediaServerProcess::at_systemIdentityTimeChanged(qint64 value, const QnUuid& sender)
{
    if (isStopping())
        return;

    nx::ServerSetting::setSysIdTime(value);
    if (sender != commonModule()->moduleGUID())
    {
        qnServerModule->roSettings()->setValue(QnServer::kRemoveDbParamName, "1");
        // If system Id has been changed, reset 'database restore time' variable
        nx::mserver_aux::savePersistentDataBeforeDbRestore(
                    commonModule()->resourcePool()->getAdministrator(),
                    m_mediaServer,
                    nx::mserver_aux::createServerSettingsProxy(commonModule()).get()
                ).saveToSettings(qnServerModule->roSettings());
        restartServer(0);
    }
}

void MediaServerProcess::stopSync()
{
    qWarning() << "Stopping server";

    const int kStopTimeoutMs = 100 * 1000;

    if (serviceMainInstance) {
        {
            QnMutexLocker lock( &m_stopMutex );
            m_stopping = true;
        }
        serviceMainInstance->pleaseStop();
        serviceMainInstance->quit();
        if (!serviceMainInstance->wait(kStopTimeoutMs))
        {
            serviceMainInstance->terminate();
            serviceMainInstance->wait();
        }
        serviceMainInstance = 0;
    }
    qApp->quit();
}

void MediaServerProcess::stopAsync()
{
    QTimer::singleShot(0, this, SLOT(stopSync()));
}


int MediaServerProcess::getTcpPort() const
{
    return m_universalTcpListener ? m_universalTcpListener->getPort() : 0;
}

void MediaServerProcess::stopObjects()
{
    if (m_stopObjectsCalled)
        return;

    qWarning() << "QnMain::stopObjects() called";

    qnBackupStorageMan->scheduleSync()->stop();
    NX_LOG("QnScheduleSync::stop() done", cl_logINFO);

    qnNormalStorageMan->cancelRebuildCatalogAsync();
    qnBackupStorageMan->cancelRebuildCatalogAsync();
    qnNormalStorageMan->stopAsyncTasks();
    qnBackupStorageMan->stopAsyncTasks();

    if (qnFileDeletor)
        qnFileDeletor->stop();

    if (m_universalTcpListener)
        m_universalTcpListener->pleaseStop();

    if (const auto manager = commonModule()->moduleDiscoveryManager())
        manager->stop();

    if (m_universalTcpListener) {
        m_universalTcpListener->stop();
        delete m_universalTcpListener;
        m_universalTcpListener = 0;
    }

    m_stopObjectsCalled = true;
}

void MediaServerProcess::updateDisabledVendorsIfNeeded()
{
    // migration from old version. move setting from registry to the DB
    static const QString DV_PROPERTY = QLatin1String("disabledVendors");
    QString disabledVendors = qnServerModule->roSettings()->value(DV_PROPERTY).toString();
    if (!disabledVendors.isNull())
    {
        qnGlobalSettings->setDisabledVendors(disabledVendors);
        qnServerModule->roSettings()->remove(DV_PROPERTY);
    }
}

void MediaServerProcess::updateAllowCameraCHangesIfNeed()
{
    static const QString DV_PROPERTY = QLatin1String("cameraSettingsOptimization");

    QString allowCameraChanges = qnServerModule->roSettings()->value(DV_PROPERTY).toString();
    if (!allowCameraChanges.isEmpty())
    {
        qnGlobalSettings->setCameraSettingsOptimizationEnabled(allowCameraChanges.toLower() == lit("yes") || allowCameraChanges.toLower() == lit("true") || allowCameraChanges == lit("1"));
        qnServerModule->roSettings()->setValue(DV_PROPERTY, "");
    }
}

template< typename Container>
QString containerToQString( const Container& container )
{
    QStringList list;
    for (const auto& it : container)
        list << it.toString();

    return list.join( lit(", ") );
}

void MediaServerProcess::updateAddressesList()
{
    if (isStopping())
        return;

    ec2::ApiMediaServerData prevValue;
    fromResourceToApi(m_mediaServer, prevValue);


    QList<SocketAddress> serverAddresses;

    const auto port = m_universalTcpListener->getPort();
    for (const auto& host: allLocalAddresses())
        serverAddresses << SocketAddress(host.toString(), port);

    for (const auto& host : m_forwardedAddresses )
        serverAddresses << SocketAddress(host.first, host.second);

    if (!m_ipDiscovery->publicIP().isNull())
        serverAddresses << SocketAddress(m_ipDiscovery->publicIP().toString(), port);

    m_mediaServer->setNetAddrList(serverAddresses);
    NX_LOGX(lit("Update mediaserver addresses: %1")
            .arg(containerToQString(serverAddresses)), cl_logDEBUG1);

    const QUrl defaultUrl(m_mediaServer->getApiUrl());
    const SocketAddress defaultAddress(defaultUrl.host(), defaultUrl.port());
    if (std::find(serverAddresses.begin(), serverAddresses.end(),
                  defaultAddress) == serverAddresses.end())
    {
        SocketAddress newAddress;
        if (!serverAddresses.isEmpty())
            newAddress = serverAddresses.front();

        m_mediaServer->setPrimaryAddress(newAddress);
    }

    ec2::ApiMediaServerData server;
    fromResourceToApi(m_mediaServer, server);
    if (server != prevValue)
        commonModule()->ec2Connection()->getMediaServerManager(Qn::kSystemAccess)->save(server, this, &MediaServerProcess::at_serverSaved);

    nx::network::SocketGlobals::addressPublisher().updateAddresses(std::list<SocketAddress>(
        serverAddresses.begin(), serverAddresses.end()));
}

void MediaServerProcess::loadResourcesFromEc(
    ec2::AbstractECConnectionPtr ec2Connection,
    QnServerMessageProcessor* serverMessageProcessor)
{
    QnCommonMessageProcessor* messageProcessor = serverMessageProcessor;
    ec2::ErrorCode rez;
    {
        //reading servers list
        ec2::ApiMediaServerDataList mediaServerList;
        while( ec2Connection->getMediaServerManager(Qn::kSystemAccess)->getServersSync(&mediaServerList) != ec2::ErrorCode::ok )
        {
            NX_LOG( lit("QnMain::run(). Can't get servers."), cl_logERROR );
            QnSleep::msleep(APP_SERVER_REQUEST_ERROR_TIMEOUT_MS);
            if (m_needStop)
                return;
        }

        ec2::ApiDiscoveryDataList discoveryDataList;
        while( ec2Connection->getDiscoveryManager(Qn::kSystemAccess)->getDiscoveryDataSync(&discoveryDataList) != ec2::ErrorCode::ok )
        {
            NX_LOG( lit("QnMain::run(). Can't get discovery data."), cl_logERROR );
            QnSleep::msleep(APP_SERVER_REQUEST_ERROR_TIMEOUT_MS);
            if (m_needStop)
                return;
        }

        QMultiHash<QnUuid, QUrl> additionalAddressesById;
        QMultiHash<QnUuid, QUrl> ignoredAddressesById;
        for (const ec2::ApiDiscoveryData &data: discoveryDataList)
        {
            additionalAddressesById.insert(data.id, data.url);
            if (data.ignore)
                ignoredAddressesById.insert(data.id, data.url);
        }

        for(const auto &mediaServer: mediaServerList)
        {
            const auto defaultPort = QUrl(mediaServer.url).port();
            QList<SocketAddress> addresses;
            ec2::deserializeNetAddrList(mediaServer.networkAddresses, addresses, defaultPort);

            QList<QUrl> additionalAddresses = additionalAddressesById.values(mediaServer.id);
            for (auto it = additionalAddresses.begin(); it != additionalAddresses.end(); /* no inc */) {
                const SocketAddress addr(it->host(), it->port(defaultPort));
                if (addresses.contains(addr))
                    it = additionalAddresses.erase(it);
                else
                    ++it;
            }
            const auto dictionary = commonModule()->serverAdditionalAddressesDictionary();
            dictionary->setAdditionalUrls(mediaServer.id, additionalAddresses);
            dictionary->setIgnoredUrls(mediaServer.id, ignoredAddressesById.values(mediaServer.id));
            commonModule()->messageProcessor()->updateResource(mediaServer, ec2::NotificationSource::Local);
        }
        do {
            if (needToStop())
                return;
        } while (ec2Connection->getResourceManager(Qn::kSystemAccess)->setResourceStatusSync(m_mediaServer->getId(), Qn::Online) != ec2::ErrorCode::ok);


        // read resource status
        ec2::ApiResourceStatusDataList statusList;
        while ((rez = ec2Connection->getResourceManager(Qn::kSystemAccess)->getStatusListSync(QnUuid(), &statusList)) != ec2::ErrorCode::ok)
        {
            NX_LOG( lit("QnMain::run(): Can't get properties dictionary. Reason: %1").arg(ec2::toString(rez)), cl_logDEBUG1 );
            QnSleep::msleep(APP_SERVER_REQUEST_ERROR_TIMEOUT_MS);
            if (m_needStop)
                return;
        }
        messageProcessor->resetStatusList( statusList );

        //reading server attributes
        ec2::ApiMediaServerUserAttributesDataList mediaServerUserAttributesList;
        while ((rez = ec2Connection->getMediaServerManager(Qn::kSystemAccess)->getUserAttributesSync(QnUuid(), &mediaServerUserAttributesList)) != ec2::ErrorCode::ok)
        {
            NX_LOG( lit("QnMain::run(): Can't get server user attributes list. Reason: %1").arg(ec2::toString(rez)), cl_logDEBUG1 );
            QnSleep::msleep(APP_SERVER_REQUEST_ERROR_TIMEOUT_MS);
            if (m_needStop)
                return;
        }
        messageProcessor->resetServerUserAttributesList( mediaServerUserAttributesList );

    }


    {
        // read camera list
        ec2::ApiCameraDataList cameras;
        while ((rez = ec2Connection->getCameraManager(Qn::kSystemAccess)->getCamerasSync(&cameras)) != ec2::ErrorCode::ok)
        {
            NX_LOG(lit("QnMain::run(): Can't get cameras. Reason: %1").arg(ec2::toString(rez)), cl_logDEBUG1);
            QnSleep::msleep(APP_SERVER_REQUEST_ERROR_TIMEOUT_MS);
            if (m_needStop)
                return;
        }

        //reading camera attributes
        ec2::ApiCameraAttributesDataList cameraUserAttributesList;
        while ((rez = ec2Connection->getCameraManager(Qn::kSystemAccess)->getUserAttributesSync(&cameraUserAttributesList)) != ec2::ErrorCode::ok)
        {
            NX_LOG(lit("QnMain::run(): Can't get camera user attributes list. Reason: %1").arg(ec2::toString(rez)), cl_logDEBUG1);
            QnSleep::msleep(APP_SERVER_REQUEST_ERROR_TIMEOUT_MS);
            if (m_needStop)
                return;
        }
        messageProcessor->resetCameraUserAttributesList(cameraUserAttributesList);

        // read properties dictionary
        ec2::ApiResourceParamWithRefDataList kvPairs;
        while ((rez = ec2Connection->getResourceManager(Qn::kSystemAccess)->getKvPairsSync(QnUuid(), &kvPairs)) != ec2::ErrorCode::ok)
        {
            NX_LOG(lit("QnMain::run(): Can't get properties dictionary. Reason: %1").arg(ec2::toString(rez)), cl_logDEBUG1);
            QnSleep::msleep(APP_SERVER_REQUEST_ERROR_TIMEOUT_MS);
            if (m_needStop)
                return;
        }
        messageProcessor->resetPropertyList(kvPairs);

        /* Properties and attributes must be read before processing cameras because of getAuth() method */
        std::vector<QnManualCameraInfo> manualCameras;
        for (const auto &camera : cameras)
        {
            messageProcessor->updateResource(camera, ec2::NotificationSource::Local);
            if (camera.manuallyAdded)
            {
                if (const auto resourceType = qnResTypePool->getResourceType(camera.typeId))
                {
                    QnManualCameraInfo info(
                        QUrl(camera.url),
                        QnNetworkResource::getResourceAuth(commonModule(), camera.id, camera.typeId),
                        resourceType->getName(), camera.physicalId);

                    manualCameras.push_back(std::move(info));
                }
                else
                {
                    NX_ASSERT(false, lm("No resourse type in the pool %1").arg(camera.typeId));
                }
            }
        }
        commonModule()->resourceDiscoveryManager()->registerManualCameras(manualCameras);
    }

    {
        ec2::ApiServerFootageDataList serverFootageData;
        while (( rez = ec2Connection->getCameraManager(Qn::kSystemAccess)->getServerFootageDataSync(&serverFootageData)) != ec2::ErrorCode::ok)
        {
            qDebug() << "QnMain::run(): Can't get cameras history. Reason: " << ec2::toString(rez);
            QnSleep::msleep(APP_SERVER_REQUEST_ERROR_TIMEOUT_MS);
            if (m_needStop)
                return;
        }
        commonModule()->cameraHistoryPool()->resetServerFootageData(serverFootageData);
        commonModule()->cameraHistoryPool()->setHistoryCheckDelay(1000);
    }

    {
        //loading users
        ec2::ApiUserDataList users;
        while(( rez = ec2Connection->getUserManager(Qn::kSystemAccess)->getUsersSync(&users))  != ec2::ErrorCode::ok)
        {
            qDebug() << "QnMain::run(): Can't get users. Reason: " << ec2::toString(rez);
            QnSleep::msleep(APP_SERVER_REQUEST_ERROR_TIMEOUT_MS);
            if (m_needStop)
                return;
        }

        for(const auto &user: users)
            messageProcessor->updateResource(user, ec2::NotificationSource::Local);
    }

    {
        //loading videowalls
        ec2::ApiVideowallDataList videowalls;
        while(( rez = ec2Connection->getVideowallManager(Qn::kSystemAccess)->getVideowallsSync(&videowalls))  != ec2::ErrorCode::ok)
        {
            qDebug() << "QnMain::run(): Can't get videowalls. Reason: " << ec2::toString(rez);
            QnSleep::msleep(APP_SERVER_REQUEST_ERROR_TIMEOUT_MS);
            if (m_needStop)
                return;
        }

        for (const ec2::ApiVideowallData& videowall: videowalls)
            messageProcessor->updateResource(videowall, ec2::NotificationSource::Local);
    }

    {
        //loading layouts
        ec2::ApiLayoutDataList layouts;
        while(( rez = ec2Connection->getLayoutManager(Qn::kSystemAccess)->getLayoutsSync(&layouts))  != ec2::ErrorCode::ok)
        {
            qDebug() << "QnMain::run(): Can't get layouts. Reason: " << ec2::toString(rez);
            QnSleep::msleep(APP_SERVER_REQUEST_ERROR_TIMEOUT_MS);
            if (m_needStop)
                return;
        }

        for(const auto &layout: layouts)
            messageProcessor->updateResource(layout, ec2::NotificationSource::Local);
    }

    {
        //loading webpages
        ec2::ApiWebPageDataList webpages;
        while ((rez = ec2Connection->getWebPageManager(Qn::kSystemAccess)->getWebPagesSync(&webpages)) != ec2::ErrorCode::ok)
        {
            qDebug() << "QnMain::run(): Can't get webpages. Reason: " << ec2::toString(rez);
            QnSleep::msleep(APP_SERVER_REQUEST_ERROR_TIMEOUT_MS);
            if (m_needStop)
                return;
        }

        for (const auto &webpage : webpages)
            messageProcessor->updateResource(webpage, ec2::NotificationSource::Local);
    }

    {
        //loading accessible resources
        ec2::ApiAccessRightsDataList accessRights;
        while ((rez = ec2Connection->getUserManager(Qn::kSystemAccess)->getAccessRightsSync(&accessRights)) != ec2::ErrorCode::ok)
        {
            qDebug() << "QnMain::run(): Can't get accessRights. Reason: " << ec2::toString(rez);
            QnSleep::msleep(APP_SERVER_REQUEST_ERROR_TIMEOUT_MS);
            if (m_needStop)
                return;
        }
        messageProcessor->resetAccessRights(accessRights);
    }

    {
        //loading user roles
        ec2::ApiUserRoleDataList userRoles;
        while ((rez = ec2Connection->getUserManager(Qn::kSystemAccess)->getUserRolesSync(&userRoles)) != ec2::ErrorCode::ok)
        {
            qDebug() << "QnMain::run(): Can't get roles. Reason: " << ec2::toString(rez);
            QnSleep::msleep(APP_SERVER_REQUEST_ERROR_TIMEOUT_MS);
            if (m_needStop)
                return;
        }
        messageProcessor->resetUserRoles(userRoles);
    }

    {
        //loading business rules
        vms::event::RuleList rules;
        while( (rez = ec2Connection->getBusinessEventManager(Qn::kSystemAccess)->getBusinessRulesSync(&rules)) != ec2::ErrorCode::ok )
        {
            qDebug() << "QnMain::run(): Can't get business rules. Reason: " << ec2::toString(rez);
            QnSleep::msleep(APP_SERVER_REQUEST_ERROR_TIMEOUT_MS);
            if (m_needStop)
                return;
        }

        for (const auto& rule: rules)
            messageProcessor->on_businessEventAddedOrUpdated(rule);
    }

    {
        // load licenses
        QnLicenseList licenses;
        while( (rez = ec2Connection->getLicenseManager(Qn::kSystemAccess)->getLicensesSync(&licenses)) != ec2::ErrorCode::ok )
        {
            qDebug() << "QnMain::run(): Can't get license list. Reason: " << ec2::toString(rez);
            QnSleep::msleep(APP_SERVER_REQUEST_ERROR_TIMEOUT_MS);
            if (m_needStop)
                return;
        }

        for(const QnLicensePtr &license: licenses)
            messageProcessor->on_licenseChanged(license);
    }

    serverMessageProcessor->startReceivingLocalNotifications(ec2Connection);
}

void MediaServerProcess::saveServerInfo(const QnMediaServerResourcePtr& server)
{
    const auto hwInfo = HardwareInformation::instance();
    server->setProperty(Qn::CPU_ARCHITECTURE, hwInfo.cpuArchitecture);
    server->setProperty(Qn::CPU_MODEL_NAME, hwInfo.cpuModelName);
    server->setProperty(Qn::PHYSICAL_MEMORY, QString::number(hwInfo.physicalMemory));

    server->setProperty(Qn::PRODUCT_NAME_SHORT, QnAppInfo::productNameShort());
    server->setProperty(Qn::FULL_VERSION, nx::utils::AppInfo::applicationFullVersion());
    server->setProperty(Qn::BETA, QString::number(QnAppInfo::beta() ? 1 : 0));
    server->setProperty(Qn::PUBLIC_IP, m_ipDiscovery->publicIP().toString());
    server->setProperty(Qn::SYSTEM_RUNTIME, QnSystemInformation::currentSystemRuntime());

    if (m_mediaServer->getPanicMode() == Qn::PM_BusinessEvents)
        server->setPanicMode(Qn::PM_None);

    QFile hddList(Qn::HDD_LIST_FILE);
    if (hddList.open(QFile::ReadOnly))
    {
        const auto content = QString::fromUtf8(hddList.readAll());
        if (content.size())
        {
            auto hhds = content.split(lit("\n"), QString::SkipEmptyParts);
            for (auto& hdd : hhds) hdd = hdd.trimmed();
            server->setProperty(Qn::HDD_LIST, hhds.join(", "),
                                QnResource::NO_ALLOW_EMPTY);
        }
    }

    server->saveParams();

    #ifdef ENABLE_EXTENDED_STATISTICS
        qnServerDb->setBookmarkCountController(
            [server](size_t count)
            {
                server->setProperty(Qn::BOOKMARK_COUNT, QString::number(count));
                server->saveParams();
            });
    #endif
}

void MediaServerProcess::at_updatePublicAddress(const QHostAddress& publicIp)
{
    if (isStopping())
        return;

    QnPeerRuntimeInfo localInfo = commonModule()->runtimeInfoManager()->localInfo();
    localInfo.data.publicIP = publicIp.toString();
    commonModule()->runtimeInfoManager()->updateLocalItem(localInfo);

    const auto& resPool = commonModule()->resourcePool();
    QnMediaServerResourcePtr server = resPool->getResourceById<QnMediaServerResource>(commonModule()->moduleGUID());
    if (server)
    {
        Qn::ServerFlags serverFlags = server->getServerFlags();
        if (publicIp.isNull())
            serverFlags &= ~Qn::SF_HasPublicIP;
        else
            serverFlags |= Qn::SF_HasPublicIP;
        if (serverFlags != server->getServerFlags())
        {
            server->setServerFlags(serverFlags);
            ec2::AbstractECConnectionPtr ec2Connection = commonModule()->ec2Connection();

            ec2::ApiMediaServerData apiServer;
            fromResourceToApi(server, apiServer);
            ec2Connection->getMediaServerManager(Qn::kSystemAccess)->save(apiServer, this, [] {});
        }

        if (server->setProperty(Qn::PUBLIC_IP, publicIp.toString(), QnResource::NO_ALLOW_EMPTY))
            server->saveParams();

        updateAddressesList(); //< update interface list to add/remove publicIP
    }
}

void MediaServerProcess::at_portMappingChanged(QString address)
{
    if (isStopping())
        return;

    SocketAddress mappedAddress(address);
    if (mappedAddress.port)
    {
        auto it = m_forwardedAddresses.emplace(mappedAddress.address, 0).first;
        if (it->second != mappedAddress.port)
        {
            NX_LOGX(lit("New external address %1 has been mapped")
                    .arg(address), cl_logALWAYS);

            it->second = mappedAddress.port;
            updateAddressesList();
        }
    }
    else
    {
        const auto oldIp = m_forwardedAddresses.find(mappedAddress.address);
        if (oldIp != m_forwardedAddresses.end())
        {
            NX_LOGX(lit("External address %1:%2 has been unmapped")
                   .arg(oldIp->first.toString()).arg(oldIp->second), cl_logALWAYS);

            m_forwardedAddresses.erase(oldIp);
            updateAddressesList();
        }
    }
}

void MediaServerProcess::at_serverSaved(int, ec2::ErrorCode err)
{
    if (isStopping())
        return;

    if (err != ec2::ErrorCode::ok)
        qWarning() << "Error saving server.";
}

void MediaServerProcess::at_connectionOpened()
{
    if (isStopping())
        return;

    const auto& resPool = commonModule()->resourcePool();
    if (m_firstRunningTime)
    {
        qnEventRuleConnector->at_serverFailure(
            resPool->getResourceById<QnMediaServerResource>(serverGuid()),
            m_firstRunningTime * 1000,
            nx::vms::event::EventReason::serverStarted,
            QString());
    }
    if (!m_startMessageSent)
    {
        qnEventRuleConnector->at_serverStarted(
            resPool->getResourceById<QnMediaServerResource>(serverGuid()),
            qnSyncTime->currentUSecsSinceEpoch());
        m_startMessageSent = true;
    }
    m_firstRunningTime = 0;
}

void MediaServerProcess::at_serverModuleConflict(nx::vms::discovery::ModuleEndpoint module)
{
    const auto& resPool = commonModule()->resourcePool();
    qnEventRuleConnector->at_serverConflict(
        resPool->getResourceById<QnMediaServerResource>(commonModule()->moduleGUID()),
        qnSyncTime->currentUSecsSinceEpoch(),
        module,
        QUrl(lit("http://%1").arg(module.endpoint.toString())));
}

void MediaServerProcess::at_timer()
{
    if (isStopping())
        return;

    // TODO: #2.4 #GDM This timer make two totally different functions. Split it.
    qnServerModule->setLastRunningTime(
        std::chrono::milliseconds(qnSyncTime->currentMSecsSinceEpoch()));

    const auto& resPool = commonModule()->resourcePool();
    QnResourcePtr mServer = resPool->getResourceById(commonModule()->moduleGUID());
    if (!mServer)
        return;

    for(const auto& camera: resPool->getAllCameras(mServer, true))
        camera->cleanCameraIssues();
}

void MediaServerProcess::at_storageManager_noStoragesAvailable() {
    if (isStopping())
        return;
    qnEventRuleConnector->at_noStorages(m_mediaServer);
}

void MediaServerProcess::at_storageManager_storageFailure(const QnResourcePtr& storage,
    nx::vms::event::EventReason reason)
{
    if (isStopping())
        return;
    qnEventRuleConnector->at_storageFailure(m_mediaServer, qnSyncTime->currentUSecsSinceEpoch(), reason, storage);
}

void MediaServerProcess::at_storageManager_rebuildFinished(QnSystemHealth::MessageType msgType) {
    if (isStopping())
        return;
    qnEventRuleConnector->at_archiveRebuildFinished(m_mediaServer, msgType);
}

void MediaServerProcess::at_archiveBackupFinished(
    qint64                      backedUpToMs,
    nx::vms::event::EventReason code
)
{
    if (isStopping())
        return;

    qnEventRuleConnector->at_archiveBackupFinished(
        m_mediaServer,
        qnSyncTime->currentUSecsSinceEpoch(),
        code,
        QString::number(backedUpToMs)
    );
}

void MediaServerProcess::at_cameraIPConflict(const QHostAddress& host, const QStringList& macAddrList)
{
    if (isStopping())
        return;
    qnEventRuleConnector->at_cameraIPConflict(
        m_mediaServer,
        host,
        macAddrList,
        qnSyncTime->currentUSecsSinceEpoch());
}

void MediaServerProcess::registerRestHandlers(
    CloudManagerGroup* cloudManagerGroup,
    QnUniversalTcpListener* tcpListener,
    ec2::TransactionMessageBusAdapter* messageBus)
{
    auto processorPool = tcpListener->processorPool();
    const auto welcomePage = lit("/static/index.html");
    processorPool->registerRedirectRule(lit(""), welcomePage);
    processorPool->registerRedirectRule(lit("/"), welcomePage);
    processorPool->registerRedirectRule(lit("/static"), welcomePage);
    processorPool->registerRedirectRule(lit("/static/"), welcomePage);

    auto reg =
        [this, processorPool](
            const QString& path,
            QnRestRequestHandler* handler,
            Qn::GlobalPermission permissions = Qn::NoGlobalPermissions)
        {
            processorPool->registerHandler(path, handler, permissions);

            const auto& cameraIdUrlParams = handler->cameraIdUrlParams();
            if (!cameraIdUrlParams.isEmpty())
                m_autoRequestForwarder->addCameraIdUrlParams(path, cameraIdUrlParams);
        };

    // TODO: When supported by apidoctool, the comment to these constants should be parsed.
    const auto kAdmin = Qn::GlobalAdminPermission;
    const auto kViewLogs = Qn::GlobalViewLogsPermission;

    /**%apidoc GET /api/storageStatus
     * Check if specified folder can be used as a server storage.
     * %param:string path Folder to check.
     * %return:object JSON data. "OK" if specified folder may be used for writing on the server.
     *     Otherwise returns "FAIL"
     */
    reg("api/storageStatus", new QnStorageStatusRestHandler());

    /**%apidoc GET /api/storageSpace
     * Return a list of all server storages.
     * %return:object JSON data with server storages.
     */
    reg("api/storageSpace", new QnStorageSpaceRestHandler());

    /**%apidoc GET /api/statistics
     * Return server info: CPU usage, HDD usage e.t.c.
     * %return:object JSON data with statistics.
     */
    reg("api/statistics", new QnStatisticsRestHandler());

    /**%apidoc GET /api/getCameraParam
     * Read camera parameters. For instance: brightness, contrast e.t.c. Parameters to read should
     * be specified.
     * %param:string cameraId Camera id (can be obtained from "id" field via /ec2/getCamerasEx or
     *     /ec2/getCameras?extraFormatting) or MAC address (not supported for certain cameras).
     * %param[opt]:string <any_name> Parameter name to read. Request can contain one or more
     *     parameters.
     * %return:object Required parameter values in form of paramName=paramValue, each parameter on
     *     a new line.
     */
    reg("api/getCameraParam", new QnCameraSettingsRestHandler());

    /**%apidoc POST /api/setCameraParam
     * Sets values of several camera parameters. This parameters are used on the Advanced tab in
     * camera settings. For instance: brightness, contrast e.t.c.
     * %param:string cameraId Camera id (can be obtained from "id" field via /ec2/getCamerasEx or
     *     /ec2/getCameras?extraFormatting) or MAC address (not supported for certain cameras).
     * %param[opt]:string <any_name> Parameter for camera to set. Request can contain one or more
     *     parameters to set.
     * %return:object "OK" if all parameters have been set, otherwise return error 500 (Internal
     *     server error) and the result of setting for every parameter.
     */
    reg("api/setCameraParam", new QnCameraSettingsRestHandler());

    /**%apidoc GET /api/manualCamera/search
     * Start searching for the cameras in manual mode.
     * %param:string start_ip First IP address in the range to scan.
     * %param[opt]:string end_ip Last IP address in the range to scan.
     * %param[opt]:integer port Camera(s) IP port to check. Port is auto-detected if this
     *     parameter is omitted.
     * %param[opt]:string user Camera(s) username.
     * %param[opt]:string password Camera(s) password.
     * %return:object JSON object with the initial status of camera search process, including
     *     processUuid used for other /api/manualCamera calls, and the list of objects describing
     *     cameras found to the moment.
     *
     **%apidoc GET /api/manualCamera/status
     * Get the current status of the process of searching for the cameras.
     * %param:uuid uuid Process unique id, can be obtained from "processUuid" field in the result
     *     of /api/manualCamera/search.
     * %return:object JSON object with the initial status of camera search process, including
     *     processUuid used for other /api/manualCamera calls, and the list of objects describing
     *     cameras found to the moment.
     *
     **%apidoc POST /api/manualCamera/stop
     * Stop manual adding progress.
     * %param:uuid uuid Process unique id, can be obtained from "processUuid" field in the result
     *     of /api/manualCamera/search.
     * %return:object JSON object with error message and error code (0 means OK).
     *
     **%apidoc[proprietary] GET /api/manualCamera/add
     * Manually add camera(s). If several cameras are added, parameters "url" and "manufacturer"
     * must be defined several times with incrementing suffix "0", "1", etc.
     * %param:string url0 Camera url, can be obtained from "reply.cameras[].url" field in the
     *     result of /api/manualCamera/status.
     * %param:string uniqueId0 Camera physical id, can be obtained from "reply.cameras[].uniqueId"
     *     field in the result of /api/manualCamera/status.
     * %param:string manufacturer0 Camera manufacturer, can be obtained from
     *     "reply.cameras[].manufacturer" field in the result of /api/manualCamera/status.
     * %param[opt]:string user Username for the cameras.
     * %param[opt]:string password Password for the cameras.
     * %return:object JSON object with error message and error code (0 means OK).
     *
     **%apidoc POST /api/manualCamera/add
     * Manually add camera(s).
     * <p>
     * Parameters should be passed as a JSON object in POST message body with
     * content type "application/json". Example of such object:
     * <pre><code>
     * {
     *     "user": "some_user",
     *     "password": "some_password",
     *     "cameras":
     *     [
     *         {
     *             "uniqueId": "00-1A-07-00-FF-FF",
     *             "url": "192.168.0.100",
     *             "manufacturer": "3100"
     *         }
     *     ]
     * }
     * </code></pre></p>
     * %param[opt]:string user Username for the cameras.
     * %param[opt]:string password Password for the cameras.
     * %param:array cameras List of objects with fields defined below.
     *     %param:string cameras[].url Camera url, can be obtained from "reply.cameras[].url"
     *         field in the result of /api/manualCamera/status.
     *     %param:string cameras[].uniqueId Camera physical id, can be obtained from
     *         "reply.cameras[].uniqueId" field in the result of /api/manualCamera/status.
     *     %param:string cameras[].manufacturer Camera manufacturer, can be obtained from
     *         "reply.cameras[].manufacturer" field in the result of /api/manualCamera/status.
     * %return:object JSON object with error message and error code (0 means OK).
     */
    reg("api/manualCamera", new QnManualCameraAdditionRestHandler());

    reg("api/wearableCamera", new QnWearableCameraRestHandler());

    /**%apidoc GET /api/ptz
     * Perform reading or writing PTZ operation
     * %param:string cameraId Camera id (can be obtained from "id" field via /ec2/getCamerasEx or
     *     /ec2/getCameras?extraFormatting) or MAC address (not supported for certain cameras).
     * %param:enum command PTZ operation
     *     %value ContinuousMovePtzCommand Start PTZ continues move. Parameters xSpeed, ySpeed and
     *         zSpeed are used in range [-1.0..+1.0]. To stop moving use value 0 for all
     *         parameters.
     *     %value ContinuousFocusPtzCommand Start PTZ focus in or out. Parameter speed defines
     *         speed and focus direction in range [-1.0..+1.0].
     *     %value AbsoluteDeviceMovePtzCommand Move camera to absolute position. Parameters xPos,
     *         yPos and zPos are used in range defined by camera. Parameter speed is used in range
     *         [0..1.0].
     *     %value AbsoluteLogicalMovePtzCommand Move camera to absolute position. Parameters xPos,
     *         yPos range are: [-180..+180]. Parameter zPos range is: [0..180] (field of view in
     *         degree). Parameters speed range is: [0..1.0].
     *     %value GetDevicePositionPtzCommand Read camera current position. Return parameters xPos,
     *         yPos and zPos in range defined by camera.
     *     %value GetLogicalPositionPtzCommand Read camera current position. Return parameters
     *         xPos, yPos in range [-180..+180]. Return parameter zPos in range [0..180] (field of
     *         view in degree).
     *     %value CreatePresetPtzCommand Create PTZ preset. Parameter presetId defines internal
     *         preset name. Parameter presetName defines display preset name.
     *     %value UpdatePresetPtzCommand Update PTZ preset display name. Parameter presetId defines
     *         internal preset name. Parameter presetName defines display preset name.
     *     %value RemovePresetPtzCommand Update PTZ preset display name. Parameter presetId defines
     *         internal preset name
     *     %value ActivatePresetPtzCommand Go to PTZ preset. Parameter presetId defines internal
     *         preset name. Parameter speed defines move speed in range [0..1.0.]
     *     %value GetPresetsPtzCommand Read PTZ presets list.
     *     %value GetPresetsPtzCommand Read PTZ presets list.
     * %return:object JSON object with an error code (0 means OK) and error message.
     */
    reg("api/ptz", new QnPtzRestHandler());

    /**%apidoc GET /api/createEvent
     * Using this method it is possible to trigger a generic event in the system from a 3rd party
     * system. Such event will be handled and logged according to current event rules.
     * Parameters of the generated event, such as "source", "caption" and "description", are
     * intended to be analyzed by these rules.
     * <tt>
     *     <br/>Example:
     *     <pre><![CDATA[
     * http://127.0.0.1:7001/api/createEvent?timestamp=2016-09-16T16:02:41Z&caption=CreditCardUsed&metadata={"cameraRefs":["3A4AD4EA-9269-4B1F-A7AA-2CEC537D0248","3A4AD4EA-9269-4B1F-A7AA-2CEC537D0240"]}
     *     ]]></pre>
     *     This example triggers a generic event informing the system that a
     *     credit card has been used on September 16, 2016 at 16:03:41 UTC in a POS
     *     terminal being watched by the two specified cameras.
     * </tt>
     * %param[opt]:string timestamp Event date and time (as a string containing time in
     *     milliseconds since epoch, or a local time formatted like
     *     <code>"<i>YYYY</i>-<i>MM</i>-<i>DD</i>T<i>HH</i>:<i>mm</i>:<i>ss</i>.<i>zzz</i>"</code>
     *     - the format is auto-detected). If "timestamp" is absent, the current server date and
     *     time is used.
     * %param[opt]:string source Name of the device which has triggered the event. It can be used
     *     in a filter in event rules to assign different actions to different devices. Also, the
     *     user could see this name in the notifications panel. Example: "POS terminal 5".
     * %param[opt]:string caption Short event description. It can be used in a filter in event
     *     rules to assign actions depending on this text.
     * %param[opt]:string description Long event description. It can be used as a filter in event
     *     rules to assign actions depending on this text.
     * %param[opt]:objectJson metadata Additional information associated with the event, in the
     *     form of a JSON object. Currently this object can specify the only field "cameraRefs",
     *     but other fields could be added in the future. <ul> <li>"cameraRefs" specifies a number
     *     of cameras which are linked to the event (e.g. the event will appear on their
     *     timelines), in the form of a list of camera ids (can be obtained from "id" field via
     *     /ec2/getCamerasEx or /ec2/getCameras?extraFormatting). </li> </ul>
     * %param[opt]:enum state Generic events can be used either with "long" actions like
     *     "do recording", or instant actions like "send email". This parameter should be specified
     *     in case "long" actions are going to be used with generic events.
     *     %value Active Generic event is considered a "long" event. It transits to the "active"
     *         state. "Long" actions will continue executing until the generic event transits to
     *         the "inactive" state.
     *     %value Inactive A "long" action associated with this generic event in event rules will
     *         stop.
     * %return:object JSON result with error code.
     */
    reg("api/createEvent", new QnExternalEventRestHandler());

    static const char kGetTimePath[] = "api/gettime";
    /**%apidoc GET /api/gettime
     * Return server time (in milliseconds since epoch), time zone and authentication realm (realm
     * is added for convenience)
     * %return:object JSON data.
     */
    reg(kGetTimePath, new QnTimeRestHandler());

    reg("ec2/getTimeOfServers", new QnMultiserverTimeRestHandler(QLatin1String("/") + kGetTimePath));

    /**%apidoc GET /api/getTimeZones
     * Return the complete list of time zones supported by the server machine.
     * %return:object JSON object with an error code, error message, and the list of JSON objects
     *     in "reply" field:
     *     %param:string comment Time zone description in English.
     *     %param:string displayName Time zone verbose name in English.
     *     %param:boolean hasDaylightTime Whether the time zone has the DST feature.
     *         %value false
     *         %value true
     *     %param:string id Time zone identifier, to be used for e.g. /api/setTime.
     *     %param:boolean isDaylightTime Whether the time zone is on DST right now. To be reported
     *         properly, the server machine should have the correct current time set.
     *         %value false
     *         %value true
     *     %param:integer offsetFromUtc Time zone offset from UTC (in seconds).
     */
    reg("api/getTimeZones", new QnGetTimeZonesRestHandler());

    /**%apidoc GET /api/getNonce
     * Return authentication parameters: "nonce" and "realm".
     * %return:object A JSON object with an error code, error message, and the list of JSON
     *     objects in "reply" field:
     *     %param:string realm A string token used in authentication methods as "realm".
     *     %param:string nonce A session key for the current user. The current server time is used
     *         as a nonce value, and the nonce is valid for about 5 minutes.
     */
    reg("api/getNonce", new QnGetNonceRestHandler());

    reg("api/getRemoteNonce", new QnGetNonceRestHandler(lit("/api/getNonce")));
    reg("api/cookieLogin", new QnCookieLoginRestHandler());
    reg("api/cookieLogout", new QnCookieLogoutRestHandler());
    reg("api/getCurrentUser", new QnCurrentUserRestHandler());

    /**%apidoc GET /api/activateLicense
     * Activate new license and return license JSON data if success
     * %param:string key License serial number
     * %return:object JSON data.
     */
    reg("api/activateLicense", new QnActivateLicenseRestHandler());

    reg("api/testEmailSettings", new QnTestEmailSettingsHandler());

    /**%apidoc[proprietary] GET /api/getHardwareInfo
     * Get hardware information
     * %return:object JSON with hardware information.
     */
    reg("api/getHardwareInfo", new QnGetHardwareInfoHandler());

    reg("api/testLdapSettings", new QnTestLdapSettingsHandler());

    /**%apidoc GET /api/ping
     * Ping the server
     * %return:object JSON with error code, error string and module unique id in case of
     *     successful ping.
     */
    reg("api/ping", new QnPingRestHandler());

    reg(rest::helper::P2pStatistics::kUrlPath, new QnP2pStatsRestHandler());
    reg("api/recStats", new QnRecordingStatsRestHandler());

    /**%apidoc GET /api/auditLog
     * Return audit log information in the requested format.
     * %param:string from Start time of a time interval (as a string containing time in
     *     milliseconds since epoch, or a local time formatted like
     *     <code>"<i>YYYY</i>-<i>MM</i>-<i>DD</i>T<i>HH</i>:<i>mm</i>:<i>ss</i>.<i>zzz</i>"</code>
     *     - the format is auto-detected).
     * %param[opt]:string to End time of a time interval(as a string containing time in
     *     milliseconds since epoch, or a local time formatted like
     *     <code>"<i>YYYY</i>-<i>MM</i>-<i>DD</i>T<i>HH</i>:<i>mm</i>:<i>ss</i>.<i>zzz</i>"</code>
     *     - the format is auto-detected).
     * %return:text Tail of the server log file in text format
     */
    reg("api/auditLog", new QnAuditLogRestHandler(), kAdmin);

    reg("api/checkDiscovery", new QnCanAcceptCameraRestHandler());

    /**%apidoc GET /api/pingSystem
     * Ping the system.
     * %param:string url System URL to ping.
     * %param:string password System administrator password.
     * %return:object JSON with error code, error string and module information in case of
     *     successful ping. Error string could be empty in case of successful ping, "FAIL" if the
     *     specified system is unreachable or there is no any system, "UNAUTHORIZED" if the
     *     authentication credentials are invalid, and "INCOMPATIBLE" if the found system has
     *     incompatible version or different customization.
     */
    reg("api/pingSystem", new QnPingSystemRestHandler());

    /**%apidoc POST /api/changeCameraPassword
     * Change password for already existing user on a camera.
     * %permissions Administrator.
     * %param:string cameraId Camera id (can be obtained from "id" field via /ec2/getCamerasEx or
     *     /ec2/getCameras?extraFormatting) or MAC address (not supported for certain cameras).
     * %param:string user User name.
     * %param:string password New password to set.
     * %return:object JSON result with error code
     */
    reg("api/changeCameraPassword", new QnChangeCameraPasswordRestHandler(), kAdmin);

    /**%apidoc GET /api/rebuildArchive
     * Start or stop the server archive rebuilding, also can report this process status.
     * %param[opt]:enum action What to do and what to report about the server archive rebuild.
     *     %value start Start server archive rebuild.
     *     %value stop Stop rebuild.
     *     %value <any_other_value_or_no_parameter> Report server archive rebuild status
     * %param:integer mainPool 1 (for the main storage) or 0 (for the backup storage)
     * %return:object Rebuild progress status or an error code.
     */
    reg("api/rebuildArchive", new QnRebuildArchiveRestHandler());

    /**%apidoc GET /api/backupControl
     * Start or stop the recorded data backup process, also can report this process status.
     * %param[opt]:enum action What to do and what to report about the backup process.
     *     %value start Start backup just now.
     *     %value stop Stop backup.
     *     %value <any_other_value_or_no_parameter> Report the backup process status.
     * %return:object Bakcup process progress status or an error code.
     */
    reg("api/backupControl", new QnBackupControlRestHandler());

    /**%apidoc[proprietary] GET /api/events
     * Return event log in the proprietary binary format.
     * %param:string from Start of time period (in milliseconds since epoch).
     * %param[opt]:string to End of time period (in milliseconds since epoch).
     * %param[opt]:enum event Event type.
     * %param[opt]:enum action Action type.
     * %param[opt]:uuid brule_id Event rule id.
     * %return:binary Server event log in the proprietary binary format.
     */
    reg("api/events", new QnEventLogRestHandler(), kViewLogs); //< deprecated, still used in the client

    /**%apidoc GET /api/getEvents
     * Get server event log information.
     * %permissions At least Advanced Viewer.
     * %param:string from Start time of a time interval (as a string containing time in
     *     milliseconds since epoch, or a local time formatted like
     *     <code>"<i>YYYY</i>-<i>MM</i>-<i>DD</i>T<i>HH</i>:<i>mm</i>:<i>ss</i>.<i>zzz</i>"</code>
     *     - the format is auto-detected).
     * %param:string to End time of a time interval (as a string containing time in
     *     milliseconds since epoch, or a local time formatted like
     *     <code>"<i>YYYY</i>-<i>MM</i>-<i>DD</i>T<i>HH</i>:<i>mm</i>:<i>ss</i>.<i>zzz</i>"</code>
     *     - the format is auto-detected).
     * %param[opt]:string cameraId Camera id (can be obtained from "id" field via
     *     /ec2/getCamerasEx or /ec2/getCameras?extraFormatting) or MAC address (not supported for
     *     certain cameras). Used to filter events log by a single camera.
     * %param[opt]:enum event_type Filter events log by specified event type.
     * %param[opt]:enum action_type Filter events log by specified action type.
     * %param[opt]:uuid brule_id Filter events log by specified event rule (keep only records
     *     generated via that event rule). This id could be obtained via /ec2/getEventRules.
     * %return:object JSON with an error code, error message and a list of JSON objects in "reply"
     *     field:
     *     %param:enum actionType Type of the action.
     *         %value UndefinedAction
     *         %value CameraOutputAction Change camera output state.
     *         %value BookmarkAction
     *         %value CameraRecordingAction Start camera recording.
     *         %value PanicRecordingAction Activate panic recording mode.
     *         %value SendMailAction Send an email.
     *         %value DiagnosticsAction Write a record to the server's log.
     *         %value ShowPopupAction
     *         %value PlaySoundAction
     *         %value PlaySoundOnceAction
     *         %value SayTextAction
     *         %value ExecutePtzPresetAction Execute given PTZ preset.
     *         %value ShowTextOverlayAction Show text overlay over the given camera(s).
     *         %value ShowOnAlarmLayoutAction Put the given camera(s) to the Alarm Layout.
     *         %value ExecHttpRequestAction Send HTTP request as an action.
     *     %param:object actionParams JSON object with action parameters. Only fields that are
     *         applicable to the particular action are used.
     *         %param:uuid actionParams.actionResourceId Additional parameter for event log
     *             convenience.
     *         %param:string actionParams.url Play Sound / exec HTTP action.
     *         %param:string actionParams.emailAddress Email.
     *         %param:enum actionParams.userGroup Popups and System Health.
     *             %value EveryOne
     *             %value AdminOnly
     *         %param:integer actionParams.fps Frames per second for recording.
     *         %param:enum actionParams.streamQuality Stream quality for recording.
     *             %value QualityLowest
     *             %value QualityLow
     *             %value QualityNormal
     *             %value QualityHigh
     *             %value QualityHighest
     *             %value QualityPreSet
     *             %value QualityNotDefined
     *         %param:integer actionParams.recordingDuration Duration of the recording, in
     *             seconds.
     *         %param:integer actionParams.recordAfter For Bookmark, extension to the recording
     *             time, in seconds.
     *         %param:string actionParams.relayOutputId Camera Output.
     *         %param:string actionParams.sayText
     *         %param:string actionParams.tags Bookmark.
     *         %param:string actionParams.text Text for Show Text Overlay, or message body for
     *             Exec HTTP Action.
     *         %param:integer actionParams.durationMs Duration in milliseconds for Bookmark and
     *             Show Text Overlay.
     *         %param:arrayJson actionParams.additionalResources JSON list of ids of additional
     *             resources; user ids for Show On Alarm Layout.
     *         %param:boolean actionParams.forced Alarm Layout - if it must be opened immediately.
     *             %value true
     *             %value false
     *         %param:string actionParams.presetId Execute PTZ preset action.
     *         %param:boolean actionParams.useSource Alarm Layout - if the source resource should
     *             also be used.
     *         %param:integer actionParams.recordBeforeMs Bookmark start time is adjusted to the
     *             left by this value in milliseconds.
     *         %param:boolean actionParams.playToClient Text to be pronounced.
     *         %param:string actionParams.contentType HTTP action.
     *     %param:object eventParams JSON object with event parameters.
     *         %param:enum eventParams.eventType Type of the event.
     *             %value UndefinedEvent Event type is not defined. Used in rules.
     *             %value CameraMotionEvent Motion has occurred on a camera.
     *             %value CameraInputEvent Camera input signal is received.
     *             %value CameraDisconnectEvent Camera was disconnected.
     *             %value StorageFailureEvent Storage read error has occurred.
     *             %value NetworkIssueEvent Network issue: packet lost, RTP timeout, etc.
     *             %value CameraIpConflictEvent Found some cameras with same IP address.
     *             %value ServerFailureEvent Connection to server lost.
     *             %value ServerConflictEvent Two or more servers are running.
     *             %value ServerStartEvent Server started.
     *             %value LicenseIssueEvent Not enough licenses.
     *             %value BackupFinishedEvent Archive backup done.
     *             %value SystemHealthEvent System health message.
     *             %value MaxSystemHealthEvent System health message.
     *             %value AnyCameraEvent Event group.
     *             %value AnyServerEvent Event group.
     *             %value AnyBusinessEvent Event group.
     *             %value UserDefinedEvent Base index for the user-defined events.
     *         %param:integer eventParams.eventTimestampUsec When did the event occur, in
     *             microseconds.
     *         %param:uuid eventParams.eventResourceId Event source - camera or server id.
     *         %param:string eventParams.resourceName Name of the resource which caused the event.
     *             Used if no resource is actually registered in the system. Generic event can
     *             provide some resource name which doesn't match any resourceId in the system. In
     *             this case resourceName is filled and resourceId remains empty.
     *         %param:uuid eventParams.sourceServerId Id of a server that generated the event.
     *         %param:enum eventParams.reasonCode Used in Reasoned Events as a reason code.
     *             %value NoReason
     *             %value NetworkNoFrameReason
     *             %value NetworkConnectionClosedReason
     *             %value NetworkRtpPacketLossReason
     *             %value ServerTerminatedReason
     *             %value ServerStartedReason
     *             %value StorageIoErrorReason
     *             %value StorageTooSlowReason
     *             %value StorageFullReason
     *             %value LicenseRemoved
     *             %value BackupFailedNoBackupStorageError
     *             %value BackupFailedSourceStorageError
     *             %value BackupFailedSourceFileError
     *             %value BackupFailedTargetFileError
     *             %value BackupFailedChunkError
     *             %value BackupEndOfPeriod
     *             %value BackupDone
     *             %value BackupCancelled
     *             %value NetworkNoResponseFromDevice
     *         %param:string eventParams.inputPortId Used for Input events only.
     *         %param:string eventParams.caption Short event description. Used for camera/server
     *             conflict as resource name which cause error. Used in generic events as a short
     *             description.
     *         %param:string eventParams.description Long event description. Used for
     *             camera/server conflict as a long description (conflict list). Used in Reasoned
     *             Events as reason description. Used in generic events as a long description.
     *         %param:arrayJson eventParams.metadata Camera list which is associated with the
     *             event. EventResourceId may be a POS terminal, but this is a camera list which
     *             should be shown with this event.
     *     %param:uuid businessRuleId Id of the event rule.
     *     %param:integer aggregationCount Number of identical events groupped into one.
     *     %param[proprietary]:flags flags Combination (via "|") or the following flags:
     *         %value VideoLinkExists
     */
    reg("api/getEvents", new QnEventLog2RestHandler(), kViewLogs); //< new version

    /**%apidoc GET /api/showLog
     * Return tail of the server log file
     * %param[opt]:integer lines Display last N log lines.
     * %param[opt]:integer id Id of log file. By default main log is returned
     *     %value 0 Main server log
     *     %value 2 Http log
     *     %value 3 Transaction log
     * %return:text Tail of the server log file in text format
     */
    reg("api/showLog", new QnLogRestHandler());

    reg("api/getSystemId", new QnGetSystemIdRestHandler());

    /**%apidoc GET /api/doCameraDiagnosticsStep
     * Performs camera diagnostics.
     * %param:string cameraId Camera id (can be obtained from "id" field via /ec2/getCamerasEx or
     *     /ec2/getCameras?extraFormatting) or MAC address (not supported for certain cameras).
     * %param:enum type Diagnostics to perform.
     *     %value mediaServerAvailability Checks server availability
     *     %value cameraAvailability Checks if camera is accessible from the server
     *     %value mediaStreamAvailability Checks if camera media stream can be opened
     *     %value mediaStreamIntegrity Checks additional media stream parameters
     * %return:object JSON object with an error code, error message and diagnostics result.
     */
    reg("api/doCameraDiagnosticsStep", new QnCameraDiagnosticsRestHandler());

    /**%apidoc[proprietary] POST /api/installUpdate
     * Updates server by the package contained in POST body
     * %return:object JSON with error code.
     *     When all is OK errorString will be empty. In case of error errorString will contain:
     *     UP_TO_DATE if the provided version is already installed;
     *     INVALID_FILE if the provided file cannot be opened as a ZIP archive;
     *     INCOMPATIBLE_SYSTEM if the update file is targeted for another system;
     *     EXTRACTION_ERROR if some extraction problems were found (e.g. not enough space);
     *     INSTALLATION_ERROR if the server could not execute installation script.
     */
    reg("api/installUpdate", new QnUpdateRestHandler());

    reg("api/installUpdateUnauthenticated", new QnUpdateUnauthenticatedRestHandler());

    /**%apidoc GET /api/restart
     * Restarts the server.
     * %permissions Administrator.
     * %return:object JSON with error code.
     */
    reg("api/restart", new QnRestartRestHandler(), kAdmin);

    reg("api/connect", new QnOldClientConnectRestHandler());

    /**%apidoc GET /api/moduleInformation
     * Get information about the server.
     * %param[opt]:boolean allModules Set it to true to get all modules from the system.
     * %param[opt]:boolean showAddresses Set it to true to show server addresses.
     * %return:object JSON object with module information.
     */
    reg("api/moduleInformation", new QnModuleInformationRestHandler());

    /**%apidoc GET /api/iflist
     * Get network settings (list of interfaces) for the server. Can be called only if server flags
     * include "SF_IfListCtrl" (server flags can be obtained via /ec2/getMediaServersEx in
     * "flags" field).
     * %return:object List of objects with interface parameters.
     *     %param:string  name Interface name.
     *     %param:string ipAddr IP address with dot-separated decimal components.
     *     %param:string netMask Network mask with dot-separated decimal components.
     *     %param:string mac MAC address with colon-separated upper-case hex components.
     *     %param:string gateway IP address of the gateway with dot-separated decimal components.
     *         Can be empty.
     *     %param:boolean dhcp
     *         %value false DHCP is not used, IP address and other parameters should be specified
     *             in the respective JSON fields.
     *         %value true IP address and other parameters assigned via DHCP, the respective JSON
     *             fields can be empty.
     *     %param:object extraParams JSON object with data in the internal format.
     *     %param:string dns_servers Space-separated list of IP addresses with dot-separated
     *         decimal components.
     */
    reg("api/iflist", new QnIfListRestHandler());

    /**%apidoc GET /api/aggregator
     * This function allows to execute several requests with json content type and returns result
     * as a single JSON object
     * %param[opt]:string exec_cmd HTTP url path to execute. This parameter could be repeated
     *     several times to execute several nested methods. All additions parameters after current
     *     "exec_cmd" and before next "exec_cmd" are passed as parameters to the nested method.
     * %return:object Merged JSON data from nested methods.
     */
    reg("api/aggregator", new QnJsonAggregatorRestHandler());

    /**%apidoc POST /api/ifconfig
     * Set new network settings (list of interfaces) for the server. Can be called only if server
     * flags include "SF_IfListCtrl" (server flags can be obtained via /ec2/getMediaServersEx
     * in "flags" field). <p> Parameters should be passed as a JSON array of objects in POST
     * message body with content type "application/json". Example of such object can be seen in
     * the result of GET /api/iflist function. </p>
     * %permissions Administrator.
     * %param:string name Interface name.
     * %param:string ipAddr IP address with dot-separated decimal components.
     * %param:string netMask Network mask with dot-separated decimal components.
     * %param:string  mac MAC address with colon-separated upper-case hex components.
     * %param:string gateway IP address of the gateway with dot-separated decimal components. Can
     *     be empty.
     * %param:boolean dhcp
     *     %value false DHCP is not used, IP address and other parameters should be specified in
     *         the respective JSON fields.
     *     %value true IP address and other parameters assigned via DHCP, the respective JSON
     *         fields can be empty.
     * %param:object extraParams JSON object with data in the internal format.
     * %param:string dns_servers Space-separated list of IP addresses with dot-separated decimal
     *     components.
     */
    reg("api/ifconfig", new QnIfConfigRestHandler(), kAdmin);

    reg("api/downloads/", new QnDownloadsRestHandler());


    /**%apidoc[proprietary] GET /api/settime
     * Set current time on the server machine. Can be called only if server flags include
     * "SF_timeCtrl" (server flags can be obtained via /ec2/getMediaServersEx in "flags"
     * field).
     * %permissions Administrator.
     * %param[opt]:string timezone Time zone identifier, can be obtained via /api/getTimeZones.
     * %param:string datetime System date and time (as a string containing time in milliseconds
     *     since epoch, or a local time formatted like
     *     <code>"<i>YYYY</i>-<i>MM</i>-<i>DD</i>T<i>HH</i>:<i>mm</i>:<i>ss</i>.<i>zzz</i>"</code>
     *     - the format is auto-detected).
     */
    reg("api/settime", new QnSetTimeRestHandler(), kAdmin); //< deprecated

    /**%apidoc POST /api/setTime
     * Set current time on the server machine.
     * Can be called only if server flags include "SF_timeCtrl"
     * (server flags can be obtained via /ec2/getMediaServersEx in "flags" field).
     * <p>
     *     Parameters should be passed as a JSON object in POST message body with
     *     content type "application/json". Example of such object:
     * <pre><code>
     * {
     *     "dateTime": "2015-02-28T16:37:00",
     *     "timeZoneId": "Europe/Moscow"
     * }
     * </code>
     * </pre>
     * </p>
     * %permissions Administrator.
     * %param[opt]:string timeZoneId Time zone identifier, can be obtained via /api/getTimeZones.
     * %param:string dateTime Date and time (as string containing time in milliseconds since
     *     epoch, or a local time formatted like
     *     <code>"<i>YYYY</i>-<i>MM</i>-<i>DD</i>T<i>HH</i>:<i>mm</i>:<i>ss</i>.<i>zzz</i>"</code>
     *     - the format is auto-detected).
     */
    reg("api/setTime", new QnSetTimeRestHandler(), kAdmin); //< new version

    /**%apidoc GET /api/moduleInformationAuthenticated
     * The same as moduleInformation but requires authentication. Useful to test connection.
     * %return:object JSON object with module information.
     */
    reg("api/moduleInformationAuthenticated", new QnModuleInformationRestHandler());

    /**%apidoc POST /api/configure
     * Configure various server parameters.
     * %permissions Administrator.
     * %param[opt]:string systemName System display name. It affects all servers in the system.
     * %param[opt]:integer port Server API port. It affects the current server only.
     * %return JSON with error code, error string, and flag "restartNeeded" that shows whether the
     *     server must be restarted to apply settings. Error string contains a hint to identify the
     *     problem: "SYSTEM_NAME" or "PORT".
     */
    reg("api/configure", new QnConfigureRestHandler(messageBus), kAdmin);

    /**%apidoc POST /api/detachFromCloud
     * Detach media server from cloud. Local admin user is enabled, admin password is changed to
     * new value (if specified), all cloud users are disabled. Cloud link is removed. Function can
     * be called either via GET or POST method. POST data should be a json object.
     * %permissions Administrator.
     * %param[opt]:string password Set new admin password after detach.
     * %return JSON result with error code
     */
    reg("api/detachFromCloud", new QnDetachFromCloudRestHandler(
        &cloudManagerGroup->connectionManager), kAdmin);

    reg("api/detachFromSystem", new QnDetachFromSystemRestHandler(
        &cloudManagerGroup->connectionManager, messageBus), kAdmin);

    /**%apidoc[proprietary] POST /api/restoreState
     * Restore server state to default. Cleans database and system name.
     * %permissions Administrator.
     * %param:string oldPassword Current admin password
     * %return:object JSON result with an error code and an error string.
     */
    reg("api/restoreState", new QnRestoreStateRestHandler(), kAdmin);

    /**%apidoc POST /api/setupLocalSystem
     * Configure server system name and password. This function can be called for server with
     * default system name. Otherwise function returns error. This method requires owner
     * permissions.
     * %permissions Administrator.
     * %param:string password New password for admin user
     * %param:string systemName New system name
     * %return:object JSON result with error code
     */
    reg("api/setupLocalSystem", new QnSetupLocalSystemRestHandler(), kAdmin);

    /**%apidoc POST /api/setupCloudSystem
     * Configure server system name and attach it to cloud. This function can be called for server
     * with default system name. Otherwise function returns error. This method requires owner
     * permissions.
     * %permissions Administrator.
     * %param:string systemName New system name
     * %param:string cloudAuthKey could authentication key
     * %param:string cloudSystemID could system id
     * %return:object JSON result with error code
     */
    reg("api/setupCloudSystem", new QnSetupCloudSystemRestHandler(cloudManagerGroup), kAdmin);

    /**%apidoc POST /api/mergeSystems
     * Merge two Systems. <br/> The System that joins another System is called the current System,
     * the joinable System is called the target System. The <b>URL</b> parameter sets the
     * target Server which should be joined with the current System. Other servers, that are
     * merged with the target Server will be joined if parameter <b>mergeOneServer</b> is set
     * to false. <br/> The method uses digest authentication. Two hashes should be previouly
     * calculated: <b>getKey</b> and <b>postKey</b>. Both are mandatory. The calculation
     * algorithm is described in <b>Calculating authentication hash</b> section (in the bootom
     * of the page). While calculating hashes, username and password of the target Server are
     * needed. Digest authentication needs realm and nonce, both can be obtained with <code>GET
     * /api/getNonce call</code> call. The lifetime of a nonce is about a few minutes.
     * %permissions Administrator.
     * %param:string url URL of one Server in the System to join.
     * %param:string getKey Authentication hash of the target Server for GET requests.
     * %param:string postKey Authentication hash of the target Server for POST requests.
     * %param[opt]:boolean takeRemoteSettings Direction of the merge. Default value is false. If
     *     <b>mergeOneServer</b> is true, <b>takeRemoteSettings</b> parameter is ignored and
     *     treated as false.
     *     %value true The current system will get system name and administrator password of the
     *         target system.
     *     %value false The target system will get system name and administrator password of the
     *         current system.
     * %param[opt]:boolean mergeOneServer Whether to merge with servers merged with the target
     *     server. Default value is false. If <b>mergeOneServer</b> is set to true,
     *     <b>takeRemoteSettings</b> is ignored and treated as false.
     *     %value true The current system will merge with target server only. The target server
     *         will be disjoined from another system (if it was joined).
     *     %value false The current system will merge with target server and all servers which are
     *         merged with the target server.
     * %param[opt]:boolean ignoreIncompatible Whether to ignore different version of merged server
     *     protocols. Default value is false.
     *     %value true Merge will start anyway.
     *     %value false If the target server protocol version differs from the current server
     *         protocol version merge aborts.
     * %return:object JSON with error code and error string. Error string could be empty in case
     *     of successful ping, "FAIL" if the specified system is unreachable or there is no system,
     *     "UNAUTHORIZED" if the authentication credentials are invalid, "INCOMPATIBLE" if the
     *     found system has incompatible version or different customization, and "BACKUP_ERROR" if
     *     database backup could not been created.
     */
    reg("api/mergeSystems", new QnMergeSystemsRestHandler(messageBus), kAdmin);

    /**%apidoc GET /api/backupDatabase
     * Back up server database.
     * %return:object JSON with error code.
     */
    reg("api/backupDatabase", new QnBackupDbRestHandler());

    /**%apidoc GET /api/discoveredPeers
     * Return a list of the discovered peers.
     * %return:object JSON with a list of the discovered peers.
     */
    reg("api/discoveredPeers", new QnDiscoveredPeersRestHandler());

    /**%apidoc GET /api/logLevel
     * Get or set server log level.
     * %param[opt]:integer id Log id
     *     %value 0 Main server log
     *     %value 2 Http log
     *     %value 3 Transaction log
     * %param[opt]:enum value Target value for log level. More detailed level includes all less
     *     detailed levels.
     *     %value None Disable log.
     *     %value Always Log only the most important messages.
     *     %value Error Log errors.
     *     %value Warning Log warnings.
     *     %value Info Log information messages.
     *     %value Debug Log debug messages.
     *     %value Debug2 Log additional debug messages.
     */
    reg("api/logLevel", new QnLogLevelRestHandler());

    /**%apidoc[proprietary] GET /api/execute
     * Execute any script from subfolder "scripts" of media server. Script name provides directly
     * in a URL path like "/api/execute/script1.sh". All URL parameters are passed directly to
     * a script as an parameters.
     * %permissions Administrator.
     * %return:object JSON with error code.
     */
    reg("api/execute", new QnExecScript(), kAdmin);

    /**%apidoc[proprietary] GET /api/scriptList
     * Return list of scripts to execute.
     * %permissions Administrator.
     * %return:object JSON object with string list.
     */
    reg("api/scriptList", new QnScriptListRestHandler(), kAdmin);

    /**%apidoc GET /api/systemSettings
     * Get or set global system settings. If called with no arguments, just returns list of all
     * system settings with their values
     * %param[opt]:string <param_name> name of system parameter. E.g., ec2AliveUpdateIntervalSec
     * %param[opt]:string <param_value> New value for the specified parameter
     */
    reg("api/systemSettings", new QnSystemSettingsHandler());

    reg("api/transmitAudio", new QnAudioTransmissionRestHandler());

    // TODO: Introduce constants for API methods registered here, also use them in
    // media_server_connection.cpp. Get rid of static/global urlPath passed to some handler ctors,
    // except when it is the path of some other api method.

    reg("api/RecordedTimePeriods", new QnRecordedChunksRestHandler()); //< deprecated

    /**%apidoc GET /ec2/recordedTimePeriods
     * Return the recorded chunks info for the specified cameras.
     * %param:string cameraId Camera id (can be obtained from "id" field via /ec2/getCamerasEx or
     *     /ec2/getCameras?extraFormatting) or MAC address (not supported for certain cameras).
     *     This parameter can be used several times to define a list of cameras.
     * %param[opt]:string startTime Start time of the interval (as a string containing time in
     *     milliseconds since epoch, or a local time formatted like
     *     <code>"<i>YYYY</i>-<i>MM</i>-<i>DD</i>T<i>HH</i>:<i>mm</i>:<i>ss</i>.<i>zzz</i>"</code>
     *     - the format is auto-detected).
     * %param[opt]:string endTime End time of the interval (as a string containing time in
     *     milliseconds since epoch, or a local time formatted like
     *     <code>"<i>YYYY</i>-<i>MM</i>-<i>DD</i>T<i>HH</i>:<i>mm</i>:<i>ss</i>.<i>zzz</i>"</code>
     *     - the format is auto-detected).
     * %param[opt]:arrayJson filter This parameter is used for motion search ("periodsType" must
     *     be 1). Match motion on a video by specified rectangle.
     *     <br/>Format: string with a JSON list of <i>sensors</i>,
     *     each <i>sensor</i> is a JSON list of <i>rects</i>, each <i>rect</i> is:
     *     <br/>
     *     <code>
     *         {"x": <i>x</i>, "y": <i>y</i>, "width": <i>width</i>,"height": <i>height</i>}
     *     </code>
     *     <br/>All values are measured in relative portions of a video frame,
     *     <i>x</i> and <i>width</i> in range [0..43], <i>y</i> and <i>height</i> in range [0..31],
     *     zero is the left-top corner.
     *     <br/>Example of a full-frame rectangle for a single-sensor camera:
     *     <code>[[{"x":0,"y":0,"width":43,"height":31}]]</code>
     *     <br/>Example of two rectangles for a single-sensor camera:
     *     <code>[[{"x":0,"y":0,"width":5,"height":7},{"x":12,"y":10,"width":8,"height":6}]]</code>
     * %param[proprietary]:enum format Data format. Default value is "json".
     *     %value ubjson Universal Binary JSON data format.
     *     %value json JSON data format.
     *     %value periods Internal comperssed binary format.
     * %param[opt]:integer detail Chunk detail level, in microseconds. Time periods that are
     *     shorter than the detail level are discarded. You can treat the detail level as the
     *     amount of microseconds per screen pixel.
     * %param[opt]:integer periodsType Chunk type.
     *     %value 0 All records.
     *     %value 1 Only chunks with motion (parameter "filter" is required).
     * %param[opt]:option keepSmallChunks If specified, standalone chunks smaller than the detail
     *     level are not removed from the result.
     * %param[opt]:integer limit Maximum number of chunks to return.
     * %param[opt]:option flat If specified, do not group chunk lists by server.
     * %return:object JSON object with an error code, error message and the list of JSON objects
     *     in "reply" field: if no "flat" parameter is specified, "reply" field is the list which
     *     contains for each server its GUID (as "guid" field) and the list of chunks (as "periods"
     *     field); if "flat" parameter is specified, "reply" field is just the list of chunks.
     *     <br/>Each chunk is a pair of <code>(durationMs, startTimeMs)</code>. Chunks are merged
     *     for all requested cameras. Start time and duration are in milliseconds since epoch.
     *     Duration of -1 means the last chunk is being recorded now.
     */
    reg("ec2/recordedTimePeriods", new QnMultiserverChunksRestHandler("ec2/recordedTimePeriods")); //< new version

    reg("ec2/cameraHistory", new QnCameraHistoryRestHandler());

    /**%apidoc GET /ec2/bookmarks
     * Read bookmarks using the specified parameters.
     * %param:string cameraId Camera id (can be obtained from "id" field via /ec2/getCamerasEx or
     *     /ec2/getCameras?extraFormatting) or MAC address (not supported for certain cameras).
     * %param[opt]:string startTime Start time of the interval with bookmarks (in milliseconds
     *     since epoch). Default value is 0. Should be less than endTime.
     * %param[opt]:string endTime End time of the interval with bookmarks (in milliseconds since
     *     epoch). Default value is the current time. Should be greater than startTime.
     * %param[opt]:enum sortBy Field to sort the results by. Default value is "startTime".
     *     %value name Sort bookmarks by name.
     *     %value startTime Sort bookmarks by start time.
     *     %value duration Sort bookmarks by duration.
     *     %value cameraName Sort bookmarks by camera name.
     * %param[opt]:enum sortOrder Sort order. Default order is ascending.
     *     %value asc Ascending sort order.
     *     %value desc Descending sort order.
     * %param[opt]:integer limit Maximum number of bookmarks to return. Unlimited by default.
     * %param[opt]:string filter Text-search filter string.
     * %param[proprietary]:option local If present, the request should not be redirected to another
     *     server.
     * %param[proprietary]:option extraFormatting If present and the requested result format is
     *     non-binary, indentation and spacing will be used to improve readability.
     * %param[default]:enum format
     *
     **%apidoc GET /ec2/bookmarks/add
     * Add a bookmark to the target server.
     * %param:uuid guid Identifier of the bookmark.
     * %param:string cameraId Camera id (can be obtained from "id" field via /ec2/getCamerasEx or
     *     /ec2/getCameras?extraFormatting) or MAC address (not supported for certain cameras).
     * %param:string name Caption of the bookmark.
     * %param[opt]:string description Details of the bookmark.
     * %param[opt]:integer timeout Time during which the recorded period should be preserved (in
     *     milliseconds).
     * %param:integer startTime Start time of the bookmark (in milliseconds since epoch).
     * %param:integer duration Length of the bookmark (in milliseconds).
     * %param[opt] tag Applied tag. Several tag parameters could be used to specify multiple tags.
     * %param[proprietary]:option local If present, the request should not be redirected to another
     *     server.
     * %param[proprietary]:option extraFormatting If present and the requested result format is
     *     non-binary, indentation and spacing will be used to improve readability.
     * %param[default]:enum format
     *
     **%apidoc GET /ec2/bookmarks/delete
     * Remove a bookmark with the specified identifier.
     * %param:uuid guid Identifier of the bookmark.
     * %param[proprietary]:option local If present, the request should not be redirected to another
     *     server.
     * %param[proprietary]:option extraFormatting If present and the requested result format is
     *     non-binary, indentation and spacing will be used to improve readability.
     * %param[default]:enum format
     *
     **%apidoc GET /ec2/bookmarks/tags
     * Return currently used tags.
     * %param[opt]:integer limit Maximum number of tags to return.
     * %param[proprietary]:option local If present, the request should not be redirected to another
     *     server.
     * %param[proprietary]:option extraFormatting If present and the requested result format is
     *     non-binary, indentation and spacing will be used to improve readability.
     * %param[default]:enum format
     *
     **%apidoc GET /ec2/bookmarks/update
     * Update information for a bookmark.
     * %param:uuid guid Identifier of the bookmark.
     * %param:string cameraId Camera id (can be obtained from "id" field via /ec2/getCamerasEx or
     *     /ec2/getCameras?extraFormatting) or MAC address (not supported for certain cameras).
     * %param:string name Caption of the bookmark.
     * %param[opt]:string  description Details of the bookmark.
     * %param[opt]:integer timeout Time during which the recorded period should be preserved (in
     *     milliseconds).
     * %param:integer startTime Start time of the bookmark (in milliseconds since epoch).
     * %param:integer duration Length of the bookmark (in milliseconds).
     * %param[opt]:string tag Applied tag. Serveral tag parameters could be used to specify
     *     multiple tags.
     * %param[proprietary]:option local If present, the request should not be redirected to another
     *     server.
     * %param[proprietary]:option extraFormatting If present and the requested result format is
     *     non-binary, indentation and spacing will be used to improve readability.
     * %param[default]:enum format
     */
    reg("ec2/bookmarks", new QnMultiserverBookmarksRestHandler("ec2/bookmarks"));

    reg("api/mergeLdapUsers", new QnMergeLdapUsersRestHandler());

    /**%apidoc[proprietary] GET /ec2/updateInformation/freeSpaceForUpdateFiles
     * Get free space available for downloading and extracting update files.
     * %param[proprietary]:option local If present, the request should not be redirected to another
     *     server.
     * %param[proprietary]:option extraFormatting If present and the requested result format is
     *     non-binary, indentation and spacing will be used to improve readability.
     * %param[default]:enum format
     * %return The amount of free space available for update files in bytes for each online server
     *     in the system, in the specified format.
     */
    reg("ec2/updateInformation", new QnUpdateInformationRestHandler());

    /**%apidoc GET /ec2/cameraThumbnail
     * Get the static image from the camera.
     * %param:string cameraId Camera id (can be obtained from "id" field via /ec2/getCamerasEx or
     *     /ec2/getCameras?extraFormatting) or MAC address (not supported for certain cameras).
     * %param[opt]:string time Timestamp of the requested image (in milliseconds since epoch).
     *     The special value "latest", which is the default value, requires to retrieve the latest
     *     thumbnail. The special value "now" requires to retrieve the thumbnail corresponding to
     *     the current time.
     * %param[opt]:integer rotate Image orientation. Can be 0, 90, 180 or 270 degrees. If the
     *     parameter is absent or equals -1, the image will be rotated as defined in the camera
     *     settings.
     * %param[opt]:integer height Desired image height. Should be not less than 128, or equal to
     *     -1 (the default value) which implies the original frame size, and in this case the width
     *     should also be omitted or set to -1.
     * %param[opt]:integer width Desired image width. Should be not less than 128, or equal to -1
     *     (the default value) which implies autosizing: if the height is specified, the width will
     *     be calculated based on the aspect ratio, otherwise, the original frame size will be
     *     used.
     * %param[opt]:enum imageFormat Format of the requested image. Default value is "JpgFormat".
     *     %value png PNG
     *     %value jpg JPEG
     *     %value tif TIFF
     *     %value raw Raw video frame. Makes the request much more lightweight for Edge servers.
     * %param[opt]:enum roundMethod Getting a thumbnail at the exact timestamp is costly, so, it
     *     can be rounded to the nearest keyframe, thus, the default value is
     *     "KeyFrameAfterMethod".
     *     %value before Get the thumbnail from the nearest keyframe before the given time.
     *     %value precise Get the thumbnail as near to given time as possible.
     *     %value after Get the thumbnail from the nearest keyframe after the given time.
     * %param[opt]:enum aspectRatio Allows to avoid scaling the image to the aspect ratio from
     *     camera settings.
     *     %value auto Default value. Use aspect ratio from camera settings (if any).
     *     %value source Use the source frame aspect ratio, despite the value in camera settings.
     * %param[proprietary]:option local If present, the request should not be redirected to another
     *     server.
     * %param[proprietary]:option extraFormatting If present and the requested result format is
     *     non-binary, indentation and spacing will be used to improve readability.
     * %param[default]:enum format
     */
    reg("ec2/cameraThumbnail", new QnMultiserverThumbnailRestHandler("ec2/cameraThumbnail"));

    reg("ec2/statistics", new QnMultiserverStatisticsRestHandler("ec2/statistics"));

    /**%apidoc POST /api/saveCloudSystemCredentials
     * Sets or resets cloud credentials (systemId and authorization key) to be used by system
     * %param[opt]:string cloudSystemId
     * %param[opt]:string cloudAuthenticationKey
     * %param[opt]:string reset
     *     %value true If specified, removes cloud credentials from DB. System will not connect to
     *         cloud anymore
     */
    reg("api/saveCloudSystemCredentials", new QnSaveCloudSystemCredentialsHandler(cloudManagerGroup));

    reg("favicon.ico", new QnFavIconRestHandler());
    reg("api/dev-mode-key", new QnCrashServerHandler(), kAdmin);

    reg("api/startLiteClient", new QnStartLiteClientRestHandler());

    #if defined(_DEBUG)
        reg("api/debugEvent", new QnDebugEventsRestHandler());
    #endif

    reg("ec2/runtimeInfo", new QnRuntimeInfoRestHandler());

    static const char kGetHardwareIdsPath[] = "api/getHardwareIds";
    /**%apidoc GET /api/getHardwareIds
     * Return the list of Hardware Ids of the server.
     * %return:object JSON with an error code, error message and a list of strings in "reply"
     *     field.
     */
    reg(kGetHardwareIdsPath, new QnGetHardwareIdsRestHandler());

    /**%apidoc GET /ec2/getHardwareIdsOfServers
     * Return the list of Hardware Ids for each server in the system which is online at the moment
     * of executing this function.
     * %return:object JSON with an error code, error message and a list of JSON objects in "reply"
     *     field:
     *     %param:uuid serverId Id of a server.
     *     %param:stringArray hardwareIds All Hardware Ids of the server, as a list of strings.
     */
    reg("ec2/getHardwareIdsOfServers", new QnMultiserverGetHardwareIdsRestHandler(QLatin1String("/") + kGetHardwareIdsPath));
}

template<class TcpConnectionProcessor, typename... ExtraParam>
void MediaServerProcess::regTcp(
    const QByteArray& protocol, const QString& path, ExtraParam... extraParam)
{
    m_universalTcpListener->addHandler<TcpConnectionProcessor>(
        protocol, path, extraParam...);

    if (TcpConnectionProcessor::doesPathEndWithCameraId())
        m_autoRequestForwarder->addAllowedProtocolAndPathPart(protocol, path);
}

bool MediaServerProcess::initTcpListener(
    CloudManagerGroup* const cloudManagerGroup,
    ec2::TransactionMessageBusAdapter* messageBus)
{
    m_autoRequestForwarder.reset( new QnAutoRequestForwarder(commonModule()));
    m_autoRequestForwarder->addPathToIgnore(lit("/ec2/*"));

    const int rtspPort = qnServerModule->roSettings()->value(
        nx_ms_conf::SERVER_PORT, nx_ms_conf::DEFAULT_SERVER_PORT).toInt();

    // Accept SSL connections in all cases as it is always in use by cloud modules and old clients,
    // config value only affects server preference listed in moduleInformation.
    bool acceptSslConnections = true;
    int maxConnections = qnServerModule->roSettings()->value(
        "maxConnections", QnTcpListener::DEFAULT_MAX_CONNECTIONS).toInt();
    NX_INFO(this) lit("Using maxConnections = %1.").arg(maxConnections);

    m_universalTcpListener = new QnUniversalTcpListener(
        commonModule(),
        cloudManagerGroup->connectionManager,
        QHostAddress::Any,
        rtspPort,
        maxConnections,
        acceptSslConnections);

    m_universalTcpListener->httpModManager()->addCustomRequestMod(std::bind(
        &QnAutoRequestForwarder::processRequest,
        m_autoRequestForwarder.get(),
        std::placeholders::_1));

    #if defined(ENABLE_ACTI)
        QnActiResource::setEventPort(rtspPort);
        // Used to receive event from an acti camera.
        // TODO: Remove this from api.
        m_universalTcpListener->processorPool()->registerHandler(
            "api/camera_event", new QnActiEventRestHandler());
    #endif

    registerRestHandlers(cloudManagerGroup, m_universalTcpListener, messageBus);

    if (!m_universalTcpListener->bindToLocalAddress())
        return false;

    m_universalTcpListener->setDefaultPage("/static/index.html");

    // Server returns code 403 (forbidden) instead of 401 if the user isn't authorized for requests
    // starting with "web" path.
    m_universalTcpListener->setPathIgnorePrefix("web/");
    QnAuthHelper::instance()->restrictionList()->deny(lit("/web/.+"), nx_http::AuthMethod::http);

    nx_http::AuthMethod::Values methods = (nx_http::AuthMethod::Values) (
        nx_http::AuthMethod::cookie |
        nx_http::AuthMethod::urlQueryParam |
        nx_http::AuthMethod::tempUrlQueryParam);
    QnUniversalRequestProcessor::setUnauthorizedPageBody(
        QnFileConnectionProcessor::readStaticFile("static/login.html"), methods);
    regTcp<QnRtspConnectionProcessor>("RTSP", "*");
    regTcp<QnRestConnectionProcessor>("HTTP", "api");
    regTcp<QnRestConnectionProcessor>("HTTP", "ec2");
    regTcp<QnRestConnectionProcessor>("HTTP", "favicon.ico");
    regTcp<QnFileConnectionProcessor>("HTTP", "static");
    regTcp<QnCrossdomainConnectionProcessor>("HTTP", "crossdomain.xml");
    regTcp<QnProgressiveDownloadingConsumer>("HTTP", "media");
    regTcp<QnIOMonitorConnectionProcessor>("HTTP", "api/iomonitor");

    nx_hls::QnHttpLiveStreamingProcessor::setMinPlayListSizeToStartStreaming(
        qnServerModule->roSettings()->value(
        nx_ms_conf::HLS_PLAYLIST_PRE_FILL_CHUNKS,
        nx_ms_conf::DEFAULT_HLS_PLAYLIST_PRE_FILL_CHUNKS).toInt());
    regTcp<nx_hls::QnHttpLiveStreamingProcessor>("HTTP", "hls");

    // Our HLS uses implementation uses authKey (generated by target server) to skip authorization,
    // to keep this worning we should not ask for authrorization along the way.
    m_universalTcpListener->enableUnauthorizedForwarding("hls");

    //regTcp<QnDefaultTcpConnectionProcessor>("HTTP", "*");

    regTcp<QnProxyConnectionProcessor>("*", "proxy", messageBus);
    //regTcp<QnProxyReceiverConnection>("PROXY", "*");
    regTcp<QnProxyReceiverConnection>("HTTP", "proxy-reverse");
    regTcp<QnAudioProxyReceiver>("HTTP", "proxy-2wayaudio");

    if( !qnServerModule->roSettings()->value("authenticationEnabled", "true").toBool())
        m_universalTcpListener->disableAuth();

    #if defined(ENABLE_DESKTOP_CAMERA)
        regTcp<QnDesktopCameraRegistrator>("HTTP", "desktop_camera");
    #endif

    return true;
}

void MediaServerProcess::initializeCloudConnect()
{
    nx::network::SocketGlobals::outgoingTunnelPool()
        .assignOwnPeerId("ms", commonModule()->moduleGUID());

    nx::network::SocketGlobals::addressPublisher().setRetryInterval(
        nx::utils::parseTimerDuration(
            qnServerModule->roSettings()->value(MEDIATOR_ADDRESS_UPDATE).toString(),
            nx::network::cloud::MediatorAddressPublisher::kDefaultRetryInterval));

    connect(
        commonModule()->globalSettings(), &QnGlobalSettings::cloudConnectUdpHolePunchingEnabledChanged,
        [this]()
        {
            nx::network::cloud::TunnelAcceptorFactory::instance().setUdpHolePunchingEnabled(
                commonModule()->globalSettings()->cloudConnectUdpHolePunchingEnabled());
        });

    connect(
        commonModule()->globalSettings(), &QnGlobalSettings::cloudConnectRelayingEnabledChanged,
        [this]()
        {
            nx::network::cloud::TunnelAcceptorFactory::instance().setRelayingEnabled(
                commonModule()->globalSettings()->cloudConnectRelayingEnabled());
        });
}

void MediaServerProcess::prepareOsResources()
{
    auto rootToolPtr = qnServerModule->rootTool();
    if (!rootToolPtr->changeOwner(nx::kit::IniConfig::iniFilesDir()))
        qWarning().noquote() << "Unable to chown" << nx::kit::IniConfig::iniFilesDir();

    // Change owner of all data files, so mediaserver can use them as different user.
    const std::vector<QString> chmodPaths =
    {
        MSSettings::defaultConfigDirectory(),
        qnServerModule->roSettings()->fileName(),
        qnServerModule->runTimeSettings()->fileName(),
        QnFileConnectionProcessor::externalPackagePath(),
        getDataDirectory(),
    };
    for (const auto& path: chmodPaths)
    {
        if (!rootToolPtr->changeOwner(path)) //< Let the errors reach stdout and stderr.
            qWarning().noquote() << "WARNING: Unable to chown" << path;
    }
}

std::unique_ptr<nx_upnp::PortMapper> MediaServerProcess::initializeUpnpPortMapper()
{
    auto mapper = std::make_unique<nx_upnp::PortMapper>(
        /*isEnabled*/ false,
        nx_upnp::PortMapper::DEFAULT_CHECK_MAPPINGS_INTERVAL,
        QnAppInfo::organizationName());
    auto updateEnabled =
        [mapper = mapper.get(), this]()
        {
            const auto& settings = commonModule()->globalSettings();
            const auto isCloudSystem = !settings->cloudSystemId().isEmpty();
            mapper->setIsEnabled(isCloudSystem && settings->isUpnpPortMappingEnabled());
        };

    const auto& settings = commonModule()->globalSettings();
    connect(settings, &QnGlobalSettings::upnpPortMappingEnabledChanged, updateEnabled);
    connect(settings, &QnGlobalSettings::cloudSettingsChanged, updateEnabled);
    updateEnabled();

    mapper->enableMapping(
        m_mediaServer->getPort(), nx_upnp::PortMapper::Protocol::TCP,
        [this](SocketAddress address)
        {
            const auto result = QMetaObject::invokeMethod(
                this, "at_portMappingChanged", Qt::AutoConnection,
                Q_ARG(QString, address.toString()));

            NX_ASSERT(result, "Could not call at_portMappingChanged(...)");
        });

    return mapper;
}

Qn::ServerFlags MediaServerProcess::calcServerFlags()
{
    Qn::ServerFlags serverFlags = Qn::SF_None; // TODO: #Elric #EC2 type safety has just walked out of the window.

#ifdef EDGE_SERVER
    serverFlags |= Qn::SF_Edge;
#endif
    if (QnAppInfo::isBpi())
    {
        serverFlags |= Qn::SF_IfListCtrl | Qn::SF_timeCtrl;
        if (QnStartLiteClientRestHandler::isLiteClientPresent())
            serverFlags |= Qn::SF_HasLiteClient;
    }

    if (ini().forceLiteClient)
    {
        if (QnStartLiteClientRestHandler::isLiteClientPresent())
            serverFlags |= Qn::SF_HasLiteClient;
    }

#ifdef __arm__
    serverFlags |= Qn::SF_ArmServer;

    struct stat st;
    memset(&st, 0, sizeof(st));
    const bool hddPresent =
        ::stat("/dev/sda", &st) == 0 ||
        ::stat("/dev/sdb", &st) == 0 ||
        ::stat("/dev/sdc", &st) == 0 ||
        ::stat("/dev/sdd", &st) == 0;
    if (hddPresent)
        serverFlags |= Qn::SF_Has_HDD;
#else
    serverFlags |= Qn::SF_Has_HDD;
#endif

    if (!(serverFlags & (Qn::SF_ArmServer | Qn::SF_Edge)))
        serverFlags |= Qn::SF_SupportsTranscoding;

    const QString appserverHostString = qnServerModule->roSettings()->value("appserverHost").toString();
    bool isLocal = isLocalAppServer(appserverHostString);
    if (!isLocal)
        serverFlags |= Qn::SF_RemoteEC;

    initPublicIpDiscovery();
    if (!m_ipDiscovery->publicIP().isNull())
        serverFlags |= Qn::SF_HasPublicIP;

    return serverFlags;
}

void MediaServerProcess::initPublicIpDiscovery()
{
    m_ipDiscovery.reset(new nx::network::PublicIPDiscovery(
        qnServerModule->roSettings()->value(nx_ms_conf::PUBLIC_IP_SERVERS).toString().split(";", QString::SkipEmptyParts)));

    if (qnServerModule->roSettings()->value("publicIPEnabled").isNull())
        qnServerModule->roSettings()->setValue("publicIPEnabled", 1);

    int publicIPEnabled = qnServerModule->roSettings()->value("publicIPEnabled").toInt();
    if (publicIPEnabled == 0)
        return; // disabled
    else if (publicIPEnabled > 1)
    {
        auto staticIp = qnServerModule->roSettings()->value("staticPublicIP").toString();
        at_updatePublicAddress(QHostAddress(staticIp)); // manually added
        return;
    }
    m_ipDiscovery->update();
    m_ipDiscovery->waitForFinished();
    at_updatePublicAddress(m_ipDiscovery->publicIP());
}

void MediaServerProcess::initPublicIpDiscoveryUpdate()
{
    m_updatePiblicIpTimer.reset(new QTimer());
    connect(m_updatePiblicIpTimer.get(), &QTimer::timeout,
        m_ipDiscovery.get(), &nx::network::PublicIPDiscovery::update);

    connect(m_ipDiscovery.get(), &nx::network::PublicIPDiscovery::found,
        this, &MediaServerProcess::at_updatePublicAddress);

    m_updatePiblicIpTimer->start(kPublicIpUpdateTimeoutMs);
}

void MediaServerProcess::setHardwareGuidList(const QVector<QString>& hardwareGuidList)
{
    m_hardwareGuidList = hardwareGuidList;
}

void MediaServerProcess::resetSystemState(CloudConnectionManager& cloudConnectionManager)
{
    for (;;)
    {
        if (!cloudConnectionManager.detachSystemFromCloud())
        {
            qWarning() << "Error while clearing cloud information. Trying again...";
            QnSleep::msleep(APP_SERVER_REQUEST_ERROR_TIMEOUT_MS);
            continue;
        }

        if (!resetSystemToStateNew(commonModule()))
        {
            qWarning() << "Error while resetting system to state \"new \". Trying again...";
            QnSleep::msleep(APP_SERVER_REQUEST_ERROR_TIMEOUT_MS);
            continue;
        }

        break;
    }
}

namespace {

static const char* const kOnExitScriptName = "mediaserver_on_exit";

} // namespace

void MediaServerProcess::performActionsOnExit()
{
    // Call the script if it exists.

    QString fileName = getDataDirectory() + "/scripts/" + kOnExitScriptName;
    if (!QFile::exists(fileName))
    {
        NX_LOG(lit("Script '%1' is missing at the server").arg(fileName), cl_logDEBUG2);
        return;
    }

    // Currently, no args are needed, hence the empty list.
    QStringList args{};

    NX_LOG(lit("Calling the script: %1 %2").arg(fileName).arg(args.join(" ")), cl_logDEBUG2);
    if (!QProcess::startDetached(fileName, args))
    {
        NX_LOG(lit("Unable to start script '%1' because of a system error").arg(kOnExitScriptName),
            cl_logDEBUG2);
    }
}

void MediaServerProcess::moveHandlingCameras()
{
    QSet<QnUuid> servers;
    const auto& resPool = commonModule()->resourcePool();
    for (const auto& server: resPool->getResources<QnMediaServerResource>())
        servers << server->getId();
    ec2::ApiCameraDataList camerasToUpdate;
    for (const auto& camera: resPool->getAllCameras(/*all*/ QnResourcePtr()))
    {
        if (!servers.contains(camera->getParentId()))
        {
            ec2::ApiCameraData apiCameraData;
            fromResourceToApi(camera, apiCameraData);
            apiCameraData.parentId = commonModule()->moduleGUID(); //< move camera
            camerasToUpdate.push_back(apiCameraData);
        }
    }

    auto errCode = commonModule()->ec2Connection()
        ->getCameraManager(Qn::kSystemAccess)
        ->addCamerasSync(camerasToUpdate);

    if (errCode != ec2::ErrorCode::ok)
        qWarning() << "Failed to move handling cameras due to database error. errCode=" << toString(errCode);
}

void MediaServerProcess::updateAllowedInterfaces()
{
    // check registry
    QString ifList = qnServerModule->roSettings()->value(lit("if")).toString();
    // check startup parameter
    if (ifList.isEmpty())
        ifList = m_cmdLineArguments.ifListFilter;

    QList<QHostAddress> allowedInterfaces;
    for (const QString& s : ifList.split(QLatin1Char(';'), QString::SkipEmptyParts))
        allowedInterfaces << QHostAddress(s);

    if (!allowedInterfaces.isEmpty())
        qWarning() << "Using net IF filter:" << allowedInterfaces;
    setInterfaceListFilter(allowedInterfaces);
}

QString MediaServerProcess::hardwareIdAsGuid() const
{
    auto hwId = LLUtil::getLatestHardwareId();
    auto hwIdString = QnUuid::fromHardwareId(hwId).toString();
    std::cout << "Got hwID \"" << hwIdString.toStdString() << "\"" << std::endl;
    return hwIdString;
}

void MediaServerProcess::updateGuidIfNeeded()
{
    QString guidIsHWID = qnServerModule->roSettings()->value(GUID_IS_HWID).toString();
    QString serverGuid = qnServerModule->roSettings()->value(SERVER_GUID).toString();
    QString serverGuid2 = qnServerModule->roSettings()->value(SERVER_GUID2).toString();
    QString pendingSwitchToClusterMode = qnServerModule->roSettings()->value(PENDING_SWITCH_TO_CLUSTER_MODE).toString();

    QString hwidGuid = hardwareIdAsGuid();

    if (guidIsHWID == YES) {
        if (serverGuid.isEmpty())
            qnServerModule->roSettings()->setValue(SERVER_GUID, hwidGuid);
        else if (serverGuid != hwidGuid)
            qnServerModule->roSettings()->setValue(GUID_IS_HWID, NO);

        qnServerModule->roSettings()->remove(SERVER_GUID2);
    }
    else if (guidIsHWID == NO) {
        if (serverGuid.isEmpty()) {
            // serverGuid remove from settings manually?
            qnServerModule->roSettings()->setValue(SERVER_GUID, hwidGuid);
            qnServerModule->roSettings()->setValue(GUID_IS_HWID, YES);
        }

        qnServerModule->roSettings()->remove(SERVER_GUID2);
    }
    else if (guidIsHWID.isEmpty()) {
        if (!serverGuid2.isEmpty()) {
            qnServerModule->roSettings()->setValue(SERVER_GUID, serverGuid2);
            qnServerModule->roSettings()->setValue(GUID_IS_HWID, NO);
            qnServerModule->roSettings()->remove(SERVER_GUID2);
        }
        else {
            // Don't reset serverGuid if we're in pending switch to cluster mode state.
            // As it's stored in the remote database.
            if (pendingSwitchToClusterMode == YES)
                return;

            qnServerModule->roSettings()->setValue(SERVER_GUID, hwidGuid);
            qnServerModule->roSettings()->setValue(GUID_IS_HWID, YES);

            if (!serverGuid.isEmpty()) {
                qnServerModule->roSettings()->setValue(OBSOLETE_SERVER_GUID, serverGuid);
            }
        }
    }

    QnUuid obsoleteGuid = QnUuid(qnServerModule->roSettings()->value(OBSOLETE_SERVER_GUID).toString());
    if (!obsoleteGuid.isNull())
        setObsoleteGuid(obsoleteGuid);
}

nx::utils::log::Settings MediaServerProcess::makeLogSettings(
    const QString& argValue,
    const QString& settingsKey,
    const QString& defaultValue,
    const QString& logBaseName)
{
    const auto settings = qnServerModule->roSettings();

    nx::utils::log::Settings s;
    s.maxBackupCount = settings->value("logArchiveSize", DEFAULT_LOG_ARCHIVE_SIZE).toUInt();
    s.directory = settings->value("logDir").toString();
    s.maxFileSize = settings->value("maxLogFileSize", DEFAULT_MAX_LOG_FILE_SIZE).toUInt();
    s.updateDirectoryIfEmpty(getDataDirectory());
    s.logBaseName = logBaseName;

    const auto makeLevel =
        [&]()
        {
            const auto settingsValue = settings->value(settingsKey);
            const auto settingsLevel = nx::utils::log::levelFromString(settingsValue.toString());
            if (settingsLevel != nx::utils::log::Level::undefined)
                return settingsLevel;

            const auto argLevel = nx::utils::log::levelFromString(argValue);
            if (argLevel != nx::utils::log::Level::undefined)
                return argLevel;

            const auto defaultLevel = nx::utils::log::levelFromString(defaultValue);
            if (defaultLevel != nx::utils::log::Level::undefined)
                return defaultLevel;

            return nx::utils::log::Settings::kDefaultLevel;
        };

    s.level = makeLevel();
    for (const auto& filter: cmdLineArguments().exceptionFilters.split(L';', QString::SkipEmptyParts))
        s.exceptionFilers.insert(filter);

    return s;
}

void MediaServerProcess::initializeLogging()
{
    const auto binaryPath = QFile::decodeName(m_argv[0]);
    nx::utils::log::initialize(
        makeLogSettings(cmdLineArguments().logLevel, "logLevel", "", "log_file"),
        qApp->applicationName(), binaryPath);

    if (auto path = nx::utils::log::mainLogger()->filePath())
        qnServerModule->roSettings()->setValue("logFile", path->replace(lit(".log"), QString()));
    else
        qnServerModule->roSettings()->remove("logFile");

    nx::utils::log::Settings logSettings;

    logSettings = makeLogSettings(cmdLineArguments().httpLogLevel,
        "http-log-level", toString(nx::utils::log::Level::none), "http_log");
    nx::utils::log::initialize(
        logSettings, qApp->applicationName(), binaryPath,
        nx::utils::log::addLogger({QnLog::HTTP_LOG_INDEX}));

<<<<<<< HEAD
    logSettings = makeLogSettings(cmdLineArguments().hwLogLevel,
        "hwLoglevel", toString(nx::utils::log::Level::info), "hw_log");
    nx::utils::log::initialize(
        logSettings, qApp->applicationName(), binaryPath,
        nx::utils::log::addLogger({QnLog::HWID_LOG}));
=======
    logSettings = makeLogSettings(cmdLineArguments().systemLogLevel,
        "systemLoglevel", toString(nx::utils::log::Level::info));
    nx::utils::log::initialize(
        logSettings, qApp->applicationName(), binaryPath,
        QLatin1String("system_log"), nx::utils::log::addLogger(
            {
                QnLog::HWID_LOG, 
                toString(typeid(nx::mediaserver::LicenseWatcher))
            }));
>>>>>>> 5ca1f35b

    logSettings = makeLogSettings(cmdLineArguments().ec2TranLogLevel,
        "tranLogLevel", toString(nx::utils::log::Level::none), "ec2_tran");
    nx::utils::log::initialize(
        logSettings, qApp->applicationName(), binaryPath,
        nx::utils::log::addLogger({QnLog::EC2_TRAN_LOG}));

    logSettings = makeLogSettings(cmdLineArguments().permissionsLogLevel,
        "permissionsLogLevel", toString(nx::utils::log::Level::none), "permissions");
    nx::utils::log::initialize(
        logSettings, qApp->applicationName(), binaryPath,
        nx::utils::log::addLogger({QnLog::PERMISSIONS_LOG}));

    defaultMsgHandler = qInstallMessageHandler(myMsgHandler);
}

void MediaServerProcess::initializeHardwareId()
{
    const auto binaryPath = QFile::decodeName(m_argv[0]);

<<<<<<< HEAD
    // Double log initialization is intended here because this log is written under root.
    const auto logSettings = makeLogSettings(cmdLineArguments().hwLogLevel,
        "hwLoglevel", toString(nx::utils::log::Level::info), "hw_log");
=======
    auto logSettings = makeLogSettings(cmdLineArguments().systemLogLevel, "systemLoglevel", "info");
>>>>>>> 5ca1f35b
    nx::utils::log::initialize(
        logSettings, qApp->applicationName(), binaryPath,
        nx::utils::log::addLogger({QnLog::HWID_LOG}));

    LLUtil::initHardwareId(qnServerModule->roSettings());
    updateGuidIfNeeded();
    setHardwareGuidList(LLUtil::getAllHardwareIds().toVector());

    QnUuid guid = serverGuid();
    if (guid.isNull())
    {
        qDebug() << "Can't save guid. Run once as administrator.";
        NX_LOG("Can't save guid. Run once as administrator.", cl_logERROR);
        qApp->quit();
        return;
    }
}

void MediaServerProcess::connectArchiveIntegrityWatcher()
{
    using namespace nx::mediaserver;
    auto serverArchiveIntegrityWatcher = static_cast<ServerArchiveIntegrityWatcher*>(
        qnServerModule->archiveIntegrityWatcher());

    connect(
        serverArchiveIntegrityWatcher,
        &ServerArchiveIntegrityWatcher::fileIntegrityCheckFailed,
        qnEventRuleConnector,
        &event::EventConnector::at_fileIntegrityCheckFailed);
}

class TcpLogReceiverConnection: public QnTCPConnectionProcessor
{
public:
    TcpLogReceiverConnection(QSharedPointer<AbstractStreamSocket> socket, QnTcpListener* owner):
        QnTCPConnectionProcessor(socket, owner),
        m_socket(socket),
        m_file(closeDirPath(getDataDirectory()) + lit("log/external_device.log"))
    {
        m_file.open(QFile::WriteOnly);
        socket->setRecvTimeout(1000 * 3);
    }
    virtual ~TcpLogReceiverConnection() override { stop(); }
protected:
    virtual void run() override
    {
        while (true)
        {
            quint8 buffer[1024 * 16];
            int bytesRead = m_socket->recv(buffer, sizeof(buffer));
            if (bytesRead < 1 && SystemError::getLastOSErrorCode() != SystemError::timedOut)
                break; //< Connection closed
            m_file.write((const char*)buffer, bytesRead);
            m_file.flush();
        }
    }
private:
    QSharedPointer<AbstractStreamSocket> m_socket;
    QFile m_file;
};

class TcpLogReceiver : public QnTcpListener
{
public:
    TcpLogReceiver(
        QnCommonModule* commonModule, const QHostAddress& address, int port):
        QnTcpListener(commonModule, address, port)
    {
    }
    virtual ~TcpLogReceiver() override { stop(); }

protected:
    virtual QnTCPConnectionProcessor* createRequestProcessor(QSharedPointer<AbstractStreamSocket> clientSocket)
    {
        return new TcpLogReceiverConnection(clientSocket, this);
    }
};

void MediaServerProcess::run()
{
    // All managers use QnConcurent with blocking tasks, this huck is required to avoid deleays.
    if (QThreadPool::globalInstance()->maxThreadCount() < kMinimalGlobalThreadPoolSize)
        QThreadPool::globalInstance()->setMaxThreadCount(kMinimalGlobalThreadPoolSize);

    std::shared_ptr<QnMediaServerModule> serverModule(new QnMediaServerModule(
        m_cmdLineArguments.enforcedMediatorEndpoint,
        m_cmdLineArguments.configFilePath,
        m_cmdLineArguments.rwConfigFilePath));

    qnServerModule->runTimeSettings()->remove("rebuild");

    if (m_serviceMode)
        initializeHardwareId();

    prepareOsResources();

    if (m_serviceMode)
    {
        initializeLogging();
    }

    updateAllowedInterfaces();

    if (!m_cmdLineArguments.enforceSocketType.isEmpty())
        SocketFactory::enforceStreamSocketType(m_cmdLineArguments.enforceSocketType);
    auto ipVersion = m_cmdLineArguments.ipVersion;
    if (ipVersion.isEmpty())
        ipVersion = qnServerModule->roSettings()->value(QLatin1String("ipVersion")).toString();

    SocketFactory::setIpVersion(ipVersion);

    m_serverModule = serverModule;

    // Start plain TCP listener and write data to a separate log file.
    const int tcpLogPort = qnServerModule->roSettings()->value("tcpLogPort").toInt();
    if (tcpLogPort)
    {
        std::unique_ptr<TcpLogReceiver> logReceiver(new TcpLogReceiver(
            commonModule(), QHostAddress::Any, tcpLogPort));
        logReceiver->start();
    }

    if (!m_obsoleteGuid.isNull())
        commonModule()->setObsoleteServerGuid(m_obsoleteGuid);

    if (!m_cmdLineArguments.engineVersion.isNull())
    {
        qWarning() << "Starting with overridden version: " << m_cmdLineArguments.engineVersion;
        qnStaticCommon->setEngineVersion(QnSoftwareVersion(m_cmdLineArguments.engineVersion));
    }

    QnCallCountStart(std::chrono::milliseconds(5000));
#ifdef Q_OS_WIN32
    nx::misc::ServerDataMigrateHandler migrateHandler;
    switch (nx::misc::migrateFilesFromWindowsOldDir(&migrateHandler))
    {
        case nx::misc::MigrateDataResult::WinDirNotFound:
            NX_LOG(lit("Moving data from the old windows dir. Windows dir not found."), cl_logWARNING);
            break;
        case nx::misc::MigrateDataResult::NoNeedToMigrate:
            NX_LOG(lit("Moving data from the old windows dir. Nothing to move"), cl_logDEBUG2);
            break;
        case nx::misc::MigrateDataResult::MoveDataFailed:
            NX_LOG(lit("Moving data from the old windows dir. Old data found but move failed."), cl_logWARNING);
            break;
        case nx::misc::MigrateDataResult::Ok:
            NX_LOG(lit("Moving data from the old windows dir. Old data found and successfully moved."), cl_logINFO);
            break;
    }
#endif
    ffmpegInit();

    QnFileStorageResource::removeOldDirs(); // cleanup temp folders;

#ifdef _WIN32
    win32_exception::setCreateFullCrashDump( qnServerModule->roSettings()->value(
        nx_ms_conf::CREATE_FULL_CRASH_DUMP,
        nx_ms_conf::DEFAULT_CREATE_FULL_CRASH_DUMP ).toBool() );
#endif

#ifdef __linux__
    linux_exception::setSignalHandlingDisabled( qnServerModule->roSettings()->value(
        nx_ms_conf::CREATE_FULL_CRASH_DUMP,
        nx_ms_conf::DEFAULT_CREATE_FULL_CRASH_DUMP ).toBool() );
#endif

    const auto allowedSslVersions = qnServerModule->roSettings()->value(
        nx_ms_conf::ALLOWED_SSL_VERSIONS, QString()).toString();
    if (!allowedSslVersions.isEmpty())
        nx::network::ssl::Engine::setAllowedServerVersions(allowedSslVersions.toUtf8());

    const auto allowedSslCiphers = qnServerModule->roSettings()->value(
        nx_ms_conf::ALLOWED_SSL_CIPHERS, QString()).toString();
    if (!allowedSslCiphers.isEmpty())
        nx::network::ssl::Engine::setAllowedServerCiphers(allowedSslCiphers.toUtf8());

    nx::network::ssl::Engine::useOrCreateCertificate(
        qnServerModule->roSettings()->value(
            nx_ms_conf::SSL_CERTIFICATE_PATH,
            getDataDirectory() + lit( "/ssl/cert.pem")).toString(),
        nx::utils::AppInfo::productName().toUtf8(), "US",
        nx::utils::AppInfo::organizationName().toUtf8());

    auto messageProcessor = commonModule()->createMessageProcessor<QnServerMessageProcessor>();
    std::unique_ptr<HostSystemPasswordSynchronizer> hostSystemPasswordSynchronizer( new HostSystemPasswordSynchronizer(commonModule()) );
    std::unique_ptr<QnServerDb> serverDB(new QnServerDb(commonModule()));
    auto auditManager = std::make_unique<QnMServerAuditManager>(
        qnServerModule->lastRunningTimeBeforeRestart(), commonModule());

    TimeBasedNonceProvider timeBasedNonceProvider;
    CloudManagerGroup cloudManagerGroup(commonModule(), &timeBasedNonceProvider);
    auto authHelper = std::make_unique<QnAuthHelper>(
        commonModule(),
        &timeBasedNonceProvider,
        &cloudManagerGroup);
    connect(QnAuthHelper::instance(), &QnAuthHelper::emptyDigestDetected, this, &MediaServerProcess::at_emptyDigestDetected);

    configureApiRestrictions(QnAuthHelper::instance()->restrictionList());

    std::unique_ptr<mediaserver::event::RuleProcessor> eventRuleProcessor(
        new mediaserver::event::ExtendedRuleProcessor(commonModule()));

    std::unique_ptr<QnVideoCameraPool> videoCameraPool( new QnVideoCameraPool(commonModule()) );

    std::unique_ptr<QnMotionHelper> motionHelper(new QnMotionHelper());

    std::unique_ptr<mediaserver::event::EventConnector> eventConnector(
        new mediaserver::event::EventConnector(commonModule()) );
    auto stopQThreadFunc = []( QThread* obj ){ obj->quit(); obj->wait(); delete obj; };
    std::unique_ptr<QThread, decltype(stopQThreadFunc)> connectorThread( new QThread(), stopQThreadFunc );
    connectorThread->start();
    qnEventRuleConnector->moveToThread(connectorThread.get());

    CameraDriverRestrictionList cameraDriverRestrictionList;

    QSettings* settings = qnServerModule->roSettings();

    commonModule()->setResourceDiscoveryManager(new QnMServerResourceDiscoveryManager(commonModule()));
    QUrl appServerUrl = appServerConnectionUrl(*settings);

    QnMulticodecRtpReader::setDefaultTransport( qnServerModule->roSettings()->value(QLatin1String("rtspTransport"), RtpTransport::_auto).toString().toUpper() );

    connect(commonModule()->resourceDiscoveryManager(), &QnResourceDiscoveryManager::CameraIPConflict, this, &MediaServerProcess::at_cameraIPConflict);
    connect(qnNormalStorageMan, &QnStorageManager::noStoragesAvailable, this, &MediaServerProcess::at_storageManager_noStoragesAvailable);
    connect(qnNormalStorageMan, &QnStorageManager::storageFailure, this, &MediaServerProcess::at_storageManager_storageFailure);
    connect(qnNormalStorageMan, &QnStorageManager::rebuildFinished, this, &MediaServerProcess::at_storageManager_rebuildFinished);

    connect(qnBackupStorageMan, &QnStorageManager::storageFailure, this, &MediaServerProcess::at_storageManager_storageFailure);
    connect(qnBackupStorageMan, &QnStorageManager::rebuildFinished, this, &MediaServerProcess::at_storageManager_rebuildFinished);
    connect(qnBackupStorageMan, &QnStorageManager::backupFinished, this, &MediaServerProcess::at_archiveBackupFinished);

    connectArchiveIntegrityWatcher();

    auto remoteArchiveSynchronizer =
        std::make_unique<nx::mediaserver_core::recorder::RemoteArchiveSynchronizer>(qnServerModule);

    // If adminPassword is set by installer save it and create admin user with it if not exists yet
    commonModule()->setDefaultAdminPassword(settings->value(APPSERVER_PASSWORD, QLatin1String("")).toString());
    commonModule()->setUseLowPriorityAdminPasswordHack(settings->value(LOW_PRIORITY_ADMIN_PASSWORD, false).toBool());

    BeforeRestoreDbData beforeRestoreDbData;
    beforeRestoreDbData.loadFromSettings(settings);
    commonModule()->setBeforeRestoreData(beforeRestoreDbData);

    commonModule()->setModuleGUID(serverGuid());

    initializeCloudConnect();

    const QString appserverHostString = qnServerModule->roSettings()->value("appserverHost").toString();

    commonModule()->setSystemIdentityTime(nx::ServerSetting::getSysIdTime(), commonModule()->moduleGUID());
    connect(commonModule(), &QnCommonModule::systemIdentityTimeChanged, this, &MediaServerProcess::at_systemIdentityTimeChanged, Qt::QueuedConnection);

    ec2::ApiRuntimeData runtimeData;
    runtimeData.peer.id = commonModule()->moduleGUID();
    runtimeData.peer.instanceId = commonModule()->runningInstanceGUID();
    runtimeData.peer.persistentId = commonModule()->dbId();
    runtimeData.peer.peerType = Qn::PT_Server;
    runtimeData.box = QnAppInfo::armBox();
    runtimeData.brand = QnAppInfo::productNameShort();
    runtimeData.customization = QnAppInfo::customizationName();
    runtimeData.platform = QnAppInfo::applicationPlatform();

#ifdef __arm__
    if (QnAppInfo::isBpi() || QnAppInfo::isNx1())
    {
        runtimeData.nx1mac = Nx1::getMac();
        runtimeData.nx1serial = Nx1::getSerial();
    }
#endif

    runtimeData.hardwareIds = m_hardwareGuidList;
    commonModule()->runtimeInfoManager()->updateLocalItem(runtimeData);    // initializing localInfo

    std::unique_ptr<ec2::AbstractECConnectionFactory> ec2ConnectionFactory(
        getConnectionFactory(
            Qn::PT_Server,
            nx::utils::TimerManager::instance(),
            commonModule()));

    MediaServerStatusWatcher mediaServerStatusWatcher(commonModule());
    QScopedPointer<QnConnectToCloudWatcher> connectToCloudWatcher(new QnConnectToCloudWatcher(ec2ConnectionFactory->messageBus()));

    //passing settings
    std::map<QString, QVariant> confParams;
    for( const auto& paramName: qnServerModule->roSettings()->allKeys() )
    {
        if( paramName.startsWith( lit("ec") ) )
            confParams.emplace( paramName, qnServerModule->roSettings()->value( paramName ) );
    }
    ec2ConnectionFactory->setConfParams(std::move(confParams));
    ec2::AbstractECConnectionPtr ec2Connection;
    QnConnectionInfo connectInfo;
    std::unique_ptr<ec2::QnDiscoveryMonitor> discoveryMonitor;

    auto stopObjectsGuard = makeScopeGuard([this]() { stopObjects(); });

    while (!needToStop())
    {
        const ec2::ErrorCode errorCode = ec2ConnectionFactory->connectSync(
            appServerUrl, ec2::ApiClientInfoData(), &ec2Connection );
        if (ec2Connection)
        {
            connectInfo = ec2Connection->connectionInfo();
            auto connectionResult = QnConnectionValidator::validateConnection(connectInfo, errorCode);
            if (connectionResult == Qn::SuccessConnectionResult)
            {
                discoveryMonitor = std::make_unique<ec2::QnDiscoveryMonitor>(
                    ec2ConnectionFactory->messageBus());

                NX_LOG(QString::fromLatin1("Connected to local EC2"), cl_logWARNING);
                break;
            }

            switch (connectionResult)
            {
            case Qn::IncompatibleInternalConnectionResult:
            case Qn::IncompatibleCloudHostConnectionResult:
            case Qn::IncompatibleVersionConnectionResult:
            case Qn::IncompatibleProtocolConnectionResult:
                NX_LOG(lit("Incompatible Server version detected! Giving up."), cl_logERROR);
                return;
            default:
                break;
            }
        }

        NX_LOG( QString::fromLatin1("Can't connect to local EC2. %1")
            .arg(ec2::toString(errorCode)), cl_logERROR );
        QnSleep::msleep(3000);
    }
    QnAppServerConnectionFactory::setEc2Connection(ec2Connection);

    const auto& runtimeManager = commonModule()->runtimeInfoManager();
    connect(
        runtimeManager, &QnRuntimeInfoManager::runtimeInfoAdded,
        this, &MediaServerProcess::at_runtimeInfoChanged, Qt::QueuedConnection);
    connect(
        runtimeManager, &QnRuntimeInfoManager::runtimeInfoChanged,
        this, &MediaServerProcess::at_runtimeInfoChanged, Qt::QueuedConnection);

    if (needToStop())
        return; //TODO #ak correctly deinitialize what has been initialised

    qnServerModule->roSettings()->setValue(QnServer::kRemoveDbParamName, "0");

    connect(ec2Connection.get(), &ec2::AbstractECConnection::databaseDumped, this, &MediaServerProcess::at_databaseDumped);
    commonModule()->setRemoteGUID(connectInfo.serverId());
    qnServerModule->roSettings()->sync();
    if (qnServerModule->roSettings()->value(PENDING_SWITCH_TO_CLUSTER_MODE).toString() == "yes")
    {
        NX_LOG( QString::fromLatin1("Switching to cluster mode and restarting..."), cl_logWARNING );
        nx::SystemName systemName(connectInfo.systemName);
        systemName.saveToConfig(); //< migrate system name from foreign database via config
        nx::ServerSetting::setSysIdTime(0);
        qnServerModule->roSettings()->remove("appserverHost");
        qnServerModule->roSettings()->remove("appserverLogin");
        qnServerModule->roSettings()->setValue(APPSERVER_PASSWORD, "");
        qnServerModule->roSettings()->remove(PENDING_SWITCH_TO_CLUSTER_MODE);
        qnServerModule->roSettings()->sync();

        QFile::remove(closeDirPath(getDataDirectory()) + "/ecs.sqlite");

        // kill itself to restart
#ifdef Q_OS_WIN
        HANDLE hProcess = GetCurrentProcess();
        TerminateProcess(hProcess, ERROR_SERVICE_SPECIFIC_ERROR);
        WaitForSingleObject(hProcess, 10*1000);
#endif
        abort();
        return;
    }

    settings->setValue(LOW_PRIORITY_ADMIN_PASSWORD, "");

    auto clearEc2ConnectionGuardFunc = [](MediaServerProcess*){
        QnAppServerConnectionFactory::setEc2Connection(ec2::AbstractECConnectionPtr()); };
    std::unique_ptr<MediaServerProcess, decltype(clearEc2ConnectionGuardFunc)>
        clearEc2ConnectionGuard(this, clearEc2ConnectionGuardFunc);

    if (m_cmdLineArguments.cleanupDb)
    {
        const bool kCleanupDbObjects = true;
        const bool kCleanupTransactionLog = true;
        auto miscManager = ec2Connection->getMiscManager(Qn::kSystemAccess);
        miscManager->cleanupDatabaseSync(kCleanupDbObjects, kCleanupTransactionLog);
    }

    connect(
        ec2Connection->getTimeNotificationManager().get(),
        &ec2::AbstractTimeNotificationManager::timeChanged,
        this,
        &MediaServerProcess::at_timeChanged,
        Qt::QueuedConnection);
    std::unique_ptr<QnMServerResourceSearcher> mserverResourceSearcher(new QnMServerResourceSearcher(commonModule()));

    auto pluginManager = qnServerModule->pluginManager();
    for (const auto storagePlugin :
         pluginManager->findNxPlugins<nx_spl::StorageFactory>(nx_spl::IID_StorageFactory))
    {
        QnStoragePluginFactory::instance()->registerStoragePlugin(
            storagePlugin->storageType(),
            std::bind(
                &QnThirdPartyStorageResource::instance,
                std::placeholders::_1,
                std::placeholders::_2,
                storagePlugin
            ),
            false
        );
    }

    QnStoragePluginFactory::instance()->registerStoragePlugin(
        "smb",
        QnFileStorageResource::instance,
        false
    );

    while (!needToStop() && !initResourceTypes(ec2Connection))
    {
        QnSleep::msleep(1000);
    }

    if (needToStop())
        return;

    if (qnServerModule->roSettings()->value("disableTranscoding").toBool())
        commonModule()->setTranscodeDisabled(true);

    QnResource::startCommandProc();

    std::unique_ptr<nx_hls::HLSSessionPool> hlsSessionPool( new nx_hls::HLSSessionPool() );

    if (!initTcpListener(&cloudManagerGroup, ec2ConnectionFactory->messageBus()))
    {
        qCritical() << "Failed to bind to local port. Terminating...";
        QCoreApplication::quit();
        return;
    }

    if (appServerUrl.scheme().toLower() == lit("file"))
        ec2ConnectionFactory->registerRestHandlers(m_universalTcpListener->processorPool());

    std::unique_ptr<QnMulticast::HttpServer> multicastHttp(new QnMulticast::HttpServer(commonModule()->moduleGUID().toQUuid(), m_universalTcpListener));

    using namespace std::placeholders;
    m_universalTcpListener->setProxyHandler<QnProxyConnectionProcessor>(
        &QnUniversalRequestProcessor::isProxy,
        ec2ConnectionFactory->messageBus());
    messageProcessor->registerProxySender(m_universalTcpListener);

    ec2ConnectionFactory->registerTransactionListener( m_universalTcpListener );

    const bool sslAllowed =
        qnServerModule->roSettings()->value(
            nx_ms_conf::ALLOW_SSL_CONNECTIONS,
            nx_ms_conf::DEFAULT_ALLOW_SSL_CONNECTIONS).toBool();

    bool foundOwnServerInDb = false;

    while (m_mediaServer.isNull() && !needToStop())
    {
        QnMediaServerResourcePtr server = findServer(ec2Connection);
        ec2::ApiMediaServerData prevServerData;
        if (server)
        {
            fromResourceToApi(server, prevServerData);
            foundOwnServerInDb = true;
        }
        else
        {
            server = QnMediaServerResourcePtr(new QnMediaServerResource(commonModule()));
            server->setId(serverGuid());
            server->setMaxCameras(DEFAULT_MAX_CAMERAS);

            QString serverName(getDefaultServerName());
            if (!beforeRestoreDbData.serverName.isEmpty())
                serverName = QString::fromLocal8Bit(beforeRestoreDbData.serverName);
            server->setName(serverName);
        }

        server->setServerFlags((Qn::ServerFlags) calcServerFlags());

        QHostAddress appserverHost;
        bool isLocal = isLocalAppServer(appserverHostString);
        if (!isLocal) {
            do
            {
                appserverHost = resolveHost(appserverHostString);
            } while (appserverHost.toIPv4Address() == 0);
        }


        server->setPrimaryAddress(
            SocketAddress(defaultLocalAddress(appserverHost), m_universalTcpListener->getPort()));
        server->setSslAllowed(sslAllowed);
        cloudManagerGroup.connectionManager.setProxyVia(
            SocketAddress(HostAddress::localhost, m_universalTcpListener->getPort()));


        // used for statistics reported
        server->setSystemInfo(QnSystemInformation::currentSystemInformation());
        server->setVersion(qnStaticCommon->engineVersion());

        QByteArray settingsAuthKey = nx::ServerSetting::getAuthKey();
        QByteArray authKey = settingsAuthKey;
        if (authKey.isEmpty())
            authKey = server->getAuthKey().toLatin1();
        if (authKey.isEmpty())
            authKey = QnUuid::createUuid().toString().toLatin1();
        server->setAuthKey(authKey);

        // Keep server auth key in registry. Server MUST be able pass authorization after deleting database in database restore process
        if (settingsAuthKey != authKey)
            nx::ServerSetting::setAuthKey(authKey);

        ec2::ApiMediaServerData newServerData;
        fromResourceToApi(server, newServerData);
        if (prevServerData != newServerData)
        {
            m_mediaServer = registerServer(
                ec2Connection,
                server,
                nx::mserver_aux::isNewServerInstance(
                    commonModule()->beforeRestoreDbData(),
                    foundOwnServerInDb,
                    qnServerModule->roSettings()->value(NO_SETUP_WIZARD).toInt() > 0));
        }
        else
        {
            m_mediaServer = server;
        }

        if (m_mediaServer.isNull())
            QnSleep::msleep(1000);
    }

    /* This key means that password should be forcibly changed in the database. */
    qnServerModule->roSettings()->remove(OBSOLETE_SERVER_GUID);
    qnServerModule->roSettings()->setValue(APPSERVER_PASSWORD, "");
#ifdef _DEBUG
    qnServerModule->roSettings()->sync();
    NX_ASSERT(qnServerModule->roSettings()->value(APPSERVER_PASSWORD).toString().isEmpty(), Q_FUNC_INFO, "appserverPassword is not emptyu in registry. Restart the server as Administrator");
#endif

    if (needToStop())
    {
        m_ipDiscovery.reset();
        return;
    }
    const auto& resPool = commonModule()->resourcePool();
    resPool->addResource(m_mediaServer);

    QString moduleName = qApp->applicationName();
    if( moduleName.startsWith( qApp->organizationName() ) )
        moduleName = moduleName.mid( qApp->organizationName().length() ).trimmed();

    QnModuleInformation selfInformation = commonModule()->moduleInformation();
    selfInformation.version = qnStaticCommon->engineVersion();
    selfInformation.sslAllowed = sslAllowed;
    selfInformation.serverFlags = m_mediaServer->getServerFlags();
    selfInformation.ecDbReadOnly = ec2Connection->connectionInfo().ecDbReadOnly;

    commonModule()->setModuleInformation(selfInformation);
    commonModule()->bindModuleinformation(m_mediaServer);

    // show our cloud host value in registry in case of installer will check it
    const auto& globalSettings = commonModule()->globalSettings();
    qnServerModule->roSettings()->setValue(QnServer::kIsConnectedToCloudKey,
        globalSettings->cloudSystemId().isEmpty() ? "no" : "yes");
    qnServerModule->roSettings()->setValue("cloudHost", selfInformation.cloudHost);

    if (!m_cmdLineArguments.allowedDiscoveryPeers.isEmpty()) {
        QSet<QnUuid> allowedPeers;
        for (const QString &peer: m_cmdLineArguments.allowedDiscoveryPeers.split(";")) {
            QnUuid peerId(peer);
            if (!peerId.isNull())
                allowedPeers << peerId;
        }
        commonModule()->setAllowedPeers(allowedPeers);
    }

    connect(commonModule()->moduleDiscoveryManager(), &nx::vms::discovery::Manager::conflict,
        this, &MediaServerProcess::at_serverModuleConflict);

    QScopedPointer<QnServerConnector> serverConnector(new QnServerConnector(commonModule()));

    // ------------------------------------------

    QScopedPointer<QnServerUpdateTool> serverUpdateTool(new QnServerUpdateTool(commonModule()));
    serverUpdateTool->removeUpdateFiles(m_mediaServer->getVersion().toString());

    // ===========================================================================
    QnResource::initAsyncPoolInstance()->setMaxThreadCount( qnServerModule->roSettings()->value(
        nx_ms_conf::RESOURCE_INIT_THREADS_COUNT,
        nx_ms_conf::DEFAULT_RESOURCE_INIT_THREADS_COUNT ).toInt() );
    QnResource::initAsyncPoolInstance();

    // ============================
    GlobalSettingsToDeviceSearcherSettingsAdapter upnpDeviceSearcherSettings(commonModule()->resourceDiscoveryManager());
    auto upnpDeviceSearcher = std::make_unique<nx_upnp::DeviceSearcher>(upnpDeviceSearcherSettings);
    std::unique_ptr<QnMdnsListener> mdnsListener(new QnMdnsListener());

    std::unique_ptr<QnAppserverResourceProcessor> serverResourceProcessor( new QnAppserverResourceProcessor(
        commonModule(),
        ec2ConnectionFactory->distributedMutex(),
        m_mediaServer->getId()) );
    std::unique_ptr<QnRecordingManager> recordingManager(new QnRecordingManager(
        commonModule(),
        ec2ConnectionFactory->distributedMutex()));
    serverResourceProcessor->moveToThread(commonModule()->resourceDiscoveryManager());
    commonModule()->resourceDiscoveryManager()->setResourceProcessor(serverResourceProcessor.get());

    std::unique_ptr<QnResourceStatusWatcher> statusWatcher( new QnResourceStatusWatcher(commonModule()));

    /* Searchers must be initialized before the resources are loaded as resources instances are created by searchers. */
    auto resourceSearchers = std::make_unique<QnMediaServerResourceSearchers>(commonModule());

    std::unique_ptr<QnAudioStreamerPool> audioStreamerPool(new QnAudioStreamerPool(commonModule()));

    #if defined(ENABLE_FLIR)
        auto flirExecutor = std::make_unique<nx::plugins::flir::IoExecutor>();
    #endif

    auto upnpPortMapper = initializeUpnpPortMapper();

    commonModule()->resourceAccessManager()->beginUpdate();
    commonModule()->resourceAccessProvider()->beginUpdate();
    loadResourcesFromEc(ec2Connection, messageProcessor);
    qnServerModule->metadataManagerPool()->init();
    at_runtimeInfoChanged(runtimeManager->localInfo());
    initPublicIpDiscoveryUpdate();

    saveServerInfo(m_mediaServer);
    m_mediaServer->setStatus(Qn::Online);

    if (m_cmdLineArguments.moveHandlingCameras)
        moveHandlingCameras();

    commonModule()->resourceAccessProvider()->endUpdate();
    commonModule()->resourceAccessManager()->endUpdate();

    globalSettings->initialize();

    updateAddressesList();

    auto settingsProxy = nx::mserver_aux::createServerSettingsProxy(commonModule());
    auto systemNameProxy = nx::mserver_aux::createServerSystemNameProxy();

    nx::mserver_aux::setUpSystemIdentity(commonModule()->beforeRestoreDbData(), settingsProxy.get(), std::move(systemNameProxy));

    BeforeRestoreDbData::clearSettings(settings);

    addFakeVideowallUser(commonModule());

    if (!qnServerModule->roSettings()->value(QnServer::kNoInitStoragesOnStartup, false).toBool())
        initStoragesAsync(commonModule()->messageProcessor());

    if (!QnPermissionsHelper::isSafeMode(commonModule()))
    {
        if (nx::mserver_aux::needToResetSystem(
                    nx::mserver_aux::isNewServerInstance(
                        commonModule()->beforeRestoreDbData(),
                        foundOwnServerInDb,
                        qnServerModule->roSettings()->value(NO_SETUP_WIZARD).toInt() > 0),
                    settingsProxy.get()))
        {
            if (settingsProxy->isCloudInstanceChanged())
                qWarning() << "Cloud instance changed from" << globalSettings->cloudHost() <<
                    "to" << nx::network::SocketGlobals::cloudHost() << ". Server goes to the new state";

            resetSystemState(cloudManagerGroup.connectionManager);
        }
        if (settingsProxy->isCloudInstanceChanged())
        {
            ec2::ErrorCode errCode;
            do
            {
                const bool kCleanupDbObjects = false;
                const bool kCleanupTransactionLog = true;

                errCode = commonModule()->ec2Connection()
                    ->getMiscManager(Qn::kSystemAccess)
                    ->cleanupDatabaseSync(kCleanupDbObjects, kCleanupTransactionLog);

                if (errCode != ec2::ErrorCode::ok)
                {
                    qWarning() << "Error while rebuild transaction log. Trying again...";
                        msleep(APP_SERVER_REQUEST_ERROR_TIMEOUT_MS);
                }

            } while (errCode != ec2::ErrorCode::ok && !m_needStop);
        }
        globalSettings->setCloudHost(nx::network::SocketGlobals::cloudHost());
        globalSettings->synchronizeNow();
    }

    globalSettings->takeFromSettings(qnServerModule->roSettings(), m_mediaServer);

    if (QnUserResourcePtr adminUser = resPool->getAdministrator())
    {
        //todo: root password for NX1 should be updated in case of cloud owner
        hostSystemPasswordSynchronizer->syncLocalHostRootPasswordWithAdminIfNeeded( adminUser );
    }
    qnServerModule->roSettings()->sync();

#ifndef EDGE_SERVER
    // TODO: #GDM make this the common way with other settings
    updateDisabledVendorsIfNeeded();
    updateAllowCameraCHangesIfNeed();
    qnGlobalSettings->synchronizeNowSync(); // TODO: #GDM double sync
#endif

    std::unique_ptr<QnLdapManager> ldapManager(new QnLdapManager(commonModule()));


    commonModule()->resourceDiscoveryManager()->setReady(true);
    const bool isDiscoveryDisabled =
        qnServerModule->roSettings()->value(QnServer::kNoResourceDiscovery, false).toBool();
    if( !ec2Connection->connectionInfo().ecDbReadOnly && !isDiscoveryDisabled)
        commonModule()->resourceDiscoveryManager()->start();
    //else
    //    we are not able to add cameras to DB anyway, so no sense to do discover


    connect(
        commonModule()->resourceDiscoveryManager(),
        &QnResourceDiscoveryManager::localInterfacesChanged,
        this,
        &MediaServerProcess::updateAddressesList);

    connect(
        m_universalTcpListener,
        &QnTcpListener::portChanged,
        this,
        [this, &cloudManagerGroup]()
        {
            updateAddressesList();
            cloudManagerGroup.connectionManager.setProxyVia(
                SocketAddress(HostAddress::localhost, m_universalTcpListener->getPort()));
        });

    m_firstRunningTime = qnServerModule->lastRunningTime().count();

    m_crashReporter.reset(new ec2::CrashReporter(commonModule()));

    QTimer timer;
    connect(&timer, SIGNAL(timeout()), this, SLOT(at_timer()), Qt::DirectConnection);
    timer.start(QnVirtualCameraResource::issuesTimeoutMs());
    at_timer();

    QTimer udtInternetTrafficTimer;
    connect(&udtInternetTrafficTimer, &QTimer::timeout,
        [common = commonModule()]()
        {
            QnResourcePtr server = common->resourcePool()->getResourceById(common->moduleGUID());
            const auto old = server->getProperty(Qn::UDT_INTERNET_TRFFIC).toULongLong();
            const auto current = nx::network::UdtStatistics::global.internetBytesTransfered.load();
            const auto update = old + (qulonglong) current;
            if (server->setProperty(Qn::UDT_INTERNET_TRFFIC, QString::number(update))
                && server->saveParams())
            {
                NX_LOG(lm("%1 is updated to %2").args(Qn::UDT_INTERNET_TRFFIC, update), cl_logDEBUG1);
                nx::network::UdtStatistics::global.internetBytesTransfered -= current;
            }
        });
    udtInternetTrafficTimer.start(UDT_INTERNET_TRAFIC_TIMER);

    QTimer::singleShot(3000, this, SLOT(at_connectionOpened()));
    QTimer::singleShot(0, this, SLOT(at_appStarted()));

    m_dumpSystemResourceUsageTaskID = nx::utils::TimerManager::instance()->addTimer(
        std::bind( &MediaServerProcess::dumpSystemUsageStats, this ),
        std::chrono::milliseconds(SYSTEM_USAGE_DUMP_TIMEOUT));

    QnRecordingManager::instance()->start();
    if (!isDiscoveryDisabled)
        mserverResourceSearcher->start();
    m_universalTcpListener->start();
    serverConnector->start();
#if 1
    if (ec2Connection->connectionInfo().ecUrl.scheme() == "file") {
        // Connect to local database. Start peer-to-peer sync (enter to cluster mode)
        commonModule()->setCloudMode(true);
        if (!isDiscoveryDisabled)
        {
            // Should be called after global settings are initialized.
            commonModule()->moduleDiscoveryManager()->start();
        }
    }
#endif

    nx::mserver_aux::makeFakeData(
        cmdLineArguments().createFakeData, ec2Connection, commonModule()->moduleGUID());

    qnBackupStorageMan->scheduleSync()->start();
    serverModule->unusedWallpapersWatcher()->start();
    if (m_serviceMode)
        serverModule->licenseWatcher()->start();

    // If exception thrown by Qt event handler from within exec() we want to do some cleanup
    // anyway.
    auto cleanUpGuard = makeScopeGuard(
        [&]()
        {
            disconnect(QnAuthHelper::instance(), 0, this, 0);
            disconnect(commonModule()->resourceDiscoveryManager(), 0, this, 0);
            disconnect(qnNormalStorageMan, 0, this, 0);
            disconnect(qnBackupStorageMan, 0, this, 0);
            disconnect(commonModule(), 0, this, 0);
            disconnect(runtimeManager, 0, this, 0);
            disconnect(ec2Connection->getTimeNotificationManager().get(), 0, this, 0);
            disconnect(ec2Connection.get(), 0, this, 0);
            if (m_updatePiblicIpTimer) {
                disconnect(m_updatePiblicIpTimer.get(), 0, this, 0);
                m_updatePiblicIpTimer.reset();
            }
            disconnect(m_ipDiscovery.get(), 0, this, 0);
            disconnect(commonModule()->moduleDiscoveryManager(), 0, this, 0);

            WaitingForQThreadToEmptyEventQueue waitingForObjectsToBeFreed(QThread::currentThread(), 3);
            waitingForObjectsToBeFreed.join();

            qWarning() << "QnMain event loop has returned. Destroying objects...";

            discoveryMonitor.reset();
            m_crashReporter.reset();

            //cancelling dumping system usage
            quint64 dumpSystemResourceUsageTaskID = 0;
            {
                QnMutexLocker lk(&m_mutex);
                dumpSystemResourceUsageTaskID = m_dumpSystemResourceUsageTaskID;
                m_dumpSystemResourceUsageTaskID = 0;
            }
            nx::utils::TimerManager::instance()->joinAndDeleteTimer(dumpSystemResourceUsageTaskID);

            m_ipDiscovery.reset(); // stop it before IO deinitialized
            commonModule()->resourceDiscoveryManager()->pleaseStop();
            QnResource::pleaseStopAsyncTasks();
            multicastHttp.reset();
            stopObjects();

            QnResource::stopCommandProc();
            if (m_initStoragesAsyncPromise)
                m_initStoragesAsyncPromise->get_future().wait();
            // todo: #rvasilenko some undeleted resources left in the QnMain event loop. I stopped TimerManager as temporary solution for it.
            nx::utils::TimerManager::instance()->stop();

            hlsSessionPool.reset();

            // Remove all stream recorders.
            remoteArchiveSynchronizer.reset();
            recordingManager.reset();

            mserverResourceSearcher.reset();

            videoCameraPool.reset();

            commonModule()->resourceDiscoveryManager()->stop();
            qnServerModule->metadataManagerPool()->stop(); //< Stop processing analytics events.
            auditManager->stop();
            QnResource::stopAsyncTasks();

            //since mserverResourceDiscoveryManager instance is dead no events can be delivered to serverResourceProcessor: can delete it now
                //TODO refactoring of discoveryManager <-> resourceProcessor interaction is required
            serverResourceProcessor.reset();

            mdnsListener.reset();
            upnpDeviceSearcher->pleaseStop(); //< pleaseStop method is synchronous for this class.
            resourceSearchers.reset();

            connectorThread->quit();
            connectorThread->wait();

            //deleting object from wrong thread, but its no problem, since object's thread has been stopped and no event can be delivered to the object
            eventConnector.reset();

            eventRuleProcessor.reset();

            motionHelper.reset();

            //ptzPool.reset();

            commonModule()->deleteMessageProcessor(); // stop receiving notifications

            //disconnecting from EC2
            clearEc2ConnectionGuard.reset();

            connectToCloudWatcher.reset();
            ec2Connection.reset();
            ec2ConnectionFactory.reset();

            commonModule()->setResourceDiscoveryManager(nullptr);

            // This method will set flag on message channel to threat next connection close as normal
            //appServerConnection->disconnectSync();
            qnServerModule->setLastRunningTime(std::chrono::milliseconds::zero());

            authHelper.reset();
            //fileDeletor.reset();
            //qnNormalStorageMan.reset();
            //qnBackupStorageMan.reset();

            if (m_mediaServer)
                m_mediaServer->beforeDestroy();
            m_mediaServer.clear();

            performActionsOnExit();

            nx::network::SocketGlobals::outgoingTunnelPool().clearOwnPeerId();

            m_autoRequestForwarder.reset();

            if (defaultMsgHandler)
                qInstallMessageHandler(defaultMsgHandler);
        });

    emit started();
    exec();

}

void MediaServerProcess::at_appStarted()
{
    if (isStopping())
        return;

    commonModule()->ec2Connection()->startReceivingNotifications();
    m_crashReporter->scanAndReportByTimer(qnServerModule->runTimeSettings());

    QString dataLocation = getDataDirectory();
    QDir stateDirectory;
    stateDirectory.mkpath(dataLocation + QLatin1String("/state"));
    qnFileDeletor->init(dataLocation + QLatin1String("/state")); // constructor got root folder for temp files
};

void MediaServerProcess::at_timeChanged(qint64 newTime)
{
    QnSyncTime::instance()->updateTime(newTime);

    using namespace ec2;
    QnTransaction<ApiPeerSyncTimeData> tran(
        ApiCommand::broadcastPeerSyncTime,
        commonModule()->moduleGUID());
    tran.params.syncTimeMs = newTime;
    if (auto connection = commonModule()->ec2Connection())
        connection->messageBus()->sendTransaction(tran);
}

void MediaServerProcess::at_runtimeInfoChanged(const QnPeerRuntimeInfo& runtimeInfo)
{
    if (isStopping())
        return;
    if (runtimeInfo.uuid != commonModule()->moduleGUID())
        return;
    auto connection = commonModule()->ec2Connection();
    if (connection)
    {
        ec2::QnTransaction<ec2::ApiRuntimeData> tran(
            ec2::ApiCommand::runtimeInfoChanged,
            commonModule()->moduleGUID());
        tran.params = runtimeInfo.data;
        commonModule()->ec2Connection()->messageBus()->sendTransaction(tran);
    }
}

void MediaServerProcess::at_emptyDigestDetected(const QnUserResourcePtr& user, const QString& login, const QString& password)
{
    if (isStopping())
        return;

    // fill authenticate digest here for compatibility with version 2.1 and below.
    const ec2::AbstractECConnectionPtr& appServerConnection = commonModule()->ec2Connection();
    if (user->getDigest().isEmpty() && !m_updateUserRequests.contains(user->getId()))
    {
        user->setName(login);
        user->setPasswordAndGenerateHash(password);

        ec2::ApiUserData userData;
        fromResourceToApi(user, userData);

        QnUuid userId = user->getId();
        m_updateUserRequests << userId;
        appServerConnection->getUserManager(Qn::kSystemAccess)->save(userData, password, this, [this, userId]( int reqID, ec2::ErrorCode errorCode )
        {
            QN_UNUSED(reqID, errorCode);
            m_updateUserRequests.remove(userId);
        } );
    }
}

class QnVideoService : public QtService<QtSingleCoreApplication>
{
public:
    QnVideoService(int argc, char **argv):
        QtService<QtSingleCoreApplication>(argc, argv, SERVICE_NAME),
        m_argc(argc),
        m_argv(argv)
    {
        setServiceDescription(SERVICE_NAME);
    }

protected:
    virtual int executeApplication() override
    {
        m_main.reset(new MediaServerProcess(m_argc, m_argv, true));

        const auto cmdParams = m_main->cmdLineArguments();
        if (cmdParams.showHelp || cmdParams.showVersion)
            return 0;

        int res = application()->exec();

        m_main.reset();

#ifdef Q_OS_WIN
        // stop the service unexpectedly to let windows service management system restart it
        if (restartFlag) {
            HANDLE hProcess = GetCurrentProcess();
            TerminateProcess(hProcess, ERROR_SERVICE_SPECIFIC_ERROR);
        }
#endif
        return res;
    }

    virtual void start() override
    {
        QtSingleCoreApplication *application = this->application();

        QCoreApplication::setOrganizationName(QnAppInfo::organizationName());
        QCoreApplication::setApplicationName(QnServerAppInfo::applicationName());
        if (QCoreApplication::applicationVersion().isEmpty())
            QCoreApplication::setApplicationVersion(QnAppInfo::applicationVersion());

        if (application->isRunning() &&
            m_main->serverSettings()->roSettings()->value(nx_ms_conf::ENABLE_MULTIPLE_INSTANCES).toInt() == 0)
        {
            qWarning() << "Server already started";
            qApp->quit();
            return;
        }

#ifdef Q_OS_WIN
        SetConsoleCtrlHandler(stopServer_WIN, true);
#endif
        signal(SIGINT, stopServer);
        signal(SIGTERM, stopServer);

        QDir::setCurrent(qApp->applicationDirPath());

    // ------------------------------------------
#ifdef TEST_RTSP_SERVER
        addTestData();
#endif
        m_main->start();
    }

    virtual void stop() override
    {
        if (serviceMainInstance)
            serviceMainInstance->stopSync();
    }

private:
    int m_argc;
    char **m_argv;
    QScopedPointer<MediaServerProcess> m_main;
};

void stopServer(int /*signal*/)
{
    restartFlag = false;
    if (serviceMainInstance) {
        //output to console from signal handler can cause deadlock
        //qWarning() << "got signal" << signal << "stop server!";
        serviceMainInstance->stopAsync();
    }
}

void restartServer(int restartTimeout)
{
    restartFlag = true;
    if (serviceMainInstance) {
        qWarning() << "restart requested!";
        QTimer::singleShot(restartTimeout, serviceMainInstance, SLOT(stopAsync()));
    }
}

/*
bool changePort(quint16 port)
{
    if (serviceMainInstance)
        return serviceMainInstance->changePort(port);
    else
        return false;
}
*/

#ifdef __linux__
void SIGUSR1_handler(int)
{
    //doing nothing. Need this signal only to interrupt some blocking calls
}
#endif

static void redirectOutput(FILE* stream, const char* streamName, const std::string& filename)
{
    if (freopen(filename.c_str(), "w", stream))
        fprintf(stream, "%s of mediaserver is redirected to this file\n", streamName);
    // Ignore possible errors because it is not clear where to print an error message.
}

static bool fileExists(const std::string& filename)
{
    return static_cast<bool>(std::ifstream(filename.c_str()));
}

static void redirectStdoutAndStderrIfNeeded(int argc, char* argv[])
{
    static const std::string kFilePrefix = nx::kit::IniConfig::iniFilesDir();
    static const std::string kStdoutFilename = "mediaserver_stdout.log";
    static const std::string kStderrFilename = "mediaserver_stderr.log";

    if (fileExists(kFilePrefix + kStdoutFilename))
        redirectOutput(stdout, "stdout", kFilePrefix + kStdoutFilename);

    if (fileExists(kFilePrefix + kStderrFilename))
        redirectOutput(stderr, "stderr", kFilePrefix + kStderrFilename);
}

int MediaServerProcess::main(int argc, char* argv[])
{
    redirectStdoutAndStderrIfNeeded(argc, argv);

#if 0
#if defined(__GNUC__)
# if defined(__i386__)
        /* Enable Alignment Checking on x86 */
        __asm__("pushf\norl $0x40000,(%esp)\npopf");
# elif defined(__x86_64__)
             /* Enable Alignment Checking on x86_64 */
            __asm__("pushf\norl $0x40000,(%rsp)\npopf");
# endif
#endif
#endif //__arm__
#ifdef _WIN32
    win32_exception::installGlobalUnhandledExceptionHandler();
    _tzset();
#endif

#ifdef __linux__
    signal( SIGUSR1, SIGUSR1_handler );
#endif


#ifndef EDGE_SERVER
    std::unique_ptr<TextToWaveServer> textToWaveServer = std::make_unique<TextToWaveServer>(
        nx::utils::file_system::applicationDirPath(argc, argv));

    textToWaveServer->start();
    textToWaveServer->waitForStarted();
#endif

    QnVideoService service( argc, argv );
    int res = service.exec();
    if (restartFlag && res == 0)
        return 1;
    return 0;
}

const CmdLineArguments MediaServerProcess::cmdLineArguments() const
{
    return m_cmdLineArguments;
}

void MediaServerProcess::configureApiRestrictions(nx_http::AuthMethodRestrictionList* restrictions)
{
    // For "OPTIONS * RTSP/1.0"
    restrictions->allow(lit("\\*"), nx_http::AuthMethod::noAuth);

    const auto webPrefix = lit("(/web)?(/proxy/[^/]*(/[^/]*)?)?");
    restrictions->allow(webPrefix + lit("/api/ping"), nx_http::AuthMethod::noAuth);
    restrictions->allow(webPrefix + lit("/api/camera_event.*"), nx_http::AuthMethod::noAuth);
    restrictions->allow(webPrefix + lit("/api/moduleInformation"), nx_http::AuthMethod::noAuth);
    restrictions->allow(webPrefix + lit("/api/gettime"), nx_http::AuthMethod::noAuth);
    restrictions->allow(webPrefix + lit("/api/getTimeZones"), nx_http::AuthMethod::noAuth);
    restrictions->allow(webPrefix + lit("/api/getNonce"), nx_http::AuthMethod::noAuth);
    restrictions->allow(webPrefix + lit("/api/cookieLogin"), nx_http::AuthMethod::noAuth);
    restrictions->allow(webPrefix + lit("/api/cookieLogout"), nx_http::AuthMethod::noAuth);
    restrictions->allow(webPrefix + lit("/api/getCurrentUser"), nx_http::AuthMethod::noAuth);
    restrictions->allow(webPrefix + lit("/static/.*"), nx_http::AuthMethod::noAuth);
    restrictions->allow(lit("/crossdomain.xml"), nx_http::AuthMethod::noAuth);
    restrictions->allow(lit("/favicon.ico"), nx_http::AuthMethod::noAuth);
    restrictions->allow(webPrefix + lit("/api/startLiteClient"), nx_http::AuthMethod::noAuth);

    // For open in new browser window.
    restrictions->allow(webPrefix + lit("/api/showLog.*"),
        nx_http::AuthMethod::urlQueryParam | nx_http::AuthMethod::allowWithourCsrf);

    // For inserting in HTML <img src="...">.
    restrictions->allow(webPrefix + lit("/ec2/cameraThumbnail"),
        nx_http::AuthMethod::allowWithourCsrf);

    // TODO: #3.1 Remove this method and use /api/installUpdate in client when offline cloud
    // authentication is implemented.
    // WARNING: This is severe vulnerability introduced in 3.0.
    restrictions->allow(webPrefix + lit("/api/installUpdateUnauthenticated"),
        nx_http::AuthMethod::noAuth);
}<|MERGE_RESOLUTION|>--- conflicted
+++ resolved
@@ -3336,23 +3336,15 @@
         logSettings, qApp->applicationName(), binaryPath,
         nx::utils::log::addLogger({QnLog::HTTP_LOG_INDEX}));
 
-<<<<<<< HEAD
-    logSettings = makeLogSettings(cmdLineArguments().hwLogLevel,
-        "hwLoglevel", toString(nx::utils::log::Level::info), "hw_log");
+    logSettings = makeLogSettings(cmdLineArguments().systemLogLevel,
+        "systemLoglevel", toString(nx::utils::log::Level::info), "system_log");
     nx::utils::log::initialize(
         logSettings, qApp->applicationName(), binaryPath,
-        nx::utils::log::addLogger({QnLog::HWID_LOG}));
-=======
-    logSettings = makeLogSettings(cmdLineArguments().systemLogLevel,
-        "systemLoglevel", toString(nx::utils::log::Level::info));
-    nx::utils::log::initialize(
-        logSettings, qApp->applicationName(), binaryPath,
-        QLatin1String("system_log"), nx::utils::log::addLogger(
+        nx::utils::log::addLogger(
             {
                 QnLog::HWID_LOG, 
                 toString(typeid(nx::mediaserver::LicenseWatcher))
             }));
->>>>>>> 5ca1f35b
 
     logSettings = makeLogSettings(cmdLineArguments().ec2TranLogLevel,
         "tranLogLevel", toString(nx::utils::log::Level::none), "ec2_tran");
@@ -3373,16 +3365,15 @@
 {
     const auto binaryPath = QFile::decodeName(m_argv[0]);
 
-<<<<<<< HEAD
-    // Double log initialization is intended here because this log is written under root.
-    const auto logSettings = makeLogSettings(cmdLineArguments().hwLogLevel,
-        "hwLoglevel", toString(nx::utils::log::Level::info), "hw_log");
-=======
-    auto logSettings = makeLogSettings(cmdLineArguments().systemLogLevel, "systemLoglevel", "info");
->>>>>>> 5ca1f35b
+    auto logSettings = makeLogSettings(cmdLineArguments().systemLogLevel,
+        "systemLoglevel", toString(nx::utils::log::Level::info), "system_log");
     nx::utils::log::initialize(
         logSettings, qApp->applicationName(), binaryPath,
-        nx::utils::log::addLogger({QnLog::HWID_LOG}));
+        nx::utils::log::addLogger(
+            {
+                QnLog::HWID_LOG, 
+                toString(typeid(nx::mediaserver::LicenseWatcher))
+            }));
 
     LLUtil::initHardwareId(qnServerModule->roSettings());
     updateGuidIfNeeded();
