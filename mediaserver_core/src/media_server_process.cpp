--- conflicted
+++ resolved
@@ -2320,16 +2320,10 @@
 
         // TODO: #ynikitenkov fix to use qnGlobalSettings in 2.6
         // TODO: fix, when VS supports init lists:
-<<<<<<< HEAD
         //       for (const auto& param : { stats::SR_TIME_CYCLE, ... })
-        const QString* statParams[] = {
-            &stats::SR_TIME_CYCLE, &stats::SR_SERVER_API,
-            &Qn::CLOUD_SYSTEM_ID, &Qn::CLOUD_SYSTEM_AUTH_KEY };
-=======
-        //       for (const auto& param : { stats::SR_TIME_CYCLE, stats::SR_SERVER_API })
-        const QString* statParams[] = { &stats::SR_TIME_CYCLE, &stats::SR_SERVER_API
-            , &QnMultiserverStatisticsRestHandler::kSettingsUrlParam };
->>>>>>> 5912a9c0
+        const QString* statParams[] = { &stats::SR_TIME_CYCLE, &stats::SR_SERVER_API 
+ 		&Qn::CLOUD_SYSTEM_ID, &Qn::CLOUD_SYSTEM_AUTH_KEY,
+ 		&QnMultiserverStatisticsRestHandler::kSettingsUrlParam	};
         for (auto it = &statParams[0]; it != &statParams[sizeof(statParams)/sizeof(statParams[0])]; ++it)
         {
             const QString& param = **it;
