--- conflicted
+++ resolved
@@ -1147,14 +1147,9 @@
             messageProcessor->updateResource( storage );
 
             // initialize storage immediately in sync mode
-<<<<<<< HEAD
             //TODO: #rvasilenko remove this call. Need refactor
             if (QnStorageResourcePtr qnStorage = qnResPool->getResourceById(storage.id).dynamicCast<QnStorageResource>())
-                qnStorage->isAvailable();
-=======
-			// todo: remove this call. Need refactor
-            storage.dynamicCast<QnStorageResource>()->initOrUpdate();
->>>>>>> 47de9d69
+                qnStorage->initOrUpdate();
         }
     }
 
