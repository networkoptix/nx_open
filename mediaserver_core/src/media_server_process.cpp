--- conflicted
+++ resolved
@@ -2821,16 +2821,9 @@
     const std::vector<QString> chmodPaths =
     {
         MSSettings::defaultConfigDirectory(),
-<<<<<<< HEAD
         serverModule()->roSettings()->fileName(),
         serverModule()->runTimeSettings()->fileName(),
-        QnFileConnectionProcessor::externalPackagePath(),
-        getDataDirectory(),
-=======
-        qnServerModule->roSettings()->fileName(),
-        qnServerModule->runTimeSettings()->fileName(),
         QnFileConnectionProcessor::externalPackagePath()
->>>>>>> 915bb3eb
     };
     for (const auto& path: chmodPaths)
     {
