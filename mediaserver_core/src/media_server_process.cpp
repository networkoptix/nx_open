--- conflicted
+++ resolved
@@ -3147,14 +3147,9 @@
         logSettings, qApp->applicationName(), binaryPath,
         nx::utils::log::addLogger({QnLog::HTTP_LOG_INDEX}));
 
-<<<<<<< HEAD
     logSettings.level.parse(cmdLineArguments().systemLogLevel,
         settings.systemLogLevel(), toString(nx::utils::log::Level::info));
-    logSettings.logBaseName = "system_log";
-=======
-    logSettings = makeLogSettings(cmdLineArguments().systemLogLevel,
-        "systemLoglevel", toString(nx::utils::log::Level::info), "hw_log");
->>>>>>> 046614f4
+    logSettings.logBaseName = "hw_log";
     nx::utils::log::initialize(
         logSettings, qApp->applicationName(), binaryPath,
         nx::utils::log::addLogger(
@@ -3184,16 +3179,11 @@
 {
     const auto binaryPath = QFile::decodeName(m_argv[0]);
 
-<<<<<<< HEAD
     auto logSettings = makeLogSettings();
 
     logSettings.level.parse(cmdLineArguments().systemLogLevel,
         serverModule()->settings().systemLogLevel(), toString(nx::utils::log::Level::info));
-    logSettings.logBaseName = "system_log";
-=======
-    auto logSettings = makeLogSettings(cmdLineArguments().systemLogLevel,
-        "systemLoglevel", toString(nx::utils::log::Level::info), "hw_log");
->>>>>>> 046614f4
+    logSettings.logBaseName = "hw_log";
     nx::utils::log::initialize(
         logSettings, qApp->applicationName(), binaryPath,
         nx::utils::log::addLogger(
