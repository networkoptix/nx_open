#include "media_server_process.h"

#include <cstdlib>
#include <iostream>
#include <fstream>
#include <functional>
#include <signal.h>
#ifdef __linux__
#include <signal.h>
#include <sys/types.h>
#include <sys/stat.h>
#include <unistd.h>
#endif

#include <qtsinglecoreapplication.h>
#include <qtservice.h>

#include <QtCore/QCoreApplication>
#include <QtCore/QDir>
#include <QtCore/QSettings>
#include <QtCore/QUrl>
#include <utils/common/uuid.h>
#include <utils/common/ldap.h>
#include <QtCore/QThreadPool>

#include <QtNetwork/QUdpSocket>
#include <QtNetwork/QHostAddress>
#include <QtNetwork/QHostInfo>
#include <QtNetwork/QNetworkInterface>

#include <api/app_server_connection.h>
#include <api/global_settings.h>

#include <appserver/processor.h>

#include <business/business_event_connector.h>
#include <business/business_event_rule.h>
#include <business/business_rule_processor.h>
#include <business/events/reasoned_business_event.h>

#include <camera/camera_pool.h>

#include <core/misc/schedule_task.h>
#include <core/resource_management/camera_driver_restriction_list.h>
#include <core/resource_management/mserver_resource_discovery_manager.h>
#include <core/resource_management/resource_discovery_manager.h>
#include <core/resource_management/resource_pool.h>
#include <core/resource_management/server_additional_addresses_dictionary.h>
#include <core/resource/storage_plugin_factory.h>
#include <core/resource/layout_resource.h>
#include <core/resource/media_server_user_attributes.h>
#include <core/resource/media_server_resource.h>
#include <core/resource/user_resource.h>
#include <core/resource/videowall_resource.h>

#include <events/mserver_business_rule_processor.h>

#include <media_server/media_server_module.h>

#include <motion/motion_helper.h>

#include <network/authenticate_helper.h>
#include <network/default_tcp_connection_processor.h>
#include <nx_ec/ec2_lib.h>
#include <nx_ec/ec_api.h>
#include <nx_ec/ec_proto_version.h>

#include <platform/platform_abstraction.h>

#include <plugins/plugin_manager.h>
#include <plugins/resource/acti/acti_resource_searcher.h>
#include <plugins/resource/avi/avi_resource.h>
#include <plugins/resource/arecontvision/resource/av_resource_searcher.h>
#include <plugins/resource/axis/axis_resource_searcher.h>
#include <plugins/resource/desktop_camera/desktop_camera_registrator.h>
#include <plugins/resource/desktop_camera/desktop_camera_resource_searcher.h>
#include <plugins/resource/desktop_camera/desktop_camera_deleter.h>
#include <plugins/resource/d-link/dlink_resource_searcher.h>
#include <plugins/resource/droid/droid_resource_searcher.h>
#include <plugins/resource/droid_ipwebcam/ipwebcam_droid_resource_searcher.h>
#include <plugins/resource/flex_watch/flexwatch_resource_searcher.h>
#include <plugins/resource/iqinvision/iqinvision_resource_searcher.h>
#include <plugins/resource/isd/isd_resource_searcher.h>
#include <plugins/resource/mserver_resource_searcher.h>
#include <plugins/resource/mdns/mdns_listener.h>
#include <plugins/resource/onvif/onvif_resource_searcher.h>
#include <plugins/resource/pulse/pulse_resource_searcher.h>
#include <plugins/resource/stardot/stardot_resource_searcher.h>
#include <plugins/resource/test_camera/testcamera_resource_searcher.h>
#include <plugins/resource/third_party/third_party_resource_searcher.h>
#include <plugins/storage/dts/vmax480/vmax480_resource_searcher.h>
#include <plugins/storage/file_storage/file_storage_resource.h>
#include <plugins/storage/third_party_storage_resource/third_party_storage_resource.h>

#include <recorder/file_deletor.h>
#include <recorder/recording_manager.h>
#include <recorder/storage_manager.h>
#include <recorder/schedule_sync.h>

#include <rest/handlers/acti_event_rest_handler.h>
#include <rest/handlers/business_event_log_rest_handler.h>
#include "rest/handlers/business_log2_rest_handler.h"
#include <rest/handlers/get_system_name_rest_handler.h>
#include <rest/handlers/camera_diagnostics_rest_handler.h>
#include <rest/handlers/camera_settings_rest_handler.h>
#include <rest/handlers/camera_bookmarks_rest_handler.h>
#include <rest/handlers/crash_server_handler.h>
#include <rest/handlers/external_business_event_rest_handler.h>
#include <rest/handlers/favicon_rest_handler.h>
#include <rest/handlers/image_rest_handler.h>
#include <rest/handlers/log_rest_handler.h>
#include <rest/handlers/manual_camera_addition_rest_handler.h>
#include <rest/handlers/ping_rest_handler.h>
#include <rest/handlers/audit_log_rest_handler.h>
#include <rest/handlers/recording_stats_rest_handler.h>
#include <rest/handlers/ping_system_rest_handler.h>
#include <rest/handlers/ptz_rest_handler.h>
#include <rest/handlers/can_accept_cameras_rest_handler.h>
#include <rest/handlers/rebuild_archive_rest_handler.h>
#include <rest/handlers/recorded_chunks_rest_handler.h>
#include <rest/handlers/statistics_rest_handler.h>
#include <rest/handlers/storage_space_rest_handler.h>
#include <rest/handlers/storage_status_rest_handler.h>
#include <rest/handlers/time_rest_handler.h>
#include <rest/handlers/activate_license_rest_handler.h>
#include <rest/handlers/test_email_rest_handler.h>
#include <rest/handlers/test_ldap_rest_handler.h>
#include <rest/handlers/update_rest_handler.h>
#include <rest/handlers/restart_rest_handler.h>
#include <rest/handlers/module_information_rest_handler.h>
#include <rest/handlers/iflist_rest_handler.h>
#include <rest/handlers/json_aggregator_rest_handler.h>
#include <rest/handlers/ifconfig_rest_handler.h>
#include <rest/handlers/settime_rest_handler.h>
#include <rest/handlers/configure_rest_handler.h>
#include <rest/handlers/merge_systems_rest_handler.h>
#include <rest/handlers/current_user_rest_handler.h>
#include <rest/handlers/backup_db_rest_handler.h>
#include <rest/handlers/discovered_peers_rest_handler.h>
#include <rest/handlers/log_level_rest_handler.h>
#include <rest/handlers/multiserver_chunks_rest_handler.h>
#include <rest/handlers/camera_history_rest_handler.h>
#include <rest/handlers/multiserver_bookmarks_rest_handler.h>
#include <rest/handlers/save_cloud_system_credentials.h>
#include <rest/server/rest_connection_processor.h>
#include <rest/handlers/get_hardware_info_rest_handler.h>
#ifdef _DEBUG
#include <rest/handlers/debug_events_rest_handler.h>
#endif

#include <rtsp/rtsp_connection.h>

#include <utils/common/command_line_parser.h>
#include <utils/common/cpp14.h>
#include <utils/common/log.h>
#include <utils/common/sleep.h>
#include <utils/common/synctime.h>
#include <utils/common/util.h>
#include <utils/common/system_information.h>
#include <utils/network/multicodec_rtp_reader.h>
#include <utils/network/simple_http_client.h>
#include <utils/network/ssl_socket.h>
#include <utils/network/module_finder.h>
#include <utils/network/router.h>
#include <utils/common/ssl_gen_cert.h>

#include <media_server/mserver_status_watcher.h>
#include <media_server/server_message_processor.h>
#include <media_server/settings.h>
#include <media_server/serverutil.h>
#include <media_server/server_update_tool.h>
#include <media_server/server_connector.h>
#include <utils/common/app_info.h>
#include <transcoding/ffmpeg_video_transcoder.h>

#ifdef _WIN32
#include "common/systemexcept_win32.h"
#endif

#ifdef __linux__
#include "common/systemexcept_linux.h"
#endif

#include "platform/hardware_information.h"
#include "platform/platform_abstraction.h"
#include "core/ptz/server_ptz_controller_pool.h"
#include "plugins/resource/acti/acti_resource.h"
#include "transaction/transaction_message_bus.h"
#include "common/common_module.h"
#include "proxy/proxy_receiver_connection_processor.h"
#include "proxy/proxy_connection.h"
#include "compatibility.h"
#include "media_server/file_connection_processor.h"
#include "streaming/hls/hls_session_pool.h"
#include "streaming/hls/hls_server.h"
#include "streaming/streaming_chunk_transcoder.h"
#include "llutil/hardware_id.h"
#include "api/runtime_info_manager.h"
#include "rest/handlers/old_client_connect_rest_handler.h"
#include "nx_ec/data/api_conversion_functions.h"
#include "media_server/resource_status_watcher.h"
#include "nx_ec/dummy_handler.h"
#include "ec2_statictics_reporter.h"
#include "server/host_system_password_synchronizer.h"

#include "version.h"
#include "core/resource_management/resource_properties.h"
#include "network/universal_request_processor.h"
#include "core/resource/camera_history.h"
#include "utils/network/nettools.h"
#include "http/iomonitor_tcp_server.h"
#include "ldap/ldap_manager.h"
#include "rest/handlers/multiserver_chunks_rest_handler.h"
#include "rest/handlers/merge_ldap_users_rest_handler.h"
#include "audit/mserver_audit_manager.h"
#include "utils/common/waiting_for_qthread_to_empty_event_queue.h"
#include "core/multicast/multicast_http_server.h"
#include "crash_reporter.h"
#include "rest/handlers/exec_script_rest_handler.h"
#include "rest/handlers/script_list_rest_handler.h"
#include "cloud/cloud_connection_manager.h"
#include "rest/handlers/backup_control_rest_handler.h"
#include <database/server_db.h>


#ifdef __arm__
#include "nx1/info.h"
#endif

// This constant is used while checking for compatibility.
// Do not change it until you know what you're doing.
static const char COMPONENT_NAME[] = "MediaServer";

static QString SERVICE_NAME = lit("%1 Server").arg(QnAppInfo::organizationName());
static const quint64 DEFAULT_MAX_LOG_FILE_SIZE = 10*1024*1024;
static const quint64 DEFAULT_LOG_ARCHIVE_SIZE = 25;
//static const quint64 DEFAULT_MSG_LOG_ARCHIVE_SIZE = 5;
static const unsigned int APP_SERVER_REQUEST_ERROR_TIMEOUT_MS = 5500;
static const QString REMOVE_DB_PARAM_NAME(lit("removeDbOnStartup"));
static const QByteArray SYSTEM_IDENTITY_TIME("sysIdTime");
static const QByteArray AUTH_KEY("authKey");
static const QByteArray APPSERVER_PASSWORD("appserverPassword");
static const QByteArray LOW_PRIORITY_ADMIN_PASSWORD("lowPriorityPassword");
static const QByteArray SYSTEM_NAME_KEY("systemName");
static const QByteArray AUTO_GEN_SYSTEM_NAME("__auto__");

class MediaServerProcess;
static MediaServerProcess* serviceMainInstance = 0;
void stopServer(int signal);
bool restartFlag = false;
void restartServer(int restartTimeout);

namespace {
    const QString YES = lit("yes");
    const QString NO = lit("no");
    const QString GUID_IS_HWID = lit("guidIsHWID");
    const QString SERVER_GUID = lit("serverGuid");
    const QString SERVER_GUID2 = lit("serverGuid2");
    const QString OBSOLETE_SERVER_GUID = lit("obsoleteServerGuid");
    const QString PENDING_SWITCH_TO_CLUSTER_MODE = lit("pendingSwitchToClusterMode");
    const QString ADMIN_PSWD_HASH = lit("adminMd5Hash");
    const QString ADMIN_PSWD_DIGEST = lit("adminMd5Digest");
    const QString MEDIATOR_ADDRESS_UPDATE = lit("mediatorAddressUpdate");
};

//#include "device_plugins/arecontvision/devices/av_device_server.h"

//#define TEST_RTSP_SERVER

//static const int PROXY_POOL_SIZE = 8;
#ifdef EDGE_SERVER
static const int DEFAULT_MAX_CAMERAS = 1;
#else
static const int DEFAULT_MAX_CAMERAS = 128;
#endif

//TODO #ak have to do something with settings
class CmdLineArguments
{
public:
    QString logLevel;
    //!Log level of http requests log
    QString msgLogLevel;
    QString ec2TranLogLevel;
    QString rebuildArchive;
    QString devModeKey;
    QString allowedDiscoveryPeers;

    CmdLineArguments()
    :
        logLevel(
#ifdef _DEBUG
            lit("DEBUG")
#else
            lit("INFO")
#endif
        )
    {
    }
};

static CmdLineArguments cmdLineArguments;

void decoderLogCallback(void* /*pParam*/, int i, const char* szFmt, va_list args)
{
    //USES_CONVERSION;

    //Ignore debug and info (i == 2 || i == 1) messages
    if(AV_LOG_ERROR != i)
    {
        //return;
    }

    // AVCodecContext* pCtxt = (AVCodecContext*)pParam;

    char szMsg[1024];
    vsprintf(szMsg, szFmt, args);
    //if(szMsg[strlen(szMsg)] == '\n')
    {
        szMsg[strlen(szMsg)-1] = 0;
    }

    NX_LOG( lit("FFMPEG %1").arg(QString::fromLocal8Bit(szMsg)), cl_logERROR);
}

QHostAddress resolveHost(const QString& hostString)
{
    QHostAddress host(hostString);
    if (host.toIPv4Address() != 0)
        return host;

    QHostInfo info = QHostInfo::fromName(hostString);

    // Can't resolve
    if (info.error() != QHostInfo::NoError)
    {
        NX_LOG(lit("Couldn't resolve host %1").arg(hostString), cl_logERROR);
        return QHostAddress();
    }

    // Initialize to zero
    host = QHostAddress();
    for (const QHostAddress &address: info.addresses())
    {
        if (address.toIPv4Address() != 0)
        {
            host = address;
            break;
        }
    }

    if (host.toIPv4Address() == 0)
        NX_LOG( lit("No ipv4 address associated with host %1").arg(hostString), cl_logERROR);

    return host;
}

QString defaultLocalAddress(const QHostAddress& target)
{
    if (!target.isNull())
    {
        QUdpSocket socket;
        socket.connectToHost(target, 53);

        if (socket.localAddress() != QHostAddress::LocalHost)
            return socket.localAddress().toString(); // if app server is on other computer we use same address as used to connect to app server
    }

    {
        // try select default interface
        QUdpSocket socket;
        socket.connectToHost("8.8.8.8", 53);
        QString result = socket.localAddress().toString();

        if (result.length()>0)
            return result;
    }


    {
        // if nothing else works use first enabled hostaddr
        QList<QnInterfaceAndAddr> interfaces = getAllIPv4Interfaces();

        for (int i = 0; i < interfaces.size();++i)
        {
            QUdpSocket socket;
            if (!socket.bind(interfaces.at(i).address, 0))
                continue;

            QString result = socket.localAddress().toString();

            Q_ASSERT(result.length() > 0 );

            return result;
        }
    }

    return "127.0.0.1";

}


static int lockmgr(void **mtx, enum AVLockOp op)
{
    QnMutex** qMutex = (QnMutex**) mtx;
    switch(op) {
        case AV_LOCK_CREATE:
            *qMutex = new QnMutex();
            return 0;
        case AV_LOCK_OBTAIN:
            (*qMutex)->lock();
            return 0;
        case AV_LOCK_RELEASE:
            (*qMutex)->unlock();
            return 0;
        case AV_LOCK_DESTROY:
            delete *qMutex;
            return 0;
    }
    return 1;
}

void ffmpegInit()
{
    //avcodec_init();
    av_register_all();

    if(av_lockmgr_register(lockmgr) != 0)
    {
        qCritical() << "Failed to register ffmpeg lock manager";
    }

    // TODO: #Elric we need comments about true/false at call site => bad api design, use flags instead
    QnStoragePluginFactory::instance()->registerStoragePlugin("file", QnFileStorageResource::instance, true); // true means use it plugin if no <protocol>:// prefix
}

QnStorageResourcePtr createStorage(const QnUuid& serverId, const QString& path)
{
    QnStorageResourcePtr storage(QnStoragePluginFactory::instance()->createStorage("ufile"));
    storage->setName("Initial");
    storage->setParentId(serverId);
    storage->setUrl(path);
    storage->setSpaceLimit( MSSettings::roSettings()->value(nx_ms_conf::MIN_STORAGE_SPACE, nx_ms_conf::DEFAULT_MIN_STORAGE_SPACE).toLongLong() );
    storage->setUsedForWriting(storage->isWritable());

    QnResourceTypePtr resType = qnResTypePool->getResourceTypeByName("Storage");
    Q_ASSERT(resType);
    if (resType)
        storage->setTypeId(resType->getId());
    storage->setParentId(serverGuid());

    const auto storagePath = QnStorageResource::toNativeDirPath(storage->getPath());
    const auto partitions = qnPlatform->monitor()->totalPartitionSpaceInfo();
    const auto it = std::find_if(partitions.begin(), partitions.end(),
                                 [&](const QnPlatformMonitor::PartitionSpace& part)
        { return storagePath.startsWith(QnStorageResource::toNativeDirPath(part.path)); });

    const auto storageType = (it != partitions.end()) ? it->type : QnPlatformMonitor::NetworkPartition;
    if (storage->getStorageType().isEmpty())
        storage->setStorageType(QnLexical::serialized(storageType));

    return storage;
}

#ifdef Q_OS_WIN
static int freeGB(QString drive)
{
    ULARGE_INTEGER freeBytes;

    GetDiskFreeSpaceEx(drive.toStdWString().c_str(), &freeBytes, 0, 0);

    return freeBytes.HighPart * 4 + (freeBytes.LowPart>> 30);
}
#endif

static QStringList listRecordFolders()
{
    QStringList folderPaths;

#ifdef Q_OS_WIN
    //QString maxFreeSpaceDrive;
    //int maxFreeSpace = 0;

    for (const QFileInfo& drive: QDir::drives()) {
        if (!drive.isWritable())
            continue;


        QString path = drive.absolutePath();

        if (GetDriveType(path.toStdWString().c_str()) != DRIVE_FIXED)
            continue;

        folderPaths.append(QDir::toNativeSeparators(path) + QnAppInfo::mediaFolderName());
        /*
        int freeSpace = freeGB(path);

        if (maxFreeSpaceDrive.isEmpty() || freeSpace > maxFreeSpace) {
            maxFreeSpaceDrive = path;
            maxFreeSpace = freeSpace;
        }

        if (freeSpace >= 100) {
            NX_LOG(QString("Drive %1 has more than 100GB free space. Using it for storage.").arg(path), cl_logINFO);
            folderPaths.append(path + QnAppInfo::mediaFolderName());
        }
        */
    }
    /*
    if (folderPaths.isEmpty()) {
        NX_LOG(QString("There are no drives with more than 100GB free space. Using drive %1 as it has the most free space: %2 GB").arg(maxFreeSpaceDrive).arg(maxFreeSpace), cl_logINFO);
        folderPaths.append(maxFreeSpaceDrive + QnAppInfo::mediaFolderName());
    }
    */
#endif

#ifdef Q_OS_LINUX
    QList<QnPlatformMonitor::PartitionSpace> partitions =
        qnPlatform->monitor()->QnPlatformMonitor::totalPartitionSpaceInfo(
            QnPlatformMonitor::LocalDiskPartition);

    //always adding storage in data dir
    const QString& dataDirStorage = QDir::cleanPath(getDataDirectory() + "/data");
    for(int i = 0; i < partitions.size(); ++i)
    {
        if( dataDirStorage.startsWith(partitions[i].path) )
            folderPaths.append( dataDirStorage );
        else
            folderPaths.append( QDir::cleanPath( QDir::toNativeSeparators(partitions[i].path) + lit("/") + QnAppInfo::mediaFolderName() ) );
    }
#endif

    return folderPaths;
}

QnStorageResourceList getSmallStorages(const QnStorageResourceList& storages)
{
    QnStorageResourceList result;
    const qint64 defaultStorageSpaceLimit = MSSettings::roSettings()->value(nx_ms_conf::MIN_STORAGE_SPACE, nx_ms_conf::DEFAULT_MIN_STORAGE_SPACE).toLongLong();
    for (const auto& storage: storages)
    {
        const qint64 totalSpace = storage->getTotalSpace();
        if (totalSpace != QnStorageResource::UnknownSize && totalSpace < defaultStorageSpaceLimit)
            result << storage; // if storage size isn't known do not delete it
    }
    return result;
}


QnStorageResourceList createStorages(const QnMediaServerResourcePtr mServer)
{
    QnStorageResourceList storages;
    //bool isBigStorageExist = false;
    qint64 bigStorageThreshold = 0;
    const qint64 defaultStorageSpaceLimit = MSSettings::roSettings()->value(nx_ms_conf::MIN_STORAGE_SPACE, nx_ms_conf::DEFAULT_MIN_STORAGE_SPACE).toLongLong();
    for(const QString& folderPath: listRecordFolders())
    {
        if (!mServer->getStorageByUrl(folderPath).isNull())
            continue;
        QnStorageResourcePtr storage = createStorage(mServer->getId(), folderPath);
        const qint64 totalSpace = storage->getTotalSpace();
        if (totalSpace == QnStorageResource::UnknownSize || totalSpace < defaultStorageSpaceLimit)
            continue; // if storage size isn't known do not add it by default


        qint64 available = storage->getTotalSpace() - storage->getSpaceLimit();
        bigStorageThreshold = qMax(bigStorageThreshold, available);
        storages.append(storage);
        NX_LOG(QString("Creating new storage: %1").arg(folderPath), cl_logINFO);
    }
    bigStorageThreshold /= QnStorageManager::BIG_STORAGE_THRESHOLD_COEFF;

    for (int i = 0; i < storages.size(); ++i) {
        QnStorageResourcePtr storage = storages[i].dynamicCast<QnStorageResource>();
        qint64 available = storage->getTotalSpace() - storage->getSpaceLimit();
        if (available < bigStorageThreshold)
            storage->setUsedForWriting(false);
    }

    return storages;
}

QnStorageResourceList updateStorages(QnMediaServerResourcePtr mServer)
{
    const auto partitions = qnPlatform->monitor()->totalPartitionSpaceInfo();

    QMap<QnUuid, QnStorageResourcePtr> result;
    // I've switched all patches to native separator to fix network patches like \\computer\share
    for(const QnStorageResourcePtr& abstractStorage: mServer->getStorages())
    {
        QnStorageResourcePtr storage = abstractStorage.dynamicCast<QnStorageResource>();
        if (!storage)
            continue;
        bool modified = false;
        if (!storage->getUrl().contains("://")) {
            QString updatedURL = QDir::toNativeSeparators(storage->getUrl());
            if (updatedURL.endsWith(QDir::separator()))
                updatedURL.chop(1);
            if (storage->getUrl() != updatedURL) {
                storage->setUrl(updatedURL);
                modified = true;
            }
        }

        QString storageType = storage->getStorageType();
        if (storageType.isEmpty())
        {
            if (storage->getUrl().contains(lit("://")))
                storageType = QUrl(storage->getUrl()).scheme();
            if (storageType.isEmpty())
            {
                storageType = QnLexical::serialized(QnPlatformMonitor::LocalDiskPartition);
                const auto storagePath = QnStorageResource::toNativeDirPath(storage->getPath());
                const auto it = std::find_if(partitions.begin(), partitions.end(),
                    [&](const QnPlatformMonitor::PartitionSpace& partition)
                { return storagePath.startsWith(QnStorageResource::toNativeDirPath(partition.path)); });
                if (it != partitions.end())
                    storageType = QnLexical::serialized(it->type);
            }
            storage->setStorageType(storageType);
            modified = true;
        }
        if (modified)
            result.insert(storage->getId(), storage);
    }

    return result.values();
}

void setServerNameAndUrls(QnMediaServerResourcePtr server, const QString& myAddress, int port)
{
    if (server->getName().isEmpty())
        server->setName(QString("Server ") + myAddress);

    server->setUrl(QString("rtsp://%1:%2").arg(myAddress).arg(port));
    server->setApiUrl(QString("http://%1:%2").arg(myAddress).arg(port));
}

QnMediaServerResourcePtr MediaServerProcess::findServer(ec2::AbstractECConnectionPtr ec2Connection)
{
    QnMediaServerResourceList servers;

    while (servers.isEmpty() && !needToStop())
    {
        ec2::ErrorCode rez = ec2Connection->getMediaServerManager()->getServersSync(QnUuid(), &servers);
        if( rez == ec2::ErrorCode::ok )
            break;

        qDebug() << "findServer(): Call to getServers failed. Reason: " << ec2::toString(rez);
        QnSleep::msleep(1000);
    }

    for(const QnMediaServerResourcePtr& server: servers)
    {
        if (server->getId() == serverGuid())
            return server;
    }

    return QnMediaServerResourcePtr();
}

QnMediaServerResourcePtr registerServer(ec2::AbstractECConnectionPtr ec2Connection, QnMediaServerResourcePtr serverPtr, bool isNewServerInstance)
{
    QnMediaServerResourcePtr savedServer;
    serverPtr->setStatus(Qn::Online, true);

    ec2::ErrorCode rez = ec2Connection->getMediaServerManager()->saveSync(serverPtr, &savedServer);
    if (rez != ec2::ErrorCode::ok)
    {
        qWarning() << "registerServer(): Call to registerServer failed. Reason: " << ec2::toString(rez);
        return QnMediaServerResourcePtr();
    }

    if (!isNewServerInstance)
        return savedServer;

    // insert server user attributes if defined
    QString dir = MSSettings::roSettings()->value("staticDataDir", getDataDirectory()).toString();
    QFile f(closeDirPath(dir) + lit("server_settings.json"));
    if (!f.open(QFile::ReadOnly))
        return savedServer;
    QByteArray data = f.readAll();
    ec2::ApiMediaServerUserAttributesData userAttrsData;
    if (!QJson::deserialize(data, &userAttrsData))
        return savedServer;
    userAttrsData.serverID = savedServer->getId();
    auto defaultServerAttrs = QnMediaServerUserAttributesPtr(new QnMediaServerUserAttributes());
    fromApiToResource(userAttrsData, defaultServerAttrs);
    rez =  QnAppServerConnectionFactory::getConnection2()->getMediaServerManager()->saveUserAttributesSync(QnMediaServerUserAttributesList() << defaultServerAttrs);
    if (rez != ec2::ErrorCode::ok)
    {
        qWarning() << "registerServer(): Call to registerServer failed. Reason: " << ec2::toString(rez);
        return QnMediaServerResourcePtr();
    }

    return savedServer;
}

void MediaServerProcess::saveStorages(ec2::AbstractECConnectionPtr ec2Connection, const QnStorageResourceList& storages)
{
    ec2::ErrorCode rez;
    while((rez = ec2Connection->getMediaServerManager()->saveStoragesSync(storages)) != ec2::ErrorCode::ok && !needToStop())
    {
        qWarning() << "updateStorages(): Call to change server's storages failed. Reason: " << ec2::toString(rez);
        QnSleep::msleep(APP_SERVER_REQUEST_ERROR_TIMEOUT_MS);
    }
}

static const int SYSTEM_USAGE_DUMP_TIMEOUT = 7*60*1000;

void MediaServerProcess::dumpSystemUsageStats()
{
    qnPlatform->monitor()->totalCpuUsage();
    qnPlatform->monitor()->totalRamUsage();
    qnPlatform->monitor()->totalHddLoad();

    // TODO: #mu
    //  - Add some more fields that might be interesting
    //  - Make and use JSON serializable struct rather than just a string
    QStringList networkIfList;
    for (const auto& iface : qnPlatform->monitor()->totalNetworkLoad())
        if (iface.type != QnPlatformMonitor::LoopbackInterface)
            networkIfList.push_back(lit("%1: %2 bps").arg(iface.interfaceName)
                                                     .arg(iface.bytesPerSecMax));

    const auto networkIfInfo = networkIfList.join(lit(", "));
    if (m_mediaServer->setProperty(Qn::NETWORK_INTERFACES, networkIfInfo))
        propertyDictionary->saveParams(m_mediaServer->getId());

    QnMutexLocker lk( &m_mutex );
    if( m_dumpSystemResourceUsageTaskID == 0 )  //monitoring cancelled
        return;
    m_dumpSystemResourceUsageTaskID = TimerManager::instance()->addTimer(
        std::bind( &MediaServerProcess::dumpSystemUsageStats, this ),
        SYSTEM_USAGE_DUMP_TIMEOUT );
}

#ifdef Q_OS_WIN
#include <windows.h>
#include <stdio.h>
BOOL WINAPI stopServer_WIN(DWORD dwCtrlType)
{
    stopServer(dwCtrlType);
    return true;
}
#endif

static QtMessageHandler defaultMsgHandler = 0;

static void myMsgHandler(QtMsgType type, const QMessageLogContext& ctx, const QString& msg)
{
    if (defaultMsgHandler)
        defaultMsgHandler(type, ctx, msg);

    qnLogMsgHandler(type, ctx, msg);
}

/** Initialize log. */
void initLog(const QString& _logLevel)
{
    QString logLevel = _logLevel;
    const QString& configLogLevel = MSSettings::roSettings()->value("logLevel").toString();
    if (!configLogLevel.isEmpty())
        logLevel = configLogLevel;

    QnLog::initLog(logLevel);
    const QString& dataLocation = getDataDirectory();
    const QString& logFileLocation = MSSettings::roSettings()->value( "logDir", dataLocation + QLatin1String("/log/") ).toString();
    if (!QDir().mkpath(logFileLocation))
        NX_LOG(lit("Could not create log folder: ") + logFileLocation, cl_logALWAYS);
    const QString& logFileName = logFileLocation + QLatin1String("/log_file");
    if (!cl_log.create(
            logFileName,
            MSSettings::roSettings()->value( "maxLogFileSize", DEFAULT_MAX_LOG_FILE_SIZE ).toULongLong(),
            MSSettings::roSettings()->value( "logArchiveSize", DEFAULT_LOG_ARCHIVE_SIZE ).toULongLong(),
            QnLog::logLevelFromString(logLevel)))
        NX_LOG(lit("Could not create log file") + logFileName, cl_logALWAYS);
    MSSettings::roSettings()->setValue("logFile", logFileName);
    NX_LOG(QLatin1String("================================================================================="), cl_logALWAYS);
}

void encodeAndStoreAuthKey(const QByteArray& authKey)
{
    QByteArray prefix("SK_");
    QByteArray authKeyBin = QnUuid(authKey).toRfc4122();
    QByteArray authKeyEncoded = QnAuthHelper::symmetricalEncode(authKeyBin).toHex();
    MSSettings::roSettings()->setValue(AUTH_KEY, prefix + authKeyEncoded); // encode and update in settings
}

void initAppServerConnection(QSettings &settings)
{
    // migrate appserverPort settings from version 2.2 if exist
    if (!MSSettings::roSettings()->value("appserverPort").isNull())
    {
        MSSettings::roSettings()->setValue("port", MSSettings::roSettings()->value("appserverPort"));
        MSSettings::roSettings()->remove("appserverPort");
    }

    QUrl appServerUrl;
    QUrlQuery params;

    // ### remove
    QString host = settings.value("appserverHost").toString();
    if( QUrl( host ).scheme() == "file" )
    {
        appServerUrl = QUrl( host ); // it is a completed URL
    }
    else if (host.isEmpty() || host == "localhost")
    {
        appServerUrl = QUrl::fromLocalFile( closeDirPath( getDataDirectory() ) );
    }
    else {
        appServerUrl.setScheme(settings.value("secureAppserverConnection", true).toBool() ? QLatin1String("https") : QLatin1String("http"));
        int port = settings.value("port", DEFAULT_APPSERVER_PORT).toInt();
        appServerUrl.setHost(host);
        appServerUrl.setPort(port);
    }
    if (appServerUrl.scheme() == "file")
    {
        QString staticDBPath = settings.value("staticDataDir").toString();
        if (!staticDBPath.isEmpty()) {
            params.addQueryItem("staticdb_path", staticDBPath);
        }
        if (MSSettings::roSettings()->value(REMOVE_DB_PARAM_NAME).toBool())
            params.addQueryItem("cleanupDb", QString());
    }

    // TODO: Actually appserverPassword is always empty. Remove?
    QString userName = settings.value("appserverLogin", QLatin1String("admin")).toString();
    QString password = settings.value(APPSERVER_PASSWORD, QLatin1String("")).toString();
    QByteArray authKey = settings.value(AUTH_KEY).toByteArray();
    QString appserverHostString = settings.value("appserverHost").toString();
    if (!authKey.isEmpty() && !isLocalAppServer(appserverHostString))
    {
        // convert from v2.2 format and encode value
        QByteArray prefix("SK_");
        if (!authKey.startsWith(prefix))
            encodeAndStoreAuthKey(authKey);
        else
            authKey = decodeAuthKey(authKey);

        userName = serverGuid().toString();
        password = authKey;
    }

    appServerUrl.setUserName(userName);
    appServerUrl.setPassword(password);
    appServerUrl.setQuery(params);

    QUrl urlNoPassword(appServerUrl);
    urlNoPassword.setPassword("");
    NX_LOG(lit("Connect to server %1").arg(urlNoPassword.toString()), cl_logINFO);
    QnAppServerConnectionFactory::setUrl(appServerUrl);
    QnAppServerConnectionFactory::setDefaultFactory(QnResourceDiscoveryManager::instance());
}


MediaServerProcess::MediaServerProcess(int argc, char* argv[])
:
    m_argc(argc),
    m_argv(argv),
    m_startMessageSent(false),
    m_firstRunningTime(0),
    m_moduleFinder(0),
    m_universalTcpListener(0),
    m_dumpSystemResourceUsageTaskID(0),
    m_stopping(false)
{
    serviceMainInstance = this;
}

MediaServerProcess::~MediaServerProcess()
{
    quit();
    stop();

    if( defaultMsgHandler )
        qInstallMessageHandler( defaultMsgHandler );
}

bool MediaServerProcess::isStopping() const
{
    QnMutexLocker lock( &m_stopMutex );
    return m_stopping;
}

void MediaServerProcess::at_databaseDumped()
{
    if (isStopping())
        return;

    saveAdminPswdHash();
    restartServer(500);
}

void MediaServerProcess::at_systemIdentityTimeChanged(qint64 value, const QnUuid& sender)
{
    if (isStopping())
        return;

    MSSettings::roSettings()->setValue(SYSTEM_IDENTITY_TIME, value);
    if (sender != qnCommon->moduleGUID()) {
        MSSettings::roSettings()->setValue(REMOVE_DB_PARAM_NAME, "1");
        saveAdminPswdHash();
        restartServer(0);
    }
}

void MediaServerProcess::stopSync()
{
    qWarning()<<"Stopping server";
    NX_LOG( lit("Stopping server"), cl_logALWAYS );
    if (serviceMainInstance) {
        {
            QnMutexLocker lock( &m_stopMutex );
            m_stopping = true;
        }
        serviceMainInstance->pleaseStop();
        serviceMainInstance->exit();
        serviceMainInstance->wait();
        serviceMainInstance = 0;
    }
    qApp->quit();
}

void MediaServerProcess::stopAsync()
{
    QTimer::singleShot(0, this, SLOT(stopSync()));
}


int MediaServerProcess::getTcpPort() const
{
    return m_universalTcpListener ? m_universalTcpListener->getPort() : 0;
}

void MediaServerProcess::stopObjects()
{
    qWarning() << "QnMain::stopObjects() called";

    qnNormalStorageMan->cancelRebuildCatalogAsync();
    qnBackupStorageMan->cancelRebuildCatalogAsync();

    if (qnFileDeletor)
        qnFileDeletor->pleaseStop();

    if (m_universalTcpListener)
        m_universalTcpListener->pleaseStop();
    if (m_moduleFinder)
        m_moduleFinder->pleaseStop();

    if (m_universalTcpListener) {
        m_universalTcpListener->stop();
        delete m_universalTcpListener;
        m_universalTcpListener = 0;
    }
}

void MediaServerProcess::updateDisabledVendorsIfNeeded()
{
    static const QString DV_PROPERTY = QLatin1String("disabledVendors");

    QString disabledVendors = MSSettings::roSettings()->value(DV_PROPERTY).toString();
    QnUserResourcePtr admin = qnResPool->getAdministrator();
    if (!admin)
        return;

    if (!disabledVendors.isNull()) {
        QnGlobalSettings* settings = QnGlobalSettings::instance();
        settings->setDisabledVendors(disabledVendors);
        MSSettings::roSettings()->remove(DV_PROPERTY);
    }
}

void MediaServerProcess::updateAllowCameraCHangesIfNeed()
{
    static const QString DV_PROPERTY = QLatin1String("cameraSettingsOptimization");

    QString allowCameraChanges = MSSettings::roSettings()->value(DV_PROPERTY).toString();
    if (!allowCameraChanges.isEmpty())
    {
        QnGlobalSettings *settings = QnGlobalSettings::instance();
        settings->setCameraSettingsOptimizationEnabled(allowCameraChanges.toLower() == lit("yes") || allowCameraChanges.toLower() == lit("true") || allowCameraChanges == lit("1"));
        MSSettings::roSettings()->setValue(DV_PROPERTY, "");
    }
}

template< typename Container>
QString containerToQString( const Container& container )
{
    QStringList list;
    for (const auto& it : container)
        list << it.toString();

    return list.join( lit(", ") );
}

void MediaServerProcess::updateAddressesList()
{
    QList<SocketAddress> serverAddresses;

    const auto port = m_mediaServer->getPort();
    for (const auto& host : m_localAddresses )
        serverAddresses << SocketAddress(host.toString(), port);

    for (const auto& host : m_forwardedAddresses )
        serverAddresses << SocketAddress(host.first, host.second);

    m_mediaServer->setNetAddrList(serverAddresses);
    NX_LOGX(lit("Update mediaserver addresses: %1")
            .arg(containerToQString(serverAddresses)), cl_logDEBUG1);

    const QUrl defaultUrl(m_mediaServer->getApiUrl());
    const SocketAddress defaultAddress(defaultUrl.host(), defaultUrl.port());
    if (std::find(serverAddresses.begin(), serverAddresses.end(),
                  defaultAddress) == serverAddresses.end())
    {
        SocketAddress newAddress;
        if (!serverAddresses.isEmpty())
            newAddress = serverAddresses.front();

        setServerNameAndUrls(m_mediaServer,
                             newAddress.address.toString(), newAddress.port);
    }

    QnAppServerConnectionFactory::getConnection2()->getMediaServerManager()
            ->save(m_mediaServer, this, &MediaServerProcess::at_serverSaved);

    m_mediatorAddressPublisher->updateAddresses(std::list<SocketAddress>(
        serverAddresses.begin(), serverAddresses.end()));
}

void MediaServerProcess::loadResourcesFromECS(QnCommonMessageProcessor* messageProcessor)
{
    ec2::AbstractECConnectionPtr ec2Connection = QnAppServerConnectionFactory::getConnection2();

    ec2::ErrorCode rez;

    {
        //reading servers list
        QnMediaServerResourceList mediaServerList;
        while( ec2Connection->getMediaServerManager()->getServersSync(QnUuid(), &mediaServerList) != ec2::ErrorCode::ok )
        {
            NX_LOG( lit("QnMain::run(). Can't get servers."), cl_logERROR );
            QnSleep::msleep(APP_SERVER_REQUEST_ERROR_TIMEOUT_MS);
            if (m_needStop)
                return;
        }

        ec2::ApiDiscoveryDataList discoveryDataList;
        while( ec2Connection->getDiscoveryManager()->getDiscoveryDataSync(&discoveryDataList) != ec2::ErrorCode::ok )
        {
            NX_LOG( lit("QnMain::run(). Can't get discovery data."), cl_logERROR );
            QnSleep::msleep(APP_SERVER_REQUEST_ERROR_TIMEOUT_MS);
            if (m_needStop)
                return;
        }

        QMultiHash<QnUuid, QUrl> additionalAddressesById;
        QMultiHash<QnUuid, QUrl> ignoredAddressesById;
        for (const ec2::ApiDiscoveryData &data: discoveryDataList) {
            additionalAddressesById.insert(data.id, data.url);
            if (data.ignore)
                ignoredAddressesById.insert(data.id, data.url);
        }

        for(const QnMediaServerResourcePtr &mediaServer: mediaServerList) {
            QList<SocketAddress> addresses = mediaServer->getNetAddrList();
            QList<QUrl> additionalAddresses = additionalAddressesById.values(mediaServer->getId());
            for (auto it = additionalAddresses.begin(); it != additionalAddresses.end(); /* no inc */) {
                const SocketAddress addr(it->host(), it->port());
                if (it->port() == -1 && addresses.contains(addr))
                    it = additionalAddresses.erase(it);
                else
                    ++it;
            }
            mediaServer->setAdditionalUrls(additionalAddresses);
            mediaServer->setIgnoredUrls(ignoredAddressesById.values(mediaServer->getId()));
            messageProcessor->updateResource(mediaServer);
        }

        // read resource status
        ec2::ApiResourceStatusDataList statusList;
        while ((rez = ec2Connection->getResourceManager()->getStatusListSync(QnUuid(), &statusList)) != ec2::ErrorCode::ok)
        {
            NX_LOG( lit("QnMain::run(): Can't get properties dictionary. Reason: %1").arg(ec2::toString(rez)), cl_logDEBUG1 );
            QnSleep::msleep(APP_SERVER_REQUEST_ERROR_TIMEOUT_MS);
            if (m_needStop)
                return;
        }
        messageProcessor->resetStatusList( statusList );

        //reading server attributes
        QnMediaServerUserAttributesList mediaServerUserAttributesList;
        while ((rez = ec2Connection->getMediaServerManager()->getUserAttributesSync(QnUuid(), &mediaServerUserAttributesList)) != ec2::ErrorCode::ok)
        {
            NX_LOG( lit("QnMain::run(): Can't get server user attributes list. Reason: %1").arg(ec2::toString(rez)), cl_logDEBUG1 );
            QnSleep::msleep(APP_SERVER_REQUEST_ERROR_TIMEOUT_MS);
            if (m_needStop)
                return;
        }
        messageProcessor->resetServerUserAttributesList( mediaServerUserAttributesList );

        //read server's storages
        QnResourceList storages;
        while ((rez = ec2Connection->getMediaServerManager()->getStoragesSync(QnUuid(), &storages)) != ec2::ErrorCode::ok)
        {
            NX_LOG( lit("QnMain::run(): Can't get storage list. Reason: %1").arg(ec2::toString(rez)), cl_logDEBUG1 );
            QnSleep::msleep(APP_SERVER_REQUEST_ERROR_TIMEOUT_MS);
            if (m_needStop)
                return;
        }
        for(const QnResourcePtr& storage: storages)
            messageProcessor->updateResource( storage );
    }


    {
        // read camera list
        QnVirtualCameraResourceList cameras;
        while ((rez = ec2Connection->getCameraManager()->getCamerasSync(QnUuid(), &cameras)) != ec2::ErrorCode::ok)
        {
            NX_LOG( lit("QnMain::run(): Can't get cameras. Reason: %1").arg(ec2::toString(rez)), cl_logDEBUG1 );
            QnSleep::msleep(APP_SERVER_REQUEST_ERROR_TIMEOUT_MS);
            if (m_needStop)
                return;
        }

        //reading camera attributes
        QnCameraUserAttributesList cameraUserAttributesList;
        while ((rez = ec2Connection->getCameraManager()->getUserAttributesSync(QnUuid(), &cameraUserAttributesList)) != ec2::ErrorCode::ok)
        {
            NX_LOG( lit("QnMain::run(): Can't get camera user attributes list. Reason: %1").arg(ec2::toString(rez)), cl_logDEBUG1 );
            QnSleep::msleep(APP_SERVER_REQUEST_ERROR_TIMEOUT_MS);
            if (m_needStop)
                return;
        }
        messageProcessor->resetCameraUserAttributesList( cameraUserAttributesList );

        // read properties dictionary
        ec2::ApiResourceParamWithRefDataList kvPairs;
        while ((rez = ec2Connection->getResourceManager()->getKvPairsSync(QnUuid(), &kvPairs)) != ec2::ErrorCode::ok)
        {
            NX_LOG( lit("QnMain::run(): Can't get properties dictionary. Reason: %1").arg(ec2::toString(rez)), cl_logDEBUG1 );
            QnSleep::msleep(APP_SERVER_REQUEST_ERROR_TIMEOUT_MS);
            if (m_needStop)
                return;
        }
        messageProcessor->resetPropertyList( kvPairs );

        QnManualCameraInfoMap manualCameras;
        for(const QnSecurityCamResourcePtr &camera: cameras) {
            messageProcessor->updateResource(camera);
            if (camera->isManuallyAdded()) {
                QnResourceTypePtr resType = qnResTypePool->getResourceType(camera->getTypeId());
                manualCameras.insert(camera->getUrl(), QnManualCameraInfo(QUrl(camera->getUrl()), camera->getAuth(), resType->getName()));
            }
        }
        QnResourceDiscoveryManager::instance()->registerManualCameras(manualCameras);

    }

    {
        ec2::ApiServerFootageDataList cameraHistoryList;
        while (( rez = ec2Connection->getCameraManager()->getCamerasWithArchiveListSync(&cameraHistoryList)) != ec2::ErrorCode::ok)
        {
            qDebug() << "QnMain::run(): Can't get cameras history. Reason: " << ec2::toString(rez);
            QnSleep::msleep(APP_SERVER_REQUEST_ERROR_TIMEOUT_MS);
            if (m_needStop)
                return;
        }
        qnCameraHistoryPool->resetServerFootageData(cameraHistoryList);
    }

    {
        //loading users
        QnUserResourceList users;
        while(( rez = ec2Connection->getUserManager()->getUsersSync(QnUuid(), &users))  != ec2::ErrorCode::ok)
        {
            qDebug() << "QnMain::run(): Can't get users. Reason: " << ec2::toString(rez);
            QnSleep::msleep(APP_SERVER_REQUEST_ERROR_TIMEOUT_MS);
            if (m_needStop)
                return;
        }

        for(const QnUserResourcePtr &user: users)
            messageProcessor->updateResource(user);
    }

    {
        //loading videowalls
        QnVideoWallResourceList videowalls;
        while(( rez = ec2Connection->getVideowallManager()->getVideowallsSync(&videowalls))  != ec2::ErrorCode::ok)
        {
            qDebug() << "QnMain::run(): Can't get videowalls. Reason: " << ec2::toString(rez);
            QnSleep::msleep(APP_SERVER_REQUEST_ERROR_TIMEOUT_MS);
            if (m_needStop)
                return;
        }

        for(const QnVideoWallResourcePtr &videowall: videowalls)
            messageProcessor->updateResource(videowall);
    }

    {
        //loading layouts
        QnLayoutResourceList layouts;
        while(( rez = ec2Connection->getLayoutManager()->getLayoutsSync(&layouts))  != ec2::ErrorCode::ok)
        {
            qDebug() << "QnMain::run(): Can't get layouts. Reason: " << ec2::toString(rez);
            QnSleep::msleep(APP_SERVER_REQUEST_ERROR_TIMEOUT_MS);
            if (m_needStop)
                return;
        }

        for(const auto &layout: layouts)
            messageProcessor->updateResource(layout);
    }

    {
        //loading business rules
        QnBusinessEventRuleList rules;
        while( (rez = ec2Connection->getBusinessEventManager()->getBusinessRulesSync(&rules)) != ec2::ErrorCode::ok )
        {
            qDebug() << "QnMain::run(): Can't get business rules. Reason: " << ec2::toString(rez);
            QnSleep::msleep(APP_SERVER_REQUEST_ERROR_TIMEOUT_MS);
            if (m_needStop)
                return;
        }

        for(const QnBusinessEventRulePtr &rule: rules)
            messageProcessor->on_businessEventAddedOrUpdated(rule);
    }

    {
        // load licenses
        QnLicenseList licenses;
        while( (rez = ec2Connection->getLicenseManager()->getLicensesSync(&licenses)) != ec2::ErrorCode::ok )
        {
            qDebug() << "QnMain::run(): Can't get license list. Reason: " << ec2::toString(rez);
            QnSleep::msleep(APP_SERVER_REQUEST_ERROR_TIMEOUT_MS);
            if (m_needStop)
                return;
        }

        for(const QnLicensePtr &license: licenses)
            messageProcessor->on_licenseChanged(license);
    }

    if (m_mediaServer->getPanicMode() == Qn::PM_BusinessEvents) {
        m_mediaServer->setPanicMode(Qn::PM_None);
        propertyDictionary->saveParams(m_mediaServer->getId());
    }
}

void MediaServerProcess::at_updatePublicAddress(const QHostAddress& publicIP)
{
    if (isStopping())
        return;
    m_publicAddress = publicIP;

    QnPeerRuntimeInfo localInfo = QnRuntimeInfoManager::instance()->localInfo();
    localInfo.data.publicIP = m_publicAddress.toString();
    QnRuntimeInfoManager::instance()->updateLocalItem(localInfo);

    at_localInterfacesChanged();

    QnMediaServerResourcePtr server = qnResPool->getResourceById<QnMediaServerResource>(qnCommon->moduleGUID());
    if (server) {
        Qn::ServerFlags serverFlags = server->getServerFlags();
        if (m_publicAddress.isNull())
            serverFlags &= ~Qn::SF_HasPublicIP;
        else
            serverFlags |= Qn::SF_HasPublicIP;
        if (serverFlags != server->getServerFlags()) {
            server->setServerFlags(serverFlags);
            ec2::AbstractECConnectionPtr ec2Connection = QnAppServerConnectionFactory::getConnection2();
            ec2Connection->getMediaServerManager()->save(server, ec2::DummyHandler::instance(), &ec2::DummyHandler::onRequestDone);
        }

        if (server->setProperty(Qn::PUBLIC_IP, m_publicAddress.toString(), QnResource::NO_ALLOW_EMPTY))
            propertyDictionary->saveParams(server->getId());
    }
}

void MediaServerProcess::at_localInterfacesChanged()
{
    if (isStopping())
        return;

    m_localAddresses = allLocalAddresses();
    updateAddressesList();
}

void MediaServerProcess::at_portMappingChanged(QString address)
{
    if (isStopping())
        return;

    SocketAddress mappedAddress(address);
    if (mappedAddress.port)
    {
        NX_LOGX(lit("New external address %1 has been mapped")
                .arg(address), cl_logALWAYS)

        m_forwardedAddresses[mappedAddress.address] = mappedAddress.port;
        updateAddressesList();
    }
    else
    {
        const auto oldIp = m_forwardedAddresses.find(mappedAddress.address);
        if (oldIp != m_forwardedAddresses.end())
        {
            NX_LOGX(lit("External address %1:%2 has been unmapped")
                   .arg(oldIp->first.toString()).arg(oldIp->second), cl_logALWAYS)

            m_forwardedAddresses.erase(oldIp);
            updateAddressesList();
        }
    }
}

void MediaServerProcess::at_serverSaved(int, ec2::ErrorCode err)
{
    if (isStopping())
        return;

    if (err != ec2::ErrorCode::ok)
        qWarning() << "Error saving server.";
}

void MediaServerProcess::at_connectionOpened()
{
    if (isStopping())
        return;
    if (m_firstRunningTime)
        qnBusinessRuleConnector->at_mserverFailure(qnResPool->getResourceById<QnMediaServerResource>(serverGuid()), m_firstRunningTime*1000, QnBusiness::ServerStartedReason, QString());
    if (!m_startMessageSent) {
        qnBusinessRuleConnector->at_mserverStarted(qnResPool->getResourceById<QnMediaServerResource>(serverGuid()), qnSyncTime->currentUSecsSinceEpoch());
        m_startMessageSent = true;
    }
    m_firstRunningTime = 0;
}

void MediaServerProcess::at_serverModuleConflict(const QnModuleInformation &moduleInformation, const SocketAddress &address)
{
    qnBusinessRuleConnector->at_mediaServerConflict(
                qnResPool->getResourceById<QnMediaServerResource>(serverGuid()),
                qnSyncTime->currentUSecsSinceEpoch(),
                moduleInformation,
                QUrl(lit("http://%1").arg(address.toString())));
}

void MediaServerProcess::at_timer()
{
    if (isStopping())
        return;

    //TODO: #2.4 #GDM This timer make two totally different functions. Split it.
    MSSettings::runTimeSettings()->setValue("lastRunningTime", qnSyncTime->currentMSecsSinceEpoch());

    QnResourcePtr mServer = qnResPool->getResourceById(qnCommon->moduleGUID());
    if (!mServer)
        return;

    for(const auto& camera: qnResPool->getAllCameras(mServer, true))
        camera->cleanCameraIssues();
}

void MediaServerProcess::at_storageManager_noStoragesAvailable() {
    if (isStopping())
        return;
    qnBusinessRuleConnector->at_NoStorages(m_mediaServer);
}

void MediaServerProcess::at_storageManager_storageFailure(const QnResourcePtr& storage, QnBusiness::EventReason reason) {
    if (isStopping())
        return;
    qnBusinessRuleConnector->at_storageFailure(m_mediaServer, qnSyncTime->currentUSecsSinceEpoch(), reason, storage);
}

void MediaServerProcess::at_storageManager_rebuildFinished(bool isCanceled) {
    if (isStopping())
        return;
    qnBusinessRuleConnector->at_archiveRebuildFinished(m_mediaServer, isCanceled);
}

void MediaServerProcess::at_archiveBackupFinished(qint64 backupedToMs, QnServer::BackupResultCode code) {
    if (isStopping())
        return;
    QnBusiness::EventReason reason = QnBusiness::NoReason;
    switch(code) 
    {
        case QnServer::BackupResultCode::Failed:
            reason = QnBusiness::BackupFailed;
            break;
        case QnServer::BackupResultCode::EndOfPeriod:
            reason = QnBusiness::BackupEndOfPeriod;
            break;
        case QnServer::BackupResultCode::Done:
            reason = QnBusiness::BackupDone;
            break;
        case QnServer::BackupResultCode::Cancelled:
            reason = QnBusiness::BackupCancelled;
            break;
        default:
            break;
    }

    qnBusinessRuleConnector->at_archiveBackupFinished(m_mediaServer, qnSyncTime->currentUSecsSinceEpoch(), reason, QString::number(backupedToMs));
}

void MediaServerProcess::at_cameraIPConflict(const QHostAddress& host, const QStringList& macAddrList)
{
    if (isStopping())
        return;
    qnBusinessRuleConnector->at_cameraIPConflict(
        m_mediaServer,
        host,
        macAddrList,
        qnSyncTime->currentUSecsSinceEpoch());
}


bool MediaServerProcess::initTcpListener()
{
    m_httpModManager.reset( new nx_http::HttpModManager() );
    m_httpModManager->addUrlRewriteExact( lit( "/crossdomain.xml" ), lit( "/static/crossdomain.xml" ) );
    m_autoRequestForwarder.reset( new QnAutoRequestForwarder() );
    m_httpModManager->addCustomRequestMod( std::bind(
        &QnAutoRequestForwarder::processRequest,
        m_autoRequestForwarder.get(),
        std::placeholders::_1 ) );

    const int rtspPort = MSSettings::roSettings()->value(nx_ms_conf::SERVER_PORT, nx_ms_conf::DEFAULT_SERVER_PORT).toInt();
    QnRestProcessorPool::instance()->registerHandler("api/RecordedTimePeriods", new QnRecordedChunksRestHandler());
    QnRestProcessorPool::instance()->registerHandler("api/storageStatus", new QnStorageStatusRestHandler());
    QnRestProcessorPool::instance()->registerHandler("api/storageSpace", new QnStorageSpaceRestHandler());
    QnRestProcessorPool::instance()->registerHandler("api/statistics", new QnStatisticsRestHandler());
    QnRestProcessorPool::instance()->registerHandler("api/getCameraParam", new QnCameraSettingsRestHandler());
    QnRestProcessorPool::instance()->registerHandler("api/setCameraParam", new QnCameraSettingsRestHandler());
    QnRestProcessorPool::instance()->registerHandler("api/manualCamera", new QnManualCameraAdditionRestHandler());
    QnRestProcessorPool::instance()->registerHandler("api/ptz", new QnPtzRestHandler());
    QnRestProcessorPool::instance()->registerHandler("api/image", new QnImageRestHandler());
    QnRestProcessorPool::instance()->registerHandler("api/createEvent", new QnExternalBusinessEventRestHandler());
    QnRestProcessorPool::instance()->registerHandler("api/gettime", new QnTimeRestHandler());
    QnRestProcessorPool::instance()->registerHandler("api/getCurrentUser", new QnCurrentUserRestHandler());
    QnRestProcessorPool::instance()->registerHandler("api/activateLicense", new QnActivateLicenseRestHandler());
    QnRestProcessorPool::instance()->registerHandler("api/testEmailSettings", new QnTestEmailSettingsHandler());
    QnRestProcessorPool::instance()->registerHandler("api/getHardwareInfo", new QnGetHardwareInfoHandler());
    QnRestProcessorPool::instance()->registerHandler("api/testLdapSettings", new QnTestLdapSettingsHandler());
    QnRestProcessorPool::instance()->registerHandler("api/ping", new QnPingRestHandler());
    QnRestProcessorPool::instance()->registerHandler("api/auditLog", new QnAuditLogRestHandler(), RestPermissions::adminOnly);
    QnRestProcessorPool::instance()->registerHandler("api/recStats", new QnRecordingStatsRestHandler());
    QnRestProcessorPool::instance()->registerHandler("api/checkDiscovery", new QnCanAcceptCameraRestHandler());
    QnRestProcessorPool::instance()->registerHandler("api/pingSystem", new QnPingSystemRestHandler());
    QnRestProcessorPool::instance()->registerHandler("api/rebuildArchive", new QnRebuildArchiveRestHandler());
    QnRestProcessorPool::instance()->registerHandler("api/backupControl", new QnBackupControlRestHandler());
    QnRestProcessorPool::instance()->registerHandler("api/events", new QnBusinessEventLogRestHandler()); // deprecated
    QnRestProcessorPool::instance()->registerHandler("api/businessEvents", new QnBusinessLog2RestHandler()); // new version
    QnRestProcessorPool::instance()->registerHandler("api/showLog", new QnLogRestHandler());
    QnRestProcessorPool::instance()->registerHandler("api/getSystemName", new QnGetSystemNameRestHandler());
    QnRestProcessorPool::instance()->registerHandler("api/doCameraDiagnosticsStep", new QnCameraDiagnosticsRestHandler());
    QnRestProcessorPool::instance()->registerHandler("api/installUpdate", new QnUpdateRestHandler());
    QnRestProcessorPool::instance()->registerHandler("api/restart", new QnRestartRestHandler(), RestPermissions::adminOnly);
    QnRestProcessorPool::instance()->registerHandler("api/connect", new QnOldClientConnectRestHandler());
    QnRestProcessorPool::instance()->registerHandler("api/moduleInformation", new QnModuleInformationRestHandler() );
    QnRestProcessorPool::instance()->registerHandler("api/iflist", new QnIfListRestHandler() );
    QnRestProcessorPool::instance()->registerHandler("api/aggregator", new QnJsonAggregatorRestHandler() );
    QnRestProcessorPool::instance()->registerHandler("api/ifconfig", new QnIfConfigRestHandler(), RestPermissions::adminOnly );
    QnRestProcessorPool::instance()->registerHandler("api/settime", new QnSetTimeRestHandler(), RestPermissions::adminOnly );
    QnRestProcessorPool::instance()->registerHandler("api/moduleInformationAuthenticated", new QnModuleInformationRestHandler() );
    QnRestProcessorPool::instance()->registerHandler("api/configure", new QnConfigureRestHandler(), RestPermissions::adminOnly);
    QnRestProcessorPool::instance()->registerHandler("api/mergeSystems", new QnMergeSystemsRestHandler(), RestPermissions::adminOnly);
    QnRestProcessorPool::instance()->registerHandler("api/backupDatabase", new QnBackupDbRestHandler());
    QnRestProcessorPool::instance()->registerHandler("api/discoveredPeers", new QnDiscoveredPeersRestHandler());
    QnRestProcessorPool::instance()->registerHandler("api/logLevel", new QnLogLevelRestHandler(), RestPermissions::adminOnly);
    QnRestProcessorPool::instance()->registerHandler("api/execute", new QnExecScript(), RestPermissions::adminOnly);
    QnRestProcessorPool::instance()->registerHandler("api/scriptList", new QnScriptListRestHandler(), RestPermissions::adminOnly);

    QnRestProcessorPool::instance()->registerHandler("api/cameraBookmarks", new QnCameraBookmarksRestHandler());

    QnRestProcessorPool::instance()->registerHandler("ec2/recordedTimePeriods", new QnMultiserverChunksRestHandler("ec2/recordedTimePeriods"));
    QnRestProcessorPool::instance()->registerHandler("ec2/cameraHistory", new QnCameraHistoryRestHandler());
    QnRestProcessorPool::instance()->registerHandler("ec2/bookmarks", new QnMultiserverBookmarksRestHandler("ec2/bookmarks"));
    QnRestProcessorPool::instance()->registerHandler("api/mergeLdapUsers", new QnMergeLdapUsersRestHandler());
#ifdef ENABLE_ACTI
    QnActiResource::setEventPort(rtspPort);
    QnRestProcessorPool::instance()->registerHandler("api/camera_event", new QnActiEventRestHandler());  //used to receive event from acti camera. TODO: remove this from api
#endif
    QnRestProcessorPool::instance()->registerHandler("api/saveCloudSystemCredentials", new QnSaveCloudSystemCredentialsHandler());

    QnRestProcessorPool::instance()->registerHandler("favicon.ico", new QnFavIconRestHandler());
    QnRestProcessorPool::instance()->registerHandler("api/dev-mode-key", new QnCrashServerHandler());

#ifdef _DEBUG
    QnRestProcessorPool::instance()->registerHandler("api/debugEvent", new QnDebugEventsRestHandler());
#endif

    m_universalTcpListener = new QnUniversalTcpListener(
        QHostAddress::Any,
        rtspPort,
        QnTcpListener::DEFAULT_MAX_CONNECTIONS,
        MSSettings::roSettings()->value( nx_ms_conf::ALLOW_SSL_CONNECTIONS, nx_ms_conf::DEFAULT_ALLOW_SSL_CONNECTIONS ).toBool() );
    if( !m_universalTcpListener->bindToLocalAddress() )
        return false;
    m_universalTcpListener->setDefaultPage("/static/index.html");
    AuthMethod::Values methods = (AuthMethod::Values)(AuthMethod::cookie | AuthMethod::urlQueryParam | AuthMethod::tempUrlQueryParam);
    QnUniversalRequestProcessor::setUnauthorizedPageBody(QnFileConnectionProcessor::readStaticFile("static/login.html"), methods);
    m_universalTcpListener->addHandler<QnRtspConnectionProcessor>("RTSP", "*");
    m_universalTcpListener->addHandler<QnRestConnectionProcessor>("HTTP", "api");
    m_universalTcpListener->addHandler<QnRestConnectionProcessor>("HTTP", "ec2");
    m_universalTcpListener->addHandler<QnFileConnectionProcessor>("HTTP", "static");
    m_universalTcpListener->addHandler<QnProgressiveDownloadingConsumer>("HTTP", "media");
    m_universalTcpListener->addHandler<QnIOMonitorConnectionProcessor>("HTTP", "api/iomonitor");
    m_universalTcpListener->addHandler<nx_hls::QnHttpLiveStreamingProcessor>("HTTP", "hls");
    //m_universalTcpListener->addHandler<QnDefaultTcpConnectionProcessor>("HTTP", "*");
    //m_universalTcpListener->addHandler<QnProxyConnectionProcessor>("HTTP", "*");

    m_universalTcpListener->addHandler<QnProxyConnectionProcessor>("*", "proxy");
    //m_universalTcpListener->addHandler<QnProxyReceiverConnection>("PROXY", "*");
    m_universalTcpListener->addHandler<QnProxyReceiverConnection>("HTTP", "proxy-reverse");

    if( !MSSettings::roSettings()->value("authenticationEnabled", "true").toBool() )
        m_universalTcpListener->disableAuth();

#ifdef ENABLE_DESKTOP_CAMERA
    m_universalTcpListener->addHandler<QnDesktopCameraRegistrator>("HTTP", "desktop_camera");
#endif   //ENABLE_DESKTOP_CAMERA

    return true;
}

void MediaServerProcess::saveAdminPswdHash()
{
    QnUserResourcePtr admin = qnResPool->getAdministrator();
    if (admin) {
        MSSettings::roSettings()->setValue(ADMIN_PSWD_HASH, admin->getHash());
        MSSettings::roSettings()->setValue(ADMIN_PSWD_DIGEST, admin->getDigest());
    }
}

QHostAddress MediaServerProcess::getPublicAddress()
{
    m_ipDiscovery.reset(new QnPublicIPDiscovery());

    if (MSSettings::roSettings()->value("publicIPEnabled").isNull())
        MSSettings::roSettings()->setValue("publicIPEnabled", 1);

    int publicIPEnabled = MSSettings::roSettings()->value("publicIPEnabled").toInt();
    if (publicIPEnabled == 0)
        return QHostAddress(); // disabled
    else if (publicIPEnabled > 1)
        return QHostAddress(MSSettings::roSettings()->value("staticPublicIP").toString()); // manually added
    m_ipDiscovery->update();
    m_ipDiscovery->waitForFinished();
    return m_ipDiscovery->publicIP();
}

void MediaServerProcess::run()
{
    ffmpegInit();

    QnFileStorageResource::removeOldDirs(); // cleanup temp folders;

#ifdef _WIN32
    win32_exception::setCreateFullCrashDump( MSSettings::roSettings()->value(
        nx_ms_conf::CREATE_FULL_CRASH_DUMP,
        nx_ms_conf::DEFAULT_CREATE_FULL_CRASH_DUMP ).toBool() );
#endif

#ifdef __linux__
    linux_exception::setSignalHandlingDisabled( MSSettings::roSettings()->value(
        nx_ms_conf::CREATE_FULL_CRASH_DUMP,
        nx_ms_conf::DEFAULT_CREATE_FULL_CRASH_DUMP ).toBool() );
#endif

    QString sslCertPath = MSSettings::roSettings()->value( nx_ms_conf::SSL_CERTIFICATE_PATH, getDataDirectory() + lit( "/ssl/cert.pem" ) ).toString();
    QFile f(sslCertPath);
    if (!f.open(QIODevice::ReadOnly)) {
        qWarning() << "Could not find SSL certificate at "<<f.fileName()<<". Generating a new one";

        QDir parentDir = QFileInfo(f).absoluteDir();
        if (!parentDir.exists()) {
            if (!QDir().mkpath(parentDir.absolutePath())) {
                qWarning() << "Could not create directory " << parentDir.absolutePath();
            }
        }

        //TODO: #ivigasin sslCertPath can contain non-latin1 symbols
        if (generateSslCertificate(sslCertPath.toLatin1(), qApp->applicationName().toLatin1(), "US", QnAppInfo::organizationName().toLatin1())) {
            qWarning() << "Could not generate SSL certificate ";
        }

        if( !f.open( QIODevice::ReadOnly ) )
            qWarning() << "Could not load SSL certificate "<<f.fileName();
    }
    if( f.isOpen() )
    {
        const QByteArray& certData = f.readAll();
        QnSSLSocket::initSSLEngine( certData );
    }

    QScopedPointer<QnServerMessageProcessor> messageProcessor(new QnServerMessageProcessor());
    QScopedPointer<QnRuntimeInfoManager> runtimeInfoManager(new QnRuntimeInfoManager());

    std::unique_ptr<HostSystemPasswordSynchronizer> hostSystemPasswordSynchronizer( new HostSystemPasswordSynchronizer() );

    QScopedPointer<QnGlobalSettings> globalSettings(new QnGlobalSettings());
    std::unique_ptr<QnMServerAuditManager> auditManager( new QnMServerAuditManager() );

    CloudConnectionManager cloudConnectionManager;
    auto authHelper = std::make_unique<QnAuthHelper>();
    connect(QnAuthHelper::instance(), &QnAuthHelper::emptyDigestDetected, this, &MediaServerProcess::at_emptyDigestDetected);

    //TODO #ak following is to allow "OPTIONS * RTSP/1.0" without authentication
    QnAuthHelper::instance()->restrictionList()->allow( lit( "?" ), AuthMethod::noAuth );

    QnAuthHelper::instance()->restrictionList()->allow( lit("*/api/ping"), AuthMethod::noAuth );
    QnAuthHelper::instance()->restrictionList()->allow( lit("*/api/camera_event*"), AuthMethod::noAuth );
    QnAuthHelper::instance()->restrictionList()->allow( lit("*/api/showLog*"), AuthMethod::urlQueryParam );   //allowed by default for now
    QnAuthHelper::instance()->restrictionList()->allow( lit("*/api/moduleInformation"), AuthMethod::noAuth );
    QnAuthHelper::instance()->restrictionList()->allow( lit("*/api/gettime"), AuthMethod::noAuth );
    QnAuthHelper::instance()->restrictionList()->allow( lit("/static/*"), AuthMethod::noAuth );
    //by following delegating hls authentication to target server
    QnAuthHelper::instance()->restrictionList()->allow( lit("/proxy/*/hls/*"), AuthMethod::noAuth );

    std::unique_ptr<QnServerDb> serverDB(new QnServerDb());
    QnBusinessRuleProcessor::init(new QnMServerBusinessRuleProcessor());

    QnVideoCameraPool::initStaticInstance( new QnVideoCameraPool() );

    QnMotionHelper::initStaticInstance( new QnMotionHelper() );

    QnBusinessEventConnector::initStaticInstance( new QnBusinessEventConnector() );
    auto stopQThreadFunc = []( QThread* obj ){ obj->quit(); obj->wait(); delete obj; };
    std::unique_ptr<QThread, decltype(stopQThreadFunc)> connectorThread( new QThread(), stopQThreadFunc );
    connectorThread->start();
    qnBusinessRuleConnector->moveToThread(connectorThread.get());

    CameraDriverRestrictionList cameraDriverRestrictionList;

    QSettings* settings = MSSettings::roSettings();

    std::unique_ptr<QnMServerResourceDiscoveryManager> mserverResourceDiscoveryManager( new QnMServerResourceDiscoveryManager() );
    initAppServerConnection(*settings);

    QnMulticodecRtpReader::setDefaultTransport( MSSettings::roSettings()->value(QLatin1String("rtspTransport"), RtpTransport::_auto).toString().toUpper() );

    QScopedPointer<QnServerPtzControllerPool> ptzPool(new QnServerPtzControllerPool());

    //QnAppServerConnectionPtr appServerConnection = QnAppServerConnectionFactory::createConnection();

    std::unique_ptr<QnStorageManager> normalStorageManager(
        new QnStorageManager(
            QnServer::StoragePool::Normal
        )
    );
    
    std::unique_ptr<QnStorageManager> backupStorageManager(
        new QnStorageManager(
            QnServer::StoragePool::Backup
        ) 
    );

    std::unique_ptr<QnFileDeletor> fileDeletor( new QnFileDeletor() );

    connect(QnResourceDiscoveryManager::instance(), &QnResourceDiscoveryManager::CameraIPConflict, this, &MediaServerProcess::at_cameraIPConflict);
    connect(qnNormalStorageMan, &QnStorageManager::noStoragesAvailable, this, &MediaServerProcess::at_storageManager_noStoragesAvailable);
    connect(qnNormalStorageMan, &QnStorageManager::storageFailure, this, &MediaServerProcess::at_storageManager_storageFailure);
    connect(qnNormalStorageMan, &QnStorageManager::rebuildFinished, this, &MediaServerProcess::at_storageManager_rebuildFinished);

    // TODO: #akulikov #backup storages. Check if it is right.
    connect(qnBackupStorageMan, &QnStorageManager::noStoragesAvailable, this, &MediaServerProcess::at_storageManager_noStoragesAvailable);
    connect(qnBackupStorageMan, &QnStorageManager::storageFailure, this, &MediaServerProcess::at_storageManager_storageFailure);
    connect(qnBackupStorageMan, &QnStorageManager::rebuildFinished, this, &MediaServerProcess::at_storageManager_rebuildFinished);
    connect(qnBackupStorageMan, &QnStorageManager::backupFinished, this, &MediaServerProcess::at_archiveBackupFinished);

    QString dataLocation = getDataDirectory();
    QDir stateDirectory;
    stateDirectory.mkpath(dataLocation + QLatin1String("/state"));
    fileDeletor->init(dataLocation + QLatin1String("/state")); // constructor got root folder for temp files


    // If adminPassword is set by installer save it and create admin user with it if not exists yet
    qnCommon->setDefaultAdminPassword(settings->value(APPSERVER_PASSWORD, QLatin1String("")).toString());
    qnCommon->setUseLowPriorityAdminPasswordHach(settings->value(LOW_PRIORITY_ADMIN_PASSWORD, false).toBool());

    qnCommon->setAdminPasswordData(settings->value(ADMIN_PSWD_HASH).toByteArray(), settings->value(ADMIN_PSWD_DIGEST).toByteArray());

    qnCommon->setModuleGUID(serverGuid());

    bool compatibilityMode = cmdLineArguments.devModeKey == lit("razrazraz");
    const QString appserverHostString = MSSettings::roSettings()->value("appserverHost").toString();
    bool isLocal = isLocalAppServer(appserverHostString);
    int serverFlags = Qn::SF_None; // TODO: #Elric #EC2 type safety has just walked out of the window.
#ifdef EDGE_SERVER
    serverFlags |= Qn::SF_Edge;
#endif
    if (QnAppInfo::armBox() == "bpi" || compatibilityMode) // check compatibilityMode here for testing purpose
        serverFlags |= Qn::SF_IfListCtrl | Qn::SF_timeCtrl;
#ifdef __arm__
    serverFlags |= Qn::SF_ArmServer;

    struct stat st;
    memset(&st, 0, sizeof(st));
    const bool hddPresent = 
        ::stat("/dev/sda", &st) == 0 ||
        ::stat("/dev/sdb", &st) == 0 ||
        ::stat("/dev/sdc", &st) == 0 ||
        ::stat("/dev/sdd", &st) == 0;
    if (hddPresent)
        serverFlags |= Qn::SF_Has_HDD;
#else
    serverFlags |= Qn::SF_Has_HDD;
#endif

    if (!isLocal)
        serverFlags |= Qn::SF_RemoteEC;
    m_publicAddress = getPublicAddress();
    if (!m_publicAddress.isNull())
        serverFlags |= Qn::SF_HasPublicIP;


    QString systemName = settings->value(SYSTEM_NAME_KEY).toString();
#ifdef __arm__
    if (systemName.isEmpty()) {
        systemName = QString(lit("%1system_%2")).arg(QString::fromLatin1(AUTO_GEN_SYSTEM_NAME)).arg(getMacFromPrimaryIF());
        settings->setValue(SYSTEM_NAME_KEY, systemName);
    }
#endif
    if (systemName.startsWith(AUTO_GEN_SYSTEM_NAME)) {
        serverFlags |= Qn::SF_AutoSystemName;
        systemName = systemName.mid(AUTO_GEN_SYSTEM_NAME.length());
    }

    qnCommon->setLocalSystemName(systemName);

    qint64 systemIdentityTime = MSSettings::roSettings()->value(SYSTEM_IDENTITY_TIME).toLongLong();
    qnCommon->setSystemIdentityTime(systemIdentityTime, qnCommon->moduleGUID());
    qnCommon->setLocalPeerType(Qn::PT_Server);
    connect(qnCommon, &QnCommonModule::systemIdentityTimeChanged, this, &MediaServerProcess::at_systemIdentityTimeChanged, Qt::QueuedConnection);

    ec2::ApiRuntimeData runtimeData;
    runtimeData.peer.id = qnCommon->moduleGUID();
    runtimeData.peer.instanceId = qnCommon->runningInstanceGUID();
    runtimeData.peer.peerType = Qn::PT_Server;
    runtimeData.box = QnAppInfo::armBox();
    runtimeData.brand = QnAppInfo::productNameShort();
    runtimeData.platform = QnAppInfo::applicationPlatform();

#ifdef __arm__
    if (QnAppInfo::armBox() == "nx1" || QnAppInfo::armBox() == "bpi")
    {
        runtimeData.nx1mac = Nx1::getMac();
        runtimeData.nx1serial = Nx1::getSerial();
    }
#endif

    int guidCompatibility = 0;
    runtimeData.mainHardwareIds = LLUtil::getMainHardwareIds(guidCompatibility, MSSettings::roSettings()).toVector();
    runtimeData.compatibleHardwareIds = LLUtil::getCompatibleHardwareIds(guidCompatibility, MSSettings::roSettings()).toVector();
    QnRuntimeInfoManager::instance()->updateLocalItem(runtimeData);    // initializing localInfo

    std::unique_ptr<ec2::AbstractECConnectionFactory> ec2ConnectionFactory(getConnectionFactory( Qn::PT_Server ));

    connect(QnRuntimeInfoManager::instance(), &QnRuntimeInfoManager::runtimeInfoAdded, this, &MediaServerProcess::at_runtimeInfoChanged);
    connect(QnRuntimeInfoManager::instance(), &QnRuntimeInfoManager::runtimeInfoChanged, this, &MediaServerProcess::at_runtimeInfoChanged);

    MediaServerStatusWatcher mediaServerStatusWatcher;

    ec2::ResourceContext resCtx(
        QnResourceDiscoveryManager::instance(),
        qnResPool,
        qnResTypePool );
    //passing settings
    std::map<QString, QVariant> confParams;
    for( const auto& paramName: MSSettings::roSettings()->allKeys() )
    {
        if( paramName.startsWith( lit("ec") ) )
            confParams.emplace( paramName, MSSettings::roSettings()->value( paramName ) );
    }
    ec2ConnectionFactory->setConfParams(std::move(confParams));
    ec2ConnectionFactory->setContext(resCtx);
    ec2::AbstractECConnectionPtr ec2Connection;
    QnConnectionInfo connectInfo;

    while (!needToStop())
    {
        const ec2::ErrorCode errorCode = ec2ConnectionFactory->connectSync(
            QnAppServerConnectionFactory::url(), ec2::ApiClientInfoData(), &ec2Connection );
        if( errorCode == ec2::ErrorCode::ok )
        {
            connectInfo = ec2Connection->connectionInfo();
            NX_LOG( QString::fromLatin1("Connected to local EC2"), cl_logWARNING );
            break;
        }

        NX_LOG( QString::fromLatin1("Can't connect to local EC2. %1").arg(ec2::toString(errorCode)), cl_logERROR );
        QnSleep::msleep(3000);
    }

    if (needToStop())
        return; //TODO #ak correctly deinitialize what has been initialised

    MSSettings::roSettings()->setValue(REMOVE_DB_PARAM_NAME, "0");

    connect(ec2Connection.get(), &ec2::AbstractECConnection::databaseDumped, this, &MediaServerProcess::at_databaseDumped);
    qnCommon->setRemoteGUID(QnUuid(connectInfo.ecsGuid));
    MSSettings::roSettings()->sync();
    if (MSSettings::roSettings()->value(PENDING_SWITCH_TO_CLUSTER_MODE).toString() == "yes") {
        NX_LOG( QString::fromLatin1("Switching to cluster mode and restarting..."), cl_logWARNING );
        MSSettings::roSettings()->setValue(SYSTEM_NAME_KEY, connectInfo.systemName);
        MSSettings::roSettings()->remove("appserverHost");
        MSSettings::roSettings()->remove("appserverLogin");
        MSSettings::roSettings()->setValue(APPSERVER_PASSWORD, "");
        MSSettings::roSettings()->remove(PENDING_SWITCH_TO_CLUSTER_MODE);
        MSSettings::roSettings()->sync();

        QFile::remove(closeDirPath(getDataDirectory()) + "/ecs.sqlite");

        // kill itself to restart
        abort();
        return;
    }
    settings->remove(ADMIN_PSWD_HASH);
    settings->remove(ADMIN_PSWD_DIGEST);
    settings->setValue(LOW_PRIORITY_ADMIN_PASSWORD, "");

    QnAppServerConnectionFactory::setEc2Connection( ec2Connection );
    auto clearEc2ConnectionGuardFunc = [](MediaServerProcess*){
        QnAppServerConnectionFactory::setEc2Connection(ec2::AbstractECConnectionPtr()); };
    std::unique_ptr<MediaServerProcess, decltype(clearEc2ConnectionGuardFunc)>
        clearEc2ConnectionGuard(this, clearEc2ConnectionGuardFunc);

    QnAppServerConnectionFactory::setEC2ConnectionFactory( ec2ConnectionFactory.get() );

    connect( ec2Connection->getTimeManager().get(), &ec2::AbstractTimeManager::timeChanged,
             QnSyncTime::instance(), (void(QnSyncTime::*)(qint64))&QnSyncTime::updateTime );

    QnMServerResourceSearcher::initStaticInstance( new QnMServerResourceSearcher() );

    //Initializing plugin manager
    PluginManager::instance()->loadPlugins( MSSettings::roSettings() );

    using namespace std::placeholders;
    for (const auto storagePlugin : 
         PluginManager::instance()->findNxPlugins<nx_spl::StorageFactory>(nx_spl::IID_StorageFactory))
    {
        QnStoragePluginFactory::instance()->registerStoragePlugin(
            storagePlugin->storageType(),
            std::bind(
                &QnThirdPartyStorageResource::instance,
                _1,
                storagePlugin
            ),
            false
        );                    
    }

    QnStoragePluginFactory::instance()->registerStoragePlugin(
        "smb",
        QnFileStorageResource::instance,
        false
    );

    if (needToStop())
        return;

    QnCompatibilityChecker remoteChecker(connectInfo.compatibilityItems);
    QnCompatibilityChecker localChecker(localCompatibilityItems());

    QnCompatibilityChecker* compatibilityChecker;
    if (remoteChecker.size() > localChecker.size())
        compatibilityChecker = &remoteChecker;
    else
        compatibilityChecker = &localChecker;

    if (!compatibilityChecker->isCompatible(COMPONENT_NAME, qnCommon->engineVersion(), "ECS", connectInfo.version))
    {
        NX_LOG(lit("Incompatible Server version detected! Giving up."), cl_logERROR);
        return;
    }

    while (!needToStop() && !initResourceTypes(ec2Connection))
    {
        QnSleep::msleep(1000);
    }

    if (needToStop())
        return;

    if (MSSettings::roSettings()->value("disableTranscoding").toBool())
        qnCommon->setTranscodeDisabled(true);

    QnResource::startCommandProc();

    std::unique_ptr<QnRestProcessorPool> restProcessorPool( new QnRestProcessorPool() );

    if( QnAppServerConnectionFactory::url().scheme().toLower() == lit("file") )
        ec2ConnectionFactory->registerRestHandlers( restProcessorPool.get() );

    std::unique_ptr<StreamingChunkTranscoder> streamingChunkTranscoder(
        new StreamingChunkTranscoder( StreamingChunkTranscoder::fBeginOfRangeInclusive ) );
    std::unique_ptr<nx_hls::HLSSessionPool> hlsSessionPool( new nx_hls::HLSSessionPool() );

    if( !initTcpListener() )
    {
        qCritical() << "Failed to bind to local port. Terminating...";
        QCoreApplication::quit();
        return;
    }
    
    std::unique_ptr<QnMulticast::HttpServer> multicastHttp(new QnMulticast::HttpServer(qnCommon->moduleGUID().toQUuid(), m_universalTcpListener));

    using namespace std::placeholders;
    m_universalTcpListener->setProxyHandler<QnProxyConnectionProcessor>(&QnUniversalRequestProcessor::isProxy);
    messageProcessor->registerProxySender(m_universalTcpListener);

    ec2ConnectionFactory->registerTransactionListener( m_universalTcpListener );

    qnCommon->setModuleUlr(QString("http://%1:%2").arg(m_publicAddress.toString()).arg(m_universalTcpListener->getPort()));
    bool isNewServerInstance = false;
    while (m_mediaServer.isNull() && !needToStop())
    {
        QnMediaServerResourcePtr server = findServer(ec2Connection);

        if (!server) {
            server = QnMediaServerResourcePtr(new QnMediaServerResource(qnResTypePool));
            server->setId(serverGuid());
            server->setMaxCameras(DEFAULT_MAX_CAMERAS);
            isNewServerInstance = true;
        }
        server->setSystemInfo(QnSystemInformation::currentSystemInformation());

        server->setServerFlags((Qn::ServerFlags) serverFlags);

        QHostAddress appserverHost;
        if (!isLocal) {
            do
            {
                appserverHost = resolveHost(appserverHostString);
            } while (appserverHost.toIPv4Address() == 0);
        }

        bool isModified = false;
        if (m_universalTcpListener->getPort() != server->getPort())
            isModified = true;

        setServerNameAndUrls(server, defaultLocalAddress(appserverHost), m_universalTcpListener->getPort());

        QList<SocketAddress> serverAddresses;
        const auto port = server->getPort();
        m_localAddresses = allLocalAddresses();
        for (const auto& host : m_localAddresses )
            serverAddresses << SocketAddress(host.toString(), port);

        if (server->getNetAddrList() != serverAddresses) {
            server->setNetAddrList(serverAddresses);
            isModified = true;
            NX_LOG(lit("%1 Update mediaserver addresses on startup: %2")
                   .arg(Q_FUNC_INFO).arg(containerToQString(serverAddresses)), cl_logDEBUG1);
        }

        bool needUpdateAuthKey = false;
        if (server->getSystemName() != qnCommon->localSystemName())
        {
            if (!server->getSystemName().isEmpty())
                needUpdateAuthKey = true;
            server->setSystemName(qnCommon->localSystemName());
            isModified = true;
        }
        if (server->getVersion() != qnCommon->engineVersion()) {
            server->setVersion(qnCommon->engineVersion());
            isModified = true;
        }

        QByteArray settingsAuthKey = decodeAuthKey(MSSettings::roSettings()->value(AUTH_KEY).toString().toLatin1());
        QByteArray authKey = settingsAuthKey;
        if (authKey.isEmpty())
            authKey = server->getAuthKey().toLatin1();
        if (authKey.isEmpty() || needUpdateAuthKey)
            authKey = QnUuid::createUuid().toString().toLatin1();

        if (server->getAuthKey().toLatin1() != authKey) {
            server->setAuthKey(authKey);
            isModified = true;
        }
        // Keep server auth key in registry. Server MUST be able pass authorization after deleting database in database restore process
        if (settingsAuthKey != authKey)
            encodeAndStoreAuthKey(authKey);

        if (isModified)
            m_mediaServer = registerServer(ec2Connection, server, isNewServerInstance);
        else
            m_mediaServer = server;

        const auto hwInfo = HardwareInformation::instance();
        server->setProperty(Qn::CPU_ARCHITECTURE, hwInfo.cpuArchitecture);
        server->setProperty(Qn::CPU_MODEL_NAME, hwInfo.cpuModelName);
        server->setProperty(Qn::PHISICAL_MEMORY, QString::number(hwInfo.phisicalMemory));

        server->setProperty(Qn::FULL_VERSION, QnAppInfo::applicationFullVersion());
        server->setProperty(Qn::BETA, QString::number(QnAppInfo::beta() ? 1 : 0));
        server->setProperty(Qn::PUBLIC_IP, m_publicAddress.toString());
        server->setProperty(Qn::SYSTEM_RUNTIME, QnSystemInformation::currentSystemRuntime());

        const auto confStats = MSSettings::roSettings()->value(Qn::STATISTICS_REPORT_ALLOWED);
        if (!confStats.isNull()) // if present
        {
            server->setProperty(Qn::STATISTICS_REPORT_ALLOWED, QnLexical::serialized(confStats.toBool()));
            MSSettings::roSettings()->remove(Qn::STATISTICS_REPORT_ALLOWED);
            MSSettings::roSettings()->sync();
        }

        propertyDictionary->saveParams(server->getId());

        if (m_mediaServer.isNull())
            QnSleep::msleep(1000);
    }

    if (!m_publicAddress.isNull())
    {
        if (!m_ipDiscovery->publicIP().isNull()) {
            m_updatePiblicIpTimer.reset(new QTimer());
            connect(m_updatePiblicIpTimer.get(), &QTimer::timeout, m_ipDiscovery.get(), &QnPublicIPDiscovery::update);
            connect(m_ipDiscovery.get(), &QnPublicIPDiscovery::found, this, &MediaServerProcess::at_updatePublicAddress);
            m_updatePiblicIpTimer->start(60 * 1000 * 2);
        }

        QnPeerRuntimeInfo localInfo = QnRuntimeInfoManager::instance()->localInfo();
        localInfo.data.publicIP = m_publicAddress.toString();
        QnRuntimeInfoManager::instance()->updateLocalItem(localInfo);
    }

    /* This key means that password should be forcibly changed in the database. */
    MSSettings::roSettings()->remove(OBSOLETE_SERVER_GUID);
    MSSettings::roSettings()->setValue(APPSERVER_PASSWORD, "");
#ifdef _DEBUG
    MSSettings::roSettings()->sync();
    Q_ASSERT_X(MSSettings::roSettings()->value(APPSERVER_PASSWORD).toString().isEmpty(), Q_FUNC_INFO, "appserverPassword is not emptyu in registry. Restart the server as Administrator");
#endif
    
    if (needToStop()) {
        stopObjects();
        return;
    }

    do {
        if (needToStop())
            return;
    } while (ec2Connection->getResourceManager()->setResourceStatusLocalSync(m_mediaServer->getId(), Qn::Online) != ec2::ErrorCode::ok);


    QnRecordingManager::initStaticInstance( new QnRecordingManager() );
    qnResPool->addResource(m_mediaServer);

    QString moduleName = qApp->applicationName();
    if( moduleName.startsWith( qApp->organizationName() ) )
        moduleName = moduleName.mid( qApp->organizationName().length() ).trimmed();

    QnModuleInformation selfInformation = m_mediaServer->getModuleInformation();
    if (!compatibilityMode)
        selfInformation.customization = QnAppInfo::customizationName();
    selfInformation.version = qnCommon->engineVersion();
    selfInformation.sslAllowed = MSSettings::roSettings()->value( nx_ms_conf::ALLOW_SSL_CONNECTIONS, nx_ms_conf::DEFAULT_ALLOW_SSL_CONNECTIONS ).toBool();
    selfInformation.runtimeId = qnCommon->runningInstanceGUID();
    selfInformation.serverFlags = m_mediaServer->getServerFlags();
    selfInformation.ecDbReadOnly = ec2Connection->connectionInfo().ecDbReadOnly;

    qnCommon->setModuleInformation(selfInformation);
    qnCommon->bindModuleinformation(m_mediaServer);

    m_moduleFinder = new QnModuleFinder(false, compatibilityMode);
    std::unique_ptr<QnModuleFinder> moduleFinderScopedPointer( m_moduleFinder );
    ec2ConnectionFactory->setCompatibilityMode(compatibilityMode);
    if (!cmdLineArguments.allowedDiscoveryPeers.isEmpty()) {
        QSet<QnUuid> allowedPeers;
        for (const QString &peer: cmdLineArguments.allowedDiscoveryPeers.split(";")) {
            QnUuid peerId(peer);
            if (!peerId.isNull())
                allowedPeers << peerId;
        }
        qnCommon->setAllowedPeers(allowedPeers);
    }

    connect(m_moduleFinder, &QnModuleFinder::moduleConflict, this, &MediaServerProcess::at_serverModuleConflict);

    QScopedPointer<QnServerConnector> serverConnector(new QnServerConnector(m_moduleFinder));

    // ------------------------------------------

    QScopedPointer<QnRouter> router(new QnRouter(m_moduleFinder));

    QScopedPointer<QnServerUpdateTool> serverUpdateTool(new QnServerUpdateTool());

    // ===========================================================================
    QnResource::initAsyncPoolInstance()->setMaxThreadCount( MSSettings::roSettings()->value(
        nx_ms_conf::RESOURCE_INIT_THREADS_COUNT,
        nx_ms_conf::DEFAULT_RESOURCE_INIT_THREADS_COUNT ).toInt() );
    QnResource::initAsyncPoolInstance()->setExpiryTimeout(-1); // default experation timeout is 30 second. But it has a bug in QT < v.5.3
    QThreadPool::globalInstance()->setExpiryTimeout(-1);

    // ============================
    std::unique_ptr<nx_upnp::DeviceSearcher> upnpDeviceSearcher(new nx_upnp::DeviceSearcher());
    std::unique_ptr<QnMdnsListener> mdnsListener(new QnMdnsListener());

    nx_upnp::PortMapper upnpPortMapper;
    upnpPortMapper.enableMapping(m_mediaServer->getPort(),
                                 nx_upnp::PortMapper::Protocol::TCP,
                                 [this](SocketAddress address)
    {
        const auto result = QMetaObject::invokeMethod(
            this, "at_portMappingChanged", Qt::AutoConnection,
            Q_ARG(QString, address.toString()));

        Q_ASSERT_X(result, Q_FUNC_INFO, "Could not call at_portMappingChanged(...)");
    });

    std::unique_ptr<QnAppserverResourceProcessor> serverResourceProcessor( new QnAppserverResourceProcessor(m_mediaServer->getId()) );
    serverResourceProcessor->moveToThread( mserverResourceDiscoveryManager.get() );
    QnResourceDiscoveryManager::instance()->setResourceProcessor(serverResourceProcessor.get());

    std::unique_ptr<QnResourceStatusWatcher> statusWatcher( new QnResourceStatusWatcher());

    //NOTE plugins have higher priority than built-in drivers
    ThirdPartyResourceSearcher thirdPartyResourceSearcher;
    QnResourceDiscoveryManager::instance()->addDeviceServer( &thirdPartyResourceSearcher );

#ifdef ENABLE_DESKTOP_CAMERA
    QnDesktopCameraResourceSearcher desktopCameraResourceSearcher;
    QnResourceDiscoveryManager::instance()->addDeviceServer(&desktopCameraResourceSearcher);
    QnDesktopCameraDeleter autoDeleter;
#endif  //ENABLE_DESKTOP_CAMERA

#ifndef EDGE_SERVER
#ifdef ENABLE_ARECONT
    QnPlArecontResourceSearcher arecontResourceSearcher;
    QnResourceDiscoveryManager::instance()->addDeviceServer(&arecontResourceSearcher);
#endif
#ifdef ENABLE_DLINK
    QnPlDlinkResourceSearcher dlinkSearcher;
    QnResourceDiscoveryManager::instance()->addDeviceServer(&dlinkSearcher);
#endif
#ifdef ENABLE_DROID
    QnPlIpWebCamResourceSearcher plIpWebCamResourceSearcher;
    QnResourceDiscoveryManager::instance()->addDeviceServer(&plIpWebCamResourceSearcher);

    QnPlDroidResourceSearcher droidResourceSearcher;
    QnResourceDiscoveryManager::instance()->addDeviceServer(&droidResourceSearcher);
#endif
#ifdef ENABLE_TEST_CAMERA
    QnTestCameraResourceSearcher testCameraResourceSearcher;
    QnResourceDiscoveryManager::instance()->addDeviceServer(&testCameraResourceSearcher);
#endif
#ifdef ENABLE_PULSE_CAMERA
    //QnResourceDiscoveryManager::instance().addDeviceServer(&QnPlPulseSearcher::instance()); native driver does not support dual streaming! new pulse cameras works via onvif
#endif
#ifdef ENABLE_AXIS
    QnPlAxisResourceSearcher axisResourceSearcher;
    QnResourceDiscoveryManager::instance()->addDeviceServer(&axisResourceSearcher);
#endif
#ifdef ENABLE_ACTI
    QnActiResourceSearcher actiResourceSearcherInstance;
    QnResourceDiscoveryManager::instance()->addDeviceServer(&actiResourceSearcherInstance);
#endif
#ifdef ENABLE_STARDOT
    QnStardotResourceSearcher stardotResourceSearcher;
    QnResourceDiscoveryManager::instance()->addDeviceServer(&stardotResourceSearcher);
#endif
#ifdef ENABLE_IQE
    QnPlIqResourceSearcher iqResourceSearcher;
    QnResourceDiscoveryManager::instance()->addDeviceServer(&iqResourceSearcher);
#endif
#ifdef ENABLE_ISD
    QnPlISDResourceSearcher isdResourceSearcher;
    QnResourceDiscoveryManager::instance()->addDeviceServer(&isdResourceSearcher);
#endif

#if defined(Q_OS_WIN) && defined(ENABLE_VMAX)
    QnPlVmax480ResourceSearcher::initStaticInstance( new QnPlVmax480ResourceSearcher() );
    QnResourceDiscoveryManager::instance()->addDeviceServer(QnPlVmax480ResourceSearcher::instance());
#endif

    //Onvif searcher should be the last:
#ifdef ENABLE_ONVIF
    QnFlexWatchResourceSearcher flexWatchResourceSearcher;
    QnResourceDiscoveryManager::instance()->addDeviceServer(&flexWatchResourceSearcher);

    OnvifResourceSearcher onvifResourceSearcher;
    QnResourceDiscoveryManager::instance()->addDeviceServer(&onvifResourceSearcher);
#endif //ENABLE_ONVIF
#endif


    // Roman asked Ivan to comment it for Brian
    // QnResourceDiscoveryManager::instance()->addDTSServer(&QnColdStoreDTSSearcher::instance());

    //QnResourceDiscoveryManager::instance().addDeviceServer(&DwDvrResourceSearcher::instance());

    //

    //CLDeviceManager::instance().getDeviceSearcher().addDeviceServer(&FakeDeviceServer::instance());
    //CLDeviceSearcher::instance()->addDeviceServer(&IQEyeDeviceServer::instance());

   m_mediatorAddressPublisher.reset(new nx::cc::MediatorAddressPublisher(
        qnCommon->moduleGUID().toSimpleString().toUtf8(),
        parseTimerDuration(
            MSSettings::roSettings()->value(MEDIATOR_ADDRESS_UPDATE).toString(),
            nx::cc::MediatorAddressPublisher::DEFAULT_UPDATE_INTERVAL)));

    auto updateCloudProperties = [this](const QnUserResourcePtr& admin)
    {
        auto cloudSystemId = admin->getProperty(Qn::CLOUD_SYSTEM_ID);
        auto cloudAuthKey = admin->getProperty(Qn::CLOUD_SYSTEM_AUTH_KEY);
        if (m_mediatorAddressPublisher &&
            !cloudSystemId.isEmpty() && !cloudAuthKey.isEmpty())
        {
            nx::cc::MediatorAddressPublisher::Authorization auth = {
                QnUuid(cloudSystemId).toSimpleString().toUtf8(), cloudAuthKey.toUtf8()};
            m_mediatorAddressPublisher->authorizationChanged(std::move(auth));
            return;
        }

        m_mediatorAddressPublisher->authorizationChanged(boost::none);
    };

    loadResourcesFromECS(messageProcessor.data());
    if (QnUserResourcePtr adminUser = qnResPool->getAdministrator())
    {
        qnCommon->bindModuleinformation(adminUser);
        qnCommon->updateModuleInformation();

        hostSystemPasswordSynchronizer->syncLocalHostRootPasswordWithAdminIfNeeded( adminUser );

        typedef ec2::Ec2StaticticsReporter stats;
        bool adminParamsChanged = false;

        // TODO: fix, when VS supports init lists:
        //       for (const auto& param : { stats::SR_TIME_CYCLE, ... })
        const QString* statParams[] = {
            &stats::SR_TIME_CYCLE, &stats::SR_SERVER_API,
            &Qn::CLOUD_SYSTEM_ID, &Qn::CLOUD_SYSTEM_AUTH_KEY };
        for (auto it = &statParams[0]; it != &statParams[sizeof(statParams)/sizeof(statParams[0])]; ++it)
        {
            const QString& param = **it;
            const QString val = MSSettings::roSettings()->value(param, lit("")).toString();
            if (adminUser->setProperty(param, val, QnResource::NO_ALLOW_EMPTY))
            {
                MSSettings::roSettings()->remove(param);
                adminParamsChanged = true;
            }
        }

        if (adminParamsChanged)
        {
            propertyDictionary->saveParams(adminUser->getId());
            MSSettings::roSettings()->sync();
        }

        updateCloudProperties(adminUser);
    }

<<<<<<< HEAD
    connect(&cloudConnectionManager,
            &CloudConnectionManager::cloudBindingStatusChanged,
            [=](bool) { updateCloudProperties(qnResPool->getAdministrator()); });

    QnStorageResourceList storages = m_mediaServer->getStorages();
=======
    QnStorageResourceList storagesToRemove = getSmallStorages(m_mediaServer->getStorages());
    if (!storagesToRemove.isEmpty()) {
        ec2::ApiIdDataList idList;
        for (const auto& value: storagesToRemove)
            idList.push_back(value->getId());
        if (ec2Connection->getMediaServerManager()->removeStoragesSync(idList) != ec2::ErrorCode::ok)
            qWarning() << "Failed to remove deprecated storages on startup. Postpone removing to the next start...";
        qnResPool->removeResources(storagesToRemove);
    }

>>>>>>> e3deec22
    QnStorageResourceList modifiedStorages = createStorages(m_mediaServer);
    modifiedStorages.append(updateStorages(m_mediaServer));
    saveStorages(ec2Connection, modifiedStorages);
    for(const QnStorageResourcePtr &storage: modifiedStorages)
        messageProcessor->updateResource(storage);

    qnNormalStorageMan->initDone();
    qnBackupStorageMan->initDone();
#ifndef EDGE_SERVER
    updateDisabledVendorsIfNeeded();
    updateAllowCameraCHangesIfNeed();
    //QSet<QString> disabledVendors = QnGlobalSettings::instance()->disabledVendorsSet();
#endif

    std::unique_ptr<QnLdapManager> ldapManager(new QnLdapManager());

    //QnCommonMessageProcessor::instance()->init(ec2Connection); // start receiving notifications

    /*
    QnScheduleTaskList scheduleTasks;
    for (const QnScheduleTask &scheduleTask: scheduleTasks)
    {
        QString str;
        QTextStream stream(&str);

        stream << "ScheduleTask "
               << scheduleTask.getId().toString()
               << scheduleTask.getAfterThreshold()
               << scheduleTask.getBeforeThreshold()
               << scheduleTask.getDayOfWeek()
               << scheduleTask.getDoRecordAudio()
               << scheduleTask.getStartTime()
               << scheduleTask.getEndTime()
               << scheduleTask.getRecordingType()
               << scheduleTask.getResourceId().toString();
        NX_LOG(str, cl_logALWAYS);
    }
    */

    QnResourceDiscoveryManager::instance()->setReady(true);
    if( !ec2Connection->connectionInfo().ecDbReadOnly )
        QnResourceDiscoveryManager::instance()->start();
    //else
    //    we are not able to add cameras to DB anyway, so no sense to do discover


    connect(QnResourceDiscoveryManager::instance(), SIGNAL(localInterfacesChanged()), this, SLOT(at_localInterfacesChanged()));

    m_firstRunningTime = MSSettings::runTimeSettings()->value("lastRunningTime").toLongLong();

    m_crashReporter.reset(new ec2::CrashReporter);

    QTimer timer;
    connect(&timer, SIGNAL(timeout()), this, SLOT(at_timer()), Qt::DirectConnection);
    timer.start(QnVirtualCameraResource::issuesTimeoutMs());
    at_timer();

    QTimer::singleShot(3000, this, SLOT(at_connectionOpened()));
    QTimer::singleShot(0, this, SLOT(at_appStarted()));

    m_dumpSystemResourceUsageTaskID = TimerManager::instance()->addTimer(
        std::bind( &MediaServerProcess::dumpSystemUsageStats, this ),
        SYSTEM_USAGE_DUMP_TIMEOUT );

    QnRecordingManager::instance()->start();
    QnMServerResourceSearcher::instance()->start();
    m_universalTcpListener->start();
    serverConnector->start();
#if 1
    if (ec2Connection->connectionInfo().ecUrl.scheme() == "file") {
        // Connect to local database. Start peer-to-peer sync (enter to cluster mode)
        qnCommon->setCloudMode(true);
        m_moduleFinder->start();
    }
#endif
    qnBackupStorageMan->scheduleSync()->start();
    emit started();
    exec();

    disconnect(QnAuthHelper::instance(), 0, this, 0);
    disconnect(QnResourceDiscoveryManager::instance(), 0, this, 0);
    disconnect(qnNormalStorageMan, 0, this, 0);
    disconnect(qnBackupStorageMan, 0, this, 0);
    disconnect(qnCommon, 0, this, 0);
    disconnect(QnRuntimeInfoManager::instance(), 0, this, 0);
    disconnect(ec2Connection->getTimeManager().get(), 0, this, 0);
    disconnect(ec2Connection.get(), 0, this, 0);
    disconnect(m_updatePiblicIpTimer.get(), 0, this, 0);
    disconnect(m_ipDiscovery.get(), 0, this, 0);
    disconnect(m_moduleFinder, 0, this, 0);
    disconnect(QnResourceDiscoveryManager::instance(), 0, this, 0);


    WaitingForQThreadToEmptyEventQueue waitingForObjectsToBeFreed( QThread::currentThread(), 3 );
    waitingForObjectsToBeFreed.join();

    qWarning()<<"QnMain event loop has returned. Destroying objects...";

    m_crashReporter.reset();
    m_mediatorAddressPublisher.reset();

    //cancelling dumping system usage
    quint64 dumpSystemResourceUsageTaskID = 0;
    {
        QnMutexLocker lk( &m_mutex );
        dumpSystemResourceUsageTaskID = m_dumpSystemResourceUsageTaskID;
        m_dumpSystemResourceUsageTaskID = 0;
    }
    TimerManager::instance()->joinAndDeleteTimer( dumpSystemResourceUsageTaskID );


    QnResourceDiscoveryManager::instance()->pleaseStop();
    QnResource::pleaseStopAsyncTasks();
    multicastHttp.reset();
    stopObjects();

    QnResource::stopCommandProc();
    // todo: #rvasilenko some undeleted resources left in the QnMain event loop. I stopped TimerManager as temporary solution for it.
    TimerManager::instance()->stop();

    hlsSessionPool.reset();
    streamingChunkTranscoder.reset();

    delete QnRecordingManager::instance();
    QnRecordingManager::initStaticInstance( NULL );

    restProcessorPool.reset();

    delete QnMServerResourceSearcher::instance();
    QnMServerResourceSearcher::initStaticInstance( NULL );

    delete QnVideoCameraPool::instance();
    QnVideoCameraPool::initStaticInstance( NULL );

    QnResourceDiscoveryManager::instance()->stop();
    QnResource::stopAsyncTasks();

    //since mserverResourceDiscoveryManager instance is dead no events can be delivered to serverResourceProcessor: can delete it now
        //TODO refactoring of discoveryManager <-> resourceProcessor interaction is required
    serverResourceProcessor.reset();

#if defined(Q_OS_WIN) && defined(ENABLE_VMAX)
    delete QnPlVmax480ResourceSearcher::instance();
    QnPlVmax480ResourceSearcher::initStaticInstance( NULL );
#endif

    mdnsListener.reset();
    upnpDeviceSearcher.reset();

    connectorThread->quit();
    connectorThread->wait();

    //deleting object from wrong thread, but its no problem, since object's thread has been stopped and no event can be delivered to the object
    delete QnBusinessEventConnector::instance();
    QnBusinessEventConnector::initStaticInstance( NULL );

    QnBusinessRuleProcessor::fini();

    delete QnMotionHelper::instance();
    QnMotionHelper::initStaticInstance( NULL );


    qnNormalStorageMan->stopAsyncTasks();
    qnBackupStorageMan->stopAsyncTasks();

    ptzPool.reset();

    QnServerMessageProcessor::instance()->init(NULL); // stop receiving notifications
    messageProcessor.reset();

    //disconnecting from EC2
    clearEc2ConnectionGuard.reset();

    ec2Connection.reset();
    QnAppServerConnectionFactory::setEC2ConnectionFactory( nullptr );
    ec2ConnectionFactory.reset();
    
    mserverResourceDiscoveryManager.reset();

    av_lockmgr_register(NULL);

    // This method will set flag on message channel to threat next connection close as normal
    //appServerConnection->disconnectSync();
    MSSettings::runTimeSettings()->setValue("lastRunningTime", 0);

    QnSSLSocket::releaseSSLEngine();
    authHelper.reset();

    globalSettings.reset();

    fileDeletor.reset();
    normalStorageManager.reset();
    backupStorageManager.reset();

    if (m_mediaServer)
        m_mediaServer->beforeDestroy();
    m_mediaServer.clear();
}


void MediaServerProcess::at_appStarted()
{
    if (isStopping())
        return;

    QnCommonMessageProcessor::instance()->init(QnAppServerConnectionFactory::getConnection2()); // start receiving notifications
    m_crashReporter->scanAndReportByTimer(MSSettings::runTimeSettings());
};

void MediaServerProcess::at_runtimeInfoChanged(const QnPeerRuntimeInfo& runtimeInfo)
{
    if (isStopping())
        return;
    if (runtimeInfo.uuid != qnCommon->moduleGUID())
        return;

    ec2::QnTransaction<ec2::ApiRuntimeData> tran(ec2::ApiCommand::runtimeInfoChanged);
    tran.params = runtimeInfo.data;
    qnTransactionBus->sendTransaction(tran);
}

void MediaServerProcess::at_emptyDigestDetected(const QnUserResourcePtr& user, const QString& login, const QString& password)
{
    if (isStopping())
        return;

    // fill authenticate digest here for compatibility with version 2.1 and below.
    const ec2::AbstractECConnectionPtr& appServerConnection = QnAppServerConnectionFactory::getConnection2();
    if (user->getDigest().isEmpty() && !m_updateUserRequests.contains(user->getId()))
    {
        user->setPassword(password);
        user->setName(login);
        user->generateHash();
        m_updateUserRequests << user->getId();
        appServerConnection->getUserManager()->save(
            user, this,
            [this, user]( int /*reqID*/, ec2::ErrorCode errorCode )
            {
                if (errorCode == ec2::ErrorCode::ok) {
                    ec2::ApiUserData userData;
                    fromResourceToApi(user, userData);
                    user->setDigest(userData.digest);
                    user->setCryptSha512Hash(userData.cryptSha512Hash);
                }
                m_updateUserRequests.remove(user->getId());
            } );
    }
}

class QnVideoService : public QtService<QtSingleCoreApplication>
{
public:
    QnVideoService(int argc, char **argv):
        QtService<QtSingleCoreApplication>(argc, argv, SERVICE_NAME),
        m_argc(argc),
        m_argv(argv)
    {
        setServiceDescription(SERVICE_NAME);
    }

    void setOverrideVersion(const QnSoftwareVersion &version) {
        m_overrideVersion = version;
    }

protected:
    virtual int executeApplication() override {
        QScopedPointer<QnPlatformAbstraction> platform(new QnPlatformAbstraction());
        QScopedPointer<QnLongRunnablePool> runnablePool(new QnLongRunnablePool());
        QScopedPointer<QnMediaServerModule> module(new QnMediaServerModule());

        if (!m_overrideVersion.isNull())
            qnCommon->setEngineVersion(m_overrideVersion);

        m_main.reset(new MediaServerProcess(m_argc, m_argv));

        int res = application()->exec();

        m_main.reset();

#ifdef Q_OS_WIN
        // stop the service unexpectedly to let windows service management system restart it
        if (restartFlag) {
            HANDLE hProcess = GetCurrentProcess();
            TerminateProcess(hProcess, ERROR_SERVICE_SPECIFIC_ERROR);
        }
#endif
        return res;
    }

    virtual void start() override
    {
        QtSingleCoreApplication *application = this->application();

        QCoreApplication::setOrganizationName(QnAppInfo::organizationName());
        QCoreApplication::setApplicationName(lit(QN_APPLICATION_NAME));
        if (QCoreApplication::applicationVersion().isEmpty())
            QCoreApplication::setApplicationVersion(QnAppInfo::applicationVersion());

        if (application->isRunning())
        {
            NX_LOG("Server already started", cl_logERROR);
            qApp->quit();
            return;
        }

#ifdef Q_OS_WIN
        SetConsoleCtrlHandler(stopServer_WIN, true);
#endif
        signal(SIGINT, stopServer);
        signal(SIGTERM, stopServer);

    //    av_log_set_callback(decoderLogCallback);



        const QString& dataLocation = getDataDirectory();
        const QString& logDir = MSSettings::roSettings()->value( "logDir", dataLocation + QLatin1String("/log/") ).toString();

        QDir::setCurrent(qApp->applicationDirPath());

        if (cmdLineArguments.rebuildArchive.isEmpty()) {
            cmdLineArguments.rebuildArchive = MSSettings::runTimeSettings()->value("rebuild").toString();
        }
        MSSettings::runTimeSettings()->remove("rebuild");

        initLog(cmdLineArguments.logLevel);

        if( cmdLineArguments.msgLogLevel.isEmpty() )
            cmdLineArguments.msgLogLevel = MSSettings::roSettings()->value(
                nx_ms_conf::HTTP_MSG_LOG_LEVEL,
                nx_ms_conf::DEFAULT_HTTP_MSG_LOG_LEVEL ).toString();

        QnLog::instance(QnLog::HTTP_LOG_INDEX)->create(
            logDir + QLatin1String("/http_log"),
            MSSettings::roSettings()->value( "maxLogFileSize", DEFAULT_MAX_LOG_FILE_SIZE ).toULongLong(),
            MSSettings::roSettings()->value( "logArchiveSize", DEFAULT_LOG_ARCHIVE_SIZE ).toULongLong(),
            QnLog::logLevelFromString(cmdLineArguments.msgLogLevel));

        //preparing transaction log
        if( cmdLineArguments.ec2TranLogLevel.isEmpty() )
            cmdLineArguments.ec2TranLogLevel = MSSettings::roSettings()->value(
                nx_ms_conf::EC2_TRAN_LOG_LEVEL,
                nx_ms_conf::DEFAULT_EC2_TRAN_LOG_LEVEL ).toString();

        //on "always" log level only server start messages are logged, so using it instead of disabled
        QnLog::instance(QnLog::EC2_TRAN_LOG)->create(
            logDir + QLatin1String("/ec2_tran"),
            MSSettings::roSettings()->value( "maxLogFileSize", DEFAULT_MAX_LOG_FILE_SIZE ).toULongLong(),
            MSSettings::roSettings()->value( "logArchiveSize", DEFAULT_LOG_ARCHIVE_SIZE ).toULongLong(),
            QnLog::logLevelFromString(cmdLineArguments.ec2TranLogLevel));
        NX_LOG(QnLog::EC2_TRAN_LOG, lit("================================================================================="), cl_logALWAYS);
        NX_LOG(QnLog::EC2_TRAN_LOG, lit("================================================================================="), cl_logALWAYS);
        NX_LOG(QnLog::EC2_TRAN_LOG, lit("================================================================================="), cl_logALWAYS);
        NX_LOG(QnLog::EC2_TRAN_LOG, lit("%1 started").arg(qApp->applicationName()), cl_logALWAYS );
        NX_LOG(QnLog::EC2_TRAN_LOG, lit("Software version: %1").arg(QCoreApplication::applicationVersion()), cl_logALWAYS);
        NX_LOG(QnLog::EC2_TRAN_LOG, lit("Software revision: %1").arg(QnAppInfo::applicationRevision()), cl_logALWAYS);
        NX_LOG(QnLog::EC2_TRAN_LOG, lit("binary path: %1").arg(QFile::decodeName(m_argv[0])), cl_logALWAYS);

        QnLog::instance(QnLog::HWID_LOG)->create(
            logDir + QLatin1String("/hw_log"),
            MSSettings::roSettings()->value( "maxLogFileSize", DEFAULT_MAX_LOG_FILE_SIZE ).toULongLong(),
            MSSettings::roSettings()->value( "logArchiveSize", DEFAULT_LOG_ARCHIVE_SIZE ).toULongLong(),
            QnLogLevel::cl_logINFO );

        NX_LOG(lit("%1 started").arg(qApp->applicationName()), cl_logALWAYS);
        NX_LOG(lit("Software version: %1").arg(QCoreApplication::applicationVersion()), cl_logALWAYS);
        NX_LOG(lit("Software revision: %1").arg(QnAppInfo::applicationRevision()), cl_logALWAYS);
        NX_LOG(lit("binary path: %1").arg(QFile::decodeName(m_argv[0])), cl_logALWAYS);

        defaultMsgHandler = qInstallMessageHandler(myMsgHandler);

        qnPlatform->process(NULL)->setPriority(QnPlatformProcess::HighPriority);

        updateGuidIfNeeded();

        QnUuid guid = serverGuid();
        if (guid.isNull())
        {
            qDebug() << "Can't save guid. Run once as administrator.";
            NX_LOG("Can't save guid. Run once as administrator.", cl_logERROR);
            qApp->quit();
            return;
        }

    // ------------------------------------------
#ifdef TEST_RTSP_SERVER
        addTestData();
#endif

        m_main->start();
    }

    virtual void stop() override
    {
        if (serviceMainInstance)
            serviceMainInstance->stopSync();
    }

private:
    QString hardwareIdAsGuid() {
        auto hwId = LLUtil::getHardwareId(LLUtil::LATEST_HWID_VERSION, false, MSSettings::roSettings());
        auto hwIdString = QnUuid::fromHardwareId(hwId).toString();
        std::cout << "Got hwID \"" << hwIdString.toStdString() << "\"" << std::endl;
        return hwIdString;
    }

    void updateGuidIfNeeded() {
        QString guidIsHWID = MSSettings::roSettings()->value(GUID_IS_HWID).toString();
        QString serverGuid = MSSettings::roSettings()->value(SERVER_GUID).toString();
        QString serverGuid2 = MSSettings::roSettings()->value(SERVER_GUID2).toString();
        QString pendingSwitchToClusterMode = MSSettings::roSettings()->value(PENDING_SWITCH_TO_CLUSTER_MODE).toString();

        QString hwidGuid = hardwareIdAsGuid();

        if (guidIsHWID == YES) {
            if (serverGuid.isEmpty())
                MSSettings::roSettings()->setValue(SERVER_GUID, hwidGuid);
            else if (serverGuid != hwidGuid)
                MSSettings::roSettings()->setValue(GUID_IS_HWID, NO);

            MSSettings::roSettings()->remove(SERVER_GUID2);
        } else if (guidIsHWID == NO) {
            if (serverGuid.isEmpty()) {
                // serverGuid remove from settings manually?
                MSSettings::roSettings()->setValue(SERVER_GUID, hwidGuid);
                MSSettings::roSettings()->setValue(GUID_IS_HWID, YES);
            }

            MSSettings::roSettings()->remove(SERVER_GUID2);
        } else if (guidIsHWID.isEmpty()) {
            if (!serverGuid2.isEmpty()) {
                MSSettings::roSettings()->setValue(SERVER_GUID, serverGuid2);
                MSSettings::roSettings()->setValue(GUID_IS_HWID, NO);
                MSSettings::roSettings()->remove(SERVER_GUID2);
            } else {
                // Don't reset serverGuid if we're in pending switch to cluster mode state.
                // As it's stored in the remote database.
                if (pendingSwitchToClusterMode == YES)
                    return;

                MSSettings::roSettings()->setValue(SERVER_GUID, hwidGuid);
                MSSettings::roSettings()->setValue(GUID_IS_HWID, YES);

                if (!serverGuid.isEmpty()) {
                    MSSettings::roSettings()->setValue(OBSOLETE_SERVER_GUID, serverGuid);
                }
            }
        }

        QnUuid obsoleteGuid = QnUuid(MSSettings::roSettings()->value(OBSOLETE_SERVER_GUID).toString());
        if (!obsoleteGuid.isNull()) {
            qnCommon->setObsoleteServerGuid(obsoleteGuid);
        }
    }

private:
    int m_argc;
    char **m_argv;
    QScopedPointer<MediaServerProcess> m_main;
    QnSoftwareVersion m_overrideVersion;
};

void stopServer(int /*signal*/)
{
    restartFlag = false;
    if (serviceMainInstance) {
        //output to console from signal handler can cause deadlock
        //qWarning() << "got signal" << signal << "stop server!";
        serviceMainInstance->stopAsync();
    }
}

void restartServer(int restartTimeout)
{
    restartFlag = true;
    if (serviceMainInstance) {
        qWarning() << "restart requested!";
        QTimer::singleShot(restartTimeout, serviceMainInstance, SLOT(stopAsync()));
    }
}

/*
bool changePort(quint16 port)
{
    if (serviceMainInstance)
        return serviceMainInstance->changePort(port);
    else
        return false;
}
*/

#ifdef __linux__
void SIGUSR1_handler(int)
{
    //doing nothing. Need this signal only to interrupt some blocking calls
}
#endif

int MediaServerProcess::main(int argc, char* argv[])
{
#if 0
#if defined(__GNUC__)
# if defined(__i386__)
        /* Enable Alignment Checking on x86 */
        __asm__("pushf\norl $0x40000,(%esp)\npopf");
# elif defined(__x86_64__)
             /* Enable Alignment Checking on x86_64 */
            __asm__("pushf\norl $0x40000,(%rsp)\npopf");
# endif
#endif
#endif //__arm__
    ::srand( ::time(NULL) );
#ifdef _WIN32
    win32_exception::installGlobalUnhandledExceptionHandler();
    _tzset();
#endif

#ifdef __linux__
    signal( SIGUSR1, SIGUSR1_handler );
#endif

    //parsing command-line arguments
    QString configFilePath;
    QString rwConfigFilePath;
    bool showVersion = false;
    bool showHelp = false;
#ifdef __linux__
    bool disableCrashHandler = false;
#endif
    QString engineVersion;

    QnCommandLineParser commandLineParser;
    commandLineParser.addParameter(&cmdLineArguments.logLevel, "--log-level", NULL,
        "Supported values: none (no logging), ALWAYS, ERROR, WARNING, INFO, DEBUG, DEBUG2. Default value is "
#ifdef _DEBUG
            "DEBUG"
#else
            "INFO"
#endif
            );
    commandLineParser.addParameter(&cmdLineArguments.msgLogLevel, "--http-log-level", NULL,
        "Log value for http_log.log. Supported values same as above. Default is none (no logging)", "none");
    commandLineParser.addParameter(&cmdLineArguments.ec2TranLogLevel, "--ec2-tran-log-level", NULL,
        "Log value for ec2_tran.log. Supported values same as above. Default is none (no logging)", "none");
    commandLineParser.addParameter(&cmdLineArguments.rebuildArchive, "--rebuild", NULL,
        lit("Rebuild archive index. Supported values: all (high & low quality), hq (only high), lq (only low)"), "all");
    commandLineParser.addParameter(&cmdLineArguments.devModeKey, "--dev-mode-key", NULL, QString());
    commandLineParser.addParameter(&cmdLineArguments.allowedDiscoveryPeers, "--allowed-peers", NULL, QString());
    commandLineParser.addParameter(&configFilePath, "--conf-file", NULL,
        "Path to config file. By default "+MSSettings::defaultROSettingsFilePath());
    commandLineParser.addParameter(&rwConfigFilePath, "--runtime-conf-file", NULL,
        "Path to config file which is used to save some. By default "+MSSettings::defaultRunTimeSettingsFilePath() );
    commandLineParser.addParameter(&showVersion, "--version", NULL,
        lit("Print version info and exit"), true);
    commandLineParser.addParameter(&showHelp, "--help", NULL,
        lit("This help message"), true);
    commandLineParser.addParameter(&engineVersion, "--override-version", NULL,
        lit("Force the other engine version"), QString());

    #ifdef __linux__
        commandLineParser.addParameter(&disableCrashHandler, "--disable-crash-handler", NULL,
            lit("Disables crash signal handler (linux only)"), true);
    #endif

    commandLineParser.parse(argc, argv, stderr, QnCommandLineParser::PreserveParsedParameters);

    #ifdef __linux__
        if( !disableCrashHandler )
            linux_exception::installCrashSignalHandler();
    #endif

    if( showVersion )
    {
        std::cout << QnAppInfo::applicationFullVersion().toStdString() << std::endl;
        return 0;
    }

    if( showHelp )
    {
        QTextStream stream(stdout);
        commandLineParser.print(stream);
        return 0;
    }

    if( !configFilePath.isEmpty() )
        MSSettings::initializeROSettingsFromConfFile( configFilePath );
    if( !rwConfigFilePath.isEmpty() )
        MSSettings::initializeRunTimeSettingsFromConfFile( rwConfigFilePath );

    QnVideoService service( argc, argv );

    if (!engineVersion.isEmpty()) {
        QnSoftwareVersion version(engineVersion);
        if (!version.isNull()) {
            qWarning() << "Starting with overridden version: " << version.toString();
            service.setOverrideVersion(version);
        }
    }

    int res = service.exec();
    if (restartFlag && res == 0)
        return 1;
    return 0;
}<|MERGE_RESOLUTION|>--- conflicted
+++ resolved
@@ -2261,13 +2261,10 @@
         updateCloudProperties(adminUser);
     }
 
-<<<<<<< HEAD
     connect(&cloudConnectionManager,
             &CloudConnectionManager::cloudBindingStatusChanged,
             [=](bool) { updateCloudProperties(qnResPool->getAdministrator()); });
 
-    QnStorageResourceList storages = m_mediaServer->getStorages();
-=======
     QnStorageResourceList storagesToRemove = getSmallStorages(m_mediaServer->getStorages());
     if (!storagesToRemove.isEmpty()) {
         ec2::ApiIdDataList idList;
@@ -2278,7 +2275,6 @@
         qnResPool->removeResources(storagesToRemove);
     }
 
->>>>>>> e3deec22
     QnStorageResourceList modifiedStorages = createStorages(m_mediaServer);
     modifiedStorages.append(updateStorages(m_mediaServer));
     saveStorages(ec2Connection, modifiedStorages);
